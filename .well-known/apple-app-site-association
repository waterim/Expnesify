{
    "applinks": {
        "details": [
            {
                "appIDs": ["368M544MTT.com.chat.expensify.chat"],
                "components": [
                    {
                       "/": "/r/*",
                       "comment": "Reports"
                    },
                    {
                        "/": "/a/*",
                        "comment": "Profile Page"
                    },
                    {
                        "/": "/settings/*",
                        "comment": "Profile and app settings"
                    },
                    {
                        "/": "/details/*",
                        "comment": "Details of another users"
                    },
                    {
                        "/": "/v/*",
                        "comment": "Account validation"
                    },
                    {
                        "/": "/bank-account/*",
                        "comment": "Bank account setup and its steps"
                    },
                    {
                        "/": "/iou/*",
                        "comment": "I Owe You reports"
                    },
                    {
                        "/": "/request/*",
                        "comment": "Money request"
                    },
                    {
                        "/": "/enable-payments/*",
                        "comment": "Payments setup"
                    },
                    {
                        "/": "/partners/plaid/oauth_ios",
                        "comment": "Plaid setup"
                    },
                    {
                        "/": "/statements/*",
                        "comment": "Wallet statements"
                    },
                    {
                        "/": "/concierge/*",
                        "comment": "Concierge"
                    },
                    {
                        "/": "/split/*",
                        "comment": "Split Bill"
                    },
                    {
                        "/": "/request/*",
                        "comment": "Request Money"
                    },
                    {
                        "/": "/new/*",
                        "comment": "New Chat"
                    },
                    {
                        "/": "/workspace/*",
                        "comment": "Workspace Details"
                    },
                    {
                        "/": "/get-assistance/*",
                        "comment": "Get Assistance Pages"
                    },
                    {
                        "/": "/teachersunite/*",
                        "comment": "Teachers Unite!"
                    },
                    {
                        "/": "/search/*",
                        "comment": "Search"
                    },
                    {
<<<<<<< HEAD
                        "/": "/send/*",
                        "comment": "Send money"
=======
                        "/": "/money2020/*",
                        "comment": "Money 2020"
>>>>>>> 834b3d2b
                    }
                ]
            }
        ]
    },
    "webcredentials": {
        "apps": ["368M544MTT.com.chat.expensify.chat"]
    }
}<|MERGE_RESOLUTION|>--- conflicted
+++ resolved
@@ -81,13 +81,12 @@
                         "comment": "Search"
                     },
                     {
-<<<<<<< HEAD
                         "/": "/send/*",
                         "comment": "Send money"
-=======
+                    },
+                    {
                         "/": "/money2020/*",
                         "comment": "Money 2020"
->>>>>>> 834b3d2b
                     }
                 ]
             }

--- conflicted
+++ resolved
@@ -65,11 +65,7 @@
     "@babel/plugin-proposal-private-methods": "^7.18.6",
     "@babel/plugin-proposal-private-property-in-object": "^7.21.11",
     "@dotlottie/react-player": "^1.6.3",
-<<<<<<< HEAD
-    "@expensify/react-native-live-markdown": "0.1.63",
-=======
     "@expensify/react-native-live-markdown": "0.1.64",
->>>>>>> 9e8d4024
     "@expo/metro-runtime": "~3.1.1",
     "@formatjs/intl-datetimeformat": "^6.10.0",
     "@formatjs/intl-listformat": "^7.2.2",

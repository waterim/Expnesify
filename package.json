--- conflicted
+++ resolved
@@ -101,11 +101,8 @@
     "react-native-image-pan-zoom": "^2.1.12",
     "react-native-image-picker": "^5.0.2",
     "react-native-image-size": "git+https://github.com/Expensify/react-native-image-size#6b5ab5110dc3ed554f8eafbc38d7d87c17147972",
-<<<<<<< HEAD
     "react-native-key-command": "^0.9.0",
-=======
     "react-native-localize": "^2.2.6",
->>>>>>> d196a121
     "react-native-modal": "^13.0.0",
     "react-native-onyx": "1.0.36",
     "react-native-pdf": "^6.6.2",

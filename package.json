--- conflicted
+++ resolved
@@ -140,15 +140,9 @@
     "@storybook/manager-webpack5": "^6.5.10",
     "@storybook/react": "^6.5.9",
     "@storybook/theming": "^6.5.9",
-<<<<<<< HEAD
-    "@svgr/webpack": "^5.5.0",
+    "@svgr/webpack": "^6.0.0",
     "@testing-library/jest-native": "^5.1.2",
     "@testing-library/react-native": "^11.3.0",
-=======
-    "@svgr/webpack": "^6.0.0",
-    "@testing-library/jest-native": "^3.4.2",
-    "@testing-library/react-native": "^7.0.2",
->>>>>>> ffa70d7d
     "@vercel/ncc": "^0.27.0",
     "@welldone-software/why-did-you-render": "7.0.1",
     "ajv-cli": "^5.0.0",
@@ -175,17 +169,10 @@
     "flipper-plugin-bridgespy-client": "^0.1.9",
     "html-inline-script-webpack-plugin": "^3.1.0",
     "html-webpack-plugin": "^5.5.0",
-<<<<<<< HEAD
     "jest": "^29.2.2",
     "jest-circus": "^29.2.2",
     "jest-cli": "^29.2.2",
-    "metro-react-native-babel-preset": "^0.72.1",
-=======
-    "jest": "^26.6.3",
-    "jest-circus": "^26.6.3",
-    "jest-cli": "^26.6.3",
     "metro-react-native-babel-preset": "^0.73.3",
->>>>>>> ffa70d7d
     "mock-fs": "^4.13.0",
     "portfinder": "^1.0.28",
     "pusher-js-mock": "^0.3.3",

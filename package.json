{
  "name": "new.expensify",
  "version": "1.1.78-8",
  "author": "Expensify, Inc.",
  "homepage": "https://new.expensify.com",
  "description": "New Expensify is the next generation of Expensify: a reimagination of payments based atop a foundation of chat.",
  "license": "MIT",
  "private": true,
  "scripts": {
    "postinstall": "scripts/react-native-web.sh && cd desktop && npm install",
    "clean": "react-native clean-project-auto",
    "android": "npm run check-metro-bundler-port && scripts/set-pusher-suffix.sh && react-native run-android",
    "ios": "npm run check-metro-bundler-port && scripts/set-pusher-suffix.sh && react-native run-ios",
    "ipad": "npm run check-metro-bundler-port && react-native run-ios --simulator=\"iPad Pro (12.9-inch) (4th generation)\"",
    "ipad-sm": "npm run check-metro-bundler-port && react-native run-ios --simulator=\"iPad Pro (9.7-inch)\"",
    "start": "react-native start",
    "web": "scripts/set-pusher-suffix.sh && concurrently npm:web-proxy npm:web-server",
    "web-proxy": "node web/proxy.js",
    "web-server": "webpack-dev-server --open --config config/webpack/webpack.dev.js",
    "build": "webpack --config config/webpack/webpack.common.js --env.envFile=.env.production",
    "build-staging": "webpack --config config/webpack/webpack.common.js --env.envFile=.env.staging",
    "desktop": "scripts/set-pusher-suffix.sh && node desktop/start.js",
    "desktop-build": "scripts/build-desktop.sh production",
    "desktop-build-staging": "scripts/build-desktop.sh staging",
    "ios-build": "fastlane ios build",
    "android-build": "fastlane android build",
    "test": "jest",
    "lint": "eslint . --max-warnings=0",
    "print-version": "echo $npm_package_version",
    "storybook": "start-storybook -p 6006",
    "storybook-build": "build-storybook -o dist/docs",
    "gh-actions-build": "./.github/scripts/buildActions.sh",
    "gh-actions-validate": "./.github/scripts/validateActionsAndWorkflows.sh",
    "analyze-packages": "ANALYZE_BUNDLE=true webpack --config config/webpack/webpack.common.js --env.envFile=.env.production",
    "check-metro-bundler-port": "node config/checkMetroBundlerPort.js"
  },
  "dependencies": {
    "@formatjs/intl-getcanonicallocales": "^1.5.8",
    "@formatjs/intl-locale": "^2.4.21",
    "@formatjs/intl-numberformat": "^6.2.5",
    "@formatjs/intl-pluralrules": "^4.0.13",
<<<<<<< HEAD
    "@oguzhnatly/react-native-image-manipulator": "^1.0.5",
    "@onfido/react-native-sdk": "^2.2.0",
=======
    "@onfido/react-native-sdk": "^5.4.0",
>>>>>>> 406040d1
    "@react-native-async-storage/async-storage": "^1.15.5",
    "@react-native-community/cameraroll": "^4.1.2",
    "@react-native-community/clipboard": "^1.5.1",
    "@react-native-community/datetimepicker": "^3.5.2",
    "@react-native-community/netinfo": "^8.3.0",
    "@react-native-community/progress-bar-android": "^1.0.4",
    "@react-native-community/progress-view": "^1.2.3",
    "@react-native-firebase/analytics": "^12.3.0",
    "@react-native-firebase/app": "^12.3.0",
    "@react-native-firebase/crashlytics": "^12.3.0",
    "@react-native-firebase/perf": "^12.3.0",
    "@react-native-masked-view/masked-view": "^0.2.4",
    "@react-native-picker/picker": "^2.3.1",
    "@react-navigation/compat": "^5.3.20",
    "@react-navigation/drawer": "6.3.0",
    "@react-navigation/native": "6.0.8",
    "@react-navigation/stack": "6.0.11",
    "babel-plugin-transform-remove-console": "^6.9.4",
    "dom-serializer": "^0.2.2",
    "domhandler": "^4.3.0",
    "dotenv": "^8.2.0",
    "expensify-common": "git+https://github.com/Expensify/expensify-common.git#dfc17a33907dd487610cf1eeb6212f4d89b96b6f",
    "fbjs": "^3.0.2",
    "file-loader": "^6.0.0",
    "html-entities": "^1.3.1",
    "htmlparser2": "^7.2.0",
    "localforage": "^1.10.0",
    "lodash": "4.17.21",
    "metro-config": "^0.64.0",
    "moment": "^2.27.0",
    "moment-timezone": "^0.5.31",
    "onfido-sdk-ui": "^8.1.0",
    "prop-types": "^15.7.2",
    "pusher-js": "^7.0.6",
    "react": "^17.0.2",
    "react-collapse": "^5.1.0",
    "react-dom": "^17.0.2",
    "react-native": "0.66.4",
    "react-native-collapsible": "^1.6.0",
    "react-native-config": "^1.4.5",
    "react-native-document-picker": "^8.0.0",
    "react-native-fast-image": "^8.5.11",
    "react-native-gesture-handler": "2.4.0",
    "react-native-google-places-autocomplete": "git+https://github.com/Expensify/react-native-google-places-autocomplete.git#3bbd17d63e6c38d38d857b50f6037c1c0376ff06",
    "react-native-haptic-feedback": "^1.13.0",
    "react-native-image-pan-zoom": "^2.1.12",
    "react-native-image-picker": "^4.7.3",
    "react-native-image-size": "^1.1.3",
    "react-native-keyboard-spacer": "^0.4.1",
    "react-native-modal": "^13.0.0",
    "react-native-onyx": "1.0.5",
    "react-native-pdf": "^6.2.2",
    "react-native-performance": "^2.0.0",
    "react-native-permissions": "^3.0.1",
    "react-native-picker-select": "git+https://github.com/Expensify/react-native-picker-select.git#7f09b2c15ffae320d769788f75bdf8948714bb10",
    "react-native-plaid-link-sdk": "^7.2.0",
    "react-native-reanimated": "2.3.1",
    "react-native-render-html": "6.3.1",
    "react-native-safe-area-context": "^3.1.4",
    "react-native-screens": "^3.10.1",
    "react-native-svg": "^12.1.0",
    "react-native-web": "git+https://github.com/Expensify/react-native-web.git#3cd81b5af5916dca1dbdfef6b4e9ad261772afe6",
    "react-native-webview": "^11.17.2",
    "react-pdf": "^5.2.0",
    "react-plaid-link": "^3.2.0",
    "react-web-config": "^1.0.0",
    "rn-fetch-blob": "^0.12.0",
    "save": "^2.4.0",
    "shim-keyboard-event-key": "^1.0.3",
    "underscore": "^1.13.1",
    "urbanairship-react-native": "^11.0.2"
  },
  "devDependencies": {
    "@actions/core": "^1.2.6",
    "@actions/github": "^4.0.0",
    "@babel/core": "^7.11.1",
    "@babel/plugin-proposal-class-properties": "^7.12.1",
    "@babel/preset-env": "^7.11.0",
    "@babel/preset-flow": "^7.12.13",
    "@babel/preset-react": "^7.10.4",
    "@babel/runtime": "^7.11.2",
    "@octokit/core": "^3.3.1",
    "@octokit/plugin-throttling": "^3.4.1",
    "@octokit/rest": "^18.3.5",
    "@react-native-community/eslint-config": "^2.0.0",
    "@storybook/addon-a11y": "^6.4.12",
    "@storybook/addon-essentials": "^6.4.12",
    "@storybook/addon-react-native-web": "0.0.18",
    "@storybook/addons": "^6.4.12",
    "@storybook/react": "^6.4.12",
    "@storybook/theming": "^6.4.12",
    "@svgr/webpack": "^5.5.0",
    "@testing-library/jest-native": "^3.4.2",
    "@testing-library/react-native": "^7.0.2",
    "@vercel/ncc": "^0.27.0",
    "@welldone-software/why-did-you-render": "^6.2.0",
    "ajv-cli": "^5.0.0",
    "babel-eslint": "^10.1.0",
    "babel-jest": "^26.2.2",
    "babel-loader": "^8.1.0",
    "babel-plugin-module-resolver": "^4.0.0",
    "babel-plugin-react-native-web": "^0.13.5",
    "babel-plugin-transform-class-properties": "^6.24.1",
    "babel-plugin-transform-remove-console": "^6.9.4",
    "clean-webpack-plugin": "^3.0.0",
    "concurrently": "^5.3.0",
    "copy-webpack-plugin": "^6.0.3",
    "css-loader": "^5.2.4",
    "diff-so-fancy": "^1.3.0",
    "electron": "^17.0.0",
    "electron-builder": "^22.13.1",
    "electron-notarize": "^1.2.1",
    "electron-reloader": "^1.2.1",
    "eslint": "^7.6.0",
    "eslint-config-expensify": "2.0.29",
    "eslint-loader": "^4.0.2",
    "eslint-plugin-jest": "^24.1.0",
    "flipper-plugin-bridgespy-client": "^0.1.9",
    "html-webpack-plugin": "^4.3.0",
    "jest": "^26.5.2",
    "jest-circus": "^26.5.2",
    "jest-cli": "^26.5.2",
    "metro-react-native-babel-preset": "^0.66.2",
    "mock-fs": "^4.13.0",
    "portfinder": "^1.0.28",
    "pusher-js-mock": "^0.3.3",
    "react-hot-loader": "^4.12.21",
    "react-native-clean-project": "^4.0.0-alpha4.0",
    "react-native-flipper": "^0.117.0",
    "react-native-performance-flipper-reporter": "^2.0.0",
    "react-native-svg-transformer": "^0.14.3",
    "react-test-renderer": "16.13.1",
    "rn-async-storage-flipper": "0.0.10",
    "semver": "^7.3.4",
    "style-loader": "^2.0.0",
    "wait-port": "^0.2.9",
    "webpack": "^4.44.1",
    "webpack-bundle-analyzer": "^4.4.0",
    "webpack-cli": "^3.3.12",
    "webpack-dev-server": "^3.11.0",
    "webpack-merge": "^5.1.1"
  },
  "jest": {
    "preset": "react-native",
    "transform": {
      "^.+\\.jsx?$": "babel-jest"
    },
    "transformIgnorePatterns": [
      "node_modules/(?!react-native)/"
    ],
    "testPathIgnorePatterns": [
      "<rootDir>/node_modules/"
    ],
    "testMatch": [
      "**/tests/unit/**/*.[jt]s?(x)",
      "**/tests/actions/**/*.[jt]s?(x)",
      "**/?(*.)+(spec|test).[jt]s?(x)"
    ],
    "globals": {
      "__DEV__": true,
      "WebSocket": {}
    },
    "timers": "fake",
    "testEnvironment": "jsdom",
    "setupFiles": [
      "<rootDir>/jest/setup.js"
    ],
    "setupFilesAfterEnv": [
      "@testing-library/jest-native/extend-expect"
    ]
  },
  "prettier": {
    "bracketSpacing": false,
    "jsxBracketSameLine": true,
    "singleQuote": true,
    "trailingComma": "all"
  }
}<|MERGE_RESOLUTION|>--- conflicted
+++ resolved
@@ -39,12 +39,8 @@
     "@formatjs/intl-locale": "^2.4.21",
     "@formatjs/intl-numberformat": "^6.2.5",
     "@formatjs/intl-pluralrules": "^4.0.13",
-<<<<<<< HEAD
     "@oguzhnatly/react-native-image-manipulator": "^1.0.5",
-    "@onfido/react-native-sdk": "^2.2.0",
-=======
     "@onfido/react-native-sdk": "^5.4.0",
->>>>>>> 406040d1
     "@react-native-async-storage/async-storage": "^1.15.5",
     "@react-native-community/cameraroll": "^4.1.2",
     "@react-native-community/clipboard": "^1.5.1",

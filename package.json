--- conflicted
+++ resolved
@@ -158,13 +158,8 @@
     "react-native-linear-gradient": "^2.8.1",
     "react-native-localize": "^2.2.6",
     "react-native-modal": "^13.0.0",
-<<<<<<< HEAD
     "react-native-onyx": "https://github.com/fabioh8010/react-native-onyx/releases/download/v2.0.64-OnyxConnectionManager-r1/react-native-onyx-2.0.64-onyx-connection-manager-r1.tgz",
-    "react-native-pager-view": "6.2.3",
-=======
-    "react-native-onyx": "2.0.64",
     "react-native-pager-view": "6.3.4",
->>>>>>> 715e1672
     "react-native-pdf": "6.7.3",
     "react-native-performance": "^5.1.0",
     "react-native-permissions": "^3.10.0",

--- conflicted
+++ resolved
@@ -1,10 +1,6 @@
 {
   "name": "expensify.cash",
-<<<<<<< HEAD
-  "version": "1.0.7",
-=======
   "version": "1.0.1-498",
->>>>>>> c41b439d
   "author": "Expensify, Inc.",
   "homepage": "https://expensify.cash",
   "description": "Expensify.cash is the next generation of Expensify: a reimagination of payments based atop a foundation of chat.",

{
  "name": "new.expensify",
  "version": "1.1.88-5",
  "author": "Expensify, Inc.",
  "homepage": "https://new.expensify.com",
  "description": "New Expensify is the next generation of Expensify: a reimagination of payments based atop a foundation of chat.",
  "license": "MIT",
  "private": true,
  "scripts": {
    "postinstall": "scripts/react-native-web.sh && cd desktop && npm install",
    "clean": "react-native clean-project-auto",
    "android": "npm run check-metro-bundler-port && scripts/set-pusher-suffix.sh && react-native run-android",
    "ios": "npm run check-metro-bundler-port && scripts/set-pusher-suffix.sh && react-native run-ios",
    "ipad": "npm run check-metro-bundler-port && react-native run-ios --simulator=\"iPad Pro (12.9-inch) (4th generation)\"",
    "ipad-sm": "npm run check-metro-bundler-port && react-native run-ios --simulator=\"iPad Pro (9.7-inch)\"",
    "start": "react-native start",
    "web": "scripts/set-pusher-suffix.sh && concurrently npm:web-proxy npm:web-server",
    "web-proxy": "node web/proxy.js",
    "web-server": "webpack-dev-server --open --config config/webpack/webpack.dev.js",
    "build": "webpack --config config/webpack/webpack.common.js --env.envFile=.env.production",
    "build-staging": "webpack --config config/webpack/webpack.common.js --env.envFile=.env.staging",
    "desktop": "scripts/set-pusher-suffix.sh && node desktop/start.js",
    "desktop-build": "scripts/build-desktop.sh production",
    "desktop-build-staging": "scripts/build-desktop.sh staging",
    "ios-build": "fastlane ios build",
    "android-build": "fastlane android build",
    "test": "jest",
    "lint": "eslint . --max-warnings=0",
    "print-version": "echo $npm_package_version",
    "storybook": "start-storybook -p 6006",
    "storybook-build": "build-storybook -o dist/docs",
    "gh-actions-build": "./.github/scripts/buildActions.sh",
    "gh-actions-validate": "./.github/scripts/validateActionsAndWorkflows.sh",
    "analyze-packages": "ANALYZE_BUNDLE=true webpack --config config/webpack/webpack.common.js --env.envFile=.env.production",
    "check-metro-bundler-port": "node config/checkMetroBundlerPort.js",
    "symbolicate:android": "npx metro-symbolicate android/app/build/generated/sourcemaps/react/release/index.android.bundle.map",
    "symbolicate:ios": "npx metro-symbolicate main.jsbundle.map"
  },
  "dependencies": {
    "@formatjs/intl-getcanonicallocales": "^1.5.8",
    "@formatjs/intl-locale": "^2.4.21",
    "@formatjs/intl-numberformat": "^6.2.5",
    "@formatjs/intl-pluralrules": "^4.0.13",
    "@oguzhnatly/react-native-image-manipulator": "^1.0.5",
    "@onfido/react-native-sdk": "^5.4.0",
    "@react-native-async-storage/async-storage": "^1.17.7",
    "@react-native-community/cameraroll": "^4.1.2",
    "@react-native-community/clipboard": "^1.5.1",
    "@react-native-community/datetimepicker": "^3.5.2",
    "@react-native-community/netinfo": "^8.3.0",
    "@react-native-community/progress-bar-android": "^1.0.4",
    "@react-native-community/progress-view": "^1.2.3",
    "@react-native-firebase/analytics": "^12.3.0",
    "@react-native-firebase/app": "^12.3.0",
    "@react-native-firebase/crashlytics": "^12.3.0",
    "@react-native-firebase/perf": "^12.3.0",
    "@react-native-masked-view/masked-view": "^0.2.4",
    "@react-native-picker/picker": "^2.3.1",
    "@react-navigation/drawer": "6.3.0",
    "@react-navigation/native": "6.0.11",
    "@react-navigation/stack": "6.2.2",
    "babel-plugin-transform-remove-console": "^6.9.4",
    "dom-serializer": "^0.2.2",
    "domhandler": "^4.3.0",
    "dotenv": "^8.2.0",
    "expensify-common": "git+https://github.com/Expensify/expensify-common.git#dfc17a33907dd487610cf1eeb6212f4d89b96b6f",
    "fbjs": "^3.0.2",
    "file-loader": "^6.0.0",
    "html-entities": "^1.3.1",
    "htmlparser2": "^7.2.0",
    "localforage": "^1.10.0",
    "lodash": "4.17.21",
<<<<<<< HEAD
    "memoize-one": "^6.0.0",
    "metro-config": "^0.64.0",
=======
    "metro-config": "^0.71.3",
>>>>>>> 6e3bba4a
    "moment": "^2.29.4",
    "moment-timezone": "^0.5.31",
    "onfido-sdk-ui": "^8.1.0",
    "prop-types": "^15.7.2",
    "pusher-js": "^7.0.6",
    "react": "18.0.0",
    "react-collapse": "^5.1.0",
    "react-content-loader": "^6.1.0",
    "react-dom": "^17.0.2",
    "react-native": "npm:@expensify/react-native@0.69.4",
    "react-native-blob-util": "^0.16.2",
    "react-native-collapsible": "^1.6.0",
    "react-native-config": "^1.4.5",
    "react-native-document-picker": "^8.0.0",
    "react-native-fast-image": "^8.5.11",
    "react-native-gesture-handler": "2.5.0",
    "react-native-google-places-autocomplete": "git+https://github.com/Expensify/react-native-google-places-autocomplete.git#3bbd17d63e6c38d38d857b50f6037c1c0376ff06",
    "react-native-haptic-feedback": "^1.13.0",
    "react-native-image-pan-zoom": "^2.1.12",
    "react-native-image-picker": "^4.7.3",
    "react-native-image-size": "git+https://github.com/Expensify/react-native-image-size#6b5ab5110dc3ed554f8eafbc38d7d87c17147972",
    "react-native-modal": "^13.0.0",
<<<<<<< HEAD
    "react-native-onyx": "1.0.12",
    "react-native-pdf": "^6.2.2",
=======
    "react-native-onyx": "1.0.10",
    "react-native-pdf": "^6.6.2",
>>>>>>> 6e3bba4a
    "react-native-performance": "^2.0.0",
    "react-native-permissions": "^3.0.1",
    "react-native-picker-select": "git+https://github.com/Expensify/react-native-picker-select.git#7f09b2c15ffae320d769788f75bdf8948714bb10",
    "react-native-plaid-link-sdk": "^7.2.0",
    "react-native-reanimated": "2.9.1",
    "react-native-render-html": "6.3.1",
    "react-native-safe-area-context": "^3.1.4",
    "react-native-screens": "^3.10.1",
    "react-native-svg": "^12.1.0",
    "react-native-web": "git+https://github.com/Expensify/react-native-web.git#3cd81b5af5916dca1dbdfef6b4e9ad261772afe6",
    "react-native-webview": "^11.17.2",
    "react-pdf": "^5.2.0",
    "react-plaid-link": "^3.2.0",
    "react-web-config": "^1.0.0",
    "save": "^2.4.0",
    "shim-keyboard-event-key": "^1.0.3",
    "underscore": "^1.13.1",
    "urbanairship-react-native": "^14.3.1"
  },
  "devDependencies": {
    "@actions/core": "^1.2.6",
    "@actions/github": "^4.0.0",
    "@babel/core": "^7.11.1",
    "@babel/plugin-proposal-class-properties": "^7.12.1",
    "@babel/preset-env": "^7.11.0",
    "@babel/preset-flow": "^7.12.13",
    "@babel/preset-react": "^7.10.4",
    "@babel/runtime": "^7.11.2",
    "@octokit/core": "^3.3.1",
    "@octokit/plugin-throttling": "^3.4.1",
    "@octokit/rest": "^18.3.5",
    "@react-native-community/eslint-config": "^2.0.0",
    "@storybook/addon-a11y": "^6.5.9",
    "@storybook/addon-essentials": "^6.5.9",
    "@storybook/addon-react-native-web": "0.0.18",
    "@storybook/addons": "^6.5.9",
    "@storybook/react": "^6.5.9",
    "@storybook/theming": "^6.5.9",
    "@svgr/webpack": "^5.5.0",
    "@testing-library/jest-native": "^3.4.2",
    "@testing-library/react-native": "^7.0.2",
    "@vercel/ncc": "^0.27.0",
    "@welldone-software/why-did-you-render": "^6.2.0",
    "ajv-cli": "^5.0.0",
    "babel-eslint": "^10.1.0",
    "babel-jest": "^28.1.3",
    "babel-loader": "^8.1.0",
    "babel-plugin-module-resolver": "^4.0.0",
    "babel-plugin-react-native-web": "^0.13.5",
    "babel-plugin-transform-class-properties": "^6.24.1",
    "babel-plugin-transform-remove-console": "^6.9.4",
    "clean-webpack-plugin": "^3.0.0",
    "concurrently": "^5.3.0",
    "copy-webpack-plugin": "^6.0.3",
    "css-loader": "^5.2.4",
    "diff-so-fancy": "^1.3.0",
    "electron": "^17.4.11",
    "electron-builder": "23.3.1",
    "electron-notarize": "^1.2.1",
    "electron-reloader": "^1.2.1",
    "eslint": "^7.6.0",
    "eslint-config-expensify": "2.0.29",
    "eslint-loader": "^4.0.2",
    "eslint-plugin-jest": "^24.1.0",
    "eslint-plugin-storybook": "^0.5.13",
    "flipper-plugin-bridgespy-client": "^0.1.9",
    "html-webpack-plugin": "^4.3.0",
    "jest": "^26.6.3",
    "jest-circus": "^26.6.3",
    "jest-cli": "^26.6.3",
    "metro-react-native-babel-preset": "^0.71.3",
    "mock-fs": "^4.13.0",
    "portfinder": "^1.0.28",
    "pusher-js-mock": "^0.3.3",
    "react-hot-loader": "^4.12.21",
    "react-native-clean-project": "^4.0.0-alpha4.0",
    "react-native-flipper": "^0.146.1",
    "react-native-performance-flipper-reporter": "^2.0.0",
    "react-native-svg-transformer": "^0.14.3",
    "react-test-renderer": "18.0.0",
    "rn-async-storage-flipper": "0.0.10",
    "semver": "^7.3.4",
    "style-loader": "^2.0.0",
    "wait-port": "^0.2.9",
    "webpack": "^4.44.1",
    "webpack-bundle-analyzer": "^4.4.0",
    "webpack-cli": "^3.3.12",
    "webpack-dev-server": "^3.11.3",
    "webpack-merge": "^5.1.1"
  },
  "jest": {
    "preset": "react-native",
    "transform": {
      "^.+\\.jsx?$": "babel-jest"
    },
    "transformIgnorePatterns": [
      "node_modules/(?!react-native)/"
    ],
    "testPathIgnorePatterns": [
      "<rootDir>/node_modules/"
    ],
    "testMatch": [
      "**/tests/unit/**/*.[jt]s?(x)",
      "**/tests/actions/**/*.[jt]s?(x)",
      "**/?(*.)+(spec|test).[jt]s?(x)"
    ],
    "globals": {
      "__DEV__": true,
      "WebSocket": {}
    },
    "timers": "fake",
    "testEnvironment": "jsdom",
    "setupFiles": [
      "<rootDir>/jest/setup.js"
    ],
    "setupFilesAfterEnv": [
      "@testing-library/jest-native/extend-expect"
    ]
  },
  "prettier": {
    "bracketSpacing": false,
    "jsxBracketSameLine": true,
    "singleQuote": true,
    "trailingComma": "all"
  }
}<|MERGE_RESOLUTION|>--- conflicted
+++ resolved
@@ -70,12 +70,8 @@
     "htmlparser2": "^7.2.0",
     "localforage": "^1.10.0",
     "lodash": "4.17.21",
-<<<<<<< HEAD
     "memoize-one": "^6.0.0",
-    "metro-config": "^0.64.0",
-=======
     "metro-config": "^0.71.3",
->>>>>>> 6e3bba4a
     "moment": "^2.29.4",
     "moment-timezone": "^0.5.31",
     "onfido-sdk-ui": "^8.1.0",
@@ -98,13 +94,8 @@
     "react-native-image-picker": "^4.7.3",
     "react-native-image-size": "git+https://github.com/Expensify/react-native-image-size#6b5ab5110dc3ed554f8eafbc38d7d87c17147972",
     "react-native-modal": "^13.0.0",
-<<<<<<< HEAD
     "react-native-onyx": "1.0.12",
-    "react-native-pdf": "^6.2.2",
-=======
-    "react-native-onyx": "1.0.10",
     "react-native-pdf": "^6.6.2",
->>>>>>> 6e3bba4a
     "react-native-performance": "^2.0.0",
     "react-native-permissions": "^3.0.1",
     "react-native-picker-select": "git+https://github.com/Expensify/react-native-picker-select.git#7f09b2c15ffae320d769788f75bdf8948714bb10",

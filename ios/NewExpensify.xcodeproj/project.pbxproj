--- conflicted
+++ resolved
@@ -28,9 +28,9 @@
 		7041848526A8E47D00E09F4D /* RCTStartupTimer.m in Sources */ = {isa = PBXBuildFile; fileRef = 7041848426A8E47D00E09F4D /* RCTStartupTimer.m */; };
 		7041848626A8E47D00E09F4D /* RCTStartupTimer.m in Sources */ = {isa = PBXBuildFile; fileRef = 7041848426A8E47D00E09F4D /* RCTStartupTimer.m */; };
 		70CF6E82262E297300711ADC /* BootSplash.storyboard in Resources */ = {isa = PBXBuildFile; fileRef = 70CF6E81262E297300711ADC /* BootSplash.storyboard */; };
+		81AB9BB82411601600AC10FF /* LaunchScreen.storyboard in Resources */ = {isa = PBXBuildFile; fileRef = 81AB9BB72411601600AC10FF /* LaunchScreen.storyboard */; };
 		8821A238A081483FA947BC4E /* GTAmericaExp-RgIt.otf in Resources */ = {isa = PBXBuildFile; fileRef = 918D7FEFF96242E6B5F5E14D /* GTAmericaExp-RgIt.otf */; };
 		DB77016704074197AB6633BB /* GTAmericaExpMono-RgIt.otf in Resources */ = {isa = PBXBuildFile; fileRef = 5150E5D0D7F74DBA8D7C1914 /* GTAmericaExpMono-RgIt.otf */; };
-		DDF6A38D2788579400FB59A2 /* RCTBootSplash.m in Sources */ = {isa = PBXBuildFile; fileRef = DDF6A38C2788579400FB59A2 /* RCTBootSplash.m */; };
 		E9DF872D2525201700607FDC /* AirshipConfig.plist in Resources */ = {isa = PBXBuildFile; fileRef = E9DF872C2525201700607FDC /* AirshipConfig.plist */; };
 		ED814D34526B415CAFA0451E /* GTAmericaExpMono-BdIt.otf in Resources */ = {isa = PBXBuildFile; fileRef = 3981452A2C7340EBBA2B9BD1 /* GTAmericaExpMono-BdIt.otf */; };
 		F0C450EA2705020500FD2970 /* colors.json in Resources */ = {isa = PBXBuildFile; fileRef = F0C450E92705020500FD2970 /* colors.json */; };
@@ -70,11 +70,8 @@
 		7041848326A8E40900E09F4D /* RCTStartupTimer.h */ = {isa = PBXFileReference; lastKnownFileType = sourcecode.c.h; name = RCTStartupTimer.h; path = NewExpensify/RCTStartupTimer.h; sourceTree = "<group>"; };
 		7041848426A8E47D00E09F4D /* RCTStartupTimer.m */ = {isa = PBXFileReference; lastKnownFileType = sourcecode.c.objc; name = RCTStartupTimer.m; path = NewExpensify/RCTStartupTimer.m; sourceTree = "<group>"; };
 		70CF6E81262E297300711ADC /* BootSplash.storyboard */ = {isa = PBXFileReference; fileEncoding = 4; lastKnownFileType = file.storyboard; name = BootSplash.storyboard; path = NewExpensify/BootSplash.storyboard; sourceTree = "<group>"; };
-<<<<<<< HEAD
-=======
 		7CB4AF830F19EA63E0811FB7 /* Pods-NewExpensify-NewExpensifyTests.release.xcconfig */ = {isa = PBXFileReference; includeInIndex = 1; lastKnownFileType = text.xcconfig; name = "Pods-NewExpensify-NewExpensifyTests.release.xcconfig"; path = "Target Support Files/Pods-NewExpensify-NewExpensifyTests/Pods-NewExpensify-NewExpensifyTests.release.xcconfig"; sourceTree = "<group>"; };
 		81AB9BB72411601600AC10FF /* LaunchScreen.storyboard */ = {isa = PBXFileReference; fileEncoding = 4; lastKnownFileType = file.storyboard; name = LaunchScreen.storyboard; path = NewExpensify/LaunchScreen.storyboard; sourceTree = "<group>"; };
->>>>>>> ded47c96
 		8437A5A38F2047E0BCCD7C2F /* GTAmericaExpMono-Rg.otf */ = {isa = PBXFileReference; explicitFileType = undefined; fileEncoding = 9; includeInIndex = 0; lastKnownFileType = unknown; name = "GTAmericaExpMono-Rg.otf"; path = "../assets/fonts/GTAmericaExpMono-Rg.otf"; sourceTree = "<group>"; };
 		8C7003903C1E4957824899BB /* GTAmericaExp-Regular.otf */ = {isa = PBXFileReference; explicitFileType = undefined; fileEncoding = 9; includeInIndex = 0; lastKnownFileType = unknown; name = "GTAmericaExp-Regular.otf"; path = "../assets/fonts/GTAmericaExp-Regular.otf"; sourceTree = "<group>"; };
 		918D7FEFF96242E6B5F5E14D /* GTAmericaExp-RgIt.otf */ = {isa = PBXFileReference; explicitFileType = undefined; fileEncoding = 9; includeInIndex = 0; lastKnownFileType = unknown; name = "GTAmericaExp-RgIt.otf"; path = "../assets/fonts/GTAmericaExp-RgIt.otf"; sourceTree = "<group>"; };
@@ -85,8 +82,6 @@
 		AE65058949E14DA5A2D5435D /* GTAmericaExp-Medium.otf */ = {isa = PBXFileReference; explicitFileType = undefined; fileEncoding = 9; includeInIndex = 0; lastKnownFileType = unknown; name = "GTAmericaExp-Medium.otf"; path = "../assets/fonts/GTAmericaExp-Medium.otf"; sourceTree = "<group>"; };
 		C5F758EA4C130AB3A7F26F58 /* Pods-NewExpensify.release.xcconfig */ = {isa = PBXFileReference; includeInIndex = 1; lastKnownFileType = text.xcconfig; name = "Pods-NewExpensify.release.xcconfig"; path = "Target Support Files/Pods-NewExpensify/Pods-NewExpensify.release.xcconfig"; sourceTree = "<group>"; };
 		DB5A1365442D4419AF6F08E5 /* GTAmericaExp-MdIt.otf */ = {isa = PBXFileReference; explicitFileType = undefined; fileEncoding = 9; includeInIndex = 0; lastKnownFileType = unknown; name = "GTAmericaExp-MdIt.otf"; path = "../assets/fonts/GTAmericaExp-MdIt.otf"; sourceTree = "<group>"; };
-		DDF6A38B2788579400FB59A2 /* RCTBootSplash.h */ = {isa = PBXFileReference; fileEncoding = 4; lastKnownFileType = sourcecode.c.h; name = RCTBootSplash.h; path = NewExpensify/RCTBootSplash.h; sourceTree = "<group>"; };
-		DDF6A38C2788579400FB59A2 /* RCTBootSplash.m */ = {isa = PBXFileReference; fileEncoding = 4; lastKnownFileType = sourcecode.c.objc; name = RCTBootSplash.m; path = NewExpensify/RCTBootSplash.m; sourceTree = "<group>"; };
 		E9DF872C2525201700607FDC /* AirshipConfig.plist */ = {isa = PBXFileReference; fileEncoding = 4; lastKnownFileType = text.plist.xml; path = AirshipConfig.plist; sourceTree = "<group>"; };
 		ED297162215061F000B7C4FE /* JavaScriptCore.framework */ = {isa = PBXFileReference; lastKnownFileType = wrapper.framework; name = JavaScriptCore.framework; path = System/Library/Frameworks/JavaScriptCore.framework; sourceTree = SDKROOT; };
 		ED2971642150620600B7C4FE /* JavaScriptCore.framework */ = {isa = PBXFileReference; lastKnownFileType = wrapper.framework; name = JavaScriptCore.framework; path = Platforms/AppleTVOS.platform/Developer/SDKs/AppleTVOS12.0.sdk/System/Library/Frameworks/JavaScriptCore.framework; sourceTree = DEVELOPER_DIR; };
@@ -143,6 +138,7 @@
 				13B07FB51A68108700A75B9A /* Images.xcassets */,
 				13B07FB61A68108700A75B9A /* Info.plist */,
 				70CF6E81262E297300711ADC /* BootSplash.storyboard */,
+				81AB9BB72411601600AC10FF /* LaunchScreen.storyboard */,
 				13B07FB71A68108700A75B9A /* main.m */,
 				0F5E534E263B73D5004CA14F /* EnvironmentChecker.h */,
 				0F5E534F263B73FD004CA14F /* EnvironmentChecker.m */,
@@ -172,8 +168,6 @@
 			isa = PBXGroup;
 			children = (
 				F0C450E92705020500FD2970 /* colors.json */,
-				DDF6A38B2788579400FB59A2 /* RCTBootSplash.h */,
-				DDF6A38C2788579400FB59A2 /* RCTBootSplash.m */,
 				7041848326A8E40900E09F4D /* RCTStartupTimer.h */,
 				7041848426A8E47D00E09F4D /* RCTStartupTimer.m */,
 				18D050DF262400AF000D658B /* BridgingFile.swift */,
@@ -328,6 +322,7 @@
 			isa = PBXResourcesBuildPhase;
 			buildActionMask = 2147483647;
 			files = (
+				81AB9BB82411601600AC10FF /* LaunchScreen.storyboard in Resources */,
 				0F5BE0CE252686330097D869 /* GoogleService-Info.plist in Resources */,
 				13B07FBF1A68108700A75B9A /* Images.xcassets in Resources */,
 				E9DF872D2525201700607FDC /* AirshipConfig.plist in Resources */,
@@ -784,7 +779,6 @@
 				18D050E0262400AF000D658B /* BridgingFile.swift in Sources */,
 				0F5E5350263B73FD004CA14F /* EnvironmentChecker.m in Sources */,
 				7041848526A8E47D00E09F4D /* RCTStartupTimer.m in Sources */,
-				DDF6A38D2788579400FB59A2 /* RCTBootSplash.m in Sources */,
 				13B07FC11A68108700A75B9A /* main.m in Sources */,
 			);
 			runOnlyForDeploymentPostprocessing = 0;

--- conflicted
+++ resolved
@@ -1871,37 +1871,27 @@
   - RNGoogleSignin (10.0.1):
     - GoogleSignIn (~> 7.0)
     - React-Core
-<<<<<<< HEAD
   - RNLiveMarkdown (0.1.103):
-=======
-  - RNLiveMarkdown (0.1.111):
->>>>>>> 0980fcd2
-    - glog
-    - hermes-engine
-    - RCT-Folly (= 2022.05.16.00)
-    - RCTRequired
-    - RCTTypeSafety
-    - React-Codegen
-    - React-Core
-    - React-debug
-    - React-Fabric
-    - React-graphics
-    - React-ImageManager
-    - React-NativeModulesApple
-    - React-RCTFabric
-    - React-rendererdebug
-    - React-utils
-    - ReactCommon/turbomodule/bridging
-    - ReactCommon/turbomodule/core
-<<<<<<< HEAD
+    - glog
+    - hermes-engine
+    - RCT-Folly (= 2022.05.16.00)
+    - RCTRequired
+    - RCTTypeSafety
+    - React-Codegen
+    - React-Core
+    - React-debug
+    - React-Fabric
+    - React-graphics
+    - React-ImageManager
+    - React-NativeModulesApple
+    - React-RCTFabric
+    - React-rendererdebug
+    - React-utils
+    - ReactCommon/turbomodule/bridging
+    - ReactCommon/turbomodule/core
     - RNLiveMarkdown/common (= 0.1.103)
     - Yoga
   - RNLiveMarkdown/common (0.1.103):
-=======
-    - RNLiveMarkdown/common (= 0.1.111)
-    - Yoga
-  - RNLiveMarkdown/common (0.1.111):
->>>>>>> 0980fcd2
     - glog
     - hermes-engine
     - RCT-Folly (= 2022.05.16.00)
@@ -2624,16 +2614,12 @@
   RNFS: 4ac0f0ea233904cb798630b3c077808c06931688
   RNGestureHandler: 74b7b3d06d667ba0bbf41da7718f2607ae0dfe8f
   RNGoogleSignin: ccaa4a81582cf713eea562c5dd9dc1961a715fd0
-<<<<<<< HEAD
   RNLiveMarkdown: f12157fc91b72e19705c9cc8c98034c4c1669d5a
-=======
-  RNLiveMarkdown: cf2707e6050a3548bde4f66bd752d721f91e8ab6
->>>>>>> 0980fcd2
   RNLocalize: d4b8af4e442d4bcca54e68fc687a2129b4d71a81
   rnmapbox-maps: df8fe93dbd251f25022f4023d31bc04160d4d65c
-  RNPermissions: eaeb7c5f232df9d00f73a82088809e83c4c13036
+  RNPermissions: d2392b754e67bc14491f5b12588bef2864e783f3
   RNReactNativeHapticFeedback: 616c35bdec7d20d4c524a7949ca9829c09e35f37
-  RNReanimated: faa5b754016d0007ce1b67755a9eef2ef5e256fc
+  RNReanimated: 323436b1a5364dca3b5f8b1a13458455e0de9efe
   RNScreens: abd354e98519ed267600b7ee64fdcb8e060b1218
   RNShare: 2a4cdfc0626ad56b0ef583d424f2038f772afe58
   RNSound: 6c156f925295bdc83e8e422e7d8b38d33bc71852
@@ -2645,7 +2631,7 @@
   SocketRocket: f32cd54efbe0f095c4d7594881e52619cfe80b17
   Turf: 13d1a92d969ca0311bbc26e8356cca178ce95da2
   VisionCamera: 1394a316c7add37e619c48d7aa40b38b954bf055
-  Yoga: 64cd2a583ead952b0315d5135bf39e053ae9be70
+  Yoga: 1b901a6d6eeba4e8a2e8f308f708691cdb5db312
 
 PODFILE CHECKSUM: 12949aadf6042925ca96a70eb9d0c591688d973c
 

PODS:
  - Airship (16.11.3):
    - Airship/Automation (= 16.11.3)
    - Airship/Basement (= 16.11.3)
    - Airship/Core (= 16.11.3)
    - Airship/ExtendedActions (= 16.11.3)
    - Airship/MessageCenter (= 16.11.3)
  - Airship/Automation (16.11.3):
    - Airship/Core
  - Airship/Basement (16.11.3)
  - Airship/Core (16.11.3):
    - Airship/Basement
  - Airship/ExtendedActions (16.11.3):
    - Airship/Core
  - Airship/MessageCenter (16.11.3):
    - Airship/Core
  - Airship/PreferenceCenter (16.11.3):
    - Airship/Core
  - AirshipFrameworkProxy (2.0.8):
    - Airship (= 16.11.3)
    - Airship/MessageCenter (= 16.11.3)
    - Airship/PreferenceCenter (= 16.11.3)
  - AppAuth (1.6.2):
    - AppAuth/Core (= 1.6.2)
    - AppAuth/ExternalUserAgent (= 1.6.2)
  - AppAuth/Core (1.6.2)
  - AppAuth/ExternalUserAgent (1.6.2):
    - AppAuth/Core
  - boost (1.76.0)
  - BVLinearGradient (2.8.1):
    - React-Core
  - CocoaAsyncSocket (7.6.5)
  - DoubleConversion (1.1.6)
  - FBLazyVector (0.72.4)
  - FBReactNativeSpec (0.72.4):
    - RCT-Folly (= 2021.07.22.00)
    - RCTRequired (= 0.72.4)
    - RCTTypeSafety (= 0.72.4)
    - React-Core (= 0.72.4)
    - React-jsi (= 0.72.4)
    - ReactCommon/turbomodule/core (= 0.72.4)
  - Firebase/Analytics (8.8.0):
    - Firebase/Core
  - Firebase/Core (8.8.0):
    - Firebase/CoreOnly
    - FirebaseAnalytics (~> 8.8.0)
  - Firebase/CoreOnly (8.8.0):
    - FirebaseCore (= 8.8.0)
  - Firebase/Crashlytics (8.8.0):
    - Firebase/CoreOnly
    - FirebaseCrashlytics (~> 8.8.0)
  - Firebase/Performance (8.8.0):
    - Firebase/CoreOnly
    - FirebasePerformance (~> 8.8.0)
  - FirebaseABTesting (8.15.0):
    - FirebaseCore (~> 8.0)
  - FirebaseAnalytics (8.8.0):
    - FirebaseAnalytics/AdIdSupport (= 8.8.0)
    - FirebaseCore (~> 8.0)
    - FirebaseInstallations (~> 8.0)
    - GoogleUtilities/AppDelegateSwizzler (~> 7.4)
    - GoogleUtilities/MethodSwizzler (~> 7.4)
    - GoogleUtilities/Network (~> 7.4)
    - "GoogleUtilities/NSData+zlib (~> 7.4)"
    - nanopb (~> 2.30908.0)
  - FirebaseAnalytics/AdIdSupport (8.8.0):
    - FirebaseCore (~> 8.0)
    - FirebaseInstallations (~> 8.0)
    - GoogleAppMeasurement (= 8.8.0)
    - GoogleUtilities/AppDelegateSwizzler (~> 7.4)
    - GoogleUtilities/MethodSwizzler (~> 7.4)
    - GoogleUtilities/Network (~> 7.4)
    - "GoogleUtilities/NSData+zlib (~> 7.4)"
    - nanopb (~> 2.30908.0)
  - FirebaseCore (8.8.0):
    - FirebaseCoreDiagnostics (~> 8.0)
    - GoogleUtilities/Environment (~> 7.4)
    - GoogleUtilities/Logger (~> 7.4)
  - FirebaseCoreDiagnostics (8.15.0):
    - GoogleDataTransport (~> 9.1)
    - GoogleUtilities/Environment (~> 7.7)
    - GoogleUtilities/Logger (~> 7.7)
    - nanopb (~> 2.30908.0)
  - FirebaseCrashlytics (8.8.0):
    - FirebaseCore (~> 8.0)
    - FirebaseInstallations (~> 8.0)
    - GoogleDataTransport (~> 9.0)
    - GoogleUtilities/Environment (~> 7.4)
    - nanopb (~> 2.30908.0)
    - PromisesObjC (< 3.0, >= 1.2)
  - FirebaseInstallations (8.15.0):
    - FirebaseCore (~> 8.0)
    - GoogleUtilities/Environment (~> 7.7)
    - GoogleUtilities/UserDefaults (~> 7.7)
    - PromisesObjC (< 3.0, >= 1.2)
  - FirebasePerformance (8.8.0):
    - FirebaseCore (~> 8.0)
    - FirebaseInstallations (~> 8.0)
    - FirebaseRemoteConfig (~> 8.0)
    - GoogleDataTransport (~> 9.0)
    - GoogleUtilities/Environment (~> 7.4)
    - GoogleUtilities/ISASwizzler (~> 7.4)
    - GoogleUtilities/MethodSwizzler (~> 7.4)
    - nanopb (~> 2.30908.0)
  - FirebaseRemoteConfig (8.15.0):
    - FirebaseABTesting (~> 8.0)
    - FirebaseCore (~> 8.0)
    - FirebaseInstallations (~> 8.0)
    - GoogleUtilities/Environment (~> 7.7)
    - "GoogleUtilities/NSData+zlib (~> 7.7)"
  - Flipper (0.182.0):
    - Flipper-Folly (~> 2.6)
  - Flipper-Boost-iOSX (1.76.0.1.11)
  - Flipper-DoubleConversion (3.2.0.1)
  - Flipper-Fmt (7.1.7)
  - Flipper-Folly (2.6.10):
    - Flipper-Boost-iOSX
    - Flipper-DoubleConversion
    - Flipper-Fmt (= 7.1.7)
    - Flipper-Glog
    - libevent (~> 2.1.12)
    - OpenSSL-Universal (= 1.1.1100)
  - Flipper-Glog (0.5.0.5)
  - Flipper-PeerTalk (0.0.4)
  - FlipperKit (0.182.0):
    - FlipperKit/Core (= 0.182.0)
  - FlipperKit/Core (0.182.0):
    - Flipper (~> 0.182.0)
    - FlipperKit/CppBridge
    - FlipperKit/FBCxxFollyDynamicConvert
    - FlipperKit/FBDefines
    - FlipperKit/FKPortForwarding
    - SocketRocket (~> 0.6.0)
  - FlipperKit/CppBridge (0.182.0):
    - Flipper (~> 0.182.0)
  - FlipperKit/FBCxxFollyDynamicConvert (0.182.0):
    - Flipper-Folly (~> 2.6)
  - FlipperKit/FBDefines (0.182.0)
  - FlipperKit/FKPortForwarding (0.182.0):
    - CocoaAsyncSocket (~> 7.6)
    - Flipper-PeerTalk (~> 0.0.4)
  - FlipperKit/FlipperKitHighlightOverlay (0.182.0)
  - FlipperKit/FlipperKitLayoutHelpers (0.182.0):
    - FlipperKit/Core
    - FlipperKit/FlipperKitHighlightOverlay
    - FlipperKit/FlipperKitLayoutTextSearchable
  - FlipperKit/FlipperKitLayoutIOSDescriptors (0.182.0):
    - FlipperKit/Core
    - FlipperKit/FlipperKitHighlightOverlay
    - FlipperKit/FlipperKitLayoutHelpers
    - YogaKit (~> 1.18)
  - FlipperKit/FlipperKitLayoutPlugin (0.182.0):
    - FlipperKit/Core
    - FlipperKit/FlipperKitHighlightOverlay
    - FlipperKit/FlipperKitLayoutHelpers
    - FlipperKit/FlipperKitLayoutIOSDescriptors
    - FlipperKit/FlipperKitLayoutTextSearchable
    - YogaKit (~> 1.18)
  - FlipperKit/FlipperKitLayoutTextSearchable (0.182.0)
  - FlipperKit/FlipperKitNetworkPlugin (0.182.0):
    - FlipperKit/Core
  - FlipperKit/FlipperKitReactPlugin (0.182.0):
    - FlipperKit/Core
  - FlipperKit/FlipperKitUserDefaultsPlugin (0.182.0):
    - FlipperKit/Core
  - FlipperKit/SKIOSNetworkPlugin (0.182.0):
    - FlipperKit/Core
    - FlipperKit/FlipperKitNetworkPlugin
  - fmt (6.2.1)
  - glog (0.3.5)
  - GoogleAppMeasurement (8.8.0):
    - GoogleAppMeasurement/AdIdSupport (= 8.8.0)
    - GoogleUtilities/AppDelegateSwizzler (~> 7.4)
    - GoogleUtilities/MethodSwizzler (~> 7.4)
    - GoogleUtilities/Network (~> 7.4)
    - "GoogleUtilities/NSData+zlib (~> 7.4)"
    - nanopb (~> 2.30908.0)
  - GoogleAppMeasurement/AdIdSupport (8.8.0):
    - GoogleAppMeasurement/WithoutAdIdSupport (= 8.8.0)
    - GoogleUtilities/AppDelegateSwizzler (~> 7.4)
    - GoogleUtilities/MethodSwizzler (~> 7.4)
    - GoogleUtilities/Network (~> 7.4)
    - "GoogleUtilities/NSData+zlib (~> 7.4)"
    - nanopb (~> 2.30908.0)
  - GoogleAppMeasurement/WithoutAdIdSupport (8.8.0):
    - GoogleUtilities/AppDelegateSwizzler (~> 7.4)
    - GoogleUtilities/MethodSwizzler (~> 7.4)
    - GoogleUtilities/Network (~> 7.4)
    - "GoogleUtilities/NSData+zlib (~> 7.4)"
    - nanopb (~> 2.30908.0)
  - GoogleDataTransport (9.2.3):
    - GoogleUtilities/Environment (~> 7.7)
    - nanopb (< 2.30910.0, >= 2.30908.0)
    - PromisesObjC (< 3.0, >= 1.2)
  - GoogleSignIn (7.0.0):
    - AppAuth (~> 1.5)
    - GTMAppAuth (< 3.0, >= 1.3)
    - GTMSessionFetcher/Core (< 4.0, >= 1.1)
  - GoogleUtilities/AppDelegateSwizzler (7.11.1):
    - GoogleUtilities/Environment
    - GoogleUtilities/Logger
    - GoogleUtilities/Network
  - GoogleUtilities/Environment (7.11.1):
    - PromisesObjC (< 3.0, >= 1.2)
  - GoogleUtilities/ISASwizzler (7.11.1)
  - GoogleUtilities/Logger (7.11.1):
    - GoogleUtilities/Environment
  - GoogleUtilities/MethodSwizzler (7.11.1):
    - GoogleUtilities/Logger
  - GoogleUtilities/Network (7.11.1):
    - GoogleUtilities/Logger
    - "GoogleUtilities/NSData+zlib"
    - GoogleUtilities/Reachability
  - "GoogleUtilities/NSData+zlib (7.11.1)"
  - GoogleUtilities/Reachability (7.11.1):
    - GoogleUtilities/Logger
  - GoogleUtilities/UserDefaults (7.11.1):
    - GoogleUtilities/Logger
  - GTMAppAuth (2.0.0):
    - AppAuth/Core (~> 1.6)
    - GTMSessionFetcher/Core (< 4.0, >= 1.5)
  - GTMSessionFetcher/Core (3.1.1)
  - hermes-engine (0.72.4):
    - hermes-engine/Pre-built (= 0.72.4)
  - hermes-engine/Pre-built (0.72.4)
  - libevent (2.1.12)
  - libwebp (1.2.4):
    - libwebp/demux (= 1.2.4)
    - libwebp/mux (= 1.2.4)
    - libwebp/webp (= 1.2.4)
  - libwebp/demux (1.2.4):
    - libwebp/webp
  - libwebp/mux (1.2.4):
    - libwebp/demux
  - libwebp/webp (1.2.4)
  - lottie-ios (3.4.4)
  - lottie-react-native (5.1.6):
    - lottie-ios (~> 3.4.0)
    - React-Core
  - MapboxCommon (23.6.0)
  - MapboxCoreMaps (10.14.0):
    - MapboxCommon (~> 23.6)
  - MapboxMaps (10.14.0):
    - MapboxCommon (= 23.6.0)
    - MapboxCoreMaps (= 10.14.0)
    - MapboxMobileEvents (= 1.0.10)
    - Turf (~> 2.0)
  - MapboxMobileEvents (1.0.10)
  - nanopb (2.30908.0):
    - nanopb/decode (= 2.30908.0)
    - nanopb/encode (= 2.30908.0)
  - nanopb/decode (2.30908.0)
  - nanopb/encode (2.30908.0)
  - Onfido (27.4.0)
  - onfido-react-native-sdk (7.4.0):
    - Onfido (= 27.4.0)
    - React
  - OpenSSL-Universal (1.1.1100)
  - Permission-Camera (3.6.1):
    - RNPermissions
  - Permission-LocationAccuracy (3.6.1):
    - RNPermissions
  - Permission-LocationAlways (3.6.1):
    - RNPermissions
  - Permission-LocationWhenInUse (3.6.1):
    - RNPermissions
  - Plaid (4.1.0)
  - PromisesObjC (2.2.0)
  - RCT-Folly (2021.07.22.00):
    - boost
    - DoubleConversion
    - fmt (~> 6.2.1)
    - glog
    - RCT-Folly/Default (= 2021.07.22.00)
  - RCT-Folly/Default (2021.07.22.00):
    - boost
    - DoubleConversion
    - fmt (~> 6.2.1)
    - glog
  - RCT-Folly/Futures (2021.07.22.00):
    - boost
    - DoubleConversion
    - fmt (~> 6.2.1)
    - glog
    - libevent
  - RCTRequired (0.72.4)
  - RCTTypeSafety (0.72.4):
    - FBLazyVector (= 0.72.4)
    - RCTRequired (= 0.72.4)
    - React-Core (= 0.72.4)
  - React (0.72.4):
    - React-Core (= 0.72.4)
    - React-Core/DevSupport (= 0.72.4)
    - React-Core/RCTWebSocket (= 0.72.4)
    - React-RCTActionSheet (= 0.72.4)
    - React-RCTAnimation (= 0.72.4)
    - React-RCTBlob (= 0.72.4)
    - React-RCTImage (= 0.72.4)
    - React-RCTLinking (= 0.72.4)
    - React-RCTNetwork (= 0.72.4)
    - React-RCTSettings (= 0.72.4)
    - React-RCTText (= 0.72.4)
    - React-RCTVibration (= 0.72.4)
  - React-callinvoker (0.72.4)
  - React-Codegen (0.72.4):
    - DoubleConversion
    - FBReactNativeSpec
    - glog
    - hermes-engine
    - RCT-Folly
    - RCTRequired
    - RCTTypeSafety
    - React-Core
    - React-jsi
    - React-jsiexecutor
    - React-NativeModulesApple
    - React-rncore
    - ReactCommon/turbomodule/bridging
    - ReactCommon/turbomodule/core
  - React-Core (0.72.4):
    - glog
    - hermes-engine
    - RCT-Folly (= 2021.07.22.00)
    - React-Core/Default (= 0.72.4)
    - React-cxxreact
    - React-hermes
    - React-jsi
    - React-jsiexecutor
    - React-perflogger
    - React-runtimeexecutor
    - React-utils
    - SocketRocket (= 0.6.1)
    - Yoga
  - React-Core/CoreModulesHeaders (0.72.4):
    - glog
    - hermes-engine
    - RCT-Folly (= 2021.07.22.00)
    - React-Core/Default
    - React-cxxreact
    - React-hermes
    - React-jsi
    - React-jsiexecutor
    - React-perflogger
    - React-runtimeexecutor
    - React-utils
    - SocketRocket (= 0.6.1)
    - Yoga
  - React-Core/Default (0.72.4):
    - glog
    - hermes-engine
    - RCT-Folly (= 2021.07.22.00)
    - React-cxxreact
    - React-hermes
    - React-jsi
    - React-jsiexecutor
    - React-perflogger
    - React-runtimeexecutor
    - React-utils
    - SocketRocket (= 0.6.1)
    - Yoga
  - React-Core/DevSupport (0.72.4):
    - glog
    - hermes-engine
    - RCT-Folly (= 2021.07.22.00)
    - React-Core/Default (= 0.72.4)
    - React-Core/RCTWebSocket (= 0.72.4)
    - React-cxxreact
    - React-hermes
    - React-jsi
    - React-jsiexecutor
    - React-jsinspector (= 0.72.4)
    - React-perflogger
    - React-runtimeexecutor
    - React-utils
    - SocketRocket (= 0.6.1)
    - Yoga
  - React-Core/RCTActionSheetHeaders (0.72.4):
    - glog
    - hermes-engine
    - RCT-Folly (= 2021.07.22.00)
    - React-Core/Default
    - React-cxxreact
    - React-hermes
    - React-jsi
    - React-jsiexecutor
    - React-perflogger
    - React-runtimeexecutor
    - React-utils
    - SocketRocket (= 0.6.1)
    - Yoga
  - React-Core/RCTAnimationHeaders (0.72.4):
    - glog
    - hermes-engine
    - RCT-Folly (= 2021.07.22.00)
    - React-Core/Default
    - React-cxxreact
    - React-hermes
    - React-jsi
    - React-jsiexecutor
    - React-perflogger
    - React-runtimeexecutor
    - React-utils
    - SocketRocket (= 0.6.1)
    - Yoga
  - React-Core/RCTBlobHeaders (0.72.4):
    - glog
    - hermes-engine
    - RCT-Folly (= 2021.07.22.00)
    - React-Core/Default
    - React-cxxreact
    - React-hermes
    - React-jsi
    - React-jsiexecutor
    - React-perflogger
    - React-runtimeexecutor
    - React-utils
    - SocketRocket (= 0.6.1)
    - Yoga
  - React-Core/RCTImageHeaders (0.72.4):
    - glog
    - hermes-engine
    - RCT-Folly (= 2021.07.22.00)
    - React-Core/Default
    - React-cxxreact
    - React-hermes
    - React-jsi
    - React-jsiexecutor
    - React-perflogger
    - React-runtimeexecutor
    - React-utils
    - SocketRocket (= 0.6.1)
    - Yoga
  - React-Core/RCTLinkingHeaders (0.72.4):
    - glog
    - hermes-engine
    - RCT-Folly (= 2021.07.22.00)
    - React-Core/Default
    - React-cxxreact
    - React-hermes
    - React-jsi
    - React-jsiexecutor
    - React-perflogger
    - React-runtimeexecutor
    - React-utils
    - SocketRocket (= 0.6.1)
    - Yoga
  - React-Core/RCTNetworkHeaders (0.72.4):
    - glog
    - hermes-engine
    - RCT-Folly (= 2021.07.22.00)
    - React-Core/Default
    - React-cxxreact
    - React-hermes
    - React-jsi
    - React-jsiexecutor
    - React-perflogger
    - React-runtimeexecutor
    - React-utils
    - SocketRocket (= 0.6.1)
    - Yoga
  - React-Core/RCTSettingsHeaders (0.72.4):
    - glog
    - hermes-engine
    - RCT-Folly (= 2021.07.22.00)
    - React-Core/Default
    - React-cxxreact
    - React-hermes
    - React-jsi
    - React-jsiexecutor
    - React-perflogger
    - React-runtimeexecutor
    - React-utils
    - SocketRocket (= 0.6.1)
    - Yoga
  - React-Core/RCTTextHeaders (0.72.4):
    - glog
    - hermes-engine
    - RCT-Folly (= 2021.07.22.00)
    - React-Core/Default
    - React-cxxreact
    - React-hermes
    - React-jsi
    - React-jsiexecutor
    - React-perflogger
    - React-runtimeexecutor
    - React-utils
    - SocketRocket (= 0.6.1)
    - Yoga
  - React-Core/RCTVibrationHeaders (0.72.4):
    - glog
    - hermes-engine
    - RCT-Folly (= 2021.07.22.00)
    - React-Core/Default
    - React-cxxreact
    - React-hermes
    - React-jsi
    - React-jsiexecutor
    - React-perflogger
    - React-runtimeexecutor
    - React-utils
    - SocketRocket (= 0.6.1)
    - Yoga
  - React-Core/RCTWebSocket (0.72.4):
    - glog
    - hermes-engine
    - RCT-Folly (= 2021.07.22.00)
    - React-Core/Default (= 0.72.4)
    - React-cxxreact
    - React-hermes
    - React-jsi
    - React-jsiexecutor
    - React-perflogger
    - React-runtimeexecutor
    - React-utils
    - SocketRocket (= 0.6.1)
    - Yoga
  - React-CoreModules (0.72.4):
    - RCT-Folly (= 2021.07.22.00)
    - RCTTypeSafety (= 0.72.4)
    - React-Codegen (= 0.72.4)
    - React-Core/CoreModulesHeaders (= 0.72.4)
    - React-jsi (= 0.72.4)
    - React-RCTBlob
    - React-RCTImage (= 0.72.4)
    - ReactCommon/turbomodule/core (= 0.72.4)
    - SocketRocket (= 0.6.1)
  - React-cxxreact (0.72.4):
    - boost (= 1.76.0)
    - DoubleConversion
    - glog
    - hermes-engine
    - RCT-Folly (= 2021.07.22.00)
    - React-callinvoker (= 0.72.4)
    - React-debug (= 0.72.4)
    - React-jsi (= 0.72.4)
    - React-jsinspector (= 0.72.4)
    - React-logger (= 0.72.4)
    - React-perflogger (= 0.72.4)
    - React-runtimeexecutor (= 0.72.4)
  - React-debug (0.72.4)
  - React-hermes (0.72.4):
    - DoubleConversion
    - glog
    - hermes-engine
    - RCT-Folly (= 2021.07.22.00)
    - RCT-Folly/Futures (= 2021.07.22.00)
    - React-cxxreact (= 0.72.4)
    - React-jsi
    - React-jsiexecutor (= 0.72.4)
    - React-jsinspector (= 0.72.4)
    - React-perflogger (= 0.72.4)
  - React-jsi (0.72.4):
    - boost (= 1.76.0)
    - DoubleConversion
    - glog
    - hermes-engine
    - RCT-Folly (= 2021.07.22.00)
  - React-jsiexecutor (0.72.4):
    - DoubleConversion
    - glog
    - hermes-engine
    - RCT-Folly (= 2021.07.22.00)
    - React-cxxreact (= 0.72.4)
    - React-jsi (= 0.72.4)
    - React-perflogger (= 0.72.4)
  - React-jsinspector (0.72.4)
  - React-logger (0.72.4):
    - glog
  - react-native-airship (15.2.6):
    - AirshipFrameworkProxy (= 2.0.8)
    - React-Core
  - react-native-blob-util (0.17.3):
    - React-Core
  - react-native-cameraroll (5.4.0):
    - React-Core
  - react-native-config (1.4.6):
    - react-native-config/App (= 1.4.6)
  - react-native-config/App (1.4.6):
    - React-Core
  - react-native-document-picker (8.1.1):
    - React-Core
  - react-native-flipper (0.159.0):
    - React-Core
  - react-native-image-manipulator (1.0.5):
    - React
  - react-native-image-picker (5.1.0):
    - React-Core
  - react-native-key-command (1.0.1):
    - React-Core
  - react-native-netinfo (9.3.10):
    - React-Core
  - react-native-pager-view (6.2.0):
    - React-Core
  - react-native-pdf (6.7.1):
    - React-Core
  - react-native-performance (5.1.0):
    - React-Core
  - react-native-plaid-link-sdk (10.0.0):
    - Plaid (~> 4.1.0)
    - React-Core
  - react-native-quick-sqlite (8.0.0-beta.2):
    - React
    - React-callinvoker
    - React-Core
  - react-native-render-html (6.3.1):
    - React-Core
  - react-native-safe-area-context (4.4.1):
    - RCT-Folly
    - RCTRequired
    - RCTTypeSafety
    - React-Core
    - ReactCommon/turbomodule/core
  - react-native-view-shot (3.6.0):
    - React-Core
  - react-native-webview (11.23.0):
    - React-Core
  - React-NativeModulesApple (0.72.4):
    - hermes-engine
    - React-callinvoker
    - React-Core
    - React-cxxreact
    - React-jsi
    - React-runtimeexecutor
    - ReactCommon/turbomodule/bridging
    - ReactCommon/turbomodule/core
  - React-perflogger (0.72.4)
  - React-RCTActionSheet (0.72.4):
    - React-Core/RCTActionSheetHeaders (= 0.72.4)
  - React-RCTAnimation (0.72.4):
    - RCT-Folly (= 2021.07.22.00)
    - RCTTypeSafety (= 0.72.4)
    - React-Codegen (= 0.72.4)
    - React-Core/RCTAnimationHeaders (= 0.72.4)
    - React-jsi (= 0.72.4)
    - ReactCommon/turbomodule/core (= 0.72.4)
  - React-RCTAppDelegate (0.72.4):
    - RCT-Folly
    - RCTRequired
    - RCTTypeSafety
    - React-Core
    - React-CoreModules
    - React-hermes
    - React-NativeModulesApple
    - React-RCTImage
    - React-RCTNetwork
    - React-runtimescheduler
    - ReactCommon/turbomodule/core
  - React-RCTBlob (0.72.4):
    - hermes-engine
    - RCT-Folly (= 2021.07.22.00)
    - React-Codegen (= 0.72.4)
    - React-Core/RCTBlobHeaders (= 0.72.4)
    - React-Core/RCTWebSocket (= 0.72.4)
    - React-jsi (= 0.72.4)
    - React-RCTNetwork (= 0.72.4)
    - ReactCommon/turbomodule/core (= 0.72.4)
  - React-RCTImage (0.72.4):
    - RCT-Folly (= 2021.07.22.00)
    - RCTTypeSafety (= 0.72.4)
    - React-Codegen (= 0.72.4)
    - React-Core/RCTImageHeaders (= 0.72.4)
    - React-jsi (= 0.72.4)
    - React-RCTNetwork (= 0.72.4)
    - ReactCommon/turbomodule/core (= 0.72.4)
  - React-RCTLinking (0.72.4):
    - React-Codegen (= 0.72.4)
    - React-Core/RCTLinkingHeaders (= 0.72.4)
    - React-jsi (= 0.72.4)
    - ReactCommon/turbomodule/core (= 0.72.4)
  - React-RCTNetwork (0.72.4):
    - RCT-Folly (= 2021.07.22.00)
    - RCTTypeSafety (= 0.72.4)
    - React-Codegen (= 0.72.4)
    - React-Core/RCTNetworkHeaders (= 0.72.4)
    - React-jsi (= 0.72.4)
    - ReactCommon/turbomodule/core (= 0.72.4)
  - React-RCTSettings (0.72.4):
    - RCT-Folly (= 2021.07.22.00)
    - RCTTypeSafety (= 0.72.4)
    - React-Codegen (= 0.72.4)
    - React-Core/RCTSettingsHeaders (= 0.72.4)
    - React-jsi (= 0.72.4)
    - ReactCommon/turbomodule/core (= 0.72.4)
  - React-RCTText (0.72.4):
    - React-Core/RCTTextHeaders (= 0.72.4)
  - React-RCTVibration (0.72.4):
    - RCT-Folly (= 2021.07.22.00)
    - React-Codegen (= 0.72.4)
    - React-Core/RCTVibrationHeaders (= 0.72.4)
    - React-jsi (= 0.72.4)
    - ReactCommon/turbomodule/core (= 0.72.4)
  - React-rncore (0.72.4)
  - React-runtimeexecutor (0.72.4):
    - React-jsi (= 0.72.4)
  - React-runtimescheduler (0.72.4):
    - glog
    - hermes-engine
    - RCT-Folly (= 2021.07.22.00)
    - React-callinvoker
    - React-debug
    - React-jsi
    - React-runtimeexecutor
  - React-utils (0.72.4):
    - glog
    - RCT-Folly (= 2021.07.22.00)
    - React-debug
  - ReactCommon/turbomodule/bridging (0.72.4):
    - DoubleConversion
    - glog
    - hermes-engine
    - RCT-Folly (= 2021.07.22.00)
    - React-callinvoker (= 0.72.4)
    - React-cxxreact (= 0.72.4)
    - React-jsi (= 0.72.4)
    - React-logger (= 0.72.4)
    - React-perflogger (= 0.72.4)
  - ReactCommon/turbomodule/core (0.72.4):
    - DoubleConversion
    - glog
    - hermes-engine
    - RCT-Folly (= 2021.07.22.00)
    - React-callinvoker (= 0.72.4)
    - React-cxxreact (= 0.72.4)
    - React-jsi (= 0.72.4)
    - React-logger (= 0.72.4)
    - React-perflogger (= 0.72.4)
  - RNAppleAuthentication (2.2.2):
    - React-Core
  - RNCAsyncStorage (1.17.11):
    - React-Core
  - RNCClipboard (1.5.1):
    - React-Core
  - RNCPicker (2.4.4):
    - React-Core
  - RNDateTimePicker (3.5.2):
    - React-Core
  - RNDeviceInfo (10.3.0):
    - React-Core
  - RNDevMenu (4.1.1):
    - React-Core
    - React-Core/DevSupport
    - React-RCTNetwork
  - RNFastImage (8.6.3):
    - React-Core
    - SDWebImage (~> 5.11.1)
    - SDWebImageWebPCoder (~> 0.8.4)
  - RNFBAnalytics (12.9.3):
    - Firebase/Analytics (= 8.8.0)
    - React-Core
    - RNFBApp
  - RNFBApp (12.9.3):
    - Firebase/CoreOnly (= 8.8.0)
    - React-Core
  - RNFBCrashlytics (12.9.3):
    - Firebase/Crashlytics (= 8.8.0)
    - React-Core
    - RNFBApp
  - RNFBPerf (12.9.3):
    - Firebase/Performance (= 8.8.0)
    - React-Core
    - RNFBApp
  - RNFS (2.20.0):
    - React-Core
  - RNGestureHandler (2.12.0):
    - React-Core
  - RNGoogleSignin (10.0.1):
    - GoogleSignIn (~> 7.0)
    - React-Core
  - RNLocalize (2.2.6):
    - React-Core
  - rnmapbox-maps (10.0.11):
    - MapboxMaps (~> 10.14.0)
    - React
    - React-Core
    - rnmapbox-maps/DynamicLibrary (= 10.0.11)
    - Turf
  - rnmapbox-maps/DynamicLibrary (10.0.11):
    - MapboxMaps (~> 10.14.0)
    - React
    - React-Core
    - Turf
  - RNPermissions (3.6.1):
    - React-Core
  - RNReactNativeHapticFeedback (1.14.0):
    - React-Core
<<<<<<< HEAD
  - RNReanimated (3.4.2):
=======
  - RNReanimated (3.5.4):
>>>>>>> f5409e72
    - DoubleConversion
    - FBLazyVector
    - glog
    - hermes-engine
    - RCT-Folly
    - RCTRequired
    - RCTTypeSafety
    - React-callinvoker
    - React-Core
    - React-Core/DevSupport
    - React-Core/RCTWebSocket
    - React-CoreModules
    - React-cxxreact
    - React-hermes
    - React-jsi
    - React-jsiexecutor
    - React-jsinspector
    - React-RCTActionSheet
    - React-RCTAnimation
    - React-RCTAppDelegate
    - React-RCTBlob
    - React-RCTImage
    - React-RCTLinking
    - React-RCTNetwork
    - React-RCTSettings
    - React-RCTText
    - ReactCommon/turbomodule/core
    - Yoga
  - RNScreens (3.21.0):
    - React-Core
    - React-RCTImage
  - RNSVG (13.13.0):
    - React-Core
  - SDWebImage (5.11.1):
    - SDWebImage/Core (= 5.11.1)
  - SDWebImage/Core (5.11.1)
  - SDWebImageWebPCoder (0.8.5):
    - libwebp (~> 1.0)
    - SDWebImage/Core (~> 5.10)
  - SocketRocket (0.6.1)
  - Turf (2.6.1)
  - VisionCamera (2.15.4):
    - React
    - React-callinvoker
    - React-Core
  - Yoga (1.14.0)
  - YogaKit (1.18.1):
    - Yoga (~> 1.14)

DEPENDENCIES:
  - boost (from `../node_modules/react-native/third-party-podspecs/boost.podspec`)
  - BVLinearGradient (from `../node_modules/react-native-linear-gradient`)
  - DoubleConversion (from `../node_modules/react-native/third-party-podspecs/DoubleConversion.podspec`)
  - FBLazyVector (from `../node_modules/react-native/Libraries/FBLazyVector`)
  - FBReactNativeSpec (from `../node_modules/react-native/React/FBReactNativeSpec`)
  - Flipper (= 0.182.0)
  - Flipper-Boost-iOSX (= 1.76.0.1.11)
  - Flipper-DoubleConversion (= 3.2.0.1)
  - Flipper-Fmt (= 7.1.7)
  - Flipper-Folly (= 2.6.10)
  - Flipper-Glog (= 0.5.0.5)
  - Flipper-PeerTalk (= 0.0.4)
  - FlipperKit (= 0.182.0)
  - FlipperKit/Core (= 0.182.0)
  - FlipperKit/CppBridge (= 0.182.0)
  - FlipperKit/FBCxxFollyDynamicConvert (= 0.182.0)
  - FlipperKit/FBDefines (= 0.182.0)
  - FlipperKit/FKPortForwarding (= 0.182.0)
  - FlipperKit/FlipperKitHighlightOverlay (= 0.182.0)
  - FlipperKit/FlipperKitLayoutPlugin (= 0.182.0)
  - FlipperKit/FlipperKitLayoutTextSearchable (= 0.182.0)
  - FlipperKit/FlipperKitNetworkPlugin (= 0.182.0)
  - FlipperKit/FlipperKitReactPlugin (= 0.182.0)
  - FlipperKit/FlipperKitUserDefaultsPlugin (= 0.182.0)
  - FlipperKit/SKIOSNetworkPlugin (= 0.182.0)
  - glog (from `../node_modules/react-native/third-party-podspecs/glog.podspec`)
  - hermes-engine (from `../node_modules/react-native/sdks/hermes-engine/hermes-engine.podspec`)
  - libevent (~> 2.1.12)
  - lottie-react-native (from `../node_modules/lottie-react-native`)
  - "onfido-react-native-sdk (from `../node_modules/@onfido/react-native-sdk`)"
  - OpenSSL-Universal (= 1.1.1100)
  - Permission-Camera (from `../node_modules/react-native-permissions/ios/Camera`)
  - Permission-LocationAccuracy (from `../node_modules/react-native-permissions/ios/LocationAccuracy`)
  - Permission-LocationAlways (from `../node_modules/react-native-permissions/ios/LocationAlways`)
  - Permission-LocationWhenInUse (from `../node_modules/react-native-permissions/ios/LocationWhenInUse`)
  - RCT-Folly (from `../node_modules/react-native/third-party-podspecs/RCT-Folly.podspec`)
  - RCTRequired (from `../node_modules/react-native/Libraries/RCTRequired`)
  - RCTTypeSafety (from `../node_modules/react-native/Libraries/TypeSafety`)
  - React (from `../node_modules/react-native/`)
  - React-callinvoker (from `../node_modules/react-native/ReactCommon/callinvoker`)
  - React-Codegen (from `build/generated/ios`)
  - React-Core (from `../node_modules/react-native/`)
  - React-Core/DevSupport (from `../node_modules/react-native/`)
  - React-Core/RCTWebSocket (from `../node_modules/react-native/`)
  - React-CoreModules (from `../node_modules/react-native/React/CoreModules`)
  - React-cxxreact (from `../node_modules/react-native/ReactCommon/cxxreact`)
  - React-debug (from `../node_modules/react-native/ReactCommon/react/debug`)
  - React-hermes (from `../node_modules/react-native/ReactCommon/hermes`)
  - React-jsi (from `../node_modules/react-native/ReactCommon/jsi`)
  - React-jsiexecutor (from `../node_modules/react-native/ReactCommon/jsiexecutor`)
  - React-jsinspector (from `../node_modules/react-native/ReactCommon/jsinspector`)
  - React-logger (from `../node_modules/react-native/ReactCommon/logger`)
  - "react-native-airship (from `../node_modules/@ua/react-native-airship`)"
  - react-native-blob-util (from `../node_modules/react-native-blob-util`)
  - "react-native-cameraroll (from `../node_modules/@react-native-camera-roll/camera-roll`)"
  - react-native-config (from `../node_modules/react-native-config`)
  - react-native-document-picker (from `../node_modules/react-native-document-picker`)
  - react-native-flipper (from `../node_modules/react-native-flipper`)
  - "react-native-image-manipulator (from `../node_modules/@oguzhnatly/react-native-image-manipulator`)"
  - react-native-image-picker (from `../node_modules/react-native-image-picker`)
  - react-native-key-command (from `../node_modules/react-native-key-command`)
  - "react-native-netinfo (from `../node_modules/@react-native-community/netinfo`)"
  - react-native-pager-view (from `../node_modules/react-native-pager-view`)
  - react-native-pdf (from `../node_modules/react-native-pdf`)
  - react-native-performance (from `../node_modules/react-native-performance`)
  - react-native-plaid-link-sdk (from `../node_modules/react-native-plaid-link-sdk`)
  - react-native-quick-sqlite (from `../node_modules/react-native-quick-sqlite`)
  - react-native-render-html (from `../node_modules/react-native-render-html`)
  - react-native-safe-area-context (from `../node_modules/react-native-safe-area-context`)
  - react-native-view-shot (from `../node_modules/react-native-view-shot`)
  - react-native-webview (from `../node_modules/react-native-webview`)
  - React-NativeModulesApple (from `../node_modules/react-native/ReactCommon/react/nativemodule/core/platform/ios`)
  - React-perflogger (from `../node_modules/react-native/ReactCommon/reactperflogger`)
  - React-RCTActionSheet (from `../node_modules/react-native/Libraries/ActionSheetIOS`)
  - React-RCTAnimation (from `../node_modules/react-native/Libraries/NativeAnimation`)
  - React-RCTAppDelegate (from `../node_modules/react-native/Libraries/AppDelegate`)
  - React-RCTBlob (from `../node_modules/react-native/Libraries/Blob`)
  - React-RCTImage (from `../node_modules/react-native/Libraries/Image`)
  - React-RCTLinking (from `../node_modules/react-native/Libraries/LinkingIOS`)
  - React-RCTNetwork (from `../node_modules/react-native/Libraries/Network`)
  - React-RCTSettings (from `../node_modules/react-native/Libraries/Settings`)
  - React-RCTText (from `../node_modules/react-native/Libraries/Text`)
  - React-RCTVibration (from `../node_modules/react-native/Libraries/Vibration`)
  - React-rncore (from `../node_modules/react-native/ReactCommon`)
  - React-runtimeexecutor (from `../node_modules/react-native/ReactCommon/runtimeexecutor`)
  - React-runtimescheduler (from `../node_modules/react-native/ReactCommon/react/renderer/runtimescheduler`)
  - React-utils (from `../node_modules/react-native/ReactCommon/react/utils`)
  - ReactCommon/turbomodule/core (from `../node_modules/react-native/ReactCommon`)
  - "RNAppleAuthentication (from `../node_modules/@invertase/react-native-apple-authentication`)"
  - "RNCAsyncStorage (from `../node_modules/@react-native-async-storage/async-storage`)"
  - "RNCClipboard (from `../node_modules/@react-native-community/clipboard`)"
  - "RNCPicker (from `../node_modules/@react-native-picker/picker`)"
  - "RNDateTimePicker (from `../node_modules/@react-native-community/datetimepicker`)"
  - RNDeviceInfo (from `../node_modules/react-native-device-info`)
  - RNDevMenu (from `../node_modules/react-native-dev-menu`)
  - RNFastImage (from `../node_modules/react-native-fast-image`)
  - "RNFBAnalytics (from `../node_modules/@react-native-firebase/analytics`)"
  - "RNFBApp (from `../node_modules/@react-native-firebase/app`)"
  - "RNFBCrashlytics (from `../node_modules/@react-native-firebase/crashlytics`)"
  - "RNFBPerf (from `../node_modules/@react-native-firebase/perf`)"
  - RNFS (from `../node_modules/react-native-fs`)
  - RNGestureHandler (from `../node_modules/react-native-gesture-handler`)
  - "RNGoogleSignin (from `../node_modules/@react-native-google-signin/google-signin`)"
  - RNLocalize (from `../node_modules/react-native-localize`)
  - "rnmapbox-maps (from `../node_modules/@rnmapbox/maps`)"
  - RNPermissions (from `../node_modules/react-native-permissions`)
  - RNReactNativeHapticFeedback (from `../node_modules/react-native-haptic-feedback`)
  - RNReanimated (from `../node_modules/react-native-reanimated`)
  - RNScreens (from `../node_modules/react-native-screens`)
  - RNSVG (from `../node_modules/react-native-svg`)
  - VisionCamera (from `../node_modules/react-native-vision-camera`)
  - Yoga (from `../node_modules/react-native/ReactCommon/yoga`)

SPEC REPOS:
  trunk:
    - Airship
    - AirshipFrameworkProxy
    - AppAuth
    - CocoaAsyncSocket
    - Firebase
    - FirebaseABTesting
    - FirebaseAnalytics
    - FirebaseCore
    - FirebaseCoreDiagnostics
    - FirebaseCrashlytics
    - FirebaseInstallations
    - FirebasePerformance
    - FirebaseRemoteConfig
    - Flipper
    - Flipper-Boost-iOSX
    - Flipper-DoubleConversion
    - Flipper-Fmt
    - Flipper-Folly
    - Flipper-Glog
    - Flipper-PeerTalk
    - FlipperKit
    - fmt
    - GoogleAppMeasurement
    - GoogleDataTransport
    - GoogleSignIn
    - GoogleUtilities
    - GTMAppAuth
    - GTMSessionFetcher
    - libevent
    - libwebp
    - lottie-ios
    - MapboxCommon
    - MapboxCoreMaps
    - MapboxMaps
    - MapboxMobileEvents
    - nanopb
    - Onfido
    - OpenSSL-Universal
    - Plaid
    - PromisesObjC
    - SDWebImage
    - SDWebImageWebPCoder
    - SocketRocket
    - Turf
    - YogaKit

EXTERNAL SOURCES:
  boost:
    :podspec: "../node_modules/react-native/third-party-podspecs/boost.podspec"
  BVLinearGradient:
    :path: "../node_modules/react-native-linear-gradient"
  DoubleConversion:
    :podspec: "../node_modules/react-native/third-party-podspecs/DoubleConversion.podspec"
  FBLazyVector:
    :path: "../node_modules/react-native/Libraries/FBLazyVector"
  FBReactNativeSpec:
    :path: "../node_modules/react-native/React/FBReactNativeSpec"
  glog:
    :podspec: "../node_modules/react-native/third-party-podspecs/glog.podspec"
  hermes-engine:
    :podspec: "../node_modules/react-native/sdks/hermes-engine/hermes-engine.podspec"
    :tag: hermes-2023-08-07-RNv0.72.4-813b2def12bc9df02654b3e3653ae4a68d0572e0
  lottie-react-native:
    :path: "../node_modules/lottie-react-native"
  onfido-react-native-sdk:
    :path: "../node_modules/@onfido/react-native-sdk"
  Permission-Camera:
    :path: "../node_modules/react-native-permissions/ios/Camera"
  Permission-LocationAccuracy:
    :path: "../node_modules/react-native-permissions/ios/LocationAccuracy"
  Permission-LocationAlways:
    :path: "../node_modules/react-native-permissions/ios/LocationAlways"
  Permission-LocationWhenInUse:
    :path: "../node_modules/react-native-permissions/ios/LocationWhenInUse"
  RCT-Folly:
    :podspec: "../node_modules/react-native/third-party-podspecs/RCT-Folly.podspec"
  RCTRequired:
    :path: "../node_modules/react-native/Libraries/RCTRequired"
  RCTTypeSafety:
    :path: "../node_modules/react-native/Libraries/TypeSafety"
  React:
    :path: "../node_modules/react-native/"
  React-callinvoker:
    :path: "../node_modules/react-native/ReactCommon/callinvoker"
  React-Codegen:
    :path: build/generated/ios
  React-Core:
    :path: "../node_modules/react-native/"
  React-CoreModules:
    :path: "../node_modules/react-native/React/CoreModules"
  React-cxxreact:
    :path: "../node_modules/react-native/ReactCommon/cxxreact"
  React-debug:
    :path: "../node_modules/react-native/ReactCommon/react/debug"
  React-hermes:
    :path: "../node_modules/react-native/ReactCommon/hermes"
  React-jsi:
    :path: "../node_modules/react-native/ReactCommon/jsi"
  React-jsiexecutor:
    :path: "../node_modules/react-native/ReactCommon/jsiexecutor"
  React-jsinspector:
    :path: "../node_modules/react-native/ReactCommon/jsinspector"
  React-logger:
    :path: "../node_modules/react-native/ReactCommon/logger"
  react-native-airship:
    :path: "../node_modules/@ua/react-native-airship"
  react-native-blob-util:
    :path: "../node_modules/react-native-blob-util"
  react-native-cameraroll:
    :path: "../node_modules/@react-native-camera-roll/camera-roll"
  react-native-config:
    :path: "../node_modules/react-native-config"
  react-native-document-picker:
    :path: "../node_modules/react-native-document-picker"
  react-native-flipper:
    :path: "../node_modules/react-native-flipper"
  react-native-image-manipulator:
    :path: "../node_modules/@oguzhnatly/react-native-image-manipulator"
  react-native-image-picker:
    :path: "../node_modules/react-native-image-picker"
  react-native-key-command:
    :path: "../node_modules/react-native-key-command"
  react-native-netinfo:
    :path: "../node_modules/@react-native-community/netinfo"
  react-native-pager-view:
    :path: "../node_modules/react-native-pager-view"
  react-native-pdf:
    :path: "../node_modules/react-native-pdf"
  react-native-performance:
    :path: "../node_modules/react-native-performance"
  react-native-plaid-link-sdk:
    :path: "../node_modules/react-native-plaid-link-sdk"
  react-native-quick-sqlite:
    :path: "../node_modules/react-native-quick-sqlite"
  react-native-render-html:
    :path: "../node_modules/react-native-render-html"
  react-native-safe-area-context:
    :path: "../node_modules/react-native-safe-area-context"
  react-native-view-shot:
    :path: "../node_modules/react-native-view-shot"
  react-native-webview:
    :path: "../node_modules/react-native-webview"
  React-NativeModulesApple:
    :path: "../node_modules/react-native/ReactCommon/react/nativemodule/core/platform/ios"
  React-perflogger:
    :path: "../node_modules/react-native/ReactCommon/reactperflogger"
  React-RCTActionSheet:
    :path: "../node_modules/react-native/Libraries/ActionSheetIOS"
  React-RCTAnimation:
    :path: "../node_modules/react-native/Libraries/NativeAnimation"
  React-RCTAppDelegate:
    :path: "../node_modules/react-native/Libraries/AppDelegate"
  React-RCTBlob:
    :path: "../node_modules/react-native/Libraries/Blob"
  React-RCTImage:
    :path: "../node_modules/react-native/Libraries/Image"
  React-RCTLinking:
    :path: "../node_modules/react-native/Libraries/LinkingIOS"
  React-RCTNetwork:
    :path: "../node_modules/react-native/Libraries/Network"
  React-RCTSettings:
    :path: "../node_modules/react-native/Libraries/Settings"
  React-RCTText:
    :path: "../node_modules/react-native/Libraries/Text"
  React-RCTVibration:
    :path: "../node_modules/react-native/Libraries/Vibration"
  React-rncore:
    :path: "../node_modules/react-native/ReactCommon"
  React-runtimeexecutor:
    :path: "../node_modules/react-native/ReactCommon/runtimeexecutor"
  React-runtimescheduler:
    :path: "../node_modules/react-native/ReactCommon/react/renderer/runtimescheduler"
  React-utils:
    :path: "../node_modules/react-native/ReactCommon/react/utils"
  ReactCommon:
    :path: "../node_modules/react-native/ReactCommon"
  RNAppleAuthentication:
    :path: "../node_modules/@invertase/react-native-apple-authentication"
  RNCAsyncStorage:
    :path: "../node_modules/@react-native-async-storage/async-storage"
  RNCClipboard:
    :path: "../node_modules/@react-native-community/clipboard"
  RNCPicker:
    :path: "../node_modules/@react-native-picker/picker"
  RNDateTimePicker:
    :path: "../node_modules/@react-native-community/datetimepicker"
  RNDeviceInfo:
    :path: "../node_modules/react-native-device-info"
  RNDevMenu:
    :path: "../node_modules/react-native-dev-menu"
  RNFastImage:
    :path: "../node_modules/react-native-fast-image"
  RNFBAnalytics:
    :path: "../node_modules/@react-native-firebase/analytics"
  RNFBApp:
    :path: "../node_modules/@react-native-firebase/app"
  RNFBCrashlytics:
    :path: "../node_modules/@react-native-firebase/crashlytics"
  RNFBPerf:
    :path: "../node_modules/@react-native-firebase/perf"
  RNFS:
    :path: "../node_modules/react-native-fs"
  RNGestureHandler:
    :path: "../node_modules/react-native-gesture-handler"
  RNGoogleSignin:
    :path: "../node_modules/@react-native-google-signin/google-signin"
  RNLocalize:
    :path: "../node_modules/react-native-localize"
  rnmapbox-maps:
    :path: "../node_modules/@rnmapbox/maps"
  RNPermissions:
    :path: "../node_modules/react-native-permissions"
  RNReactNativeHapticFeedback:
    :path: "../node_modules/react-native-haptic-feedback"
  RNReanimated:
    :path: "../node_modules/react-native-reanimated"
  RNScreens:
    :path: "../node_modules/react-native-screens"
  RNSVG:
    :path: "../node_modules/react-native-svg"
  VisionCamera:
    :path: "../node_modules/react-native-vision-camera"
  Yoga:
    :path: "../node_modules/react-native/ReactCommon/yoga"

SPEC CHECKSUMS:
  Airship: c70eed50e429f97f5adb285423c7291fb7a032ae
  AirshipFrameworkProxy: 7bc4130c668c6c98e2d4c60fe4c9eb61a999be99
  AppAuth: 3bb1d1cd9340bd09f5ed189fb00b1cc28e1e8570
  boost: 57d2868c099736d80fcd648bf211b4431e51a558
  BVLinearGradient: 421743791a59d259aec53f4c58793aad031da2ca
  CocoaAsyncSocket: 065fd1e645c7abab64f7a6a2007a48038fdc6a99
  DoubleConversion: 5189b271737e1565bdce30deb4a08d647e3f5f54
  FBLazyVector: 5d4a3b7f411219a45a6d952f77d2c0a6c9989da5
  FBReactNativeSpec: 3fc2d478e1c4b08276f9dd9128f80ec6d5d85c1f
  Firebase: 629510f1a9ddb235f3a7c5c8ceb23ba887f0f814
  FirebaseABTesting: 10cbce8db9985ae2e3847ea44e9947dd18f94e10
  FirebaseAnalytics: 5506ea8b867d8423485a84b4cd612d279f7b0b8a
  FirebaseCore: 98b29e3828f0a53651c363937a7f7d92a19f1ba2
  FirebaseCoreDiagnostics: 92e07a649aeb66352b319d43bdd2ee3942af84cb
  FirebaseCrashlytics: 3660c045c8e45cc4276110562a0ef44cf43c8157
  FirebaseInstallations: 40bd9054049b2eae9a2c38ef1c3dd213df3605cd
  FirebasePerformance: 0c01a7a496657d7cea86d40c0b1725259d164c6c
  FirebaseRemoteConfig: 2d6e2cfdb49af79535c8af8a80a4a5009038ec2b
  Flipper: 6edb735e6c3e332975d1b17956bcc584eccf5818
  Flipper-Boost-iOSX: fd1e2b8cbef7e662a122412d7ac5f5bea715403c
  Flipper-DoubleConversion: 2dc99b02f658daf147069aad9dbd29d8feb06d30
  Flipper-Fmt: 60cbdd92fc254826e61d669a5d87ef7015396a9b
  Flipper-Folly: 584845625005ff068a6ebf41f857f468decd26b3
  Flipper-Glog: 70c50ce58ddaf67dc35180db05f191692570f446
  Flipper-PeerTalk: 116d8f857dc6ef55c7a5a75ea3ceaafe878aadc9
  FlipperKit: 2efad7007d6745a3f95e4034d547be637f89d3f6
  fmt: ff9d55029c625d3757ed641535fd4a75fedc7ce9
  glog: 04b94705f318337d7ead9e6d17c019bd9b1f6b1b
  GoogleAppMeasurement: 5ba1164e3c844ba84272555e916d0a6d3d977e91
  GoogleDataTransport: f0308f5905a745f94fb91fea9c6cbaf3831cb1bd
  GoogleSignIn: b232380cf495a429b8095d3178a8d5855b42e842
  GoogleUtilities: 9aa0ad5a7bc171f8bae016300bfcfa3fb8425749
  GTMAppAuth: 99fb010047ba3973b7026e45393f51f27ab965ae
  GTMSessionFetcher: e8647203b65cee28c5f73d0f473d096653945e72
  hermes-engine: 81191603c4eaa01f5e4ae5737a9efcf64756c7b2
  libevent: 4049cae6c81cdb3654a443be001fb9bdceff7913
  libwebp: f62cb61d0a484ba548448a4bd52aabf150ff6eef
  lottie-ios: 8f97d3271e155c2d688875c29cd3c74908aef5f8
  lottie-react-native: 8f9d4be452e23f6e5ca0fdc11669dc99ab52be81
  MapboxCommon: 4a0251dd470ee37e7fadda8e285c01921a5e1eb0
  MapboxCoreMaps: eb07203bbb0b1509395db5ab89cd3ad6c2e3c04c
  MapboxMaps: af50ec61a7eb3b032c3f7962c6bd671d93d2a209
  MapboxMobileEvents: de50b3a4de180dd129c326e09cd12c8adaaa46d6
  nanopb: a0ba3315591a9ae0a16a309ee504766e90db0c96
  Onfido: e36f284b865adcf99d9c905590a64ac09d4a576b
  onfido-react-native-sdk: 4ecde1a97435dcff9f00a878e3f8d1eb14fabbdc
  OpenSSL-Universal: ebc357f1e6bc71fa463ccb2fe676756aff50e88c
  Permission-Camera: bf6791b17c7f614b6826019fcfdcc286d3a107f6
  Permission-LocationAccuracy: 76df17de5c6b8bc2eee34e61ee92cdd7a864c73d
  Permission-LocationAlways: 8d99b025c9f73c696e0cdb367e42525f2e9a26f2
  Permission-LocationWhenInUse: 3ba99e45c852763f730eabecec2870c2382b7bd4
  Plaid: 7d340abeadb46c7aa1a91f896c5b22395a31fcf2
  PromisesObjC: 09985d6d70fbe7878040aa746d78236e6946d2ef
  RCT-Folly: 424b8c9a7a0b9ab2886ffe9c3b041ef628fd4fb1
  RCTRequired: c0569ecc035894e4a68baecb30fe6a7ea6e399f9
  RCTTypeSafety: e90354072c21236e0bcf1699011e39acd25fea2f
  React: a1be3c6dc0a6e949ccd3e659781aa47bbae1868f
  React-callinvoker: 1020b33f6cb1a1824f9ca2a86609fbce2a73c6ed
  React-Codegen: a0a26badf098d4a779acda922caf74f6ecabed28
  React-Core: 52075b80f10c26f62219d7b5d13d7d8089f027b3
  React-CoreModules: 21abab85d7ad9038ce2b1c33d39e3baaf7dc9244
  React-cxxreact: 4ad1cc861e32fb533dad6ff7a4ea25680fa1c994
  React-debug: 17366a3d5c5d2f5fc04f09101a4af38cb42b54ae
  React-hermes: 37377d0a56aa0cf55c65248271866ce3268cde3f
  React-jsi: 6de8b0ccc6b765b58e4eee9ee38049dbeaf5c221
  React-jsiexecutor: c7f826e40fa9cab5d37cab6130b1af237332b594
  React-jsinspector: aaed4cf551c4a1c98092436518c2d267b13a673f
  React-logger: da1ebe05ae06eb6db4b162202faeafac4b435e77
  react-native-airship: 5d19f4ba303481cf4101ff9dee9249ef6a8a6b64
  react-native-blob-util: 99f4d79189252f597fe0d810c57a3733b1b1dea6
  react-native-cameraroll: 8ffb0af7a5e5de225fd667610e2979fc1f0c2151
  react-native-config: 7cd105e71d903104e8919261480858940a6b9c0e
  react-native-document-picker: f68191637788994baed5f57d12994aa32cf8bf88
  react-native-flipper: dc5290261fbeeb2faec1bdc57ae6dd8d562e1de4
  react-native-image-manipulator: c48f64221cfcd46e9eec53619c4c0374f3328a56
  react-native-image-picker: c33d4e79f0a14a2b66e5065e14946ae63749660b
  react-native-key-command: c2645ec01eb1fa664606c09480c05cb4220ef67b
  react-native-netinfo: ccbe1085dffd16592791d550189772e13bf479e2
  react-native-pager-view: 0ccb8bf60e2ebd38b1f3669fa3650ecce81db2df
  react-native-pdf: 7c0e91ada997bac8bac3bb5bea5b6b81f5a3caae
  react-native-performance: cef2b618d47b277fb5c3280b81a3aad1e72f2886
  react-native-plaid-link-sdk: 9eb0f71dad94b3bdde649c7a384cba93024af46c
  react-native-quick-sqlite: bcc7a7a250a40222f18913a97cd356bf82d0a6c4
  react-native-render-html: 96c979fe7452a0a41559685d2f83b12b93edac8c
  react-native-safe-area-context: 99b24a0c5acd0d5dcac2b1a7f18c49ea317be99a
  react-native-view-shot: 705f999ac2a24e4e6c909c0ca65c732ed33ca2ff
  react-native-webview: e771bc375f789ebfa02a26939a57dbc6fa897336
  React-NativeModulesApple: edb5ace14f73f4969df6e7b1f3e41bef0012740f
  React-perflogger: 496a1a3dc6737f964107cb3ddae7f9e265ddda58
  React-RCTActionSheet: 02904b932b50e680f4e26e7a686b33ebf7ef3c00
  React-RCTAnimation: 88feaf0a85648fb8fd497ce749829774910276d6
  React-RCTAppDelegate: 5792ac0f0feccb584765fdd7aa81ea320c4d9b0b
  React-RCTBlob: 0dbc9e2a13d241b37d46b53e54630cbad1f0e141
  React-RCTImage: b111645ab901f8e59fc68fbe31f5731bdbeef087
  React-RCTLinking: 3d719727b4c098aad3588aa3559361ee0579f5de
  React-RCTNetwork: b44d3580be05d74556ba4efbf53570f17e38f734
  React-RCTSettings: c0c54b330442c29874cd4dae6e94190dc11a6f6f
  React-RCTText: 9b9f5589d9b649d7246c3f336e116496df28cfe6
  React-RCTVibration: 691c67f3beaf1d084ceed5eb5c1dddd9afa8591e
  React-rncore: 142268f6c92e296dc079aadda3fade778562f9e4
  React-runtimeexecutor: d465ba0c47ef3ed8281143f59605cacc2244d5c7
  React-runtimescheduler: 4941cc1b3cf08b792fbf666342c9fc95f1969035
  React-utils: b79f2411931f9d3ea5781404dcbb2fa8a837e13a
  ReactCommon: 4b2bdcb50a3543e1c2b2849ad44533686610826d
  RNAppleAuthentication: 0571c08da8c327ae2afc0261b48b4a515b0286a6
  RNCAsyncStorage: 8616bd5a58af409453ea4e1b246521bb76578d60
  RNCClipboard: 41d8d918092ae8e676f18adada19104fa3e68495
  RNCPicker: 0b65be85fe7954fbb2062ef079e3d1cde252d888
  RNDateTimePicker: 7658208086d86d09e1627b5c34ba0cf237c60140
  RNDeviceInfo: 4701f0bf2a06b34654745053db0ce4cb0c53ada7
  RNDevMenu: 72807568fe4188bd4c40ce32675d82434b43c45d
  RNFastImage: 5c9c9fed9c076e521b3f509fe79e790418a544e8
  RNFBAnalytics: f76bfa164ac235b00505deb9fc1776634056898c
  RNFBApp: 729c0666395b1953198dc4a1ec6deb8fbe1c302e
  RNFBCrashlytics: 2061ca863e8e2fa1aae9b12477d7dfa8e88ca0f9
  RNFBPerf: 389914cda4000fe0d996a752532a591132cbf3f9
  RNFS: 4ac0f0ea233904cb798630b3c077808c06931688
  RNGestureHandler: dec4645026e7401a0899f2846d864403478ff6a5
  RNGoogleSignin: ccaa4a81582cf713eea562c5dd9dc1961a715fd0
  RNLocalize: d4b8af4e442d4bcca54e68fc687a2129b4d71a81
  rnmapbox-maps: 6f638ec002aa6e906a6f766d69cd45f968d98e64
  RNPermissions: dcdb7b99796bbeda6975a6e79ad519c41b251b1c
  RNReactNativeHapticFeedback: 1e3efeca9628ff9876ee7cdd9edec1b336913f8c
  RNReanimated: ab2e96c6d5591c3dfbb38a464f54c8d17fb34a87
  RNScreens: d037903436160a4b039d32606668350d2a808806
  RNSVG: ed492aaf3af9ca01bc945f7a149d76d62e73ec82
  SDWebImage: a7f831e1a65eb5e285e3fb046a23fcfbf08e696d
  SDWebImageWebPCoder: 908b83b6adda48effe7667cd2b7f78c897e5111d
  SocketRocket: f32cd54efbe0f095c4d7594881e52619cfe80b17
  Turf: 469ce2c3d22e5e8e4818d5a3b254699a5c89efa4
  VisionCamera: d3ec8883417a6a4a0e3a6ba37d81d22db7611601
  Yoga: 3efc43e0d48686ce2e8c60f99d4e6bd349aff981
  YogaKit: f782866e155069a2cca2517aafea43200b01fd5a

PODFILE CHECKSUM: 2daf34c870819a933f3fefe426801d54b2ff2a14

COCOAPODS: 1.12.1<|MERGE_RESOLUTION|>--- conflicted
+++ resolved
@@ -783,11 +783,7 @@
     - React-Core
   - RNReactNativeHapticFeedback (1.14.0):
     - React-Core
-<<<<<<< HEAD
-  - RNReanimated (3.4.2):
-=======
   - RNReanimated (3.5.4):
->>>>>>> f5409e72
     - DoubleConversion
     - FBLazyVector
     - glog

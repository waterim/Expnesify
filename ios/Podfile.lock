--- conflicted
+++ resolved
@@ -303,7 +303,6 @@
     - nanopb/encode (= 2.30908.0)
   - nanopb/decode (2.30908.0)
   - nanopb/encode (2.30908.0)
-<<<<<<< HEAD
   - Onfido (29.7.1)
   - onfido-react-native-sdk (10.7.0):
     - glog
@@ -325,12 +324,6 @@
     - ReactCommon/turbomodule/bridging
     - ReactCommon/turbomodule/core
     - Yoga
-=======
-  - Onfido (29.6.0)
-  - onfido-react-native-sdk (10.6.0):
-    - Onfido (~> 29.6.0)
-    - React
->>>>>>> 4816890a
   - OpenSSL-Universal (1.1.1100)
   - Plaid (5.2.0)
   - PromisesObjC (2.3.1)
@@ -1239,40 +1232,25 @@
     - RCTTypeSafety
     - React-Codegen
     - React-Core
-<<<<<<< HEAD
-    - React-debug
-    - React-Fabric
-    - React-graphics
-    - React-ImageManager
-    - React-NativeModulesApple
-    - React-RCTFabric
-    - React-rendererdebug
-    - React-utils
-    - ReactCommon/turbomodule/bridging
-    - ReactCommon/turbomodule/core
-    - Yoga
-  - react-native-cameraroll (7.4.0):
-    - glog
-    - hermes-engine
-    - RCT-Folly (= 2022.05.16.00)
-    - RCTRequired
-    - RCTTypeSafety
-    - React-Codegen
-=======
+    - React-debug
+    - React-Fabric
+    - React-graphics
+    - React-ImageManager
+    - React-NativeModulesApple
+    - React-RCTFabric
+    - React-rendererdebug
+    - React-utils
+    - ReactCommon/turbomodule/bridging
+    - ReactCommon/turbomodule/core
+    - Yoga
   - react-native-cameraroll (5.4.0):
->>>>>>> 4816890a
-    - React-Core
-    - React-debug
-    - React-Fabric
-    - React-graphics
-    - React-ImageManager
-    - React-NativeModulesApple
-    - React-RCTFabric
-    - React-rendererdebug
-    - React-utils
-    - ReactCommon/turbomodule/bridging
-    - ReactCommon/turbomodule/core
-    - Yoga
+    - RCT-Folly
+    - RCTRequired
+    - RCTTypeSafety
+    - React
+    - React-Codegen
+    - React-RCTFabric
+    - ReactCommon/turbomodule/core
   - react-native-config (1.5.0):
     - react-native-config/App (= 1.5.0)
   - react-native-config/App (1.5.0):
@@ -2528,13 +2506,8 @@
   MapboxMaps: cbb38845a9bf49b124f0e937975d560a4e01894e
   MapboxMobileEvents: de50b3a4de180dd129c326e09cd12c8adaaa46d6
   nanopb: a0ba3315591a9ae0a16a309ee504766e90db0c96
-<<<<<<< HEAD
   Onfido: 342cbecd7a4383e98dfe7f9c35e98aaece599062
   onfido-react-native-sdk: 48a5defe0977d0fa3704e612c29ad49726a3a230
-=======
-  Onfido: c52e797b10cc9e6d29ba91996cb62e501000bfdd
-  onfido-react-native-sdk: 4e7f0a7a986ed93cb906d2e0b67a6aab9202de0b
->>>>>>> 4816890a
   OpenSSL-Universal: ebc357f1e6bc71fa463ccb2fe676756aff50e88c
   Plaid: 08a150ee90948c5103ce4425353f9d73e12db3f4
   PromisesObjC: c50d2056b5253dadbd6c2bea79b0674bd5a52fa4
@@ -2560,27 +2533,15 @@
   React-jsitracing: 7c77101b38fcc8fa7f198de7e1d834350a85af90
   React-logger: 66b168e2b2bee57bd8ce9e69f739d805732a5570
   React-Mapbuffer: 9ee041e1d7be96da6d76a251f92e72b711c651d6
-<<<<<<< HEAD
   react-native-airship: 2ed75ff2278f11ff1c1ab08ed68f5bf02727b971
   react-native-blob-util: a3ee23cfdde79c769c138d505670055de233b07a
-  react-native-cameraroll: 95ce0d1a7d2d1fe55bf627ab806b64de6c3e69e9
+  react-native-cameraroll: 67edd0eec4102eb6a8d6c20f921f696780149095
   react-native-config: 5ce986133b07fc258828b20b9506de0e683efc1c
   react-native-document-picker: 8532b8af7c2c930f9e202aac484ac785b0f4f809
   react-native-geolocation: 015b9e3d428af7e34eed17192efadebb98fe12ee
   react-native-image-manipulator: 8a443cd2fce585cff10ceb5a0c3695960223b520
   react-native-image-picker: f8a13ff106bcc7eb00c71ce11fdc36aac2a44440
   react-native-key-command: 74d18ad516037536c2f671ef0914bcce7739b2f5
-=======
-  react-native-airship: 6ded22e4ca54f2f80db80b7b911c2b9b696d9335
-  react-native-blob-util: 30a6c9fd067aadf9177e61a998f2c7efb670598d
-  react-native-cameraroll: 8ffb0af7a5e5de225fd667610e2979fc1f0c2151
-  react-native-config: 7cd105e71d903104e8919261480858940a6b9c0e
-  react-native-document-picker: 3599b238843369026201d2ef466df53f77ae0452
-  react-native-geolocation: 0f7fe8a4c2de477e278b0365cce27d089a8c5903
-  react-native-image-manipulator: c48f64221cfcd46e9eec53619c4c0374f3328a56
-  react-native-image-picker: 2381c008bbb09e72395a2d043c147b11bd1523d9
-  react-native-key-command: 5af6ee30ff4932f78da6a2109017549042932aa5
->>>>>>> 4816890a
   react-native-launch-arguments: 5f41e0abf88a15e3c5309b8875d6fd5ac43df49d
   react-native-netinfo: 6479e7e2198f936e5abc14a3ec4d469ccbaf81e2
   react-native-pager-view: 9ac6bc0fb3fa31c6d403b253ee361e62ff7ccf7f

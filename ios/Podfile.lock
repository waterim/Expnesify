--- conflicted
+++ resolved
@@ -153,7 +153,7 @@
   - OpenSSL-Universal (1.0.2.19):
     - OpenSSL-Universal/Static (= 1.0.2.19)
   - OpenSSL-Universal/Static (1.0.2.19)
-  - PromisesObjC (1.2.11)
+  - PromisesObjC (1.2.10)
   - RCTRequired (0.63.3)
   - RCTTypeSafety (0.63.3):
     - FBLazyVector (= 0.63.3)
@@ -396,11 +396,6 @@
     - React
   - RNCPushNotificationIOS (1.5.0):
     - React
-<<<<<<< HEAD
-  - urbanairship-react-native (8.1.0):
-    - Airship (= 13.5.4)
-    - React
-=======
   - RNFBAnalytics (7.6.7):
     - Firebase/Analytics (~> 6.30.0)
     - React-Core
@@ -412,7 +407,9 @@
     - Firebase/Crashlytics (~> 6.30.0)
     - React-Core
     - RNFBApp
->>>>>>> 16982451
+  - urbanairship-react-native (8.1.0):
+    - Airship (= 13.5.4)
+    - React
   - Yoga (1.14.0)
   - YogaKit (1.18.1):
     - Yoga (~> 1.14)
@@ -471,13 +468,10 @@
   - ReactCommon/turbomodule/core (from `../node_modules/react-native/ReactCommon`)
   - "RNCAsyncStorage (from `../node_modules/@react-native-community/async-storage`)"
   - "RNCPushNotificationIOS (from `../node_modules/@react-native-community/push-notification-ios`)"
-<<<<<<< HEAD
-  - urbanairship-react-native (from `../node_modules/urbanairship-react-native`)
-=======
   - "RNFBAnalytics (from `../node_modules/@react-native-firebase/analytics`)"
   - "RNFBApp (from `../node_modules/@react-native-firebase/app`)"
   - "RNFBCrashlytics (from `../node_modules/@react-native-firebase/crashlytics`)"
->>>>>>> 16982451
+  - urbanairship-react-native (from `../node_modules/urbanairship-react-native`)
   - Yoga (from `../node_modules/react-native/ReactCommon/yoga`)
 
 SPEC REPOS:
@@ -572,17 +566,14 @@
     :path: "../node_modules/@react-native-community/async-storage"
   RNCPushNotificationIOS:
     :path: "../node_modules/@react-native-community/push-notification-ios"
-<<<<<<< HEAD
-  urbanairship-react-native:
-    :path: "../node_modules/urbanairship-react-native"
-=======
   RNFBAnalytics:
     :path: "../node_modules/@react-native-firebase/analytics"
   RNFBApp:
     :path: "../node_modules/@react-native-firebase/app"
   RNFBCrashlytics:
     :path: "../node_modules/@react-native-firebase/crashlytics"
->>>>>>> 16982451
+  urbanairship-react-native:
+    :path: "../node_modules/urbanairship-react-native"
   Yoga:
     :path: "../node_modules/react-native/ReactCommon/yoga"
 
@@ -614,7 +605,7 @@
   GoogleUtilities: 7f2f5a07f888cdb145101d6042bc4422f57e70b3
   nanopb: c43f40fadfe79e8b8db116583945847910cbabc9
   OpenSSL-Universal: 8b48cc0d10c1b2923617dfe5c178aa9ed2689355
-  PromisesObjC: 8c196f5a328c2cba3e74624585467a557dcb482f
+  PromisesObjC: b14b1c6b68e306650688599de8a45e49fae81151
   RCTRequired: 48884c74035a0b5b76dbb7a998bd93bcfc5f2047
   RCTTypeSafety: edf4b618033c2f1c5b7bc3d90d8e085ed95ba2ab
   React: f36e90f3ceb976546e97df3403e37d226f79d0e3
@@ -642,13 +633,10 @@
   ReactCommon: 4167844018c9ed375cc01a843e9ee564399e53c3
   RNCAsyncStorage: db711e29e5e0500d9bd21aa0c2e397efa45302b1
   RNCPushNotificationIOS: 8025ff0b610d7b28d29ddc1b619cd55814362e4c
-<<<<<<< HEAD
-  urbanairship-react-native: fa123940041a6a13ab7dac192e32833c53754f00
-=======
   RNFBAnalytics: 6fe130045b06fb4173d6f44058894007bb30b9a2
   RNFBApp: 570b136767f588b7eef0ab918284e9fe364d0c3e
   RNFBCrashlytics: 7b60463c742f830255fa76f13a837f95c6581700
->>>>>>> 16982451
+  urbanairship-react-native: fa123940041a6a13ab7dac192e32833c53754f00
   Yoga: 7d13633d129fd179e01b8953d38d47be90db185a
   YogaKit: f782866e155069a2cca2517aafea43200b01fd5a
 

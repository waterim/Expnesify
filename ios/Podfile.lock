--- conflicted
+++ resolved
@@ -23,18 +23,7 @@
   - boost (1.76.0)
   - CocoaAsyncSocket (7.6.5)
   - DoubleConversion (1.1.6)
-<<<<<<< HEAD
-  - FBLazyVector (0.72.0)
-=======
   - FBLazyVector (0.72.1)
-  - FBReactNativeSpec (0.72.1):
-    - RCT-Folly (= 2021.07.22.00)
-    - RCTRequired (= 0.72.1)
-    - RCTTypeSafety (= 0.72.1)
-    - React-Core (= 0.72.1)
-    - React-jsi (= 0.72.1)
-    - ReactCommon/turbomodule/core (= 0.72.1)
->>>>>>> 2dc0e8c5
   - Firebase/Analytics (8.8.0):
     - Firebase/Core
   - Firebase/Core (8.8.0):
@@ -208,15 +197,9 @@
     - GoogleUtilities/Logger
   - GoogleUtilities/UserDefaults (7.11.1):
     - GoogleUtilities/Logger
-<<<<<<< HEAD
-  - hermes-engine (0.72.0):
-    - hermes-engine/Pre-built (= 0.72.0)
-  - hermes-engine/Pre-built (0.72.0)
-=======
   - hermes-engine (0.72.1):
     - hermes-engine/Pre-built (= 0.72.1)
   - hermes-engine/Pre-built (0.72.1)
->>>>>>> 2dc0e8c5
   - libevent (2.1.12)
   - libwebp (1.2.4):
     - libwebp/demux (= 1.2.4)
@@ -227,7 +210,6 @@
   - libwebp/mux (1.2.4):
     - libwebp/demux
   - libwebp/webp (1.2.4)
-<<<<<<< HEAD
   - lottie-ios (4.2.0)
   - lottie-react-native (6.0.0-rc.7):
     - lottie-ios (~> 4.2.0)
@@ -237,12 +219,6 @@
     - React-Codegen
     - React-RCTFabric
     - ReactCommon/turbomodule/core
-=======
-  - lottie-ios (3.4.4)
-  - lottie-react-native (5.1.6):
-    - lottie-ios (~> 3.4.0)
-    - React-Core
->>>>>>> 2dc0e8c5
   - nanopb (2.30908.0):
     - nanopb/decode (= 2.30908.0)
     - nanopb/encode (= 2.30908.0)
@@ -291,29 +267,6 @@
     - fmt (~> 6.2.1)
     - glog
     - libevent
-<<<<<<< HEAD
-  - RCTRequired (0.72.0)
-  - RCTTypeSafety (0.72.0):
-    - FBLazyVector (= 0.72.0)
-    - RCTRequired (= 0.72.0)
-    - React-Core (= 0.72.0)
-  - React (0.72.0):
-    - React-Core (= 0.72.0)
-    - React-Core/DevSupport (= 0.72.0)
-    - React-Core/RCTWebSocket (= 0.72.0)
-    - React-RCTActionSheet (= 0.72.0)
-    - React-RCTAnimation (= 0.72.0)
-    - React-RCTBlob (= 0.72.0)
-    - React-RCTImage (= 0.72.0)
-    - React-RCTLinking (= 0.72.0)
-    - React-RCTNetwork (= 0.72.0)
-    - React-RCTSettings (= 0.72.0)
-    - React-RCTText (= 0.72.0)
-    - React-RCTVibration (= 0.72.0)
-  - React-callinvoker (0.72.0)
-  - React-Codegen (0.72.0):
-    - DoubleConversion
-=======
   - RCTRequired (0.72.1)
   - RCTTypeSafety (0.72.1):
     - FBLazyVector (= 0.72.1)
@@ -335,8 +288,6 @@
   - React-callinvoker (0.72.1)
   - React-Codegen (0.72.1):
     - DoubleConversion
-    - FBReactNativeSpec
->>>>>>> 2dc0e8c5
     - glog
     - hermes-engine
     - RCT-Folly
@@ -349,25 +300,14 @@
     - React-jsi
     - React-jsiexecutor
     - React-NativeModulesApple
-<<<<<<< HEAD
     - React-utils
     - ReactCommon/turbomodule/bridging
     - ReactCommon/turbomodule/core
-  - React-Core (0.72.0):
-    - glog
-    - hermes-engine
-    - RCT-Folly (= 2021.07.22.00)
-    - React-Core/Default (= 0.72.0)
-=======
-    - React-rncore
-    - ReactCommon/turbomodule/bridging
-    - ReactCommon/turbomodule/core
   - React-Core (0.72.1):
     - glog
     - hermes-engine
     - RCT-Folly (= 2021.07.22.00)
     - React-Core/Default (= 0.72.1)
->>>>>>> 2dc0e8c5
     - React-cxxreact
     - React-hermes
     - React-jsi
@@ -375,15 +315,9 @@
     - React-perflogger
     - React-runtimeexecutor
     - React-utils
-<<<<<<< HEAD
-    - SocketRocket (= 0.6.0)
-    - Yoga
-  - React-Core/CoreModulesHeaders (0.72.0):
-=======
     - SocketRocket (= 0.6.1)
     - Yoga
   - React-Core/CoreModulesHeaders (0.72.1):
->>>>>>> 2dc0e8c5
     - glog
     - hermes-engine
     - RCT-Folly (= 2021.07.22.00)
@@ -395,15 +329,9 @@
     - React-perflogger
     - React-runtimeexecutor
     - React-utils
-<<<<<<< HEAD
-    - SocketRocket (= 0.6.0)
-    - Yoga
-  - React-Core/Default (0.72.0):
-=======
     - SocketRocket (= 0.6.1)
     - Yoga
   - React-Core/Default (0.72.1):
->>>>>>> 2dc0e8c5
     - glog
     - hermes-engine
     - RCT-Folly (= 2021.07.22.00)
@@ -414,16 +342,6 @@
     - React-perflogger
     - React-runtimeexecutor
     - React-utils
-<<<<<<< HEAD
-    - SocketRocket (= 0.6.0)
-    - Yoga
-  - React-Core/DevSupport (0.72.0):
-    - glog
-    - hermes-engine
-    - RCT-Folly (= 2021.07.22.00)
-    - React-Core/Default (= 0.72.0)
-    - React-Core/RCTWebSocket (= 0.72.0)
-=======
     - SocketRocket (= 0.6.1)
     - Yoga
   - React-Core/DevSupport (0.72.1):
@@ -432,20 +350,10 @@
     - RCT-Folly (= 2021.07.22.00)
     - React-Core/Default (= 0.72.1)
     - React-Core/RCTWebSocket (= 0.72.1)
->>>>>>> 2dc0e8c5
     - React-cxxreact
     - React-hermes
     - React-jsi
     - React-jsiexecutor
-<<<<<<< HEAD
-    - React-jsinspector (= 0.72.0)
-    - React-perflogger
-    - React-runtimeexecutor
-    - React-utils
-    - SocketRocket (= 0.6.0)
-    - Yoga
-  - React-Core/RCTActionSheetHeaders (0.72.0):
-=======
     - React-jsinspector (= 0.72.1)
     - React-perflogger
     - React-runtimeexecutor
@@ -453,7 +361,6 @@
     - SocketRocket (= 0.6.1)
     - Yoga
   - React-Core/RCTActionSheetHeaders (0.72.1):
->>>>>>> 2dc0e8c5
     - glog
     - hermes-engine
     - RCT-Folly (= 2021.07.22.00)
@@ -465,15 +372,9 @@
     - React-perflogger
     - React-runtimeexecutor
     - React-utils
-<<<<<<< HEAD
-    - SocketRocket (= 0.6.0)
-    - Yoga
-  - React-Core/RCTAnimationHeaders (0.72.0):
-=======
     - SocketRocket (= 0.6.1)
     - Yoga
   - React-Core/RCTAnimationHeaders (0.72.1):
->>>>>>> 2dc0e8c5
     - glog
     - hermes-engine
     - RCT-Folly (= 2021.07.22.00)
@@ -485,15 +386,9 @@
     - React-perflogger
     - React-runtimeexecutor
     - React-utils
-<<<<<<< HEAD
-    - SocketRocket (= 0.6.0)
-    - Yoga
-  - React-Core/RCTBlobHeaders (0.72.0):
-=======
     - SocketRocket (= 0.6.1)
     - Yoga
   - React-Core/RCTBlobHeaders (0.72.1):
->>>>>>> 2dc0e8c5
     - glog
     - hermes-engine
     - RCT-Folly (= 2021.07.22.00)
@@ -505,15 +400,9 @@
     - React-perflogger
     - React-runtimeexecutor
     - React-utils
-<<<<<<< HEAD
-    - SocketRocket (= 0.6.0)
-    - Yoga
-  - React-Core/RCTImageHeaders (0.72.0):
-=======
     - SocketRocket (= 0.6.1)
     - Yoga
   - React-Core/RCTImageHeaders (0.72.1):
->>>>>>> 2dc0e8c5
     - glog
     - hermes-engine
     - RCT-Folly (= 2021.07.22.00)
@@ -525,15 +414,9 @@
     - React-perflogger
     - React-runtimeexecutor
     - React-utils
-<<<<<<< HEAD
-    - SocketRocket (= 0.6.0)
-    - Yoga
-  - React-Core/RCTLinkingHeaders (0.72.0):
-=======
     - SocketRocket (= 0.6.1)
     - Yoga
   - React-Core/RCTLinkingHeaders (0.72.1):
->>>>>>> 2dc0e8c5
     - glog
     - hermes-engine
     - RCT-Folly (= 2021.07.22.00)
@@ -545,15 +428,9 @@
     - React-perflogger
     - React-runtimeexecutor
     - React-utils
-<<<<<<< HEAD
-    - SocketRocket (= 0.6.0)
-    - Yoga
-  - React-Core/RCTNetworkHeaders (0.72.0):
-=======
     - SocketRocket (= 0.6.1)
     - Yoga
   - React-Core/RCTNetworkHeaders (0.72.1):
->>>>>>> 2dc0e8c5
     - glog
     - hermes-engine
     - RCT-Folly (= 2021.07.22.00)
@@ -565,15 +442,9 @@
     - React-perflogger
     - React-runtimeexecutor
     - React-utils
-<<<<<<< HEAD
-    - SocketRocket (= 0.6.0)
-    - Yoga
-  - React-Core/RCTSettingsHeaders (0.72.0):
-=======
     - SocketRocket (= 0.6.1)
     - Yoga
   - React-Core/RCTSettingsHeaders (0.72.1):
->>>>>>> 2dc0e8c5
     - glog
     - hermes-engine
     - RCT-Folly (= 2021.07.22.00)
@@ -585,15 +456,9 @@
     - React-perflogger
     - React-runtimeexecutor
     - React-utils
-<<<<<<< HEAD
-    - SocketRocket (= 0.6.0)
-    - Yoga
-  - React-Core/RCTTextHeaders (0.72.0):
-=======
     - SocketRocket (= 0.6.1)
     - Yoga
   - React-Core/RCTTextHeaders (0.72.1):
->>>>>>> 2dc0e8c5
     - glog
     - hermes-engine
     - RCT-Folly (= 2021.07.22.00)
@@ -605,15 +470,9 @@
     - React-perflogger
     - React-runtimeexecutor
     - React-utils
-<<<<<<< HEAD
-    - SocketRocket (= 0.6.0)
-    - Yoga
-  - React-Core/RCTVibrationHeaders (0.72.0):
-=======
     - SocketRocket (= 0.6.1)
     - Yoga
   - React-Core/RCTVibrationHeaders (0.72.1):
->>>>>>> 2dc0e8c5
     - glog
     - hermes-engine
     - RCT-Folly (= 2021.07.22.00)
@@ -625,15 +484,6 @@
     - React-perflogger
     - React-runtimeexecutor
     - React-utils
-<<<<<<< HEAD
-    - SocketRocket (= 0.6.0)
-    - Yoga
-  - React-Core/RCTWebSocket (0.72.0):
-    - glog
-    - hermes-engine
-    - RCT-Folly (= 2021.07.22.00)
-    - React-Core/Default (= 0.72.0)
-=======
     - SocketRocket (= 0.6.1)
     - Yoga
   - React-Core/RCTWebSocket (0.72.1):
@@ -641,7 +491,6 @@
     - hermes-engine
     - RCT-Folly (= 2021.07.22.00)
     - React-Core/Default (= 0.72.1)
->>>>>>> 2dc0e8c5
     - React-cxxreact
     - React-hermes
     - React-jsi
@@ -649,21 +498,6 @@
     - React-perflogger
     - React-runtimeexecutor
     - React-utils
-<<<<<<< HEAD
-    - SocketRocket (= 0.6.0)
-    - Yoga
-  - React-CoreModules (0.72.0):
-    - RCT-Folly (= 2021.07.22.00)
-    - RCTTypeSafety (= 0.72.0)
-    - React-Codegen (= 0.72.0)
-    - React-Core/CoreModulesHeaders (= 0.72.0)
-    - React-jsi (= 0.72.0)
-    - React-RCTBlob
-    - React-RCTImage (= 0.72.0)
-    - ReactCommon/turbomodule/core (= 0.72.0)
-    - SocketRocket (= 0.6.0)
-  - React-cxxreact (0.72.0):
-=======
     - SocketRocket (= 0.6.1)
     - Yoga
   - React-CoreModules (0.72.1):
@@ -677,571 +511,11 @@
     - ReactCommon/turbomodule/core (= 0.72.1)
     - SocketRocket (= 0.6.1)
   - React-cxxreact (0.72.1):
->>>>>>> 2dc0e8c5
     - boost (= 1.76.0)
     - DoubleConversion
     - glog
     - hermes-engine
     - RCT-Folly (= 2021.07.22.00)
-<<<<<<< HEAD
-    - React-callinvoker (= 0.72.0)
-    - React-jsi (= 0.72.0)
-    - React-jsinspector (= 0.72.0)
-    - React-logger (= 0.72.0)
-    - React-perflogger (= 0.72.0)
-    - React-runtimeexecutor (= 0.72.0)
-  - React-debug (0.72.0)
-  - React-Fabric (0.72.0):
-    - DoubleConversion
-    - glog
-    - hermes-engine
-    - RCT-Folly/Fabric (= 2021.07.22.00)
-    - RCTRequired (= 0.72.0)
-    - RCTTypeSafety (= 0.72.0)
-    - React-Core
-    - React-debug
-    - React-Fabric/animations (= 0.72.0)
-    - React-Fabric/attributedstring (= 0.72.0)
-    - React-Fabric/butter (= 0.72.0)
-    - React-Fabric/componentregistry (= 0.72.0)
-    - React-Fabric/componentregistrynative (= 0.72.0)
-    - React-Fabric/components (= 0.72.0)
-    - React-Fabric/config (= 0.72.0)
-    - React-Fabric/core (= 0.72.0)
-    - React-Fabric/debug_renderer (= 0.72.0)
-    - React-Fabric/imagemanager (= 0.72.0)
-    - React-Fabric/leakchecker (= 0.72.0)
-    - React-Fabric/mapbuffer (= 0.72.0)
-    - React-Fabric/mounting (= 0.72.0)
-    - React-Fabric/scheduler (= 0.72.0)
-    - React-Fabric/telemetry (= 0.72.0)
-    - React-Fabric/templateprocessor (= 0.72.0)
-    - React-Fabric/textlayoutmanager (= 0.72.0)
-    - React-Fabric/uimanager (= 0.72.0)
-    - React-graphics (= 0.72.0)
-    - React-jsi (= 0.72.0)
-    - React-jsiexecutor (= 0.72.0)
-    - React-logger
-    - React-runtimescheduler
-    - React-utils
-    - ReactCommon/turbomodule/core (= 0.72.0)
-  - React-Fabric/animations (0.72.0):
-    - DoubleConversion
-    - glog
-    - hermes-engine
-    - RCT-Folly/Fabric (= 2021.07.22.00)
-    - RCTRequired (= 0.72.0)
-    - RCTTypeSafety (= 0.72.0)
-    - React-Core
-    - React-debug
-    - React-graphics (= 0.72.0)
-    - React-jsi (= 0.72.0)
-    - React-jsiexecutor (= 0.72.0)
-    - React-logger
-    - React-runtimescheduler
-    - React-utils
-    - ReactCommon/turbomodule/core (= 0.72.0)
-  - React-Fabric/attributedstring (0.72.0):
-    - DoubleConversion
-    - glog
-    - hermes-engine
-    - RCT-Folly/Fabric (= 2021.07.22.00)
-    - RCTRequired (= 0.72.0)
-    - RCTTypeSafety (= 0.72.0)
-    - React-Core
-    - React-debug
-    - React-graphics (= 0.72.0)
-    - React-jsi (= 0.72.0)
-    - React-jsiexecutor (= 0.72.0)
-    - React-logger
-    - React-runtimescheduler
-    - React-utils
-    - ReactCommon/turbomodule/core (= 0.72.0)
-  - React-Fabric/butter (0.72.0):
-    - DoubleConversion
-    - glog
-    - hermes-engine
-    - RCT-Folly/Fabric (= 2021.07.22.00)
-    - RCTRequired (= 0.72.0)
-    - RCTTypeSafety (= 0.72.0)
-    - React-Core
-    - React-debug
-    - React-graphics (= 0.72.0)
-    - React-jsi (= 0.72.0)
-    - React-jsiexecutor (= 0.72.0)
-    - React-logger
-    - React-runtimescheduler
-    - React-utils
-    - ReactCommon/turbomodule/core (= 0.72.0)
-  - React-Fabric/componentregistry (0.72.0):
-    - DoubleConversion
-    - glog
-    - hermes-engine
-    - RCT-Folly/Fabric (= 2021.07.22.00)
-    - RCTRequired (= 0.72.0)
-    - RCTTypeSafety (= 0.72.0)
-    - React-Core
-    - React-debug
-    - React-graphics (= 0.72.0)
-    - React-jsi (= 0.72.0)
-    - React-jsiexecutor (= 0.72.0)
-    - React-logger
-    - React-runtimescheduler
-    - React-utils
-    - ReactCommon/turbomodule/core (= 0.72.0)
-  - React-Fabric/componentregistrynative (0.72.0):
-    - DoubleConversion
-    - glog
-    - hermes-engine
-    - RCT-Folly/Fabric (= 2021.07.22.00)
-    - RCTRequired (= 0.72.0)
-    - RCTTypeSafety (= 0.72.0)
-    - React-Core
-    - React-debug
-    - React-graphics (= 0.72.0)
-    - React-jsi (= 0.72.0)
-    - React-jsiexecutor (= 0.72.0)
-    - React-logger
-    - React-runtimescheduler
-    - React-utils
-    - ReactCommon/turbomodule/core (= 0.72.0)
-  - React-Fabric/components (0.72.0):
-    - DoubleConversion
-    - glog
-    - hermes-engine
-    - RCT-Folly/Fabric (= 2021.07.22.00)
-    - RCTRequired (= 0.72.0)
-    - RCTTypeSafety (= 0.72.0)
-    - React-Core
-    - React-debug
-    - React-Fabric/components/activityindicator (= 0.72.0)
-    - React-Fabric/components/image (= 0.72.0)
-    - React-Fabric/components/inputaccessory (= 0.72.0)
-    - React-Fabric/components/legacyviewmanagerinterop (= 0.72.0)
-    - React-Fabric/components/modal (= 0.72.0)
-    - React-Fabric/components/rncore (= 0.72.0)
-    - React-Fabric/components/root (= 0.72.0)
-    - React-Fabric/components/safeareaview (= 0.72.0)
-    - React-Fabric/components/scrollview (= 0.72.0)
-    - React-Fabric/components/text (= 0.72.0)
-    - React-Fabric/components/textinput (= 0.72.0)
-    - React-Fabric/components/unimplementedview (= 0.72.0)
-    - React-Fabric/components/view (= 0.72.0)
-    - React-graphics (= 0.72.0)
-    - React-jsi (= 0.72.0)
-    - React-jsiexecutor (= 0.72.0)
-    - React-logger
-    - React-runtimescheduler
-    - React-utils
-    - ReactCommon/turbomodule/core (= 0.72.0)
-  - React-Fabric/components/activityindicator (0.72.0):
-    - DoubleConversion
-    - glog
-    - hermes-engine
-    - RCT-Folly/Fabric (= 2021.07.22.00)
-    - RCTRequired (= 0.72.0)
-    - RCTTypeSafety (= 0.72.0)
-    - React-Core
-    - React-debug
-    - React-graphics (= 0.72.0)
-    - React-jsi (= 0.72.0)
-    - React-jsiexecutor (= 0.72.0)
-    - React-logger
-    - React-runtimescheduler
-    - React-utils
-    - ReactCommon/turbomodule/core (= 0.72.0)
-  - React-Fabric/components/image (0.72.0):
-    - DoubleConversion
-    - glog
-    - hermes-engine
-    - RCT-Folly/Fabric (= 2021.07.22.00)
-    - RCTRequired (= 0.72.0)
-    - RCTTypeSafety (= 0.72.0)
-    - React-Core
-    - React-debug
-    - React-graphics (= 0.72.0)
-    - React-jsi (= 0.72.0)
-    - React-jsiexecutor (= 0.72.0)
-    - React-logger
-    - React-runtimescheduler
-    - React-utils
-    - ReactCommon/turbomodule/core (= 0.72.0)
-  - React-Fabric/components/inputaccessory (0.72.0):
-    - DoubleConversion
-    - glog
-    - hermes-engine
-    - RCT-Folly/Fabric (= 2021.07.22.00)
-    - RCTRequired (= 0.72.0)
-    - RCTTypeSafety (= 0.72.0)
-    - React-Core
-    - React-debug
-    - React-graphics (= 0.72.0)
-    - React-jsi (= 0.72.0)
-    - React-jsiexecutor (= 0.72.0)
-    - React-logger
-    - React-runtimescheduler
-    - React-utils
-    - ReactCommon/turbomodule/core (= 0.72.0)
-  - React-Fabric/components/legacyviewmanagerinterop (0.72.0):
-    - DoubleConversion
-    - glog
-    - hermes-engine
-    - RCT-Folly/Fabric (= 2021.07.22.00)
-    - RCTRequired (= 0.72.0)
-    - RCTTypeSafety (= 0.72.0)
-    - React-Core
-    - React-debug
-    - React-graphics (= 0.72.0)
-    - React-jsi (= 0.72.0)
-    - React-jsiexecutor (= 0.72.0)
-    - React-logger
-    - React-runtimescheduler
-    - React-utils
-    - ReactCommon/turbomodule/core (= 0.72.0)
-  - React-Fabric/components/modal (0.72.0):
-    - DoubleConversion
-    - glog
-    - hermes-engine
-    - RCT-Folly/Fabric (= 2021.07.22.00)
-    - RCTRequired (= 0.72.0)
-    - RCTTypeSafety (= 0.72.0)
-    - React-Core
-    - React-debug
-    - React-graphics (= 0.72.0)
-    - React-jsi (= 0.72.0)
-    - React-jsiexecutor (= 0.72.0)
-    - React-logger
-    - React-runtimescheduler
-    - React-utils
-    - ReactCommon/turbomodule/core (= 0.72.0)
-  - React-Fabric/components/rncore (0.72.0):
-    - DoubleConversion
-    - glog
-    - hermes-engine
-    - RCT-Folly/Fabric (= 2021.07.22.00)
-    - RCTRequired (= 0.72.0)
-    - RCTTypeSafety (= 0.72.0)
-    - React-Core
-    - React-debug
-    - React-graphics (= 0.72.0)
-    - React-jsi (= 0.72.0)
-    - React-jsiexecutor (= 0.72.0)
-    - React-logger
-    - React-runtimescheduler
-    - React-utils
-    - ReactCommon/turbomodule/core (= 0.72.0)
-  - React-Fabric/components/root (0.72.0):
-    - DoubleConversion
-    - glog
-    - hermes-engine
-    - RCT-Folly/Fabric (= 2021.07.22.00)
-    - RCTRequired (= 0.72.0)
-    - RCTTypeSafety (= 0.72.0)
-    - React-Core
-    - React-debug
-    - React-graphics (= 0.72.0)
-    - React-jsi (= 0.72.0)
-    - React-jsiexecutor (= 0.72.0)
-    - React-logger
-    - React-runtimescheduler
-    - React-utils
-    - ReactCommon/turbomodule/core (= 0.72.0)
-  - React-Fabric/components/safeareaview (0.72.0):
-    - DoubleConversion
-    - glog
-    - hermes-engine
-    - RCT-Folly/Fabric (= 2021.07.22.00)
-    - RCTRequired (= 0.72.0)
-    - RCTTypeSafety (= 0.72.0)
-    - React-Core
-    - React-debug
-    - React-graphics (= 0.72.0)
-    - React-jsi (= 0.72.0)
-    - React-jsiexecutor (= 0.72.0)
-    - React-logger
-    - React-runtimescheduler
-    - React-utils
-    - ReactCommon/turbomodule/core (= 0.72.0)
-  - React-Fabric/components/scrollview (0.72.0):
-    - DoubleConversion
-    - glog
-    - hermes-engine
-    - RCT-Folly/Fabric (= 2021.07.22.00)
-    - RCTRequired (= 0.72.0)
-    - RCTTypeSafety (= 0.72.0)
-    - React-Core
-    - React-debug
-    - React-graphics (= 0.72.0)
-    - React-jsi (= 0.72.0)
-    - React-jsiexecutor (= 0.72.0)
-    - React-logger
-    - React-runtimescheduler
-    - React-utils
-    - ReactCommon/turbomodule/core (= 0.72.0)
-  - React-Fabric/components/text (0.72.0):
-    - DoubleConversion
-    - glog
-    - hermes-engine
-    - RCT-Folly/Fabric (= 2021.07.22.00)
-    - RCTRequired (= 0.72.0)
-    - RCTTypeSafety (= 0.72.0)
-    - React-Core
-    - React-debug
-    - React-graphics (= 0.72.0)
-    - React-jsi (= 0.72.0)
-    - React-jsiexecutor (= 0.72.0)
-    - React-logger
-    - React-runtimescheduler
-    - React-utils
-    - ReactCommon/turbomodule/core (= 0.72.0)
-  - React-Fabric/components/textinput (0.72.0):
-    - DoubleConversion
-    - glog
-    - hermes-engine
-    - RCT-Folly/Fabric (= 2021.07.22.00)
-    - RCTRequired (= 0.72.0)
-    - RCTTypeSafety (= 0.72.0)
-    - React-Core
-    - React-debug
-    - React-graphics (= 0.72.0)
-    - React-jsi (= 0.72.0)
-    - React-jsiexecutor (= 0.72.0)
-    - React-logger
-    - React-runtimescheduler
-    - React-utils
-    - ReactCommon/turbomodule/core (= 0.72.0)
-  - React-Fabric/components/unimplementedview (0.72.0):
-    - DoubleConversion
-    - glog
-    - hermes-engine
-    - RCT-Folly/Fabric (= 2021.07.22.00)
-    - RCTRequired (= 0.72.0)
-    - RCTTypeSafety (= 0.72.0)
-    - React-Core
-    - React-debug
-    - React-graphics (= 0.72.0)
-    - React-jsi (= 0.72.0)
-    - React-jsiexecutor (= 0.72.0)
-    - React-logger
-    - React-runtimescheduler
-    - React-utils
-    - ReactCommon/turbomodule/core (= 0.72.0)
-  - React-Fabric/components/view (0.72.0):
-    - DoubleConversion
-    - glog
-    - hermes-engine
-    - RCT-Folly/Fabric (= 2021.07.22.00)
-    - RCTRequired (= 0.72.0)
-    - RCTTypeSafety (= 0.72.0)
-    - React-Core
-    - React-debug
-    - React-graphics (= 0.72.0)
-    - React-jsi (= 0.72.0)
-    - React-jsiexecutor (= 0.72.0)
-    - React-logger
-    - React-runtimescheduler
-    - React-utils
-    - ReactCommon/turbomodule/core (= 0.72.0)
-    - Yoga
-  - React-Fabric/config (0.72.0):
-    - DoubleConversion
-    - glog
-    - hermes-engine
-    - RCT-Folly/Fabric (= 2021.07.22.00)
-    - RCTRequired (= 0.72.0)
-    - RCTTypeSafety (= 0.72.0)
-    - React-Core
-    - React-debug
-    - React-graphics (= 0.72.0)
-    - React-jsi (= 0.72.0)
-    - React-jsiexecutor (= 0.72.0)
-    - React-logger
-    - React-runtimescheduler
-    - React-utils
-    - ReactCommon/turbomodule/core (= 0.72.0)
-  - React-Fabric/core (0.72.0):
-    - DoubleConversion
-    - glog
-    - hermes-engine
-    - RCT-Folly/Fabric (= 2021.07.22.00)
-    - RCTRequired (= 0.72.0)
-    - RCTTypeSafety (= 0.72.0)
-    - React-Core
-    - React-debug
-    - React-graphics (= 0.72.0)
-    - React-jsi (= 0.72.0)
-    - React-jsiexecutor (= 0.72.0)
-    - React-logger
-    - React-runtimescheduler
-    - React-utils
-    - ReactCommon/turbomodule/core (= 0.72.0)
-  - React-Fabric/debug_renderer (0.72.0):
-    - DoubleConversion
-    - glog
-    - hermes-engine
-    - RCT-Folly/Fabric (= 2021.07.22.00)
-    - RCTRequired (= 0.72.0)
-    - RCTTypeSafety (= 0.72.0)
-    - React-Core
-    - React-debug
-    - React-graphics (= 0.72.0)
-    - React-jsi (= 0.72.0)
-    - React-jsiexecutor (= 0.72.0)
-    - React-logger
-    - React-runtimescheduler
-    - React-utils
-    - ReactCommon/turbomodule/core (= 0.72.0)
-  - React-Fabric/imagemanager (0.72.0):
-    - DoubleConversion
-    - glog
-    - hermes-engine
-    - RCT-Folly/Fabric (= 2021.07.22.00)
-    - RCTRequired (= 0.72.0)
-    - RCTTypeSafety (= 0.72.0)
-    - React-Core
-    - React-debug
-    - React-graphics (= 0.72.0)
-    - React-jsi (= 0.72.0)
-    - React-jsiexecutor (= 0.72.0)
-    - React-logger
-    - React-runtimescheduler
-    - React-utils
-    - ReactCommon/turbomodule/core (= 0.72.0)
-  - React-Fabric/leakchecker (0.72.0):
-    - DoubleConversion
-    - glog
-    - hermes-engine
-    - RCT-Folly/Fabric (= 2021.07.22.00)
-    - RCTRequired (= 0.72.0)
-    - RCTTypeSafety (= 0.72.0)
-    - React-Core
-    - React-debug
-    - React-graphics (= 0.72.0)
-    - React-jsi (= 0.72.0)
-    - React-jsiexecutor (= 0.72.0)
-    - React-logger
-    - React-runtimescheduler
-    - React-utils
-    - ReactCommon/turbomodule/core (= 0.72.0)
-  - React-Fabric/mapbuffer (0.72.0):
-    - DoubleConversion
-    - glog
-    - hermes-engine
-    - RCT-Folly/Fabric (= 2021.07.22.00)
-    - RCTRequired (= 0.72.0)
-    - RCTTypeSafety (= 0.72.0)
-    - React-Core
-    - React-debug
-    - React-graphics (= 0.72.0)
-    - React-jsi (= 0.72.0)
-    - React-jsiexecutor (= 0.72.0)
-    - React-logger
-    - React-runtimescheduler
-    - React-utils
-    - ReactCommon/turbomodule/core (= 0.72.0)
-  - React-Fabric/mounting (0.72.0):
-    - DoubleConversion
-    - glog
-    - hermes-engine
-    - RCT-Folly/Fabric (= 2021.07.22.00)
-    - RCTRequired (= 0.72.0)
-    - RCTTypeSafety (= 0.72.0)
-    - React-Core
-    - React-debug
-    - React-graphics (= 0.72.0)
-    - React-jsi (= 0.72.0)
-    - React-jsiexecutor (= 0.72.0)
-    - React-logger
-    - React-runtimescheduler
-    - React-utils
-    - ReactCommon/turbomodule/core (= 0.72.0)
-  - React-Fabric/scheduler (0.72.0):
-    - DoubleConversion
-    - glog
-    - hermes-engine
-    - RCT-Folly/Fabric (= 2021.07.22.00)
-    - RCTRequired (= 0.72.0)
-    - RCTTypeSafety (= 0.72.0)
-    - React-Core
-    - React-debug
-    - React-graphics (= 0.72.0)
-    - React-jsi (= 0.72.0)
-    - React-jsiexecutor (= 0.72.0)
-    - React-logger
-    - React-runtimescheduler
-    - React-utils
-    - ReactCommon/turbomodule/core (= 0.72.0)
-  - React-Fabric/telemetry (0.72.0):
-    - DoubleConversion
-    - glog
-    - hermes-engine
-    - RCT-Folly/Fabric (= 2021.07.22.00)
-    - RCTRequired (= 0.72.0)
-    - RCTTypeSafety (= 0.72.0)
-    - React-Core
-    - React-debug
-    - React-graphics (= 0.72.0)
-    - React-jsi (= 0.72.0)
-    - React-jsiexecutor (= 0.72.0)
-    - React-logger
-    - React-runtimescheduler
-    - React-utils
-    - ReactCommon/turbomodule/core (= 0.72.0)
-  - React-Fabric/templateprocessor (0.72.0):
-    - DoubleConversion
-    - glog
-    - hermes-engine
-    - RCT-Folly/Fabric (= 2021.07.22.00)
-    - RCTRequired (= 0.72.0)
-    - RCTTypeSafety (= 0.72.0)
-    - React-Core
-    - React-debug
-    - React-graphics (= 0.72.0)
-    - React-jsi (= 0.72.0)
-    - React-jsiexecutor (= 0.72.0)
-    - React-logger
-    - React-runtimescheduler
-    - React-utils
-    - ReactCommon/turbomodule/core (= 0.72.0)
-  - React-Fabric/textlayoutmanager (0.72.0):
-    - DoubleConversion
-    - glog
-    - hermes-engine
-    - RCT-Folly/Fabric (= 2021.07.22.00)
-    - RCTRequired (= 0.72.0)
-    - RCTTypeSafety (= 0.72.0)
-    - React-Core
-    - React-debug
-    - React-Fabric/uimanager
-    - React-graphics (= 0.72.0)
-    - React-jsi (= 0.72.0)
-    - React-jsiexecutor (= 0.72.0)
-    - React-logger
-    - React-runtimescheduler
-    - React-utils
-    - ReactCommon/turbomodule/core (= 0.72.0)
-  - React-Fabric/uimanager (0.72.0):
-    - DoubleConversion
-    - glog
-    - hermes-engine
-    - RCT-Folly/Fabric (= 2021.07.22.00)
-    - RCTRequired (= 0.72.0)
-    - RCTTypeSafety (= 0.72.0)
-    - React-Core
-    - React-debug
-    - React-graphics (= 0.72.0)
-    - React-jsi (= 0.72.0)
-    - React-jsiexecutor (= 0.72.0)
-    - React-logger
-    - React-runtimescheduler
-    - React-utils
-    - ReactCommon/turbomodule/core (= 0.72.0)
-  - React-graphics (0.72.0):
-    - glog
-    - RCT-Folly/Fabric (= 2021.07.22.00)
-    - React-Core/Default (= 0.72.0)
-  - React-hermes (0.72.0):
-=======
     - React-callinvoker (= 0.72.1)
     - React-jsi (= 0.72.1)
     - React-jsinspector (= 0.72.1)
@@ -1249,20 +523,567 @@
     - React-perflogger (= 0.72.1)
     - React-runtimeexecutor (= 0.72.1)
   - React-debug (0.72.1)
+  - React-Fabric (0.72.1):
+    - DoubleConversion
+    - glog
+    - hermes-engine
+    - RCT-Folly/Fabric (= 2021.07.22.00)
+    - RCTRequired (= 0.72.1)
+    - RCTTypeSafety (= 0.72.1)
+    - React-Core
+    - React-debug
+    - React-Fabric/animations (= 0.72.1)
+    - React-Fabric/attributedstring (= 0.72.1)
+    - React-Fabric/butter (= 0.72.1)
+    - React-Fabric/componentregistry (= 0.72.1)
+    - React-Fabric/componentregistrynative (= 0.72.1)
+    - React-Fabric/components (= 0.72.1)
+    - React-Fabric/config (= 0.72.1)
+    - React-Fabric/core (= 0.72.1)
+    - React-Fabric/debug_renderer (= 0.72.1)
+    - React-Fabric/imagemanager (= 0.72.1)
+    - React-Fabric/leakchecker (= 0.72.1)
+    - React-Fabric/mapbuffer (= 0.72.1)
+    - React-Fabric/mounting (= 0.72.1)
+    - React-Fabric/scheduler (= 0.72.1)
+    - React-Fabric/telemetry (= 0.72.1)
+    - React-Fabric/templateprocessor (= 0.72.1)
+    - React-Fabric/textlayoutmanager (= 0.72.1)
+    - React-Fabric/uimanager (= 0.72.1)
+    - React-graphics (= 0.72.1)
+    - React-jsi (= 0.72.1)
+    - React-jsiexecutor (= 0.72.1)
+    - React-logger
+    - React-runtimescheduler
+    - React-utils
+    - ReactCommon/turbomodule/core (= 0.72.1)
+  - React-Fabric/animations (0.72.1):
+    - DoubleConversion
+    - glog
+    - hermes-engine
+    - RCT-Folly/Fabric (= 2021.07.22.00)
+    - RCTRequired (= 0.72.1)
+    - RCTTypeSafety (= 0.72.1)
+    - React-Core
+    - React-debug
+    - React-graphics (= 0.72.1)
+    - React-jsi (= 0.72.1)
+    - React-jsiexecutor (= 0.72.1)
+    - React-logger
+    - React-runtimescheduler
+    - React-utils
+    - ReactCommon/turbomodule/core (= 0.72.1)
+  - React-Fabric/attributedstring (0.72.1):
+    - DoubleConversion
+    - glog
+    - hermes-engine
+    - RCT-Folly/Fabric (= 2021.07.22.00)
+    - RCTRequired (= 0.72.1)
+    - RCTTypeSafety (= 0.72.1)
+    - React-Core
+    - React-debug
+    - React-graphics (= 0.72.1)
+    - React-jsi (= 0.72.1)
+    - React-jsiexecutor (= 0.72.1)
+    - React-logger
+    - React-runtimescheduler
+    - React-utils
+    - ReactCommon/turbomodule/core (= 0.72.1)
+  - React-Fabric/butter (0.72.1):
+    - DoubleConversion
+    - glog
+    - hermes-engine
+    - RCT-Folly/Fabric (= 2021.07.22.00)
+    - RCTRequired (= 0.72.1)
+    - RCTTypeSafety (= 0.72.1)
+    - React-Core
+    - React-debug
+    - React-graphics (= 0.72.1)
+    - React-jsi (= 0.72.1)
+    - React-jsiexecutor (= 0.72.1)
+    - React-logger
+    - React-runtimescheduler
+    - React-utils
+    - ReactCommon/turbomodule/core (= 0.72.1)
+  - React-Fabric/componentregistry (0.72.1):
+    - DoubleConversion
+    - glog
+    - hermes-engine
+    - RCT-Folly/Fabric (= 2021.07.22.00)
+    - RCTRequired (= 0.72.1)
+    - RCTTypeSafety (= 0.72.1)
+    - React-Core
+    - React-debug
+    - React-graphics (= 0.72.1)
+    - React-jsi (= 0.72.1)
+    - React-jsiexecutor (= 0.72.1)
+    - React-logger
+    - React-runtimescheduler
+    - React-utils
+    - ReactCommon/turbomodule/core (= 0.72.1)
+  - React-Fabric/componentregistrynative (0.72.1):
+    - DoubleConversion
+    - glog
+    - hermes-engine
+    - RCT-Folly/Fabric (= 2021.07.22.00)
+    - RCTRequired (= 0.72.1)
+    - RCTTypeSafety (= 0.72.1)
+    - React-Core
+    - React-debug
+    - React-graphics (= 0.72.1)
+    - React-jsi (= 0.72.1)
+    - React-jsiexecutor (= 0.72.1)
+    - React-logger
+    - React-runtimescheduler
+    - React-utils
+    - ReactCommon/turbomodule/core (= 0.72.1)
+  - React-Fabric/components (0.72.1):
+    - DoubleConversion
+    - glog
+    - hermes-engine
+    - RCT-Folly/Fabric (= 2021.07.22.00)
+    - RCTRequired (= 0.72.1)
+    - RCTTypeSafety (= 0.72.1)
+    - React-Core
+    - React-debug
+    - React-Fabric/components/activityindicator (= 0.72.1)
+    - React-Fabric/components/image (= 0.72.1)
+    - React-Fabric/components/inputaccessory (= 0.72.1)
+    - React-Fabric/components/legacyviewmanagerinterop (= 0.72.1)
+    - React-Fabric/components/modal (= 0.72.1)
+    - React-Fabric/components/rncore (= 0.72.1)
+    - React-Fabric/components/root (= 0.72.1)
+    - React-Fabric/components/safeareaview (= 0.72.1)
+    - React-Fabric/components/scrollview (= 0.72.1)
+    - React-Fabric/components/text (= 0.72.1)
+    - React-Fabric/components/textinput (= 0.72.1)
+    - React-Fabric/components/unimplementedview (= 0.72.1)
+    - React-Fabric/components/view (= 0.72.1)
+    - React-graphics (= 0.72.1)
+    - React-jsi (= 0.72.1)
+    - React-jsiexecutor (= 0.72.1)
+    - React-logger
+    - React-runtimescheduler
+    - React-utils
+    - ReactCommon/turbomodule/core (= 0.72.1)
+  - React-Fabric/components/activityindicator (0.72.1):
+    - DoubleConversion
+    - glog
+    - hermes-engine
+    - RCT-Folly/Fabric (= 2021.07.22.00)
+    - RCTRequired (= 0.72.1)
+    - RCTTypeSafety (= 0.72.1)
+    - React-Core
+    - React-debug
+    - React-graphics (= 0.72.1)
+    - React-jsi (= 0.72.1)
+    - React-jsiexecutor (= 0.72.1)
+    - React-logger
+    - React-runtimescheduler
+    - React-utils
+    - ReactCommon/turbomodule/core (= 0.72.1)
+  - React-Fabric/components/image (0.72.1):
+    - DoubleConversion
+    - glog
+    - hermes-engine
+    - RCT-Folly/Fabric (= 2021.07.22.00)
+    - RCTRequired (= 0.72.1)
+    - RCTTypeSafety (= 0.72.1)
+    - React-Core
+    - React-debug
+    - React-graphics (= 0.72.1)
+    - React-jsi (= 0.72.1)
+    - React-jsiexecutor (= 0.72.1)
+    - React-logger
+    - React-runtimescheduler
+    - React-utils
+    - ReactCommon/turbomodule/core (= 0.72.1)
+  - React-Fabric/components/inputaccessory (0.72.1):
+    - DoubleConversion
+    - glog
+    - hermes-engine
+    - RCT-Folly/Fabric (= 2021.07.22.00)
+    - RCTRequired (= 0.72.1)
+    - RCTTypeSafety (= 0.72.1)
+    - React-Core
+    - React-debug
+    - React-graphics (= 0.72.1)
+    - React-jsi (= 0.72.1)
+    - React-jsiexecutor (= 0.72.1)
+    - React-logger
+    - React-runtimescheduler
+    - React-utils
+    - ReactCommon/turbomodule/core (= 0.72.1)
+  - React-Fabric/components/legacyviewmanagerinterop (0.72.1):
+    - DoubleConversion
+    - glog
+    - hermes-engine
+    - RCT-Folly/Fabric (= 2021.07.22.00)
+    - RCTRequired (= 0.72.1)
+    - RCTTypeSafety (= 0.72.1)
+    - React-Core
+    - React-debug
+    - React-graphics (= 0.72.1)
+    - React-jsi (= 0.72.1)
+    - React-jsiexecutor (= 0.72.1)
+    - React-logger
+    - React-runtimescheduler
+    - React-utils
+    - ReactCommon/turbomodule/core (= 0.72.1)
+  - React-Fabric/components/modal (0.72.1):
+    - DoubleConversion
+    - glog
+    - hermes-engine
+    - RCT-Folly/Fabric (= 2021.07.22.00)
+    - RCTRequired (= 0.72.1)
+    - RCTTypeSafety (= 0.72.1)
+    - React-Core
+    - React-debug
+    - React-graphics (= 0.72.1)
+    - React-jsi (= 0.72.1)
+    - React-jsiexecutor (= 0.72.1)
+    - React-logger
+    - React-runtimescheduler
+    - React-utils
+    - ReactCommon/turbomodule/core (= 0.72.1)
+  - React-Fabric/components/rncore (0.72.1):
+    - DoubleConversion
+    - glog
+    - hermes-engine
+    - RCT-Folly/Fabric (= 2021.07.22.00)
+    - RCTRequired (= 0.72.1)
+    - RCTTypeSafety (= 0.72.1)
+    - React-Core
+    - React-debug
+    - React-graphics (= 0.72.1)
+    - React-jsi (= 0.72.1)
+    - React-jsiexecutor (= 0.72.1)
+    - React-logger
+    - React-runtimescheduler
+    - React-utils
+    - ReactCommon/turbomodule/core (= 0.72.1)
+  - React-Fabric/components/root (0.72.1):
+    - DoubleConversion
+    - glog
+    - hermes-engine
+    - RCT-Folly/Fabric (= 2021.07.22.00)
+    - RCTRequired (= 0.72.1)
+    - RCTTypeSafety (= 0.72.1)
+    - React-Core
+    - React-debug
+    - React-graphics (= 0.72.1)
+    - React-jsi (= 0.72.1)
+    - React-jsiexecutor (= 0.72.1)
+    - React-logger
+    - React-runtimescheduler
+    - React-utils
+    - ReactCommon/turbomodule/core (= 0.72.1)
+  - React-Fabric/components/safeareaview (0.72.1):
+    - DoubleConversion
+    - glog
+    - hermes-engine
+    - RCT-Folly/Fabric (= 2021.07.22.00)
+    - RCTRequired (= 0.72.1)
+    - RCTTypeSafety (= 0.72.1)
+    - React-Core
+    - React-debug
+    - React-graphics (= 0.72.1)
+    - React-jsi (= 0.72.1)
+    - React-jsiexecutor (= 0.72.1)
+    - React-logger
+    - React-runtimescheduler
+    - React-utils
+    - ReactCommon/turbomodule/core (= 0.72.1)
+  - React-Fabric/components/scrollview (0.72.1):
+    - DoubleConversion
+    - glog
+    - hermes-engine
+    - RCT-Folly/Fabric (= 2021.07.22.00)
+    - RCTRequired (= 0.72.1)
+    - RCTTypeSafety (= 0.72.1)
+    - React-Core
+    - React-debug
+    - React-graphics (= 0.72.1)
+    - React-jsi (= 0.72.1)
+    - React-jsiexecutor (= 0.72.1)
+    - React-logger
+    - React-runtimescheduler
+    - React-utils
+    - ReactCommon/turbomodule/core (= 0.72.1)
+  - React-Fabric/components/text (0.72.1):
+    - DoubleConversion
+    - glog
+    - hermes-engine
+    - RCT-Folly/Fabric (= 2021.07.22.00)
+    - RCTRequired (= 0.72.1)
+    - RCTTypeSafety (= 0.72.1)
+    - React-Core
+    - React-debug
+    - React-graphics (= 0.72.1)
+    - React-jsi (= 0.72.1)
+    - React-jsiexecutor (= 0.72.1)
+    - React-logger
+    - React-runtimescheduler
+    - React-utils
+    - ReactCommon/turbomodule/core (= 0.72.1)
+  - React-Fabric/components/textinput (0.72.1):
+    - DoubleConversion
+    - glog
+    - hermes-engine
+    - RCT-Folly/Fabric (= 2021.07.22.00)
+    - RCTRequired (= 0.72.1)
+    - RCTTypeSafety (= 0.72.1)
+    - React-Core
+    - React-debug
+    - React-graphics (= 0.72.1)
+    - React-jsi (= 0.72.1)
+    - React-jsiexecutor (= 0.72.1)
+    - React-logger
+    - React-runtimescheduler
+    - React-utils
+    - ReactCommon/turbomodule/core (= 0.72.1)
+  - React-Fabric/components/unimplementedview (0.72.1):
+    - DoubleConversion
+    - glog
+    - hermes-engine
+    - RCT-Folly/Fabric (= 2021.07.22.00)
+    - RCTRequired (= 0.72.1)
+    - RCTTypeSafety (= 0.72.1)
+    - React-Core
+    - React-debug
+    - React-graphics (= 0.72.1)
+    - React-jsi (= 0.72.1)
+    - React-jsiexecutor (= 0.72.1)
+    - React-logger
+    - React-runtimescheduler
+    - React-utils
+    - ReactCommon/turbomodule/core (= 0.72.1)
+  - React-Fabric/components/view (0.72.1):
+    - DoubleConversion
+    - glog
+    - hermes-engine
+    - RCT-Folly/Fabric (= 2021.07.22.00)
+    - RCTRequired (= 0.72.1)
+    - RCTTypeSafety (= 0.72.1)
+    - React-Core
+    - React-debug
+    - React-graphics (= 0.72.1)
+    - React-jsi (= 0.72.1)
+    - React-jsiexecutor (= 0.72.1)
+    - React-logger
+    - React-runtimescheduler
+    - React-utils
+    - ReactCommon/turbomodule/core (= 0.72.1)
+    - Yoga
+  - React-Fabric/config (0.72.1):
+    - DoubleConversion
+    - glog
+    - hermes-engine
+    - RCT-Folly/Fabric (= 2021.07.22.00)
+    - RCTRequired (= 0.72.1)
+    - RCTTypeSafety (= 0.72.1)
+    - React-Core
+    - React-debug
+    - React-graphics (= 0.72.1)
+    - React-jsi (= 0.72.1)
+    - React-jsiexecutor (= 0.72.1)
+    - React-logger
+    - React-runtimescheduler
+    - React-utils
+    - ReactCommon/turbomodule/core (= 0.72.1)
+  - React-Fabric/core (0.72.1):
+    - DoubleConversion
+    - glog
+    - hermes-engine
+    - RCT-Folly/Fabric (= 2021.07.22.00)
+    - RCTRequired (= 0.72.1)
+    - RCTTypeSafety (= 0.72.1)
+    - React-Core
+    - React-debug
+    - React-graphics (= 0.72.1)
+    - React-jsi (= 0.72.1)
+    - React-jsiexecutor (= 0.72.1)
+    - React-logger
+    - React-runtimescheduler
+    - React-utils
+    - ReactCommon/turbomodule/core (= 0.72.1)
+  - React-Fabric/debug_renderer (0.72.1):
+    - DoubleConversion
+    - glog
+    - hermes-engine
+    - RCT-Folly/Fabric (= 2021.07.22.00)
+    - RCTRequired (= 0.72.1)
+    - RCTTypeSafety (= 0.72.1)
+    - React-Core
+    - React-debug
+    - React-graphics (= 0.72.1)
+    - React-jsi (= 0.72.1)
+    - React-jsiexecutor (= 0.72.1)
+    - React-logger
+    - React-runtimescheduler
+    - React-utils
+    - ReactCommon/turbomodule/core (= 0.72.1)
+  - React-Fabric/imagemanager (0.72.1):
+    - DoubleConversion
+    - glog
+    - hermes-engine
+    - RCT-Folly/Fabric (= 2021.07.22.00)
+    - RCTRequired (= 0.72.1)
+    - RCTTypeSafety (= 0.72.1)
+    - React-Core
+    - React-debug
+    - React-graphics (= 0.72.1)
+    - React-jsi (= 0.72.1)
+    - React-jsiexecutor (= 0.72.1)
+    - React-logger
+    - React-runtimescheduler
+    - React-utils
+    - ReactCommon/turbomodule/core (= 0.72.1)
+  - React-Fabric/leakchecker (0.72.1):
+    - DoubleConversion
+    - glog
+    - hermes-engine
+    - RCT-Folly/Fabric (= 2021.07.22.00)
+    - RCTRequired (= 0.72.1)
+    - RCTTypeSafety (= 0.72.1)
+    - React-Core
+    - React-debug
+    - React-graphics (= 0.72.1)
+    - React-jsi (= 0.72.1)
+    - React-jsiexecutor (= 0.72.1)
+    - React-logger
+    - React-runtimescheduler
+    - React-utils
+    - ReactCommon/turbomodule/core (= 0.72.1)
+  - React-Fabric/mapbuffer (0.72.1):
+    - DoubleConversion
+    - glog
+    - hermes-engine
+    - RCT-Folly/Fabric (= 2021.07.22.00)
+    - RCTRequired (= 0.72.1)
+    - RCTTypeSafety (= 0.72.1)
+    - React-Core
+    - React-debug
+    - React-graphics (= 0.72.1)
+    - React-jsi (= 0.72.1)
+    - React-jsiexecutor (= 0.72.1)
+    - React-logger
+    - React-runtimescheduler
+    - React-utils
+    - ReactCommon/turbomodule/core (= 0.72.1)
+  - React-Fabric/mounting (0.72.1):
+    - DoubleConversion
+    - glog
+    - hermes-engine
+    - RCT-Folly/Fabric (= 2021.07.22.00)
+    - RCTRequired (= 0.72.1)
+    - RCTTypeSafety (= 0.72.1)
+    - React-Core
+    - React-debug
+    - React-graphics (= 0.72.1)
+    - React-jsi (= 0.72.1)
+    - React-jsiexecutor (= 0.72.1)
+    - React-logger
+    - React-runtimescheduler
+    - React-utils
+    - ReactCommon/turbomodule/core (= 0.72.1)
+  - React-Fabric/scheduler (0.72.1):
+    - DoubleConversion
+    - glog
+    - hermes-engine
+    - RCT-Folly/Fabric (= 2021.07.22.00)
+    - RCTRequired (= 0.72.1)
+    - RCTTypeSafety (= 0.72.1)
+    - React-Core
+    - React-debug
+    - React-graphics (= 0.72.1)
+    - React-jsi (= 0.72.1)
+    - React-jsiexecutor (= 0.72.1)
+    - React-logger
+    - React-runtimescheduler
+    - React-utils
+    - ReactCommon/turbomodule/core (= 0.72.1)
+  - React-Fabric/telemetry (0.72.1):
+    - DoubleConversion
+    - glog
+    - hermes-engine
+    - RCT-Folly/Fabric (= 2021.07.22.00)
+    - RCTRequired (= 0.72.1)
+    - RCTTypeSafety (= 0.72.1)
+    - React-Core
+    - React-debug
+    - React-graphics (= 0.72.1)
+    - React-jsi (= 0.72.1)
+    - React-jsiexecutor (= 0.72.1)
+    - React-logger
+    - React-runtimescheduler
+    - React-utils
+    - ReactCommon/turbomodule/core (= 0.72.1)
+  - React-Fabric/templateprocessor (0.72.1):
+    - DoubleConversion
+    - glog
+    - hermes-engine
+    - RCT-Folly/Fabric (= 2021.07.22.00)
+    - RCTRequired (= 0.72.1)
+    - RCTTypeSafety (= 0.72.1)
+    - React-Core
+    - React-debug
+    - React-graphics (= 0.72.1)
+    - React-jsi (= 0.72.1)
+    - React-jsiexecutor (= 0.72.1)
+    - React-logger
+    - React-runtimescheduler
+    - React-utils
+    - ReactCommon/turbomodule/core (= 0.72.1)
+  - React-Fabric/textlayoutmanager (0.72.1):
+    - DoubleConversion
+    - glog
+    - hermes-engine
+    - RCT-Folly/Fabric (= 2021.07.22.00)
+    - RCTRequired (= 0.72.1)
+    - RCTTypeSafety (= 0.72.1)
+    - React-Core
+    - React-debug
+    - React-Fabric/uimanager
+    - React-graphics (= 0.72.1)
+    - React-jsi (= 0.72.1)
+    - React-jsiexecutor (= 0.72.1)
+    - React-logger
+    - React-runtimescheduler
+    - React-utils
+    - ReactCommon/turbomodule/core (= 0.72.1)
+  - React-Fabric/uimanager (0.72.1):
+    - DoubleConversion
+    - glog
+    - hermes-engine
+    - RCT-Folly/Fabric (= 2021.07.22.00)
+    - RCTRequired (= 0.72.1)
+    - RCTTypeSafety (= 0.72.1)
+    - React-Core
+    - React-debug
+    - React-graphics (= 0.72.1)
+    - React-jsi (= 0.72.1)
+    - React-jsiexecutor (= 0.72.1)
+    - React-logger
+    - React-runtimescheduler
+    - React-utils
+    - ReactCommon/turbomodule/core (= 0.72.1)
+  - React-graphics (0.72.1):
+    - glog
+    - RCT-Folly/Fabric (= 2021.07.22.00)
+    - React-Core/Default (= 0.72.1)
   - React-hermes (0.72.1):
->>>>>>> 2dc0e8c5
     - DoubleConversion
     - glog
     - hermes-engine
     - RCT-Folly (= 2021.07.22.00)
     - RCT-Folly/Futures (= 2021.07.22.00)
-<<<<<<< HEAD
-    - React-cxxreact (= 0.72.0)
+    - React-cxxreact (= 0.72.1)
     - React-jsi
-    - React-jsiexecutor (= 0.72.0)
-    - React-jsinspector (= 0.72.0)
-    - React-perflogger (= 0.72.0)
-  - React-ImageManager (0.72.0):
+    - React-jsiexecutor (= 0.72.1)
+    - React-jsinspector (= 0.72.1)
+    - React-perflogger (= 0.72.1)
+  - React-ImageManager (0.72.1):
     - glog
     - RCT-Folly/Fabric
     - React-Core/Default
@@ -1270,42 +1091,22 @@
     - React-Fabric
     - React-RCTImage
     - React-utils
-  - React-jsi (0.72.0):
-=======
-    - React-cxxreact (= 0.72.1)
-    - React-jsi
-    - React-jsiexecutor (= 0.72.1)
-    - React-jsinspector (= 0.72.1)
-    - React-perflogger (= 0.72.1)
   - React-jsi (0.72.1):
->>>>>>> 2dc0e8c5
     - boost (= 1.76.0)
     - DoubleConversion
     - glog
     - hermes-engine
     - RCT-Folly (= 2021.07.22.00)
-<<<<<<< HEAD
-  - React-jsiexecutor (0.72.0):
-=======
   - React-jsiexecutor (0.72.1):
->>>>>>> 2dc0e8c5
-    - DoubleConversion
-    - glog
-    - hermes-engine
-    - RCT-Folly (= 2021.07.22.00)
-<<<<<<< HEAD
-    - React-cxxreact (= 0.72.0)
-    - React-jsi (= 0.72.0)
-    - React-perflogger (= 0.72.0)
-  - React-jsinspector (0.72.0)
-  - React-logger (0.72.0):
-=======
+    - DoubleConversion
+    - glog
+    - hermes-engine
+    - RCT-Folly (= 2021.07.22.00)
     - React-cxxreact (= 0.72.1)
     - React-jsi (= 0.72.1)
     - React-perflogger (= 0.72.1)
   - React-jsinspector (0.72.1)
   - React-logger (0.72.1):
->>>>>>> 2dc0e8c5
     - glog
   - react-native-airship (15.2.6):
     - AirshipFrameworkProxy (= 2.0.8)
@@ -1415,7 +1216,6 @@
     - Yoga
   - react-native-plaid-link-sdk (9.0.1):
     - Plaid (~> 4.1.0)
-<<<<<<< HEAD
     - RCT-Folly
     - RCTRequired
     - RCTTypeSafety
@@ -1423,9 +1223,6 @@
     - React-Codegen
     - React-RCTFabric
     - ReactCommon/turbomodule/core
-=======
-    - React-Core
->>>>>>> 2dc0e8c5
   - react-native-quick-sqlite (8.0.0-beta.2):
     - React
     - React-callinvoker
@@ -1465,35 +1262,15 @@
     - React-Core
     - React-RCTFabric
     - ReactCommon/turbomodule/core
-  - React-NativeModulesApple (0.72.0):
+  - React-NativeModulesApple (0.72.1):
     - hermes-engine
     - React-callinvoker
     - React-Core
-<<<<<<< HEAD
-=======
-  - React-NativeModulesApple (0.72.1):
-    - hermes-engine
-    - React-callinvoker
-    - React-Core
->>>>>>> 2dc0e8c5
     - React-cxxreact
     - React-jsi
     - React-runtimeexecutor
     - ReactCommon/turbomodule/bridging
     - ReactCommon/turbomodule/core
-<<<<<<< HEAD
-  - React-perflogger (0.72.0)
-  - React-RCTActionSheet (0.72.0):
-    - React-Core/RCTActionSheetHeaders (= 0.72.0)
-  - React-RCTAnimation (0.72.0):
-    - RCT-Folly (= 2021.07.22.00)
-    - RCTTypeSafety (= 0.72.0)
-    - React-Codegen (= 0.72.0)
-    - React-Core/RCTAnimationHeaders (= 0.72.0)
-    - React-jsi (= 0.72.0)
-    - ReactCommon/turbomodule/core (= 0.72.0)
-  - React-RCTAppDelegate (0.72.0):
-=======
   - React-perflogger (0.72.1)
   - React-RCTActionSheet (0.72.1):
     - React-Core/RCTActionSheetHeaders (= 0.72.1)
@@ -1505,13 +1282,11 @@
     - React-jsi (= 0.72.1)
     - ReactCommon/turbomodule/core (= 0.72.1)
   - React-RCTAppDelegate (0.72.1):
->>>>>>> 2dc0e8c5
     - RCT-Folly
     - RCTRequired
     - RCTTypeSafety
     - React-Core
     - React-CoreModules
-<<<<<<< HEAD
     - React-debug
     - React-graphics
     - React-hermes
@@ -1522,95 +1297,27 @@
     - React-runtimescheduler
     - React-utils
     - ReactCommon/turbomodule/core
-  - React-RCTBlob (0.72.0):
-    - hermes-engine
-    - RCT-Folly (= 2021.07.22.00)
-    - React-Codegen (= 0.72.0)
-    - React-Core/RCTBlobHeaders (= 0.72.0)
-    - React-Core/RCTWebSocket (= 0.72.0)
-    - React-jsi (= 0.72.0)
-    - React-RCTNetwork (= 0.72.0)
-    - ReactCommon/turbomodule/core (= 0.72.0)
-  - React-RCTFabric (0.72.0):
-    - glog
-=======
-    - React-hermes
-    - React-NativeModulesApple
-    - React-RCTImage
-    - React-RCTNetwork
-    - React-runtimescheduler
-    - ReactCommon/turbomodule/core
   - React-RCTBlob (0.72.1):
->>>>>>> 2dc0e8c5
-    - hermes-engine
-    - RCT-Folly/Fabric (= 2021.07.22.00)
-    - React-Core (= 0.72.0)
-    - React-Fabric (= 0.72.0)
-    - React-ImageManager
-    - React-RCTImage (= 0.72.0)
-    - React-RCTText
-    - React-runtimescheduler
-    - React-utils
-    - Yoga
-  - React-RCTImage (0.72.0):
-    - RCT-Folly (= 2021.07.22.00)
-    - RCTTypeSafety (= 0.72.0)
-    - React-Codegen (= 0.72.0)
-    - React-Core/RCTImageHeaders (= 0.72.0)
-    - React-jsi (= 0.72.0)
-    - React-RCTNetwork (= 0.72.0)
-    - ReactCommon/turbomodule/core (= 0.72.0)
-  - React-RCTLinking (0.72.0):
-    - React-Codegen (= 0.72.0)
-    - React-Core/RCTLinkingHeaders (= 0.72.0)
-    - React-jsi (= 0.72.0)
-    - ReactCommon/turbomodule/core (= 0.72.0)
-  - React-RCTNetwork (0.72.0):
-    - RCT-Folly (= 2021.07.22.00)
-<<<<<<< HEAD
-    - RCTTypeSafety (= 0.72.0)
-    - React-Codegen (= 0.72.0)
-    - React-Core/RCTNetworkHeaders (= 0.72.0)
-    - React-jsi (= 0.72.0)
-    - ReactCommon/turbomodule/core (= 0.72.0)
-  - React-RCTSettings (0.72.0):
-    - RCT-Folly (= 2021.07.22.00)
-    - RCTTypeSafety (= 0.72.0)
-    - React-Codegen (= 0.72.0)
-    - React-Core/RCTSettingsHeaders (= 0.72.0)
-    - React-jsi (= 0.72.0)
-    - ReactCommon/turbomodule/core (= 0.72.0)
-  - React-RCTText (0.72.0):
-    - React-Core/RCTTextHeaders (= 0.72.0)
-  - React-RCTVibration (0.72.0):
-    - RCT-Folly (= 2021.07.22.00)
-    - React-Codegen (= 0.72.0)
-    - React-Core/RCTVibrationHeaders (= 0.72.0)
-    - React-jsi (= 0.72.0)
-    - ReactCommon/turbomodule/core (= 0.72.0)
-  - React-rncore (0.72.0)
-  - React-runtimeexecutor (0.72.0):
-    - React-jsi (= 0.72.0)
-  - React-runtimescheduler (0.72.0):
-    - glog
-    - hermes-engine
-    - RCT-Folly (= 2021.07.22.00)
-    - React-callinvoker
-    - React-debug
-    - React-jsi
-    - React-runtimeexecutor
-  - React-utils (0.72.0):
-    - glog
-    - RCT-Folly (= 2021.07.22.00)
-    - React-debug
-  - ReactCommon/turbomodule/bridging (0.72.0):
-=======
+    - hermes-engine
+    - RCT-Folly (= 2021.07.22.00)
     - React-Codegen (= 0.72.1)
     - React-Core/RCTBlobHeaders (= 0.72.1)
     - React-Core/RCTWebSocket (= 0.72.1)
     - React-jsi (= 0.72.1)
     - React-RCTNetwork (= 0.72.1)
     - ReactCommon/turbomodule/core (= 0.72.1)
+  - React-RCTFabric (0.72.1):
+    - glog
+    - hermes-engine
+    - RCT-Folly/Fabric (= 2021.07.22.00)
+    - React-Core (= 0.72.1)
+    - React-Fabric (= 0.72.1)
+    - React-ImageManager
+    - React-RCTImage (= 0.72.1)
+    - React-RCTText
+    - React-runtimescheduler
+    - React-utils
+    - Yoga
   - React-RCTImage (0.72.1):
     - RCT-Folly (= 2021.07.22.00)
     - RCTTypeSafety (= 0.72.1)
@@ -1662,43 +1369,25 @@
     - RCT-Folly (= 2021.07.22.00)
     - React-debug
   - ReactCommon/turbomodule/bridging (0.72.1):
->>>>>>> 2dc0e8c5
-    - DoubleConversion
-    - glog
-    - hermes-engine
-    - RCT-Folly (= 2021.07.22.00)
-<<<<<<< HEAD
-    - React-callinvoker (= 0.72.0)
-    - React-cxxreact (= 0.72.0)
-    - React-jsi (= 0.72.0)
-    - React-logger (= 0.72.0)
-    - React-perflogger (= 0.72.0)
-  - ReactCommon/turbomodule/core (0.72.0):
-=======
+    - DoubleConversion
+    - glog
+    - hermes-engine
+    - RCT-Folly (= 2021.07.22.00)
     - React-callinvoker (= 0.72.1)
     - React-cxxreact (= 0.72.1)
     - React-jsi (= 0.72.1)
     - React-logger (= 0.72.1)
     - React-perflogger (= 0.72.1)
   - ReactCommon/turbomodule/core (0.72.1):
->>>>>>> 2dc0e8c5
-    - DoubleConversion
-    - glog
-    - hermes-engine
-    - RCT-Folly (= 2021.07.22.00)
-<<<<<<< HEAD
-    - React-callinvoker (= 0.72.0)
-    - React-cxxreact (= 0.72.0)
-    - React-jsi (= 0.72.0)
-    - React-logger (= 0.72.0)
-    - React-perflogger (= 0.72.0)
-=======
+    - DoubleConversion
+    - glog
+    - hermes-engine
+    - RCT-Folly (= 2021.07.22.00)
     - React-callinvoker (= 0.72.1)
     - React-cxxreact (= 0.72.1)
     - React-jsi (= 0.72.1)
     - React-logger (= 0.72.1)
     - React-perflogger (= 0.72.1)
->>>>>>> 2dc0e8c5
   - RNAppleAuthentication (2.2.2):
     - React-Core
   - RNCAsyncStorage (1.19.0):
@@ -1790,7 +1479,6 @@
   - RNFS (2.20.0):
     - React-Core
   - RNGestureHandler (2.12.0):
-<<<<<<< HEAD
     - RCT-Folly
     - RCTRequired
     - RCTTypeSafety
@@ -1798,9 +1486,6 @@
     - React-Codegen
     - React-RCTFabric
     - ReactCommon/turbomodule/core
-=======
-    - React-Core
->>>>>>> 2dc0e8c5
   - RNLocalize (2.2.6):
     - React-Core
   - RNPermissions (3.8.4):
@@ -1825,10 +1510,7 @@
     - RCTTypeSafety
     - React-Codegen
     - React-Core
-<<<<<<< HEAD
-    - ReactCommon/turbomodule/core
-=======
->>>>>>> 2dc0e8c5
+    - ReactCommon/turbomodule/core
   - RNReanimated (3.3.0):
     - DoubleConversion
     - FBLazyVector
@@ -1850,7 +1532,6 @@
     - React-jsinspector
     - React-RCTActionSheet
     - React-RCTAnimation
-    - React-RCTAppDelegate
     - React-RCTBlob
     - React-RCTFabric
     - React-RCTImage
@@ -1861,7 +1542,6 @@
     - ReactCommon/turbomodule/core
     - Yoga
   - RNScreens (3.21.0):
-<<<<<<< HEAD
     - RCT-Folly
     - RCTRequired
     - RCTTypeSafety
@@ -1878,11 +1558,7 @@
     - React-Codegen
     - React-RCTFabric
     - ReactCommon/turbomodule/core
-=======
-    - React-Core
-    - React-RCTImage
->>>>>>> 2dc0e8c5
-  - RNSVG (13.9.0):
+  - RNSVG (13.10.0):
     - RCT-Folly
     - RCTRequired
     - RCTTypeSafety
@@ -1890,8 +1566,8 @@
     - React-Codegen
     - React-RCTFabric
     - ReactCommon/turbomodule/core
-    - RNSVG/common (= 13.9.0)
-  - RNSVG/common (13.9.0):
+    - RNSVG/common (= 13.10.0)
+  - RNSVG/common (13.10.0):
     - RCT-Folly
     - RCTRequired
     - RCTTypeSafety
@@ -1914,10 +1590,6 @@
   - boost (from `../node_modules/react-native/third-party-podspecs/boost.podspec`)
   - DoubleConversion (from `../node_modules/react-native/third-party-podspecs/DoubleConversion.podspec`)
   - FBLazyVector (from `../node_modules/react-native/Libraries/FBLazyVector`)
-<<<<<<< HEAD
-=======
-  - FBReactNativeSpec (from `../node_modules/react-native/React/FBReactNativeSpec`)
->>>>>>> 2dc0e8c5
   - Flipper (= 0.182.0)
   - Flipper-Boost-iOSX (= 1.76.0.1.11)
   - Flipper-DoubleConversion (= 3.2.0.1)
@@ -1961,11 +1633,8 @@
   - React-CoreModules (from `../node_modules/react-native/React/CoreModules`)
   - React-cxxreact (from `../node_modules/react-native/ReactCommon/cxxreact`)
   - React-debug (from `../node_modules/react-native/ReactCommon/react/debug`)
-<<<<<<< HEAD
   - React-Fabric (from `../node_modules/react-native/ReactCommon`)
   - React-graphics (from `../node_modules/react-native/ReactCommon/react/renderer/graphics`)
-=======
->>>>>>> 2dc0e8c5
   - React-hermes (from `../node_modules/react-native/ReactCommon/hermes`)
   - React-ImageManager (from `../node_modules/react-native/ReactCommon/react/renderer/imagemanager/platform/ios`)
   - React-jsi (from `../node_modules/react-native/ReactCommon/jsi`)
@@ -2112,13 +1781,10 @@
     :path: "../node_modules/react-native/ReactCommon/cxxreact"
   React-debug:
     :path: "../node_modules/react-native/ReactCommon/react/debug"
-<<<<<<< HEAD
   React-Fabric:
     :path: "../node_modules/react-native/ReactCommon"
   React-graphics:
     :path: "../node_modules/react-native/ReactCommon/react/renderer/graphics"
-=======
->>>>>>> 2dc0e8c5
   React-hermes:
     :path: "../node_modules/react-native/ReactCommon/hermes"
   React-ImageManager:
@@ -2250,12 +1916,7 @@
   boost: 57d2868c099736d80fcd648bf211b4431e51a558
   CocoaAsyncSocket: 065fd1e645c7abab64f7a6a2007a48038fdc6a99
   DoubleConversion: 5189b271737e1565bdce30deb4a08d647e3f5f54
-<<<<<<< HEAD
-  FBLazyVector: bb17efca94c43508cbe54fb0a35e36df30da5213
-=======
   FBLazyVector: 55cd4593d570bd9e5e227488d637ce6a9581ce51
-  FBReactNativeSpec: 799b0e1a1561699cd0e424e24fe5624da38402f0
->>>>>>> 2dc0e8c5
   Firebase: 629510f1a9ddb235f3a7c5c8ceb23ba887f0f814
   FirebaseABTesting: 10cbce8db9985ae2e3847ea44e9947dd18f94e10
   FirebaseAnalytics: 5506ea8b867d8423485a84b4cd612d279f7b0b8a
@@ -2278,19 +1939,11 @@
   GoogleAppMeasurement: 5ba1164e3c844ba84272555e916d0a6d3d977e91
   GoogleDataTransport: f0308f5905a745f94fb91fea9c6cbaf3831cb1bd
   GoogleUtilities: 9aa0ad5a7bc171f8bae016300bfcfa3fb8425749
-<<<<<<< HEAD
-  hermes-engine: c85f703623cb12d7e1d9db91afe53b3ea8aa7219
+  hermes-engine: 9df83855a0fd15ef8eb61694652bae636b0c466e
   libevent: 4049cae6c81cdb3654a443be001fb9bdceff7913
   libwebp: f62cb61d0a484ba548448a4bd52aabf150ff6eef
   lottie-ios: 809ecf2d460ed650a6aed7aa88b2ec45fab4779c
   lottie-react-native: 97db21d70bc65e58953b578f45dddc259015c6f1
-=======
-  hermes-engine: 9df83855a0fd15ef8eb61694652bae636b0c466e
-  libevent: 4049cae6c81cdb3654a443be001fb9bdceff7913
-  libwebp: f62cb61d0a484ba548448a4bd52aabf150ff6eef
-  lottie-ios: 8f97d3271e155c2d688875c29cd3c74908aef5f8
-  lottie-react-native: 8f9d4be452e23f6e5ca0fdc11669dc99ab52be81
->>>>>>> 2dc0e8c5
   nanopb: a0ba3315591a9ae0a16a309ee504766e90db0c96
   Onfido: e36f284b865adcf99d9c905590a64ac09d4a576b
   onfido-react-native-sdk: 448b08db971604fb7bcbbd30a779421b5a4a2dd2
@@ -2302,24 +1955,23 @@
   Plaid: 7d340abeadb46c7aa1a91f896c5b22395a31fcf2
   PromisesObjC: 09985d6d70fbe7878040aa746d78236e6946d2ef
   RCT-Folly: 424b8c9a7a0b9ab2886ffe9c3b041ef628fd4fb1
-<<<<<<< HEAD
-  RCTRequired: 656ef0536dd60a9740961ade6a64ba0cb0572d2b
-  RCTTypeSafety: 82bd23b63f043d1a6b8e80e72fd15c08e04528a4
-  React: 4f2c0b59d1a1c0ae02771deb69e5ee78999fee79
-  React-callinvoker: d5aa9fa6cd6b67d6033de2cb5af6de7ae3dac6ca
-  React-Codegen: 94b6dff61916095dd90b3f536743a404765767f1
-  React-Core: 668dad9409152ff684f52bcb125133b8fec4c941
-  React-CoreModules: b02ca7a4fb869bcbe4c0ed2c939d433f13a120c5
-  React-cxxreact: 2882426515cd264fac5b8a5501d2b1e8ba127544
-  React-debug: 77ab539975d81d27153e2998bc1214a2473cde01
-  React-Fabric: 7c7a04fdaa446d07a8d4606d6488d2fa84ebdebc
-  React-graphics: 0af7822772800c6d6a1791980d4a6a957a533003
-  React-hermes: 118fc1a6278dd1a4fddd627185dd21ef150c6423
-  React-ImageManager: 51cc4aef17d090fb7c69daff972200b0fd6c7f3c
-  React-jsi: deef1a7418729b2e7e1b99c87e1c6d9df23c2e18
-  React-jsiexecutor: 990287d74aedc4fdd08ebd80736b1a5c71b54da2
-  React-jsinspector: 8d754fc957255a29d93e52fc67a895045cdc8703
-  React-logger: 454ffb01980778a43b0153ee98721d0275b56616
+  RCTRequired: c52ee8fb2b35c1b54031dd8e92d88ad4dba8f2ce
+  RCTTypeSafety: 75fa444becadf0ebfa0a456b8c64560c7c89c7df
+  React: 3e5b3962f27b7334eaf5517a35b3434503df35ad
+  React-callinvoker: c3a225610efe0caadac78da53b6fe78e53eb2b03
+  React-Codegen: 182241a33b278ef2aacbe33ef6b477f492f95e6c
+  React-Core: 6f6564ea4c5fc118757c945b6359a36aaea86216
+  React-CoreModules: ab635016811b610a93e873485f6f900ce0582192
+  React-cxxreact: f82f0f1832606fabb9e8c9d61c4230704a3d2d2f
+  React-debug: 8aa2bd54b0f0011049300ce3339b0e51254ef3b5
+  React-Fabric: 5c44af0b1fff92642e5333f3a90dc3d8e8887a29
+  React-graphics: 2d2ce15d50b2b449e942c4ab7ec0d9d8992e4b07
+  React-hermes: f076cb5f7351d6cc1600125bef3259ea880460fb
+  React-ImageManager: 74faa903afe83565e80c350f40239f157d9743db
+  React-jsi: 9f381c8594161b2328b93cd3ba5d0bcfcd1e093a
+  React-jsiexecutor: 184eae1ecdedc7a083194bd9ff809c93f08fd34c
+  React-jsinspector: d0b5bfd1085599265f4212034321e829bdf83cc0
+  React-logger: b8103c9b04e707b50cdd2b1aeb382483900cbb37
   react-native-airship: 257baa1b6d7c3ae9e4d5b52fb092dee12d9d310c
   react-native-blob-util: 7d610cbae50f39e0489df6b135d891db88d6159e
   react-native-cameraroll: 67edd0eec4102eb6a8d6c20f921f696780149095
@@ -2332,79 +1984,29 @@
   react-native-pdf: 0c7d4e821e9f1385ee1cf0d8c877d07dd1344079
   react-native-performance: 8d52c16b63aa3728464aa10a1e75dff23412ea2e
   react-native-plaid-link-sdk: 4235a8135027ebffb9fd37e1c30e1ed1de457217
-=======
-  RCTRequired: c52ee8fb2b35c1b54031dd8e92d88ad4dba8f2ce
-  RCTTypeSafety: 75fa444becadf0ebfa0a456b8c64560c7c89c7df
-  React: 3e5b3962f27b7334eaf5517a35b3434503df35ad
-  React-callinvoker: c3a225610efe0caadac78da53b6fe78e53eb2b03
-  React-Codegen: bba20685e5c1515f8ecb289bd9770835a1338125
-  React-Core: 6f6564ea4c5fc118757c945b6359a36aaea86216
-  React-CoreModules: ab635016811b610a93e873485f6f900ce0582192
-  React-cxxreact: f82f0f1832606fabb9e8c9d61c4230704a3d2d2f
-  React-debug: 8aa2bd54b0f0011049300ce3339b0e51254ef3b5
-  React-hermes: f076cb5f7351d6cc1600125bef3259ea880460fb
-  React-jsi: 9f381c8594161b2328b93cd3ba5d0bcfcd1e093a
-  React-jsiexecutor: 184eae1ecdedc7a083194bd9ff809c93f08fd34c
-  React-jsinspector: d0b5bfd1085599265f4212034321e829bdf83cc0
-  React-logger: b8103c9b04e707b50cdd2b1aeb382483900cbb37
-  react-native-airship: 5d19f4ba303481cf4101ff9dee9249ef6a8a6b64
-  react-native-blob-util: 99f4d79189252f597fe0d810c57a3733b1b1dea6
-  react-native-cameraroll: 8ffb0af7a5e5de225fd667610e2979fc1f0c2151
-  react-native-config: 7cd105e71d903104e8919261480858940a6b9c0e
-  react-native-document-picker: f68191637788994baed5f57d12994aa32cf8bf88
-  react-native-flipper: dc5290261fbeeb2faec1bdc57ae6dd8d562e1de4
-  react-native-image-manipulator: c48f64221cfcd46e9eec53619c4c0374f3328a56
-  react-native-image-picker: c33d4e79f0a14a2b66e5065e14946ae63749660b
-  react-native-key-command: c2645ec01eb1fa664606c09480c05cb4220ef67b
-  react-native-netinfo: ccbe1085dffd16592791d550189772e13bf479e2
-  react-native-pdf: 33c622cbdf776a649929e8b9d1ce2d313347c4fa
-  react-native-performance: 224bd53e6a835fda4353302cf891d088a0af7406
-  react-native-plaid-link-sdk: 9eb0f71dad94b3bdde649c7a384cba93024af46c
->>>>>>> 2dc0e8c5
   react-native-quick-sqlite: bcc7a7a250a40222f18913a97cd356bf82d0a6c4
   react-native-render-html: 96c979fe7452a0a41559685d2f83b12b93edac8c
   react-native-safe-area-context: 0dfc8e3a7d5ff115d100bafe4269d64a2c0a1456
   react-native-view-shot: 705f999ac2a24e4e6c909c0ca65c732ed33ca2ff
-<<<<<<< HEAD
   react-native-webview: 7f51334b9176430050c43a48aa1b739fd2558ee4
-  React-NativeModulesApple: 038cd625999ff352fc13d11fd335ea7509794599
-  React-perflogger: 684a11499a0589cc42135d6d5cc04d0e4e0e261a
-  React-RCTActionSheet: 00b0a4c382a13b834124fa3f541a7d8d1d56efb9
-  React-RCTAnimation: 10c24c66fb504f2faa53f4ec0666c4568255cff9
-  React-RCTAppDelegate: ee07b45ed2667619da49c9670ea21f1239dd087f
-  React-RCTBlob: 10814291c4e8ef09fd2ceca81825eae29ee5a4ec
-  React-RCTFabric: 3d9f20d934764b479bcb760c8bcd926b87e6f42c
-  React-RCTImage: 2f609dd1c80c4aec8edf2ca235cba476fdd442ec
-  React-RCTLinking: d7f20b7d51246bf34790ce1362d124cc1b42671b
-  React-RCTNetwork: 6b0133de954b5eff5e6a6294eef5fca45df7e5e8
-  React-RCTSettings: 9a1f3f5f3e104c0617d953acc54e60e4bfaf11bd
-  React-RCTText: f5b4c03708c0283699c0dc23c7fb9f97ce7ac6bd
-  React-RCTVibration: fb4135690f091ac9bcfbeb8dc4388208ca0e18b1
-  React-rncore: affc793e47d77df810cf5d242d6bdc3b8ea38082
-  React-runtimeexecutor: 56b9f7665138fe8cda0d6c210cf95ee3f625c237
-  React-runtimescheduler: 24614bcd31643eacb06c78c0b9101b453d6aac47
-  React-utils: c12d2e75c8bbc727939ddc4319ed95493395ed5a
-  ReactCommon: 517b45ed311ba9146aa8b55a8ef6617425f7448e
-=======
-  react-native-webview: e771bc375f789ebfa02a26939a57dbc6fa897336
   React-NativeModulesApple: 4f31a812364443cee6ef768d256c594ad3b20f53
   React-perflogger: 3d501f34c8d4b10cb75f348e43591765788525ad
   React-RCTActionSheet: f5335572c979198c0c3daff67b07bd1ad8370c1d
   React-RCTAnimation: 5d0d31a4f9c49a70f93f32e4da098fb49b5ae0b3
-  React-RCTAppDelegate: 01ddbdeb01b7cefa932cb66a17299d60620e820d
+  React-RCTAppDelegate: fb6909bc944555c1e33548c9d1b8cc573ba9c256
   React-RCTBlob: 280d2605ba10b8f2282f1e8a849584368577251a
+  React-RCTFabric: 9c4ff9a5bb3373146cff554d07f05956cd981658
   React-RCTImage: e15d22db53406401cdd1407ce51080a66a9c7ed4
   React-RCTLinking: 39815800ec79d6fb15e6329244d195ebeabf7541
   React-RCTNetwork: 2a6548e13d2577b112d4250ac5be74ae62e1e86b
   React-RCTSettings: a76aee44d5398144646be146c334b15c90ad9582
   React-RCTText: afad390f3838f210c2bc9e1a19bb048003b2a771
   React-RCTVibration: 29bbaa5c57c02dc036d7e557584b492000b1d3e7
-  React-rncore: 50966ce412d63bee9ffe5c98249857c23870a3c4
+  React-rncore: b47f9142400d3234cd6ec455d0cb6e8611ffd346
   React-runtimeexecutor: d129f2b53d61298093d7c7d8ebfafa664f911ce6
   React-runtimescheduler: 67707a955b9ecc628cc38bdc721fbc498910f0fd
   React-utils: 0a70ea97d4e2749f336b450c082905be1d389435
   ReactCommon: e593d19c9e271a6da4d0bd7f13b28cfeae5d164b
->>>>>>> 2dc0e8c5
   RNAppleAuthentication: 0571c08da8c327ae2afc0261b48b4a515b0286a6
   RNCAsyncStorage: deda39ef298830cae67c4d01fb9d76fa228cc717
   RNCClipboard: 472660b493222f5b351439c03e1874caafc5471e
@@ -2418,36 +2020,19 @@
   RNFBCrashlytics: 2061ca863e8e2fa1aae9b12477d7dfa8e88ca0f9
   RNFBPerf: 389914cda4000fe0d996a752532a591132cbf3f9
   RNFS: 4ac0f0ea233904cb798630b3c077808c06931688
-<<<<<<< HEAD
   RNGestureHandler: d8224aad6d7081834ae6e6cf925397059485b69e
   RNLocalize: d4b8af4e442d4bcca54e68fc687a2129b4d71a81
   RNPermissions: efc847cd6dc46e89f3ecd7d30ed7de3432a8d4bd
   RNReactNativeHapticFeedback: b4a73cb674ecae432b5b09a4a10f91f16dff3da6
   RNReanimated: 3ce2aec600ad2ef47a5927abf2742329d7a190e9
   RNScreens: 8e13360d58411c3f6ef6ee6592f19a89655dfc57
-  RNSVG: a9204714b832d82b483b0cbaee9e675646426b8d
-  SDWebImage: a7f831e1a65eb5e285e3fb046a23fcfbf08e696d
-  SDWebImageWebPCoder: 908b83b6adda48effe7667cd2b7f78c897e5111d
-  SocketRocket: fccef3f9c5cedea1353a9ef6ada904fde10d6608
-  Yoga: 1d6727ed193122f6adaf435c3de1a768326ff83b
-  YogaKit: f782866e155069a2cca2517aafea43200b01fd5a
-
-PODFILE CHECKSUM: 31ce589e3fb831d539ac50b609d2b100c2880bbf
-=======
-  RNGestureHandler: dec4645026e7401a0899f2846d864403478ff6a5
-  RNLocalize: d4b8af4e442d4bcca54e68fc687a2129b4d71a81
-  RNPermissions: dcdb7b99796bbeda6975a6e79ad519c41b251b1c
-  RNReactNativeHapticFeedback: 1e3efeca9628ff9876ee7cdd9edec1b336913f8c
-  RNReanimated: 9f7068e43b9358a46a688d94a5a3adb258139457
-  RNScreens: d037903436160a4b039d32606668350d2a808806
-  RNSVG: 53c661b76829783cdaf9b7a57258f3d3b4c28315
+  RNSVG: 724693428496ff2c462e1854053e200ce166681b
   SDWebImage: a7f831e1a65eb5e285e3fb046a23fcfbf08e696d
   SDWebImageWebPCoder: 908b83b6adda48effe7667cd2b7f78c897e5111d
   SocketRocket: f32cd54efbe0f095c4d7594881e52619cfe80b17
   Yoga: 65286bb6a07edce5e4fe8c90774da977ae8fc009
   YogaKit: f782866e155069a2cca2517aafea43200b01fd5a
 
-PODFILE CHECKSUM: bc8161c6bfffeec6e6eaf84be18de5041ddcacf6
->>>>>>> 2dc0e8c5
+PODFILE CHECKSUM: 31ce589e3fb831d539ac50b609d2b100c2880bbf
 
 COCOAPODS: 1.12.1
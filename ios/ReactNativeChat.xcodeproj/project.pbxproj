--- conflicted
+++ resolved
@@ -8,11 +8,8 @@
 
 /* Begin PBXBuildFile section */
 		00E356F31AD99517003FC87E /* ReactNativeChatTests.m in Sources */ = {isa = PBXBuildFile; fileRef = 00E356F21AD99517003FC87E /* ReactNativeChatTests.m */; };
-<<<<<<< HEAD
-=======
 		097C76E5807C5DFC565DC655 /* libPods-ReactNativeChat-ReactNativeChatTests.a in Frameworks */ = {isa = PBXBuildFile; fileRef = C4F81DB9C6DA6418525441E5 /* libPods-ReactNativeChat-ReactNativeChatTests.a */; };
 		12DD1878FCB9487C9F031C86 /* GTAmericaExpMono-Rg.otf in Resources */ = {isa = PBXBuildFile; fileRef = 8437A5A38F2047E0BCCD7C2F /* GTAmericaExpMono-Rg.otf */; };
->>>>>>> 0790fb81
 		13B07FBC1A68108700A75B9A /* AppDelegate.m in Sources */ = {isa = PBXBuildFile; fileRef = 13B07FB01A68108700A75B9A /* AppDelegate.m */; };
 		13B07FBF1A68108700A75B9A /* Images.xcassets in Resources */ = {isa = PBXBuildFile; fileRef = 13B07FB51A68108700A75B9A /* Images.xcassets */; };
 		13B07FC11A68108700A75B9A /* main.m in Sources */ = {isa = PBXBuildFile; fileRef = 13B07FB71A68108700A75B9A /* main.m */; };
@@ -293,11 +290,8 @@
 			files = (
 				81AB9BB82411601600AC10FF /* LaunchScreen.storyboard in Resources */,
 				13B07FBF1A68108700A75B9A /* Images.xcassets in Resources */,
-<<<<<<< HEAD
 				E9DF872D2525201700607FDC /* AirshipConfig.plist in Resources */,
-=======
 				12DD1878FCB9487C9F031C86 /* GTAmericaExpMono-Rg.otf in Resources */,
->>>>>>> 0790fb81
 				1E76D5212522316A005A268F /* GTAmericaExp-Bold.otf in Resources */,
 				1E76D5222522316A005A268F /* GTAmericaExp-Light.otf in Resources */,
 				1E76D5232522316A005A268F /* GTAmericaExp-Medium.otf in Resources */,

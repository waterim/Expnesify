--- conflicted
+++ resolved
@@ -19,12 +19,8 @@
 		1E76D5252522316A005A268F /* GTAmericaExp-Thin.otf in Resources */ = {isa = PBXBuildFile; fileRef = A292718541C841859D97DF2F /* GTAmericaExp-Thin.otf */; };
 		425866037F4C482AAB46CB8B /* GTAmericaExp-BdIt.otf in Resources */ = {isa = PBXBuildFile; fileRef = A8D6F2F722FD4E66A38EBBB6 /* GTAmericaExp-BdIt.otf */; };
 		6856B78873B64C44A92E51DB /* GTAmericaExp-MdIt.otf in Resources */ = {isa = PBXBuildFile; fileRef = DB5A1365442D4419AF6F08E5 /* GTAmericaExp-MdIt.otf */; };
-<<<<<<< HEAD
-		7FCE4151DD6F240D79C76D54 /* libPods-ReactNativeChat-ReactNativeChatTests.a in Frameworks */ = {isa = PBXBuildFile; fileRef = CA1BDD8031A1E142B091B04C /* libPods-ReactNativeChat-ReactNativeChatTests.a */; };
-=======
 		712B637C71EDACB60BFCCFDF /* libPods-ReactNativeChat-ReactNativeChatTests.a in Frameworks */ = {isa = PBXBuildFile; fileRef = 5198B14DF64811534104106B /* libPods-ReactNativeChat-ReactNativeChatTests.a */; };
 		7EF88515CE8703E46E771C2D /* libPods-ReactNativeChat.a in Frameworks */ = {isa = PBXBuildFile; fileRef = B2E64A28C6D8EC058C5C3144 /* libPods-ReactNativeChat.a */; };
->>>>>>> 29c6ed66
 		81AB9BB82411601600AC10FF /* LaunchScreen.storyboard in Resources */ = {isa = PBXBuildFile; fileRef = 81AB9BB72411601600AC10FF /* LaunchScreen.storyboard */; };
 		8821A238A081483FA947BC4E /* GTAmericaExp-RgIt.otf in Resources */ = {isa = PBXBuildFile; fileRef = 918D7FEFF96242E6B5F5E14D /* GTAmericaExp-RgIt.otf */; };
 		E9DF872D2525201700607FDC /* AirshipConfig.plist in Resources */ = {isa = PBXBuildFile; fileRef = E9DF872C2525201700607FDC /* AirshipConfig.plist */; };
@@ -52,15 +48,13 @@
 		13B07FB51A68108700A75B9A /* Images.xcassets */ = {isa = PBXFileReference; lastKnownFileType = folder.assetcatalog; name = Images.xcassets; path = ReactNativeChat/Images.xcassets; sourceTree = "<group>"; };
 		13B07FB61A68108700A75B9A /* Info.plist */ = {isa = PBXFileReference; fileEncoding = 4; lastKnownFileType = text.plist.xml; name = Info.plist; path = ReactNativeChat/Info.plist; sourceTree = "<group>"; };
 		13B07FB71A68108700A75B9A /* main.m */ = {isa = PBXFileReference; fileEncoding = 4; lastKnownFileType = sourcecode.c.objc; name = main.m; path = ReactNativeChat/main.m; sourceTree = "<group>"; };
-<<<<<<< HEAD
-		1B0B34DED5369216D0A764FC /* libPods-ReactNativeChat.a */ = {isa = PBXFileReference; explicitFileType = archive.ar; includeInIndex = 0; path = "libPods-ReactNativeChat.a"; sourceTree = BUILT_PRODUCTS_DIR; };
 		5CC0C0D201D8B0E84349C5D9 /* Pods-ReactNativeChat.release.xcconfig */ = {isa = PBXFileReference; includeInIndex = 1; lastKnownFileType = text.xcconfig; name = "Pods-ReactNativeChat.release.xcconfig"; path = "Target Support Files/Pods-ReactNativeChat/Pods-ReactNativeChat.release.xcconfig"; sourceTree = "<group>"; };
 		67D5C3A6A7FA417C8A853FC1 /* GTAmericaExp-Light.otf */ = {isa = PBXFileReference; explicitFileType = undefined; fileEncoding = 9; includeInIndex = 0; lastKnownFileType = unknown; name = "GTAmericaExp-Light.otf"; path = "../assets/fonts/GTAmericaExp-Light.otf"; sourceTree = "<group>"; };
 		74AADA7F1FF55EDBED3577EF /* Pods-ReactNativeChat.debug.xcconfig */ = {isa = PBXFileReference; includeInIndex = 1; lastKnownFileType = text.xcconfig; name = "Pods-ReactNativeChat.debug.xcconfig"; path = "Target Support Files/Pods-ReactNativeChat/Pods-ReactNativeChat.debug.xcconfig"; sourceTree = "<group>"; };
 		81AB9BB72411601600AC10FF /* LaunchScreen.storyboard */ = {isa = PBXFileReference; fileEncoding = 4; lastKnownFileType = file.storyboard; name = LaunchScreen.storyboard; path = ReactNativeChat/LaunchScreen.storyboard; sourceTree = "<group>"; };
 		8437A5A38F2047E0BCCD7C2F /* GTAmericaExpMono-Rg.otf */ = {isa = PBXFileReference; explicitFileType = undefined; fileEncoding = 9; includeInIndex = 0; lastKnownFileType = unknown; name = "GTAmericaExpMono-Rg.otf"; path = "../assets/fonts/GTAmericaExpMono-Rg.otf"; sourceTree = "<group>"; };
 		8C7003903C1E4957824899BB /* GTAmericaExp-Regular.otf */ = {isa = PBXFileReference; explicitFileType = undefined; fileEncoding = 9; includeInIndex = 0; lastKnownFileType = unknown; name = "GTAmericaExp-Regular.otf"; path = "../assets/fonts/GTAmericaExp-Regular.otf"; sourceTree = "<group>"; };
-		918D7FEFF96242E6B5F5E14D /* GTAmericaExp-RgIt.otf */ = {isa = PBXFileReference; explicitFileType = undefined; fileEncoding = 9; includeInIndex = 0; lastKnownFileType = unknown; name = "GTAmericaExp-RgIt.otf"; path = "../assets/fonts/GTAmericaExp-RgIt.otf"; sourceTree = "<group>"; };
+		918D7FEFF96242E6B5F5E14D /* GTAmericaExp-RgIt.otf */ = {isa = PBXFileReference; explicitFileType = undefined; fileEncoding = undefined; includeInIndex = 0; lastKnownFileType = unknown; name = "GTAmericaExp-RgIt.otf"; path = "../assets/fonts/GTAmericaExp-RgIt.otf"; sourceTree = "<group>"; };
 		A292718541C841859D97DF2F /* GTAmericaExp-Thin.otf */ = {isa = PBXFileReference; explicitFileType = undefined; fileEncoding = 9; includeInIndex = 0; lastKnownFileType = unknown; name = "GTAmericaExp-Thin.otf"; path = "../assets/fonts/GTAmericaExp-Thin.otf"; sourceTree = "<group>"; };
 		A5AAD008CBD84A6CAEB9AC97 /* GTAmericaExp-Bold.otf */ = {isa = PBXFileReference; explicitFileType = undefined; fileEncoding = 9; includeInIndex = 0; lastKnownFileType = unknown; name = "GTAmericaExp-Bold.otf"; path = "../assets/fonts/GTAmericaExp-Bold.otf"; sourceTree = "<group>"; };
 		A8D6F2F722FD4E66A38EBBB6 /* GTAmericaExp-BdIt.otf */ = {isa = PBXFileReference; explicitFileType = undefined; fileEncoding = 9; includeInIndex = 0; lastKnownFileType = unknown; name = "GTAmericaExp-BdIt.otf"; path = "../assets/fonts/GTAmericaExp-BdIt.otf"; sourceTree = "<group>"; };
@@ -70,25 +64,6 @@
 		E26E64F06A3AAEBFEBC8DA39 /* Pods-ReactNativeChat-ReactNativeChatTests.release.xcconfig */ = {isa = PBXFileReference; includeInIndex = 1; lastKnownFileType = text.xcconfig; name = "Pods-ReactNativeChat-ReactNativeChatTests.release.xcconfig"; path = "Target Support Files/Pods-ReactNativeChat-ReactNativeChatTests/Pods-ReactNativeChat-ReactNativeChatTests.release.xcconfig"; sourceTree = "<group>"; };
 		E9DF86F625251E4A00607FDC /* Chat.entitlements */ = {isa = PBXFileReference; lastKnownFileType = text.plist.entitlements; name = Chat.entitlements; path = ReactNativeChat/Chat.entitlements; sourceTree = "<group>"; };
 		E9DF872C2525201700607FDC /* AirshipConfig.plist */ = {isa = PBXFileReference; fileEncoding = 4; lastKnownFileType = text.plist.xml; path = AirshipConfig.plist; sourceTree = "<group>"; };
-=======
-		2061509B833DB0123E4416F5 /* Pods-ReactNativeChat.release.xcconfig */ = {isa = PBXFileReference; includeInIndex = 1; lastKnownFileType = text.xcconfig; name = "Pods-ReactNativeChat.release.xcconfig"; path = "Target Support Files/Pods-ReactNativeChat/Pods-ReactNativeChat.release.xcconfig"; sourceTree = "<group>"; };
-		499D0486251AC7F1000B666B /* Chat.entitlements */ = {isa = PBXFileReference; lastKnownFileType = text.plist.entitlements; name = Chat.entitlements; path = ReactNativeChat/Chat.entitlements; sourceTree = "<group>"; };
-		5198B14DF64811534104106B /* libPods-ReactNativeChat-ReactNativeChatTests.a */ = {isa = PBXFileReference; explicitFileType = archive.ar; includeInIndex = 0; path = "libPods-ReactNativeChat-ReactNativeChatTests.a"; sourceTree = BUILT_PRODUCTS_DIR; };
-		66FC9F8F0AF1190BE595FC04 /* Pods-ReactNativeChat.debug.xcconfig */ = {isa = PBXFileReference; includeInIndex = 1; lastKnownFileType = text.xcconfig; name = "Pods-ReactNativeChat.debug.xcconfig"; path = "Target Support Files/Pods-ReactNativeChat/Pods-ReactNativeChat.debug.xcconfig"; sourceTree = "<group>"; };
-		67D5C3A6A7FA417C8A853FC1 /* GTAmericaExp-Light.otf */ = {isa = PBXFileReference; explicitFileType = undefined; fileEncoding = 9; includeInIndex = 0; lastKnownFileType = unknown; name = "GTAmericaExp-Light.otf"; path = "../assets/fonts/GTAmericaExp-Light.otf"; sourceTree = "<group>"; };
-		81AB9BB72411601600AC10FF /* LaunchScreen.storyboard */ = {isa = PBXFileReference; fileEncoding = 4; lastKnownFileType = file.storyboard; name = LaunchScreen.storyboard; path = ReactNativeChat/LaunchScreen.storyboard; sourceTree = "<group>"; };
-		8437A5A38F2047E0BCCD7C2F /* GTAmericaExpMono-Rg.otf */ = {isa = PBXFileReference; explicitFileType = undefined; fileEncoding = 9; includeInIndex = 0; lastKnownFileType = unknown; name = "GTAmericaExpMono-Rg.otf"; path = "../assets/fonts/GTAmericaExpMono-Rg.otf"; sourceTree = "<group>"; };
-		8C7003903C1E4957824899BB /* GTAmericaExp-Regular.otf */ = {isa = PBXFileReference; explicitFileType = undefined; fileEncoding = 9; includeInIndex = 0; lastKnownFileType = unknown; name = "GTAmericaExp-Regular.otf"; path = "../assets/fonts/GTAmericaExp-Regular.otf"; sourceTree = "<group>"; };
-		918D7FEFF96242E6B5F5E14D /* GTAmericaExp-RgIt.otf */ = {isa = PBXFileReference; explicitFileType = undefined; fileEncoding = undefined; includeInIndex = 0; lastKnownFileType = unknown; name = "GTAmericaExp-RgIt.otf"; path = "../assets/fonts/GTAmericaExp-RgIt.otf"; sourceTree = "<group>"; };
-		A292718541C841859D97DF2F /* GTAmericaExp-Thin.otf */ = {isa = PBXFileReference; explicitFileType = undefined; fileEncoding = 9; includeInIndex = 0; lastKnownFileType = unknown; name = "GTAmericaExp-Thin.otf"; path = "../assets/fonts/GTAmericaExp-Thin.otf"; sourceTree = "<group>"; };
-		A5AAD008CBD84A6CAEB9AC97 /* GTAmericaExp-Bold.otf */ = {isa = PBXFileReference; explicitFileType = undefined; fileEncoding = 9; includeInIndex = 0; lastKnownFileType = unknown; name = "GTAmericaExp-Bold.otf"; path = "../assets/fonts/GTAmericaExp-Bold.otf"; sourceTree = "<group>"; };
-		A8D6F2F722FD4E66A38EBBB6 /* GTAmericaExp-BdIt.otf */ = {isa = PBXFileReference; explicitFileType = undefined; fileEncoding = undefined; includeInIndex = 0; lastKnownFileType = unknown; name = "GTAmericaExp-BdIt.otf"; path = "../assets/fonts/GTAmericaExp-BdIt.otf"; sourceTree = "<group>"; };
-		AE65058949E14DA5A2D5435D /* GTAmericaExp-Medium.otf */ = {isa = PBXFileReference; explicitFileType = undefined; fileEncoding = 9; includeInIndex = 0; lastKnownFileType = unknown; name = "GTAmericaExp-Medium.otf"; path = "../assets/fonts/GTAmericaExp-Medium.otf"; sourceTree = "<group>"; };
-		B2E64A28C6D8EC058C5C3144 /* libPods-ReactNativeChat.a */ = {isa = PBXFileReference; explicitFileType = archive.ar; includeInIndex = 0; path = "libPods-ReactNativeChat.a"; sourceTree = BUILT_PRODUCTS_DIR; };
-		B81A8F09B6065AF7D0A5D2CD /* Pods-ReactNativeChat-ReactNativeChatTests.release.xcconfig */ = {isa = PBXFileReference; includeInIndex = 1; lastKnownFileType = text.xcconfig; name = "Pods-ReactNativeChat-ReactNativeChatTests.release.xcconfig"; path = "Target Support Files/Pods-ReactNativeChat-ReactNativeChatTests/Pods-ReactNativeChat-ReactNativeChatTests.release.xcconfig"; sourceTree = "<group>"; };
-		BB3B578785B6B7D4E739A8C8 /* Pods-ReactNativeChat-ReactNativeChatTests.debug.xcconfig */ = {isa = PBXFileReference; includeInIndex = 1; lastKnownFileType = text.xcconfig; name = "Pods-ReactNativeChat-ReactNativeChatTests.debug.xcconfig"; path = "Target Support Files/Pods-ReactNativeChat-ReactNativeChatTests/Pods-ReactNativeChat-ReactNativeChatTests.debug.xcconfig"; sourceTree = "<group>"; };
-		DB5A1365442D4419AF6F08E5 /* GTAmericaExp-MdIt.otf */ = {isa = PBXFileReference; explicitFileType = undefined; fileEncoding = undefined; includeInIndex = 0; lastKnownFileType = unknown; name = "GTAmericaExp-MdIt.otf"; path = "../assets/fonts/GTAmericaExp-MdIt.otf"; sourceTree = "<group>"; };
->>>>>>> 29c6ed66
 		ED297162215061F000B7C4FE /* JavaScriptCore.framework */ = {isa = PBXFileReference; lastKnownFileType = wrapper.framework; name = JavaScriptCore.framework; path = System/Library/Frameworks/JavaScriptCore.framework; sourceTree = SDKROOT; };
 		ED2971642150620600B7C4FE /* JavaScriptCore.framework */ = {isa = PBXFileReference; lastKnownFileType = wrapper.framework; name = JavaScriptCore.framework; path = Platforms/AppleTVOS.platform/Developer/SDKs/AppleTVOS12.0.sdk/System/Library/Frameworks/JavaScriptCore.framework; sourceTree = DEVELOPER_DIR; };
 /* End PBXFileReference section */
@@ -98,11 +73,7 @@
 			isa = PBXFrameworksBuildPhase;
 			buildActionMask = 2147483647;
 			files = (
-<<<<<<< HEAD
 				7FCE4151DD6F240D79C76D54 /* libPods-ReactNativeChat-ReactNativeChatTests.a in Frameworks */,
-=======
-				712B637C71EDACB60BFCCFDF /* libPods-ReactNativeChat-ReactNativeChatTests.a in Frameworks */,
->>>>>>> 29c6ed66
 			);
 			runOnlyForDeploymentPostprocessing = 0;
 		};
@@ -110,10 +81,7 @@
 			isa = PBXFrameworksBuildPhase;
 			buildActionMask = 2147483647;
 			files = (
-<<<<<<< HEAD
-=======
 				7EF88515CE8703E46E771C2D /* libPods-ReactNativeChat.a in Frameworks */,
->>>>>>> 29c6ed66
 			);
 			runOnlyForDeploymentPostprocessing = 0;
 		};
@@ -140,12 +108,8 @@
 		13B07FAE1A68108700A75B9A /* ReactNativeChat */ = {
 			isa = PBXGroup;
 			children = (
-<<<<<<< HEAD
 				E9DF872C2525201700607FDC /* AirshipConfig.plist */,
 				E9DF86F625251E4A00607FDC /* Chat.entitlements */,
-=======
-				499D0486251AC7F1000B666B /* Chat.entitlements */,
->>>>>>> 29c6ed66
 				008F07F21AC5B25A0029DE68 /* main.jsbundle */,
 				13B07FAF1A68108700A75B9A /* AppDelegate.h */,
 				13B07FB01A68108700A75B9A /* AppDelegate.m */,
@@ -162,13 +126,8 @@
 			children = (
 				ED297162215061F000B7C4FE /* JavaScriptCore.framework */,
 				ED2971642150620600B7C4FE /* JavaScriptCore.framework */,
-<<<<<<< HEAD
-				1B0B34DED5369216D0A764FC /* libPods-ReactNativeChat.a */,
-				CA1BDD8031A1E142B091B04C /* libPods-ReactNativeChat-ReactNativeChatTests.a */,
-=======
 				B2E64A28C6D8EC058C5C3144 /* libPods-ReactNativeChat.a */,
 				5198B14DF64811534104106B /* libPods-ReactNativeChat-ReactNativeChatTests.a */,
->>>>>>> 29c6ed66
 			);
 			name = Frameworks;
 			sourceTree = "<group>";
@@ -224,17 +183,10 @@
 		EC29677F0A49C2946A495A33 /* Pods */ = {
 			isa = PBXGroup;
 			children = (
-<<<<<<< HEAD
-				74AADA7F1FF55EDBED3577EF /* Pods-ReactNativeChat.debug.xcconfig */,
-				5CC0C0D201D8B0E84349C5D9 /* Pods-ReactNativeChat.release.xcconfig */,
-				04747A2A129775BC6D5FB11E /* Pods-ReactNativeChat-ReactNativeChatTests.debug.xcconfig */,
-				E26E64F06A3AAEBFEBC8DA39 /* Pods-ReactNativeChat-ReactNativeChatTests.release.xcconfig */,
-=======
 				66FC9F8F0AF1190BE595FC04 /* Pods-ReactNativeChat.debug.xcconfig */,
 				2061509B833DB0123E4416F5 /* Pods-ReactNativeChat.release.xcconfig */,
 				BB3B578785B6B7D4E739A8C8 /* Pods-ReactNativeChat-ReactNativeChatTests.debug.xcconfig */,
 				B81A8F09B6065AF7D0A5D2CD /* Pods-ReactNativeChat-ReactNativeChatTests.release.xcconfig */,
->>>>>>> 29c6ed66
 			);
 			path = Pods;
 			sourceTree = "<group>";
@@ -246,19 +198,11 @@
 			isa = PBXNativeTarget;
 			buildConfigurationList = 00E357021AD99517003FC87E /* Build configuration list for PBXNativeTarget "ReactNativeChatTests" */;
 			buildPhases = (
-<<<<<<< HEAD
-				4AA825B12E7B3F55B87F5C30 /* [CP] Check Pods Manifest.lock */,
-				00E356EA1AD99517003FC87E /* Sources */,
-				00E356EB1AD99517003FC87E /* Frameworks */,
-				00E356EC1AD99517003FC87E /* Resources */,
-				1D66AEB2460B724558BAA81A /* [CP] Copy Pods Resources */,
-=======
 				ECEBF6D927AD6913C7D49FAA /* [CP] Check Pods Manifest.lock */,
 				00E356EA1AD99517003FC87E /* Sources */,
 				00E356EB1AD99517003FC87E /* Frameworks */,
 				00E356EC1AD99517003FC87E /* Resources */,
 				96F29378CAD503EE24A4238F /* [CP] Copy Pods Resources */,
->>>>>>> 29c6ed66
 			);
 			buildRules = (
 			);
@@ -274,21 +218,13 @@
 			isa = PBXNativeTarget;
 			buildConfigurationList = 13B07F931A680F5B00A75B9A /* Build configuration list for PBXNativeTarget "ReactNativeChat" */;
 			buildPhases = (
-<<<<<<< HEAD
-				5E809F301DA69AF242773767 /* [CP] Check Pods Manifest.lock */,
-=======
 				C918B32D93F5DFC09167D222 /* [CP] Check Pods Manifest.lock */,
->>>>>>> 29c6ed66
 				FD10A7F022414F080027D42C /* Start Packager */,
 				13B07F871A680F5B00A75B9A /* Sources */,
 				13B07F8C1A680F5B00A75B9A /* Frameworks */,
 				13B07F8E1A680F5B00A75B9A /* Resources */,
 				00DD1BFF1BD5951E006B06BC /* Bundle React Native code and images */,
-<<<<<<< HEAD
-				E83AE97FD5F7FEB8B5672146 /* [CP] Copy Pods Resources */,
-=======
 				2BEB5135F1A6A0AFC39DEE60 /* [CP] Copy Pods Resources */,
->>>>>>> 29c6ed66
 			);
 			buildRules = (
 			);
@@ -382,17 +318,12 @@
 			shellPath = /bin/sh;
 			shellScript = "export NODE_BINARY=node\n../node_modules/react-native/scripts/react-native-xcode.sh";
 		};
-<<<<<<< HEAD
-		1D66AEB2460B724558BAA81A /* [CP] Copy Pods Resources */ = {
-=======
 		2BEB5135F1A6A0AFC39DEE60 /* [CP] Copy Pods Resources */ = {
->>>>>>> 29c6ed66
 			isa = PBXShellScriptBuildPhase;
 			buildActionMask = 2147483647;
 			files = (
 			);
 			inputPaths = (
-<<<<<<< HEAD
 				"${PODS_ROOT}/Target Support Files/Pods-ReactNativeChat-ReactNativeChatTests/Pods-ReactNativeChat-ReactNativeChatTests-resources.sh",
 				"${PODS_ROOT}/Airship/Airship/AirshipAutomation/Resources/UAAutomationActions.plist",
 				"${PODS_ROOT}/Airship/Airship/AirshipAutomation/Resources/UAInAppMessageBannerContentView.xib",
@@ -449,14 +380,10 @@
 				"${PODS_ROOT}/Airship/Airship/AirshipMessageCenter/Resources/UAMessageCenterMessageViewController.xib",
 				"${PODS_ROOT}/Airship/Airship/AirshipMessageCenter/Resources/UAMessageCenterPlaceholderIcon.png",
 				"${PODS_ROOT}/Airship/Airship/AirshipMessageCenter/Resources/UAInbox.xcdatamodeld",
-=======
-				"${PODS_ROOT}/Target Support Files/Pods-ReactNativeChat/Pods-ReactNativeChat-resources.sh",
->>>>>>> 29c6ed66
 				"${PODS_CONFIGURATION_BUILD_DIR}/React-Core/AccessibilityResources.bundle",
 			);
 			name = "[CP] Copy Pods Resources";
 			outputPaths = (
-<<<<<<< HEAD
 				"${TARGET_BUILD_DIR}/${UNLOCALIZED_RESOURCES_FOLDER_PATH}/UAAutomationActions.plist",
 				"${TARGET_BUILD_DIR}/${UNLOCALIZED_RESOURCES_FOLDER_PATH}/UAInAppMessageBannerContentView.nib",
 				"${TARGET_BUILD_DIR}/${UNLOCALIZED_RESOURCES_FOLDER_PATH}/UAInAppMessageBannerView.nib",
@@ -512,23 +439,14 @@
 				"${TARGET_BUILD_DIR}/${UNLOCALIZED_RESOURCES_FOLDER_PATH}/UAMessageCenterMessageViewController.nib",
 				"${TARGET_BUILD_DIR}/${UNLOCALIZED_RESOURCES_FOLDER_PATH}/UAMessageCenterPlaceholderIcon.png",
 				"${TARGET_BUILD_DIR}/${UNLOCALIZED_RESOURCES_FOLDER_PATH}/UAInbox.momd",
-=======
->>>>>>> 29c6ed66
 				"${TARGET_BUILD_DIR}/${UNLOCALIZED_RESOURCES_FOLDER_PATH}/AccessibilityResources.bundle",
 			);
 			runOnlyForDeploymentPostprocessing = 0;
 			shellPath = /bin/sh;
-<<<<<<< HEAD
 			shellScript = "\"${PODS_ROOT}/Target Support Files/Pods-ReactNativeChat-ReactNativeChatTests/Pods-ReactNativeChat-ReactNativeChatTests-resources.sh\"\n";
 			showEnvVarsInLog = 0;
 		};
 		4AA825B12E7B3F55B87F5C30 /* [CP] Check Pods Manifest.lock */ = {
-=======
-			shellScript = "\"${PODS_ROOT}/Target Support Files/Pods-ReactNativeChat/Pods-ReactNativeChat-resources.sh\"\n";
-			showEnvVarsInLog = 0;
-		};
-		96F29378CAD503EE24A4238F /* [CP] Copy Pods Resources */ = {
->>>>>>> 29c6ed66
 			isa = PBXShellScriptBuildPhase;
 			buildActionMask = 2147483647;
 			files = (
@@ -546,11 +464,7 @@
 			shellScript = "\"${PODS_ROOT}/Target Support Files/Pods-ReactNativeChat-ReactNativeChatTests/Pods-ReactNativeChat-ReactNativeChatTests-resources.sh\"\n";
 			showEnvVarsInLog = 0;
 		};
-<<<<<<< HEAD
-		5E809F301DA69AF242773767 /* [CP] Check Pods Manifest.lock */ = {
-=======
 		C918B32D93F5DFC09167D222 /* [CP] Check Pods Manifest.lock */ = {
->>>>>>> 29c6ed66
 			isa = PBXShellScriptBuildPhase;
 			buildActionMask = 2147483647;
 			files = (
@@ -572,19 +486,12 @@
 			shellScript = "diff \"${PODS_PODFILE_DIR_PATH}/Podfile.lock\" \"${PODS_ROOT}/Manifest.lock\" > /dev/null\nif [ $? != 0 ] ; then\n    # print error to STDERR\n    echo \"error: The sandbox is not in sync with the Podfile.lock. Run 'pod install' or update your CocoaPods installation.\" >&2\n    exit 1\nfi\n# This output is used by Xcode 'outputs' to avoid re-running this script phase.\necho \"SUCCESS\" > \"${SCRIPT_OUTPUT_FILE_0}\"\n";
 			showEnvVarsInLog = 0;
 		};
-<<<<<<< HEAD
-		E83AE97FD5F7FEB8B5672146 /* [CP] Copy Pods Resources */ = {
-=======
 		ECEBF6D927AD6913C7D49FAA /* [CP] Check Pods Manifest.lock */ = {
->>>>>>> 29c6ed66
 			isa = PBXShellScriptBuildPhase;
 			buildActionMask = 2147483647;
 			files = (
 			);
-			inputFileListPaths = (
-			);
 			inputPaths = (
-<<<<<<< HEAD
 				"${PODS_ROOT}/Target Support Files/Pods-ReactNativeChat/Pods-ReactNativeChat-resources.sh",
 				"${PODS_ROOT}/Airship/Airship/AirshipAutomation/Resources/UAAutomationActions.plist",
 				"${PODS_ROOT}/Airship/Airship/AirshipAutomation/Resources/UAInAppMessageBannerContentView.xib",
@@ -642,16 +549,11 @@
 				"${PODS_ROOT}/Airship/Airship/AirshipMessageCenter/Resources/UAMessageCenterPlaceholderIcon.png",
 				"${PODS_ROOT}/Airship/Airship/AirshipMessageCenter/Resources/UAInbox.xcdatamodeld",
 				"${PODS_CONFIGURATION_BUILD_DIR}/React-Core/AccessibilityResources.bundle",
-=======
-				"${PODS_PODFILE_DIR_PATH}/Podfile.lock",
-				"${PODS_ROOT}/Manifest.lock",
 			);
 			name = "[CP] Check Pods Manifest.lock";
 			outputFileListPaths = (
->>>>>>> 29c6ed66
 			);
 			outputPaths = (
-<<<<<<< HEAD
 				"${TARGET_BUILD_DIR}/${UNLOCALIZED_RESOURCES_FOLDER_PATH}/UAAutomationActions.plist",
 				"${TARGET_BUILD_DIR}/${UNLOCALIZED_RESOURCES_FOLDER_PATH}/UAInAppMessageBannerContentView.nib",
 				"${TARGET_BUILD_DIR}/${UNLOCALIZED_RESOURCES_FOLDER_PATH}/UAInAppMessageBannerView.nib",
@@ -708,9 +610,6 @@
 				"${TARGET_BUILD_DIR}/${UNLOCALIZED_RESOURCES_FOLDER_PATH}/UAMessageCenterPlaceholderIcon.png",
 				"${TARGET_BUILD_DIR}/${UNLOCALIZED_RESOURCES_FOLDER_PATH}/UAInbox.momd",
 				"${TARGET_BUILD_DIR}/${UNLOCALIZED_RESOURCES_FOLDER_PATH}/AccessibilityResources.bundle",
-=======
-				"$(DERIVED_FILE_DIR)/Pods-ReactNativeChat-ReactNativeChatTests-checkManifestLockResult.txt",
->>>>>>> 29c6ed66
 			);
 			runOnlyForDeploymentPostprocessing = 0;
 			shellPath = /bin/sh;
@@ -769,11 +668,7 @@
 /* Begin XCBuildConfiguration section */
 		00E356F61AD99517003FC87E /* Debug */ = {
 			isa = XCBuildConfiguration;
-<<<<<<< HEAD
-			baseConfigurationReference = 04747A2A129775BC6D5FB11E /* Pods-ReactNativeChat-ReactNativeChatTests.debug.xcconfig */;
-=======
 			baseConfigurationReference = BB3B578785B6B7D4E739A8C8 /* Pods-ReactNativeChat-ReactNativeChatTests.debug.xcconfig */;
->>>>>>> 29c6ed66
 			buildSettings = {
 				BUNDLE_LOADER = "$(TEST_HOST)";
 				CODE_SIGN_STYLE = Automatic;
@@ -797,11 +692,7 @@
 		};
 		00E356F71AD99517003FC87E /* Release */ = {
 			isa = XCBuildConfiguration;
-<<<<<<< HEAD
-			baseConfigurationReference = E26E64F06A3AAEBFEBC8DA39 /* Pods-ReactNativeChat-ReactNativeChatTests.release.xcconfig */;
-=======
 			baseConfigurationReference = B81A8F09B6065AF7D0A5D2CD /* Pods-ReactNativeChat-ReactNativeChatTests.release.xcconfig */;
->>>>>>> 29c6ed66
 			buildSettings = {
 				BUNDLE_LOADER = "$(TEST_HOST)";
 				CODE_SIGN_STYLE = Automatic;
@@ -822,11 +713,7 @@
 		};
 		13B07F941A680F5B00A75B9A /* Debug */ = {
 			isa = XCBuildConfiguration;
-<<<<<<< HEAD
-			baseConfigurationReference = 74AADA7F1FF55EDBED3577EF /* Pods-ReactNativeChat.debug.xcconfig */;
-=======
 			baseConfigurationReference = 66FC9F8F0AF1190BE595FC04 /* Pods-ReactNativeChat.debug.xcconfig */;
->>>>>>> 29c6ed66
 			buildSettings = {
 				ASSETCATALOG_COMPILER_APPICON_NAME = AppIcon;
 				CLANG_ENABLE_MODULES = YES;
@@ -856,11 +743,7 @@
 		};
 		13B07F951A680F5B00A75B9A /* Release */ = {
 			isa = XCBuildConfiguration;
-<<<<<<< HEAD
-			baseConfigurationReference = 5CC0C0D201D8B0E84349C5D9 /* Pods-ReactNativeChat.release.xcconfig */;
-=======
 			baseConfigurationReference = 2061509B833DB0123E4416F5 /* Pods-ReactNativeChat.release.xcconfig */;
->>>>>>> 29c6ed66
 			buildSettings = {
 				ASSETCATALOG_COMPILER_APPICON_NAME = AppIcon;
 				CLANG_ENABLE_MODULES = YES;

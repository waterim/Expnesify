import {fireEvent, screen} from '@testing-library/react-native';
import type {ComponentType} from 'react';
import React from 'react';
import Onyx from 'react-native-onyx';
import type Animated from 'react-native-reanimated';
import {measurePerformance} from 'reassure';
import type {WithNavigationFocusProps} from '@components/withNavigationFocus';
import type {EmojiPickerRef} from '@libs/actions/EmojiPickerAction';
import type Navigation from '@libs/Navigation/Navigation';
import ComposeProviders from '@src/components/ComposeProviders';
import {LocaleContextProvider} from '@src/components/LocaleContextProvider';
import OnyxProvider from '@src/components/OnyxProvider';
import {KeyboardStateProvider} from '@src/components/withKeyboardState';
import {WindowDimensionsProvider} from '@src/components/withWindowDimensions';
import * as Localize from '@src/libs/Localize';
import ONYXKEYS from '@src/ONYXKEYS';
import ReportActionCompose from '@src/pages/home/report/ReportActionCompose/ReportActionCompose';
import * as LHNTestUtils from '../utils/LHNTestUtils';
import waitForBatchedUpdates from '../utils/waitForBatchedUpdates';

// mock PortalStateContext
jest.mock('@gorhom/portal');

<<<<<<< HEAD
jest.mock(
    'react-native-reanimated',
    () =>
        ({
            ...jest.requireActual('react-native-reanimated/mock'),
            useAnimatedRef: jest.fn(),
        }) as typeof Animated,
);
=======
jest.mock('react-native-reanimated', () => ({
    ...jest.requireActual<typeof Animated>('react-native-reanimated/mock'),
    useAnimatedRef: jest.fn(),
}));
>>>>>>> 0460e0d6

jest.mock('@react-navigation/native', () => {
    const actualNav = jest.requireActual<typeof Navigation>('@react-navigation/native');
    return {
        ...actualNav,
        useNavigation: () => ({
            navigate: jest.fn(),
            addListener: () => jest.fn(),
        }),
        useIsFocused: () => true,
        useNavigationState: () => {},
    };
});

jest.mock('@src/libs/actions/EmojiPickerAction', () => {
    const actualEmojiPickerAction = jest.requireActual<EmojiPickerRef>('@src/libs/actions/EmojiPickerAction');
    return {
        ...actualEmojiPickerAction,
        emojiPickerRef: {
            current: {
                isEmojiPickerVisible: false,
            },
        },
        showEmojiPicker: jest.fn(),
        hideEmojiPicker: jest.fn(),
        isActive: () => true,
    };
});

jest.mock('@src/components/withNavigationFocus', <TProps extends WithNavigationFocusProps>() => (Component: ComponentType<TProps>) => {
    function WithNavigationFocus(props: Omit<TProps, keyof WithNavigationFocusProps>) {
        return (
            <Component
                // eslint-disable-next-line react/jsx-props-no-spreading
                {...(props as TProps)}
                isFocused={false}
            />
        );
    }

    WithNavigationFocus.displayName = 'WithNavigationFocus';

    return WithNavigationFocus;
});

beforeAll(() =>
    Onyx.init({
        keys: ONYXKEYS,
        safeEvictionKeys: [ONYXKEYS.COLLECTION.REPORT_ACTIONS],
    }),
);

// Initialize the network key for OfflineWithFeedback
beforeEach(() => {
    Onyx.merge(ONYXKEYS.NETWORK, {isOffline: false});
});

function ReportActionComposeWrapper() {
    return (
        <ComposeProviders components={[OnyxProvider, LocaleContextProvider, KeyboardStateProvider, WindowDimensionsProvider]}>
            <ReportActionCompose
                onSubmit={() => jest.fn()}
                reportID="1"
                disabled={false}
                report={LHNTestUtils.getFakeReport()}
                isComposerFullSize
            />
        </ComposeProviders>
    );
}
const mockEvent = {preventDefault: jest.fn()};

test('[ReportActionCompose] should render Composer with text input interactions', async () => {
    const scenario = async () => {
        // Query for the composer
        const composer = await screen.findByTestId('composer');
        fireEvent.changeText(composer, '@test');
    };

    await waitForBatchedUpdates();
    await measurePerformance(<ReportActionComposeWrapper />, {scenario});
});

test('[ReportActionCompose] should scroll to hide suggestions', async () => {
    const scenario = async () => {
        // Query for the composer
        const composer = await screen.findByTestId('composer');

        // scroll to hide suggestions
        fireEvent.scroll(composer);
    };

    await waitForBatchedUpdates();
    await measurePerformance(<ReportActionComposeWrapper />, {scenario});
});

test('[ReportActionCompose] should press to block suggestions', async () => {
    const scenario = async () => {
        // Query for the composer
        const composer = await screen.findByTestId('composer');

        // press to block suggestions
        fireEvent.press(composer);
    };

    await waitForBatchedUpdates();
    await measurePerformance(<ReportActionComposeWrapper />, {scenario});
});

test('[ReportActionCompose] should press add attachemnt button', async () => {
    const scenario = async () => {
        // Query for the attachment button
        const hintAttachmentButtonText = Localize.translateLocal('common.create');
        const attachmentButton = await screen.findByLabelText(hintAttachmentButtonText);

        fireEvent.press(attachmentButton, mockEvent);
    };

    await waitForBatchedUpdates();
    await measurePerformance(<ReportActionComposeWrapper />, {scenario});
});

test('[ReportActionCompose] should press add emoji button', async () => {
    const scenario = async () => {
        // Query for the emoji button
        const hintEmojiButtonText = Localize.translateLocal('reportActionCompose.emoji');
        const emojiButton = await screen.findByLabelText(hintEmojiButtonText);

        fireEvent.press(emojiButton);
    };

    await waitForBatchedUpdates();
    await measurePerformance(<ReportActionComposeWrapper />, {scenario});
});

test('[ReportActionCompose] should press send message button', async () => {
    const scenario = async () => {
        // Query for the send button
        const hintSendButtonText = Localize.translateLocal('common.send');
        const sendButton = await screen.findByLabelText(hintSendButtonText);

        fireEvent.press(sendButton);
    };

    await waitForBatchedUpdates();
    await measurePerformance(<ReportActionComposeWrapper />, {scenario});
});

test('[ReportActionCompose] press add attachment button', async () => {
    const scenario = async () => {
        const hintAddAttachmentButtonText = Localize.translateLocal('reportActionCompose.addAttachment');

        const addAttachmentButton = await screen.findByLabelText(hintAddAttachmentButtonText);
        fireEvent.press(addAttachmentButton, mockEvent);
    };

    await waitForBatchedUpdates();
    await measurePerformance(<ReportActionComposeWrapper />, {scenario});
});

test('[ReportActionCompose] should press split bill button', async () => {
    const scenario = async () => {
        const hintSplitBillButtonText = Localize.translateLocal('iou.splitExpense');
        const splitBillButton = await screen.findByLabelText(hintSplitBillButtonText);
        fireEvent.press(splitBillButton, mockEvent);
    };

    await waitForBatchedUpdates();
    await measurePerformance(<ReportActionComposeWrapper />, {scenario});
});

test('[ReportActionCompose] should press assign task button', async () => {
    const scenario = async () => {
        const hintAssignTaskButtonText = Localize.translateLocal('newTaskPage.assignTask');
        const assignTaskButton = await screen.findByLabelText(hintAssignTaskButtonText);
        fireEvent.press(assignTaskButton, mockEvent);
    };

    await waitForBatchedUpdates();
    await measurePerformance(<ReportActionComposeWrapper />, {scenario});
});<|MERGE_RESOLUTION|>--- conflicted
+++ resolved
@@ -21,21 +21,10 @@
 // mock PortalStateContext
 jest.mock('@gorhom/portal');
 
-<<<<<<< HEAD
-jest.mock(
-    'react-native-reanimated',
-    () =>
-        ({
-            ...jest.requireActual('react-native-reanimated/mock'),
-            useAnimatedRef: jest.fn(),
-        }) as typeof Animated,
-);
-=======
 jest.mock('react-native-reanimated', () => ({
     ...jest.requireActual<typeof Animated>('react-native-reanimated/mock'),
     useAnimatedRef: jest.fn(),
 }));
->>>>>>> 0460e0d6
 
 jest.mock('@react-navigation/native', () => {
     const actualNav = jest.requireActual<typeof Navigation>('@react-navigation/native');

import type * as NativeNavigation from '@react-navigation/native';
import {fireEvent, screen} from '@testing-library/react-native';
import React from 'react';
import Onyx from 'react-native-onyx';
import {measurePerformance} from 'reassure';
import ComposeProviders from '@components/ComposeProviders';
import {LocaleContextProvider} from '@components/LocaleContextProvider';
import OnyxProvider from '@components/OnyxProvider';
import {WindowDimensionsProvider} from '@components/withWindowDimensions';
import * as Localize from '@libs/Localize';
import type * as Navigation from '@libs/Navigation/Navigation';
import ONYXKEYS from '@src/ONYXKEYS';
import SignInPage from '@src/pages/signin/SignInPage';
import getValidCodeCredentials from '../utils/collections/getValidCodeCredentials';
import userAccount, {getValidAccount} from '../utils/collections/userAccount';
import PusherHelper from '../utils/PusherHelper';
import * as TestHelper from '../utils/TestHelper';
import waitForBatchedUpdates from '../utils/waitForBatchedUpdates';
import wrapOnyxWithWaitForBatchedUpdates from '../utils/wrapOnyxWithWaitForBatchedUpdates';

<<<<<<< HEAD
jest.mock('../../src/libs/Navigation/Navigation', () => {
    const actualNav = jest.requireActual('../../src/libs/Navigation/Navigation');
    return {
        ...actualNav,
        navigationRef: {
            addListener: () => jest.fn(),
            removeListener: () => jest.fn(),
            isReady: () => jest.fn(),
            getCurrentRoute: () => jest.fn(),
        },
    } as typeof Navigation;
});

=======
>>>>>>> d9fd412e
const mockedNavigate = jest.fn();
jest.mock('@react-navigation/native', () => {
    const actualNav = jest.requireActual('@react-navigation/native');
    return {
        ...actualNav,
        useFocusEffect: jest.fn(),
        useIsFocused: () => ({
            navigate: mockedNavigate,
        }),
        useRoute: () => jest.fn(),
        useNavigation: () => ({
            navigate: jest.fn(),
            addListener: () => jest.fn(),
        }),
        createNavigationContainerRef: () => ({
            addListener: () => jest.fn(),
            removeListener: () => jest.fn(),
        }),
    } as typeof NativeNavigation;
});

type Props = Partial<typeof SignInPage> & {navigation: Partial<typeof Navigation.navigationRef>};

function SignInPageWrapper(args: Props) {
    return (
        <ComposeProviders components={[OnyxProvider, WindowDimensionsProvider, LocaleContextProvider]}>
            <SignInPage
                // eslint-disable-next-line react/jsx-props-no-spreading
                {...args}
                navigation={args.navigation}
            />
        </ComposeProviders>
    );
}

const login = 'test@mail.com';

describe('SignInPage', () => {
    beforeAll(() => {
        Onyx.init({
            keys: ONYXKEYS,
            safeEvictionKeys: [ONYXKEYS.COLLECTION.REPORT_ACTIONS],
        });
    });

    // Initialize the network key for OfflineWithFeedback
    beforeEach(() => {
        global.fetch = TestHelper.getGlobalFetchMock() as typeof fetch;
        wrapOnyxWithWaitForBatchedUpdates(Onyx);
        Onyx.merge(ONYXKEYS.NETWORK, {isOffline: false});
    });

    // Clear out Onyx after each test so that each test starts with a clean state
    afterEach(() => {
        Onyx.clear();
        PusherHelper.teardown();
    });

    test('[SignInPage] should add username and click continue button', () => {
        const addListener = jest.fn();
        const scenario = async () => {
            // Checking the SignInPage is mounted
            await screen.findByTestId('SignInPage');

            const usernameInput = screen.getByTestId('username');

            fireEvent.changeText(usernameInput, login);

            const hintContinueButtonText = Localize.translateLocal('common.continue');

            const continueButton = await screen.findByText(hintContinueButtonText);

            fireEvent.press(continueButton);
        };

        const navigation = {addListener};

        return waitForBatchedUpdates()
            .then(() =>
                Onyx.multiSet({
                    [ONYXKEYS.ACCOUNT]: userAccount,
                    [ONYXKEYS.IS_SIDEBAR_LOADED]: false,
                }),
            )
            .then(() => measurePerformance(<SignInPageWrapper navigation={navigation} />, {scenario}));
    });

    test('[SignInPage] should add magic code and click Sign In button', () => {
        const addListener = jest.fn();
        const scenario = async () => {
            // Checking the SignInPage is mounted
            await screen.findByTestId('SignInPage');

            const welcomeBackText = Localize.translateLocal('welcomeText.welcomeBack');
            const enterMagicCodeText = Localize.translateLocal('welcomeText.welcomeEnterMagicCode', {login});

            await screen.findByText(`${welcomeBackText} ${enterMagicCodeText}`);
            const magicCodeInput = screen.getByTestId('validateCode');

            fireEvent.changeText(magicCodeInput, '123456');

            const signInButtonText = Localize.translateLocal('common.signIn');
            const signInButton = await screen.findByText(signInButtonText);

            fireEvent.press(signInButton);
        };

        const navigation = {addListener};

        return waitForBatchedUpdates()
            .then(() =>
                Onyx.multiSet({
                    [ONYXKEYS.ACCOUNT]: getValidAccount(login),
                    [ONYXKEYS.CREDENTIALS]: getValidCodeCredentials(login),
                    [ONYXKEYS.IS_SIDEBAR_LOADED]: false,
                }),
            )
            .then(() => measurePerformance(<SignInPageWrapper navigation={navigation} />, {scenario}));
    });
});<|MERGE_RESOLUTION|>--- conflicted
+++ resolved
@@ -18,22 +18,6 @@
 import waitForBatchedUpdates from '../utils/waitForBatchedUpdates';
 import wrapOnyxWithWaitForBatchedUpdates from '../utils/wrapOnyxWithWaitForBatchedUpdates';
 
-<<<<<<< HEAD
-jest.mock('../../src/libs/Navigation/Navigation', () => {
-    const actualNav = jest.requireActual('../../src/libs/Navigation/Navigation');
-    return {
-        ...actualNav,
-        navigationRef: {
-            addListener: () => jest.fn(),
-            removeListener: () => jest.fn(),
-            isReady: () => jest.fn(),
-            getCurrentRoute: () => jest.fn(),
-        },
-    } as typeof Navigation;
-});
-
-=======
->>>>>>> d9fd412e
 const mockedNavigate = jest.fn();
 jest.mock('@react-navigation/native', () => {
     const actualNav = jest.requireActual('@react-navigation/native');

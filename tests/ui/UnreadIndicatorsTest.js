--- conflicted
+++ resolved
@@ -1,16 +1,10 @@
-<<<<<<< HEAD
 import React from 'react';
 import Onyx from 'react-native-onyx';
 import {Linking, AppState, DeviceEventEmitter} from 'react-native';
-=======
->>>>>>> 345a3a1d
 import {fireEvent, render, screen, waitFor} from '@testing-library/react-native';
 import {addSeconds, format, subMinutes, subSeconds} from 'date-fns';
 import {utcToZonedTime} from 'date-fns-tz';
 import lodashGet from 'lodash/get';
-import React from 'react';
-import {AppState, Linking} from 'react-native';
-import Onyx from 'react-native-onyx';
 import App from '../../src/App';
 import CONFIG from '../../src/CONFIG';
 import CONST from '../../src/CONST';
@@ -268,11 +262,8 @@
             .then(() => {
                 // Verify the LHN is now open
                 expect(areYouOnChatListScreen()).toBe(true);
-<<<<<<< HEAD
-
-=======
+
                 // Tap on the chat again
->>>>>>> 345a3a1d
                 return navigateToSidebarOption(0);
             })
             .then(() => {

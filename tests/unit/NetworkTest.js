import _ from 'underscore';
import Onyx from 'react-native-onyx';

import {
    beforeEach, jest, describe, test, expect, afterEach,
} from '@jest/globals';
import * as DeprecatedAPI from '../../src/libs/deprecatedAPI';
import * as TestHelper from '../utils/TestHelper';
import HttpUtils from '../../src/libs/HttpUtils';
import waitForPromisesToResolve from '../utils/waitForPromisesToResolve';
import ONYXKEYS from '../../src/ONYXKEYS';
import CONST from '../../src/CONST';
import * as Network from '../../src/libs/Network';
import * as NetworkStore from '../../src/libs/Network/NetworkStore';
import * as Session from '../../src/libs/actions/Session';
import * as PersistedRequests from '../../src/libs/actions/PersistedRequests';
import Log from '../../src/libs/Log';
import * as SequentialQueue from '../../src/libs/Network/SequentialQueue';
import * as MainQueue from '../../src/libs/Network/MainQueue';
import * as Request from '../../src/libs/Request';

// Set up manual mocks for methods used in the actions so our test does not fail.
jest.mock('../../src/libs/Notification/PushNotification', () => ({
    // There is no need for a jest.fn() since we don't need to make assertions against it.
    register: () => {},
    deregister: () => {},
}));

jest.useFakeTimers();

Onyx.init({
    keys: ONYXKEYS,
});

const originalXHR = HttpUtils.xhr;

beforeEach(() => {
    global.fetch = TestHelper.getGlobalFetchMock();
    HttpUtils.xhr = originalXHR;
    PersistedRequests.clear();
    MainQueue.clear();

    // Wait for any Log command to finish and Onyx to fully clear
    jest.advanceTimersByTime(CONST.NETWORK.PROCESS_REQUEST_DELAY_MS);
    return waitForPromisesToResolve()
        .then(Onyx.clear)
        .then(waitForPromisesToResolve);
});

afterEach(() => {
    NetworkStore.resetHasReadRequiredDataFromStorage();
    Onyx.addDelayToConnectCallback(0);
    jest.clearAllMocks();
});

describe('NetworkTests', () => {
    test('failing to reauthenticate while offline should not log out user', () => {
        // Given a test user login and account ID
        const TEST_USER_LOGIN = 'test@testguy.com';
        const TEST_USER_ACCOUNT_ID = 1;

        let isOffline;

        Onyx.connect({
            key: ONYXKEYS.NETWORK,
            callback: (val) => {
                isOffline = val && val.isOffline;
            },
        });

        // Given a test user login and account ID
        return TestHelper.signInWithTestUser(TEST_USER_ACCOUNT_ID, TEST_USER_LOGIN)
            .then(() => {
                expect(isOffline).toBe(null);

                // Mock fetch() so that it throws a TypeError to simulate a bad network connection
                global.fetch = jest.fn().mockRejectedValue(new TypeError(CONST.ERROR.FAILED_TO_FETCH));

                const actualXhr = HttpUtils.xhr;
                HttpUtils.xhr = jest.fn();
                HttpUtils.xhr
                    .mockImplementationOnce(() => Promise.resolve({
                        jsonCode: CONST.JSON_CODE.NOT_AUTHENTICATED,
                    }))

                    // Fail the call to re-authenticate
                    .mockImplementationOnce(actualXhr)

                    // The next call should still be using the old authToken
                    .mockImplementationOnce(() => Promise.resolve({
                        jsonCode: CONST.JSON_CODE.NOT_AUTHENTICATED,
                    }))

                    // Succeed the call to set a new authToken
                    .mockImplementationOnce(() => Promise.resolve({
                        jsonCode: CONST.JSON_CODE.SUCCESS,
                        authToken: 'qwerty12345',
                    }))

                    // All remaining requests should succeed
                    .mockImplementation(() => Promise.resolve({
                        jsonCode: CONST.JSON_CODE.SUCCESS,
                    }));

                // This should first trigger re-authentication and then a Failed to fetch
                DeprecatedAPI.Get({returnValueList: 'chatList'});
                return waitForPromisesToResolve()
                    .then(() => Onyx.set(ONYXKEYS.NETWORK, {isOffline: false}))
                    .then(() => {
                        expect(isOffline).toBe(false);

                        // Advance the network request queue by 1 second so that it can realize it's back online
                        jest.advanceTimersByTime(CONST.NETWORK.PROCESS_REQUEST_DELAY_MS);
                        return waitForPromisesToResolve();
                    })
                    .then(() => {
                        // Then we will eventually have 3 calls to chatList and 2 calls to Authenticate
                        const callsToChatList = _.filter(HttpUtils.xhr.mock.calls, ([command, params]) => (
                            command === 'Get' && params.returnValueList === 'chatList'
                        ));
                        const callsToAuthenticate = _.filter(HttpUtils.xhr.mock.calls, ([command]) => (
                            command === 'Authenticate'
                        ));

                        expect(callsToChatList.length).toBe(3);
                        expect(callsToAuthenticate.length).toBe(2);
                    });
            });
    });

    test('consecutive API calls eventually succeed when authToken is expired', () => {
        // Given a test user login and account ID
        const TEST_USER_LOGIN = 'test@testguy.com';
        const TEST_USER_ACCOUNT_ID = 1;
        const TEST_PERSONAL_DETAILS = {
            [TEST_USER_LOGIN]: {
                avatar: 'https://d1wpcgnaa73g0y.cloudfront.net/d77919198004a3d382b30ccc2edf037612ca2416.jpeg',
                firstName: '',
                lastName: '',
                timeZone: {automatic: true, selected: 'Europe/Amsterdam'},
                avatarThumbnail: 'https://d1wpcgnaa73g0y.cloudfront.net/d77919198004a3d382b30ccc2edf037612ca2416_128.jpeg',
            },
        };
        const TEST_ACCOUNT_DATA = {
            email: TEST_USER_LOGIN,
            isTwoFactorAuthRequired: false,
            samlRequired: false,
            samlSupported: false,
            twoFactorAuthEnabled: false,
            validated: true,
        };
        const TEST_CHAT_LIST = [1, 2, 3];

        let chatList;
        Onyx.connect({
            key: 'test_chatList',
            callback: val => chatList = val,
        });

        let account;
        Onyx.connect({
            key: 'test_account',
            callback: val => account = val,
        });

        let personalDetailsList;
        Onyx.connect({
            key: 'test_personalDetailsList',
            callback: val => personalDetailsList = val,
        });

        // When we sign in
        return TestHelper.signInWithTestUser(TEST_USER_ACCOUNT_ID, TEST_USER_LOGIN)
            .then(() => {
                HttpUtils.xhr = jest.fn();
                HttpUtils.xhr

                    // This will make the first call to DeprecatedAPI.Get() return with an expired session code
                    .mockImplementationOnce(() => Promise.resolve({
                        jsonCode: CONST.JSON_CODE.NOT_AUTHENTICATED,
                    }))

                    // The next 2 API calls will also fire and also return a 407
                    .mockImplementationOnce(() => Promise.resolve({
                        jsonCode: CONST.JSON_CODE.NOT_AUTHENTICATED,
                    }))

                    .mockImplementationOnce(() => Promise.resolve({
                        jsonCode: CONST.JSON_CODE.NOT_AUTHENTICATED,
                    }))

                    // The request to Authenticate should succeed and we mock the responses for the remaining calls
                    .mockImplementationOnce(() => Promise.resolve({
                        jsonCode: CONST.JSON_CODE.SUCCESS,
                        authToken: 'qwerty12345',
                    }))

                    // Get&returnValueList=personalDetailsList
                    .mockImplementationOnce(() => Promise.resolve({
                        jsonCode: CONST.JSON_CODE.SUCCESS,
                        personalDetailsList: TEST_PERSONAL_DETAILS,
                    }))

                    // Get&returnValueList=account
                    .mockImplementationOnce(() => Promise.resolve({
                        jsonCode: CONST.JSON_CODE.SUCCESS,
                        account: TEST_ACCOUNT_DATA,
                    }))

                    // Get&returnValueList=chatList
                    .mockImplementationOnce(() => Promise.resolve({
                        jsonCode: CONST.JSON_CODE.SUCCESS,
                        chatList: TEST_CHAT_LIST,
                    }));

                // And then make 3 API requests in quick succession with an expired authToken and handle the response
                DeprecatedAPI.Get({returnValueList: 'chatList'})
                    .then((response) => {
                        Onyx.merge('test_chatList', response.chatList);
                    });
                DeprecatedAPI.Get({returnValueList: 'personalDetailsList'})
                    .then((response) => {
                        Onyx.merge('test_personalDetailsList', response.personalDetailsList);
                    });
                DeprecatedAPI.Get({returnValueList: 'account'})
                    .then((response) => {
                        Onyx.merge('test_account', response.account);
                    });

                return waitForPromisesToResolve();
            })
            .then(() => {
                // We should expect to see seven request be made in total. 3 Get requests that initially fail. Then the call
                // to Authenticate. Followed by 3 requests to Get again.
                const callsToGet = _.filter(HttpUtils.xhr.mock.calls, ([command]) => command === 'Get');
                const callsToAuthenticate = _.filter(HttpUtils.xhr.mock.calls, ([command]) => command === 'Authenticate');
                expect(callsToGet.length).toBe(6);
                expect(callsToAuthenticate.length).toBe(1);
                expect(account).toEqual(TEST_ACCOUNT_DATA);
                expect(personalDetailsList).toEqual(TEST_PERSONAL_DETAILS);
                expect(chatList).toEqual(TEST_CHAT_LIST);
            });
    });

    test('Request will not run until credentials are read from Onyx', () => {
        // In order to test an scenario where the auth token and credentials hasn't been read from storage we reset hasReadRequiredDataFromStorage
        // and set the session and credentials to "ready" the Network

        // Given a test user login and account ID
        const TEST_USER_LOGIN = 'test@testguy.com';

        // Given a delay to the Onyx.connect callbacks
        const ONYX_DELAY_MS = 3000;
        Onyx.addDelayToConnectCallback(ONYX_DELAY_MS);

        // Given initial state to Network
        NetworkStore.resetHasReadRequiredDataFromStorage();

<<<<<<< HEAD
    // When we make a request
    Session.beginSignIn(TEST_USER_LOGIN);
=======
        // Given some mock functions to track the isReady
        // flag in Network and the http requests made
        const spyHttpUtilsXhr = jest.spyOn(HttpUtils, 'xhr').mockImplementation(() => Promise.resolve({}));
>>>>>>> 6a488a2e

        // When we make a request
        Session.fetchAccountDetails(TEST_USER_LOGIN);

        // Then we should expect that no requests have been made yet
        expect(spyHttpUtilsXhr).not.toHaveBeenCalled();

        // Once credentials are set and we wait for promises to resolve
        Onyx.merge(ONYXKEYS.CREDENTIALS, {login: 'test-login'});
        Onyx.merge(ONYXKEYS.SESSION, {authToken: 'test-auth-token'});
        return waitForPromisesToResolve().then(() => {
            // Then we should expect the request to have been made since the network is now ready
            expect(spyHttpUtilsXhr).not.toHaveBeenCalled();
        });
    });

    test('Non-retryable request will not be retried if connection is lost in flight', () => {
        // Given a xhr mock that will fail as if network connection dropped
        const xhr = jest.spyOn(HttpUtils, 'xhr')
            .mockImplementationOnce(() => {
                Onyx.merge(ONYXKEYS.NETWORK, {isOffline: true});
                return Promise.reject(new Error(CONST.ERROR.FAILED_TO_FETCH));
            });

        // Given a non-retryable request (that is bound to fail)
        const promise = Network.post('Get');

        return waitForPromisesToResolve()
            .then(() => {
                // When network connection is recovered
                Onyx.merge(ONYXKEYS.NETWORK, {isOffline: false});
                return waitForPromisesToResolve();
            })
            .then(() => {
                // Advance the network request queue by 1 second so that it can realize it's back online
                jest.advanceTimersByTime(CONST.NETWORK.PROCESS_REQUEST_DELAY_MS);
                return waitForPromisesToResolve();
            })
            .then(() => {
                // Then the request should only have been attempted once and we should get an unable to retry
                expect(xhr).toHaveBeenCalledTimes(1);

                // And the promise should be resolved with the special offline jsonCode
                return expect(promise).resolves.toEqual({jsonCode: CONST.JSON_CODE.UNABLE_TO_RETRY});
            });
    });

    test('Retryable requests should be persisted while offline', () => {
        // We don't expect calls `xhr` so we make the test fail if such call is made
        const xhr = jest.spyOn(HttpUtils, 'xhr').mockRejectedValue(new Error('Unexpected xhr call'));

        // Given we're offline
        return Onyx.set(ONYXKEYS.NETWORK, {isOffline: true})
            .then(() => {
                // When network calls with `persist` are made
                Network.post('mock command', {param1: 'value1', persist: true});
                Network.post('mock command', {param2: 'value2'});
                Network.post('mock command', {param3: 'value3', persist: true});
                return waitForPromisesToResolve();
            })
            .then(() => {
                // Then `xhr` should not be used and requests should be persisted to storage
                expect(xhr).not.toHaveBeenCalled();

                const persisted = PersistedRequests.getAll();
                expect(persisted).toEqual([
                    expect.objectContaining({command: 'mock command', data: expect.objectContaining({param1: 'value1'})}),
                    expect.objectContaining({command: 'mock command', data: expect.objectContaining({param3: 'value3'})}),
                ]);

                PersistedRequests.clear();
                return waitForPromisesToResolve();
            })
            .then(() => {
                expect(PersistedRequests.getAll()).toEqual([]);
            });
    });

    test('Retryable requests should resume when we are online', () => {
        // We're setting up a basic case where all requests succeed when we resume connectivity
        const xhr = jest.spyOn(HttpUtils, 'xhr').mockResolvedValue({jsonCode: CONST.JSON_CODE.SUCCESS});

        // Given we have some requests made while we're offline
        return Onyx.multiSet({
            [ONYXKEYS.NETWORK]: {isOffline: true},
            [ONYXKEYS.CREDENTIALS]: {autoGeneratedLogin: 'test', autoGeneratedPassword: 'passwd'},
            [ONYXKEYS.SESSION]: {authToken: 'testToken'},
        })
            .then(() => {
                // When network calls with `persist` are made
                Network.post('mock command', {param1: 'value1', persist: true});
                Network.post('mock command', {param2: 'value2', persist: true});
                return waitForPromisesToResolve();
            })
            .then(() => {
                const persisted = PersistedRequests.getAll();
                expect(persisted).toHaveLength(2);
            })

            // When we resume connectivity
            .then(() => Onyx.set(ONYXKEYS.NETWORK, {isOffline: false}))
            .then(waitForPromisesToResolve)
            .then(() => {
                expect(NetworkStore.isOffline()).toBe(false);
                expect(SequentialQueue.isRunning()).toBe(false);

                // Then `xhr` should be called with expected data, and the persisted queue should be empty
                expect(xhr).toHaveBeenCalledTimes(2);
                expect(xhr.mock.calls).toEqual([
                    expect.arrayContaining(['mock command', expect.objectContaining({param1: 'value1'})]),
                    expect.arrayContaining(['mock command', expect.objectContaining({param2: 'value2'})]),
                ]);

                const persisted = PersistedRequests.getAll();
                expect(persisted).toEqual([]);
            });
    });

    test('persisted request should not be cleared until a backend response occurs', () => {
        // We're setting up xhr handler that will resolve calls programmatically
        const xhrCalls = [];
        const promises = [];

        jest.spyOn(HttpUtils, 'xhr')
            .mockImplementation(() => {
                promises.push(new Promise((resolve, reject) => {
                    xhrCalls.push({resolve, reject});
                }));

                return _.last(promises);
            });

        // Given we have some requests made while we're offline
        return Onyx.set(ONYXKEYS.NETWORK, {isOffline: true})
            .then(() => {
                // When network calls with `persist` are made
                Network.post('mock command', {param1: 'value1', persist: true});
                Network.post('mock command', {param2: 'value2', persist: true});
                return waitForPromisesToResolve();
            })

            // When we resume connectivity
            .then(() => Onyx.set(ONYXKEYS.NETWORK, {isOffline: false}))
            .then(waitForPromisesToResolve)
            .then(() => {
                // Then requests should remain persisted until the xhr call is resolved
                expect(_.size(PersistedRequests.getAll())).toEqual(2);

                xhrCalls[0].resolve({jsonCode: CONST.JSON_CODE.SUCCESS});
                return waitForPromisesToResolve();
            })
            .then(waitForPromisesToResolve)
            .then(() => {
                expect(_.size(PersistedRequests.getAll())).toEqual(1);
                expect(PersistedRequests.getAll()).toEqual([
                    expect.objectContaining({command: 'mock command', data: expect.objectContaining({param2: 'value2'})}),
                ]);

                // When a request fails it should be retried
                xhrCalls[1].reject(new Error(CONST.ERROR.FAILED_TO_FETCH));
                return waitForPromisesToResolve();
            })
            .then(() => {
                expect(_.size(PersistedRequests.getAll())).toEqual(1);
                expect(PersistedRequests.getAll()).toEqual([
                    expect.objectContaining({command: 'mock command', data: expect.objectContaining({param2: 'value2'})}),
                ]);

                // Finally, after it succeeds the queue should be empty
                xhrCalls[2].resolve({jsonCode: CONST.JSON_CODE.SUCCESS});
                return waitForPromisesToResolve();
            })
            .then(() => {
                expect(_.size(PersistedRequests.getAll())).toEqual(0);
            });
    });

    test(`persisted request should be retried up to ${CONST.NETWORK.MAX_REQUEST_RETRIES} times`, () => {
        // We're setting up xhr handler that always rejects with a fetch error
        const xhr = jest.spyOn(HttpUtils, 'xhr')
            .mockRejectedValue(new Error(CONST.ERROR.FAILED_TO_FETCH));

        // Given we have a request made while we're offline
        return Onyx.set(ONYXKEYS.NETWORK, {isOffline: true})
            .then(() => {
                // When network calls with `persist` are made
                Network.post('mock command', {param1: 'value1', persist: true});
                return waitForPromisesToResolve();
            })

            // When we resume connectivity
            .then(() => Onyx.set(ONYXKEYS.NETWORK, {isOffline: false}))
            .then(waitForPromisesToResolve)
            .then(() => {
                // The request should be retried a number of times
                expect(xhr).toHaveBeenCalledTimes(CONST.NETWORK.MAX_REQUEST_RETRIES);
                _.each(xhr.mock.calls, (args) => {
                    expect(args).toEqual(
                        expect.arrayContaining(['mock command', expect.objectContaining({param1: 'value1', persist: true})]),
                    );
                });
            });
    });

    test('test Bad Gateway status will log hmmm', () => {
        global.fetch = jest.fn()
            .mockResolvedValueOnce({ok: false, status: 502, statusText: 'Bad Gateway'});

        const logHmmmSpy = jest.spyOn(Log, 'hmmm');

        // Given we have a request made while online
        return Onyx.set(ONYXKEYS.NETWORK, {isOffline: false})
            .then(() => {
                Network.post('MockBadNetworkResponse', {param1: 'value1'});
                return waitForPromisesToResolve();
            })
            .then(() => {
                expect(logHmmmSpy).toHaveBeenCalled();
            });
    });

    test('test unknown status will log alert', () => {
        global.fetch = jest.fn()
            .mockResolvedValueOnce({ok: false, status: 418, statusText: 'I\'m a teapot'});

        const logAlertSpy = jest.spyOn(Log, 'alert');

        // Given we have a request made while online
        return Onyx.set(ONYXKEYS.NETWORK, {isOffline: false})
            .then(() => {
                Network.post('MockBadNetworkResponse', {param1: 'value1'});
                return waitForPromisesToResolve();
            })
            .then(() => {
                expect(logAlertSpy).toHaveBeenCalled();
            });
    });

    test('test Failed to fetch error for non-retryable requests resolve with unable to retry jsonCode', () => {
        // Setup xhr handler that rejects once with a Failed to Fetch
        global.fetch = jest.fn().mockRejectedValue(new Error(CONST.ERROR.FAILED_TO_FETCH));
        const onResolved = jest.fn();

        // Given we have a request made while online
        return Onyx.set(ONYXKEYS.NETWORK, {isOffline: false})
            .then(() => {
                expect(NetworkStore.isOffline()).toBe(false);

                // When network calls with are made
                Network.post('mock command', {param1: 'value1'})
                    .then(onResolved);
                return waitForPromisesToResolve();
            })
            .then(() => {
                const response = onResolved.mock.calls[0][0];
                expect(onResolved).toHaveBeenCalled();
                expect(response.jsonCode).toBe(CONST.JSON_CODE.UNABLE_TO_RETRY);
            });
    });

    test('persisted request can trigger reauthentication for anything retryable', () => {
        // We're setting up xhr handler that rejects once with a 407 code and again with success
        const xhr = jest.spyOn(HttpUtils, 'xhr')
            .mockResolvedValue({jsonCode: CONST.JSON_CODE.SUCCESS}) // Default
            .mockResolvedValueOnce({jsonCode: CONST.JSON_CODE.NOT_AUTHENTICATED}) // Initial call to test command return 407
            .mockResolvedValueOnce({jsonCode: CONST.JSON_CODE.SUCCESS}) // Call to Authenticate return 200
            .mockResolvedValueOnce({jsonCode: CONST.JSON_CODE.SUCCESS}); // Original command return 200

        // Given we have a request made while we're offline and we have credentials available to reauthenticate
        Onyx.merge(ONYXKEYS.CREDENTIALS, {autoGeneratedLogin: 'test', autoGeneratedPassword: 'passwd'});
        return waitForPromisesToResolve()
            .then(() => Onyx.set(ONYXKEYS.NETWORK, {isOffline: true}))
            .then(() => {
                Network.post('Mock', {param1: 'value1', persist: true, shouldRetry: true});
                return waitForPromisesToResolve();
            })

            // When we resume connectivity
            .then(() => Onyx.set(ONYXKEYS.NETWORK, {isOffline: false}))
            .then(waitForPromisesToResolve)
            .then(() => {
                const nonLogCalls = _.filter(xhr.mock.calls, ([commandName]) => commandName !== 'Log');

                // The request should be retried once and reauthenticate should be called the second time
                // expect(xhr).toHaveBeenCalledTimes(3);
                const [call1, call2, call3] = nonLogCalls;
                const [commandName1] = call1;
                const [commandName2] = call2;
                const [commandName3] = call3;
                expect(commandName1).toBe('Mock');
                expect(commandName2).toBe('Authenticate');
                expect(commandName3).toBe('Mock');
            });
    });

    test('several actions made while offline will get added in the order they are created', () => {
        // Given offline state where all requests will eventualy succeed without issue
        const xhr = jest.spyOn(HttpUtils, 'xhr')
            .mockResolvedValue({jsonCode: CONST.JSON_CODE.SUCCESS});
        return Onyx.multiSet({
            [ONYXKEYS.SESSION]: {authToken: 'anyToken'},
            [ONYXKEYS.NETWORK]: {isOffline: true},
            [ONYXKEYS.CREDENTIALS]: {autoGeneratedLogin: 'test_user', autoGeneratedPassword: 'psswd'},
        })
            .then(() => {
                // When we queue 6 persistable commands and one not persistable
                Network.post('MockCommand', {content: 'value1', persist: true});
                Network.post('MockCommand', {content: 'value2', persist: true});
                Network.post('MockCommand', {content: 'value3', persist: true});
                Network.post('MockCommand', {content: 'not-persisted'});
                Network.post('MockCommand', {content: 'value4', persist: true});
                Network.post('MockCommand', {content: 'value5', persist: true});
                Network.post('MockCommand', {content: 'value6', persist: true});

                return waitForPromisesToResolve();
            })
            .then(() => Onyx.set(ONYXKEYS.NETWORK, {isOffline: false}))
            .then(waitForPromisesToResolve)
            .then(() => {
                // Then expect only 6 calls to have been made and for them to be made in the order that we made them
                // and the non-persistable request isn't one of them
                expect(xhr.mock.calls.length).toBe(6);
                expect(xhr.mock.calls[0][1].content).toBe('value1');
                expect(xhr.mock.calls[1][1].content).toBe('value2');
                expect(xhr.mock.calls[2][1].content).toBe('value3');
                expect(xhr.mock.calls[3][1].content).toBe('value4');
                expect(xhr.mock.calls[4][1].content).toBe('value5');
                expect(xhr.mock.calls[5][1].content).toBe('value6');
            });
    });

    test('several actions made while offline will get added in the order they are created when we need to reauthenticate', () => {
        // Given offline state where all requests will eventualy succeed without issue and assumed to be valid credentials
        const xhr = jest.spyOn(HttpUtils, 'xhr')
            .mockResolvedValueOnce({jsonCode: CONST.JSON_CODE.NOT_AUTHENTICATED})
            .mockResolvedValue({jsonCode: CONST.JSON_CODE.SUCCESS});

        return Onyx.multiSet({
            [ONYXKEYS.NETWORK]: {isOffline: true},
            [ONYXKEYS.SESSION]: {authToken: 'test'},
            [ONYXKEYS.CREDENTIALS]: {autoGeneratedLogin: 'test', autoGeneratedPassword: 'passwd'},
        })
            .then(() => {
                // When we queue 6 persistable commands
                Network.post('MockCommand', {content: 'value1', persist: true});
                Network.post('MockCommand', {content: 'value2', persist: true});
                Network.post('MockCommand', {content: 'value3', persist: true});
                Network.post('MockCommand', {content: 'value4', persist: true});
                Network.post('MockCommand', {content: 'value5', persist: true});
                Network.post('MockCommand', {content: 'value6', persist: true});
                return waitForPromisesToResolve();
            })
            .then(() => Onyx.set(ONYXKEYS.NETWORK, {isOffline: false}))
            .then(waitForPromisesToResolve)
            .then(() => {
                // Then expect only 8 calls to have been made total and for them to be made in the order that we made them despite requiring reauthentication
                expect(xhr.mock.calls.length).toBe(8);
                expect(xhr.mock.calls[0][1].content).toBe('value1');

                // Our call to Authenticate will not have a "content" field
                expect(xhr.mock.calls[1][1].content).not.toBeDefined();

                // Rest of the calls have the expected params and are called in sequence
                expect(xhr.mock.calls[2][1].content).toBe('value1');
                expect(xhr.mock.calls[3][1].content).toBe('value2');
                expect(xhr.mock.calls[4][1].content).toBe('value3');
                expect(xhr.mock.calls[5][1].content).toBe('value4');
                expect(xhr.mock.calls[6][1].content).toBe('value5');
                expect(xhr.mock.calls[7][1].content).toBe('value6');
            });
    });

    test('Sequential queue will succeed if triggered while reauthentication via main queue is in progress', () => {
        // Given offline state where all requests will eventualy succeed without issue and assumed to be valid credentials
        const xhr = jest.spyOn(HttpUtils, 'xhr')
            .mockResolvedValueOnce({jsonCode: CONST.JSON_CODE.NOT_AUTHENTICATED})
            .mockResolvedValueOnce({jsonCode: CONST.JSON_CODE.NOT_AUTHENTICATED})
            .mockResolvedValue({jsonCode: CONST.JSON_CODE.SUCCESS, authToken: 'newToken'});

        return Onyx.multiSet({
            [ONYXKEYS.SESSION]: {authToken: 'oldToken'},
            [ONYXKEYS.NETWORK]: {isOffline: false},
            [ONYXKEYS.CREDENTIALS]: {autoGeneratedLogin: 'test_user', autoGeneratedPassword: 'psswd'},
        })
            .then(() => {
                // When we queue both non-persistable and persistable commands that will trigger reauthentication and go offline at the same time
                Network.post('AuthenticatePusher', {content: 'value1'});
                Onyx.set(ONYXKEYS.NETWORK, {isOffline: true});
                expect(NetworkStore.isOffline()).toBe(false);
                expect(NetworkStore.isAuthenticating()).toBe(false);
                return waitForPromisesToResolve();
            })
            .then(() => {
                Network.post('MockCommand', {persist: true});
                expect(PersistedRequests.getAll().length).toBe(1);
                expect(NetworkStore.isOffline()).toBe(true);
                expect(SequentialQueue.isRunning()).toBe(false);
                expect(NetworkStore.isAuthenticating()).toBe(false);

                // We should only have a single call at this point as the main queue is stopped since we've gone offline
                expect(xhr.mock.calls.length).toBe(1);

                // Come back from offline to trigger the sequential queue flush
                return Onyx.set(ONYXKEYS.NETWORK, {isOffline: false});
            })
            .then(() => {
                // When we wait for the sequential queue to finish
                expect(SequentialQueue.isRunning()).toBe(true);
                return waitForPromisesToResolve();
            })
            .then(() => {
                // Then we should expect to see that...
                // The sequential queue has stopped
                expect(SequentialQueue.isRunning()).toBe(false);

                // All persisted requests have run
                expect(PersistedRequests.getAll().length).toBe(0);

                // We are not offline anymore
                expect(NetworkStore.isOffline()).toBe(false);

                // First call to xhr is the AuthenticatePusher request that could not call Authenticate because we went offline
                const [firstCommand] = xhr.mock.calls[0];
                expect(firstCommand).toBe('AuthenticatePusher');

                // Second call to xhr is the MockCommand that also failed with a 407
                const [secondCommand] = xhr.mock.calls[1];
                expect(secondCommand).toBe('MockCommand');

                // Third command should be the call to Authenticate
                const [thirdCommand] = xhr.mock.calls[2];
                expect(thirdCommand).toBe('Authenticate');

                const [fourthCommand] = xhr.mock.calls[3];
                expect(fourthCommand).toBe('MockCommand');

                // We are using the new authToken
                expect(NetworkStore.getAuthToken()).toBe('newToken');

                // We are no longer authenticating
                expect(NetworkStore.isAuthenticating()).toBe(false);
            });
    });

    test('Sequential queue will not run until credentials are read', () => {
        const xhr = jest.spyOn(HttpUtils, 'xhr');
        const processWithMiddleware = jest.spyOn(Request, 'processWithMiddleware');

        // Given a simulated a condition where the credentials have not yet been read from storage and we are offline
        return Onyx.multiSet({
            [ONYXKEYS.NETWORK]: {isOffline: true},
            [ONYXKEYS.CREDENTIALS]: null,
            [ONYXKEYS.SESSION]: null,
        })
            .then(() => {
                expect(NetworkStore.isOffline()).toBe(true);

                NetworkStore.resetHasReadRequiredDataFromStorage();

                // And queue a request while offline
                Network.post('MockCommand', {content: 'value1', persist: true});

                // Then we should expect the request to get persisted
                expect(PersistedRequests.getAll().length).toBe(1);

                // When we go online and wait for promises to resolve
                return Onyx.set(ONYXKEYS.NETWORK, {isOffline: false});
            })
            .then(waitForPromisesToResolve)
            .then(() => {
                expect(processWithMiddleware).toHaveBeenCalled();

                // Then we should not expect XHR to run
                expect(xhr).not.toHaveBeenCalled();

                // When we set our credentials and authToken
                return Onyx.multiSet({
                    [ONYXKEYS.CREDENTIALS]: {autoGeneratedLogin: 'test_user', autoGeneratedPassword: 'psswd'},
                    [ONYXKEYS.SESSION]: {authToken: 'oldToken'},
                });
            })
            .then(waitForPromisesToResolve)
            .then(() => {
                // Then we should expect XHR to run
                expect(xhr).toHaveBeenCalled();
            });
    });

    test('persistable request will move directly to the SequentialQueue when we are online and block non-persistable requests', () => {
        const xhr = jest.spyOn(HttpUtils, 'xhr');
        return Onyx.set(ONYXKEYS.NETWORK, {isOffline: false})
            .then(() => {
                // GIVEN that we are online
                expect(NetworkStore.isOffline()).toBe(false);

                // WHEN we make a request that should be retried, one that should not, and another that should
                Network.post('MockCommandOne', {persist: true});
                Network.post('MockCommandTwo');
                Network.post('MockCommandThree', {persist: true});

                // THEN the retryable requests should immediately be added to the persisted requests
                expect(PersistedRequests.getAll().length).toBe(2);

                // WHEN we wait for the queue to run and finish processing
                return waitForPromisesToResolve();
            })
            .then(() => {
                // THEN the queue should be stopped and there should be no more requests to run
                expect(SequentialQueue.isRunning()).toBe(false);
                expect(PersistedRequests.getAll().length).toBe(0);

                // And our persistable request should run before our non persistable one in a blocking way
                const firstRequest = xhr.mock.calls[0];
                const [firstRequestCommandName] = firstRequest;
                expect(firstRequestCommandName).toBe('MockCommandOne');

                const secondRequest = xhr.mock.calls[1];
                const [secondRequestCommandName] = secondRequest;
                expect(secondRequestCommandName).toBe('MockCommandThree');

                // WHEN we advance the main queue timer and wait for promises
                jest.advanceTimersByTime(CONST.NETWORK.PROCESS_REQUEST_DELAY_MS);
                return waitForPromisesToResolve();
            })
            .then(() => {
                // THEN we should see that our third (non-persistable) request has run last
                const thirdRequest = xhr.mock.calls[2];
                const [thirdRequestCommandName] = thirdRequest;
                expect(thirdRequestCommandName).toBe('MockCommandTwo');
            });
    });

    test('cancelled requests should not be retried', () => {
        const xhr = jest.spyOn(HttpUtils, 'xhr');

        // GIVEN a mock that will return a "cancelled" request error
        global.fetch = jest.fn()
            .mockRejectedValue(new DOMException('Aborted', CONST.ERROR.REQUEST_CANCELLED));

        return Onyx.set(ONYXKEYS.NETWORK, {isOffline: false})
            .then(() => {
                // WHEN we make a few requests and then cancel them
                Network.post('MockCommandOne');
                Network.post('MockCommandTwo');
                Network.post('MockCommandThree');

                // WHEN we wait for the requests to all cancel
                return waitForPromisesToResolve();
            })
            .then(() => {
                // THEN expect our queue to be empty and for no requests to have been retried
                expect(MainQueue.getAll().length).toBe(0);
                expect(xhr.mock.calls.length).toBe(3);
            });
    });
});<|MERGE_RESOLUTION|>--- conflicted
+++ resolved
@@ -256,17 +256,12 @@
         // Given initial state to Network
         NetworkStore.resetHasReadRequiredDataFromStorage();
 
-<<<<<<< HEAD
-    // When we make a request
-    Session.beginSignIn(TEST_USER_LOGIN);
-=======
         // Given some mock functions to track the isReady
         // flag in Network and the http requests made
         const spyHttpUtilsXhr = jest.spyOn(HttpUtils, 'xhr').mockImplementation(() => Promise.resolve({}));
->>>>>>> 6a488a2e
 
         // When we make a request
-        Session.fetchAccountDetails(TEST_USER_LOGIN);
+        Session.beginSignIn(TEST_USER_LOGIN);
 
         // Then we should expect that no requests have been made yet
         expect(spyHttpUtilsXhr).not.toHaveBeenCalled();

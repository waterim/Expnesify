import {fireEvent, render, within} from '@testing-library/react-native';
import {addMonths, addYears, subYears} from 'date-fns';
import CalendarPicker from '../../src/components/NewDatePicker/CalendarPicker';
import CONST from '../../src/CONST';
import DateUtils from '../../src/libs/DateUtils';

const monthNames = DateUtils.getMonthNames(CONST.LOCALES.EN);

jest.mock('@react-navigation/native', () => ({
    useNavigation: () => ({navigate: jest.fn()}),
    createNavigationContainerRef: jest.fn(),
}));

jest.mock('../../src/components/withLocalize', () => (Component) => {
    function WrappedComponent(props) {
        return (
            <Component
                // eslint-disable-next-line react/jsx-props-no-spreading
                {...props}
                translate={() => ''}
                preferredLocale="en"
            />
        );
    }
    WrappedComponent.displayName = `WrappedComponent`;
    return WrappedComponent;
});

jest.mock('../../src/hooks/useLocalize', () =>
    jest.fn(() => ({
        translate: jest.fn(),
    })),
);

describe('CalendarPicker', () => {
    test('renders calendar component', () => {
        render(<CalendarPicker />);
    });

    test('displays the current month and year', () => {
        const currentDate = new Date();
        const maxDate = addYears(new Date(currentDate), 1);
        const minDate = subYears(new Date(currentDate), 1);
        const {getByText} = render(
            <CalendarPicker
                maxDate={maxDate}
                minDate={minDate}
            />,
        );

        expect(getByText(monthNames[currentDate.getMonth()])).toBeTruthy();
        expect(getByText(currentDate.getFullYear().toString())).toBeTruthy();
    });

    test('clicking next month arrow updates the displayed month', () => {
        const minDate = new Date('2022-01-01');
        const maxDate = new Date('2030-01-01');
        const {getByTestId, getByText} = render(
            <CalendarPicker
                minDate={minDate}
                maxDate={maxDate}
            />,
        );

        fireEvent.press(getByTestId('next-month-arrow'));

<<<<<<< HEAD
        const nextMonth = (new Date().getMonth() + 1) % 12;
=======
        const nextMonth = addMonths(new Date(), 1).getMonth();
>>>>>>> 2a7b028e
        expect(getByText(monthNames[nextMonth])).toBeTruthy();
    });

    test('clicking previous month arrow updates the displayed month', () => {
        const {getByTestId, getByText} = render(<CalendarPicker />);

        fireEvent.press(getByTestId('prev-month-arrow'));

        const prevMonth = new Date().getMonth() - 1;
        expect(getByText(monthNames[prevMonth])).toBeTruthy();
    });

    test('clicking a day updates the selected date', () => {
        const onSelectedMock = jest.fn();
        const minDate = new Date('2022-01-01');
        const maxDate = new Date('2030-01-01');
        const value = '2023-01-01';
        const {getByText} = render(
            <CalendarPicker
                value={value}
                minDate={minDate}
                maxDate={maxDate}
                onSelected={onSelectedMock}
            />,
        );

        fireEvent.press(getByText('15'));

        expect(onSelectedMock).toHaveBeenCalledWith('2023-01-15');
        expect(onSelectedMock).toHaveBeenCalledTimes(1);
    });

    test('clicking previous month arrow and selecting day updates the selected date', () => {
        const onSelectedMock = jest.fn();
        const value = '2022-01-01';
        const minDate = new Date('2022-01-01');
        const maxDate = new Date('2030-01-01');
        const {getByText, getByTestId} = render(
            <CalendarPicker
                value={value}
                minDate={minDate}
                maxDate={maxDate}
                onSelected={onSelectedMock}
            />,
        );

        fireEvent.press(getByTestId('next-month-arrow'));
        fireEvent.press(getByText('15'));

        expect(onSelectedMock).toHaveBeenCalledWith('2022-02-15');
    });

    test('should block the back arrow when there is no available dates in the previous month', () => {
        const minDate = new Date('2003-02-01');
        const value = new Date('2003-02-17');
        const {getByTestId} = render(
            <CalendarPicker
                minDate={minDate}
                value={value}
            />,
        );

        expect(getByTestId('prev-month-arrow')).toBeDisabled();
    });

    test('should block the next arrow when there is no available dates in the next month', () => {
        const maxDate = new Date('2003-02-24');
        const value = '2003-02-17';
        const {getByTestId} = render(
            <CalendarPicker
                maxDate={maxDate}
                value={value}
            />,
        );

        expect(getByTestId('next-month-arrow')).toBeDisabled();
    });

    test('should allow navigating to the month of the max date when it has less days than the selected date', () => {
        const maxDate = new Date('2003-11-27'); // This month has 30 days
        const value = '2003-10-31';
        const {getByTestId} = render(
            <CalendarPicker
                maxDate={maxDate}
                value={value}
            />,
        );

        expect(getByTestId('next-month-arrow')).not.toBeDisabled();
    });

    test('should open the calendar on a month from max date if it is earlier than current month', () => {
        const onSelectedMock = jest.fn();
        const maxDate = new Date('2011-03-01');
        const {getByText} = render(
            <CalendarPicker
                onSelected={onSelectedMock}
                maxDate={maxDate}
            />,
        );

        fireEvent.press(getByText('1'));

        expect(onSelectedMock).toHaveBeenCalledWith('2011-03-01');
    });

    test('should open the calendar on a year from max date if it is earlier than current year', () => {
        const maxDate = new Date('2011-03-01');
        const {getByTestId} = render(<CalendarPicker maxDate={maxDate} />);

        expect(within(getByTestId('currentYearText')).getByText('2011')).toBeTruthy();
    });

    test('should open the calendar on a month from min date if it is later than current month', () => {
        const minDate = new Date('2035-02-16');
        const maxDate = new Date('2040-02-16');
        const {getByTestId} = render(
            <CalendarPicker
                minDate={minDate}
                maxDate={maxDate}
            />,
        );

        expect(within(getByTestId('currentYearText')).getByText(minDate.getFullYear().toString())).toBeTruthy();
    });

    test('should not allow to press earlier day than minDate', () => {
        const value = '2003-02-17';
        const minDate = new Date('2003-02-16');
        const {getByLabelText} = render(
            <CalendarPicker
                minDate={minDate}
                value={value}
            />,
        );

        expect(getByLabelText('15')).toBeDisabled();
    });

    test('should not allow to press later day than max', () => {
        const value = '2003-02-17';
        const maxDate = new Date('2003-02-24');
        const {getByLabelText} = render(
            <CalendarPicker
                maxDate={maxDate}
                value={value}
            />,
        );

        expect(getByLabelText('25')).toBeDisabled();
    });

    test('should allow to press min date', () => {
        const value = '2003-02-17';
        const minDate = new Date('2003-02-16');
        const {getByLabelText} = render(
            <CalendarPicker
                minDate={minDate}
                value={value}
            />,
        );

        expect(getByLabelText('16')).not.toBeDisabled();
    });

    test('should allow to press max date', () => {
        const value = '2003-02-17';
        const maxDate = new Date('2003-02-24');
        const {getByLabelText} = render(
            <CalendarPicker
                maxDate={maxDate}
                value={value}
            />,
        );

        expect(getByLabelText('24')).not.toBeDisabled();
    });
});<|MERGE_RESOLUTION|>--- conflicted
+++ resolved
@@ -64,11 +64,7 @@
 
         fireEvent.press(getByTestId('next-month-arrow'));
 
-<<<<<<< HEAD
-        const nextMonth = (new Date().getMonth() + 1) % 12;
-=======
         const nextMonth = addMonths(new Date(), 1).getMonth();
->>>>>>> 2a7b028e
         expect(getByText(monthNames[nextMonth])).toBeTruthy();
     });
 

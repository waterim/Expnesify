/* eslint-disable @typescript-eslint/naming-convention */
import Onyx from 'react-native-onyx';
import type {OnyxInputValue} from 'react-native-onyx';
import Log from '@src/libs/Log';
import KeyReportActionsDraftByReportActionID from '@src/libs/migrations/KeyReportActionsDraftByReportActionID';
import ONYXKEYS from '@src/ONYXKEYS';
import type * as OnyxTypes from '@src/types/onyx';
import type {ReportActionsDraftCollectionDataSet} from '@src/types/onyx/ReportActionsDrafts';
import waitForBatchedUpdates from '../utils/waitForBatchedUpdates';

jest.mock('@src/libs/getPlatform');

let LogSpy: jest.SpyInstance<void, Parameters<(typeof Log)['info']>>;

describe('Migrations', () => {
    beforeAll(() => {
        Onyx.init({keys: ONYXKEYS});
        LogSpy = jest.spyOn(Log, 'info');
        Log.serverLoggingCallback = () => Promise.resolve({requestID: '123'});
        return waitForBatchedUpdates();
    });

    beforeEach(() => {
        jest.clearAllMocks();
        Onyx.clear();
        return waitForBatchedUpdates();
    });

<<<<<<< HEAD
    describe('CheckForPreviousReportActionID', () => {
        it("Should work even if there's no reportAction data in Onyx", () =>
            CheckForPreviousReportActionID().then(() =>
                expect(LogSpy).toHaveBeenCalledWith('[Migrate Onyx] Skipped migration CheckForPreviousReportActionID because there were no reportActions'),
            ));

        it('Should remove all report actions given that a previousReportActionID does not exist', () => {
            const reportActionsCollectionDataSet = toCollectionDataSet(
                ONYXKEYS.COLLECTION.REPORT_ACTIONS,
                [
                    {
                        1: {
                            reportActionID: '1',
                            created: '',
                            actionName: CONST.REPORT.ACTIONS.TYPE.MARKED_REIMBURSED,
                            reportID: '1',
                        },
                        2: {reportActionID: '2', created: '', actionName: CONST.REPORT.ACTIONS.TYPE.MARKED_REIMBURSED, reportID: '1'},
                    },
                ],
                (item) => item[1].reportID ?? '-1',
            );

            return Onyx.multiSet(reportActionsCollectionDataSet)
                .then(CheckForPreviousReportActionID)
                .then(() => {
                    expect(LogSpy).toHaveBeenCalledWith(
                        '[Migrate Onyx] CheckForPreviousReportActionID Migration: removing all reportActions because previousReportActionID not found in the first valid reportAction',
                    );
                    const connection = Onyx.connect({
                        key: ONYXKEYS.COLLECTION.REPORT_ACTIONS,
                        waitForCollectionCallback: true,
                        callback: (allReportActions) => {
                            Onyx.disconnect(connection);
                            const expectedReportAction = {};
                            expect(allReportActions?.[`${ONYXKEYS.COLLECTION.REPORT_ACTIONS}1`]).toMatchObject(expectedReportAction);
                        },
                    });
                });
        });

        it('Should not remove any report action given that previousReportActionID exists in first valid report action', () => {
            const reportActionsCollectionDataSet = toCollectionDataSet(
                ONYXKEYS.COLLECTION.REPORT_ACTIONS,
                [
                    {
                        1: {
                            reportActionID: '1',
                            previousReportActionID: '0',
                            created: '',
                            actionName: CONST.REPORT.ACTIONS.TYPE.MARKED_REIMBURSED,
                            reportID: '1',
                        },
                        2: {
                            reportActionID: '2',
                            previousReportActionID: '1',
                            created: '',
                            actionName: CONST.REPORT.ACTIONS.TYPE.MARKED_REIMBURSED,
                            reportID: '1',
                        },
                    },
                ],
                (item) => item[1].reportID ?? '-1',
            );

            return Onyx.multiSet(reportActionsCollectionDataSet)
                .then(CheckForPreviousReportActionID)
                .then(() => {
                    expect(LogSpy).toHaveBeenCalledWith('[Migrate Onyx] CheckForPreviousReportActionID Migration: previousReportActionID found. Migration complete');
                    const connection = Onyx.connect({
                        key: ONYXKEYS.COLLECTION.REPORT_ACTIONS,
                        waitForCollectionCallback: true,
                        callback: (allReportActions) => {
                            Onyx.disconnect(connection);
                            const expectedReportAction = {
                                1: {
                                    reportActionID: '1',
                                    previousReportActionID: '0',
                                },
                                2: {
                                    reportActionID: '2',
                                    previousReportActionID: '1',
                                },
                            };
                            expect(allReportActions?.[`${ONYXKEYS.COLLECTION.REPORT_ACTIONS}1`]).toMatchObject(expectedReportAction);
                        },
                    });
                });
        });

        it('Should skip zombie report actions and proceed to remove all reportActions given that a previousReportActionID does not exist', () => {
            const reportActionsCollectionDataSet = toCollectionDataSet(
                ONYXKEYS.COLLECTION.REPORT_ACTIONS,
                [
                    {
                        1: {
                            reportActionID: '1',
                            created: '',
                            actionName: CONST.REPORT.ACTIONS.TYPE.MARKED_REIMBURSED,
                            reportID: '4',
                        },
                        2: {
                            reportActionID: '2',
                            created: '',
                            actionName: CONST.REPORT.ACTIONS.TYPE.MARKED_REIMBURSED,
                            reportID: '4',
                        },
                    },
                ],
                (item) => item[1].reportID ?? '-1',
            );

            return Onyx.multiSet({
                [`${ONYXKEYS.COLLECTION.REPORT_ACTIONS}1`]: {},
                [`${ONYXKEYS.COLLECTION.REPORT_ACTIONS}2`]: null,
                [`${ONYXKEYS.COLLECTION.REPORT_ACTIONS}3`]: null,
                ...reportActionsCollectionDataSet,
            })
                .then(CheckForPreviousReportActionID)
                .then(() => {
                    expect(LogSpy).toHaveBeenCalledWith(
                        '[Migrate Onyx] CheckForPreviousReportActionID Migration: removing all reportActions because previousReportActionID not found in the first valid reportAction',
                    );
                    const connection = Onyx.connect({
                        key: ONYXKEYS.COLLECTION.REPORT_ACTIONS,
                        waitForCollectionCallback: true,
                        callback: (allReportActions) => {
                            Onyx.disconnect(connection);
                            const expectedReportAction = {};
                            expect(allReportActions?.[`${ONYXKEYS.COLLECTION.REPORT_ACTIONS}1`]).toMatchObject(expectedReportAction);
                            expect(allReportActions?.[`${ONYXKEYS.COLLECTION.REPORT_ACTIONS}2`]).toBeUndefined();
                            expect(allReportActions?.[`${ONYXKEYS.COLLECTION.REPORT_ACTIONS}3`]).toBeUndefined();
                            expect(allReportActions?.[`${ONYXKEYS.COLLECTION.REPORT_ACTIONS}4`]).toMatchObject(expectedReportAction);
                        },
                    });
                });
        });

        it('Should skip zombie report actions and should not remove any report action given that previousReportActionID exists in first valid report action', () => {
            const reportActionsCollectionDataSet = toCollectionDataSet(
                ONYXKEYS.COLLECTION.REPORT_ACTIONS,
                [
                    {
                        1: {
                            reportActionID: '1',
                            previousReportActionID: '10',
                            created: '',
                            actionName: CONST.REPORT.ACTIONS.TYPE.MARKED_REIMBURSED,
                            reportID: '4',
                        },
                        2: {
                            reportActionID: '2',
                            previousReportActionID: '23',
                            created: '',
                            actionName: CONST.REPORT.ACTIONS.TYPE.MARKED_REIMBURSED,
                            reportID: '4',
                        },
                    },
                ],
                (item) => item[1].reportID ?? '-1',
            );

            return Onyx.multiSet({
                [`${ONYXKEYS.COLLECTION.REPORT_ACTIONS}1`]: {},
                [`${ONYXKEYS.COLLECTION.REPORT_ACTIONS}2`]: null,
                [`${ONYXKEYS.COLLECTION.REPORT_ACTIONS}3`]: null,
                ...reportActionsCollectionDataSet,
            })
                .then(CheckForPreviousReportActionID)
                .then(() => {
                    expect(LogSpy).toHaveBeenCalledWith('[Migrate Onyx] CheckForPreviousReportActionID Migration: previousReportActionID found. Migration complete');
                    const connection = Onyx.connect({
                        key: ONYXKEYS.COLLECTION.REPORT_ACTIONS,
                        waitForCollectionCallback: true,
                        callback: (allReportActions) => {
                            Onyx.disconnect(connection);
                            const expectedReportAction1 = {};
                            const expectedReportAction4 = {
                                1: {
                                    reportActionID: '1',
                                    previousReportActionID: '10',
                                },
                                2: {
                                    reportActionID: '2',
                                    previousReportActionID: '23',
                                },
                            };
                            expect(allReportActions?.[`${ONYXKEYS.COLLECTION.REPORT_ACTIONS}1`]).toMatchObject(expectedReportAction1);
                            expect(allReportActions?.[`${ONYXKEYS.COLLECTION.REPORT_ACTIONS}2`]).toBeUndefined();
                            expect(allReportActions?.[`${ONYXKEYS.COLLECTION.REPORT_ACTIONS}3`]).toBeUndefined();
                            expect(allReportActions?.[`${ONYXKEYS.COLLECTION.REPORT_ACTIONS}4`]).toMatchObject(expectedReportAction4);
                        },
                    });
                });
        });

        it('Should skip if no valid reportActions', () => {
            const setQueries: CollectionDataSet<typeof ONYXKEYS.COLLECTION.REPORT_ACTIONS> = {
                [`${ONYXKEYS.COLLECTION.REPORT_ACTIONS}1`]: null,
                [`${ONYXKEYS.COLLECTION.REPORT_ACTIONS}2`]: {},
                [`${ONYXKEYS.COLLECTION.REPORT_ACTIONS}3`]: {},
                [`${ONYXKEYS.COLLECTION.REPORT_ACTIONS}4`]: null,
            };
            return Onyx.multiSet(setQueries)
                .then(CheckForPreviousReportActionID)
                .then(() => {
                    expect(LogSpy).toHaveBeenCalledWith('[Migrate Onyx] Skipped migration CheckForPreviousReportActionID because there were no valid reportActions');
                    const connection = Onyx.connect({
                        key: ONYXKEYS.COLLECTION.REPORT_ACTIONS,
                        waitForCollectionCallback: true,
                        callback: (allReportActions) => {
                            const expectedReportAction = {};
                            Onyx.disconnect(connection);
                            expect(allReportActions?.[`${ONYXKEYS.COLLECTION.REPORT_ACTIONS}1`]).toBeUndefined();
                            expect(allReportActions?.[`${ONYXKEYS.COLLECTION.REPORT_ACTIONS}2`]).toMatchObject(expectedReportAction);
                            expect(allReportActions?.[`${ONYXKEYS.COLLECTION.REPORT_ACTIONS}3`]).toMatchObject(expectedReportAction);
                            expect(allReportActions?.[`${ONYXKEYS.COLLECTION.REPORT_ACTIONS}4`]).toBeUndefined();
                        },
                    });
                });
        });
    });

=======
>>>>>>> e0ccba51
    describe('KeyReportActionsDraftByReportActionID', () => {
        it("Should work even if there's no reportActionsDrafts data in Onyx", () =>
            KeyReportActionsDraftByReportActionID().then(() =>
                expect(LogSpy).toHaveBeenCalledWith('[Migrate Onyx] Skipped migration KeyReportActionsDraftByReportActionID because there were no reportActionsDrafts'),
            ));

        it('Should move individual draft to a draft collection of report', () => {
            const setQueries: ReportActionsDraftCollectionDataSet = {};

            setQueries[`${ONYXKEYS.COLLECTION.REPORT_ACTIONS_DRAFTS}1_1`] = 'a' as unknown as OnyxInputValue<OnyxTypes.ReportActionsDrafts>;
            setQueries[`${ONYXKEYS.COLLECTION.REPORT_ACTIONS_DRAFTS}1_2`] = 'b' as unknown as OnyxInputValue<OnyxTypes.ReportActionsDrafts>;
            setQueries[`${ONYXKEYS.COLLECTION.REPORT_ACTIONS_DRAFTS}2`] = {3: 'c'};
            setQueries[`${ONYXKEYS.COLLECTION.REPORT_ACTIONS_DRAFTS}2_4`] = 'd' as unknown as OnyxInputValue<OnyxTypes.ReportActionsDrafts>;

            return Onyx.multiSet(setQueries)
                .then(KeyReportActionsDraftByReportActionID)
                .then(() => {
                    const connection = Onyx.connect({
                        key: ONYXKEYS.COLLECTION.REPORT_ACTIONS_DRAFTS,
                        waitForCollectionCallback: true,
                        callback: (allReportActionsDrafts) => {
                            Onyx.disconnect(connection);
                            const expectedReportActionDraft1 = {
                                1: 'a',
                                2: 'b',
                            };
                            const expectedReportActionDraft2 = {
                                3: 'c',
                                4: 'd',
                            };
                            expect(allReportActionsDrafts?.[`${ONYXKEYS.COLLECTION.REPORT_ACTIONS_DRAFTS}1_1`]).toBeUndefined();
                            expect(allReportActionsDrafts?.[`${ONYXKEYS.COLLECTION.REPORT_ACTIONS_DRAFTS}1_2`]).toBeUndefined();
                            expect(allReportActionsDrafts?.[`${ONYXKEYS.COLLECTION.REPORT_ACTIONS_DRAFTS}2_4`]).toBeUndefined();
                            expect(allReportActionsDrafts?.[`${ONYXKEYS.COLLECTION.REPORT_ACTIONS_DRAFTS}1`]).toMatchObject(expectedReportActionDraft1);
                            expect(allReportActionsDrafts?.[`${ONYXKEYS.COLLECTION.REPORT_ACTIONS_DRAFTS}2`]).toMatchObject(expectedReportActionDraft2);
                        },
                    });
                });
        });

        it('Should skip if nothing to migrate', () => {
            const setQueries: ReportActionsDraftCollectionDataSet = {};

            setQueries[`${ONYXKEYS.COLLECTION.REPORT_ACTIONS_DRAFTS}2`] = {};

            return Onyx.multiSet(setQueries)
                .then(KeyReportActionsDraftByReportActionID)
                .then(() => {
                    expect(LogSpy).toHaveBeenCalledWith('[Migrate Onyx] Skipped migration KeyReportActionsDraftByReportActionID because there are no actions drafts to migrate');
                    const connection = Onyx.connect({
                        key: ONYXKEYS.COLLECTION.REPORT_ACTIONS_DRAFTS,
                        waitForCollectionCallback: true,
                        callback: (allReportActions) => {
                            Onyx.disconnect(connection);
                            const expectedReportActionDraft = {};
                            expect(allReportActions?.[`${ONYXKEYS.COLLECTION.REPORT_ACTIONS_DRAFTS}1_1`]).toBeUndefined();
                            expect(allReportActions?.[`${ONYXKEYS.COLLECTION.REPORT_ACTIONS_DRAFTS}1_2`]).toBeUndefined();
                            expect(allReportActions?.[`${ONYXKEYS.COLLECTION.REPORT_ACTIONS_DRAFTS}2_4`]).toBeUndefined();
                            expect(allReportActions?.[`${ONYXKEYS.COLLECTION.REPORT_ACTIONS_DRAFTS}2`]).toMatchObject(expectedReportActionDraft);
                        },
                    });
                });
        });

        it("Shouldn't move empty individual draft to a draft collection of report", () => {
            const setQueries: ReportActionsDraftCollectionDataSet = {};

            setQueries[`${ONYXKEYS.COLLECTION.REPORT_ACTIONS_DRAFTS}1_1`] = '' as unknown as OnyxInputValue<OnyxTypes.ReportActionsDrafts>;
            setQueries[`${ONYXKEYS.COLLECTION.REPORT_ACTIONS_DRAFTS}1`] = {};

            return Onyx.multiSet(setQueries)
                .then(KeyReportActionsDraftByReportActionID)
                .then(() => {
                    const connection = Onyx.connect({
                        key: ONYXKEYS.COLLECTION.REPORT_ACTIONS_DRAFTS,
                        waitForCollectionCallback: true,
                        callback: (allReportActionsDrafts) => {
                            Onyx.disconnect(connection);
                            expect(allReportActionsDrafts?.[`${ONYXKEYS.COLLECTION.REPORT_ACTIONS_DRAFTS}1_1`]).toBeUndefined();
                        },
                    });
                });
        });
    });
});<|MERGE_RESOLUTION|>--- conflicted
+++ resolved
@@ -26,232 +26,6 @@
         return waitForBatchedUpdates();
     });
 
-<<<<<<< HEAD
-    describe('CheckForPreviousReportActionID', () => {
-        it("Should work even if there's no reportAction data in Onyx", () =>
-            CheckForPreviousReportActionID().then(() =>
-                expect(LogSpy).toHaveBeenCalledWith('[Migrate Onyx] Skipped migration CheckForPreviousReportActionID because there were no reportActions'),
-            ));
-
-        it('Should remove all report actions given that a previousReportActionID does not exist', () => {
-            const reportActionsCollectionDataSet = toCollectionDataSet(
-                ONYXKEYS.COLLECTION.REPORT_ACTIONS,
-                [
-                    {
-                        1: {
-                            reportActionID: '1',
-                            created: '',
-                            actionName: CONST.REPORT.ACTIONS.TYPE.MARKED_REIMBURSED,
-                            reportID: '1',
-                        },
-                        2: {reportActionID: '2', created: '', actionName: CONST.REPORT.ACTIONS.TYPE.MARKED_REIMBURSED, reportID: '1'},
-                    },
-                ],
-                (item) => item[1].reportID ?? '-1',
-            );
-
-            return Onyx.multiSet(reportActionsCollectionDataSet)
-                .then(CheckForPreviousReportActionID)
-                .then(() => {
-                    expect(LogSpy).toHaveBeenCalledWith(
-                        '[Migrate Onyx] CheckForPreviousReportActionID Migration: removing all reportActions because previousReportActionID not found in the first valid reportAction',
-                    );
-                    const connection = Onyx.connect({
-                        key: ONYXKEYS.COLLECTION.REPORT_ACTIONS,
-                        waitForCollectionCallback: true,
-                        callback: (allReportActions) => {
-                            Onyx.disconnect(connection);
-                            const expectedReportAction = {};
-                            expect(allReportActions?.[`${ONYXKEYS.COLLECTION.REPORT_ACTIONS}1`]).toMatchObject(expectedReportAction);
-                        },
-                    });
-                });
-        });
-
-        it('Should not remove any report action given that previousReportActionID exists in first valid report action', () => {
-            const reportActionsCollectionDataSet = toCollectionDataSet(
-                ONYXKEYS.COLLECTION.REPORT_ACTIONS,
-                [
-                    {
-                        1: {
-                            reportActionID: '1',
-                            previousReportActionID: '0',
-                            created: '',
-                            actionName: CONST.REPORT.ACTIONS.TYPE.MARKED_REIMBURSED,
-                            reportID: '1',
-                        },
-                        2: {
-                            reportActionID: '2',
-                            previousReportActionID: '1',
-                            created: '',
-                            actionName: CONST.REPORT.ACTIONS.TYPE.MARKED_REIMBURSED,
-                            reportID: '1',
-                        },
-                    },
-                ],
-                (item) => item[1].reportID ?? '-1',
-            );
-
-            return Onyx.multiSet(reportActionsCollectionDataSet)
-                .then(CheckForPreviousReportActionID)
-                .then(() => {
-                    expect(LogSpy).toHaveBeenCalledWith('[Migrate Onyx] CheckForPreviousReportActionID Migration: previousReportActionID found. Migration complete');
-                    const connection = Onyx.connect({
-                        key: ONYXKEYS.COLLECTION.REPORT_ACTIONS,
-                        waitForCollectionCallback: true,
-                        callback: (allReportActions) => {
-                            Onyx.disconnect(connection);
-                            const expectedReportAction = {
-                                1: {
-                                    reportActionID: '1',
-                                    previousReportActionID: '0',
-                                },
-                                2: {
-                                    reportActionID: '2',
-                                    previousReportActionID: '1',
-                                },
-                            };
-                            expect(allReportActions?.[`${ONYXKEYS.COLLECTION.REPORT_ACTIONS}1`]).toMatchObject(expectedReportAction);
-                        },
-                    });
-                });
-        });
-
-        it('Should skip zombie report actions and proceed to remove all reportActions given that a previousReportActionID does not exist', () => {
-            const reportActionsCollectionDataSet = toCollectionDataSet(
-                ONYXKEYS.COLLECTION.REPORT_ACTIONS,
-                [
-                    {
-                        1: {
-                            reportActionID: '1',
-                            created: '',
-                            actionName: CONST.REPORT.ACTIONS.TYPE.MARKED_REIMBURSED,
-                            reportID: '4',
-                        },
-                        2: {
-                            reportActionID: '2',
-                            created: '',
-                            actionName: CONST.REPORT.ACTIONS.TYPE.MARKED_REIMBURSED,
-                            reportID: '4',
-                        },
-                    },
-                ],
-                (item) => item[1].reportID ?? '-1',
-            );
-
-            return Onyx.multiSet({
-                [`${ONYXKEYS.COLLECTION.REPORT_ACTIONS}1`]: {},
-                [`${ONYXKEYS.COLLECTION.REPORT_ACTIONS}2`]: null,
-                [`${ONYXKEYS.COLLECTION.REPORT_ACTIONS}3`]: null,
-                ...reportActionsCollectionDataSet,
-            })
-                .then(CheckForPreviousReportActionID)
-                .then(() => {
-                    expect(LogSpy).toHaveBeenCalledWith(
-                        '[Migrate Onyx] CheckForPreviousReportActionID Migration: removing all reportActions because previousReportActionID not found in the first valid reportAction',
-                    );
-                    const connection = Onyx.connect({
-                        key: ONYXKEYS.COLLECTION.REPORT_ACTIONS,
-                        waitForCollectionCallback: true,
-                        callback: (allReportActions) => {
-                            Onyx.disconnect(connection);
-                            const expectedReportAction = {};
-                            expect(allReportActions?.[`${ONYXKEYS.COLLECTION.REPORT_ACTIONS}1`]).toMatchObject(expectedReportAction);
-                            expect(allReportActions?.[`${ONYXKEYS.COLLECTION.REPORT_ACTIONS}2`]).toBeUndefined();
-                            expect(allReportActions?.[`${ONYXKEYS.COLLECTION.REPORT_ACTIONS}3`]).toBeUndefined();
-                            expect(allReportActions?.[`${ONYXKEYS.COLLECTION.REPORT_ACTIONS}4`]).toMatchObject(expectedReportAction);
-                        },
-                    });
-                });
-        });
-
-        it('Should skip zombie report actions and should not remove any report action given that previousReportActionID exists in first valid report action', () => {
-            const reportActionsCollectionDataSet = toCollectionDataSet(
-                ONYXKEYS.COLLECTION.REPORT_ACTIONS,
-                [
-                    {
-                        1: {
-                            reportActionID: '1',
-                            previousReportActionID: '10',
-                            created: '',
-                            actionName: CONST.REPORT.ACTIONS.TYPE.MARKED_REIMBURSED,
-                            reportID: '4',
-                        },
-                        2: {
-                            reportActionID: '2',
-                            previousReportActionID: '23',
-                            created: '',
-                            actionName: CONST.REPORT.ACTIONS.TYPE.MARKED_REIMBURSED,
-                            reportID: '4',
-                        },
-                    },
-                ],
-                (item) => item[1].reportID ?? '-1',
-            );
-
-            return Onyx.multiSet({
-                [`${ONYXKEYS.COLLECTION.REPORT_ACTIONS}1`]: {},
-                [`${ONYXKEYS.COLLECTION.REPORT_ACTIONS}2`]: null,
-                [`${ONYXKEYS.COLLECTION.REPORT_ACTIONS}3`]: null,
-                ...reportActionsCollectionDataSet,
-            })
-                .then(CheckForPreviousReportActionID)
-                .then(() => {
-                    expect(LogSpy).toHaveBeenCalledWith('[Migrate Onyx] CheckForPreviousReportActionID Migration: previousReportActionID found. Migration complete');
-                    const connection = Onyx.connect({
-                        key: ONYXKEYS.COLLECTION.REPORT_ACTIONS,
-                        waitForCollectionCallback: true,
-                        callback: (allReportActions) => {
-                            Onyx.disconnect(connection);
-                            const expectedReportAction1 = {};
-                            const expectedReportAction4 = {
-                                1: {
-                                    reportActionID: '1',
-                                    previousReportActionID: '10',
-                                },
-                                2: {
-                                    reportActionID: '2',
-                                    previousReportActionID: '23',
-                                },
-                            };
-                            expect(allReportActions?.[`${ONYXKEYS.COLLECTION.REPORT_ACTIONS}1`]).toMatchObject(expectedReportAction1);
-                            expect(allReportActions?.[`${ONYXKEYS.COLLECTION.REPORT_ACTIONS}2`]).toBeUndefined();
-                            expect(allReportActions?.[`${ONYXKEYS.COLLECTION.REPORT_ACTIONS}3`]).toBeUndefined();
-                            expect(allReportActions?.[`${ONYXKEYS.COLLECTION.REPORT_ACTIONS}4`]).toMatchObject(expectedReportAction4);
-                        },
-                    });
-                });
-        });
-
-        it('Should skip if no valid reportActions', () => {
-            const setQueries: CollectionDataSet<typeof ONYXKEYS.COLLECTION.REPORT_ACTIONS> = {
-                [`${ONYXKEYS.COLLECTION.REPORT_ACTIONS}1`]: null,
-                [`${ONYXKEYS.COLLECTION.REPORT_ACTIONS}2`]: {},
-                [`${ONYXKEYS.COLLECTION.REPORT_ACTIONS}3`]: {},
-                [`${ONYXKEYS.COLLECTION.REPORT_ACTIONS}4`]: null,
-            };
-            return Onyx.multiSet(setQueries)
-                .then(CheckForPreviousReportActionID)
-                .then(() => {
-                    expect(LogSpy).toHaveBeenCalledWith('[Migrate Onyx] Skipped migration CheckForPreviousReportActionID because there were no valid reportActions');
-                    const connection = Onyx.connect({
-                        key: ONYXKEYS.COLLECTION.REPORT_ACTIONS,
-                        waitForCollectionCallback: true,
-                        callback: (allReportActions) => {
-                            const expectedReportAction = {};
-                            Onyx.disconnect(connection);
-                            expect(allReportActions?.[`${ONYXKEYS.COLLECTION.REPORT_ACTIONS}1`]).toBeUndefined();
-                            expect(allReportActions?.[`${ONYXKEYS.COLLECTION.REPORT_ACTIONS}2`]).toMatchObject(expectedReportAction);
-                            expect(allReportActions?.[`${ONYXKEYS.COLLECTION.REPORT_ACTIONS}3`]).toMatchObject(expectedReportAction);
-                            expect(allReportActions?.[`${ONYXKEYS.COLLECTION.REPORT_ACTIONS}4`]).toBeUndefined();
-                        },
-                    });
-                });
-        });
-    });
-
-=======
->>>>>>> e0ccba51
     describe('KeyReportActionsDraftByReportActionID', () => {
         it("Should work even if there's no reportActionsDrafts data in Onyx", () =>
             KeyReportActionsDraftByReportActionID().then(() =>

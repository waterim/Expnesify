/* eslint-disable @typescript-eslint/naming-convention */
import type {OnyxCollection} from 'react-native-onyx';
import Onyx from 'react-native-onyx';
import type {SelectedTagOption} from '@components/TagPicker';
import DateUtils from '@libs/DateUtils';
import CONST from '@src/CONST';
import * as OptionsListUtils from '@src/libs/OptionsListUtils';
import * as ReportUtils from '@src/libs/ReportUtils';
import ONYXKEYS from '@src/ONYXKEYS';
import type {PersonalDetails, Policy, PolicyCategories, Report, TaxRatesWithDefault, Transaction} from '@src/types/onyx';
import type {PendingAction} from '@src/types/onyx/OnyxCommon';
import waitForBatchedUpdates from '../utils/waitForBatchedUpdates';

type PersonalDetailsList = Record<string, PersonalDetails & ReportUtils.OptionData>;

describe('OptionsListUtils', () => {
    // Given a set of reports with both single participants and multiple participants some pinned and some not
    const REPORTS: OnyxCollection<Report> = {
        '1': {
            lastReadTime: '2021-01-14 11:25:39.295',
            lastVisibleActionCreated: '2022-11-22 03:26:02.015',
            isPinned: false,
            reportID: '1',
            participants: {
                2: {notificationPreference: CONST.REPORT.NOTIFICATION_PREFERENCE.ALWAYS},
                1: {notificationPreference: CONST.REPORT.NOTIFICATION_PREFERENCE.ALWAYS},
                5: {notificationPreference: CONST.REPORT.NOTIFICATION_PREFERENCE.ALWAYS},
            },
            reportName: 'Iron Man, Mister Fantastic, Invisible Woman',
            type: CONST.REPORT.TYPE.CHAT,
        },
        '2': {
            lastReadTime: '2021-01-14 11:25:39.296',
            lastVisibleActionCreated: '2022-11-22 03:26:02.016',
            isPinned: false,
            reportID: '2',
            participants: {
                2: {notificationPreference: CONST.REPORT.NOTIFICATION_PREFERENCE.ALWAYS},
                3: {notificationPreference: CONST.REPORT.NOTIFICATION_PREFERENCE.ALWAYS},
            },
            reportName: 'Spider-Man',
            type: CONST.REPORT.TYPE.CHAT,
        },

        // This is the only report we are pinning in this test
        '3': {
            lastReadTime: '2021-01-14 11:25:39.297',
            lastVisibleActionCreated: '2022-11-22 03:26:02.170',
            isPinned: true,
            reportID: '3',
            participants: {
                2: {notificationPreference: CONST.REPORT.NOTIFICATION_PREFERENCE.ALWAYS},
                1: {notificationPreference: CONST.REPORT.NOTIFICATION_PREFERENCE.ALWAYS},
            },
            reportName: 'Mister Fantastic',
            type: CONST.REPORT.TYPE.CHAT,
        },
        '4': {
            lastReadTime: '2021-01-14 11:25:39.298',
            lastVisibleActionCreated: '2022-11-22 03:26:02.180',
            isPinned: false,
            reportID: '4',
            participants: {
                2: {notificationPreference: CONST.REPORT.NOTIFICATION_PREFERENCE.ALWAYS},
                4: {notificationPreference: CONST.REPORT.NOTIFICATION_PREFERENCE.ALWAYS},
            },
            reportName: 'Black Panther',
            type: CONST.REPORT.TYPE.CHAT,
        },
        '5': {
            lastReadTime: '2021-01-14 11:25:39.299',
            lastVisibleActionCreated: '2022-11-22 03:26:02.019',
            isPinned: false,
            reportID: '5',
            participants: {
                2: {notificationPreference: CONST.REPORT.NOTIFICATION_PREFERENCE.ALWAYS},
                5: {notificationPreference: CONST.REPORT.NOTIFICATION_PREFERENCE.ALWAYS},
            },
            reportName: 'Invisible Woman',
            type: CONST.REPORT.TYPE.CHAT,
        },
        '6': {
            lastReadTime: '2021-01-14 11:25:39.300',
            lastVisibleActionCreated: '2022-11-22 03:26:02.020',
            isPinned: false,
            reportID: '6',
            participants: {
                2: {notificationPreference: CONST.REPORT.NOTIFICATION_PREFERENCE.ALWAYS},
                6: {notificationPreference: CONST.REPORT.NOTIFICATION_PREFERENCE.ALWAYS},
            },
            reportName: 'Thor',
            type: CONST.REPORT.TYPE.CHAT,
        },

        // Note: This report has the largest lastVisibleActionCreated
        '7': {
            lastReadTime: '2021-01-14 11:25:39.301',
            lastVisibleActionCreated: '2022-11-22 03:26:03.999',
            isPinned: false,
            reportID: '7',
            participants: {
                2: {notificationPreference: CONST.REPORT.NOTIFICATION_PREFERENCE.ALWAYS},
                7: {notificationPreference: CONST.REPORT.NOTIFICATION_PREFERENCE.ALWAYS},
            },
            reportName: 'Captain America',
            type: CONST.REPORT.TYPE.CHAT,
        },

        // Note: This report has no lastVisibleActionCreated
        '8': {
            lastReadTime: '2021-01-14 11:25:39.301',
            lastVisibleActionCreated: '2022-11-22 03:26:02.000',
            isPinned: false,
            reportID: '8',
            participants: {
                2: {notificationPreference: CONST.REPORT.NOTIFICATION_PREFERENCE.ALWAYS},
                12: {notificationPreference: CONST.REPORT.NOTIFICATION_PREFERENCE.ALWAYS},
            },
            reportName: 'Silver Surfer',
            type: CONST.REPORT.TYPE.CHAT,
        },

        // Note: This report has an IOU
        '9': {
            lastReadTime: '2021-01-14 11:25:39.302',
            lastVisibleActionCreated: '2022-11-22 03:26:02.998',
            isPinned: false,
            reportID: '9',
            participants: {
                2: {notificationPreference: CONST.REPORT.NOTIFICATION_PREFERENCE.ALWAYS},
                8: {notificationPreference: CONST.REPORT.NOTIFICATION_PREFERENCE.ALWAYS},
            },
            reportName: 'Mister Sinister',
            iouReportID: '100',
            type: CONST.REPORT.TYPE.CHAT,
        },

        // This report is an archived room – it does not have a name and instead falls back on oldPolicyName
        '10': {
            lastReadTime: '2021-01-14 11:25:39.200',
            lastVisibleActionCreated: '2022-11-22 03:26:02.001',
            reportID: '10',
            isPinned: false,
            participants: {
                2: {notificationPreference: CONST.REPORT.NOTIFICATION_PREFERENCE.ALWAYS},
                7: {notificationPreference: CONST.REPORT.NOTIFICATION_PREFERENCE.ALWAYS},
            },
            reportName: '',
            oldPolicyName: "SHIELD's workspace",
            chatType: CONST.REPORT.CHAT_TYPE.POLICY_EXPENSE_CHAT,
            isOwnPolicyExpenseChat: true,
            type: CONST.REPORT.TYPE.CHAT,

            // This indicates that the report is archived
            stateNum: 2,
            statusNum: 2,
            // eslint-disable-next-line @typescript-eslint/naming-convention
            private_isArchived: DateUtils.getDBTime(),
        },
    };

    // And a set of personalDetails some with existing reports and some without
    const PERSONAL_DETAILS: PersonalDetailsList = {
        // These exist in our reports
        '1': {
            accountID: 1,
            displayName: 'Mister Fantastic',
            login: 'reedrichards@expensify.com',
            isSelected: true,
            reportID: '1',
        },
        '2': {
            accountID: 2,
            displayName: 'Iron Man',
            login: 'tonystark@expensify.com',
            reportID: '1',
        },
        '3': {
            accountID: 3,
            displayName: 'Spider-Man',
            login: 'peterparker@expensify.com',
            reportID: '1',
        },
        '4': {
            accountID: 4,
            displayName: 'Black Panther',
            login: 'tchalla@expensify.com',
            reportID: '1',
        },
        '5': {
            accountID: 5,
            displayName: 'Invisible Woman',
            login: 'suestorm@expensify.com',
            reportID: '1',
        },
        '6': {
            accountID: 6,
            displayName: 'Thor',
            login: 'thor@expensify.com',
            reportID: '1',
        },
        '7': {
            accountID: 7,
            displayName: 'Captain America',
            login: 'steverogers@expensify.com',
            reportID: '1',
        },
        '8': {
            accountID: 8,
            displayName: 'Mr Sinister',
            login: 'mistersinister@marauders.com',
            reportID: '1',
        },

        // These do not exist in reports at all
        '9': {
            accountID: 9,
            displayName: 'Black Widow',
            login: 'natasharomanoff@expensify.com',
            reportID: '',
        },
        '10': {
            accountID: 10,
            displayName: 'The Incredible Hulk',
            login: 'brucebanner@expensify.com',
            reportID: '',
        },
    };

    const REPORTS_WITH_CONCIERGE: OnyxCollection<Report> = {
        ...REPORTS,

        '11': {
            lastReadTime: '2021-01-14 11:25:39.302',
            lastVisibleActionCreated: '2022-11-22 03:26:02.022',
            isPinned: false,
            reportID: '11',
            participants: {
                2: {notificationPreference: CONST.REPORT.NOTIFICATION_PREFERENCE.ALWAYS},
                999: {notificationPreference: CONST.REPORT.NOTIFICATION_PREFERENCE.ALWAYS},
            },
            reportName: 'Concierge',
            type: CONST.REPORT.TYPE.CHAT,
        },
    };

    const REPORTS_WITH_CHRONOS: OnyxCollection<Report> = {
        ...REPORTS,
        '12': {
            lastReadTime: '2021-01-14 11:25:39.302',
            lastVisibleActionCreated: '2022-11-22 03:26:02.022',
            isPinned: false,
            reportID: '12',
            participants: {
                2: {notificationPreference: CONST.REPORT.NOTIFICATION_PREFERENCE.ALWAYS},
                1000: {notificationPreference: CONST.REPORT.NOTIFICATION_PREFERENCE.ALWAYS},
            },
            reportName: 'Chronos',
            type: CONST.REPORT.TYPE.CHAT,
        },
    };

    const REPORTS_WITH_RECEIPTS: OnyxCollection<Report> = {
        ...REPORTS,
        '13': {
            lastReadTime: '2021-01-14 11:25:39.302',
            lastVisibleActionCreated: '2022-11-22 03:26:02.022',
            isPinned: false,
            reportID: '13',
            participants: {
                2: {notificationPreference: CONST.REPORT.NOTIFICATION_PREFERENCE.ALWAYS},
                1001: {notificationPreference: CONST.REPORT.NOTIFICATION_PREFERENCE.ALWAYS},
            },
            reportName: 'Receipts',
            type: CONST.REPORT.TYPE.CHAT,
        },
    };

    const REPORTS_WITH_WORKSPACE_ROOMS: OnyxCollection<Report> = {
        ...REPORTS,
        '14': {
            lastReadTime: '2021-01-14 11:25:39.302',
            lastVisibleActionCreated: '2022-11-22 03:26:02.022',
            isPinned: false,
            reportID: '14',
            participants: {
                2: {notificationPreference: CONST.REPORT.NOTIFICATION_PREFERENCE.ALWAYS},
                1: {notificationPreference: CONST.REPORT.NOTIFICATION_PREFERENCE.ALWAYS},
                10: {notificationPreference: CONST.REPORT.NOTIFICATION_PREFERENCE.ALWAYS},
                3: {notificationPreference: CONST.REPORT.NOTIFICATION_PREFERENCE.ALWAYS},
            },
            reportName: '',
            oldPolicyName: 'Avengers Room',
            chatType: CONST.REPORT.CHAT_TYPE.POLICY_ADMINS,
            isOwnPolicyExpenseChat: true,
            type: CONST.REPORT.TYPE.CHAT,
        },
    };

<<<<<<< HEAD
    const REPORTS_WITH_WORKSPACE: OnyxCollection<Report> = {
        ...REPORTS,
        '15': {
            lastReadTime: '2021-01-14 11:25:39.295',
            lastVisibleActionCreated: '2022-11-22 03:26:02.015',
            isPinned: false,
            isChatRoom: false,
            reportID: '15',
            participants: {
                1: {notificationPreference: CONST.REPORT.NOTIFICATION_PREFERENCE.ALWAYS},
                2: {notificationPreference: CONST.REPORT.NOTIFICATION_PREFERENCE.ALWAYS},
            },
            reportName: 'Test Workspace',
            type: CONST.REPORT.TYPE.CHAT,
            chatType: CONST.REPORT.CHAT_TYPE.POLICY_EXPENSE_CHAT,
        },
    };

=======
>>>>>>> ad7c1d5e
    const REPORTS_WITH_CHAT_ROOM: OnyxCollection<Report> = {
        ...REPORTS,
        15: {
            lastReadTime: '2021-01-14 11:25:39.301',
            lastVisibleActionCreated: '2022-11-22 03:26:02.000',
            isPinned: false,
            reportID: '15',
            participants: {
                2: {notificationPreference: CONST.REPORT.NOTIFICATION_PREFERENCE.ALWAYS},
                3: {notificationPreference: CONST.REPORT.NOTIFICATION_PREFERENCE.ALWAYS},
                4: {notificationPreference: CONST.REPORT.NOTIFICATION_PREFERENCE.ALWAYS},
            },
            reportName: 'Spider-Man, Black Panther',
            type: CONST.REPORT.TYPE.CHAT,
            chatType: CONST.REPORT.CHAT_TYPE.DOMAIN_ALL,
        },
    };

    const PERSONAL_DETAILS_WITH_CONCIERGE: PersonalDetailsList = {
        ...PERSONAL_DETAILS,
        '999': {
            accountID: 999,
            displayName: 'Concierge',
            login: 'concierge@expensify.com',
            reportID: '',
        },
    };

    const PERSONAL_DETAILS_WITH_CHRONOS: PersonalDetailsList = {
        ...PERSONAL_DETAILS,

        '1000': {
            accountID: 1000,
            displayName: 'Chronos',
            login: 'chronos@expensify.com',
            reportID: '',
        },
    };

    const PERSONAL_DETAILS_WITH_RECEIPTS: PersonalDetailsList = {
        ...PERSONAL_DETAILS,

        '1001': {
            accountID: 1001,
            displayName: 'Receipts',
            login: 'receipts@expensify.com',
            reportID: '',
        },
    };

    const PERSONAL_DETAILS_WITH_PERIODS: PersonalDetailsList = {
        ...PERSONAL_DETAILS,

        '1002': {
            accountID: 1002,
            displayName: 'The Flash',
            login: 'barry.allen@expensify.com',
            reportID: '',
        },
    };

    const policyID = 'ABC123';

    const POLICY: Policy = {
        id: policyID,
        name: 'Hero Policy',
        role: 'user',
        type: 'free',
        owner: '',
        outputCurrency: '',
        isPolicyExpenseChatEnabled: false,
    };

    // Set the currently logged in user, report data, and personal details
    beforeAll(() => {
        Onyx.init({
            keys: ONYXKEYS,
            initialKeyStates: {
                [ONYXKEYS.SESSION]: {accountID: 2, email: 'tonystark@expensify.com'},
                [`${ONYXKEYS.COLLECTION.REPORT}100` as const]: {
                    reportID: '',
                    ownerAccountID: 8,
                    total: 1000,
                },
                [`${ONYXKEYS.COLLECTION.POLICY}${policyID}` as const]: POLICY,
            },
        });
        Onyx.registerLogger(() => {});
        return waitForBatchedUpdates().then(() => Onyx.set(ONYXKEYS.PERSONAL_DETAILS_LIST, PERSONAL_DETAILS));
    });

    let OPTIONS: OptionsListUtils.OptionList;
    let OPTIONS_WITH_CONCIERGE: OptionsListUtils.OptionList;
    let OPTIONS_WITH_CHRONOS: OptionsListUtils.OptionList;
    let OPTIONS_WITH_RECEIPTS: OptionsListUtils.OptionList;
    let OPTIONS_WITH_WORKSPACE_ROOM: OptionsListUtils.OptionList;

    beforeEach(() => {
        OPTIONS = OptionsListUtils.createOptionList(PERSONAL_DETAILS, REPORTS);
        OPTIONS_WITH_CONCIERGE = OptionsListUtils.createOptionList(PERSONAL_DETAILS_WITH_CONCIERGE, REPORTS_WITH_CONCIERGE);
        OPTIONS_WITH_CHRONOS = OptionsListUtils.createOptionList(PERSONAL_DETAILS_WITH_CHRONOS, REPORTS_WITH_CHRONOS);
        OPTIONS_WITH_RECEIPTS = OptionsListUtils.createOptionList(PERSONAL_DETAILS_WITH_RECEIPTS, REPORTS_WITH_RECEIPTS);
        OPTIONS_WITH_WORKSPACE_ROOM = OptionsListUtils.createOptionList(PERSONAL_DETAILS, REPORTS_WITH_WORKSPACE_ROOMS);
    });

    it('getSearchOptions()', () => {
        // When we filter in the Search view without providing a searchValue
        const results = OptionsListUtils.getSearchOptions(OPTIONS, '', [CONST.BETAS.ALL]);
        // Then the 2 personalDetails that don't have reports should be returned
        expect(results.personalDetails.length).toBe(2);

        // Then all of the reports should be shown including the archived rooms.
        expect(results.recentReports.length).toBe(Object.values(OPTIONS.reports).length);
    });

    it('getFilteredOptions()', () => {
        // maxRecentReportsToShow in src/libs/OptionsListUtils.js
        const MAX_RECENT_REPORTS = 5;

        // When we call getFilteredOptions() with no search value
        let results = OptionsListUtils.getFilteredOptions(OPTIONS.reports, OPTIONS.personalDetails, [], '');

        // We should expect maximimum of 5 recent reports to be returned
        expect(results.recentReports.length).toBe(MAX_RECENT_REPORTS);

        // We should expect all personalDetails to be returned,
        // minus the currently logged in user and recent reports count
        expect(results.personalDetails.length).toBe(Object.values(OPTIONS.personalDetails).length - 1 - MAX_RECENT_REPORTS);

        // We should expect personal details sorted alphabetically
        expect(results.personalDetails[0].text).toBe('Black Widow');
        expect(results.personalDetails[1].text).toBe('Invisible Woman');
        expect(results.personalDetails[2].text).toBe('Spider-Man');
        expect(results.personalDetails[3].text).toBe('The Incredible Hulk');

        // Then the result which has an existing report should also have the reportID attached
        const personalDetailWithExistingReport = results.personalDetails.find((personalDetail) => personalDetail.login === 'peterparker@expensify.com');
        expect(personalDetailWithExistingReport?.reportID).toBe('2');

        // When we only pass personal details
        results = OptionsListUtils.getFilteredOptions([], OPTIONS.personalDetails, [], '');

        // We should expect personal details sorted alphabetically
        expect(results.personalDetails[0].text).toBe('Black Panther');
        expect(results.personalDetails[1].text).toBe('Black Widow');
        expect(results.personalDetails[2].text).toBe('Captain America');
        expect(results.personalDetails[3].text).toBe('Invisible Woman');

        // When we don't include personal detail to the result
        results = OptionsListUtils.getFilteredOptions(
            [],
            [],
            [],
            '',
            undefined,
            undefined,
            undefined,
            undefined,
            undefined,
            undefined,
            undefined,
            undefined,
            undefined,
            undefined,
            undefined,
            undefined,
            undefined,
            0,
            undefined,
            undefined,
            undefined,
            undefined,
            undefined,
            false,
        );

        // Then no personal detail options will be returned
        expect(results.personalDetails.length).toBe(0);

        // Test for Concierge's existence in chat options

        results = OptionsListUtils.getFilteredOptions(OPTIONS_WITH_CONCIERGE.reports, OPTIONS_WITH_CONCIERGE.personalDetails);

        // Concierge is included in the results by default. We should expect all the personalDetails to show
        // (minus the 5 that are already showing and the currently logged in user)
        expect(results.personalDetails.length).toBe(Object.values(OPTIONS_WITH_CONCIERGE.personalDetails).length - 1 - MAX_RECENT_REPORTS);
        expect(results.recentReports).toEqual(expect.arrayContaining([expect.objectContaining({login: 'concierge@expensify.com'})]));

        // Test by excluding Concierge from the results
        results = OptionsListUtils.getFilteredOptions(OPTIONS_WITH_CONCIERGE.reports, OPTIONS_WITH_CONCIERGE.personalDetails, [], '', [], [CONST.EMAIL.CONCIERGE]);

        // All the personalDetails should be returned minus the currently logged in user and Concierge
        expect(results.personalDetails.length).toBe(Object.values(OPTIONS_WITH_CONCIERGE.personalDetails).length - 2 - MAX_RECENT_REPORTS);
        expect(results.personalDetails).not.toEqual(expect.arrayContaining([expect.objectContaining({login: 'concierge@expensify.com'})]));

        // Test by excluding Chronos from the results
        results = OptionsListUtils.getFilteredOptions(OPTIONS_WITH_CHRONOS.reports, OPTIONS_WITH_CHRONOS.personalDetails, [], '', [], [CONST.EMAIL.CHRONOS]);

        // All the personalDetails should be returned minus the currently logged in user and Concierge
        expect(results.personalDetails.length).toBe(Object.values(OPTIONS_WITH_CHRONOS.personalDetails).length - 2 - MAX_RECENT_REPORTS);
        expect(results.personalDetails).not.toEqual(expect.arrayContaining([expect.objectContaining({login: 'chronos@expensify.com'})]));

        // Test by excluding Receipts from the results
        results = OptionsListUtils.getFilteredOptions(OPTIONS_WITH_RECEIPTS.reports, OPTIONS_WITH_RECEIPTS.personalDetails, [], '', [], [CONST.EMAIL.RECEIPTS]);

        // All the personalDetails should be returned minus the currently logged in user and Concierge
        expect(results.personalDetails.length).toBe(Object.values(OPTIONS_WITH_RECEIPTS.personalDetails).length - 2 - MAX_RECENT_REPORTS);
        expect(results.personalDetails).not.toEqual(expect.arrayContaining([expect.objectContaining({login: 'receipts@expensify.com'})]));
    });

    it('getFilteredOptions() for group Chat', () => {
        // When we call getFilteredOptions() with no search value
        let results = OptionsListUtils.getFilteredOptions(OPTIONS.reports, OPTIONS.personalDetails, [], '');

        // Then we should expect only a maxmimum of 5 recent reports to be returned
        expect(results.recentReports.length).toBe(5);

        // And we should expect all the personalDetails to show (minus the 5 that are already
        // showing and the currently logged in user)
        expect(results.personalDetails.length).toBe(Object.values(OPTIONS.personalDetails).length - 6);

        // We should expect personal details sorted alphabetically
        expect(results.personalDetails[0].text).toBe('Black Widow');
        expect(results.personalDetails[1].text).toBe('Invisible Woman');
        expect(results.personalDetails[2].text).toBe('Spider-Man');
        expect(results.personalDetails[3].text).toBe('The Incredible Hulk');

        // And none of our personalDetails should include any of the users with recent reports
        const reportLogins = results.recentReports.map((reportOption) => reportOption.login);
        const personalDetailsOverlapWithReports = results.personalDetails.every((personalDetailOption) => reportLogins.includes(personalDetailOption.login));
        expect(personalDetailsOverlapWithReports).toBe(false);

        // When we provide no selected options to getFilteredOptions()
        results = OptionsListUtils.getFilteredOptions(OPTIONS.reports, OPTIONS.personalDetails, [], '', []);

        // Then one of our older report options (not in our five most recent) should appear in the personalDetails
        // but not in recentReports
        expect(results.recentReports.every((option) => option.login !== 'peterparker@expensify.com')).toBe(true);
        expect(results.personalDetails.every((option) => option.login !== 'peterparker@expensify.com')).toBe(false);

        // When we provide a "selected" option to getFilteredOptions()
        results = OptionsListUtils.getFilteredOptions(OPTIONS.reports, OPTIONS.personalDetails, [], '', [{login: 'peterparker@expensify.com'}]);

        // Then the option should not appear anywhere in either list
        expect(results.recentReports.every((option) => option.login !== 'peterparker@expensify.com')).toBe(true);
        expect(results.personalDetails.every((option) => option.login !== 'peterparker@expensify.com')).toBe(true);

        // Test Concierge's existence in new group options
        results = OptionsListUtils.getFilteredOptions(OPTIONS_WITH_CONCIERGE.reports, OPTIONS_WITH_CONCIERGE.personalDetails);

        // Concierge is included in the results by default. We should expect all the personalDetails to show
        // (minus the 5 that are already showing and the currently logged in user)
        expect(results.personalDetails.length).toBe(Object.values(OPTIONS_WITH_CONCIERGE.personalDetails).length - 6);
        expect(results.recentReports).toEqual(expect.arrayContaining([expect.objectContaining({login: 'concierge@expensify.com'})]));

        // Test by excluding Concierge from the results
        results = OptionsListUtils.getFilteredOptions(OPTIONS_WITH_CONCIERGE.reports, OPTIONS_WITH_CONCIERGE.personalDetails, [], '', [], [CONST.EMAIL.CONCIERGE]);

        // We should expect all the personalDetails to show (minus the 5 that are already showing,
        // the currently logged in user and Concierge)
        expect(results.personalDetails.length).toBe(Object.values(OPTIONS_WITH_CONCIERGE.personalDetails).length - 7);
        expect(results.personalDetails).not.toEqual(expect.arrayContaining([expect.objectContaining({login: 'concierge@expensify.com'})]));
        expect(results.recentReports).not.toEqual(expect.arrayContaining([expect.objectContaining({login: 'concierge@expensify.com'})]));

        // Test by excluding Chronos from the results
        results = OptionsListUtils.getFilteredOptions(OPTIONS_WITH_CHRONOS.reports, OPTIONS_WITH_CHRONOS.personalDetails, [], '', [], [CONST.EMAIL.CHRONOS]);

        // We should expect all the personalDetails to show (minus the 5 that are already showing,
        // the currently logged in user and Concierge)
        expect(results.personalDetails.length).toBe(Object.values(OPTIONS_WITH_CHRONOS.personalDetails).length - 7);
        expect(results.personalDetails).not.toEqual(expect.arrayContaining([expect.objectContaining({login: 'chronos@expensify.com'})]));
        expect(results.recentReports).not.toEqual(expect.arrayContaining([expect.objectContaining({login: 'chronos@expensify.com'})]));

        // Test by excluding Receipts from the results
        results = OptionsListUtils.getFilteredOptions(OPTIONS_WITH_RECEIPTS.reports, OPTIONS_WITH_RECEIPTS.personalDetails, [], '', [], [CONST.EMAIL.RECEIPTS]);

        // We should expect all the personalDetails to show (minus the 5 that are already showing,
        // the currently logged in user and Concierge)
        expect(results.personalDetails.length).toBe(Object.values(OPTIONS_WITH_RECEIPTS.personalDetails).length - 7);
        expect(results.personalDetails).not.toEqual(expect.arrayContaining([expect.objectContaining({login: 'receipts@expensify.com'})]));
        expect(results.recentReports).not.toEqual(expect.arrayContaining([expect.objectContaining({login: 'receipts@expensify.com'})]));
    });

    it('getShareDestinationsOptions()', () => {
        // Filter current REPORTS as we do in the component, before getting share destination options
        const filteredReports = Object.values(OPTIONS.reports).reduce<OptionsListUtils.OptionList['reports']>((filtered, option) => {
            const report = option.item;
            if (ReportUtils.canUserPerformWriteAction(report) && ReportUtils.canCreateTaskInReport(report) && !ReportUtils.isCanceledTaskReport(report)) {
                filtered.push(option);
            }
            return filtered;
        }, []);

        // When we pass an empty search value
        let results = OptionsListUtils.getShareDestinationOptions(filteredReports, OPTIONS.personalDetails, [], '');

        // Then we should expect all the recent reports to show but exclude the archived rooms
        expect(results.recentReports.length).toBe(Object.values(OPTIONS.reports).length - 1);

        // Filter current REPORTS_WITH_WORKSPACE_ROOMS as we do in the component, before getting share destination options
        const filteredReportsWithWorkspaceRooms = Object.values(OPTIONS_WITH_WORKSPACE_ROOM.reports).reduce<OptionsListUtils.OptionList['reports']>((filtered, option) => {
            const report = option.item;
            // eslint-disable-next-line @typescript-eslint/prefer-nullish-coalescing
            if (ReportUtils.canUserPerformWriteAction(report) || ReportUtils.isExpensifyOnlyParticipantInReport(report)) {
                filtered.push(option);
            }
            return filtered;
        }, []);

        // When we also have a policy to return rooms in the results
        results = OptionsListUtils.getShareDestinationOptions(filteredReportsWithWorkspaceRooms, OPTIONS.personalDetails, [], '');
        // Then we should expect the DMS, the group chats and the workspace room to show
        // We should expect all the recent reports to show, excluding the archived rooms
        expect(results.recentReports.length).toBe(Object.values(OPTIONS_WITH_WORKSPACE_ROOM.reports).length - 1);
    });

    it('getMemberInviteOptions()', () => {
        // When we only pass personal details
        const results = OptionsListUtils.getMemberInviteOptions(OPTIONS.personalDetails, [], '');

        // We should expect personal details to be sorted alphabetically
        expect(results.personalDetails[0].text).toBe('Black Panther');
        expect(results.personalDetails[1].text).toBe('Black Widow');
        expect(results.personalDetails[2].text).toBe('Captain America');
        expect(results.personalDetails[3].text).toBe('Invisible Woman');
    });

    it('getFilteredOptions() for categories', () => {
        const search = 'Food';
        const emptySearch = '';
        const wrongSearch = 'bla bla';
        const recentlyUsedCategories = ['Taxi', 'Restaurant'];
        const selectedOptions: Array<Partial<ReportUtils.OptionData>> = [
            {
                name: 'Medical',
                enabled: true,
            },
        ];
        const smallCategoriesList: PolicyCategories = {
            Taxi: {
                enabled: false,
                name: 'Taxi',
                unencodedName: 'Taxi',
                areCommentsRequired: false,
                'GL Code': '',
                externalID: '',
                origin: '',
                pendingAction: undefined,
            },
            Restaurant: {
                enabled: true,
                name: 'Restaurant',
                unencodedName: 'Restaurant',
                areCommentsRequired: false,
                'GL Code': '',
                externalID: '',
                origin: '',
                pendingAction: 'delete',
            },
            Food: {
                enabled: true,
                name: 'Food',
                unencodedName: 'Food',
                areCommentsRequired: false,
                'GL Code': '',
                externalID: '',
                origin: '',
                pendingAction: undefined,
            },
            'Food: Meat': {
                enabled: true,
                name: 'Food: Meat',
                unencodedName: 'Food: Meat',
                areCommentsRequired: false,
                'GL Code': '',
                externalID: '',
                origin: '',
                pendingAction: undefined,
            },
        };
        const smallResultList: OptionsListUtils.CategoryTreeSection[] = [
            {
                title: '',
                shouldShow: false,
                data: [
                    {
                        text: 'Food',
                        keyForList: 'Food',
                        searchText: 'Food',
                        tooltipText: 'Food',
                        isDisabled: false,
                        isSelected: false,
                        pendingAction: undefined,
                    },
                    {
                        text: '    Meat',
                        keyForList: 'Food: Meat',
                        searchText: 'Food: Meat',
                        tooltipText: 'Meat',
                        isDisabled: false,
                        isSelected: false,
                        pendingAction: undefined,
                    },
                    {
                        text: 'Restaurant',
                        keyForList: 'Restaurant',
                        searchText: 'Restaurant',
                        tooltipText: 'Restaurant',
                        isDisabled: true,
                        isSelected: false,
                        pendingAction: 'delete',
                    },
                ],
                indexOffset: 3,
            },
        ];
        const smallSearchResultList: OptionsListUtils.CategoryTreeSection[] = [
            {
                title: '',
                shouldShow: true,
                indexOffset: 2,
                data: [
                    {
                        text: 'Food',
                        keyForList: 'Food',
                        searchText: 'Food',
                        tooltipText: 'Food',
                        isDisabled: false,
                        isSelected: false,
                        pendingAction: undefined,
                    },
                    {
                        text: 'Food: Meat',
                        keyForList: 'Food: Meat',
                        searchText: 'Food: Meat',
                        tooltipText: 'Food: Meat',
                        isDisabled: false,
                        isSelected: false,
                        pendingAction: undefined,
                    },
                ],
            },
        ];
        const smallWrongSearchResultList: OptionsListUtils.CategoryTreeSection[] = [
            {
                title: '',
                shouldShow: true,
                indexOffset: 0,
                data: [],
            },
        ];
        const largeCategoriesList: PolicyCategories = {
            Taxi: {
                enabled: false,
                name: 'Taxi',
                unencodedName: 'Taxi',
                areCommentsRequired: false,
                'GL Code': '',
                externalID: '',
                origin: '',
            },
            Restaurant: {
                enabled: true,
                name: 'Restaurant',
                unencodedName: 'Restaurant',
                areCommentsRequired: false,
                'GL Code': '',
                externalID: '',
                origin: '',
            },
            Food: {
                enabled: true,
                name: 'Food',
                unencodedName: 'Food',
                areCommentsRequired: false,
                'GL Code': '',
                externalID: '',
                origin: '',
            },
            'Food: Meat': {
                enabled: true,
                name: 'Food: Meat',
                unencodedName: 'Food: Meat',
                areCommentsRequired: false,
                'GL Code': '',
                externalID: '',
                origin: '',
            },
            'Food: Milk': {
                enabled: true,
                name: 'Food: Milk',
                unencodedName: 'Food: Milk',
                areCommentsRequired: false,
                'GL Code': '',
                externalID: '',
                origin: '',
            },
            'Food: Vegetables': {
                enabled: false,
                name: 'Food: Vegetables',
                unencodedName: 'Food: Vegetables',
                areCommentsRequired: false,
                'GL Code': '',
                externalID: '',
                origin: '',
            },
            'Cars: Audi': {
                enabled: true,
                name: 'Cars: Audi',
                unencodedName: 'Cars: Audi',
                areCommentsRequired: false,
                'GL Code': '',
                externalID: '',
                origin: '',
            },
            'Cars: BMW': {
                enabled: false,
                name: 'Cars: BMW',
                unencodedName: 'Cars: BMW',
                areCommentsRequired: false,
                'GL Code': '',
                externalID: '',
                origin: '',
            },
            'Cars: Mercedes-Benz': {
                enabled: true,
                name: 'Cars: Mercedes-Benz',
                unencodedName: 'Cars: Mercedes-Benz',
                areCommentsRequired: false,
                'GL Code': '',
                externalID: '',
                origin: '',
            },
            Medical: {
                enabled: false,
                name: 'Medical',
                unencodedName: 'Medical',
                areCommentsRequired: false,
                'GL Code': '',
                externalID: '',
                origin: '',
            },
            'Travel: Meals': {
                enabled: true,
                name: 'Travel: Meals',
                unencodedName: 'Travel: Meals',
                areCommentsRequired: false,
                'GL Code': '',
                externalID: '',
                origin: '',
            },
            'Travel: Meals: Breakfast': {
                enabled: true,
                name: 'Travel: Meals: Breakfast',
                unencodedName: 'Travel: Meals: Breakfast',
                areCommentsRequired: false,
                'GL Code': '',
                externalID: '',
                origin: '',
            },
            'Travel: Meals: Dinner': {
                enabled: false,
                name: 'Travel: Meals: Dinner',
                unencodedName: 'Travel: Meals: Dinner',
                areCommentsRequired: false,
                'GL Code': '',
                externalID: '',
                origin: '',
            },
            'Travel: Meals: Lunch': {
                enabled: true,
                name: 'Travel: Meals: Lunch',
                unencodedName: 'Travel: Meals: Lunch',
                areCommentsRequired: false,
                'GL Code': '',
                externalID: '',
                origin: '',
            },
        };
        const largeResultList: OptionsListUtils.CategoryTreeSection[] = [
            {
                title: '',
                shouldShow: false,
                indexOffset: 1,
                data: [
                    {
                        text: 'Medical',
                        keyForList: 'Medical',
                        searchText: 'Medical',
                        tooltipText: 'Medical',
                        isDisabled: true,
                        isSelected: true,
                        pendingAction: undefined,
                    },
                ],
            },
            {
                title: 'Recent',
                shouldShow: true,
                indexOffset: 1,
                data: [
                    {
                        text: 'Restaurant',
                        keyForList: 'Restaurant',
                        searchText: 'Restaurant',
                        tooltipText: 'Restaurant',
                        isDisabled: false,
                        isSelected: false,
                        pendingAction: undefined,
                    },
                ],
            },
            {
                title: 'All',
                shouldShow: true,
                indexOffset: 11,
                data: [
                    {
                        text: 'Cars',
                        keyForList: 'Cars',
                        searchText: 'Cars',
                        tooltipText: 'Cars',
                        isDisabled: true,
                        isSelected: false,
                        pendingAction: undefined,
                    },
                    {
                        text: '    Audi',
                        keyForList: 'Cars: Audi',
                        searchText: 'Cars: Audi',
                        tooltipText: 'Audi',
                        isDisabled: false,
                        isSelected: false,
                        pendingAction: undefined,
                    },
                    {
                        text: '    Mercedes-Benz',
                        keyForList: 'Cars: Mercedes-Benz',
                        searchText: 'Cars: Mercedes-Benz',
                        tooltipText: 'Mercedes-Benz',
                        isDisabled: false,
                        isSelected: false,
                        pendingAction: undefined,
                    },
                    {
                        text: 'Food',
                        keyForList: 'Food',
                        searchText: 'Food',
                        tooltipText: 'Food',
                        isDisabled: false,
                        isSelected: false,
                        pendingAction: undefined,
                    },
                    {
                        text: '    Meat',
                        keyForList: 'Food: Meat',
                        searchText: 'Food: Meat',
                        tooltipText: 'Meat',
                        isDisabled: false,
                        isSelected: false,
                        pendingAction: undefined,
                    },
                    {
                        text: '    Milk',
                        keyForList: 'Food: Milk',
                        searchText: 'Food: Milk',
                        tooltipText: 'Milk',
                        isDisabled: false,
                        isSelected: false,
                        pendingAction: undefined,
                    },
                    {
                        text: 'Restaurant',
                        keyForList: 'Restaurant',
                        searchText: 'Restaurant',
                        tooltipText: 'Restaurant',
                        isDisabled: false,
                        isSelected: false,
                        pendingAction: undefined,
                    },
                    {
                        text: 'Travel',
                        keyForList: 'Travel',
                        searchText: 'Travel',
                        tooltipText: 'Travel',
                        isDisabled: true,
                        isSelected: false,
                        pendingAction: undefined,
                    },
                    {
                        text: '    Meals',
                        keyForList: 'Travel: Meals',
                        searchText: 'Travel: Meals',
                        tooltipText: 'Meals',
                        isDisabled: false,
                        isSelected: false,
                        pendingAction: undefined,
                    },
                    {
                        text: '        Breakfast',
                        keyForList: 'Travel: Meals: Breakfast',
                        searchText: 'Travel: Meals: Breakfast',
                        tooltipText: 'Breakfast',
                        isDisabled: false,
                        isSelected: false,
                        pendingAction: undefined,
                    },
                    {
                        text: '        Lunch',
                        keyForList: 'Travel: Meals: Lunch',
                        searchText: 'Travel: Meals: Lunch',
                        tooltipText: 'Lunch',
                        isDisabled: false,
                        isSelected: false,
                        pendingAction: undefined,
                    },
                ],
            },
        ];
        const largeSearchResultList: OptionsListUtils.CategoryTreeSection[] = [
            {
                title: '',
                shouldShow: true,
                indexOffset: 3,
                data: [
                    {
                        text: 'Food',
                        keyForList: 'Food',
                        searchText: 'Food',
                        tooltipText: 'Food',
                        isDisabled: false,
                        isSelected: false,
                        pendingAction: undefined,
                    },
                    {
                        text: 'Food: Meat',
                        keyForList: 'Food: Meat',
                        searchText: 'Food: Meat',
                        tooltipText: 'Food: Meat',
                        isDisabled: false,
                        isSelected: false,
                        pendingAction: undefined,
                    },
                    {
                        text: 'Food: Milk',
                        keyForList: 'Food: Milk',
                        searchText: 'Food: Milk',
                        tooltipText: 'Food: Milk',
                        isDisabled: false,
                        isSelected: false,
                        pendingAction: undefined,
                    },
                ],
            },
        ];
        const largeWrongSearchResultList: OptionsListUtils.CategoryTreeSection[] = [
            {
                title: '',
                shouldShow: true,
                indexOffset: 0,
                data: [],
            },
        ];
        const emptyCategoriesList = {};
        const emptySelectedResultList: OptionsListUtils.CategoryTreeSection[] = [
            {
                title: '',
                shouldShow: false,
                indexOffset: 1,
                data: [
                    {
                        text: 'Medical',
                        keyForList: 'Medical',
                        searchText: 'Medical',
                        tooltipText: 'Medical',
                        isDisabled: true,
                        isSelected: true,
                        pendingAction: undefined,
                    },
                ],
            },
        ];

        const smallResult = OptionsListUtils.getFilteredOptions(OPTIONS.reports, OPTIONS.personalDetails, [], emptySearch, [], [], false, false, true, smallCategoriesList);
        expect(smallResult.categoryOptions).toStrictEqual(smallResultList);

        const smallSearchResult = OptionsListUtils.getFilteredOptions(OPTIONS.reports, OPTIONS.personalDetails, [], search, [], [], false, false, true, smallCategoriesList);
        expect(smallSearchResult.categoryOptions).toStrictEqual(smallSearchResultList);

        const smallWrongSearchResult = OptionsListUtils.getFilteredOptions(OPTIONS.reports, OPTIONS.personalDetails, [], wrongSearch, [], [], false, false, true, smallCategoriesList);
        expect(smallWrongSearchResult.categoryOptions).toStrictEqual(smallWrongSearchResultList);

        const largeResult = OptionsListUtils.getFilteredOptions(
            OPTIONS.reports,
            OPTIONS.personalDetails,
            [],
            emptySearch,
            selectedOptions,
            [],
            false,
            false,
            true,
            largeCategoriesList,
            recentlyUsedCategories,
        );
        expect(largeResult.categoryOptions).toStrictEqual(largeResultList);

        const largeSearchResult = OptionsListUtils.getFilteredOptions(
            OPTIONS.reports,
            OPTIONS.personalDetails,
            [],
            search,
            selectedOptions,
            [],
            false,
            false,
            true,
            largeCategoriesList,
            recentlyUsedCategories,
        );
        expect(largeSearchResult.categoryOptions).toStrictEqual(largeSearchResultList);

        const largeWrongSearchResult = OptionsListUtils.getFilteredOptions(
            OPTIONS.reports,
            OPTIONS.personalDetails,
            [],
            wrongSearch,
            selectedOptions,
            [],
            false,
            false,
            true,
            largeCategoriesList,
            recentlyUsedCategories,
        );
        expect(largeWrongSearchResult.categoryOptions).toStrictEqual(largeWrongSearchResultList);

        const emptyResult = OptionsListUtils.getFilteredOptions(OPTIONS.reports, OPTIONS.personalDetails, [], search, selectedOptions, [], false, false, true, emptyCategoriesList);
        expect(emptyResult.categoryOptions).toStrictEqual(emptySelectedResultList);
    });

    it('getFilteredOptions() for tags', () => {
        const search = 'ing';
        const emptySearch = '';
        const wrongSearch = 'bla bla';
        const recentlyUsedTags = ['Engineering', 'HR'];

        const selectedOptions = [
            {
                name: 'Medical',
            },
        ];
        const smallTagsList: Record<string, SelectedTagOption> = {
            Engineering: {
                enabled: false,
                name: 'Engineering',
                accountID: undefined,
            },
            Medical: {
                enabled: true,
                name: 'Medical',
                accountID: undefined,
            },
            Accounting: {
                enabled: true,
                name: 'Accounting',
                accountID: undefined,
            },
            HR: {
                enabled: true,
                name: 'HR',
                accountID: undefined,
                pendingAction: 'delete',
            },
        };
        const smallResultList: OptionsListUtils.CategorySection[] = [
            {
                title: '',
                shouldShow: false,
                // data sorted alphabetically by name
                data: [
                    {
                        text: 'Accounting',
                        keyForList: 'Accounting',
                        searchText: 'Accounting',
                        tooltipText: 'Accounting',
                        isDisabled: false,
                        isSelected: false,
                        pendingAction: undefined,
                    },
                    {
                        text: 'HR',
                        keyForList: 'HR',
                        searchText: 'HR',
                        tooltipText: 'HR',
                        isDisabled: true,
                        isSelected: false,
                        pendingAction: 'delete',
                    },
                    {
                        text: 'Medical',
                        keyForList: 'Medical',
                        searchText: 'Medical',
                        tooltipText: 'Medical',
                        isDisabled: false,
                        isSelected: false,
                        pendingAction: undefined,
                    },
                ],
            },
        ];
        const smallSearchResultList: OptionsListUtils.CategorySection[] = [
            {
                title: '',
                shouldShow: true,
                data: [
                    {
                        text: 'Accounting',
                        keyForList: 'Accounting',
                        searchText: 'Accounting',
                        tooltipText: 'Accounting',
                        isDisabled: false,
                        isSelected: false,
                        pendingAction: undefined,
                    },
                ],
            },
        ];
        const smallWrongSearchResultList: OptionsListUtils.CategoryTreeSection[] = [
            {
                title: '',
                shouldShow: true,
                data: [],
            },
        ];
        const largeTagsList: Record<string, SelectedTagOption> = {
            Engineering: {
                enabled: false,
                name: 'Engineering',
                accountID: undefined,
            },
            Medical: {
                enabled: true,
                name: 'Medical',
                accountID: undefined,
            },
            Accounting: {
                enabled: true,
                name: 'Accounting',
                accountID: undefined,
            },
            HR: {
                enabled: true,
                name: 'HR',
                accountID: undefined,
            },
            Food: {
                enabled: true,
                name: 'Food',
                accountID: undefined,
            },
            Traveling: {
                enabled: false,
                name: 'Traveling',
                accountID: undefined,
            },
            Cleaning: {
                enabled: true,
                name: 'Cleaning',
                accountID: undefined,
            },
            Software: {
                enabled: true,
                name: 'Software',
                accountID: undefined,
            },
            OfficeSupplies: {
                enabled: false,
                name: 'Office Supplies',
                accountID: undefined,
            },
            Taxes: {
                enabled: true,
                name: 'Taxes',
                accountID: undefined,
                pendingAction: 'delete',
            },
            Benefits: {
                enabled: true,
                name: 'Benefits',
                accountID: undefined,
            },
        };
        const largeResultList: OptionsListUtils.CategorySection[] = [
            {
                title: '',
                shouldShow: true,
                data: [
                    {
                        text: 'Medical',
                        keyForList: 'Medical',
                        searchText: 'Medical',
                        tooltipText: 'Medical',
                        isDisabled: false,
                        isSelected: true,
                        pendingAction: undefined,
                    },
                ],
            },
            {
                title: 'Recent',
                shouldShow: true,
                data: [
                    {
                        text: 'HR',
                        keyForList: 'HR',
                        searchText: 'HR',
                        tooltipText: 'HR',
                        isDisabled: false,
                        isSelected: false,
                        pendingAction: undefined,
                    },
                ],
            },
            {
                title: 'All',
                shouldShow: true,
                // data sorted alphabetically by name
                data: [
                    {
                        text: 'Accounting',
                        keyForList: 'Accounting',
                        searchText: 'Accounting',
                        tooltipText: 'Accounting',
                        isDisabled: false,
                        isSelected: false,
                        pendingAction: undefined,
                    },
                    {
                        text: 'Benefits',
                        keyForList: 'Benefits',
                        searchText: 'Benefits',
                        tooltipText: 'Benefits',
                        isDisabled: false,
                        isSelected: false,
                        pendingAction: undefined,
                    },
                    {
                        text: 'Cleaning',
                        keyForList: 'Cleaning',
                        searchText: 'Cleaning',
                        tooltipText: 'Cleaning',
                        isDisabled: false,
                        isSelected: false,
                        pendingAction: undefined,
                    },
                    {
                        text: 'Food',
                        keyForList: 'Food',
                        searchText: 'Food',
                        tooltipText: 'Food',
                        isDisabled: false,
                        isSelected: false,
                        pendingAction: undefined,
                    },
                    {
                        text: 'HR',
                        keyForList: 'HR',
                        searchText: 'HR',
                        tooltipText: 'HR',
                        isDisabled: false,
                        isSelected: false,
                        pendingAction: undefined,
                    },
                    {
                        text: 'Software',
                        keyForList: 'Software',
                        searchText: 'Software',
                        tooltipText: 'Software',
                        isDisabled: false,
                        isSelected: false,
                        pendingAction: undefined,
                    },
                    {
                        text: 'Taxes',
                        keyForList: 'Taxes',
                        searchText: 'Taxes',
                        tooltipText: 'Taxes',
                        isDisabled: true,
                        isSelected: false,
                        pendingAction: 'delete',
                    },
                ],
            },
        ];
        const largeSearchResultList: OptionsListUtils.CategorySection[] = [
            {
                title: '',
                shouldShow: true,
                data: [
                    {
                        text: 'Accounting',
                        keyForList: 'Accounting',
                        searchText: 'Accounting',
                        tooltipText: 'Accounting',
                        isDisabled: false,
                        isSelected: false,
                        pendingAction: undefined,
                    },
                    {
                        text: 'Cleaning',
                        keyForList: 'Cleaning',
                        searchText: 'Cleaning',
                        tooltipText: 'Cleaning',
                        isDisabled: false,
                        isSelected: false,
                        pendingAction: undefined,
                    },
                ],
            },
        ];
        const largeWrongSearchResultList: OptionsListUtils.CategoryTreeSection[] = [
            {
                title: '',
                shouldShow: true,
                data: [],
            },
        ];

        const smallResult = OptionsListUtils.getFilteredOptions(OPTIONS.reports, OPTIONS.personalDetails, [], emptySearch, [], [], false, false, false, {}, [], true, smallTagsList);
        expect(smallResult.tagOptions).toStrictEqual(smallResultList);

        const smallSearchResult = OptionsListUtils.getFilteredOptions(OPTIONS.reports, OPTIONS.personalDetails, [], search, [], [], false, false, false, {}, [], true, smallTagsList);
        expect(smallSearchResult.tagOptions).toStrictEqual(smallSearchResultList);

        const smallWrongSearchResult = OptionsListUtils.getFilteredOptions(
            OPTIONS.reports,
            OPTIONS.personalDetails,
            [],
            wrongSearch,
            [],
            [],
            false,
            false,
            false,
            {},
            [],
            true,
            smallTagsList,
        );
        expect(smallWrongSearchResult.tagOptions).toStrictEqual(smallWrongSearchResultList);

        const largeResult = OptionsListUtils.getFilteredOptions(
            OPTIONS.reports,
            OPTIONS.personalDetails,
            [],
            emptySearch,
            selectedOptions,
            [],
            false,
            false,
            false,
            {},
            [],
            true,
            largeTagsList,
            recentlyUsedTags,
        );
        expect(largeResult.tagOptions).toStrictEqual(largeResultList);

        const largeSearchResult = OptionsListUtils.getFilteredOptions(
            OPTIONS.reports,
            OPTIONS.personalDetails,
            [],
            search,
            selectedOptions,
            [],
            false,
            false,
            false,
            {},
            [],
            true,
            largeTagsList,
            recentlyUsedTags,
        );
        expect(largeSearchResult.tagOptions).toStrictEqual(largeSearchResultList);

        const largeWrongSearchResult = OptionsListUtils.getFilteredOptions(
            OPTIONS.reports,
            OPTIONS.personalDetails,
            [],
            wrongSearch,
            selectedOptions,
            [],
            false,
            false,
            false,
            {},
            [],
            true,
            largeTagsList,
            recentlyUsedTags,
        );
        expect(largeWrongSearchResult.tagOptions).toStrictEqual(largeWrongSearchResultList);
    });

    it('getCategoryOptionTree()', () => {
        const categories = {
            Meals: {
                enabled: true,
                name: 'Meals',
            },
            Restaurant: {
                enabled: true,
                name: 'Restaurant',
            },
            Food: {
                enabled: true,
                name: 'Food',
            },
            'Food: Meat': {
                enabled: true,
                name: 'Food: Meat',
            },
            'Food: Milk': {
                enabled: true,
                name: 'Food: Milk',
            },
            'Cars: Audi': {
                enabled: true,
                name: 'Cars: Audi',
            },
            'Cars: Mercedes-Benz': {
                enabled: true,
                name: 'Cars: Mercedes-Benz',
            },
            'Travel: Meals': {
                enabled: true,
                name: 'Travel: Meals',
            },
            'Travel: Meals: Breakfast': {
                enabled: true,
                name: 'Travel: Meals: Breakfast',
            },
            'Travel: Meals: Lunch': {
                enabled: true,
                name: 'Travel: Meals: Lunch',
            },
            Plain: {
                enabled: true,
                name: 'Plain',
            },
            Audi: {
                enabled: true,
                name: 'Audi',
            },
            Health: {
                enabled: true,
                name: 'Health',
            },
            'A: B: C': {
                enabled: true,
                name: 'A: B: C',
            },
            'A: B: C: D: E': {
                enabled: true,
                name: 'A: B: C: D: E',
            },
        };
        const result = [
            {
                text: 'Meals',
                keyForList: 'Meals',
                searchText: 'Meals',
                tooltipText: 'Meals',
                isDisabled: false,
                isSelected: false,
                pendingAction: undefined,
            },
            {
                text: 'Restaurant',
                keyForList: 'Restaurant',
                searchText: 'Restaurant',
                tooltipText: 'Restaurant',
                isDisabled: false,
                isSelected: false,
                pendingAction: undefined,
            },
            {
                text: 'Food',
                keyForList: 'Food',
                searchText: 'Food',
                tooltipText: 'Food',
                isDisabled: false,
                isSelected: false,
                pendingAction: undefined,
            },
            {
                text: '    Meat',
                keyForList: 'Food: Meat',
                searchText: 'Food: Meat',
                tooltipText: 'Meat',
                isDisabled: false,
                isSelected: false,
                pendingAction: undefined,
            },
            {
                text: '    Milk',
                keyForList: 'Food: Milk',
                searchText: 'Food: Milk',
                tooltipText: 'Milk',
                isDisabled: false,
                isSelected: false,
                pendingAction: undefined,
            },
            {
                text: 'Cars',
                keyForList: 'Cars',
                searchText: 'Cars',
                tooltipText: 'Cars',
                isDisabled: true,
                isSelected: false,
                pendingAction: undefined,
            },
            {
                text: '    Audi',
                keyForList: 'Cars: Audi',
                searchText: 'Cars: Audi',
                tooltipText: 'Audi',
                isDisabled: false,
                isSelected: false,
                pendingAction: undefined,
            },
            {
                text: '    Mercedes-Benz',
                keyForList: 'Cars: Mercedes-Benz',
                searchText: 'Cars: Mercedes-Benz',
                tooltipText: 'Mercedes-Benz',
                isDisabled: false,
                isSelected: false,
                pendingAction: undefined,
            },
            {
                text: 'Travel',
                keyForList: 'Travel',
                searchText: 'Travel',
                tooltipText: 'Travel',
                isDisabled: true,
                isSelected: false,
                pendingAction: undefined,
            },
            {
                text: '    Meals',
                keyForList: 'Travel: Meals',
                searchText: 'Travel: Meals',
                tooltipText: 'Meals',
                isDisabled: false,
                isSelected: false,
                pendingAction: undefined,
            },
            {
                text: '        Breakfast',
                keyForList: 'Travel: Meals: Breakfast',
                searchText: 'Travel: Meals: Breakfast',
                tooltipText: 'Breakfast',
                isDisabled: false,
                isSelected: false,
                pendingAction: undefined,
            },
            {
                text: '        Lunch',
                keyForList: 'Travel: Meals: Lunch',
                searchText: 'Travel: Meals: Lunch',
                tooltipText: 'Lunch',
                isDisabled: false,
                isSelected: false,
                pendingAction: undefined,
            },
            {
                text: 'Plain',
                keyForList: 'Plain',
                searchText: 'Plain',
                tooltipText: 'Plain',
                isDisabled: false,
                isSelected: false,
                pendingAction: undefined,
            },
            {
                text: 'Audi',
                keyForList: 'Audi',
                searchText: 'Audi',
                tooltipText: 'Audi',
                isDisabled: false,
                isSelected: false,
                pendingAction: undefined,
            },
            {
                text: 'Health',
                keyForList: 'Health',
                searchText: 'Health',
                tooltipText: 'Health',
                isDisabled: false,
                isSelected: false,
                pendingAction: undefined,
            },
            {
                text: 'A',
                keyForList: 'A',
                searchText: 'A',
                tooltipText: 'A',
                isDisabled: true,
                isSelected: false,
                pendingAction: undefined,
            },
            {
                text: '    B',
                keyForList: 'A: B',
                searchText: 'A: B',
                tooltipText: 'B',
                isDisabled: true,
                isSelected: false,
                pendingAction: undefined,
            },
            {
                text: '        C',
                keyForList: 'A: B: C',
                searchText: 'A: B: C',
                tooltipText: 'C',
                isDisabled: false,
                isSelected: false,
                pendingAction: undefined,
            },
            {
                text: '            D',
                keyForList: 'A: B: C: D',
                searchText: 'A: B: C: D',
                tooltipText: 'D',
                isDisabled: true,
                isSelected: false,
                pendingAction: undefined,
            },
            {
                text: '                E',
                keyForList: 'A: B: C: D: E',
                searchText: 'A: B: C: D: E',
                tooltipText: 'E',
                isDisabled: false,
                isSelected: false,
                pendingAction: undefined,
            },
        ];
        const resultOneLine = [
            {
                text: 'Meals',
                keyForList: 'Meals',
                searchText: 'Meals',
                tooltipText: 'Meals',
                isDisabled: false,
                isSelected: false,
                pendingAction: undefined,
            },
            {
                text: 'Restaurant',
                keyForList: 'Restaurant',
                searchText: 'Restaurant',
                tooltipText: 'Restaurant',
                isDisabled: false,
                isSelected: false,
                pendingAction: undefined,
            },
            {
                text: 'Food',
                keyForList: 'Food',
                searchText: 'Food',
                tooltipText: 'Food',
                isDisabled: false,
                isSelected: false,
                pendingAction: undefined,
            },
            {
                text: 'Food: Meat',
                keyForList: 'Food: Meat',
                searchText: 'Food: Meat',
                tooltipText: 'Food: Meat',
                isDisabled: false,
                isSelected: false,
                pendingAction: undefined,
            },
            {
                text: 'Food: Milk',
                keyForList: 'Food: Milk',
                searchText: 'Food: Milk',
                tooltipText: 'Food: Milk',
                isDisabled: false,
                isSelected: false,
                pendingAction: undefined,
            },
            {
                text: 'Cars: Audi',
                keyForList: 'Cars: Audi',
                searchText: 'Cars: Audi',
                tooltipText: 'Cars: Audi',
                isDisabled: false,
                isSelected: false,
                pendingAction: undefined,
            },
            {
                text: 'Cars: Mercedes-Benz',
                keyForList: 'Cars: Mercedes-Benz',
                searchText: 'Cars: Mercedes-Benz',
                tooltipText: 'Cars: Mercedes-Benz',
                isDisabled: false,
                isSelected: false,
                pendingAction: undefined,
            },
            {
                text: 'Travel: Meals',
                keyForList: 'Travel: Meals',
                searchText: 'Travel: Meals',
                tooltipText: 'Travel: Meals',
                isDisabled: false,
                isSelected: false,
                pendingAction: undefined,
            },
            {
                text: 'Travel: Meals: Breakfast',
                keyForList: 'Travel: Meals: Breakfast',
                searchText: 'Travel: Meals: Breakfast',
                tooltipText: 'Travel: Meals: Breakfast',
                isDisabled: false,
                isSelected: false,
                pendingAction: undefined,
            },
            {
                text: 'Travel: Meals: Lunch',
                keyForList: 'Travel: Meals: Lunch',
                searchText: 'Travel: Meals: Lunch',
                tooltipText: 'Travel: Meals: Lunch',
                isDisabled: false,
                isSelected: false,
                pendingAction: undefined,
            },
            {
                text: 'Plain',
                keyForList: 'Plain',
                searchText: 'Plain',
                tooltipText: 'Plain',
                isDisabled: false,
                isSelected: false,
                pendingAction: undefined,
            },
            {
                text: 'Audi',
                keyForList: 'Audi',
                searchText: 'Audi',
                tooltipText: 'Audi',
                isDisabled: false,
                isSelected: false,
                pendingAction: undefined,
            },
            {
                text: 'Health',
                keyForList: 'Health',
                searchText: 'Health',
                tooltipText: 'Health',
                isDisabled: false,
                isSelected: false,
                pendingAction: undefined,
            },
            {
                text: 'A: B: C',
                keyForList: 'A: B: C',
                searchText: 'A: B: C',
                tooltipText: 'A: B: C',
                isDisabled: false,
                isSelected: false,
                pendingAction: undefined,
            },
            {
                text: 'A: B: C: D: E',
                keyForList: 'A: B: C: D: E',
                searchText: 'A: B: C: D: E',
                tooltipText: 'A: B: C: D: E',
                isDisabled: false,
                isSelected: false,
                pendingAction: undefined,
            },
        ];

        expect(OptionsListUtils.getCategoryOptionTree(categories)).toStrictEqual(result);
        expect(OptionsListUtils.getCategoryOptionTree(categories, true)).toStrictEqual(resultOneLine);
    });

    it('sortCategories', () => {
        const categoriesIncorrectOrdering = {
            Taxi: {
                name: 'Taxi',
                enabled: false,
            },
            'Test1: Subtest2': {
                name: 'Test1: Subtest2',
                enabled: true,
            },
            'Test: Test1: Subtest4': {
                name: 'Test: Test1: Subtest4',
                enabled: true,
            },
            Taxes: {
                name: 'Taxes',
                enabled: true,
            },
            Test: {
                name: 'Test',
                enabled: true,
                pendingAction: 'delete' as PendingAction,
            },
            Test1: {
                name: 'Test1',
                enabled: true,
            },
            'Travel: Nested-Travel': {
                name: 'Travel: Nested-Travel',
                enabled: true,
            },
            'Test1: Subtest1': {
                name: 'Test1: Subtest1',
                enabled: true,
            },
            'Test: Test1': {
                name: 'Test: Test1',
                enabled: true,
            },
            'Test: Test1: Subtest1': {
                name: 'Test: Test1: Subtest1',
                enabled: true,
            },
            'Test: Test1: Subtest3': {
                name: 'Test: Test1: Subtest3',
                enabled: false,
            },
            'Test: Test1: Subtest2': {
                name: 'Test: Test1: Subtest2',
                enabled: true,
            },
            'Test: Test2': {
                name: 'Test: Test2',
                enabled: true,
            },
            Travel: {
                name: 'Travel',
                enabled: true,
            },
            Utilities: {
                name: 'Utilities',
                enabled: true,
            },
            'Test: Test3: Subtest1': {
                name: 'Test: Test3: Subtest1',
                enabled: true,
            },
            'Test1: Subtest3': {
                name: 'Test1: Subtest3',
                enabled: true,
            },
        };
        const result = [
            {
                name: 'Taxes',
                enabled: true,
                pendingAction: undefined,
            },
            {
                name: 'Taxi',
                enabled: false,
                pendingAction: undefined,
            },
            {
                name: 'Test',
                enabled: true,
                pendingAction: 'delete',
            },
            {
                name: 'Test: Test1',
                enabled: true,
                pendingAction: undefined,
            },
            {
                name: 'Test: Test1: Subtest1',
                enabled: true,
                pendingAction: undefined,
            },
            {
                name: 'Test: Test1: Subtest2',
                enabled: true,
                pendingAction: undefined,
            },
            {
                name: 'Test: Test1: Subtest3',
                enabled: false,
                pendingAction: undefined,
            },
            {
                name: 'Test: Test1: Subtest4',
                enabled: true,
                pendingAction: undefined,
            },
            {
                name: 'Test: Test2',
                enabled: true,
                pendingAction: undefined,
            },
            {
                name: 'Test: Test3: Subtest1',
                enabled: true,
                pendingAction: undefined,
            },
            {
                name: 'Test1',
                enabled: true,
                pendingAction: undefined,
            },
            {
                name: 'Test1: Subtest1',
                enabled: true,
                pendingAction: undefined,
            },
            {
                name: 'Test1: Subtest2',
                enabled: true,
                pendingAction: undefined,
            },
            {
                name: 'Test1: Subtest3',
                enabled: true,
                pendingAction: undefined,
            },
            {
                name: 'Travel',
                enabled: true,
                pendingAction: undefined,
            },
            {
                name: 'Travel: Nested-Travel',
                enabled: true,
                pendingAction: undefined,
            },
            {
                name: 'Utilities',
                enabled: true,
                pendingAction: undefined,
            },
        ];
        const categoriesIncorrectOrdering2 = {
            'Cars: BMW': {
                enabled: false,
                name: 'Cars: BMW',
            },
            Medical: {
                enabled: false,
                name: 'Medical',
            },
            'Travel: Meals: Lunch': {
                enabled: true,
                name: 'Travel: Meals: Lunch',
            },
            'Cars: Mercedes-Benz': {
                enabled: true,
                name: 'Cars: Mercedes-Benz',
            },
            Food: {
                enabled: true,
                name: 'Food',
            },
            'Food: Meat': {
                enabled: true,
                name: 'Food: Meat',
            },
            'Travel: Meals: Dinner': {
                enabled: false,
                name: 'Travel: Meals: Dinner',
            },
            'Food: Vegetables': {
                enabled: false,
                name: 'Food: Vegetables',
            },
            Restaurant: {
                enabled: true,
                name: 'Restaurant',
            },
            Taxi: {
                enabled: false,
                name: 'Taxi',
            },
            'Food: Milk': {
                enabled: true,
                name: 'Food: Milk',
            },
            'Travel: Meals': {
                enabled: true,
                name: 'Travel: Meals',
            },
            'Travel: Meals: Breakfast': {
                enabled: true,
                name: 'Travel: Meals: Breakfast',
            },
            'Cars: Audi': {
                enabled: true,
                name: 'Cars: Audi',
            },
        };
        const result2 = [
            {
                enabled: true,
                name: 'Cars: Audi',
                pendingAction: undefined,
            },
            {
                enabled: false,
                name: 'Cars: BMW',
                pendingAction: undefined,
            },
            {
                enabled: true,
                name: 'Cars: Mercedes-Benz',
                pendingAction: undefined,
            },
            {
                enabled: true,
                name: 'Food',
                pendingAction: undefined,
            },
            {
                enabled: true,
                name: 'Food: Meat',
                pendingAction: undefined,
            },
            {
                enabled: true,
                name: 'Food: Milk',
                pendingAction: undefined,
            },
            {
                enabled: false,
                name: 'Food: Vegetables',
                pendingAction: undefined,
            },
            {
                enabled: false,
                name: 'Medical',
                pendingAction: undefined,
            },
            {
                enabled: true,
                name: 'Restaurant',
                pendingAction: undefined,
            },
            {
                enabled: false,
                name: 'Taxi',
                pendingAction: undefined,
            },
            {
                enabled: true,
                name: 'Travel: Meals',
                pendingAction: undefined,
            },
            {
                enabled: true,
                name: 'Travel: Meals: Breakfast',
                pendingAction: undefined,
            },
            {
                enabled: false,
                name: 'Travel: Meals: Dinner',
                pendingAction: undefined,
            },
            {
                enabled: true,
                name: 'Travel: Meals: Lunch',
                pendingAction: undefined,
            },
        ];
        const categoriesIncorrectOrdering3 = {
            'Movies: Mr. Nobody': {
                enabled: true,
                name: 'Movies: Mr. Nobody',
            },
            Movies: {
                enabled: true,
                name: 'Movies',
            },
            'House, M.D.': {
                enabled: true,
                name: 'House, M.D.',
            },
            'Dr. House': {
                enabled: true,
                name: 'Dr. House',
            },
            'Many.dots.on.the.way.': {
                enabled: true,
                name: 'Many.dots.on.the.way.',
            },
            'More.Many.dots.on.the.way.': {
                enabled: false,
                name: 'More.Many.dots.on.the.way.',
            },
        };
        const result3 = [
            {
                enabled: true,
                name: 'Dr. House',
                pendingAction: undefined,
            },
            {
                enabled: true,
                name: 'House, M.D.',
                pendingAction: undefined,
            },
            {
                enabled: true,
                name: 'Many.dots.on.the.way.',
                pendingAction: undefined,
            },
            {
                enabled: false,
                name: 'More.Many.dots.on.the.way.',
                pendingAction: undefined,
            },
            {
                enabled: true,
                name: 'Movies',
                pendingAction: undefined,
            },
            {
                enabled: true,
                name: 'Movies: Mr. Nobody',
                pendingAction: undefined,
            },
        ];

        expect(OptionsListUtils.sortCategories(categoriesIncorrectOrdering)).toStrictEqual(result);
        expect(OptionsListUtils.sortCategories(categoriesIncorrectOrdering2)).toStrictEqual(result2);
        expect(OptionsListUtils.sortCategories(categoriesIncorrectOrdering3)).toStrictEqual(result3);
    });

    it('sortTags', () => {
        const createTagObjects = (names: string[]) => names.map((name) => ({name, enabled: true}));

        const unorderedTagNames = ['10bc', 'b', '0a', '1', '中国', 'b10', '!', '2', '0', '@', 'a1', 'a', '3', 'b1', '日本', '$', '20', '20a', '#', 'a20', 'c', '10'];
        const expectedOrderNames = ['!', '#', '$', '0', '0a', '1', '10', '10bc', '2', '20', '20a', '3', '@', 'a', 'a1', 'a20', 'b', 'b1', 'b10', 'c', '中国', '日本'];
        const unorderedTags = createTagObjects(unorderedTagNames);
        const expectedOrder = createTagObjects(expectedOrderNames);
        expect(OptionsListUtils.sortTags(unorderedTags)).toStrictEqual(expectedOrder);

        const unorderedTagNames2 = ['0', 'a1', '1', 'b1', '3', '10', 'b10', 'a', '2', 'c', '20', 'a20', 'b'];
        const expectedOrderNames2 = ['0', '1', '10', '2', '20', '3', 'a', 'a1', 'a20', 'b', 'b1', 'b10', 'c'];
        const unorderedTags2 = createTagObjects(unorderedTagNames2);
        const expectedOrder2 = createTagObjects(expectedOrderNames2);
        expect(OptionsListUtils.sortTags(unorderedTags2)).toStrictEqual(expectedOrder2);

        const unorderedTagNames3 = [
            '61',
            '39',
            '97',
            '93',
            '77',
            '71',
            '22',
            '27',
            '30',
            '64',
            '91',
            '24',
            '33',
            '60',
            '21',
            '85',
            '59',
            '76',
            '42',
            '67',
            '13',
            '96',
            '84',
            '44',
            '68',
            '31',
            '62',
            '87',
            '50',
            '4',
            '100',
            '12',
            '28',
            '49',
            '53',
            '5',
            '45',
            '14',
            '55',
            '78',
            '11',
            '35',
            '75',
            '18',
            '9',
            '80',
            '54',
            '2',
            '34',
            '48',
            '81',
            '6',
            '73',
            '15',
            '98',
            '25',
            '8',
            '99',
            '17',
            '90',
            '47',
            '1',
            '10',
            '38',
            '66',
            '57',
            '23',
            '86',
            '29',
            '3',
            '65',
            '74',
            '19',
            '56',
            '63',
            '20',
            '7',
            '32',
            '46',
            '70',
            '26',
            '16',
            '83',
            '37',
            '58',
            '43',
            '36',
            '69',
            '79',
            '72',
            '41',
            '94',
            '95',
            '82',
            '51',
            '52',
            '89',
            '88',
            '40',
            '92',
        ];
        const expectedOrderNames3 = [
            '1',
            '10',
            '100',
            '11',
            '12',
            '13',
            '14',
            '15',
            '16',
            '17',
            '18',
            '19',
            '2',
            '20',
            '21',
            '22',
            '23',
            '24',
            '25',
            '26',
            '27',
            '28',
            '29',
            '3',
            '30',
            '31',
            '32',
            '33',
            '34',
            '35',
            '36',
            '37',
            '38',
            '39',
            '4',
            '40',
            '41',
            '42',
            '43',
            '44',
            '45',
            '46',
            '47',
            '48',
            '49',
            '5',
            '50',
            '51',
            '52',
            '53',
            '54',
            '55',
            '56',
            '57',
            '58',
            '59',
            '6',
            '60',
            '61',
            '62',
            '63',
            '64',
            '65',
            '66',
            '67',
            '68',
            '69',
            '7',
            '70',
            '71',
            '72',
            '73',
            '74',
            '75',
            '76',
            '77',
            '78',
            '79',
            '8',
            '80',
            '81',
            '82',
            '83',
            '84',
            '85',
            '86',
            '87',
            '88',
            '89',
            '9',
            '90',
            '91',
            '92',
            '93',
            '94',
            '95',
            '96',
            '97',
            '98',
            '99',
        ];
        const unorderedTags3 = createTagObjects(unorderedTagNames3);
        const expectedOrder3 = createTagObjects(expectedOrderNames3);
        expect(OptionsListUtils.sortTags(unorderedTags3)).toStrictEqual(expectedOrder3);
    });

    it('getFilteredOptions() for taxRate', () => {
        const search = 'rate';
        const emptySearch = '';
        const wrongSearch = 'bla bla';

        const taxRatesWithDefault: TaxRatesWithDefault = {
            name: 'Tax',
            defaultExternalID: 'CODE1',
            defaultValue: '0%',
            foreignTaxDefault: 'CODE1',
            taxes: {
                CODE2: {
                    name: 'Tax rate 2',
                    value: '3%',
                    code: 'CODE2',
                    modifiedName: 'Tax rate 2 (3%)',
                    pendingAction: 'delete',
                },
                CODE3: {
                    name: 'Tax option 3',
                    value: '5%',
                    code: 'CODE3',
                    modifiedName: 'Tax option 3 (5%)',
                    pendingAction: undefined,
                },
                CODE1: {
                    name: 'Tax exempt 1',
                    value: '0%',
                    code: 'CODE1',
                    modifiedName: 'Tax exempt 1 (0%) • Default',
                    pendingAction: undefined,
                },
            },
        };
        const policy = {
            taxRates: taxRatesWithDefault,
        } as Policy;

        const transaction = {
            taxCode: 'CODE1',
        } as Transaction;

        const resultList: OptionsListUtils.CategorySection[] = [
            {
                data: [
                    {
                        code: 'CODE1',
                        isDisabled: false,
                        isSelected: undefined,
                        keyForList: 'Tax exempt 1 (0%) • Default',
                        searchText: 'Tax exempt 1 (0%) • Default',
                        text: 'Tax exempt 1 (0%) • Default',
                        tooltipText: 'Tax exempt 1 (0%) • Default',
                        pendingAction: undefined,
                    },
                    {
                        code: 'CODE3',
                        isDisabled: false,
                        isSelected: undefined,
                        keyForList: 'Tax option 3 (5%)',
                        searchText: 'Tax option 3 (5%)',
                        text: 'Tax option 3 (5%)',
                        tooltipText: 'Tax option 3 (5%)',
                        pendingAction: undefined,
                    },
                    {
                        code: 'CODE2',
                        isDisabled: true,
                        isSelected: undefined,
                        keyForList: 'Tax rate 2 (3%)',
                        searchText: 'Tax rate 2 (3%)',
                        text: 'Tax rate 2 (3%)',
                        tooltipText: 'Tax rate 2 (3%)',
                        pendingAction: 'delete',
                    },
                ],
                shouldShow: false,
                title: '',
            },
        ];

        const searchResultList: OptionsListUtils.CategorySection[] = [
            {
                data: [
                    {
                        code: 'CODE2',
                        isDisabled: true,
                        isSelected: undefined,
                        keyForList: 'Tax rate 2 (3%)',
                        searchText: 'Tax rate 2 (3%)',
                        text: 'Tax rate 2 (3%)',
                        tooltipText: 'Tax rate 2 (3%)',
                        pendingAction: 'delete',
                    },
                ],
                shouldShow: true,
                title: '',
            },
        ];

        const wrongSearchResultList: OptionsListUtils.CategorySection[] = [
            {
                data: [],
                shouldShow: true,
                title: '',
            },
        ];

        const result = OptionsListUtils.getTaxRatesSection(policy, [], emptySearch, transaction);

        expect(result).toStrictEqual(resultList);

        const searchResult = OptionsListUtils.getTaxRatesSection(policy, [], search, transaction);
        expect(searchResult).toStrictEqual(searchResultList);

        const wrongSearchResult = OptionsListUtils.getTaxRatesSection(policy, [], wrongSearch, transaction);
        expect(wrongSearchResult).toStrictEqual(wrongSearchResultList);
    });

    it('formatMemberForList()', () => {
        const formattedMembers = Object.values(PERSONAL_DETAILS).map((personalDetail) => OptionsListUtils.formatMemberForList(personalDetail));

        // We're only formatting items inside the array, so the order should be the same as the original PERSONAL_DETAILS array
        expect(formattedMembers[0].text).toBe('Mister Fantastic');
        expect(formattedMembers[1].text).toBe('Iron Man');
        expect(formattedMembers[2].text).toBe('Spider-Man');

        // We should expect only the first item to be selected
        expect(formattedMembers[0].isSelected).toBe(true);

        // And all the others to be unselected
        expect(formattedMembers.slice(1).every((personalDetail) => !personalDetail.isSelected)).toBe(true);

        // `isDisabled` is always false
        expect(formattedMembers.every((personalDetail) => !personalDetail.isDisabled)).toBe(true);
    });

    describe('filterOptions', () => {
        it('should return all options when search is empty', () => {
            const options = OptionsListUtils.getSearchOptions(OPTIONS, '', [CONST.BETAS.ALL]);
            const filteredOptions = OptionsListUtils.filterOptions(options, '');

            expect(options.recentReports.length + options.personalDetails.length).toBe(filteredOptions.recentReports.length + filteredOptions.personalDetails.length);
        });

        it('should return filtered options in correct order', () => {
            const searchText = 'man';
            const options = OptionsListUtils.getSearchOptions(OPTIONS, '', [CONST.BETAS.ALL]);

            const filteredOptions = OptionsListUtils.filterOptions(options, searchText, {sortByReportTypeInSearch: true});
            expect(filteredOptions.recentReports.length).toBe(4);
            expect(filteredOptions.recentReports[0].text).toBe('Invisible Woman');
            expect(filteredOptions.recentReports[1].text).toBe('Spider-Man');
            expect(filteredOptions.recentReports[2].text).toBe('Black Widow');
            expect(filteredOptions.recentReports[3].text).toBe('Mister Fantastic, Invisible Woman');
        });

        it('should filter users by email', () => {
            const searchText = 'mistersinister@marauders.com';
            const options = OptionsListUtils.getSearchOptions(OPTIONS, '', [CONST.BETAS.ALL]);

            const filteredOptions = OptionsListUtils.filterOptions(options, searchText);

            expect(filteredOptions.recentReports.length).toBe(1);
            expect(filteredOptions.recentReports[0].text).toBe('Mr Sinister');
        });

        it('should find archived chats', () => {
            const searchText = 'Archived';
            const options = OptionsListUtils.getSearchOptions(OPTIONS, '', [CONST.BETAS.ALL]);
            const filteredOptions = OptionsListUtils.filterOptions(options, searchText);

            expect(filteredOptions.recentReports.length).toBe(1);
            expect(filteredOptions.recentReports[0].isArchivedRoom).toBe(true);
        });

        it('should filter options by email if dot is skipped in the email', () => {
            const searchText = 'barryallen';
            const OPTIONS_WITH_PERIODS = OptionsListUtils.createOptionList(PERSONAL_DETAILS_WITH_PERIODS, REPORTS);
            const options = OptionsListUtils.getSearchOptions(OPTIONS_WITH_PERIODS, '', [CONST.BETAS.ALL]);

            const filteredOptions = OptionsListUtils.filterOptions(options, searchText, {sortByReportTypeInSearch: true});

            expect(filteredOptions.recentReports.length).toBe(1);
            expect(filteredOptions.recentReports[0].login).toBe('barry.allen@expensify.com');
        });

        it('should include workspace rooms in the search results', () => {
            const searchText = 'avengers';
            const options = OptionsListUtils.getSearchOptions(OPTIONS_WITH_WORKSPACE_ROOM, '', [CONST.BETAS.ALL]);

            const filteredOptions = OptionsListUtils.filterOptions(options, searchText);

            expect(filteredOptions.recentReports.length).toBe(1);
            expect(filteredOptions.recentReports[0].subtitle).toBe('Avengers Room');
        });

        it('should put exact match by login on the top of the list', () => {
            const searchText = 'reedrichards@expensify.com';
            const options = OptionsListUtils.getSearchOptions(OPTIONS, '', [CONST.BETAS.ALL]);

            const filteredOptions = OptionsListUtils.filterOptions(options, searchText);

            expect(filteredOptions.recentReports.length).toBe(1);
            expect(filteredOptions.recentReports[0].login).toBe(searchText);
        });

        it('should prioritize options with matching display name over chatrooms', () => {
            const searchText = 'spider';
            const OPTIONS_WITH_CHATROOMS = OptionsListUtils.createOptionList(PERSONAL_DETAILS, REPORTS_WITH_CHAT_ROOM);
            const options = OptionsListUtils.getSearchOptions(OPTIONS_WITH_CHATROOMS, '', [CONST.BETAS.ALL]);

            const filterOptions = OptionsListUtils.filterOptions(options, searchText);

            expect(filterOptions.recentReports.length).toBe(2);
            expect(filterOptions.recentReports[1].isChatRoom).toBe(true);
        });

        it('should put the item with latest lastVisibleActionCreated on top when search value match multiple items', () => {
            const searchText = 'fantastic';

            const options = OptionsListUtils.getSearchOptions(OPTIONS, '');
            const filteredOptions = OptionsListUtils.filterOptions(options, searchText);

            expect(filteredOptions.recentReports.length).toBe(2);
            expect(filteredOptions.recentReports[0].text).toBe('Mister Fantastic');
            expect(filteredOptions.recentReports[1].text).toBe('Mister Fantastic, Invisible Woman');
        });

        it('should return the user to invite when the search value is a valid, non-existent email', () => {
            const searchText = 'test@email.com';

            const options = OptionsListUtils.getSearchOptions(OPTIONS, '');
            const filteredOptions = OptionsListUtils.filterOptions(options, searchText);

            expect(filteredOptions.userToInvite?.login).toBe(searchText);
        });

        it('should not return any results if the search value is on an exluded logins list', () => {
            const searchText = 'admin@expensify.com';

            const options = OptionsListUtils.getFilteredOptions(OPTIONS.reports, OPTIONS.personalDetails, [], searchText, [], CONST.EXPENSIFY_EMAILS);
            const filterOptions = OptionsListUtils.filterOptions(options, searchText, {excludeLogins: CONST.EXPENSIFY_EMAILS});
            expect(filterOptions.recentReports.length).toBe(0);
        });

        it('should return the user to invite when the search value is a valid, non-existent email and the user is not excluded', () => {
            const searchText = 'test@email.com';

            const options = OptionsListUtils.getSearchOptions(OPTIONS, '');
            const filteredOptions = OptionsListUtils.filterOptions(options, searchText, {excludeLogins: CONST.EXPENSIFY_EMAILS});

            expect(filteredOptions.userToInvite?.login).toBe(searchText);
        });

        it('should return limited amount of recent reports if the limit is set', () => {
            const searchText = '';

            const options = OptionsListUtils.getSearchOptions(OPTIONS, '');
            const filteredOptions = OptionsListUtils.filterOptions(options, searchText, {maxRecentReportsToShow: 2});

            expect(filteredOptions.recentReports.length).toBe(2);
        });

        it('should not return any user to invite if email exists on the personal details list', () => {
            const searchText = 'natasharomanoff@expensify.com';
            const options = OptionsListUtils.getSearchOptions(OPTIONS, '', [CONST.BETAS.ALL]);

            const filteredOptions = OptionsListUtils.filterOptions(options, searchText);
            expect(filteredOptions.personalDetails.length).toBe(1);
            expect(filteredOptions.userToInvite).toBe(null);
        });

        it('should not return any options if search value does not match any personal details (getMemberInviteOptions)', () => {
            const options = OptionsListUtils.getMemberInviteOptions(OPTIONS.personalDetails, [], '');
            const filteredOptions = OptionsListUtils.filterOptions(options, 'magneto');
            expect(filteredOptions.personalDetails.length).toBe(0);
        });

        it('should return one personal detail if search value matches an email (getMemberInviteOptions)', () => {
            const options = OptionsListUtils.getMemberInviteOptions(OPTIONS.personalDetails, [], '');
            const filteredOptions = OptionsListUtils.filterOptions(options, 'peterparker@expensify.com');

            expect(filteredOptions.personalDetails.length).toBe(1);
            expect(filteredOptions.personalDetails[0].text).toBe('Spider-Man');
        });

        it('should not show any recent reports if a search value does not match the group chat name (getShareDestinationsOptions)', () => {
            // Filter current REPORTS as we do in the component, before getting share destination options
            const filteredReports = Object.values(OPTIONS.reports).reduce<OptionsListUtils.OptionList['reports']>((filtered, option) => {
                const report = option.item;
                if (ReportUtils.canUserPerformWriteAction(report) && ReportUtils.canCreateTaskInReport(report) && !ReportUtils.isCanceledTaskReport(report)) {
                    filtered.push(option);
                }
                return filtered;
            }, []);
            const options = OptionsListUtils.getShareDestinationOptions(filteredReports, OPTIONS.personalDetails, [], '');
            const filteredOptions = OptionsListUtils.filterOptions(options, 'mutants');

            expect(filteredOptions.recentReports.length).toBe(0);
        });

        it('should return a workspace room when we search for a workspace room(getShareDestinationsOptions)', () => {
            const filteredReportsWithWorkspaceRooms = Object.values(OPTIONS_WITH_WORKSPACE_ROOM.reports).reduce<OptionsListUtils.OptionList['reports']>((filtered, option) => {
                const report = option.item;
                // eslint-disable-next-line @typescript-eslint/prefer-nullish-coalescing
                if (ReportUtils.canUserPerformWriteAction(report) || ReportUtils.isExpensifyOnlyParticipantInReport(report)) {
                    filtered.push(option);
                }
                return filtered;
            }, []);

            const options = OptionsListUtils.getShareDestinationOptions(filteredReportsWithWorkspaceRooms, OPTIONS.personalDetails, [], '');
            const filteredOptions = OptionsListUtils.filterOptions(options, 'Avengers Room');

            expect(filteredOptions.recentReports.length).toBe(1);
        });

        it('should not show any results if searching for a non-existing workspace room(getShareDestinationOptions)', () => {
            const filteredReportsWithWorkspaceRooms = Object.values(OPTIONS_WITH_WORKSPACE_ROOM.reports).reduce<OptionsListUtils.OptionList['reports']>((filtered, option) => {
                const report = option.item;
                // eslint-disable-next-line @typescript-eslint/prefer-nullish-coalescing
                if (ReportUtils.canUserPerformWriteAction(report) || ReportUtils.isExpensifyOnlyParticipantInReport(report)) {
                    filtered.push(option);
                }
                return filtered;
            }, []);

            const options = OptionsListUtils.getShareDestinationOptions(filteredReportsWithWorkspaceRooms, OPTIONS.personalDetails, [], '');
            const filteredOptions = OptionsListUtils.filterOptions(options, 'Mutants Lair');

            expect(filteredOptions.recentReports.length).toBe(0);
        });

        it('should show the option from personal details when searching for personal detail with no existing report (getFilteredOptions)', () => {
            const options = OptionsListUtils.getFilteredOptions(OPTIONS.reports, OPTIONS.personalDetails, [], '');
            const filteredOptions = OptionsListUtils.filterOptions(options, 'hulk');

            expect(filteredOptions.recentReports.length).toBe(0);

            expect(filteredOptions.personalDetails.length).toBe(1);
            expect(filteredOptions.personalDetails[0].login).toBe('brucebanner@expensify.com');
        });

        it('should return all matching reports and personal details (getFilteredOptions)', () => {
            const options = OptionsListUtils.getFilteredOptions(OPTIONS.reports, OPTIONS.personalDetails, [], '');
            const filteredOptions = OptionsListUtils.filterOptions(options, '.com');

            expect(filteredOptions.recentReports.length).toBe(5);
            expect(filteredOptions.recentReports[0].text).toBe('Captain America');

            expect(filteredOptions.personalDetails.length).toBe(4);
            expect(filteredOptions.personalDetails[0].login).toBe('natasharomanoff@expensify.com');
        });

        it('should not return any options or user to invite if there are no search results and the string does not match a potential email or phone (getFilteredOptions)', () => {
            const options = OptionsListUtils.getFilteredOptions(OPTIONS.reports, OPTIONS.personalDetails, [], '');
            const filteredOptions = OptionsListUtils.filterOptions(options, 'marc@expensify');

            expect(filteredOptions.recentReports.length).toBe(0);
            expect(filteredOptions.personalDetails.length).toBe(0);
            expect(filteredOptions.userToInvite).toBe(null);
        });

        it('should not return any options but should return an user to invite if no matching options exist and the search value is a potential email (getFilteredOptions)', () => {
            const options = OptionsListUtils.getFilteredOptions(OPTIONS.reports, OPTIONS.personalDetails, [], '');
            const filteredOptions = OptionsListUtils.filterOptions(options, 'marc@expensify.com');

            expect(filteredOptions.recentReports.length).toBe(0);
            expect(filteredOptions.personalDetails.length).toBe(0);
            expect(filteredOptions.userToInvite).not.toBe(null);
        });

        it('should return user to invite when search term has a period with options for it that do not contain the period (getFilteredOptions)', () => {
            const options = OptionsListUtils.getFilteredOptions(OPTIONS.reports, OPTIONS.personalDetails, [], '');
            const filteredOptions = OptionsListUtils.filterOptions(options, 'peter.parker@expensify.com');

            expect(filteredOptions.recentReports.length).toBe(0);
            expect(filteredOptions.userToInvite).not.toBe(null);
        });

        it('should not return options but should return an user to invite if no matching options exist and the search value is a potential phone number (getFilteredOptions)', () => {
            const options = OptionsListUtils.getFilteredOptions(OPTIONS.reports, OPTIONS.personalDetails, [], '');
            const filteredOptions = OptionsListUtils.filterOptions(options, '5005550006');

            expect(filteredOptions.recentReports.length).toBe(0);
            expect(filteredOptions.personalDetails.length).toBe(0);
            expect(filteredOptions.userToInvite).not.toBe(null);
            expect(filteredOptions.userToInvite?.login).toBe('+15005550006');
        });

        it('should not return options but should return an user to invite if no matching options exist and the search value is a potential phone number with country code added (getFilteredOptions)', () => {
            const options = OptionsListUtils.getFilteredOptions(OPTIONS.reports, OPTIONS.personalDetails, [], '');
            const filteredOptions = OptionsListUtils.filterOptions(options, '+15005550006');

            expect(filteredOptions.recentReports.length).toBe(0);
            expect(filteredOptions.personalDetails.length).toBe(0);
            expect(filteredOptions.userToInvite).not.toBe(null);
            expect(filteredOptions.userToInvite?.login).toBe('+15005550006');
        });

        it('should not return options but should return an user to invite if no matching options exist and the search value is a potential phone number with special characters added (getFilteredOptions)', () => {
            const options = OptionsListUtils.getFilteredOptions(OPTIONS.reports, OPTIONS.personalDetails, [], '');
            const filteredOptions = OptionsListUtils.filterOptions(options, '+1 (800)324-3233');

            expect(filteredOptions.recentReports.length).toBe(0);
            expect(filteredOptions.personalDetails.length).toBe(0);
            expect(filteredOptions.userToInvite).not.toBe(null);
            expect(filteredOptions.userToInvite?.login).toBe('+18003243233');
        });

        it('should not return any options or user to invite if contact number contains alphabet characters (getFilteredOptions)', () => {
            const options = OptionsListUtils.getFilteredOptions(OPTIONS.reports, OPTIONS.personalDetails, [], '');
            const filteredOptions = OptionsListUtils.filterOptions(options, '998243aaaa');

            expect(filteredOptions.recentReports.length).toBe(0);
            expect(filteredOptions.personalDetails.length).toBe(0);
            expect(filteredOptions.userToInvite).toBe(null);
        });

        it('should not return any options if search value does not match any personal details (getFilteredOptions)', () => {
            const options = OptionsListUtils.getFilteredOptions(OPTIONS.reports, OPTIONS.personalDetails, [], '');
            const filteredOptions = OptionsListUtils.filterOptions(options, 'magneto');

            expect(filteredOptions.personalDetails.length).toBe(0);
        });

        it('should return one recent report and no personal details if a search value provides an email (getFilteredOptions)', () => {
            const options = OptionsListUtils.getFilteredOptions(OPTIONS.reports, OPTIONS.personalDetails, [], '');
            const filteredOptions = OptionsListUtils.filterOptions(options, 'peterparker@expensify.com', {sortByReportTypeInSearch: true});
            expect(filteredOptions.recentReports.length).toBe(1);
            expect(filteredOptions.recentReports[0].text).toBe('Spider-Man');
            expect(filteredOptions.personalDetails.length).toBe(0);
        });

        it('should return all matching reports and personal details (getFilteredOptions)', () => {
            const options = OptionsListUtils.getFilteredOptions(OPTIONS.reports, OPTIONS.personalDetails, [], '');
            const filteredOptions = OptionsListUtils.filterOptions(options, '.com');

            expect(filteredOptions.personalDetails.length).toBe(4);
            expect(filteredOptions.recentReports.length).toBe(5);
            expect(filteredOptions.personalDetails[0].login).toBe('natasharomanoff@expensify.com');
            expect(filteredOptions.recentReports[0].text).toBe('Captain America');
            expect(filteredOptions.recentReports[1].text).toBe('Mr Sinister');
            expect(filteredOptions.recentReports[2].text).toBe('Black Panther');
        });

        it('should return matching option when searching (getSearchOptions)', () => {
            const options = OptionsListUtils.getSearchOptions(OPTIONS, '');
            const filteredOptions = OptionsListUtils.filterOptions(options, 'spider');

            expect(filteredOptions.recentReports.length).toBe(1);
            expect(filteredOptions.recentReports[0].text).toBe('Spider-Man');
        });

        it('should return latest lastVisibleActionCreated item on top when search value matches multiple items (getSearchOptions)', () => {
            const options = OptionsListUtils.getSearchOptions(OPTIONS, '');
            const filteredOptions = OptionsListUtils.filterOptions(options, 'fantastic');

            expect(filteredOptions.recentReports.length).toBe(2);
            expect(filteredOptions.recentReports[0].text).toBe('Mister Fantastic');
            expect(filteredOptions.recentReports[1].text).toBe('Mister Fantastic, Invisible Woman');

            return waitForBatchedUpdates()
                .then(() => Onyx.set(ONYXKEYS.PERSONAL_DETAILS_LIST, PERSONAL_DETAILS_WITH_PERIODS))
                .then(() => {
                    const OPTIONS_WITH_PERIODS = OptionsListUtils.createOptionList(PERSONAL_DETAILS_WITH_PERIODS, REPORTS);
                    const results = OptionsListUtils.getSearchOptions(OPTIONS_WITH_PERIODS, '');
                    const filteredResults = OptionsListUtils.filterOptions(results, 'barry.allen@expensify.com', {sortByReportTypeInSearch: true});

                    expect(filteredResults.recentReports.length).toBe(1);
                    expect(filteredResults.recentReports[0].text).toBe('The Flash');
                });
        });
    });

    describe('canCreateOptimisticPersonalDetailOption', () => {
        const VALID_EMAIL = 'valid@email.com';
        it('should allow to create optimistic personal detail option if email is valid', () => {
            const canCreate = OptionsListUtils.canCreateOptimisticPersonalDetailOption({
                searchValue: VALID_EMAIL,
                recentReportOptions: OPTIONS.reports,
                personalDetailsOptions: OPTIONS.personalDetails,
                currentUserOption: null,
                excludeUnknownUsers: false,
            });

            expect(canCreate).toBe(true);
        });

        it('should not allow to create option if email is an email of current user', () => {
            const currentUserEmail = 'tonystark@expensify.com';
            const canCreate = OptionsListUtils.canCreateOptimisticPersonalDetailOption({
                searchValue: currentUserEmail,
                recentReportOptions: OPTIONS.reports,
                personalDetailsOptions: OPTIONS.personalDetails,
                currentUserOption: null,
                excludeUnknownUsers: false,
            });

            expect(canCreate).toBe(false);
        });
    });
});<|MERGE_RESOLUTION|>--- conflicted
+++ resolved
@@ -297,27 +297,6 @@
         },
     };
 
-<<<<<<< HEAD
-    const REPORTS_WITH_WORKSPACE: OnyxCollection<Report> = {
-        ...REPORTS,
-        '15': {
-            lastReadTime: '2021-01-14 11:25:39.295',
-            lastVisibleActionCreated: '2022-11-22 03:26:02.015',
-            isPinned: false,
-            isChatRoom: false,
-            reportID: '15',
-            participants: {
-                1: {notificationPreference: CONST.REPORT.NOTIFICATION_PREFERENCE.ALWAYS},
-                2: {notificationPreference: CONST.REPORT.NOTIFICATION_PREFERENCE.ALWAYS},
-            },
-            reportName: 'Test Workspace',
-            type: CONST.REPORT.TYPE.CHAT,
-            chatType: CONST.REPORT.CHAT_TYPE.POLICY_EXPENSE_CHAT,
-        },
-    };
-
-=======
->>>>>>> ad7c1d5e
     const REPORTS_WITH_CHAT_ROOM: OnyxCollection<Report> = {
         ...REPORTS,
         15: {

import _ from 'underscore';
import Onyx from 'react-native-onyx';
import lodashGet from 'lodash/get';
import moment from 'moment';
import {
    beforeEach, beforeAll, afterEach, describe, it, expect,
} from '@jest/globals';
import ONYXKEYS from '../../src/ONYXKEYS';
import * as Pusher from '../../src/libs/Pusher/pusher';
import PusherConnectionManager from '../../src/libs/PusherConnectionManager';
import CONFIG from '../../src/CONFIG';
import CONST from '../../src/CONST';
import * as Report from '../../src/libs/actions/Report';
import waitForPromisesToResolve from '../utils/waitForPromisesToResolve';
import * as TestHelper from '../utils/TestHelper';
import Log from '../../src/libs/Log';
import * as PersistedRequests from '../../src/libs/actions/PersistedRequests';
import * as User from '../../src/libs/actions/User';
import * as ReportUtils from '../../src/libs/ReportUtils';
import DateUtils from '../../src/libs/DateUtils';

jest.mock('../../src/libs/actions/Report', () => {
    const originalModule = jest.requireActual('../../src/libs/actions/Report');

    return {
        ...originalModule,
        showReportActionNotification: jest.fn(),
    };
});

describe('actions/Report', () => {
    beforeAll(() => {
        // When using the Pusher mock the act of calling Pusher.isSubscribed will create a
        // channel already in a subscribed state. These methods are normally used to prevent
        // duplicated subscriptions, but we don't need them for this test so forcing them to
        // return false will make the testing less complex.
        Pusher.isSubscribed = jest.fn().mockReturnValue(false);
        Pusher.isAlreadySubscribing = jest.fn().mockReturnValue(false);

        // Connect to Pusher
        PusherConnectionManager.init();
        Pusher.init({
            appKey: CONFIG.PUSHER.APP_KEY,
            cluster: CONFIG.PUSHER.CLUSTER,
            authEndpoint: `${CONFIG.EXPENSIFY.URL_API_ROOT}api?command=AuthenticatePusher`,
        });

        Onyx.init({
            keys: ONYXKEYS,
            registerStorageEventListener: () => {},
        });
    });

    beforeEach(() => Onyx.clear().then(waitForPromisesToResolve));

    afterEach(() => {
        // Unsubscribe from account channel after each test since we subscribe in the function
        // subscribeToUserEvents and we don't want duplicate event subscriptions.
        Pusher.unsubscribe(`${CONST.PUSHER.PRIVATE_USER_CHANNEL_PREFIX}1${CONFIG.PUSHER.SUFFIX}`);
    });

    it('should store a new report action in Onyx when onyxApiUpdate event is handled via Pusher', () => {
        global.fetch = TestHelper.getGlobalFetchMock();

        const TEST_USER_ACCOUNT_ID = 1;
        const TEST_USER_LOGIN = 'test@test.com';
        const REPORT_ID = 1;
        let reportActionID;
        const REPORT_ACTION = {
            actionName: CONST.REPORT.ACTIONS.TYPE.ADDCOMMENT,
            actorAccountID: TEST_USER_ACCOUNT_ID,
            actorEmail: TEST_USER_LOGIN,
            automatic: false,
            avatar: 'https://d2k5nsl2zxldvw.cloudfront.net/images/avatars/avatar_3.png',
            message: [{type: 'COMMENT', html: 'Testing a comment', text: 'Testing a comment'}],
            person: [{type: 'TEXT', style: 'strong', text: 'Test User'}],
            shouldShow: true,
        };

        let reportActions;
        Onyx.connect({
            key: `${ONYXKEYS.COLLECTION.REPORT_ACTIONS}${REPORT_ID}`,
            callback: val => reportActions = val,
        });

        // Set up Onyx with some test user data
        return TestHelper.signInWithTestUser(TEST_USER_ACCOUNT_ID, TEST_USER_LOGIN)
            .then(() => {
                User.subscribeToUserEvents();
                return waitForPromisesToResolve();
            })
            .then(() => TestHelper.setPersonalDetails(TEST_USER_LOGIN, TEST_USER_ACCOUNT_ID))
            .then(() => {
                // This is a fire and forget response, but once it completes we should be able to verify that we
                // have an "optimistic" report action in Onyx.
                Report.addComment(REPORT_ID, 'Testing a comment');
                return waitForPromisesToResolve();
            })
            .then(() => {
                const resultAction = _.first(_.values(reportActions));
                reportActionID = resultAction.reportActionID;

                expect(resultAction.message).toEqual(REPORT_ACTION.message);
                expect(resultAction.person).toEqual(REPORT_ACTION.person);
                expect(resultAction.pendingAction).toBeNull();

                // We subscribed to the Pusher channel above and now we need to simulate a reportComment action
                // Pusher event so we can verify that action was handled correctly and merged into the reportActions.
                const channel = Pusher.getChannel(`${CONST.PUSHER.PRIVATE_USER_CHANNEL_PREFIX}1${CONFIG.PUSHER.SUFFIX}`);
                channel.emit(Pusher.TYPE.ONYX_API_UPDATE, [
                    {
                        onyxMethod: CONST.ONYX.METHOD.MERGE,
                        key: `${ONYXKEYS.COLLECTION.REPORT}${REPORT_ID}`,
                        value: {
                            reportID: REPORT_ID,
                            notificationPreference: 'always',
                            lastVisibleActionCreated: '2022-11-22 03:48:27.267',
                            lastMessageText: 'Testing a comment',
                            lastActorEmail: TEST_USER_LOGIN,
                        },
                    },
                    {
                        onyxMethod: CONST.ONYX.METHOD.MERGE,
                        key: `${ONYXKEYS.COLLECTION.REPORT_ACTIONS}${REPORT_ID}`,
                        value: {
                            [reportActionID]: {pendingAction: null},
                        },
                    },
                ]);

                // Once a reportComment event is emitted to the Pusher channel we should see the comment get processed
                // by the Pusher callback and added to the storage so we must wait for promises to resolve again and
                // then verify the data is in Onyx.
                return waitForPromisesToResolve();
            })
            .then(() => {
                // Verify there is only one action and our optimistic comment has been removed
                expect(_.size(reportActions)).toBe(1);

                const resultAction = reportActions[reportActionID];

                // Verify that our action is no longer in the loading state
                expect(resultAction.pendingAction).toBeNull();
            });
    });

    it('should update pins in Onyx when togglePinned is called', () => {
        const TEST_USER_ACCOUNT_ID = 1;
        const TEST_USER_LOGIN = 'test@test.com';
        const REPORT_ID = '1';
        const REPORT = {
            reportID: REPORT_ID,
            isPinned: false,
        };

        let reportIsPinned;
        Onyx.connect({
            key: `${ONYXKEYS.COLLECTION.REPORT}${REPORT_ID}`,
            callback: val => reportIsPinned = lodashGet(val, 'isPinned'),
        });

        // Set up Onyx with some test user data
        return TestHelper.signInWithTestUser(TEST_USER_ACCOUNT_ID, TEST_USER_LOGIN)
            .then(() => {
                Report.togglePinnedState(REPORT);
                return waitForPromisesToResolve();
            })
            .then(() => {
                // Test that Onyx immediately updated the report pin state.
                expect(reportIsPinned).toEqual(true);
            });
    });

    it('Should not leave duplicate comments when logger sends packet because of calling process queue while processing the queue', () => {
        const TEST_USER_ACCOUNT_ID = 1;
        const TEST_USER_LOGIN = 'test@test.com';
        const REPORT_ID = '1';
        const LOGGER_MAX_LOG_LINES = 50;

        // GIVEN a test user with initial data
        return TestHelper.signInWithTestUser(TEST_USER_ACCOUNT_ID, TEST_USER_LOGIN)
            .then(() => TestHelper.setPersonalDetails(TEST_USER_LOGIN, TEST_USER_ACCOUNT_ID))
            .then(() => {
                global.fetch = TestHelper.getGlobalFetchMock();

                // WHEN we add enough logs to send a packet
                for (let i = 0; i <= LOGGER_MAX_LOG_LINES; i++) {
                    Log.info('Test log info');
                }

                // And leave a comment on a report
                Report.addComment(REPORT_ID, 'Testing a comment');

                // Then we should expect that there is on persisted request
                expect(PersistedRequests.getAll().length).toBe(1);

                // When we wait for the queue to run
                return waitForPromisesToResolve();
            })
            .then(() => {
                // THEN only ONE call to AddComment will happen
                const URL_ARGUMENT_INDEX = 0;
                const addCommentCalls = _.filter(global.fetch.mock.calls, callArguments => callArguments[URL_ARGUMENT_INDEX].includes('AddComment'));
                expect(addCommentCalls.length).toBe(1);
            });
    });

    it('should be updated correctly when new comments are added, deleted or marked as unread', () => {
        const REPORT_ID = '1';
        let report;
        let reportActionCreatedDate;
        let currentTime;
        Onyx.connect({
            key: `${ONYXKEYS.COLLECTION.REPORT}${REPORT_ID}`,
            callback: val => report = val,
        });

        let reportActions;
        Onyx.connect({
            key: `${ONYXKEYS.COLLECTION.REPORT_ACTIONS}${REPORT_ID}`,
            callback: val => reportActions = val,
        });

        const USER_1_LOGIN = 'user@test.com';
        const USER_1_ACCOUNT_ID = 1;
        const USER_2_LOGIN = 'different-user@test.com';
        const USER_2_ACCOUNT_ID = 2;
        const channel = Pusher.getChannel(`${CONST.PUSHER.PRIVATE_USER_CHANNEL_PREFIX}${USER_1_ACCOUNT_ID}${CONFIG.PUSHER.SUFFIX}`);
        return Onyx.set(`${ONYXKEYS.COLLECTION.REPORT}${REPORT_ID}`, {reportName: 'Test', reportID: REPORT_ID})
            .then(() => TestHelper.signInWithTestUser(USER_1_ACCOUNT_ID, USER_1_LOGIN))
            .then(() => {
                // Given a test user that is subscribed to Pusher events
                User.subscribeToUserEvents();
                return waitForPromisesToResolve();
            })
            .then(() => TestHelper.setPersonalDetails(USER_1_LOGIN, USER_1_ACCOUNT_ID))
            .then(() => {
                // When a Pusher event is handled for a new report comment
                reportActionCreatedDate = DateUtils.getDBTime();
                channel.emit(Pusher.TYPE.ONYX_API_UPDATE, [
                    {
                        onyxMethod: CONST.ONYX.METHOD.MERGE,
                        key: `${ONYXKEYS.COLLECTION.REPORT}${REPORT_ID}`,
                        value: {
                            reportID: REPORT_ID,
                            notificationPreference: 'always',
                            lastMessageText: 'Comment 1',
                            lastActorEmail: USER_2_LOGIN,
                            lastVisibleActionCreated: reportActionCreatedDate,
                            lastReadTime: DateUtils.subtractMillisecondsFromDateTime(reportActionCreatedDate, 1),
                        },
                    },
                    {
                        onyxMethod: CONST.ONYX.METHOD.MERGE,
                        key: `${ONYXKEYS.COLLECTION.REPORT_ACTIONS}${REPORT_ID}`,
                        value: {
                            1: {
                                actionName: CONST.REPORT.ACTIONS.TYPE.ADDCOMMENT,
                                actorAccountID: USER_2_ACCOUNT_ID,
                                actorEmail: USER_2_LOGIN,
                                automatic: false,
                                avatar: 'https://d2k5nsl2zxldvw.cloudfront.net/images/avatars/avatar_3.png',
                                message: [{type: 'COMMENT', html: 'Comment 1', text: 'Comment 1'}],
                                person: [{type: 'TEXT', style: 'strong', text: 'Test User'}],
                                shouldShow: true,
                                created: reportActionCreatedDate,
                                reportActionID: '1',
                            },
                        },
                    },
                ]);
                return waitForPromisesToResolve();
            })
            .then(() => {
                // Then the report will be unread
                expect(ReportUtils.isUnread(report)).toBe(true);

                // When the user visits the report
                jest.advanceTimersByTime(10);
                currentTime = DateUtils.getDBTime();
                Report.openReport(REPORT_ID);
                return waitForPromisesToResolve();
            })
            .then(() => {
                // The report will be read
                expect(ReportUtils.isUnread(report)).toBe(false);
                expect(moment.utc(report.lastReadTime).valueOf()).toBeGreaterThanOrEqual(moment.utc(currentTime).valueOf());

                // When the user manually marks a message as "unread"
                jest.advanceTimersByTime(10);
                Report.markCommentAsUnread(REPORT_ID, reportActionCreatedDate);
                return waitForPromisesToResolve();
            })
            .then(() => {
                // Then the report will be unread
                expect(ReportUtils.isUnread(report)).toBe(true);
                expect(report.lastReadTime).toBe(DateUtils.subtractMillisecondsFromDateTime(reportActionCreatedDate, 1));

                // When a new comment is added by the current user
                jest.advanceTimersByTime(10);
                currentTime = DateUtils.getDBTime();
                Report.addComment(REPORT_ID, 'Current User Comment 1');
                return waitForPromisesToResolve();
            })
            .then(() => {
                // The report will be read and the lastReadTime updated
                expect(ReportUtils.isUnread(report)).toBe(false);
                expect(moment.utc(report.lastReadTime).valueOf()).toBeGreaterThanOrEqual(moment.utc(currentTime).valueOf());
                expect(report.lastMessageText).toBe('Current User Comment 1');

                // When another comment is added by the current user
                jest.advanceTimersByTime(10);
                currentTime = DateUtils.getDBTime();
                Report.addComment(REPORT_ID, 'Current User Comment 2');
                return waitForPromisesToResolve();
            })
            .then(() => {
                // The report will be read and the lastReadTime updated
                expect(ReportUtils.isUnread(report)).toBe(false);
                expect(moment.utc(report.lastReadTime).valueOf()).toBeGreaterThanOrEqual(moment.utc(currentTime).valueOf());
                expect(report.lastMessageText).toBe('Current User Comment 2');

                // When another comment is added by the current user
                jest.advanceTimersByTime(10);
                currentTime = DateUtils.getDBTime();
                Report.addComment(REPORT_ID, 'Current User Comment 3');
                return waitForPromisesToResolve();
            })
            .then(() => {
                // The report will be read and the lastReadTime updated
                expect(ReportUtils.isUnread(report)).toBe(false);
                expect(moment.utc(report.lastReadTime).valueOf()).toBeGreaterThanOrEqual(moment.utc(currentTime).valueOf());
                expect(report.lastMessageText).toBe('Current User Comment 3');

                const USER_1_BASE_ACTION = {
                    actionName: CONST.REPORT.ACTIONS.TYPE.ADDCOMMENT,
                    actorAccountID: USER_1_ACCOUNT_ID,
                    actorEmail: USER_1_LOGIN,
                    automatic: false,
                    avatar: 'https://d2k5nsl2zxldvw.cloudfront.net/images/avatars/avatar_3.png',
                    person: [{type: 'TEXT', style: 'strong', text: 'Test User'}],
                    shouldShow: true,
                    created: DateUtils.getDBTime(Date.now() - 3),
                };

                jest.advanceTimersByTime(10);
                const optimisticReportActions = {
                    onyxMethod: CONST.ONYX.METHOD.MERGE,
                    key: `${ONYXKEYS.COLLECTION.REPORT_ACTIONS}${REPORT_ID}`,
                    value: {
                        200: {
                            ...USER_1_BASE_ACTION,
                            message: [{type: 'COMMENT', html: 'Current User Comment 1', text: 'Current User Comment 1'}],
                            created: DateUtils.getDBTime(Date.now() - 2),
                            reportActionID: '200',
                        },
                        300: {
                            ...USER_1_BASE_ACTION,
                            message: [{type: 'COMMENT', html: 'Current User Comment 2', text: 'Current User Comment 2'}],
                            created: DateUtils.getDBTime(Date.now() - 1),
                            reportActionID: '300',
                        },
                        400: {
                            ...USER_1_BASE_ACTION,
                            message: [{type: 'COMMENT', html: 'Current User Comment 3', text: 'Current User Comment 3'}],
                            created: DateUtils.getDBTime(),
                            reportActionID: '400',
                        },
                    },
                };
                jest.advanceTimersByTime(10);
                reportActionCreatedDate = DateUtils.getDBTime();
                optimisticReportActions.value[400].created = reportActionCreatedDate;

                // When we emit the events for these pending created actions to update them to not pending
                channel.emit(Pusher.TYPE.ONYX_API_UPDATE, [
                    {
                        onyxMethod: CONST.ONYX.METHOD.MERGE,
                        key: `${ONYXKEYS.COLLECTION.REPORT}${REPORT_ID}`,
                        value: {
                            reportID: REPORT_ID,
                            notificationPreference: 'always',
                            lastMessageText: 'Current User Comment 3',
                            lastActorEmail: 'test@test.com',
                            lastVisibleActionCreated: reportActionCreatedDate,
                            lastReadTime: reportActionCreatedDate,
                        },
                    },
                    optimisticReportActions,
                ]);

                return waitForPromisesToResolve();
            })
            .then(() => {
                // If the user deletes a comment that is before the last read
                Report.deleteReportComment(REPORT_ID, {...reportActions[200]});
                return waitForPromisesToResolve();
            })
            .then(() => {
                // Then no change will occur
                expect(report.lastReadTime).toBe(reportActionCreatedDate);
                expect(ReportUtils.isUnread(report)).toBe(false);

                // When the user manually marks a message as "unread"
                Report.markCommentAsUnread(REPORT_ID, reportActionCreatedDate);
                return waitForPromisesToResolve();
            })
            .then(() => {
                // Then we should expect the report to be to be unread
                expect(ReportUtils.isUnread(report)).toBe(true);
                expect(report.lastReadTime).toBe(DateUtils.subtractMillisecondsFromDateTime(reportActionCreatedDate, 1));

                // If the user deletes the last comment after the lastReadTime the lastMessageText will reflect the new last comment
                Report.deleteReportComment(REPORT_ID, {...reportActions[400]});
                return waitForPromisesToResolve();
            })
            .then(() => {
                expect(ReportUtils.isUnread(report)).toBe(false);
                expect(report.lastMessageText).toBe('Current User Comment 2');
            });
    });

    it('Should properly update comment with links', () => {
        /* This tests a variety of scenarios when a user edits a comment.
         * We should generate a link when editing a message unless the link was
         * already in the comment and the user deleted it on purpose.
         */

        // User edits comment to add link
        // We should generate link
        let originalCommentHTML = 'Original Comment';
        let afterEditCommentText = 'Original Comment www.google.com';
        let newCommentMarkdown = Report.handleUserDeletedLinks(afterEditCommentText, originalCommentHTML);
        let expectedOutput = 'Original Comment [www.google.com](https://www.google.com)';
        expect(newCommentMarkdown).toBe(expectedOutput);

        // User deletes www.google.com link from comment but keeps link text
        // We should not generate link
        originalCommentHTML = 'Comment <a href="https://www.google.com" target="_blank">www.google.com</a>';
        afterEditCommentText = 'Comment www.google.com';
        newCommentMarkdown = Report.handleUserDeletedLinks(afterEditCommentText, originalCommentHTML);
        expectedOutput = 'Comment www.google.com';
        expect(newCommentMarkdown).toBe(expectedOutput);

        // User Delete only () part of link but leaves the []
        // We should not generate link
        originalCommentHTML = 'Comment <a href="https://www.google.com" target="_blank">www.google.com</a>';
        afterEditCommentText = 'Comment [www.google.com]';
        newCommentMarkdown = Report.handleUserDeletedLinks(afterEditCommentText, originalCommentHTML);
        expectedOutput = 'Comment [www.google.com]';
        expect(newCommentMarkdown).toBe(expectedOutput);

        // User Generates multiple links in one edit
        // We should generate both links
        originalCommentHTML = 'Comment';
        afterEditCommentText = 'Comment www.google.com www.facebook.com';
        newCommentMarkdown = Report.handleUserDeletedLinks(afterEditCommentText, originalCommentHTML);
        expectedOutput = 'Comment [www.google.com](https://www.google.com) [www.facebook.com](https://www.facebook.com)';
        expect(newCommentMarkdown).toBe(expectedOutput);

        // Comment has two links but user deletes only one of them
        // Should not generate link again for the deleted one
        originalCommentHTML = 'Comment <a href="https://www.google.com" target="_blank">www.google.com</a>  <a href="https://www.facebook.com" target="_blank">www.facebook.com</a>';
        afterEditCommentText = 'Comment www.google.com  [www.facebook.com](https://www.facebook.com)';
        newCommentMarkdown = Report.handleUserDeletedLinks(afterEditCommentText, originalCommentHTML);
        expectedOutput = 'Comment www.google.com  [www.facebook.com](https://www.facebook.com)';
        expect(newCommentMarkdown).toBe(expectedOutput);
    });

    it('should show a notification for report action updates with shouldNotify', () => {
        const TEST_USER_ACCOUNT_ID = 1;
        const REPORT_ID = '1';
        const REPORT_ACTION = {};

        // Setup user and pusher listeners
        return TestHelper.signInWithTestUser(TEST_USER_ACCOUNT_ID)
            .then(() => {
                User.subscribeToUserEvents();
                return waitForPromisesToResolve();
            })
            .then(() => {
                // Simulate a Pusher Onyx update with a report action with shouldNotify
                const channel = Pusher.getChannel(`${CONST.PUSHER.PRIVATE_USER_CHANNEL_PREFIX}${TEST_USER_ACCOUNT_ID}${CONFIG.PUSHER.SUFFIX}`);
                channel.emit(Pusher.TYPE.ONYX_API_UPDATE, [
                    {
                        onyxMethod: CONST.ONYX.METHOD.MERGE,
                        key: `${ONYXKEYS.COLLECTION.REPORT_ACTIONS}${REPORT_ID}`,
                        value: {
                            1: REPORT_ACTION,
                        },
                        shouldNotify: true,
                    },
                ]);
                return waitForPromisesToResolve();
            }).then(() => {
                // Ensure we show a notification for this new report action
                expect(Report.showReportActionNotification).toBeCalledWith(REPORT_ID, REPORT_ACTION);
            });
    });

    it('should properly toggle reactions on a message', () => {
        global.fetch = TestHelper.getGlobalFetchMock();

        const TEST_USER_ACCOUNT_ID = 1;
        const TEST_USER_LOGIN = 'test@test.com';
        const REPORT_ID = 1;
        const EMOJI_CODE = '👍';
        const EMOJI_SKIN_TONE = 2;
        const EMOJI_NAME = '+1';
        const EMOJI = {
            code: EMOJI_CODE,
            name: EMOJI_NAME,
        };

        let reportActions;

        Onyx.connect({
            key: `${ONYXKEYS.COLLECTION.REPORT_ACTIONS}${REPORT_ID}`,
            callback: val => reportActions = val,
        });

        // Set up Onyx with some test user data
        return TestHelper.signInWithTestUser(TEST_USER_ACCOUNT_ID, TEST_USER_LOGIN)
            .then(() => {
                User.subscribeToUserEvents();
                return waitForPromisesToResolve();
            })
            .then(() => TestHelper.setPersonalDetails(TEST_USER_LOGIN, TEST_USER_ACCOUNT_ID))
            .then(() => {
                // This is a fire and forget response, but once it completes we should be able to verify that we
                // have an "optimistic" report action in Onyx.
                Report.addComment(REPORT_ID, 'Testing a comment');
                return waitForPromisesToResolve();
            })
            .then(() => {
                const resultAction = _.first(_.values(reportActions));

                // Add a reaction to the comment
                Report.addEmojiReaction(REPORT_ID, resultAction, EMOJI);
                return waitForPromisesToResolve();
            })
            .then(() => {
                const resultAction = _.first(_.values(reportActions));

                // Expect to have the reaction on the message
                expect(resultAction.message[0].reactions)
                    .toEqual(expect.arrayContaining([
                        expect.objectContaining({
                            emoji: EMOJI_NAME,
                            users: expect.arrayContaining([
                                expect.objectContaining({accountID: TEST_USER_ACCOUNT_ID}),
                            ]),
                        })]));

                // Now we remove the reaction
                Report.removeEmojiReaction(REPORT_ID, resultAction, EMOJI);
                return waitForPromisesToResolve();
            })
            .then(() => {
                // Expect that the reaction is removed
                const resultAction = _.first(_.values(reportActions));

                expect(resultAction.message[0].reactions).toHaveLength(0);
            })
            .then(() => {
                const resultAction = _.first(_.values(reportActions));

                // Add the reaction to the comment, but two times with different variations
                Report.addEmojiReaction(REPORT_ID, resultAction, EMOJI);
                return waitForPromisesToResolve()
                    .then(() => {
                        const updatedResultAction = _.first(_.values(reportActions));
                        Report.addEmojiReaction(
                            REPORT_ID,
                            updatedResultAction,
                            EMOJI,
                            2,
                        );
                        return waitForPromisesToResolve();
                    })
                    .then(() => {
                        const updatedResultAction = _.first(_.values(reportActions));

                        // Expect to have the reaction on the message
                        expect(updatedResultAction.message[0].reactions)
                            .toEqual(expect.arrayContaining([
                                expect.objectContaining({
                                    emoji: EMOJI_NAME,
                                    users: expect.arrayContaining([
                                        expect.objectContaining({
                                            accountID: TEST_USER_ACCOUNT_ID,
                                        }),
                                        expect.objectContaining({
                                            accountID: TEST_USER_ACCOUNT_ID,
                                            skinTone: EMOJI_SKIN_TONE,
                                        }),
                                    ]),
                                })]));

                        // Now we remove the reaction, and expect that both variations are removed
                        Report.removeEmojiReaction(REPORT_ID, updatedResultAction, EMOJI);
                        return waitForPromisesToResolve();
                    })
                    .then(() => {
                        // Expect that the reaction is removed
                        const updatedResultAction = _.first(_.values(reportActions));

                        expect(updatedResultAction.message[0].reactions).toHaveLength(0);
                    });
            });
    });
<<<<<<< HEAD
=======

    it('shouldn\'t add the same reaction twice when changing preferred skin color and reaction doesn\'t support skin colors', () => {
        global.fetch = TestHelper.getGlobalFetchMock();

        const TEST_USER_ACCOUNT_ID = 1;
        const TEST_USER_LOGIN = 'test@test.com';
        const REPORT_ID = 1;
        const EMOJI_CODE = '😄';
        const EMOJI_NAME = 'smile';
        const EMOJI = {
            code: EMOJI_CODE,
            name: EMOJI_NAME,
        };

        let reportActions;

        Onyx.connect({
            key: `${ONYXKEYS.COLLECTION.REPORT_ACTIONS}${REPORT_ID}`,
            callback: val => reportActions = val,
        });

        // Set up Onyx with some test user data
        return TestHelper.signInWithTestUser(TEST_USER_ACCOUNT_ID, TEST_USER_LOGIN)
            .then(() => {
                User.subscribeToUserEvents();
                return waitForPromisesToResolve();
            })
            .then(() => TestHelper.setPersonalDetails(TEST_USER_LOGIN, TEST_USER_ACCOUNT_ID))
            .then(() => {
                // This is a fire and forget response, but once it completes we should be able to verify that we
                // have an "optimistic" report action in Onyx.
                Report.addComment(REPORT_ID, 'Testing a comment');
                return waitForPromisesToResolve();
            })
            .then(() => {
                const resultAction = _.first(_.values(reportActions));

                // Add a reaction to the comment
                Report.toggleEmojiReaction(REPORT_ID, resultAction, EMOJI);
                return waitForPromisesToResolve();
            })
            .then(() => {
                const resultAction = _.first(_.values(reportActions));

                // Now we toggle the reaction while the skin tone has changed.
                // As the emoji doesn't support skin tones, the emoji
                // should get removed instead of added again.
                Report.toggleEmojiReaction(REPORT_ID, resultAction, EMOJI, 2);
                return waitForPromisesToResolve();
            })
            .then(() => {
                const resultAction = _.first(_.values(reportActions));

                // Expect to have the reaction on the message
                expect(resultAction.message[0].reactions).toHaveLength(0);
            });
    });
>>>>>>> 9b8e1ac0
});<|MERGE_RESOLUTION|>--- conflicted
+++ resolved
@@ -609,8 +609,6 @@
                     });
             });
     });
-<<<<<<< HEAD
-=======
 
     it('shouldn\'t add the same reaction twice when changing preferred skin color and reaction doesn\'t support skin colors', () => {
         global.fetch = TestHelper.getGlobalFetchMock();
@@ -668,5 +666,4 @@
                 expect(resultAction.message[0].reactions).toHaveLength(0);
             });
     });
->>>>>>> 9b8e1ac0
 });
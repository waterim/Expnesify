import isEqual from 'lodash/isEqual';
import type {OnyxCollection, OnyxEntry} from 'react-native-onyx';
import Onyx from 'react-native-onyx';
import type {OptimisticChatReport} from '@libs/ReportUtils';
import CONST from '@src/CONST';
import * as IOU from '@src/libs/actions/IOU';
import OnyxUpdateManager from '@src/libs/actions/OnyxUpdateManager';
import * as PolicyActions from '@src/libs/actions/Policy';
import * as Report from '@src/libs/actions/Report';
import * as ReportActions from '@src/libs/actions/ReportActions';
import * as User from '@src/libs/actions/User';
import DateUtils from '@src/libs/DateUtils';
import Navigation from '@src/libs/Navigation/Navigation';
import * as NumberUtils from '@src/libs/NumberUtils';
import * as PersonalDetailsUtils from '@src/libs/PersonalDetailsUtils';
import * as ReportActionsUtils from '@src/libs/ReportActionsUtils';
import * as ReportUtils from '@src/libs/ReportUtils';
import ONYXKEYS from '@src/ONYXKEYS';
import ROUTES from '@src/ROUTES';
import type * as OnyxTypes from '@src/types/onyx';
import type {IOUMessage, OriginalMessageIOU} from '@src/types/onyx/OriginalMessage';
import type {Participant} from '@src/types/onyx/Report';
import type {ReportActionBase} from '@src/types/onyx/ReportAction';
import {toCollectionDataSet} from '@src/types/utils/CollectionDataSet';
import {isEmptyObject} from '@src/types/utils/EmptyObject';
import PusherHelper from '../utils/PusherHelper';
import * as TestHelper from '../utils/TestHelper';
import type {MockFetch} from '../utils/TestHelper';
import waitForBatchedUpdates from '../utils/waitForBatchedUpdates';
import waitForNetworkPromises from '../utils/waitForNetworkPromises';

jest.mock('@src/libs/Navigation/Navigation', () => ({
    navigate: jest.fn(),
    dismissModal: jest.fn(),
    dismissModalWithReport: jest.fn(),
    goBack: jest.fn(),
}));

const CARLOS_EMAIL = 'cmartins@expensifail.com';
const CARLOS_ACCOUNT_ID = 1;
const CARLOS_PARTICIPANT: Participant = {hidden: false, role: 'member'};
const JULES_EMAIL = 'jules@expensifail.com';
const JULES_ACCOUNT_ID = 2;
const JULES_PARTICIPANT: Participant = {hidden: false, role: 'member'};
const RORY_EMAIL = 'rory@expensifail.com';
const RORY_ACCOUNT_ID = 3;
const RORY_PARTICIPANT: Participant = {hidden: false, role: 'admin'};
const VIT_EMAIL = 'vit@expensifail.com';
const VIT_ACCOUNT_ID = 4;
const VIT_PARTICIPANT: Participant = {hidden: false, role: 'member'};

OnyxUpdateManager();
describe('actions/IOU', () => {
    beforeAll(() => {
        Onyx.init({
            keys: ONYXKEYS,
            initialKeyStates: {
                [ONYXKEYS.SESSION]: {accountID: RORY_ACCOUNT_ID, email: RORY_EMAIL},
                [ONYXKEYS.PERSONAL_DETAILS_LIST]: {[RORY_ACCOUNT_ID]: {accountID: RORY_ACCOUNT_ID, login: RORY_EMAIL}},
            },
        });
    });

    let mockFetch: MockFetch;
    beforeEach(() => {
        global.fetch = TestHelper.getGlobalFetchMock();
        mockFetch = fetch as MockFetch;
        return Onyx.clear().then(waitForBatchedUpdates);
    });

    describe('requestMoney', () => {
        it('creates new chat if needed', () => {
            const amount = 10000;
            const comment = 'Giv money plz';
            const merchant = 'KFC';
            let iouReportID: string | undefined;
            let createdAction: OnyxEntry<OnyxTypes.ReportAction>;
            let iouAction: OnyxEntry<OnyxTypes.ReportAction>;
            let transactionID: string | undefined;
            let transactionThread: OnyxEntry<OnyxTypes.Report>;
            let transactionThreadCreatedAction: OnyxEntry<OnyxTypes.ReportAction>;
            mockFetch.pause?.();
            IOU.requestMoney({reportID: ''}, amount, CONST.CURRENCY.USD, '', merchant, RORY_EMAIL, RORY_ACCOUNT_ID, {login: CARLOS_EMAIL, accountID: CARLOS_ACCOUNT_ID}, comment, {});
            return waitForBatchedUpdates()
                .then(
                    () =>
                        new Promise<void>((resolve) => {
                            const connectionID = Onyx.connect({
                                key: ONYXKEYS.COLLECTION.REPORT,
                                waitForCollectionCallback: true,
                                callback: (allReports) => {
                                    Onyx.disconnect(connectionID);

                                    // A chat report, a transaction thread, and an iou report should be created
                                    const chatReports = Object.values(allReports ?? {}).filter((report) => report?.type === CONST.REPORT.TYPE.CHAT);
                                    const iouReports = Object.values(allReports ?? {}).filter((report) => report?.type === CONST.REPORT.TYPE.IOU);
                                    expect(Object.keys(chatReports).length).toBe(2);
                                    expect(Object.keys(iouReports).length).toBe(1);
                                    const chatReport = chatReports[0];
                                    const transactionThreadReport = chatReports[1];
                                    const iouReport = iouReports[0];
                                    iouReportID = iouReport?.reportID;
                                    transactionThread = transactionThreadReport;

                                    expect(iouReport?.notificationPreference).toBe(CONST.REPORT.NOTIFICATION_PREFERENCE.HIDDEN);

<<<<<<< HEAD
                                    // They should be linked together
                                    expect(chatReport?.participantAccountIDs).toEqual([CARLOS_ACCOUNT_ID]);
                                    expect(chatReport?.iouReportID).toBe(iouReport?.reportID);
=======
                                        // They should be linked together
                                        expect(chatReport?.participants).toEqual({[RORY_ACCOUNT_ID]: RORY_PARTICIPANT, [CARLOS_ACCOUNT_ID]: CARLOS_PARTICIPANT});
                                        expect(chatReport?.iouReportID).toBe(iouReport?.reportID);
>>>>>>> 8e761631

                                    resolve();
                                },
                            });
                        }),
                )
                .then(
                    () =>
                        new Promise<void>((resolve) => {
                            const connectionID = Onyx.connect({
                                key: `${ONYXKEYS.COLLECTION.REPORT_ACTIONS}${iouReportID}`,
                                waitForCollectionCallback: false,
                                callback: (reportActionsForIOUReport) => {
                                    Onyx.disconnect(connectionID);

                                    // The IOU report should have a CREATED action and IOU action
                                    expect(Object.values(reportActionsForIOUReport ?? {}).length).toBe(2);
                                    const createdActions = Object.values(reportActionsForIOUReport ?? {}).filter(
                                        (reportAction) => reportAction?.actionName === CONST.REPORT.ACTIONS.TYPE.CREATED,
                                    );
                                    const iouActions = Object.values(reportActionsForIOUReport ?? {}).filter(
                                        (reportAction): reportAction is ReportActionBase & OriginalMessageIOU => reportAction?.actionName === CONST.REPORT.ACTIONS.TYPE.IOU,
                                    );
                                    expect(Object.values(createdActions).length).toBe(1);
                                    expect(Object.values(iouActions).length).toBe(1);
                                    createdAction = createdActions?.[0] ?? null;
                                    iouAction = iouActions?.[0] ?? null;

                                    // The CREATED action should not be created after the IOU action
                                    expect(Date.parse(createdAction?.created ?? '')).toBeLessThan(Date.parse(iouAction?.created ?? ''));

                                    // The IOUReportID should be correct
                                    expect(iouAction.originalMessage.IOUReportID).toBe(iouReportID);

                                    // The comment should be included in the IOU action
                                    expect(iouAction.originalMessage.comment).toBe(comment);

                                    // The amount in the IOU action should be correct
                                    expect(iouAction.originalMessage.amount).toBe(amount);

                                    // The IOU type should be correct
                                    expect(iouAction.originalMessage.type).toBe(CONST.IOU.REPORT_ACTION_TYPE.CREATE);

                                    // Both actions should be pending
                                    expect(createdAction?.pendingAction).toBe(CONST.RED_BRICK_ROAD_PENDING_ACTION.ADD);
                                    expect(iouAction?.pendingAction).toBe(CONST.RED_BRICK_ROAD_PENDING_ACTION.ADD);

                                    resolve();
                                },
                            });
                        }),
                )
                .then(
                    () =>
                        new Promise<void>((resolve) => {
                            const connectionID = Onyx.connect({
                                key: `${ONYXKEYS.COLLECTION.REPORT_ACTIONS}${transactionThread?.reportID}`,
                                waitForCollectionCallback: false,
                                callback: (reportActionsForTransactionThread) => {
                                    Onyx.disconnect(connectionID);

                                    // The transaction thread should have a CREATED action
                                    expect(Object.values(reportActionsForTransactionThread ?? {}).length).toBe(1);
                                    const createdActions = Object.values(reportActionsForTransactionThread ?? {}).filter(
                                        (reportAction) => reportAction?.actionName === CONST.REPORT.ACTIONS.TYPE.CREATED,
                                    );
                                    expect(Object.values(createdActions).length).toBe(1);
                                    transactionThreadCreatedAction = createdActions[0];

                                    expect(transactionThreadCreatedAction?.pendingAction).toBe(CONST.RED_BRICK_ROAD_PENDING_ACTION.ADD);
                                    resolve();
                                },
                            });
                        }),
                )
                .then(
                    () =>
                        new Promise<void>((resolve) => {
                            const connectionID = Onyx.connect({
                                key: ONYXKEYS.COLLECTION.TRANSACTION,
                                waitForCollectionCallback: true,
                                callback: (allTransactions) => {
                                    Onyx.disconnect(connectionID);

                                    // There should be one transaction
                                    expect(Object.values(allTransactions ?? {}).length).toBe(1);
                                    const transaction = Object.values(allTransactions ?? []).find((t) => !isEmptyObject(t));
                                    transactionID = transaction?.transactionID;

                                    // The transaction should be attached to the IOU report
                                    expect(transaction?.reportID).toBe(iouReportID);

                                    // Its amount should match the amount of the expense
                                    expect(transaction?.amount).toBe(amount);

                                    // The comment should be correct
                                    expect(transaction?.comment.comment).toBe(comment);

                                    // It should be pending
                                    expect(transaction?.pendingAction).toBe(CONST.RED_BRICK_ROAD_PENDING_ACTION.ADD);

                                    // The transactionID on the iou action should match the one from the transactions collection
                                    expect((iouAction?.originalMessage as IOUMessage)?.IOUTransactionID).toBe(transactionID);

                                    expect(transaction?.merchant).toBe(merchant);

                                    resolve();
                                },
                            });
                        }),
                )
                .then(mockFetch.resume)
                .then(
                    () =>
                        new Promise<void>((resolve) => {
                            const connectionID = Onyx.connect({
                                key: `${ONYXKEYS.COLLECTION.REPORT_ACTIONS}${iouReportID}`,
                                waitForCollectionCallback: false,
                                callback: (reportActionsForIOUReport) => {
                                    Onyx.disconnect(connectionID);
                                    expect(Object.values(reportActionsForIOUReport ?? {}).length).toBe(2);
                                    Object.values(reportActionsForIOUReport ?? {}).forEach((reportAction) => expect(reportAction?.pendingAction).toBeFalsy());
                                    resolve();
                                },
                            });
                        }),
                )
                .then(
                    () =>
                        new Promise<void>((resolve) => {
                            const connectionID = Onyx.connect({
                                key: `${ONYXKEYS.COLLECTION.TRANSACTION}${transactionID}`,
                                waitForCollectionCallback: false,
                                callback: (transaction) => {
                                    Onyx.disconnect(connectionID);
                                    expect(transaction?.pendingAction).toBeFalsy();
                                    resolve();
                                },
                            });
                        }),
                );
        });

        it('updates existing chat report if there is one', () => {
            const amount = 10000;
            const comment = 'Giv money plz';
            let chatReport: OnyxTypes.Report = {
                reportID: '1234',
                type: CONST.REPORT.TYPE.CHAT,
                participants: {[RORY_ACCOUNT_ID]: RORY_PARTICIPANT, [CARLOS_ACCOUNT_ID]: CARLOS_PARTICIPANT},
            };
            const createdAction: OnyxTypes.ReportAction = {
                reportActionID: NumberUtils.rand64(),
                actionName: CONST.REPORT.ACTIONS.TYPE.CREATED,
                created: DateUtils.getDBTime(),
            };
            let iouReportID: string | undefined;
            let iouAction: OnyxEntry<OnyxTypes.ReportAction>;
            let iouCreatedAction: OnyxEntry<OnyxTypes.ReportAction>;
            let transactionID: string | undefined;
            mockFetch.pause?.();
            return Onyx.set(`${ONYXKEYS.COLLECTION.REPORT}${chatReport.reportID}`, chatReport)
                .then(() =>
                    Onyx.set(`${ONYXKEYS.COLLECTION.REPORT_ACTIONS}${chatReport.reportID}`, {
                        [createdAction.reportActionID]: createdAction,
                    }),
                )
                .then(() => {
                    IOU.requestMoney(chatReport, amount, CONST.CURRENCY.USD, '', '', RORY_EMAIL, RORY_ACCOUNT_ID, {login: CARLOS_EMAIL, accountID: CARLOS_ACCOUNT_ID}, comment, {});
                    return waitForBatchedUpdates();
                })
                .then(
                    () =>
                        new Promise<void>((resolve) => {
                            const connectionID = Onyx.connect({
                                key: ONYXKEYS.COLLECTION.REPORT,
                                waitForCollectionCallback: true,
                                callback: (allReports) => {
                                    Onyx.disconnect(connectionID);

                                    // The same chat report should be reused, a transaction thread and an IOU report should be created
                                    expect(Object.values(allReports ?? {}).length).toBe(3);
                                    expect(Object.values(allReports ?? {}).find((report) => report?.type === CONST.REPORT.TYPE.CHAT)?.reportID).toBe(chatReport.reportID);
                                    chatReport = Object.values(allReports ?? {}).find((report) => report?.type === CONST.REPORT.TYPE.CHAT) ?? chatReport;
                                    const iouReport = Object.values(allReports ?? {}).find((report) => report?.type === CONST.REPORT.TYPE.IOU);
                                    iouReportID = iouReport?.reportID;

                                    expect(iouReport?.notificationPreference).toBe(CONST.REPORT.NOTIFICATION_PREFERENCE.HIDDEN);

                                    // They should be linked together
                                    expect(chatReport.iouReportID).toBe(iouReportID);

                                    resolve();
                                },
                            });
                        }),
                )
                .then(
                    () =>
                        new Promise<void>((resolve) => {
                            const connectionID = Onyx.connect({
                                key: `${ONYXKEYS.COLLECTION.REPORT_ACTIONS}${iouReportID}`,
                                waitForCollectionCallback: false,
                                callback: (allIOUReportActions) => {
                                    Onyx.disconnect(connectionID);

                                    iouCreatedAction = Object.values(allIOUReportActions ?? {}).find((reportAction) => reportAction.actionName === CONST.REPORT.ACTIONS.TYPE.CREATED) ?? null;
                                    iouAction =
                                        Object.values(allIOUReportActions ?? {}).find(
                                            (reportAction): reportAction is ReportActionBase & OriginalMessageIOU => reportAction.actionName === CONST.REPORT.ACTIONS.TYPE.IOU,
                                        ) ?? null;

                                    // The CREATED action should not be created after the IOU action
                                    expect(Date.parse(iouCreatedAction?.created ?? '')).toBeLessThan(Date.parse(iouAction?.created ?? ''));

                                    // The IOUReportID should be correct
                                    expect(iouAction?.originalMessage?.IOUReportID).toBe(iouReportID);

                                    // The comment should be included in the IOU action
                                    expect(iouAction?.originalMessage?.comment).toBe(comment);

                                    // The amount in the IOU action should be correct
                                    expect(iouAction?.originalMessage?.amount).toBe(amount);

                                    // The IOU action type should be correct
                                    expect(iouAction?.originalMessage?.type).toBe(CONST.IOU.REPORT_ACTION_TYPE.CREATE);

                                    // The IOU action should be pending
                                    expect(iouAction?.pendingAction).toBe(CONST.RED_BRICK_ROAD_PENDING_ACTION.ADD);

                                    resolve();
                                },
                            });
                        }),
                )
                .then(
                    () =>
                        new Promise<void>((resolve) => {
                            const connectionID = Onyx.connect({
                                key: ONYXKEYS.COLLECTION.TRANSACTION,
                                waitForCollectionCallback: true,
                                callback: (allTransactions) => {
                                    Onyx.disconnect(connectionID);

                                    // There should be one transaction
                                    expect(Object.values(allTransactions ?? {}).length).toBe(1);
                                    const transaction = Object.values(allTransactions ?? {}).find((t) => !isEmptyObject(t));
                                    transactionID = transaction?.transactionID;

                                    // The transaction should be attached to the IOU report
                                    expect(transaction?.reportID).toBe(iouReportID);

                                    // Its amount should match the amount of the expense
                                    expect(transaction?.amount).toBe(amount);

                                    // The comment should be correct
                                    expect(transaction?.comment.comment).toBe(comment);

                                    expect(transaction?.merchant).toBe(CONST.TRANSACTION.PARTIAL_TRANSACTION_MERCHANT);

                                    // It should be pending
                                    expect(transaction?.pendingAction).toBe(CONST.RED_BRICK_ROAD_PENDING_ACTION.ADD);

                                    // The transactionID on the iou action should match the one from the transactions collection
                                    expect((iouAction?.originalMessage as IOUMessage)?.IOUTransactionID).toBe(transactionID);

                                    resolve();
                                },
                            });
                        }),
                )
                .then(mockFetch.resume)
                .then(waitForBatchedUpdates)
                .then(
                    () =>
                        new Promise<void>((resolve) => {
                            const connectionID = Onyx.connect({
                                key: `${ONYXKEYS.COLLECTION.REPORT_ACTIONS}${iouReportID}`,
                                waitForCollectionCallback: false,
                                callback: (reportActionsForIOUReport) => {
                                    Onyx.disconnect(connectionID);
                                    expect(Object.values(reportActionsForIOUReport ?? {}).length).toBe(2);
                                    Object.values(reportActionsForIOUReport ?? {}).forEach((reportAction) => expect(reportAction?.pendingAction).toBeFalsy());
                                    resolve();
                                },
                            });
                        }),
                )
                .then(
                    () =>
                        new Promise<void>((resolve) => {
                            const connectionID = Onyx.connect({
                                key: `${ONYXKEYS.COLLECTION.TRANSACTION}${transactionID}`,
                                callback: (transaction) => {
                                    Onyx.disconnect(connectionID);
                                    expect(transaction?.pendingAction).toBeFalsy();
                                    resolve();
                                },
                            });
                        }),
                );
        });

        it('updates existing IOU report if there is one', () => {
            const amount = 10000;
            const comment = 'Giv money plz';
            const chatReportID = '1234';
            const iouReportID = '5678';
            let chatReport: OnyxEntry<OnyxTypes.Report> = {
                reportID: chatReportID,
                type: CONST.REPORT.TYPE.CHAT,
                iouReportID,
                participants: {[RORY_ACCOUNT_ID]: RORY_PARTICIPANT, [CARLOS_ACCOUNT_ID]: CARLOS_PARTICIPANT},
            };
            const createdAction: OnyxTypes.ReportAction = {
                reportActionID: NumberUtils.rand64(),
                actionName: CONST.REPORT.ACTIONS.TYPE.CREATED,
                created: DateUtils.getDBTime(),
            };
            const existingTransaction: OnyxTypes.Transaction = {
                transactionID: NumberUtils.rand64(),
                amount: 1000,
                comment: {
                    comment: 'Existing transaction',
                },
                created: DateUtils.getDBTime(),
                currency: CONST.CURRENCY.USD,
                merchant: '',
                reportID: '',
            };
            let iouReport: OnyxEntry<OnyxTypes.Report> = {
                reportID: iouReportID,
                chatReportID,
                type: CONST.REPORT.TYPE.IOU,
                ownerAccountID: RORY_ACCOUNT_ID,
                managerID: CARLOS_ACCOUNT_ID,
                currency: CONST.CURRENCY.USD,
                total: existingTransaction.amount,
            };
            const iouAction: OnyxEntry<OnyxTypes.ReportAction> = {
                reportActionID: NumberUtils.rand64(),
                actionName: CONST.REPORT.ACTIONS.TYPE.IOU,
                actorAccountID: RORY_ACCOUNT_ID,
                created: DateUtils.getDBTime(),
                originalMessage: {
                    IOUReportID: iouReportID,
                    IOUTransactionID: existingTransaction.transactionID,
                    amount: existingTransaction.amount,
                    currency: CONST.CURRENCY.USD,
                    type: CONST.IOU.REPORT_ACTION_TYPE.CREATE,
                    participantAccountIDs: [RORY_ACCOUNT_ID, CARLOS_ACCOUNT_ID],
                },
            };
            let newIOUAction: OnyxEntry<OnyxTypes.ReportAction>;
            let newTransaction: OnyxEntry<OnyxTypes.Transaction>;
            mockFetch.pause?.();
            return Onyx.set(`${ONYXKEYS.COLLECTION.REPORT}${chatReportID}`, chatReport)
                .then(() => Onyx.set(`${ONYXKEYS.COLLECTION.REPORT}${iouReportID}`, iouReport))
                .then(() =>
                    Onyx.set(`${ONYXKEYS.COLLECTION.REPORT_ACTIONS}${iouReportID}`, {
                        [createdAction.reportActionID]: createdAction,
                        [iouAction.reportActionID]: iouAction,
                    }),
                )
                .then(() => Onyx.set(`${ONYXKEYS.COLLECTION.TRANSACTION}${existingTransaction.transactionID}`, existingTransaction))
                .then(() => {
                    if (chatReport) {
                        IOU.requestMoney(chatReport, amount, CONST.CURRENCY.USD, '', '', RORY_EMAIL, RORY_ACCOUNT_ID, {login: CARLOS_EMAIL, accountID: CARLOS_ACCOUNT_ID}, comment, {});
                    }
                    return waitForBatchedUpdates();
                })
                .then(
                    () =>
                        new Promise<void>((resolve) => {
                            const connectionID = Onyx.connect({
                                key: ONYXKEYS.COLLECTION.REPORT,
                                waitForCollectionCallback: true,
                                callback: (allReports) => {
                                    Onyx.disconnect(connectionID);

                                    // No new reports should be created
                                    expect(Object.values(allReports ?? {}).length).toBe(3);
                                    expect(Object.values(allReports ?? {}).find((report) => report?.reportID === chatReportID)).toBeTruthy();
                                    expect(Object.values(allReports ?? {}).find((report) => report?.reportID === iouReportID)).toBeTruthy();

                                    chatReport = Object.values(allReports ?? {}).find((report) => report?.type === CONST.REPORT.TYPE.CHAT) ?? null;
                                    iouReport = Object.values(allReports ?? {}).find((report) => report?.type === CONST.REPORT.TYPE.IOU) ?? null;

                                    // The total on the iou report should be updated
                                    expect(iouReport?.total).toBe(11000);

                                    resolve();
                                },
                            });
                        }),
                )
                .then(
                    () =>
                        new Promise<void>((resolve) => {
                            const connectionID = Onyx.connect({
                                key: `${ONYXKEYS.COLLECTION.REPORT_ACTIONS}${iouReportID}`,
                                waitForCollectionCallback: false,
                                callback: (reportActionsForIOUReport) => {
                                    Onyx.disconnect(connectionID);

                                    expect(Object.values(reportActionsForIOUReport ?? {}).length).toBe(3);
                                    newIOUAction =
                                        Object.values(reportActionsForIOUReport ?? {}).find(
                                            (reportAction): reportAction is ReportActionBase & OriginalMessageIOU =>
                                                reportAction?.reportActionID !== createdAction.reportActionID && reportAction?.reportActionID !== iouAction?.reportActionID,
                                        ) ?? null;

                                    // The IOUReportID should be correct
                                    expect(iouAction.originalMessage.IOUReportID).toBe(iouReportID);

                                    // The comment should be included in the IOU action
                                    expect(newIOUAction?.originalMessage.comment).toBe(comment);

                                    // The amount in the IOU action should be correct
                                    expect(newIOUAction?.originalMessage.amount).toBe(amount);

                                    // The type of the IOU action should be correct
                                    expect(newIOUAction?.originalMessage.type).toBe(CONST.IOU.REPORT_ACTION_TYPE.CREATE);

                                    // The IOU action should be pending
                                    expect(newIOUAction?.pendingAction).toBe(CONST.RED_BRICK_ROAD_PENDING_ACTION.ADD);

                                    resolve();
                                },
                            });
                        }),
                )
                .then(
                    () =>
                        new Promise<void>((resolve) => {
                            const connectionID = Onyx.connect({
                                key: ONYXKEYS.COLLECTION.TRANSACTION,
                                waitForCollectionCallback: true,
                                callback: (allTransactions) => {
                                    Onyx.disconnect(connectionID);

                                    // There should be two transactions
                                    expect(Object.values(allTransactions ?? {}).length).toBe(2);

                                    newTransaction = Object.values(allTransactions ?? {}).find((transaction) => transaction?.transactionID !== existingTransaction.transactionID) ?? null;

                                    expect(newTransaction?.reportID).toBe(iouReportID);
                                    expect(newTransaction?.amount).toBe(amount);
                                    expect(newTransaction?.comment.comment).toBe(comment);
                                    expect(newTransaction?.merchant).toBe(CONST.TRANSACTION.PARTIAL_TRANSACTION_MERCHANT);
                                    expect(newTransaction?.pendingAction).toBe(CONST.RED_BRICK_ROAD_PENDING_ACTION.ADD);

                                    // The transactionID on the iou action should match the one from the transactions collection
                                    expect((newIOUAction?.originalMessage as IOUMessage)?.IOUTransactionID).toBe(newTransaction?.transactionID);

                                    resolve();
                                },
                            });
                        }),
                )
                .then(mockFetch.resume)
                .then(waitForNetworkPromises)
                .then(
                    () =>
                        new Promise<void>((resolve) => {
                            const connectionID = Onyx.connect({
                                key: `${ONYXKEYS.COLLECTION.REPORT_ACTIONS}${iouReportID}`,
                                waitForCollectionCallback: false,
                                callback: (reportActionsForIOUReport) => {
                                    Onyx.disconnect(connectionID);
                                    expect(Object.values(reportActionsForIOUReport ?? {}).length).toBe(3);
                                    Object.values(reportActionsForIOUReport ?? {}).forEach((reportAction) => expect(reportAction?.pendingAction).toBeFalsy());
                                    resolve();
                                },
                            });
                        }),
                )
                .then(
                    () =>
                        new Promise<void>((resolve) => {
                            const connectionID = Onyx.connect({
                                key: ONYXKEYS.COLLECTION.TRANSACTION,
                                waitForCollectionCallback: true,
                                callback: (allTransactions) => {
                                    Onyx.disconnect(connectionID);
                                    Object.values(allTransactions ?? {}).forEach((transaction) => expect(transaction?.pendingAction).toBeFalsy());
                                    resolve();
                                },
                            });
                        }),
                );
        });

        it('correctly implements RedBrickRoad error handling', () => {
            const amount = 10000;
            const comment = 'Giv money plz';
            let chatReportID: string | undefined;
            let iouReportID: string | undefined;
            let createdAction: OnyxEntry<OnyxTypes.ReportAction>;
            let iouAction: OnyxEntry<OnyxTypes.ReportAction>;
            let transactionID: string;
            let transactionThreadReport: OnyxEntry<OnyxTypes.Report>;
            let transactionThreadAction: OnyxEntry<OnyxTypes.ReportAction>;
            mockFetch.pause?.();
            IOU.requestMoney({reportID: ''}, amount, CONST.CURRENCY.USD, '', '', RORY_EMAIL, RORY_ACCOUNT_ID, {login: CARLOS_EMAIL, accountID: CARLOS_ACCOUNT_ID}, comment, {});
            return (
                waitForBatchedUpdates()
                    .then(
                        () =>
                            new Promise<void>((resolve) => {
                                const connectionID = Onyx.connect({
                                    key: ONYXKEYS.COLLECTION.REPORT,
                                    waitForCollectionCallback: true,
                                    callback: (allReports) => {
                                        Onyx.disconnect(connectionID);

                                        // A chat report, transaction thread and an iou report should be created
                                        const chatReports = Object.values(allReports ?? {}).filter((report) => report?.type === CONST.REPORT.TYPE.CHAT);
                                        const iouReports = Object.values(allReports ?? {}).filter((report) => report?.type === CONST.REPORT.TYPE.IOU);
                                        expect(Object.values(chatReports).length).toBe(2);
                                        expect(Object.values(iouReports).length).toBe(1);
                                        const chatReport = chatReports[0];
                                        chatReportID = chatReport?.reportID;
                                        transactionThreadReport = chatReports[1];

                                        const iouReport = iouReports[0];
                                        iouReportID = iouReport?.reportID;

                                        expect(iouReport?.notificationPreference).toBe(CONST.REPORT.NOTIFICATION_PREFERENCE.HIDDEN);

                                        // They should be linked together
                                        expect(chatReport?.participants).toEqual({[RORY_ACCOUNT_ID]: RORY_PARTICIPANT, [CARLOS_ACCOUNT_ID]: CARLOS_PARTICIPANT});
                                        expect(chatReport?.iouReportID).toBe(iouReport?.reportID);

                                        resolve();
                                    },
                                });
                            }),
                    )
                    .then(
                        () =>
                            new Promise<void>((resolve) => {
                                const connectionID = Onyx.connect({
                                    key: `${ONYXKEYS.COLLECTION.REPORT_ACTIONS}${iouReportID}`,
                                    waitForCollectionCallback: false,
                                    callback: (reportActionsForIOUReport) => {
                                        Onyx.disconnect(connectionID);

                                        // The chat report should have a CREATED action and IOU action
                                        expect(Object.values(reportActionsForIOUReport ?? {}).length).toBe(2);
                                        const createdActions =
                                            Object.values(reportActionsForIOUReport ?? {}).filter((reportAction) => reportAction?.actionName === CONST.REPORT.ACTIONS.TYPE.CREATED) ?? null;
                                        const iouActions =
                                            Object.values(reportActionsForIOUReport ?? {}).filter(
                                                (reportAction): reportAction is ReportActionBase & OriginalMessageIOU => reportAction?.actionName === CONST.REPORT.ACTIONS.TYPE.IOU,
                                            ) ?? null;
                                        expect(Object.values(createdActions).length).toBe(1);
                                        expect(Object.values(iouActions).length).toBe(1);
                                        createdAction = createdActions[0];
                                        iouAction = iouActions[0];

                                        // The CREATED action should not be created after the IOU action
                                        expect(Date.parse(createdAction?.created ?? '')).toBeLessThan(Date.parse(iouAction?.created ?? {}));

                                        // The IOUReportID should be correct
                                        expect(iouAction.originalMessage.IOUReportID).toBe(iouReportID);

                                        // The comment should be included in the IOU action
                                        expect(iouAction.originalMessage.comment).toBe(comment);

                                        // The amount in the IOU action should be correct
                                        expect(iouAction.originalMessage.amount).toBe(amount);

                                        // The type should be correct
                                        expect(iouAction.originalMessage.type).toBe(CONST.IOU.REPORT_ACTION_TYPE.CREATE);

                                        // Both actions should be pending
                                        expect(createdAction?.pendingAction).toBe(CONST.RED_BRICK_ROAD_PENDING_ACTION.ADD);
                                        expect(iouAction?.pendingAction).toBe(CONST.RED_BRICK_ROAD_PENDING_ACTION.ADD);

                                        resolve();
                                    },
                                });
                            }),
                    )
                    .then(
                        () =>
                            new Promise<void>((resolve) => {
                                const connectionID = Onyx.connect({
                                    key: ONYXKEYS.COLLECTION.TRANSACTION,
                                    waitForCollectionCallback: true,
                                    callback: (allTransactions) => {
                                        Onyx.disconnect(connectionID);

                                        // There should be one transaction
                                        expect(Object.values(allTransactions ?? {}).length).toBe(1);
                                        const transaction = Object.values(allTransactions ?? {}).find((t) => !isEmptyObject(t));
                                        transactionID = transaction?.transactionID ?? '';

                                        expect(transaction?.reportID).toBe(iouReportID);
                                        expect(transaction?.amount).toBe(amount);
                                        expect(transaction?.comment.comment).toBe(comment);
                                        expect(transaction?.merchant).toBe(CONST.TRANSACTION.PARTIAL_TRANSACTION_MERCHANT);
                                        expect(transaction?.pendingAction).toBe(CONST.RED_BRICK_ROAD_PENDING_ACTION.ADD);

                                        // The transactionID on the iou action should match the one from the transactions collection
                                        expect((iouAction?.originalMessage as IOUMessage)?.IOUTransactionID).toBe(transactionID);

                                        resolve();
                                    },
                                });
                            }),
                    )
                    .then((): Promise<unknown> => {
                        mockFetch.fail?.();
                        return mockFetch.resume?.() as Promise<unknown>;
                    })
                    .then(
                        () =>
                            new Promise<void>((resolve) => {
                                const connectionID = Onyx.connect({
                                    key: `${ONYXKEYS.COLLECTION.REPORT_ACTIONS}${iouReportID}`,
                                    waitForCollectionCallback: false,
                                    callback: (reportActionsForIOUReport) => {
                                        Onyx.disconnect(connectionID);
                                        expect(Object.values(reportActionsForIOUReport ?? {}).length).toBe(2);
                                        iouAction = Object.values(reportActionsForIOUReport ?? {}).find((reportAction) => reportAction?.actionName === CONST.REPORT.ACTIONS.TYPE.IOU) ?? null;
                                        expect(iouAction?.pendingAction).toBe(CONST.RED_BRICK_ROAD_PENDING_ACTION.ADD);
                                        resolve();
                                    },
                                });
                            }),
                    )
                    .then(
                        () =>
                            new Promise<void>((resolve) => {
                                const connectionID = Onyx.connect({
                                    key: ONYXKEYS.COLLECTION.REPORT_ACTIONS,
                                    waitForCollectionCallback: true,
                                    callback: (reportActionsForTransactionThread) => {
                                        Onyx.disconnect(connectionID);
                                        expect(Object.values(reportActionsForTransactionThread ?? {}).length).toBe(3);
                                        transactionThreadAction =
                                            Object.values(reportActionsForTransactionThread?.[`${ONYXKEYS.COLLECTION.REPORT_ACTIONS}${transactionThreadReport?.reportID}`] ?? {}).find(
                                                (reportAction) => reportAction.actionName === CONST.REPORT.ACTIONS.TYPE.CREATED,
                                            ) ?? null;
                                        expect(transactionThreadAction?.pendingAction).toBe(CONST.RED_BRICK_ROAD_PENDING_ACTION.ADD);
                                        resolve();
                                    },
                                });
                            }),
                    )
                    .then(
                        () =>
                            new Promise<void>((resolve) => {
                                const connectionID = Onyx.connect({
                                    key: `${ONYXKEYS.COLLECTION.TRANSACTION}${transactionID}`,
                                    waitForCollectionCallback: false,
                                    callback: (transaction) => {
                                        Onyx.disconnect(connectionID);
                                        expect(transaction?.pendingAction).toBeFalsy();
                                        expect(transaction?.errors).toBeTruthy();
                                        expect(Object.values(transaction?.errors ?? {})[0]).toEqual(expect.arrayContaining(['iou.error.genericCreateFailureMessage', {isTranslated: false}]));
                                        resolve();
                                    },
                                });
                            }),
                    )

                    // If the user clears the errors on the IOU action
                    .then(
                        () =>
                            new Promise<void>((resolve) => {
                                ReportActions.clearAllRelatedReportActionErrors(iouReportID ?? '', iouAction);
                                resolve();
                            }),
                    )

                    // Then the reportAction from chat report should be removed from Onyx
                    .then(
                        () =>
                            new Promise<void>((resolve) => {
                                const connectionID = Onyx.connect({
                                    key: `${ONYXKEYS.COLLECTION.REPORT_ACTIONS}${chatReportID}`,
                                    waitForCollectionCallback: false,
                                    callback: (reportActionsForReport) => {
                                        Onyx.disconnect(connectionID);
                                        iouAction = Object.values(reportActionsForReport ?? {}).find((reportAction) => reportAction?.actionName === CONST.REPORT.ACTIONS.TYPE.IOU) ?? null;
                                        expect(iouAction).toBeFalsy();
                                        resolve();
                                    },
                                });
                            }),
                    )

                    // Then the reportAction from iou report should be removed from Onyx
                    .then(
                        () =>
                            new Promise<void>((resolve) => {
                                const connectionID = Onyx.connect({
                                    key: `${ONYXKEYS.COLLECTION.REPORT_ACTIONS}${iouReportID}`,
                                    waitForCollectionCallback: false,
                                    callback: (reportActionsForReport) => {
                                        Onyx.disconnect(connectionID);
                                        iouAction = Object.values(reportActionsForReport ?? {}).find((reportAction) => reportAction?.actionName === CONST.REPORT.ACTIONS.TYPE.IOU) ?? null;
                                        expect(iouAction).toBeFalsy();
                                        resolve();
                                    },
                                });
                            }),
                    )

                    // Then the reportAction from transaction report should be removed from Onyx
                    .then(
                        () =>
                            new Promise<void>((resolve) => {
                                const connectionID = Onyx.connect({
                                    key: `${ONYXKEYS.COLLECTION.REPORT_ACTIONS}${transactionThreadReport?.reportID}`,
                                    waitForCollectionCallback: false,
                                    callback: (reportActionsForReport) => {
                                        Onyx.disconnect(connectionID);
                                        expect(reportActionsForReport).toMatchObject({});
                                        resolve();
                                    },
                                });
                            }),
                    )

                    // Along with the associated transaction
                    .then(
                        () =>
                            new Promise<void>((resolve) => {
                                const connectionID = Onyx.connect({
                                    key: `${ONYXKEYS.COLLECTION.TRANSACTION}${transactionID}`,
                                    waitForCollectionCallback: false,
                                    callback: (transaction) => {
                                        Onyx.disconnect(connectionID);
                                        expect(transaction).toBeFalsy();
                                        resolve();
                                    },
                                });
                            }),
                    )

                    // If a user clears the errors on the CREATED action (which, technically are just errors on the report)
                    .then(
                        () =>
                            new Promise<void>((resolve) => {
                                Report.deleteReport(chatReportID ?? '');
                                Report.deleteReport(transactionThreadReport?.reportID ?? '');
                                resolve();
                            }),
                    )

                    // Then the report should be deleted
                    .then(
                        () =>
                            new Promise<void>((resolve) => {
                                const connectionID = Onyx.connect({
                                    key: ONYXKEYS.COLLECTION.REPORT,
                                    waitForCollectionCallback: true,
                                    callback: (allReports) => {
                                        Onyx.disconnect(connectionID);
                                        Object.values(allReports ?? {}).forEach((report) => expect(report).toBeFalsy());
                                        resolve();
                                    },
                                });
                            }),
                    )

                    // All reportActions should also be deleted
                    .then(
                        () =>
                            new Promise<void>((resolve) => {
                                const connectionID = Onyx.connect({
                                    key: ONYXKEYS.COLLECTION.REPORT_ACTIONS,
                                    waitForCollectionCallback: false,
                                    callback: (allReportActions) => {
                                        Onyx.disconnect(connectionID);
                                        Object.values(allReportActions ?? {}).forEach((reportAction) => expect(reportAction).toBeFalsy());
                                        resolve();
                                    },
                                });
                            }),
                    )

                    // All transactions should also be deleted
                    .then(
                        () =>
                            new Promise<void>((resolve) => {
                                const connectionID = Onyx.connect({
                                    key: ONYXKEYS.COLLECTION.TRANSACTION,
                                    waitForCollectionCallback: true,
                                    callback: (allTransactions) => {
                                        Onyx.disconnect(connectionID);
                                        Object.values(allTransactions ?? {}).forEach((transaction) => expect(transaction).toBeFalsy());
                                        resolve();
                                    },
                                });
                            }),
                    )

                    // Cleanup

                    .then(mockFetch.succeed)
            );
        });
    });

    describe('split expense', () => {
        it('creates and updates new chats and IOUs as needed', () => {
            jest.setTimeout(10 * 1000);
            /*
             * Given that:
             *   - Rory and Carlos have chatted before
             *   - Rory and Jules have chatted before and have an active IOU report
             *   - Rory and Vit have never chatted together before
             *   - There is no existing group chat with the four of them
             */
            const amount = 400;
            const comment = 'Yes, I am splitting a bill for $4 USD';
            const merchant = 'Yema Kitchen';
            let carlosChatReport: OnyxEntry<OnyxTypes.Report> = {
                reportID: NumberUtils.rand64(),
                type: CONST.REPORT.TYPE.CHAT,
                participants: {[RORY_ACCOUNT_ID]: RORY_PARTICIPANT, [CARLOS_ACCOUNT_ID]: CARLOS_PARTICIPANT},
            };
            const carlosCreatedAction: OnyxEntry<OnyxTypes.ReportAction> = {
                reportActionID: NumberUtils.rand64(),
                actionName: CONST.REPORT.ACTIONS.TYPE.CREATED,
                created: DateUtils.getDBTime(),
                reportID: carlosChatReport.reportID,
            };
            const julesIOUReportID = NumberUtils.rand64();
            let julesChatReport: OnyxEntry<OnyxTypes.Report> = {
                reportID: NumberUtils.rand64(),
                type: CONST.REPORT.TYPE.CHAT,
                iouReportID: julesIOUReportID,
                participants: {[RORY_ACCOUNT_ID]: RORY_PARTICIPANT, [JULES_ACCOUNT_ID]: JULES_PARTICIPANT},
            };
            const julesChatCreatedAction: OnyxEntry<OnyxTypes.ReportAction> = {
                reportActionID: NumberUtils.rand64(),
                actionName: CONST.REPORT.ACTIONS.TYPE.CREATED,
                created: DateUtils.getDBTime(),
                reportID: julesChatReport.reportID,
            };
            const julesCreatedAction: OnyxEntry<OnyxTypes.ReportAction> = {
                reportActionID: NumberUtils.rand64(),
                actionName: CONST.REPORT.ACTIONS.TYPE.CREATED,
                created: DateUtils.getDBTime(),
                reportID: julesIOUReportID,
            };
            jest.advanceTimersByTime(200);
            const julesExistingTransaction: OnyxEntry<OnyxTypes.Transaction> = {
                transactionID: NumberUtils.rand64(),
                amount: 1000,
                comment: {
                    comment: 'This is an existing transaction',
                },
                created: DateUtils.getDBTime(),
                currency: '',
                merchant: '',
                reportID: '',
            };
            let julesIOUReport: OnyxEntry<OnyxTypes.Report> = {
                reportID: julesIOUReportID,
                chatReportID: julesChatReport.reportID,
                type: CONST.REPORT.TYPE.IOU,
                ownerAccountID: RORY_ACCOUNT_ID,
                managerID: JULES_ACCOUNT_ID,
                currency: CONST.CURRENCY.USD,
                total: julesExistingTransaction?.amount,
            };
            const julesExistingIOUAction: OnyxEntry<OnyxTypes.ReportAction> = {
                reportActionID: NumberUtils.rand64(),
                actionName: CONST.REPORT.ACTIONS.TYPE.IOU,
                actorAccountID: RORY_ACCOUNT_ID,
                created: DateUtils.getDBTime(),
                originalMessage: {
                    IOUReportID: julesIOUReportID,
                    IOUTransactionID: julesExistingTransaction?.transactionID,
                    amount: julesExistingTransaction?.amount ?? 0,
                    currency: CONST.CURRENCY.USD,
                    type: CONST.IOU.REPORT_ACTION_TYPE.CREATE,
                    participantAccountIDs: [RORY_ACCOUNT_ID, JULES_ACCOUNT_ID],
                },
                reportID: julesIOUReportID,
            };

            let carlosIOUReport: OnyxEntry<OnyxTypes.Report>;
            let carlosIOUAction: OnyxEntry<OnyxTypes.ReportAction>;
            let carlosIOUCreatedAction: OnyxEntry<OnyxTypes.ReportAction>;
            let carlosTransaction: OnyxEntry<OnyxTypes.Transaction>;

            let julesIOUAction: OnyxEntry<OnyxTypes.ReportAction>;
            let julesIOUCreatedAction: OnyxEntry<OnyxTypes.ReportAction>;
            let julesTransaction: OnyxEntry<OnyxTypes.Transaction>;

            let vitChatReport: OnyxEntry<OnyxTypes.Report>;
            let vitIOUReport: OnyxEntry<OnyxTypes.Report>;
            let vitCreatedAction: OnyxEntry<OnyxTypes.ReportAction>;
            let vitIOUAction: OnyxEntry<OnyxTypes.ReportAction>;
            let vitTransaction: OnyxEntry<OnyxTypes.Transaction>;

            let groupChat: OnyxEntry<OnyxTypes.Report>;
            let groupCreatedAction: OnyxEntry<OnyxTypes.ReportAction>;
            let groupIOUAction: OnyxEntry<OnyxTypes.ReportAction>;
            let groupTransaction: OnyxEntry<OnyxTypes.Transaction>;

            const reportCollectionDataSet = toCollectionDataSet(ONYXKEYS.COLLECTION.REPORT, [carlosChatReport, julesChatReport, julesIOUReport], (item) => item.reportID);

            const carlosActionsCollectionDataSet = toCollectionDataSet(
                `${ONYXKEYS.COLLECTION.REPORT_ACTIONS}`,
                [
                    {
                        [carlosCreatedAction.reportActionID]: carlosCreatedAction,
                    },
                ],
                (item) => item[carlosCreatedAction.reportActionID].reportID ?? '',
            );

            const julesActionsCollectionDataSet = toCollectionDataSet(
                `${ONYXKEYS.COLLECTION.REPORT_ACTIONS}`,
                [
                    {
                        [julesCreatedAction.reportActionID]: julesCreatedAction,
                        [julesExistingIOUAction.reportActionID]: julesExistingIOUAction,
                    },
                ],
                (item) => item[julesCreatedAction.reportActionID].reportID ?? '',
            );

            const julesCreatedActionsCollectionDataSet = toCollectionDataSet(
                `${ONYXKEYS.COLLECTION.REPORT_ACTIONS}`,
                [
                    {
                        [julesChatCreatedAction.reportActionID]: julesChatCreatedAction,
                    },
                ],
                (item) => item[julesChatCreatedAction.reportActionID].reportID ?? '',
            );

            return Onyx.mergeCollection(ONYXKEYS.COLLECTION.REPORT, {
                ...reportCollectionDataSet,
            })
                .then(() =>
                    Onyx.mergeCollection(ONYXKEYS.COLLECTION.REPORT_ACTIONS, {
                        ...carlosActionsCollectionDataSet,
                        ...julesCreatedActionsCollectionDataSet,
                        ...julesActionsCollectionDataSet,
                    }),
                )
                .then(() => Onyx.set(`${ONYXKEYS.COLLECTION.TRANSACTION}${julesExistingTransaction?.transactionID}`, julesExistingTransaction))
                .then(() => {
                    // When we split a bill offline
                    mockFetch.pause?.();
                    IOU.splitBill(
                        // TODO: Migrate after the backend accepts accountIDs
                        {
                            participants: [
                                [CARLOS_EMAIL, String(CARLOS_ACCOUNT_ID)],
                                [JULES_EMAIL, String(JULES_ACCOUNT_ID)],
                                [VIT_EMAIL, String(VIT_ACCOUNT_ID)],
                            ].map(([email, accountID]) => ({login: email, accountID: Number(accountID)})),
                            currentUserLogin: RORY_EMAIL,
                            currentUserAccountID: RORY_ACCOUNT_ID,
                            amount,
                            comment,
                            currency: CONST.CURRENCY.USD,
                            merchant,
                            created: '',
                            tag: '',
                            existingSplitChatReportID: '',
                        },
                    );
                    return waitForBatchedUpdates();
                })
<<<<<<< HEAD
                .then(
                    () =>
                        new Promise<void>((resolve) => {
                            const connectionID = Onyx.connect({
                                key: ONYXKEYS.COLLECTION.REPORT,
                                waitForCollectionCallback: true,
                                callback: (allReports) => {
                                    Onyx.disconnect(connectionID);
=======
                    .then(() =>
                        Onyx.mergeCollection(ONYXKEYS.COLLECTION.REPORT_ACTIONS, {
                            ...carlosActionsCollectionDataSet,
                            ...julesCreatedActionsCollectionDataSet,
                            ...julesActionsCollectionDataSet,
                        }),
                    )
                    .then(() => Onyx.set(`${ONYXKEYS.COLLECTION.TRANSACTION}${julesExistingTransaction?.transactionID}`, julesExistingTransaction))
                    .then(() => {
                        // When we split a bill offline
                        // @ts-expect-error TODO: Remove this once TestHelper (https://github.com/Expensify/App/issues/25318) is migrated to TypeScript.
                        fetch.pause();
                        IOU.splitBill(
                            // TODO: Migrate after the backend accepts accountIDs
                            {
                                participants: [
                                    [CARLOS_EMAIL, String(CARLOS_ACCOUNT_ID)],
                                    [JULES_EMAIL, String(JULES_ACCOUNT_ID)],
                                    [VIT_EMAIL, String(VIT_ACCOUNT_ID)],
                                ].map(([email, accountID]) => ({login: email, accountID: Number(accountID)})),
                                currentUserLogin: RORY_EMAIL,
                                currentUserAccountID: RORY_ACCOUNT_ID,
                                amount,
                                comment,
                                currency: CONST.CURRENCY.USD,
                                merchant,
                                created: '',
                                tag: '',
                                existingSplitChatReportID: '',
                            },
                        );
                        return waitForBatchedUpdates();
                    })
                    .then(
                        () =>
                            new Promise<void>((resolve) => {
                                const connectionID = Onyx.connect({
                                    key: ONYXKEYS.COLLECTION.REPORT,
                                    waitForCollectionCallback: true,
                                    callback: (allReports) => {
                                        Onyx.disconnect(connectionID);

                                        // There should now be 10 reports
                                        expect(Object.values(allReports ?? {}).length).toBe(10);

                                        // 1. The chat report with Rory + Carlos
                                        carlosChatReport = Object.values(allReports ?? {}).find((report) => report?.reportID === carlosChatReport?.reportID) ?? null;
                                        expect(isEmptyObject(carlosChatReport)).toBe(false);
                                        expect(carlosChatReport?.pendingFields).toBeFalsy();

                                        // 2. The IOU report with Rory + Carlos (new)
                                        carlosIOUReport =
                                            Object.values(allReports ?? {}).find((report) => report?.type === CONST.REPORT.TYPE.IOU && report.managerID === CARLOS_ACCOUNT_ID) ?? null;
                                        expect(isEmptyObject(carlosIOUReport)).toBe(false);
                                        expect(carlosIOUReport?.total).toBe(amount / 4);

                                        // 3. The chat report with Rory + Jules
                                        julesChatReport = Object.values(allReports ?? {}).find((report) => report?.reportID === julesChatReport?.reportID) ?? null;
                                        expect(isEmptyObject(julesChatReport)).toBe(false);
                                        expect(julesChatReport?.pendingFields).toBeFalsy();

                                        // 4. The IOU report with Rory + Jules
                                        julesIOUReport = Object.values(allReports ?? {}).find((report) => report?.reportID === julesIOUReport?.reportID) ?? null;
                                        expect(isEmptyObject(julesIOUReport)).toBe(false);
                                        expect(julesChatReport?.pendingFields).toBeFalsy();
                                        expect(julesIOUReport?.total).toBe((julesExistingTransaction?.amount ?? 0) + amount / 4);

                                        // 5. The chat report with Rory + Vit (new)
                                        vitChatReport =
                                            Object.values(allReports ?? {}).find(
                                                (report) =>
                                                    report?.type === CONST.REPORT.TYPE.CHAT &&
                                                    isEqual(report.participants, {[RORY_ACCOUNT_ID]: RORY_PARTICIPANT, [VIT_ACCOUNT_ID]: VIT_PARTICIPANT}),
                                            ) ?? null;
                                        expect(isEmptyObject(vitChatReport)).toBe(false);
                                        expect(vitChatReport?.pendingFields).toStrictEqual({createChat: CONST.RED_BRICK_ROAD_PENDING_ACTION.ADD});

                                        // 6. The IOU report with Rory + Vit (new)
                                        vitIOUReport =
                                            Object.values(allReports ?? {}).find((report) => report?.type === CONST.REPORT.TYPE.IOU && report.managerID === VIT_ACCOUNT_ID) ?? null;
                                        expect(isEmptyObject(vitIOUReport)).toBe(false);
                                        expect(vitIOUReport?.total).toBe(amount / 4);

                                        // 7. The group chat with everyone
                                        groupChat =
                                            Object.values(allReports ?? {}).find(
                                                (report) =>
                                                    report?.type === CONST.REPORT.TYPE.CHAT &&
                                                    isEqual(report.participants, {
                                                        [CARLOS_ACCOUNT_ID]: CARLOS_PARTICIPANT,
                                                        [JULES_ACCOUNT_ID]: JULES_PARTICIPANT,
                                                        [VIT_ACCOUNT_ID]: VIT_PARTICIPANT,
                                                        [RORY_ACCOUNT_ID]: RORY_PARTICIPANT,
                                                    }),
                                            ) ?? null;
                                        expect(isEmptyObject(groupChat)).toBe(false);
                                        expect(groupChat?.pendingFields).toStrictEqual({createChat: CONST.RED_BRICK_ROAD_PENDING_ACTION.ADD});

                                        // The 1:1 chat reports and the IOU reports should be linked together
                                        expect(carlosChatReport?.iouReportID).toBe(carlosIOUReport?.reportID);
                                        expect(carlosIOUReport?.chatReportID).toBe(carlosChatReport?.reportID);
                                        expect(carlosIOUReport?.notificationPreference).toBe(CONST.REPORT.NOTIFICATION_PREFERENCE.HIDDEN);

                                        expect(julesChatReport?.iouReportID).toBe(julesIOUReport?.reportID);
                                        expect(julesIOUReport?.chatReportID).toBe(julesChatReport?.reportID);

                                        expect(vitChatReport?.iouReportID).toBe(vitIOUReport?.reportID);
                                        expect(vitIOUReport?.chatReportID).toBe(vitChatReport?.reportID);
                                        expect(carlosIOUReport?.notificationPreference).toBe(CONST.REPORT.NOTIFICATION_PREFERENCE.HIDDEN);

                                        resolve();
                                    },
                                });
                            }),
                    )
                    .then(
                        () =>
                            new Promise<void>((resolve) => {
                                const connectionID = Onyx.connect({
                                    key: ONYXKEYS.COLLECTION.REPORT_ACTIONS,
                                    waitForCollectionCallback: true,
                                    callback: (allReportActions) => {
                                        Onyx.disconnect(connectionID);

                                        // There should be reportActions on all 7 chat reports + 3 IOU reports in each 1:1 chat
                                        expect(Object.values(allReportActions ?? {}).length).toBe(10);

                                        const carlosReportActions = allReportActions?.[`${ONYXKEYS.COLLECTION.REPORT_ACTIONS}${carlosChatReport?.iouReportID}`];
                                        const julesReportActions = allReportActions?.[`${ONYXKEYS.COLLECTION.REPORT_ACTIONS}${julesChatReport?.iouReportID}`];
                                        const vitReportActions = allReportActions?.[`${ONYXKEYS.COLLECTION.REPORT_ACTIONS}${vitChatReport?.iouReportID}`];
                                        const groupReportActions = allReportActions?.[`${ONYXKEYS.COLLECTION.REPORT_ACTIONS}${groupChat?.reportID}`];

                                        // Carlos DM should have two reportActions – the existing CREATED action and a pending IOU action
                                        expect(Object.values(carlosReportActions ?? {}).length).toBe(2);
                                        carlosIOUCreatedAction =
                                            Object.values(carlosReportActions ?? {}).find(
                                                (reportAction): reportAction is ReportActionBase & OriginalMessageIOU => reportAction.actionName === CONST.REPORT.ACTIONS.TYPE.CREATED,
                                            ) ?? null;
                                        carlosIOUAction =
                                            Object.values(carlosReportActions ?? {}).find(
                                                (reportAction): reportAction is ReportActionBase & OriginalMessageIOU => reportAction.actionName === CONST.REPORT.ACTIONS.TYPE.IOU,
                                            ) ?? null;
                                        expect(carlosIOUAction?.pendingAction).toBe(CONST.RED_BRICK_ROAD_PENDING_ACTION.ADD);
                                        expect(carlosIOUAction?.originalMessage.IOUReportID).toBe(carlosIOUReport?.reportID);
                                        expect(carlosIOUAction?.originalMessage.amount).toBe(amount / 4);
                                        expect(carlosIOUAction?.originalMessage.comment).toBe(comment);
                                        expect(carlosIOUAction?.originalMessage.type).toBe(CONST.IOU.REPORT_ACTION_TYPE.CREATE);
                                        expect(Date.parse(carlosIOUCreatedAction?.created ?? '')).toBeLessThan(Date.parse(carlosIOUAction?.created ?? ''));

                                        // Jules DM should have three reportActions, the existing CREATED action, the existing IOU action, and a new pending IOU action
                                        expect(Object.values(julesReportActions ?? {}).length).toBe(3);
                                        expect(julesReportActions?.[julesCreatedAction.reportActionID]).toStrictEqual(julesCreatedAction);
                                        julesIOUCreatedAction =
                                            Object.values(julesReportActions ?? {}).find(
                                                (reportAction): reportAction is ReportActionBase & OriginalMessageIOU => reportAction.actionName === CONST.REPORT.ACTIONS.TYPE.CREATED,
                                            ) ?? null;
                                        julesIOUAction =
                                            Object.values(julesReportActions ?? {}).find(
                                                (reportAction): reportAction is ReportActionBase & OriginalMessageIOU =>
                                                    reportAction.reportActionID !== julesCreatedAction.reportActionID &&
                                                    reportAction.reportActionID !== julesExistingIOUAction.reportActionID,
                                            ) ?? null;
                                        expect(julesIOUAction?.pendingAction).toBe(CONST.RED_BRICK_ROAD_PENDING_ACTION.ADD);
                                        expect(julesIOUAction?.originalMessage.IOUReportID).toBe(julesIOUReport?.reportID);
                                        expect(julesIOUAction?.originalMessage.amount).toBe(amount / 4);
                                        expect(julesIOUAction?.originalMessage.comment).toBe(comment);
                                        expect(julesIOUAction?.originalMessage.type).toBe(CONST.IOU.REPORT_ACTION_TYPE.CREATE);
                                        expect(Date.parse(julesIOUCreatedAction?.created ?? '')).toBeLessThan(Date.parse(julesIOUAction?.created ?? ''));

                                        // Vit DM should have two reportActions – a pending CREATED action and a pending IOU action
                                        expect(Object.values(vitReportActions ?? {}).length).toBe(2);
                                        vitCreatedAction =
                                            Object.values(vitReportActions ?? {}).find(
                                                (reportAction): reportAction is ReportActionBase & OriginalMessageIOU => reportAction.actionName === CONST.REPORT.ACTIONS.TYPE.CREATED,
                                            ) ?? null;
                                        vitIOUAction =
                                            Object.values(vitReportActions ?? {}).find(
                                                (reportAction): reportAction is ReportActionBase & OriginalMessageIOU => reportAction.actionName === CONST.REPORT.ACTIONS.TYPE.IOU,
                                            ) ?? null;
                                        expect(vitCreatedAction?.pendingAction).toBe(CONST.RED_BRICK_ROAD_PENDING_ACTION.ADD);
                                        expect(vitIOUAction?.pendingAction).toBe(CONST.RED_BRICK_ROAD_PENDING_ACTION.ADD);
                                        expect(vitIOUAction?.originalMessage.IOUReportID).toBe(vitIOUReport?.reportID);
                                        expect(vitIOUAction?.originalMessage.amount).toBe(amount / 4);
                                        expect(vitIOUAction?.originalMessage.comment).toBe(comment);
                                        expect(vitIOUAction?.originalMessage.type).toBe(CONST.IOU.REPORT_ACTION_TYPE.CREATE);
                                        expect(Date.parse(vitCreatedAction?.created ?? '')).toBeLessThan(Date.parse(vitIOUAction?.created ?? ''));

                                        // Group chat should have two reportActions – a pending CREATED action and a pending IOU action w/ type SPLIT
                                        expect(Object.values(groupReportActions ?? {}).length).toBe(2);
                                        groupCreatedAction =
                                            Object.values(groupReportActions ?? {}).find((reportAction) => reportAction.actionName === CONST.REPORT.ACTIONS.TYPE.CREATED) ?? null;
                                        groupIOUAction =
                                            Object.values(groupReportActions ?? {}).find(
                                                (reportAction): reportAction is ReportActionBase & OriginalMessageIOU => reportAction.actionName === CONST.REPORT.ACTIONS.TYPE.IOU,
                                            ) ?? null;
                                        expect(groupCreatedAction?.pendingAction).toBe(CONST.RED_BRICK_ROAD_PENDING_ACTION.ADD);
                                        expect(groupIOUAction?.pendingAction).toBe(CONST.RED_BRICK_ROAD_PENDING_ACTION.ADD);
                                        expect(groupIOUAction?.originalMessage).not.toHaveProperty('IOUReportID');
                                        expect(groupIOUAction?.originalMessage?.type).toBe(CONST.IOU.REPORT_ACTION_TYPE.SPLIT);
                                        expect(Date.parse(groupCreatedAction?.created ?? '')).toBeLessThanOrEqual(Date.parse(groupIOUAction?.created ?? ''));

                                        resolve();
                                    },
                                });
                            }),
                    )
                    .then(
                        () =>
                            new Promise<void>((resolve) => {
                                const connectionID = Onyx.connect({
                                    key: ONYXKEYS.COLLECTION.TRANSACTION,
                                    waitForCollectionCallback: true,
                                    callback: (allTransactions) => {
                                        Onyx.disconnect(connectionID);

                                        /* There should be 5 transactions
                                         *   – one existing one with Jules
                                         *   - one for each of the three IOU reports
                                         *   - one on the group chat w/ deleted report
                                         */
                                        expect(Object.values(allTransactions ?? {}).length).toBe(5);
                                        expect(allTransactions?.[`${ONYXKEYS.COLLECTION.TRANSACTION}${julesExistingTransaction?.transactionID}`]).toBeTruthy();

                                        carlosTransaction =
                                            Object.values(allTransactions ?? {}).find(
                                                (transaction) => transaction?.transactionID === (carlosIOUAction?.originalMessage as IOUMessage)?.IOUTransactionID,
                                            ) ?? null;
                                        julesTransaction =
                                            Object.values(allTransactions ?? {}).find(
                                                (transaction) => transaction?.transactionID === (julesIOUAction?.originalMessage as IOUMessage)?.IOUTransactionID,
                                            ) ?? null;
                                        vitTransaction =
                                            Object.values(allTransactions ?? {}).find(
                                                (transaction) => transaction?.transactionID === (vitIOUAction?.originalMessage as IOUMessage)?.IOUTransactionID,
                                            ) ?? null;
                                        groupTransaction = Object.values(allTransactions ?? {}).find((transaction) => transaction?.reportID === CONST.REPORT.SPLIT_REPORTID) ?? null;

                                        expect(carlosTransaction?.reportID).toBe(carlosIOUReport?.reportID);
                                        expect(julesTransaction?.reportID).toBe(julesIOUReport?.reportID);
                                        expect(vitTransaction?.reportID).toBe(vitIOUReport?.reportID);
                                        expect(groupTransaction).toBeTruthy();

                                        expect(carlosTransaction?.amount).toBe(amount / 4);
                                        expect(julesTransaction?.amount).toBe(amount / 4);
                                        expect(vitTransaction?.amount).toBe(amount / 4);
                                        expect(groupTransaction?.amount).toBe(amount);
>>>>>>> 8e761631

                                    // There should now be 10 reports
                                    expect(Object.values(allReports ?? {}).length).toBe(10);

                                    // 1. The chat report with Rory + Carlos
                                    carlosChatReport = Object.values(allReports ?? {}).find((report) => report?.reportID === carlosChatReport?.reportID) ?? null;
                                    expect(isEmptyObject(carlosChatReport)).toBe(false);
                                    expect(carlosChatReport?.pendingFields).toBeFalsy();

                                    // 2. The IOU report with Rory + Carlos (new)
                                    carlosIOUReport =
                                        Object.values(allReports ?? {}).find((report) => report?.type === CONST.REPORT.TYPE.IOU && report.managerID === CARLOS_ACCOUNT_ID) ?? null;
                                    expect(isEmptyObject(carlosIOUReport)).toBe(false);
                                    expect(carlosIOUReport?.total).toBe(amount / 4);

                                    // 3. The chat report with Rory + Jules
                                    julesChatReport = Object.values(allReports ?? {}).find((report) => report?.reportID === julesChatReport?.reportID) ?? null;
                                    expect(isEmptyObject(julesChatReport)).toBe(false);
                                    expect(julesChatReport?.pendingFields).toBeFalsy();

                                    // 4. The IOU report with Rory + Jules
                                    julesIOUReport = Object.values(allReports ?? {}).find((report) => report?.reportID === julesIOUReport?.reportID) ?? null;
                                    expect(isEmptyObject(julesIOUReport)).toBe(false);
                                    expect(julesChatReport?.pendingFields).toBeFalsy();
                                    expect(julesIOUReport?.total).toBe((julesExistingTransaction?.amount ?? 0) + amount / 4);

                                    // 5. The chat report with Rory + Vit (new)
                                    vitChatReport =
                                        Object.values(allReports ?? {}).find(
                                            (report) => report?.type === CONST.REPORT.TYPE.CHAT && isEqual(report.participantAccountIDs, [VIT_ACCOUNT_ID]),
                                        ) ?? null;
                                    expect(isEmptyObject(vitChatReport)).toBe(false);
                                    expect(vitChatReport?.pendingFields).toStrictEqual({createChat: CONST.RED_BRICK_ROAD_PENDING_ACTION.ADD});

                                    // 6. The IOU report with Rory + Vit (new)
                                    vitIOUReport = Object.values(allReports ?? {}).find((report) => report?.type === CONST.REPORT.TYPE.IOU && report.managerID === VIT_ACCOUNT_ID) ?? null;
                                    expect(isEmptyObject(vitIOUReport)).toBe(false);
                                    expect(vitIOUReport?.total).toBe(amount / 4);

                                    // 7. The group chat with everyone
                                    groupChat =
                                        Object.values(allReports ?? {}).find(
                                            (report) =>
                                                report?.type === CONST.REPORT.TYPE.CHAT &&
                                                isEqual(report.participantAccountIDs, [CARLOS_ACCOUNT_ID, JULES_ACCOUNT_ID, VIT_ACCOUNT_ID, RORY_ACCOUNT_ID]),
                                        ) ?? null;
                                    expect(isEmptyObject(groupChat)).toBe(false);
                                    expect(groupChat?.pendingFields).toStrictEqual({createChat: CONST.RED_BRICK_ROAD_PENDING_ACTION.ADD});

                                    // The 1:1 chat reports and the IOU reports should be linked together
                                    expect(carlosChatReport?.iouReportID).toBe(carlosIOUReport?.reportID);
                                    expect(carlosIOUReport?.chatReportID).toBe(carlosChatReport?.reportID);
                                    expect(carlosIOUReport?.notificationPreference).toBe(CONST.REPORT.NOTIFICATION_PREFERENCE.HIDDEN);

                                    expect(julesChatReport?.iouReportID).toBe(julesIOUReport?.reportID);
                                    expect(julesIOUReport?.chatReportID).toBe(julesChatReport?.reportID);

                                    expect(vitChatReport?.iouReportID).toBe(vitIOUReport?.reportID);
                                    expect(vitIOUReport?.chatReportID).toBe(vitChatReport?.reportID);
                                    expect(carlosIOUReport?.notificationPreference).toBe(CONST.REPORT.NOTIFICATION_PREFERENCE.HIDDEN);

                                    resolve();
                                },
                            });
                        }),
                )
                .then(
                    () =>
                        new Promise<void>((resolve) => {
                            const connectionID = Onyx.connect({
                                key: ONYXKEYS.COLLECTION.REPORT_ACTIONS,
                                waitForCollectionCallback: true,
                                callback: (allReportActions) => {
                                    Onyx.disconnect(connectionID);

                                    // There should be reportActions on all 7 chat reports + 3 IOU reports in each 1:1 chat
                                    expect(Object.values(allReportActions ?? {}).length).toBe(10);

                                    const carlosReportActions = allReportActions?.[`${ONYXKEYS.COLLECTION.REPORT_ACTIONS}${carlosChatReport?.iouReportID}`];
                                    const julesReportActions = allReportActions?.[`${ONYXKEYS.COLLECTION.REPORT_ACTIONS}${julesChatReport?.iouReportID}`];
                                    const vitReportActions = allReportActions?.[`${ONYXKEYS.COLLECTION.REPORT_ACTIONS}${vitChatReport?.iouReportID}`];
                                    const groupReportActions = allReportActions?.[`${ONYXKEYS.COLLECTION.REPORT_ACTIONS}${groupChat?.reportID}`];

                                    // Carlos DM should have two reportActions – the existing CREATED action and a pending IOU action
                                    expect(Object.values(carlosReportActions ?? {}).length).toBe(2);
                                    carlosIOUCreatedAction =
                                        Object.values(carlosReportActions ?? {}).find(
                                            (reportAction): reportAction is ReportActionBase & OriginalMessageIOU => reportAction.actionName === CONST.REPORT.ACTIONS.TYPE.CREATED,
                                        ) ?? null;
                                    carlosIOUAction =
                                        Object.values(carlosReportActions ?? {}).find(
                                            (reportAction): reportAction is ReportActionBase & OriginalMessageIOU => reportAction.actionName === CONST.REPORT.ACTIONS.TYPE.IOU,
                                        ) ?? null;
                                    expect(carlosIOUAction?.pendingAction).toBe(CONST.RED_BRICK_ROAD_PENDING_ACTION.ADD);
                                    expect(carlosIOUAction?.originalMessage.IOUReportID).toBe(carlosIOUReport?.reportID);
                                    expect(carlosIOUAction?.originalMessage.amount).toBe(amount / 4);
                                    expect(carlosIOUAction?.originalMessage.comment).toBe(comment);
                                    expect(carlosIOUAction?.originalMessage.type).toBe(CONST.IOU.REPORT_ACTION_TYPE.CREATE);
                                    expect(Date.parse(carlosIOUCreatedAction?.created ?? '')).toBeLessThan(Date.parse(carlosIOUAction?.created ?? ''));

                                    // Jules DM should have three reportActions, the existing CREATED action, the existing IOU action, and a new pending IOU action
                                    expect(Object.values(julesReportActions ?? {}).length).toBe(3);
                                    expect(julesReportActions?.[julesCreatedAction.reportActionID]).toStrictEqual(julesCreatedAction);
                                    julesIOUCreatedAction =
                                        Object.values(julesReportActions ?? {}).find(
                                            (reportAction): reportAction is ReportActionBase & OriginalMessageIOU => reportAction.actionName === CONST.REPORT.ACTIONS.TYPE.CREATED,
                                        ) ?? null;
                                    julesIOUAction =
                                        Object.values(julesReportActions ?? {}).find(
                                            (reportAction): reportAction is ReportActionBase & OriginalMessageIOU =>
                                                reportAction.reportActionID !== julesCreatedAction.reportActionID && reportAction.reportActionID !== julesExistingIOUAction.reportActionID,
                                        ) ?? null;
                                    expect(julesIOUAction?.pendingAction).toBe(CONST.RED_BRICK_ROAD_PENDING_ACTION.ADD);
                                    expect(julesIOUAction?.originalMessage.IOUReportID).toBe(julesIOUReport?.reportID);
                                    expect(julesIOUAction?.originalMessage.amount).toBe(amount / 4);
                                    expect(julesIOUAction?.originalMessage.comment).toBe(comment);
                                    expect(julesIOUAction?.originalMessage.type).toBe(CONST.IOU.REPORT_ACTION_TYPE.CREATE);
                                    expect(Date.parse(julesIOUCreatedAction?.created ?? '')).toBeLessThan(Date.parse(julesIOUAction?.created ?? ''));

                                    // Vit DM should have two reportActions – a pending CREATED action and a pending IOU action
                                    expect(Object.values(vitReportActions ?? {}).length).toBe(2);
                                    vitCreatedAction =
                                        Object.values(vitReportActions ?? {}).find(
                                            (reportAction): reportAction is ReportActionBase & OriginalMessageIOU => reportAction.actionName === CONST.REPORT.ACTIONS.TYPE.CREATED,
                                        ) ?? null;
                                    vitIOUAction =
                                        Object.values(vitReportActions ?? {}).find(
                                            (reportAction): reportAction is ReportActionBase & OriginalMessageIOU => reportAction.actionName === CONST.REPORT.ACTIONS.TYPE.IOU,
                                        ) ?? null;
                                    expect(vitCreatedAction?.pendingAction).toBe(CONST.RED_BRICK_ROAD_PENDING_ACTION.ADD);
                                    expect(vitIOUAction?.pendingAction).toBe(CONST.RED_BRICK_ROAD_PENDING_ACTION.ADD);
                                    expect(vitIOUAction?.originalMessage.IOUReportID).toBe(vitIOUReport?.reportID);
                                    expect(vitIOUAction?.originalMessage.amount).toBe(amount / 4);
                                    expect(vitIOUAction?.originalMessage.comment).toBe(comment);
                                    expect(vitIOUAction?.originalMessage.type).toBe(CONST.IOU.REPORT_ACTION_TYPE.CREATE);
                                    expect(Date.parse(vitCreatedAction?.created ?? '')).toBeLessThan(Date.parse(vitIOUAction?.created ?? ''));

                                    // Group chat should have two reportActions – a pending CREATED action and a pending IOU action w/ type SPLIT
                                    expect(Object.values(groupReportActions ?? {}).length).toBe(2);
                                    groupCreatedAction =
                                        Object.values(groupReportActions ?? {}).find((reportAction) => reportAction.actionName === CONST.REPORT.ACTIONS.TYPE.CREATED) ?? null;
                                    groupIOUAction =
                                        Object.values(groupReportActions ?? {}).find(
                                            (reportAction): reportAction is ReportActionBase & OriginalMessageIOU => reportAction.actionName === CONST.REPORT.ACTIONS.TYPE.IOU,
                                        ) ?? null;
                                    expect(groupCreatedAction?.pendingAction).toBe(CONST.RED_BRICK_ROAD_PENDING_ACTION.ADD);
                                    expect(groupIOUAction?.pendingAction).toBe(CONST.RED_BRICK_ROAD_PENDING_ACTION.ADD);
                                    expect(groupIOUAction?.originalMessage).not.toHaveProperty('IOUReportID');
                                    expect(groupIOUAction?.originalMessage?.type).toBe(CONST.IOU.REPORT_ACTION_TYPE.SPLIT);
                                    expect(Date.parse(groupCreatedAction?.created ?? '')).toBeLessThanOrEqual(Date.parse(groupIOUAction?.created ?? ''));

                                    resolve();
                                },
                            });
                        }),
                )
                .then(
                    () =>
                        new Promise<void>((resolve) => {
                            const connectionID = Onyx.connect({
                                key: ONYXKEYS.COLLECTION.TRANSACTION,
                                waitForCollectionCallback: true,
                                callback: (allTransactions) => {
                                    Onyx.disconnect(connectionID);

                                    /* There should be 5 transactions
                                     *   – one existing one with Jules
                                     *   - one for each of the three IOU reports
                                     *   - one on the group chat w/ deleted report
                                     */
                                    expect(Object.values(allTransactions ?? {}).length).toBe(5);
                                    expect(allTransactions?.[`${ONYXKEYS.COLLECTION.TRANSACTION}${julesExistingTransaction?.transactionID}`]).toBeTruthy();

                                    carlosTransaction =
                                        Object.values(allTransactions ?? {}).find(
                                            (transaction) => transaction?.transactionID === (carlosIOUAction?.originalMessage as IOUMessage)?.IOUTransactionID,
                                        ) ?? null;
                                    julesTransaction =
                                        Object.values(allTransactions ?? {}).find(
                                            (transaction) => transaction?.transactionID === (julesIOUAction?.originalMessage as IOUMessage)?.IOUTransactionID,
                                        ) ?? null;
                                    vitTransaction =
                                        Object.values(allTransactions ?? {}).find(
                                            (transaction) => transaction?.transactionID === (vitIOUAction?.originalMessage as IOUMessage)?.IOUTransactionID,
                                        ) ?? null;
                                    groupTransaction = Object.values(allTransactions ?? {}).find((transaction) => transaction?.reportID === CONST.REPORT.SPLIT_REPORTID) ?? null;

                                    expect(carlosTransaction?.reportID).toBe(carlosIOUReport?.reportID);
                                    expect(julesTransaction?.reportID).toBe(julesIOUReport?.reportID);
                                    expect(vitTransaction?.reportID).toBe(vitIOUReport?.reportID);
                                    expect(groupTransaction).toBeTruthy();

                                    expect(carlosTransaction?.amount).toBe(amount / 4);
                                    expect(julesTransaction?.amount).toBe(amount / 4);
                                    expect(vitTransaction?.amount).toBe(amount / 4);
                                    expect(groupTransaction?.amount).toBe(amount);

                                    expect(carlosTransaction?.comment.comment).toBe(comment);
                                    expect(julesTransaction?.comment.comment).toBe(comment);
                                    expect(vitTransaction?.comment.comment).toBe(comment);
                                    expect(groupTransaction?.comment.comment).toBe(comment);

                                    expect(carlosTransaction?.merchant).toBe(merchant);
                                    expect(julesTransaction?.merchant).toBe(merchant);
                                    expect(vitTransaction?.merchant).toBe(merchant);
                                    expect(groupTransaction?.merchant).toBe(merchant);

                                    expect(carlosTransaction?.comment.source).toBe(CONST.IOU.TYPE.SPLIT);
                                    expect(julesTransaction?.comment.source).toBe(CONST.IOU.TYPE.SPLIT);
                                    expect(vitTransaction?.comment.source).toBe(CONST.IOU.TYPE.SPLIT);

                                    expect(carlosTransaction?.comment.originalTransactionID).toBe(groupTransaction?.transactionID);
                                    expect(julesTransaction?.comment.originalTransactionID).toBe(groupTransaction?.transactionID);
                                    expect(vitTransaction?.comment.originalTransactionID).toBe(groupTransaction?.transactionID);

                                    expect(carlosTransaction?.pendingAction).toBe(CONST.RED_BRICK_ROAD_PENDING_ACTION.ADD);
                                    expect(julesTransaction?.pendingAction).toBe(CONST.RED_BRICK_ROAD_PENDING_ACTION.ADD);
                                    expect(vitTransaction?.pendingAction).toBe(CONST.RED_BRICK_ROAD_PENDING_ACTION.ADD);
                                    expect(groupTransaction?.pendingAction).toBe(CONST.RED_BRICK_ROAD_PENDING_ACTION.ADD);

                                    resolve();
                                },
                            });
                        }),
                )
                .then(
                    () =>
                        new Promise<void>((resolve) => {
                            const connectionID = Onyx.connect({
                                key: ONYXKEYS.PERSONAL_DETAILS_LIST,
                                waitForCollectionCallback: false,
                                callback: (allPersonalDetails) => {
                                    Onyx.disconnect(connectionID);
                                    expect(allPersonalDetails).toMatchObject({
                                        [VIT_ACCOUNT_ID]: {
                                            accountID: VIT_ACCOUNT_ID,
                                            displayName: VIT_EMAIL,
                                            login: VIT_EMAIL,
                                        },
                                    });
                                    resolve();
                                },
                            });
                        }),
                )

                .then(mockFetch.resume)
                .then(waitForNetworkPromises)
                .then(
                    () =>
                        new Promise<void>((resolve) => {
                            const connectionID = Onyx.connect({
                                key: ONYXKEYS.COLLECTION.REPORT,
                                waitForCollectionCallback: true,
                                callback: (allReports) => {
                                    Onyx.disconnect(connectionID);
                                    Object.values(allReports ?? {}).forEach((report) => {
                                        if (!report?.pendingFields) {
                                            return;
                                        }
                                        Object.values(report?.pendingFields).forEach((pendingField) => expect(pendingField).toBeFalsy());
                                    });
                                    resolve();
                                },
                            });
                        }),
                )
                .then(
                    () =>
                        new Promise<void>((resolve) => {
                            const connectionID = Onyx.connect({
                                key: ONYXKEYS.COLLECTION.REPORT_ACTIONS,
                                waitForCollectionCallback: true,
                                callback: (allReportActions) => {
                                    Onyx.disconnect(connectionID);
                                    Object.values(allReportActions ?? {}).forEach((reportAction) => expect(reportAction?.pendingAction).toBeFalsy());
                                    resolve();
                                },
                            });
                        }),
                )
                .then(
                    () =>
                        new Promise<void>((resolve) => {
                            const connectionID = Onyx.connect({
                                key: ONYXKEYS.COLLECTION.TRANSACTION,
                                waitForCollectionCallback: true,
                                callback: (allTransactions) => {
                                    Onyx.disconnect(connectionID);
                                    Object.values(allTransactions ?? {}).forEach((transaction) => expect(transaction?.pendingAction).toBeFalsy());
                                    resolve();
                                },
                            });
                        }),
                );
        });
    });

    describe('payMoneyRequestElsewhere', () => {
        it('clears outstanding IOUReport', () => {
            const amount = 10000;
            const comment = 'Giv money plz';
            let chatReport: OnyxEntry<OnyxTypes.Report>;
            let iouReport: OnyxEntry<OnyxTypes.Report>;
            let createIOUAction: OnyxEntry<OnyxTypes.ReportAction>;
            let payIOUAction: OnyxEntry<OnyxTypes.ReportAction>;
            let transaction: OnyxEntry<OnyxTypes.Transaction>;
            IOU.requestMoney({reportID: ''}, amount, CONST.CURRENCY.USD, '', '', RORY_EMAIL, RORY_ACCOUNT_ID, {login: CARLOS_EMAIL, accountID: CARLOS_ACCOUNT_ID}, comment, {});
            return waitForBatchedUpdates()
                .then(
                    () =>
                        new Promise<void>((resolve) => {
                            const connectionID = Onyx.connect({
                                key: ONYXKEYS.COLLECTION.REPORT,
                                waitForCollectionCallback: true,
                                callback: (allReports) => {
                                    Onyx.disconnect(connectionID);

                                    expect(Object.values(allReports ?? {}).length).toBe(3);

                                    const chatReports = Object.values(allReports ?? {}).filter((report) => report?.type === CONST.REPORT.TYPE.CHAT);
                                    chatReport = chatReports[0];
                                    expect(chatReport).toBeTruthy();
                                    expect(chatReport).toHaveProperty('reportID');
                                    expect(chatReport).toHaveProperty('iouReportID');

                                    iouReport = Object.values(allReports ?? {}).find((report) => report?.type === CONST.REPORT.TYPE.IOU) ?? null;
                                    expect(iouReport).toBeTruthy();
                                    expect(iouReport).toHaveProperty('reportID');
                                    expect(iouReport).toHaveProperty('chatReportID');

                                    expect(chatReport?.iouReportID).toBe(iouReport?.reportID);
                                    expect(iouReport?.chatReportID).toBe(chatReport?.reportID);

                                    expect(chatReport?.pendingFields).toBeFalsy();
                                    expect(iouReport?.pendingFields).toBeFalsy();

                                    resolve();
                                },
                            });
                        }),
                )
                .then(
                    () =>
                        new Promise<void>((resolve) => {
                            const connectionID = Onyx.connect({
                                key: ONYXKEYS.COLLECTION.REPORT_ACTIONS,
                                waitForCollectionCallback: true,
                                callback: (allReportActions) => {
                                    Onyx.disconnect(connectionID);

                                    const reportActionsForIOUReport = allReportActions?.[`${ONYXKEYS.COLLECTION.REPORT_ACTIONS}${chatReport?.iouReportID}`];

                                    createIOUAction =
                                        Object.values(reportActionsForIOUReport ?? {}).find((reportAction) => reportAction.actionName === CONST.REPORT.ACTIONS.TYPE.IOU) ?? null;
                                    expect(createIOUAction).toBeTruthy();
                                    expect((createIOUAction?.originalMessage as IOUMessage)?.IOUReportID).toBe(iouReport?.reportID);

                                    resolve();
                                },
                            });
                        }),
                )
                .then(
                    () =>
                        new Promise<void>((resolve) => {
                            const connectionID = Onyx.connect({
                                key: ONYXKEYS.COLLECTION.TRANSACTION,
                                waitForCollectionCallback: true,
                                callback: (allTransactions) => {
                                    Onyx.disconnect(connectionID);
                                    expect(Object.values(allTransactions ?? {}).length).toBe(1);
                                    transaction = Object.values(allTransactions ?? {}).find((t) => t) ?? null;
                                    expect(transaction).toBeTruthy();
                                    expect(transaction?.amount).toBe(amount);
                                    expect(transaction?.reportID).toBe(iouReport?.reportID);
                                    expect((createIOUAction?.originalMessage as IOUMessage)?.IOUTransactionID).toBe(transaction?.transactionID);
                                    resolve();
                                },
                            });
                        }),
                )
                .then(() => {
                    mockFetch.pause?.();
                    if (chatReport && iouReport) {
                        IOU.payMoneyRequest(CONST.IOU.PAYMENT_TYPE.ELSEWHERE, chatReport, iouReport);
                    }
                    return waitForBatchedUpdates();
                })
                .then(
                    () =>
                        new Promise<void>((resolve) => {
                            const connectionID = Onyx.connect({
                                key: ONYXKEYS.COLLECTION.REPORT,
                                waitForCollectionCallback: true,
                                callback: (allReports) => {
                                    Onyx.disconnect(connectionID);

                                    expect(Object.values(allReports ?? {}).length).toBe(3);

                                    chatReport = Object.values(allReports ?? {}).find((r) => r?.type === CONST.REPORT.TYPE.CHAT) ?? null;
                                    iouReport = Object.values(allReports ?? {}).find((r) => r?.type === CONST.REPORT.TYPE.IOU) ?? null;

                                    expect(chatReport?.iouReportID).toBeFalsy();

                                    // expect(iouReport.status).toBe(CONST.REPORT.STATUS_NUM.REIMBURSED);
                                    // expect(iouReport.stateNum).toBe(CONST.REPORT.STATE_NUM.APPROVED);

                                    resolve();
                                },
                            });
                        }),
                )
                .then(
                    () =>
                        new Promise<void>((resolve) => {
                            const connectionID = Onyx.connect({
                                key: ONYXKEYS.COLLECTION.REPORT_ACTIONS,
                                waitForCollectionCallback: true,
                                callback: (allReportActions) => {
                                    Onyx.disconnect(connectionID);

                                    const reportActionsForIOUReport = allReportActions?.[`${ONYXKEYS.COLLECTION.REPORT_ACTIONS}${iouReport?.reportID}`];
                                    expect(Object.values(reportActionsForIOUReport ?? {}).length).toBe(3);

                                    payIOUAction =
                                        Object.values(reportActionsForIOUReport ?? {}).find(
                                            (reportAction) =>
                                                reportAction?.actionName === CONST.REPORT.ACTIONS.TYPE.IOU && reportAction?.originalMessage?.type === CONST.IOU.REPORT_ACTION_TYPE.PAY,
                                        ) ?? null;
                                    expect(payIOUAction).toBeTruthy();
                                    expect(payIOUAction?.pendingAction).toBe(CONST.RED_BRICK_ROAD_PENDING_ACTION.ADD);

                                    resolve();
                                },
                            });
                        }),
                )

                .then(mockFetch.resume)
                .then(
                    () =>
                        new Promise<void>((resolve) => {
                            const connectionID = Onyx.connect({
                                key: ONYXKEYS.COLLECTION.REPORT,
                                waitForCollectionCallback: true,
                                callback: (allReports) => {
                                    Onyx.disconnect(connectionID);

                                    expect(Object.values(allReports ?? {}).length).toBe(3);

                                    chatReport = Object.values(allReports ?? {}).find((r) => r?.type === CONST.REPORT.TYPE.CHAT) ?? null;
                                    iouReport = Object.values(allReports ?? {}).find((r) => r?.type === CONST.REPORT.TYPE.IOU) ?? null;

                                    expect(chatReport?.iouReportID).toBeFalsy();

                                    // expect(iouReport.status).toBe(CONST.REPORT.STATUS_NUM.REIMBURSED);
                                    // expect(iouReport.stateNum).toBe(CONST.REPORT.STATE_NUM.APPROVED);

                                    resolve();
                                },
                            });
                        }),
                )
                .then(
                    () =>
                        new Promise<void>((resolve) => {
                            const connectionID = Onyx.connect({
                                key: ONYXKEYS.COLLECTION.REPORT_ACTIONS,
                                waitForCollectionCallback: true,
                                callback: (allReportActions) => {
                                    Onyx.disconnect(connectionID);

                                    const reportActionsForIOUReport = allReportActions?.[`${ONYXKEYS.COLLECTION.REPORT_ACTIONS}${iouReport?.reportID}`];
                                    expect(Object.values(reportActionsForIOUReport ?? {}).length).toBe(3);

                                    payIOUAction =
                                        Object.values(reportActionsForIOUReport ?? {}).find(
                                            (reportAction) =>
                                                reportAction.actionName === CONST.REPORT.ACTIONS.TYPE.IOU && reportAction.originalMessage.type === CONST.IOU.REPORT_ACTION_TYPE.PAY,
                                        ) ?? null;
                                    expect(payIOUAction).toBeTruthy();

                                    resolve();
                                },
                            });
                        }),
                );
        });
    });

    describe('edit expense', () => {
        const amount = 10000;
        const comment = '💸💸💸💸';
        const merchant = 'NASDAQ';

        afterEach(() => {
            mockFetch.resume?.();
        });

        it('updates the IOU request and IOU report when offline', () => {
            let thread: OptimisticChatReport;
            let iouReport: OnyxEntry<OnyxTypes.Report> = null;
            let iouAction: OnyxEntry<OnyxTypes.ReportAction> = null;
            let transaction: OnyxEntry<OnyxTypes.Transaction> = null;

            mockFetch.pause?.();
            IOU.requestMoney({reportID: ''}, amount, CONST.CURRENCY.USD, '', merchant, RORY_EMAIL, RORY_ACCOUNT_ID, {login: CARLOS_EMAIL, accountID: CARLOS_ACCOUNT_ID}, comment, {});
            return waitForBatchedUpdates()
                .then(() => {
                    Onyx.set(ONYXKEYS.SESSION, {email: RORY_EMAIL, accountID: RORY_ACCOUNT_ID});
                    return waitForBatchedUpdates();
                })
                .then(
                    () =>
                        new Promise<void>((resolve) => {
                            const connectionID = Onyx.connect({
                                key: ONYXKEYS.COLLECTION.REPORT,
                                waitForCollectionCallback: true,
                                callback: (allReports) => {
                                    Onyx.disconnect(connectionID);
                                    iouReport = Object.values(allReports ?? {}).find((report) => report?.type === CONST.REPORT.TYPE.IOU) ?? null;

                                    resolve();
                                },
                            });
                        }),
                )
                .then(
                    () =>
                        new Promise<void>((resolve) => {
                            const connectionID = Onyx.connect({
                                key: `${ONYXKEYS.COLLECTION.REPORT_ACTIONS}${iouReport?.reportID}`,
                                waitForCollectionCallback: false,
                                callback: (reportActionsForIOUReport) => {
                                    Onyx.disconnect(connectionID);

                                    [iouAction] = Object.values(reportActionsForIOUReport ?? {}).filter((reportAction) => reportAction?.actionName === CONST.REPORT.ACTIONS.TYPE.IOU);
                                    resolve();
                                },
                            });
                        }),
                )
                .then(
                    () =>
                        new Promise<void>((resolve) => {
                            const connectionID = Onyx.connect({
                                key: ONYXKEYS.COLLECTION.TRANSACTION,
                                waitForCollectionCallback: true,
                                callback: (allTransactions) => {
                                    Onyx.disconnect(connectionID);

                                    transaction = Object.values(allTransactions ?? {}).find((t) => !isEmptyObject(t)) ?? null;
                                    resolve();
                                },
                            });
                        }),
                )
                .then(() => {
                    thread = ReportUtils.buildTransactionThread(iouAction, iouReport) ?? null;
                    Onyx.set(`report_${thread?.reportID ?? ''}`, thread);
                    return waitForBatchedUpdates();
                })
                .then(() => {
                    if (transaction) {
                        IOU.editMoneyRequest(
                            transaction,
                            thread.reportID,
                            {amount: 20000, comment: 'Double the amount!'},
                            {
                                id: '123',
                                role: 'user',
                                type: 'free',
                                name: '',
                                owner: '',
                                outputCurrency: '',
                                isPolicyExpenseChatEnabled: false,
                            },
                            {},
                            {},
                        );
                    }
                    return waitForBatchedUpdates();
                })
                .then(
                    () =>
                        new Promise<void>((resolve) => {
                            const connectionID = Onyx.connect({
                                key: ONYXKEYS.COLLECTION.TRANSACTION,
                                waitForCollectionCallback: true,
                                callback: (allTransactions) => {
                                    Onyx.disconnect(connectionID);

                                    const updatedTransaction = Object.values(allTransactions ?? {}).find((t) => !isEmptyObject(t));
                                    expect(updatedTransaction?.modifiedAmount).toBe(20000);
                                    expect(updatedTransaction?.comment).toMatchObject({comment: 'Double the amount!'});
                                    resolve();
                                },
                            });
                        }),
                )
                .then(
                    () =>
                        new Promise<void>((resolve) => {
                            const connectionID = Onyx.connect({
                                key: `${ONYXKEYS.COLLECTION.REPORT_ACTIONS}${thread.reportID}`,
                                waitForCollectionCallback: false,
                                callback: (allActions) => {
                                    Onyx.disconnect(connectionID);
                                    const updatedAction = Object.values(allActions ?? {}).find((reportAction) => !isEmptyObject(reportAction));
                                    expect(updatedAction?.actionName).toEqual('MODIFIEDEXPENSE');
                                    expect(updatedAction?.originalMessage).toEqual(
                                        expect.objectContaining({amount: 20000, newComment: 'Double the amount!', oldAmount: amount, oldComment: comment}),
                                    );
                                    resolve();
                                },
                            });
                        }),
                )
                .then(
                    () =>
                        new Promise<void>((resolve) => {
                            const connectionID = Onyx.connect({
                                key: ONYXKEYS.COLLECTION.REPORT,
                                waitForCollectionCallback: true,
                                callback: (allReports) => {
                                    Onyx.disconnect(connectionID);
                                    const updatedIOUReport = Object.values(allReports ?? {}).find((report) => report?.type === CONST.REPORT.TYPE.IOU);
                                    const updatedChatReport = Object.values(allReports ?? {}).find((report) => report?.reportID === iouReport?.chatReportID);
                                    expect(updatedIOUReport).toEqual(
                                        expect.objectContaining({
                                            total: 20000,
                                            cachedTotal: '$200.00',
                                            lastMessageHtml: 'submitted $200.00',
                                            lastMessageText: 'submitted $200.00',
                                        }),
                                    );
                                    expect(updatedChatReport).toEqual(
                                        expect.objectContaining({
                                            lastMessageHtml: `${CARLOS_EMAIL} owes $200.00`,
                                            lastMessageText: `${CARLOS_EMAIL} owes $200.00`,
                                        }),
                                    );
                                    resolve();
                                },
                            });
                        }),
                )
                .then(() => {
                    mockFetch.resume?.();
                });
        });

        it('resets the IOU request and IOU report when api returns an error', () => {
            let thread: OptimisticChatReport;
            let iouReport: OnyxEntry<OnyxTypes.Report>;
            let iouAction: OnyxEntry<OnyxTypes.ReportAction>;
            let transaction: OnyxEntry<OnyxTypes.Transaction>;

            IOU.requestMoney({reportID: ''}, amount, CONST.CURRENCY.USD, '', merchant, RORY_EMAIL, RORY_ACCOUNT_ID, {login: CARLOS_EMAIL, accountID: CARLOS_ACCOUNT_ID}, comment, {});
            return waitForBatchedUpdates()
                .then(() => {
                    Onyx.set(ONYXKEYS.SESSION, {email: RORY_EMAIL, accountID: RORY_ACCOUNT_ID});
                    return waitForBatchedUpdates();
                })
                .then(
                    () =>
                        new Promise<void>((resolve) => {
                            const connectionID = Onyx.connect({
                                key: ONYXKEYS.COLLECTION.REPORT,
                                waitForCollectionCallback: true,
                                callback: (allReports) => {
                                    Onyx.disconnect(connectionID);
                                    [iouReport] = Object.values(allReports ?? {}).filter((report) => report?.type === CONST.REPORT.TYPE.IOU);
                                    resolve();
                                },
                            });
                        }),
                )
                .then(
                    () =>
                        new Promise<void>((resolve) => {
                            const connectionID = Onyx.connect({
                                key: `${ONYXKEYS.COLLECTION.REPORT_ACTIONS}${iouReport?.reportID}`,
                                waitForCollectionCallback: false,
                                callback: (reportActionsForIOUReport) => {
                                    Onyx.disconnect(connectionID);

                                    [iouAction] = Object.values(reportActionsForIOUReport ?? {}).filter((reportAction) => reportAction.actionName === CONST.REPORT.ACTIONS.TYPE.IOU);
                                    resolve();
                                },
                            });
                        }),
                )
                .then(
                    () =>
                        new Promise<void>((resolve) => {
                            const connectionID = Onyx.connect({
                                key: ONYXKEYS.COLLECTION.TRANSACTION,
                                waitForCollectionCallback: true,
                                callback: (allTransactions) => {
                                    Onyx.disconnect(connectionID);

                                    transaction = Object.values(allTransactions ?? {}).find((t) => !isEmptyObject(t)) ?? null;
                                    resolve();
                                },
                            });
                        }),
                )
                .then(() => {
                    thread = ReportUtils.buildTransactionThread(iouAction, iouReport);
                    Onyx.set(`report_${thread.reportID}`, thread);
                    return waitForBatchedUpdates();
                })
                .then(() => {
                    mockFetch.fail?.();

                    if (transaction) {
                        IOU.editMoneyRequest(
                            transaction,
                            thread.reportID,
                            {amount: 20000, comment: 'Double the amount!'},
                            {
                                id: '123',
                                role: 'user',
                                type: 'free',
                                name: '',
                                owner: '',
                                outputCurrency: '',
                                isPolicyExpenseChatEnabled: false,
                            },
                            {},
                            {},
                        );
                    }
                    return waitForBatchedUpdates();
                })
                .then(
                    () =>
                        new Promise<void>((resolve) => {
                            const connectionID = Onyx.connect({
                                key: ONYXKEYS.COLLECTION.TRANSACTION,
                                waitForCollectionCallback: true,
                                callback: (allTransactions) => {
                                    Onyx.disconnect(connectionID);

                                    const updatedTransaction = Object.values(allTransactions ?? {}).find((t) => !isEmptyObject(t));
                                    expect(updatedTransaction?.modifiedAmount).toBe(undefined);
                                    expect(updatedTransaction?.amount).toBe(10000);
                                    expect(updatedTransaction?.comment).toMatchObject({comment});
                                    resolve();
                                },
                            });
                        }),
                )
                .then(
                    () =>
                        new Promise<void>((resolve) => {
                            const connectionID = Onyx.connect({
                                key: `${ONYXKEYS.COLLECTION.REPORT_ACTIONS}${thread.reportID}`,
                                waitForCollectionCallback: false,
                                callback: (allActions) => {
                                    Onyx.disconnect(connectionID);
                                    const updatedAction = Object.values(allActions ?? {}).find((reportAction) => !isEmptyObject(reportAction));
                                    expect(updatedAction?.actionName).toEqual('MODIFIEDEXPENSE');
                                    expect(Object.values(updatedAction?.errors ?? {})).toEqual(expect.arrayContaining([['iou.error.genericEditFailureMessage', {isTranslated: false}]]));
                                    resolve();
                                },
                            });
                        }),
                )
                .then(
                    () =>
                        new Promise<void>((resolve) => {
                            const connectionID = Onyx.connect({
                                key: ONYXKEYS.COLLECTION.REPORT,
                                waitForCollectionCallback: true,
                                callback: (allReports) => {
                                    Onyx.disconnect(connectionID);
                                    const updatedIOUReport = Object.values(allReports ?? {}).find((report) => report?.type === CONST.REPORT.TYPE.IOU);
                                    const updatedChatReport = Object.values(allReports ?? {}).find((report) => report?.reportID === iouReport?.chatReportID);
                                    expect(updatedIOUReport).toEqual(
                                        expect.objectContaining({
                                            total: 10000,
                                            cachedTotal: '$100.00',
                                            lastMessageHtml: `submitted $${amount / 100}.00 for ${comment}`,
                                            lastMessageText: `submitted $${amount / 100}.00 for ${comment}`,
                                        }),
                                    );
                                    expect(updatedChatReport).toEqual(
                                        expect.objectContaining({
                                            lastMessageHtml: '',
                                        }),
                                    );
                                    resolve();
                                },
                            });
                        }),
                );
        });
    });

    describe('pay expense report via ACH', () => {
        const amount = 10000;
        const comment = '💸💸💸💸';
        const merchant = 'NASDAQ';

        afterEach(() => {
            mockFetch.resume?.();
        });

        it('updates the expense request and expense report when paid while offline', () => {
            let expenseReport: OnyxEntry<OnyxTypes.Report>;
            let chatReport: OnyxEntry<OnyxTypes.Report>;

            mockFetch.pause?.();
            Onyx.set(ONYXKEYS.SESSION, {email: CARLOS_EMAIL, accountID: CARLOS_ACCOUNT_ID});
            return waitForBatchedUpdates()
                .then(() => {
                    PolicyActions.createWorkspace(CARLOS_EMAIL, true, "Carlos's Workspace");
                    return waitForBatchedUpdates();
                })
                .then(
                    () =>
                        new Promise<void>((resolve) => {
                            const connectionID = Onyx.connect({
                                key: ONYXKEYS.COLLECTION.REPORT,
                                waitForCollectionCallback: true,
                                callback: (allReports) => {
                                    Onyx.disconnect(connectionID);
                                    chatReport = Object.values(allReports ?? {}).find((report) => report?.chatType === CONST.REPORT.CHAT_TYPE.POLICY_EXPENSE_CHAT) ?? null;

                                    resolve();
                                },
                            });
                        }),
                )
                .then(() => {
                    if (chatReport) {
                        IOU.requestMoney(chatReport, amount, CONST.CURRENCY.USD, '', merchant, RORY_EMAIL, RORY_ACCOUNT_ID, {login: CARLOS_EMAIL, accountID: CARLOS_ACCOUNT_ID}, comment, {});
                    }
                    return waitForBatchedUpdates();
                })
                .then(
                    () =>
                        new Promise<void>((resolve) => {
                            const connectionID = Onyx.connect({
                                key: ONYXKEYS.COLLECTION.REPORT,
                                waitForCollectionCallback: true,
                                callback: (allReports) => {
                                    Onyx.disconnect(connectionID);
                                    expenseReport = Object.values(allReports ?? {}).find((report) => report?.type === CONST.REPORT.TYPE.IOU) ?? null;

                                    resolve();
                                },
                            });
                        }),
                )
                .then(() => {
                    if (chatReport && expenseReport) {
                        IOU.payMoneyRequest(CONST.IOU.PAYMENT_TYPE.VBBA, chatReport, expenseReport);
                    }
                    return waitForBatchedUpdates();
                })
                .then(
                    () =>
                        new Promise<void>((resolve) => {
                            const connectionID = Onyx.connect({
                                key: `${ONYXKEYS.COLLECTION.REPORT_ACTIONS}${expenseReport?.reportID}`,
                                waitForCollectionCallback: false,
                                callback: (allActions) => {
                                    Onyx.disconnect(connectionID);
                                    expect(Object.values(allActions ?? {})).toEqual(
                                        expect.arrayContaining([
                                            expect.objectContaining({
                                                message: expect.arrayContaining([
                                                    expect.objectContaining({
                                                        html: `paid $${amount / 100}.00 with Expensify`,
                                                        text: `paid $${amount / 100}.00 with Expensify`,
                                                    }),
                                                ]),
                                                originalMessage: expect.objectContaining({
                                                    amount,
                                                    paymentType: CONST.IOU.PAYMENT_TYPE.VBBA,
                                                    type: 'pay',
                                                }),
                                            }),
                                        ]),
                                    );
                                    resolve();
                                },
                            });
                        }),
                )
                .then(
                    () =>
                        new Promise<void>((resolve) => {
                            const connectionID = Onyx.connect({
                                key: ONYXKEYS.COLLECTION.REPORT,
                                waitForCollectionCallback: true,
                                callback: (allReports) => {
                                    Onyx.disconnect(connectionID);
                                    const updatedIOUReport = Object.values(allReports ?? {}).find((report) => report?.type === CONST.REPORT.TYPE.IOU);
                                    const updatedChatReport = Object.values(allReports ?? {}).find((report) => report?.reportID === expenseReport?.chatReportID);
                                    expect(updatedIOUReport).toEqual(
                                        expect.objectContaining({
                                            lastMessageHtml: `paid $${amount / 100}.00 with Expensify`,
                                            lastMessageText: `paid $${amount / 100}.00 with Expensify`,
                                            statusNum: CONST.REPORT.STATUS_NUM.REIMBURSED,
                                            stateNum: CONST.REPORT.STATE_NUM.SUBMITTED,
                                        }),
                                    );
                                    expect(updatedChatReport).toEqual(
                                        expect.objectContaining({
                                            lastMessageHtml: `paid $${amount / 100}.00 with Expensify`,
                                            lastMessageText: `paid $${amount / 100}.00 with Expensify`,
                                        }),
                                    );
                                    resolve();
                                },
                            });
                        }),
                );
        });

        it('shows an error when paying results in an error', () => {
            let expenseReport: OnyxEntry<OnyxTypes.Report>;
            let chatReport: OnyxEntry<OnyxTypes.Report>;

            Onyx.set(ONYXKEYS.SESSION, {email: CARLOS_EMAIL, accountID: CARLOS_ACCOUNT_ID});
            return waitForBatchedUpdates()
                .then(() => {
                    PolicyActions.createWorkspace(CARLOS_EMAIL, true, "Carlos's Workspace");
                    return waitForBatchedUpdates();
                })
                .then(
                    () =>
                        new Promise<void>((resolve) => {
                            const connectionID = Onyx.connect({
                                key: ONYXKEYS.COLLECTION.REPORT,
                                waitForCollectionCallback: true,
                                callback: (allReports) => {
                                    Onyx.disconnect(connectionID);
                                    chatReport = Object.values(allReports ?? {}).find((report) => report?.chatType === CONST.REPORT.CHAT_TYPE.POLICY_EXPENSE_CHAT) ?? null;

                                    resolve();
                                },
                            });
                        }),
                )
                .then(() => {
                    if (chatReport) {
                        IOU.requestMoney(chatReport, amount, CONST.CURRENCY.USD, '', merchant, RORY_EMAIL, RORY_ACCOUNT_ID, {login: CARLOS_EMAIL, accountID: CARLOS_ACCOUNT_ID}, comment, {});
                    }
                    return waitForBatchedUpdates();
                })
                .then(
                    () =>
                        new Promise<void>((resolve) => {
                            const connectionID = Onyx.connect({
                                key: ONYXKEYS.COLLECTION.REPORT,
                                waitForCollectionCallback: true,
                                callback: (allReports) => {
                                    Onyx.disconnect(connectionID);
                                    expenseReport = Object.values(allReports ?? {}).find((report) => report?.type === CONST.REPORT.TYPE.IOU) ?? null;

                                    resolve();
                                },
                            });
                        }),
                )
                .then(() => {
                    mockFetch.fail?.();
                    if (chatReport && expenseReport) {
                        IOU.payMoneyRequest('ACH', chatReport, expenseReport);
                    }
                    return waitForBatchedUpdates();
                })
                .then(
                    () =>
                        new Promise<void>((resolve) => {
                            const connectionID = Onyx.connect({
                                key: `${ONYXKEYS.COLLECTION.REPORT_ACTIONS}${expenseReport?.reportID}`,
                                waitForCollectionCallback: false,
                                callback: (allActions) => {
                                    Onyx.disconnect(connectionID);
                                    const erroredAction = Object.values(allActions ?? {}).find((action) => !isEmptyObject(action?.errors));
                                    expect(Object.values(erroredAction?.errors ?? {})).toEqual(expect.arrayContaining([['iou.error.other', {isTranslated: false}]]));
                                    resolve();
                                },
                            });
                        }),
                );
        });
    });

    describe('deleteMoneyRequest', () => {
        const amount = 10000;
        const comment = 'Send me money please';
        let chatReport: OnyxEntry<OnyxTypes.Report>;
        let iouReport: OnyxEntry<OnyxTypes.Report>;
        let createIOUAction: OnyxEntry<OnyxTypes.ReportAction>;
        let transaction: OnyxEntry<OnyxTypes.Transaction>;
        let thread: OptimisticChatReport;
        const TEST_USER_ACCOUNT_ID = 1;
        const TEST_USER_LOGIN = 'test@test.com';
        let IOU_REPORT_ID: string;
        let reportActionID;
        const REPORT_ACTION: OnyxEntry<OnyxTypes.ReportAction> = {
            actionName: CONST.REPORT.ACTIONS.TYPE.ADD_COMMENT,
            actorAccountID: TEST_USER_ACCOUNT_ID,
            automatic: false,
            avatar: 'https://d2k5nsl2zxldvw.cloudfront.net/images/avatars/avatar_3.png',
            message: [{type: 'COMMENT', html: 'Testing a comment', text: 'Testing a comment', translationKey: ''}],
            person: [{type: 'TEXT', style: 'strong', text: 'Test User'}],
            shouldShow: true,
            created: DateUtils.getDBTime(),
            reportActionID: '1',
            originalMessage: {
                html: '',
                whisperedTo: [],
            },
        };

        let reportActions: OnyxCollection<OnyxTypes.ReportAction>;

        beforeEach(async () => {
            // Given mocks are cleared and helpers are set up
            jest.clearAllMocks();
            PusherHelper.setup();

            // Given a test user is signed in with Onyx setup and some initial data
            await TestHelper.signInWithTestUser(TEST_USER_ACCOUNT_ID, TEST_USER_LOGIN);
            User.subscribeToUserEvents();
            await waitForBatchedUpdates();
            await TestHelper.setPersonalDetails(TEST_USER_LOGIN, TEST_USER_ACCOUNT_ID);

            // When a submit IOU expense is made
            IOU.requestMoney({reportID: ''}, amount, CONST.CURRENCY.USD, '', '', TEST_USER_LOGIN, TEST_USER_ACCOUNT_ID, {login: RORY_EMAIL, accountID: RORY_ACCOUNT_ID}, comment, {});
            await waitForBatchedUpdates();

            // When fetching all reports from Onyx
            const allReports = await new Promise<OnyxCollection<OnyxTypes.Report>>((resolve) => {
                const connectionID = Onyx.connect({
                    key: ONYXKEYS.COLLECTION.REPORT,
                    waitForCollectionCallback: true,
                    callback: (reports) => {
                        Onyx.disconnect(connectionID);
                        resolve(reports);
                    },
                });
            });

            // Then we should have exactly 3 reports
            expect(Object.values(allReports ?? {}).length).toBe(3);

            // Then one of them should be a chat report with relevant properties
            chatReport = Object.values(allReports ?? {}).find((report) => report?.type === CONST.REPORT.TYPE.CHAT) ?? null;
            expect(chatReport).toBeTruthy();
            expect(chatReport).toHaveProperty('reportID');
            expect(chatReport).toHaveProperty('iouReportID');

            // Then one of them should be an IOU report with relevant properties
            iouReport = Object.values(allReports ?? {}).find((report) => report?.type === CONST.REPORT.TYPE.IOU) ?? null;
            expect(iouReport).toBeTruthy();
            expect(iouReport).toHaveProperty('reportID');
            expect(iouReport).toHaveProperty('chatReportID');

            // Then their IDs should reference each other
            expect(chatReport?.iouReportID).toBe(iouReport?.reportID);
            expect(iouReport?.chatReportID).toBe(chatReport?.reportID);

            // Storing IOU Report ID for further reference
            IOU_REPORT_ID = chatReport?.iouReportID ?? '';

            await waitForBatchedUpdates();

            // When fetching all report actions from Onyx
            const allReportActions = await new Promise<OnyxCollection<OnyxTypes.ReportActions>>((resolve) => {
                const connectionID = Onyx.connect({
                    key: ONYXKEYS.COLLECTION.REPORT_ACTIONS,
                    waitForCollectionCallback: true,
                    callback: (actions) => {
                        Onyx.disconnect(connectionID);
                        resolve(actions);
                    },
                });
            });

            // Then we should find an IOU action with specific properties
            const reportActionsForIOUReport = allReportActions?.[`${ONYXKEYS.COLLECTION.REPORT_ACTIONS}${chatReport?.iouReportID}`];
            createIOUAction =
                Object.values(reportActionsForIOUReport ?? {}).find(
                    (reportAction): reportAction is ReportActionBase & OriginalMessageIOU => reportAction.actionName === CONST.REPORT.ACTIONS.TYPE.IOU,
                ) ?? null;
            expect(createIOUAction).toBeTruthy();
            expect(createIOUAction?.originalMessage.IOUReportID).toBe(iouReport?.reportID);

            // When fetching all transactions from Onyx
            const allTransactions = await new Promise<OnyxCollection<OnyxTypes.Transaction>>((resolve) => {
                const connectionID = Onyx.connect({
                    key: ONYXKEYS.COLLECTION.TRANSACTION,
                    waitForCollectionCallback: true,
                    callback: (transactions) => {
                        Onyx.disconnect(connectionID);
                        resolve(transactions);
                    },
                });
            });

            // Then we should find a specific transaction with relevant properties
            transaction = Object.values(allTransactions ?? {}).find((t) => t) ?? null;
            expect(transaction).toBeTruthy();
            expect(transaction?.amount).toBe(amount);
            expect(transaction?.reportID).toBe(iouReport?.reportID);
            expect(createIOUAction?.originalMessage.IOUTransactionID).toBe(transaction?.transactionID);
        });

        afterEach(PusherHelper.teardown);

        it('delete an expense (IOU Action and transaction) successfully', async () => {
            // Given the mockFetch operations are paused and an expense is initiated

            mockFetch.pause?.();

            if (transaction && createIOUAction) {
                // When the expense is deleted
                IOU.deleteMoneyRequest(transaction?.transactionID, createIOUAction, true);
            }
            await waitForBatchedUpdates();

            // Then we check if the IOU report action is removed from the report actions collection
            let reportActionsForReport = await new Promise<OnyxCollection<OnyxTypes.ReportAction>>((resolve) => {
                const connectionID = Onyx.connect({
                    key: `${ONYXKEYS.COLLECTION.REPORT_ACTIONS}${iouReport?.reportID}`,
                    waitForCollectionCallback: false,
                    callback: (actionsForReport) => {
                        Onyx.disconnect(connectionID);
                        resolve(actionsForReport);
                    },
                });
            });

            createIOUAction = Object.values(reportActionsForReport ?? {}).find((reportAction) => reportAction?.actionName === CONST.REPORT.ACTIONS.TYPE.IOU) ?? null;
            // Then the IOU Action should be truthy for offline support.
            expect(createIOUAction).toBeTruthy();

            // Then we check if the transaction is removed from the transactions collection
            const t = await new Promise<OnyxEntry<OnyxTypes.Transaction>>((resolve) => {
                const connectionID = Onyx.connect({
                    key: `${ONYXKEYS.COLLECTION.TRANSACTION}${transaction?.transactionID}`,
                    waitForCollectionCallback: false,
                    callback: (transactionResult) => {
                        Onyx.disconnect(connectionID);
                        resolve(transactionResult);
                    },
                });
            });

            expect(t).toBeFalsy();

            // Given mockFetch operations are resumed

            mockFetch.resume?.();
            await waitForBatchedUpdates();

            // Then we recheck the IOU report action from the report actions collection
            reportActionsForReport = await new Promise<OnyxCollection<OnyxTypes.ReportAction>>((resolve) => {
                const connectionID = Onyx.connect({
                    key: `${ONYXKEYS.COLLECTION.REPORT_ACTIONS}${iouReport?.reportID}`,
                    waitForCollectionCallback: false,
                    callback: (actionsForReport) => {
                        Onyx.disconnect(connectionID);
                        resolve(actionsForReport);
                    },
                });
            });

            createIOUAction = Object.values(reportActionsForReport ?? {}).find((reportAction) => reportAction?.actionName === CONST.REPORT.ACTIONS.TYPE.IOU) ?? null;
            expect(createIOUAction).toBeFalsy();

            // Then we recheck the transaction from the transactions collection
            const tr = await new Promise<OnyxEntry<OnyxTypes.Transaction>>((resolve) => {
                const connectionID = Onyx.connect({
                    key: `${ONYXKEYS.COLLECTION.TRANSACTION}${transaction?.transactionID}`,
                    waitForCollectionCallback: false,
                    callback: (transactionResult) => {
                        Onyx.disconnect(connectionID);
                        resolve(transactionResult);
                    },
                });
            });

            expect(tr).toBeFalsy();
        });

        it('delete the IOU report when there are no visible comments left in the IOU report', async () => {
            // Given an IOU report and a paused mockFetch state

            mockFetch.pause?.();

            if (transaction && createIOUAction) {
                // When the IOU expense is deleted
                IOU.deleteMoneyRequest(transaction?.transactionID, createIOUAction, true);
            }
            await waitForBatchedUpdates();

            let report = await new Promise<OnyxEntry<OnyxTypes.Report>>((resolve) => {
                const connectionID = Onyx.connect({
                    key: `${ONYXKEYS.COLLECTION.REPORT}${iouReport?.reportID}`,
                    waitForCollectionCallback: false,
                    callback: (res) => {
                        Onyx.disconnect(connectionID);
                        resolve(res);
                    },
                });
            });

            // Then the report should be truthy for offline support
            expect(report).toBeTruthy();

            // Given the resumed mockFetch state

            mockFetch.resume?.();
            await waitForBatchedUpdates();

            report = await new Promise<OnyxEntry<OnyxTypes.Report>>((resolve) => {
                const connectionID = Onyx.connect({
                    key: `${ONYXKEYS.COLLECTION.REPORT}${iouReport?.reportID}`,
                    waitForCollectionCallback: false,
                    callback: (res) => {
                        Onyx.disconnect(connectionID);
                        resolve(res);
                    },
                });
            });

            // Then the report should be falsy so that there is no trace of the expense.
            expect(report).toBeFalsy();
        });

        it('does not delete the IOU report when there are visible comments left in the IOU report', async () => {
            // Given the initial setup is completed
            await waitForBatchedUpdates();

            Onyx.connect({
                key: `${ONYXKEYS.COLLECTION.REPORT_ACTIONS}${IOU_REPORT_ID}`,
                callback: (val) => (reportActions = val),
            });
            await waitForBatchedUpdates();

            jest.advanceTimersByTime(10);

            // When a comment is added to the IOU report
            Report.addComment(IOU_REPORT_ID, 'Testing a comment');
            await waitForBatchedUpdates();

            // Then verify that the comment is correctly added
            const resultAction = Object.values(reportActions ?? {}).find((reportAction) => reportAction?.actionName === CONST.REPORT.ACTIONS.TYPE.ADD_COMMENT);
            reportActionID = resultAction?.reportActionID ?? '';

            expect(resultAction?.message).toEqual(REPORT_ACTION.message);
            expect(resultAction?.person).toEqual(REPORT_ACTION.person);
            expect(resultAction?.pendingAction).toBeUndefined();

            await waitForBatchedUpdates();

            // Verify there are three actions (created + iou + addcomment) and our optimistic comment has been removed
            expect(Object.values(reportActions ?? {}).length).toBe(3);

            // Then check the loading state of our action
            const resultActionAfterUpdate = reportActions?.[reportActionID];
            expect(resultActionAfterUpdate?.pendingAction).toBeUndefined();

            // When we attempt to delete an expense from the IOU report

            mockFetch.pause?.();
            if (transaction && createIOUAction) {
                IOU.deleteMoneyRequest(transaction?.transactionID, createIOUAction, false);
            }
            await waitForBatchedUpdates();

            // Then expect that the IOU report still exists
            let allReports = await new Promise<OnyxCollection<OnyxTypes.Report>>((resolve) => {
                const connectionID = Onyx.connect({
                    key: ONYXKEYS.COLLECTION.REPORT,
                    waitForCollectionCallback: true,
                    callback: (reports) => {
                        Onyx.disconnect(connectionID);
                        resolve(reports);
                    },
                });
            });

            await waitForBatchedUpdates();

            iouReport = Object.values(allReports ?? {}).find((report) => ReportUtils.isIOUReport(report)) ?? null;
            expect(iouReport).toBeTruthy();
            expect(iouReport).toHaveProperty('reportID');
            expect(iouReport).toHaveProperty('chatReportID');

            // Given the resumed mockFetch state

            mockFetch.resume?.();

            allReports = await new Promise<OnyxCollection<OnyxTypes.Report>>((resolve) => {
                const connectionID = Onyx.connect({
                    key: ONYXKEYS.COLLECTION.REPORT,
                    waitForCollectionCallback: true,
                    callback: (reports) => {
                        Onyx.disconnect(connectionID);
                        resolve(reports);
                    },
                });
            });
            // Then expect that the IOU report still exists
            iouReport = Object.values(allReports ?? {}).find((report) => ReportUtils.isIOUReport(report)) ?? null;
            expect(iouReport).toBeTruthy();
            expect(iouReport).toHaveProperty('reportID');
            expect(iouReport).toHaveProperty('chatReportID');
        });

        it('delete the transaction thread if there are no visible comments in the thread', async () => {
            // Given all promises are resolved
            await waitForBatchedUpdates();
            jest.advanceTimersByTime(10);

            // Given a transaction thread
            thread = ReportUtils.buildTransactionThread(createIOUAction, iouReport);

            expect(thread.notificationPreference).toBe(CONST.REPORT.NOTIFICATION_PREFERENCE.HIDDEN);

            Onyx.connect({
                key: `${ONYXKEYS.COLLECTION.REPORT_ACTIONS}${thread.reportID}`,
                callback: (val) => (reportActions = val),
            });

            await waitForBatchedUpdates();

            jest.advanceTimersByTime(10);

            // Given User logins from the participant accounts
            const participantAccountIDs = Object.keys(thread.participants ?? {}).map(Number);
            const userLogins = PersonalDetailsUtils.getLoginsByAccountIDs(participantAccountIDs);

            // When Opening a thread report with the given details
            Report.openReport(thread.reportID, '', userLogins, thread, createIOUAction?.reportActionID);
            await waitForBatchedUpdates();

            // Then The iou action has the transaction report id as a child report ID
            const allReportActions = await new Promise<OnyxCollection<OnyxTypes.ReportActions>>((resolve) => {
                const connectionID = Onyx.connect({
                    key: ONYXKEYS.COLLECTION.REPORT_ACTIONS,
                    waitForCollectionCallback: true,
                    callback: (actions) => {
                        Onyx.disconnect(connectionID);
                        resolve(actions);
                    },
                });
            });
            const reportActionsForIOUReport = allReportActions?.[`${ONYXKEYS.COLLECTION.REPORT_ACTIONS}${chatReport?.iouReportID}`];
            createIOUAction = Object.values(reportActionsForIOUReport ?? {}).find((reportAction) => reportAction.actionName === CONST.REPORT.ACTIONS.TYPE.IOU) ?? null;
            expect(createIOUAction?.childReportID).toBe(thread.reportID);

            await waitForBatchedUpdates();

            // Given Fetch is paused and timers have advanced

            mockFetch.pause?.();
            jest.advanceTimersByTime(10);

            if (transaction && createIOUAction) {
                // When Deleting an expense
                IOU.deleteMoneyRequest(transaction?.transactionID, createIOUAction, false);
            }
            await waitForBatchedUpdates();

            // Then The report for the given thread ID does not exist
            let report = await new Promise<OnyxEntry<OnyxTypes.Report>>((resolve) => {
                const connectionID = Onyx.connect({
                    key: `${ONYXKEYS.COLLECTION.REPORT}${thread.reportID}`,
                    waitForCollectionCallback: false,
                    callback: (reportData) => {
                        Onyx.disconnect(connectionID);
                        resolve(reportData);
                    },
                });
            });

            expect(report).toBeFalsy();

            mockFetch.resume?.();

            // Then After resuming mockFetch, the report for the given thread ID still does not exist
            report = await new Promise<OnyxEntry<OnyxTypes.Report>>((resolve) => {
                const connectionID = Onyx.connect({
                    key: `${ONYXKEYS.COLLECTION.REPORT}${thread.reportID}`,
                    waitForCollectionCallback: false,
                    callback: (reportData) => {
                        Onyx.disconnect(connectionID);
                        resolve(reportData);
                    },
                });
            });

            expect(report).toBeFalsy();
        });

        it('delete the transaction thread if there are only changelogs (i.e. MODIFIED_EXPENSE actions) in the thread', async () => {
            // Given all promises are resolved
            await waitForBatchedUpdates();
            jest.advanceTimersByTime(10);

            // Given a transaction thread
            thread = ReportUtils.buildTransactionThread(createIOUAction, iouReport);

            Onyx.connect({
                key: `${ONYXKEYS.COLLECTION.REPORT_ACTIONS}${thread.reportID}`,
                callback: (val) => (reportActions = val),
            });

            await waitForBatchedUpdates();

            jest.advanceTimersByTime(10);

            // Given User logins from the participant accounts
            const participantAccountIDs = Object.keys(thread.participants ?? {}).map(Number);
            const userLogins = PersonalDetailsUtils.getLoginsByAccountIDs(participantAccountIDs);

            // When Opening a thread report with the given details
            Report.openReport(thread.reportID, '', userLogins, thread, createIOUAction?.reportActionID);
            await waitForBatchedUpdates();

            // Then The iou action has the transaction report id as a child report ID
            const allReportActions = await new Promise<OnyxCollection<OnyxTypes.ReportActions>>((resolve) => {
                const connectionID = Onyx.connect({
                    key: ONYXKEYS.COLLECTION.REPORT_ACTIONS,
                    waitForCollectionCallback: true,
                    callback: (actions) => {
                        Onyx.disconnect(connectionID);
                        resolve(actions);
                    },
                });
            });
            const reportActionsForIOUReport = allReportActions?.[`${ONYXKEYS.COLLECTION.REPORT_ACTIONS}${chatReport?.iouReportID}`];
            createIOUAction = Object.values(reportActionsForIOUReport ?? {}).find((reportAction) => reportAction.actionName === CONST.REPORT.ACTIONS.TYPE.IOU) ?? null;
            expect(createIOUAction?.childReportID).toBe(thread.reportID);

            await waitForBatchedUpdates();

            jest.advanceTimersByTime(10);
            if (transaction && createIOUAction) {
                IOU.editMoneyRequest(
                    transaction,
                    thread.reportID,
                    {amount: 20000, comment: 'Double the amount!'},
                    {
                        id: '123',
                        role: 'user',
                        type: 'free',
                        name: '',
                        owner: '',
                        outputCurrency: '',
                        isPolicyExpenseChatEnabled: false,
                    },
                    {},
                    {},
                );
            }
            await waitForBatchedUpdates();

            // Verify there are two actions (created + changelog)
            expect(Object.values(reportActions ?? {}).length).toBe(2);

            // Fetch the updated IOU Action from Onyx
            await new Promise<void>((resolve) => {
                const connectionID = Onyx.connect({
                    key: `${ONYXKEYS.COLLECTION.REPORT_ACTIONS}${iouReport?.reportID}`,
                    waitForCollectionCallback: false,
                    callback: (reportActionsForReport) => {
                        Onyx.disconnect(connectionID);
                        createIOUAction = Object.values(reportActionsForReport ?? {}).find((reportAction) => reportAction.actionName === CONST.REPORT.ACTIONS.TYPE.IOU) ?? null;
                        resolve();
                    },
                });
            });

            if (transaction && createIOUAction) {
                // When Deleting an expense
                IOU.deleteMoneyRequest(transaction?.transactionID, createIOUAction, false);
            }
            await waitForBatchedUpdates();

            // Then, the report for the given thread ID does not exist
            const report = await new Promise<OnyxEntry<OnyxTypes.Report>>((resolve) => {
                const connectionID = Onyx.connect({
                    key: `${ONYXKEYS.COLLECTION.REPORT}${thread.reportID}`,
                    waitForCollectionCallback: false,
                    callback: (reportData) => {
                        Onyx.disconnect(connectionID);
                        resolve(reportData);
                    },
                });
            });

            expect(report).toBeFalsy();
        });

        it('does not delete the transaction thread if there are visible comments in the thread', async () => {
            // Given initial environment is set up
            await waitForBatchedUpdates();

            // Given a transaction thread
            thread = ReportUtils.buildTransactionThread(createIOUAction, iouReport);

            expect(thread.notificationPreference).toBe(CONST.REPORT.NOTIFICATION_PREFERENCE.HIDDEN);

            const participantAccountIDs = Object.keys(thread.participants ?? {}).map(Number);
            const userLogins = PersonalDetailsUtils.getLoginsByAccountIDs(participantAccountIDs);
            jest.advanceTimersByTime(10);
            Report.openReport(thread.reportID, '', userLogins, thread, createIOUAction?.reportActionID);
            await waitForBatchedUpdates();

            Onyx.connect({
                key: `${ONYXKEYS.COLLECTION.REPORT_ACTIONS}${thread.reportID}`,
                callback: (val) => (reportActions = val),
            });
            await waitForBatchedUpdates();

            await new Promise<void>((resolve) => {
                const connectionID = Onyx.connect({
                    key: `${ONYXKEYS.COLLECTION.REPORT}${thread.reportID}`,
                    callback: (report) => {
                        Onyx.disconnect(connectionID);
                        expect(report).toBeTruthy();
                        resolve();
                    },
                });
            });

            jest.advanceTimersByTime(10);

            // When a comment is added
            Report.addComment(thread.reportID, 'Testing a comment');
            await waitForBatchedUpdates();

            // Then comment details should match the expected report action
            const resultAction = Object.values(reportActions ?? {}).find((reportAction) => reportAction?.actionName === CONST.REPORT.ACTIONS.TYPE.ADD_COMMENT);
            reportActionID = resultAction?.reportActionID ?? '';
            expect(resultAction?.message).toEqual(REPORT_ACTION.message);
            expect(resultAction?.person).toEqual(REPORT_ACTION.person);

            await waitForBatchedUpdates();

            // Then the report should have 2 actions
            expect(Object.values(reportActions ?? {}).length).toBe(2);
            const resultActionAfter = reportActions?.[reportActionID];
            expect(resultActionAfter?.pendingAction).toBeUndefined();

            mockFetch.pause?.();

            if (transaction && createIOUAction) {
                // When deleting expense
                IOU.deleteMoneyRequest(transaction?.transactionID, createIOUAction, false);
            }
            await waitForBatchedUpdates();

            // Then the transaction thread report should still exist
            await new Promise<void>((resolve) => {
                const connectionID = Onyx.connect({
                    key: `${ONYXKEYS.COLLECTION.REPORT}${thread.reportID}`,
                    waitForCollectionCallback: false,
                    callback: (report) => {
                        Onyx.disconnect(connectionID);
                        expect(report).toBeTruthy();
                        resolve();
                    },
                });
            });

            // When mockFetch resumes
            // Then the transaction thread report should still exist

            mockFetch.resume?.();
            await new Promise<void>((resolve) => {
                const connectionID = Onyx.connect({
                    key: `${ONYXKEYS.COLLECTION.REPORT}${thread.reportID}`,
                    callback: (report) => {
                        Onyx.disconnect(connectionID);
                        expect(report).toBeTruthy();
                        resolve();
                    },
                });
            });
        });

        it('update the moneyRequestPreview to show [Deleted expense] when appropriate', async () => {
            await waitForBatchedUpdates();

            // Given a thread report

            jest.advanceTimersByTime(10);
            thread = ReportUtils.buildTransactionThread(createIOUAction, iouReport);

            expect(thread.notificationPreference).toBe(CONST.REPORT.NOTIFICATION_PREFERENCE.HIDDEN);

            Onyx.connect({
                key: `${ONYXKEYS.COLLECTION.REPORT_ACTIONS}${thread.reportID}`,
                callback: (val) => (reportActions = val),
            });
            await waitForBatchedUpdates();

            jest.advanceTimersByTime(10);
            const participantAccountIDs = Object.keys(thread.participants ?? {}).map(Number);
            const userLogins = PersonalDetailsUtils.getLoginsByAccountIDs(participantAccountIDs);
            Report.openReport(thread.reportID, '', userLogins, thread, createIOUAction?.reportActionID);

            await waitForBatchedUpdates();

            const allReportActions = await new Promise<OnyxCollection<OnyxTypes.ReportActions>>((resolve) => {
                const connectionID = Onyx.connect({
                    key: ONYXKEYS.COLLECTION.REPORT_ACTIONS,
                    waitForCollectionCallback: true,
                    callback: (actions) => {
                        Onyx.disconnect(connectionID);
                        resolve(actions);
                    },
                });
            });

            const reportActionsForIOUReport = allReportActions?.[`${ONYXKEYS.COLLECTION.REPORT_ACTIONS}${chatReport?.iouReportID}`];
            createIOUAction = Object.values(reportActionsForIOUReport ?? {}).find((reportAction) => reportAction.actionName === CONST.REPORT.ACTIONS.TYPE.IOU) ?? null;
            expect(createIOUAction?.childReportID).toBe(thread.reportID);

            await waitForBatchedUpdates();

            // Given an added comment to the thread report

            jest.advanceTimersByTime(10);

            Report.addComment(thread.reportID, 'Testing a comment');
            await waitForBatchedUpdates();

            // Fetch the updated IOU Action from Onyx due to addition of comment to transaction thread.
            // This needs to be fetched as `deleteMoneyRequest` depends on `childVisibleActionCount` in `createIOUAction`.
            await new Promise<void>((resolve) => {
                const connectionID = Onyx.connect({
                    key: `${ONYXKEYS.COLLECTION.REPORT_ACTIONS}${iouReport?.reportID}`,
                    waitForCollectionCallback: false,
                    callback: (reportActionsForReport) => {
                        Onyx.disconnect(connectionID);
                        createIOUAction = Object.values(reportActionsForReport ?? {}).find((reportAction) => reportAction.actionName === CONST.REPORT.ACTIONS.TYPE.IOU) ?? null;
                        resolve();
                    },
                });
            });

            let resultAction = Object.values(reportActions ?? {}).find((reportAction) => reportAction?.actionName === CONST.REPORT.ACTIONS.TYPE.ADD_COMMENT);
            reportActionID = resultAction?.reportActionID ?? '';

            expect(resultAction?.message).toEqual(REPORT_ACTION.message);
            expect(resultAction?.person).toEqual(REPORT_ACTION.person);
            expect(resultAction?.pendingAction).toBeUndefined();

            await waitForBatchedUpdates();

            // Verify there are three actions (created + addcomment) and our optimistic comment has been removed
            expect(Object.values(reportActions ?? {}).length).toBe(2);

            let resultActionAfterUpdate = reportActions?.[reportActionID];

            // Verify that our action is no longer in the loading state
            expect(resultActionAfterUpdate?.pendingAction).toBeUndefined();

            await waitForBatchedUpdates();

            // Given an added comment to the IOU report

            Onyx.connect({
                key: `${ONYXKEYS.COLLECTION.REPORT_ACTIONS}${IOU_REPORT_ID}`,
                callback: (val) => (reportActions = val),
            });
            await waitForBatchedUpdates();

            jest.advanceTimersByTime(10);

            Report.addComment(IOU_REPORT_ID, 'Testing a comment');
            await waitForBatchedUpdates();

            resultAction = Object.values(reportActions ?? {}).find((reportAction) => reportAction?.actionName === CONST.REPORT.ACTIONS.TYPE.ADD_COMMENT);
            reportActionID = resultAction?.reportActionID ?? '';

            expect(resultAction?.message).toEqual(REPORT_ACTION.message);
            expect(resultAction?.person).toEqual(REPORT_ACTION.person);
            expect(resultAction?.pendingAction).toBeUndefined();

            await waitForBatchedUpdates();

            // Verify there are three actions (created + iou + addcomment) and our optimistic comment has been removed
            expect(Object.values(reportActions ?? {}).length).toBe(3);

            resultActionAfterUpdate = reportActions?.[reportActionID];

            // Verify that our action is no longer in the loading state
            expect(resultActionAfterUpdate?.pendingAction).toBeUndefined();

            mockFetch.pause?.();
            if (transaction && createIOUAction) {
                // When we delete the expense
                IOU.deleteMoneyRequest(transaction.transactionID, createIOUAction, false);
            }
            await waitForBatchedUpdates();

            // Then we expect the moneyRequestPreview to show [Deleted expense]

            await new Promise<void>((resolve) => {
                const connectionID = Onyx.connect({
                    key: `${ONYXKEYS.COLLECTION.REPORT_ACTIONS}${iouReport?.reportID}`,
                    waitForCollectionCallback: false,
                    callback: (reportActionsForReport) => {
                        Onyx.disconnect(connectionID);
                        createIOUAction = Object.values(reportActionsForReport ?? {}).find((reportAction) => reportAction.actionName === CONST.REPORT.ACTIONS.TYPE.IOU) ?? null;
                        expect(createIOUAction?.message?.[0]?.isDeletedParentAction).toBeTruthy();
                        resolve();
                    },
                });
            });

            // When we resume mockFetch

            mockFetch.resume?.();

            // Then we expect the moneyRequestPreview to show [Deleted expense]

            await new Promise<void>((resolve) => {
                const connectionID = Onyx.connect({
                    key: `${ONYXKEYS.COLLECTION.REPORT_ACTIONS}${iouReport?.reportID}`,
                    waitForCollectionCallback: false,
                    callback: (reportActionsForReport) => {
                        Onyx.disconnect(connectionID);
                        createIOUAction = Object.values(reportActionsForReport ?? {}).find((reportAction) => reportAction.actionName === CONST.REPORT.ACTIONS.TYPE.IOU) ?? null;
                        expect(createIOUAction?.message?.[0]?.isDeletedParentAction).toBeTruthy();
                        resolve();
                    },
                });
            });
        });

        it('update IOU report and reportPreview with new totals and messages if the IOU report is not deleted', async () => {
            await waitForBatchedUpdates();
            Onyx.connect({
                key: `${ONYXKEYS.COLLECTION.REPORT}${iouReport?.reportID}`,
                callback: (val) => (iouReport = val),
            });
            await waitForBatchedUpdates();

            // Given a second expense in addition to the first one

            jest.advanceTimersByTime(10);
            const amount2 = 20000;
            const comment2 = 'Send me money please 2';
            if (chatReport) {
                IOU.requestMoney(chatReport, amount2, CONST.CURRENCY.USD, '', '', TEST_USER_LOGIN, TEST_USER_ACCOUNT_ID, {login: RORY_EMAIL, accountID: RORY_ACCOUNT_ID}, comment2, {});
            }

            await waitForBatchedUpdates();

            // Then we expect the IOU report and reportPreview to update with new totals

            expect(iouReport).toBeTruthy();
            expect(iouReport).toHaveProperty('reportID');
            expect(iouReport).toHaveProperty('chatReportID');
            expect(iouReport?.total).toBe(30000);

            const ioupreview = ReportActionsUtils.getReportPreviewAction(chatReport?.reportID ?? '', iouReport?.reportID ?? '');
            expect(ioupreview).toBeTruthy();
            expect(ioupreview?.message?.[0]?.text).toBe('rory@expensifail.com owes $300.00');

            // When we delete the first expense

            mockFetch.pause?.();
            jest.advanceTimersByTime(10);
            if (transaction && createIOUAction) {
                IOU.deleteMoneyRequest(transaction.transactionID, createIOUAction, false);
            }
            await waitForBatchedUpdates();

            // Then we expect the IOU report and reportPreview to update with new totals

            expect(iouReport).toBeTruthy();
            expect(iouReport).toHaveProperty('reportID');
            expect(iouReport).toHaveProperty('chatReportID');
            expect(iouReport?.total).toBe(20000);

            // When we resume

            mockFetch.resume?.();

            // Then we expect the IOU report and reportPreview to update with new totals
            expect(iouReport).toBeTruthy();
            expect(iouReport).toHaveProperty('reportID');
            expect(iouReport).toHaveProperty('chatReportID');
            expect(iouReport?.total).toBe(20000);
        });

        it('navigate the user correctly to the iou Report when appropriate', async () => {
            await waitForBatchedUpdates();

            Onyx.connect({
                key: `${ONYXKEYS.COLLECTION.REPORT_ACTIONS}${IOU_REPORT_ID}`,
                callback: (val) => (reportActions = val),
            });
            await waitForBatchedUpdates();

            // Given an added comment to the iou report

            jest.advanceTimersByTime(10);

            Report.addComment(IOU_REPORT_ID, 'Testing a comment');
            await waitForBatchedUpdates();

            const resultAction = Object.values(reportActions ?? {}).find((reportAction) => reportAction?.actionName === CONST.REPORT.ACTIONS.TYPE.ADD_COMMENT);
            reportActionID = resultAction?.reportActionID;

            expect(resultAction?.message).toEqual(REPORT_ACTION.message);
            expect(resultAction?.person).toEqual(REPORT_ACTION.person);

            await waitForBatchedUpdates();

            // Verify there are three actions (created + iou + addcomment) and our optimistic comment has been removed
            expect(Object.values(reportActions ?? {}).length).toBe(3);

            await waitForBatchedUpdates();

            // Given a thread report

            jest.advanceTimersByTime(10);
            thread = ReportUtils.buildTransactionThread(createIOUAction, iouReport);

            expect(thread.notificationPreference).toBe(CONST.REPORT.NOTIFICATION_PREFERENCE.HIDDEN);

            Onyx.connect({
                key: `${ONYXKEYS.COLLECTION.REPORT_ACTIONS}${thread.reportID}`,
                callback: (val) => (reportActions = val),
            });
            await waitForBatchedUpdates();

            jest.advanceTimersByTime(10);
            const participantAccountIDs = Object.keys(thread.participants ?? {}).map(Number);
            const userLogins = PersonalDetailsUtils.getLoginsByAccountIDs(participantAccountIDs);
            Report.openReport(thread.reportID, '', userLogins, thread, createIOUAction?.reportActionID);
            await waitForBatchedUpdates();

            const allReportActions = await new Promise<OnyxCollection<OnyxTypes.ReportActions>>((resolve) => {
                const connectionID = Onyx.connect({
                    key: ONYXKEYS.COLLECTION.REPORT_ACTIONS,
                    waitForCollectionCallback: true,
                    callback: (actions) => {
                        Onyx.disconnect(connectionID);
                        resolve(actions);
                    },
                });
            });

            const reportActionsForIOUReport = allReportActions?.[`${ONYXKEYS.COLLECTION.REPORT_ACTIONS}${chatReport?.iouReportID}`];
            createIOUAction = Object.values(reportActionsForIOUReport ?? {}).find((reportAction) => reportAction.actionName === CONST.REPORT.ACTIONS.TYPE.IOU) ?? null;
            expect(createIOUAction?.childReportID).toBe(thread.reportID);

            await waitForBatchedUpdates();

            // When we delete the expense in SingleTransactionView and we should not delete the IOU report

            mockFetch.pause?.();

            if (transaction && createIOUAction) {
                IOU.deleteMoneyRequest(transaction.transactionID, createIOUAction, true);
            }
            await waitForBatchedUpdates();

            let allReports = await new Promise<OnyxCollection<OnyxTypes.Report>>((resolve) => {
                const connectionID = Onyx.connect({
                    key: ONYXKEYS.COLLECTION.REPORT,
                    waitForCollectionCallback: true,
                    callback: (reports) => {
                        Onyx.disconnect(connectionID);
                        resolve(reports);
                    },
                });
            });

            await waitForBatchedUpdates();

            iouReport = Object.values(allReports ?? {}).find((report) => ReportUtils.isIOUReport(report)) ?? null;
            expect(iouReport).toBeTruthy();
            expect(iouReport).toHaveProperty('reportID');
            expect(iouReport).toHaveProperty('chatReportID');

            mockFetch.resume?.();

            allReports = await new Promise<OnyxCollection<OnyxTypes.Report>>((resolve) => {
                const connectionID = Onyx.connect({
                    key: ONYXKEYS.COLLECTION.REPORT,
                    waitForCollectionCallback: true,
                    callback: (reports) => {
                        Onyx.disconnect(connectionID);
                        resolve(reports);
                    },
                });
            });

            iouReport = Object.values(allReports ?? {}).find((report) => ReportUtils.isIOUReport(report)) ?? null;
            expect(iouReport).toBeTruthy();
            expect(iouReport).toHaveProperty('reportID');
            expect(iouReport).toHaveProperty('chatReportID');

            // Then we expect to navigate to the iou report

            expect(Navigation.goBack).toHaveBeenCalledWith(ROUTES.REPORT_WITH_ID.getRoute(IOU_REPORT_ID));
        });

        it('navigate the user correctly to the chat Report when appropriate', () => {
            if (transaction && createIOUAction) {
                // When we delete the expense and we should delete the IOU report
                IOU.deleteMoneyRequest(transaction.transactionID, createIOUAction, false);
            }
            // Then we expect to navigate to the chat report
            expect(Navigation.goBack).toHaveBeenCalledWith(ROUTES.REPORT_WITH_ID.getRoute(chatReport?.reportID ?? ''));
        });
    });

    describe('submitReport', () => {
        it('correctly submits a report', () => {
            const amount = 10000;
            const comment = '💸💸💸💸';
            const merchant = 'NASDAQ';
            let expenseReport: OnyxEntry<OnyxTypes.Report>;
            let chatReport: OnyxEntry<OnyxTypes.Report>;
            return waitForBatchedUpdates()
                .then(() => {
                    const policyID = PolicyActions.generatePolicyID();
                    PolicyActions.createWorkspace(CARLOS_EMAIL, true, "Carlos's Workspace", policyID);

                    // Change the approval mode for the policy since default is Submit and Close
                    PolicyActions.setWorkspaceApprovalMode(policyID, CARLOS_EMAIL, CONST.POLICY.APPROVAL_MODE.BASIC);
                    return waitForBatchedUpdates();
                })
                .then(
                    () =>
                        new Promise<void>((resolve) => {
                            const connectionID = Onyx.connect({
                                key: ONYXKEYS.COLLECTION.REPORT,
                                waitForCollectionCallback: true,
                                callback: (allReports) => {
                                    Onyx.disconnect(connectionID);
                                    chatReport = Object.values(allReports ?? {}).find((report) => report?.chatType === CONST.REPORT.CHAT_TYPE.POLICY_EXPENSE_CHAT) ?? null;

                                    resolve();
                                },
                            });
                        }),
                )
                .then(() => {
                    if (chatReport) {
                        IOU.requestMoney(
                            chatReport,
                            amount,
                            CONST.CURRENCY.USD,
                            '',
                            merchant,
                            RORY_EMAIL,
                            RORY_ACCOUNT_ID,
                            {login: CARLOS_EMAIL, accountID: CARLOS_ACCOUNT_ID, isPolicyExpenseChat: true, reportID: chatReport.reportID},
                            comment,
                            {},
                        );
                    }
                    return waitForBatchedUpdates();
                })
                .then(
                    () =>
                        new Promise<void>((resolve) => {
                            const connectionID = Onyx.connect({
                                key: ONYXKEYS.COLLECTION.REPORT,
                                waitForCollectionCallback: true,
                                callback: (allReports) => {
                                    Onyx.disconnect(connectionID);
                                    expenseReport = Object.values(allReports ?? {}).find((report) => report?.type === CONST.REPORT.TYPE.EXPENSE) ?? null;
                                    Onyx.merge(`report_${expenseReport?.reportID}`, {
                                        statusNum: 0,
                                        stateNum: 0,
                                    });
                                    resolve();
                                },
                            });
                        }),
                )
                .then(
                    () =>
                        new Promise<void>((resolve) => {
                            const connectionID = Onyx.connect({
                                key: ONYXKEYS.COLLECTION.REPORT,
                                waitForCollectionCallback: true,
                                callback: (allReports) => {
                                    Onyx.disconnect(connectionID);
                                    expenseReport = Object.values(allReports ?? {}).find((report) => report?.type === CONST.REPORT.TYPE.EXPENSE) ?? null;

                                    // Verify report is a draft
                                    expect(expenseReport?.stateNum).toBe(0);
                                    expect(expenseReport?.statusNum).toBe(0);
                                    resolve();
                                },
                            });
                        }),
                )
                .then(() => {
                    if (expenseReport) {
                        IOU.submitReport(expenseReport);
                    }
                    return waitForBatchedUpdates();
                })
                .then(
                    () =>
                        new Promise<void>((resolve) => {
                            const connectionID = Onyx.connect({
                                key: ONYXKEYS.COLLECTION.REPORT,
                                waitForCollectionCallback: true,
                                callback: (allReports) => {
                                    Onyx.disconnect(connectionID);
                                    expenseReport = Object.values(allReports ?? {}).find((report) => report?.type === CONST.REPORT.TYPE.EXPENSE) ?? null;

                                    // Report was submitted correctly
                                    expect(expenseReport?.stateNum).toBe(1);
                                    expect(expenseReport?.statusNum).toBe(1);
                                    resolve();
                                },
                            });
                        }),
                );
        });
        it('correctly submits a report with Submit and Close approval mode', () => {
            const amount = 10000;
            const comment = '💸💸💸💸';
            const merchant = 'NASDAQ';
            let expenseReport: OnyxEntry<OnyxTypes.Report>;
            let chatReport: OnyxEntry<OnyxTypes.Report>;
            return waitForBatchedUpdates()
                .then(() => {
                    PolicyActions.createWorkspace(CARLOS_EMAIL, true, "Carlos's Workspace");
                    return waitForBatchedUpdates();
                })
                .then(
                    () =>
                        new Promise<void>((resolve) => {
                            const connectionID = Onyx.connect({
                                key: ONYXKEYS.COLLECTION.REPORT,
                                waitForCollectionCallback: true,
                                callback: (allReports) => {
                                    Onyx.disconnect(connectionID);
                                    chatReport = Object.values(allReports ?? {}).find((report) => report?.chatType === CONST.REPORT.CHAT_TYPE.POLICY_EXPENSE_CHAT) ?? null;

                                    resolve();
                                },
                            });
                        }),
                )
                .then(() => {
                    if (chatReport) {
                        IOU.requestMoney(
                            chatReport,
                            amount,
                            CONST.CURRENCY.USD,
                            '',
                            merchant,
                            RORY_EMAIL,
                            RORY_ACCOUNT_ID,
                            {login: CARLOS_EMAIL, accountID: CARLOS_ACCOUNT_ID, isPolicyExpenseChat: true, reportID: chatReport.reportID},
                            comment,
                            {},
                        );
                    }
                    return waitForBatchedUpdates();
                })
                .then(
                    () =>
                        new Promise<void>((resolve) => {
                            const connectionID = Onyx.connect({
                                key: ONYXKEYS.COLLECTION.REPORT,
                                waitForCollectionCallback: true,
                                callback: (allReports) => {
                                    Onyx.disconnect(connectionID);
                                    expenseReport = Object.values(allReports ?? {}).find((report) => report?.type === CONST.REPORT.TYPE.EXPENSE) ?? null;
                                    Onyx.merge(`report_${expenseReport?.reportID}`, {
                                        statusNum: 0,
                                        stateNum: 0,
                                    });
                                    resolve();
                                },
                            });
                        }),
                )
                .then(
                    () =>
                        new Promise<void>((resolve) => {
                            const connectionID = Onyx.connect({
                                key: ONYXKEYS.COLLECTION.REPORT,
                                waitForCollectionCallback: true,
                                callback: (allReports) => {
                                    Onyx.disconnect(connectionID);
                                    expenseReport = Object.values(allReports ?? {}).find((report) => report?.type === CONST.REPORT.TYPE.EXPENSE) ?? null;

                                    // Verify report is a draft
                                    expect(expenseReport?.stateNum).toBe(0);
                                    expect(expenseReport?.statusNum).toBe(0);
                                    resolve();
                                },
                            });
                        }),
                )
                .then(() => {
                    if (expenseReport) {
                        IOU.submitReport(expenseReport);
                    }
                    return waitForBatchedUpdates();
                })
                .then(
                    () =>
                        new Promise<void>((resolve) => {
                            const connectionID = Onyx.connect({
                                key: ONYXKEYS.COLLECTION.REPORT,
                                waitForCollectionCallback: true,
                                callback: (allReports) => {
                                    Onyx.disconnect(connectionID);
                                    expenseReport = Object.values(allReports ?? {}).find((report) => report?.type === CONST.REPORT.TYPE.EXPENSE) ?? null;

                                    // Report is closed since the default policy settings is Submit and Close
                                    expect(expenseReport?.stateNum).toBe(2);
                                    expect(expenseReport?.statusNum).toBe(2);
                                    resolve();
                                },
                            });
                        }),
                );
        });
        it('correctly implements error handling', () => {
            const amount = 10000;
            const comment = '💸💸💸💸';
            const merchant = 'NASDAQ';
            let expenseReport: OnyxEntry<OnyxTypes.Report>;
            let chatReport: OnyxEntry<OnyxTypes.Report>;
            return waitForBatchedUpdates()
                .then(() => {
                    PolicyActions.createWorkspace(CARLOS_EMAIL, true, "Carlos's Workspace");
                    return waitForBatchedUpdates();
                })
                .then(
                    () =>
                        new Promise<void>((resolve) => {
                            const connectionID = Onyx.connect({
                                key: ONYXKEYS.COLLECTION.REPORT,
                                waitForCollectionCallback: true,
                                callback: (allReports) => {
                                    Onyx.disconnect(connectionID);
                                    chatReport = Object.values(allReports ?? {}).find((report) => report?.chatType === CONST.REPORT.CHAT_TYPE.POLICY_EXPENSE_CHAT) ?? null;

                                    resolve();
                                },
                            });
                        }),
                )
                .then(() => {
                    if (chatReport) {
                        IOU.requestMoney(
                            chatReport,
                            amount,
                            CONST.CURRENCY.USD,
                            '',
                            merchant,
                            RORY_EMAIL,
                            RORY_ACCOUNT_ID,
                            {login: CARLOS_EMAIL, accountID: CARLOS_ACCOUNT_ID, isPolicyExpenseChat: true, reportID: chatReport.reportID},
                            comment,
                            {},
                        );
                    }
                    return waitForBatchedUpdates();
                })
                .then(
                    () =>
                        new Promise<void>((resolve) => {
                            const connectionID = Onyx.connect({
                                key: ONYXKEYS.COLLECTION.REPORT,
                                waitForCollectionCallback: true,
                                callback: (allReports) => {
                                    Onyx.disconnect(connectionID);
                                    expenseReport = Object.values(allReports ?? {}).find((report) => report?.type === CONST.REPORT.TYPE.EXPENSE) ?? null;
                                    Onyx.merge(`report_${expenseReport?.reportID}`, {
                                        statusNum: 0,
                                        stateNum: 0,
                                    });
                                    resolve();
                                },
                            });
                        }),
                )
                .then(
                    () =>
                        new Promise<void>((resolve) => {
                            const connectionID = Onyx.connect({
                                key: ONYXKEYS.COLLECTION.REPORT,
                                waitForCollectionCallback: true,
                                callback: (allReports) => {
                                    Onyx.disconnect(connectionID);
                                    expenseReport = Object.values(allReports ?? {}).find((report) => report?.type === CONST.REPORT.TYPE.EXPENSE) ?? null;

                                    // Verify report is a draft
                                    expect(expenseReport?.stateNum).toBe(0);
                                    expect(expenseReport?.statusNum).toBe(0);
                                    resolve();
                                },
                            });
                        }),
                )
                .then(() => {
                    mockFetch.fail?.();
                    if (expenseReport) {
                        IOU.submitReport(expenseReport);
                    }
                    return waitForBatchedUpdates();
                })
                .then(
                    () =>
                        new Promise<void>((resolve) => {
                            const connectionID = Onyx.connect({
                                key: ONYXKEYS.COLLECTION.REPORT,
                                waitForCollectionCallback: true,
                                callback: (allReports) => {
                                    Onyx.disconnect(connectionID);
                                    expenseReport = Object.values(allReports ?? {}).find((report) => report?.type === CONST.REPORT.TYPE.EXPENSE) ?? null;

                                    // Report was submitted with some fail
                                    expect(expenseReport?.stateNum).toBe(0);
                                    expect(expenseReport?.statusNum).toBe(0);
                                    resolve();
                                },
                            });
                        }),
                );
        });
    });
});<|MERGE_RESOLUTION|>--- conflicted
+++ resolved
@@ -25,7 +25,6 @@
 import {isEmptyObject} from '@src/types/utils/EmptyObject';
 import PusherHelper from '../utils/PusherHelper';
 import * as TestHelper from '../utils/TestHelper';
-import type {MockFetch} from '../utils/TestHelper';
 import waitForBatchedUpdates from '../utils/waitForBatchedUpdates';
 import waitForNetworkPromises from '../utils/waitForNetworkPromises';
 
@@ -61,10 +60,8 @@
         });
     });
 
-    let mockFetch: MockFetch;
     beforeEach(() => {
         global.fetch = TestHelper.getGlobalFetchMock();
-        mockFetch = fetch as MockFetch;
         return Onyx.clear().then(waitForBatchedUpdates);
     });
 
@@ -79,181 +76,179 @@
             let transactionID: string | undefined;
             let transactionThread: OnyxEntry<OnyxTypes.Report>;
             let transactionThreadCreatedAction: OnyxEntry<OnyxTypes.ReportAction>;
-            mockFetch.pause?.();
+            // @ts-expect-error TODO: Remove this once TestHelper (https://github.com/Expensify/App/issues/25318) is migrated to TypeScript.
+            fetch.pause();
             IOU.requestMoney({reportID: ''}, amount, CONST.CURRENCY.USD, '', merchant, RORY_EMAIL, RORY_ACCOUNT_ID, {login: CARLOS_EMAIL, accountID: CARLOS_ACCOUNT_ID}, comment, {});
-            return waitForBatchedUpdates()
-                .then(
-                    () =>
-                        new Promise<void>((resolve) => {
-                            const connectionID = Onyx.connect({
-                                key: ONYXKEYS.COLLECTION.REPORT,
-                                waitForCollectionCallback: true,
-                                callback: (allReports) => {
-                                    Onyx.disconnect(connectionID);
-
-                                    // A chat report, a transaction thread, and an iou report should be created
-                                    const chatReports = Object.values(allReports ?? {}).filter((report) => report?.type === CONST.REPORT.TYPE.CHAT);
-                                    const iouReports = Object.values(allReports ?? {}).filter((report) => report?.type === CONST.REPORT.TYPE.IOU);
-                                    expect(Object.keys(chatReports).length).toBe(2);
-                                    expect(Object.keys(iouReports).length).toBe(1);
-                                    const chatReport = chatReports[0];
-                                    const transactionThreadReport = chatReports[1];
-                                    const iouReport = iouReports[0];
-                                    iouReportID = iouReport?.reportID;
-                                    transactionThread = transactionThreadReport;
-
-                                    expect(iouReport?.notificationPreference).toBe(CONST.REPORT.NOTIFICATION_PREFERENCE.HIDDEN);
-
-<<<<<<< HEAD
-                                    // They should be linked together
-                                    expect(chatReport?.participantAccountIDs).toEqual([CARLOS_ACCOUNT_ID]);
-                                    expect(chatReport?.iouReportID).toBe(iouReport?.reportID);
-=======
+            return (
+                waitForBatchedUpdates()
+                    .then(
+                        () =>
+                            new Promise<void>((resolve) => {
+                                const connectionID = Onyx.connect({
+                                    key: ONYXKEYS.COLLECTION.REPORT,
+                                    waitForCollectionCallback: true,
+                                    callback: (allReports) => {
+                                        Onyx.disconnect(connectionID);
+
+                                        // A chat report, a transaction thread, and an iou report should be created
+                                        const chatReports = Object.values(allReports ?? {}).filter((report) => report?.type === CONST.REPORT.TYPE.CHAT);
+                                        const iouReports = Object.values(allReports ?? {}).filter((report) => report?.type === CONST.REPORT.TYPE.IOU);
+                                        expect(Object.keys(chatReports).length).toBe(2);
+                                        expect(Object.keys(iouReports).length).toBe(1);
+                                        const chatReport = chatReports[0];
+                                        const transactionThreadReport = chatReports[1];
+                                        const iouReport = iouReports[0];
+                                        iouReportID = iouReport?.reportID;
+                                        transactionThread = transactionThreadReport;
+
+                                        expect(iouReport?.notificationPreference).toBe(CONST.REPORT.NOTIFICATION_PREFERENCE.HIDDEN);
+
                                         // They should be linked together
                                         expect(chatReport?.participants).toEqual({[RORY_ACCOUNT_ID]: RORY_PARTICIPANT, [CARLOS_ACCOUNT_ID]: CARLOS_PARTICIPANT});
                                         expect(chatReport?.iouReportID).toBe(iouReport?.reportID);
->>>>>>> 8e761631
-
-                                    resolve();
-                                },
-                            });
-                        }),
-                )
-                .then(
-                    () =>
-                        new Promise<void>((resolve) => {
-                            const connectionID = Onyx.connect({
-                                key: `${ONYXKEYS.COLLECTION.REPORT_ACTIONS}${iouReportID}`,
-                                waitForCollectionCallback: false,
-                                callback: (reportActionsForIOUReport) => {
-                                    Onyx.disconnect(connectionID);
-
-                                    // The IOU report should have a CREATED action and IOU action
-                                    expect(Object.values(reportActionsForIOUReport ?? {}).length).toBe(2);
-                                    const createdActions = Object.values(reportActionsForIOUReport ?? {}).filter(
-                                        (reportAction) => reportAction?.actionName === CONST.REPORT.ACTIONS.TYPE.CREATED,
-                                    );
-                                    const iouActions = Object.values(reportActionsForIOUReport ?? {}).filter(
-                                        (reportAction): reportAction is ReportActionBase & OriginalMessageIOU => reportAction?.actionName === CONST.REPORT.ACTIONS.TYPE.IOU,
-                                    );
-                                    expect(Object.values(createdActions).length).toBe(1);
-                                    expect(Object.values(iouActions).length).toBe(1);
-                                    createdAction = createdActions?.[0] ?? null;
-                                    iouAction = iouActions?.[0] ?? null;
-
-                                    // The CREATED action should not be created after the IOU action
-                                    expect(Date.parse(createdAction?.created ?? '')).toBeLessThan(Date.parse(iouAction?.created ?? ''));
-
-                                    // The IOUReportID should be correct
-                                    expect(iouAction.originalMessage.IOUReportID).toBe(iouReportID);
-
-                                    // The comment should be included in the IOU action
-                                    expect(iouAction.originalMessage.comment).toBe(comment);
-
-                                    // The amount in the IOU action should be correct
-                                    expect(iouAction.originalMessage.amount).toBe(amount);
-
-                                    // The IOU type should be correct
-                                    expect(iouAction.originalMessage.type).toBe(CONST.IOU.REPORT_ACTION_TYPE.CREATE);
-
-                                    // Both actions should be pending
-                                    expect(createdAction?.pendingAction).toBe(CONST.RED_BRICK_ROAD_PENDING_ACTION.ADD);
-                                    expect(iouAction?.pendingAction).toBe(CONST.RED_BRICK_ROAD_PENDING_ACTION.ADD);
-
-                                    resolve();
-                                },
-                            });
-                        }),
-                )
-                .then(
-                    () =>
-                        new Promise<void>((resolve) => {
-                            const connectionID = Onyx.connect({
-                                key: `${ONYXKEYS.COLLECTION.REPORT_ACTIONS}${transactionThread?.reportID}`,
-                                waitForCollectionCallback: false,
-                                callback: (reportActionsForTransactionThread) => {
-                                    Onyx.disconnect(connectionID);
-
-                                    // The transaction thread should have a CREATED action
-                                    expect(Object.values(reportActionsForTransactionThread ?? {}).length).toBe(1);
-                                    const createdActions = Object.values(reportActionsForTransactionThread ?? {}).filter(
-                                        (reportAction) => reportAction?.actionName === CONST.REPORT.ACTIONS.TYPE.CREATED,
-                                    );
-                                    expect(Object.values(createdActions).length).toBe(1);
-                                    transactionThreadCreatedAction = createdActions[0];
-
-                                    expect(transactionThreadCreatedAction?.pendingAction).toBe(CONST.RED_BRICK_ROAD_PENDING_ACTION.ADD);
-                                    resolve();
-                                },
-                            });
-                        }),
-                )
-                .then(
-                    () =>
-                        new Promise<void>((resolve) => {
-                            const connectionID = Onyx.connect({
-                                key: ONYXKEYS.COLLECTION.TRANSACTION,
-                                waitForCollectionCallback: true,
-                                callback: (allTransactions) => {
-                                    Onyx.disconnect(connectionID);
-
-                                    // There should be one transaction
-                                    expect(Object.values(allTransactions ?? {}).length).toBe(1);
-                                    const transaction = Object.values(allTransactions ?? []).find((t) => !isEmptyObject(t));
-                                    transactionID = transaction?.transactionID;
-
-                                    // The transaction should be attached to the IOU report
-                                    expect(transaction?.reportID).toBe(iouReportID);
-
-                                    // Its amount should match the amount of the expense
-                                    expect(transaction?.amount).toBe(amount);
-
-                                    // The comment should be correct
-                                    expect(transaction?.comment.comment).toBe(comment);
-
-                                    // It should be pending
-                                    expect(transaction?.pendingAction).toBe(CONST.RED_BRICK_ROAD_PENDING_ACTION.ADD);
-
-                                    // The transactionID on the iou action should match the one from the transactions collection
-                                    expect((iouAction?.originalMessage as IOUMessage)?.IOUTransactionID).toBe(transactionID);
-
-                                    expect(transaction?.merchant).toBe(merchant);
-
-                                    resolve();
-                                },
-                            });
-                        }),
-                )
-                .then(mockFetch.resume)
-                .then(
-                    () =>
-                        new Promise<void>((resolve) => {
-                            const connectionID = Onyx.connect({
-                                key: `${ONYXKEYS.COLLECTION.REPORT_ACTIONS}${iouReportID}`,
-                                waitForCollectionCallback: false,
-                                callback: (reportActionsForIOUReport) => {
-                                    Onyx.disconnect(connectionID);
-                                    expect(Object.values(reportActionsForIOUReport ?? {}).length).toBe(2);
-                                    Object.values(reportActionsForIOUReport ?? {}).forEach((reportAction) => expect(reportAction?.pendingAction).toBeFalsy());
-                                    resolve();
-                                },
-                            });
-                        }),
-                )
-                .then(
-                    () =>
-                        new Promise<void>((resolve) => {
-                            const connectionID = Onyx.connect({
-                                key: `${ONYXKEYS.COLLECTION.TRANSACTION}${transactionID}`,
-                                waitForCollectionCallback: false,
-                                callback: (transaction) => {
-                                    Onyx.disconnect(connectionID);
-                                    expect(transaction?.pendingAction).toBeFalsy();
-                                    resolve();
-                                },
-                            });
-                        }),
-                );
+
+                                        resolve();
+                                    },
+                                });
+                            }),
+                    )
+                    .then(
+                        () =>
+                            new Promise<void>((resolve) => {
+                                const connectionID = Onyx.connect({
+                                    key: `${ONYXKEYS.COLLECTION.REPORT_ACTIONS}${iouReportID}`,
+                                    waitForCollectionCallback: false,
+                                    callback: (reportActionsForIOUReport) => {
+                                        Onyx.disconnect(connectionID);
+
+                                        // The IOU report should have a CREATED action and IOU action
+                                        expect(Object.values(reportActionsForIOUReport ?? {}).length).toBe(2);
+                                        const createdActions = Object.values(reportActionsForIOUReport ?? {}).filter(
+                                            (reportAction) => reportAction?.actionName === CONST.REPORT.ACTIONS.TYPE.CREATED,
+                                        );
+                                        const iouActions = Object.values(reportActionsForIOUReport ?? {}).filter(
+                                            (reportAction): reportAction is ReportActionBase & OriginalMessageIOU => reportAction?.actionName === CONST.REPORT.ACTIONS.TYPE.IOU,
+                                        );
+                                        expect(Object.values(createdActions).length).toBe(1);
+                                        expect(Object.values(iouActions).length).toBe(1);
+                                        createdAction = createdActions?.[0] ?? null;
+                                        iouAction = iouActions?.[0] ?? null;
+
+                                        // The CREATED action should not be created after the IOU action
+                                        expect(Date.parse(createdAction?.created ?? '')).toBeLessThan(Date.parse(iouAction?.created ?? ''));
+
+                                        // The IOUReportID should be correct
+                                        expect(iouAction.originalMessage.IOUReportID).toBe(iouReportID);
+
+                                        // The comment should be included in the IOU action
+                                        expect(iouAction.originalMessage.comment).toBe(comment);
+
+                                        // The amount in the IOU action should be correct
+                                        expect(iouAction.originalMessage.amount).toBe(amount);
+
+                                        // The IOU type should be correct
+                                        expect(iouAction.originalMessage.type).toBe(CONST.IOU.REPORT_ACTION_TYPE.CREATE);
+
+                                        // Both actions should be pending
+                                        expect(createdAction?.pendingAction).toBe(CONST.RED_BRICK_ROAD_PENDING_ACTION.ADD);
+                                        expect(iouAction?.pendingAction).toBe(CONST.RED_BRICK_ROAD_PENDING_ACTION.ADD);
+
+                                        resolve();
+                                    },
+                                });
+                            }),
+                    )
+                    .then(
+                        () =>
+                            new Promise<void>((resolve) => {
+                                const connectionID = Onyx.connect({
+                                    key: `${ONYXKEYS.COLLECTION.REPORT_ACTIONS}${transactionThread?.reportID}`,
+                                    waitForCollectionCallback: false,
+                                    callback: (reportActionsForTransactionThread) => {
+                                        Onyx.disconnect(connectionID);
+
+                                        // The transaction thread should have a CREATED action
+                                        expect(Object.values(reportActionsForTransactionThread ?? {}).length).toBe(1);
+                                        const createdActions = Object.values(reportActionsForTransactionThread ?? {}).filter(
+                                            (reportAction) => reportAction?.actionName === CONST.REPORT.ACTIONS.TYPE.CREATED,
+                                        );
+                                        expect(Object.values(createdActions).length).toBe(1);
+                                        transactionThreadCreatedAction = createdActions[0];
+
+                                        expect(transactionThreadCreatedAction?.pendingAction).toBe(CONST.RED_BRICK_ROAD_PENDING_ACTION.ADD);
+                                        resolve();
+                                    },
+                                });
+                            }),
+                    )
+                    .then(
+                        () =>
+                            new Promise<void>((resolve) => {
+                                const connectionID = Onyx.connect({
+                                    key: ONYXKEYS.COLLECTION.TRANSACTION,
+                                    waitForCollectionCallback: true,
+                                    callback: (allTransactions) => {
+                                        Onyx.disconnect(connectionID);
+
+                                        // There should be one transaction
+                                        expect(Object.values(allTransactions ?? {}).length).toBe(1);
+                                        const transaction = Object.values(allTransactions ?? []).find((t) => !isEmptyObject(t));
+                                        transactionID = transaction?.transactionID;
+
+                                        // The transaction should be attached to the IOU report
+                                        expect(transaction?.reportID).toBe(iouReportID);
+
+                                        // Its amount should match the amount of the expense
+                                        expect(transaction?.amount).toBe(amount);
+
+                                        // The comment should be correct
+                                        expect(transaction?.comment.comment).toBe(comment);
+
+                                        // It should be pending
+                                        expect(transaction?.pendingAction).toBe(CONST.RED_BRICK_ROAD_PENDING_ACTION.ADD);
+
+                                        // The transactionID on the iou action should match the one from the transactions collection
+                                        expect((iouAction?.originalMessage as IOUMessage)?.IOUTransactionID).toBe(transactionID);
+
+                                        expect(transaction?.merchant).toBe(merchant);
+
+                                        resolve();
+                                    },
+                                });
+                            }),
+                    )
+                    // @ts-expect-error TODO: Remove this once TestHelper (https://github.com/Expensify/App/issues/25318) is migrated to TypeScript.
+                    .then(fetch.resume)
+                    .then(
+                        () =>
+                            new Promise<void>((resolve) => {
+                                const connectionID = Onyx.connect({
+                                    key: `${ONYXKEYS.COLLECTION.REPORT_ACTIONS}${iouReportID}`,
+                                    waitForCollectionCallback: false,
+                                    callback: (reportActionsForIOUReport) => {
+                                        Onyx.disconnect(connectionID);
+                                        expect(Object.values(reportActionsForIOUReport ?? {}).length).toBe(2);
+                                        Object.values(reportActionsForIOUReport ?? {}).forEach((reportAction) => expect(reportAction?.pendingAction).toBeFalsy());
+                                        resolve();
+                                    },
+                                });
+                            }),
+                    )
+                    .then(
+                        () =>
+                            new Promise<void>((resolve) => {
+                                const connectionID = Onyx.connect({
+                                    key: `${ONYXKEYS.COLLECTION.TRANSACTION}${transactionID}`,
+                                    waitForCollectionCallback: false,
+                                    callback: (transaction) => {
+                                        Onyx.disconnect(connectionID);
+                                        expect(transaction?.pendingAction).toBeFalsy();
+                                        resolve();
+                                    },
+                                });
+                            }),
+                    )
+            );
         });
 
         it('updates existing chat report if there is one', () => {
@@ -273,147 +268,152 @@
             let iouAction: OnyxEntry<OnyxTypes.ReportAction>;
             let iouCreatedAction: OnyxEntry<OnyxTypes.ReportAction>;
             let transactionID: string | undefined;
-            mockFetch.pause?.();
-            return Onyx.set(`${ONYXKEYS.COLLECTION.REPORT}${chatReport.reportID}`, chatReport)
-                .then(() =>
-                    Onyx.set(`${ONYXKEYS.COLLECTION.REPORT_ACTIONS}${chatReport.reportID}`, {
-                        [createdAction.reportActionID]: createdAction,
-                    }),
-                )
-                .then(() => {
-                    IOU.requestMoney(chatReport, amount, CONST.CURRENCY.USD, '', '', RORY_EMAIL, RORY_ACCOUNT_ID, {login: CARLOS_EMAIL, accountID: CARLOS_ACCOUNT_ID}, comment, {});
-                    return waitForBatchedUpdates();
-                })
-                .then(
-                    () =>
-                        new Promise<void>((resolve) => {
-                            const connectionID = Onyx.connect({
-                                key: ONYXKEYS.COLLECTION.REPORT,
-                                waitForCollectionCallback: true,
-                                callback: (allReports) => {
-                                    Onyx.disconnect(connectionID);
-
-                                    // The same chat report should be reused, a transaction thread and an IOU report should be created
-                                    expect(Object.values(allReports ?? {}).length).toBe(3);
-                                    expect(Object.values(allReports ?? {}).find((report) => report?.type === CONST.REPORT.TYPE.CHAT)?.reportID).toBe(chatReport.reportID);
-                                    chatReport = Object.values(allReports ?? {}).find((report) => report?.type === CONST.REPORT.TYPE.CHAT) ?? chatReport;
-                                    const iouReport = Object.values(allReports ?? {}).find((report) => report?.type === CONST.REPORT.TYPE.IOU);
-                                    iouReportID = iouReport?.reportID;
-
-                                    expect(iouReport?.notificationPreference).toBe(CONST.REPORT.NOTIFICATION_PREFERENCE.HIDDEN);
-
-                                    // They should be linked together
-                                    expect(chatReport.iouReportID).toBe(iouReportID);
-
-                                    resolve();
-                                },
-                            });
+            // @ts-expect-error TODO: Remove this once TestHelper (https://github.com/Expensify/App/issues/25318) is migrated to TypeScript.
+            fetch.pause();
+            return (
+                Onyx.set(`${ONYXKEYS.COLLECTION.REPORT}${chatReport.reportID}`, chatReport)
+                    .then(() =>
+                        Onyx.set(`${ONYXKEYS.COLLECTION.REPORT_ACTIONS}${chatReport.reportID}`, {
+                            [createdAction.reportActionID]: createdAction,
                         }),
-                )
-                .then(
-                    () =>
-                        new Promise<void>((resolve) => {
-                            const connectionID = Onyx.connect({
-                                key: `${ONYXKEYS.COLLECTION.REPORT_ACTIONS}${iouReportID}`,
-                                waitForCollectionCallback: false,
-                                callback: (allIOUReportActions) => {
-                                    Onyx.disconnect(connectionID);
-
-                                    iouCreatedAction = Object.values(allIOUReportActions ?? {}).find((reportAction) => reportAction.actionName === CONST.REPORT.ACTIONS.TYPE.CREATED) ?? null;
-                                    iouAction =
-                                        Object.values(allIOUReportActions ?? {}).find(
-                                            (reportAction): reportAction is ReportActionBase & OriginalMessageIOU => reportAction.actionName === CONST.REPORT.ACTIONS.TYPE.IOU,
-                                        ) ?? null;
-
-                                    // The CREATED action should not be created after the IOU action
-                                    expect(Date.parse(iouCreatedAction?.created ?? '')).toBeLessThan(Date.parse(iouAction?.created ?? ''));
-
-                                    // The IOUReportID should be correct
-                                    expect(iouAction?.originalMessage?.IOUReportID).toBe(iouReportID);
-
-                                    // The comment should be included in the IOU action
-                                    expect(iouAction?.originalMessage?.comment).toBe(comment);
-
-                                    // The amount in the IOU action should be correct
-                                    expect(iouAction?.originalMessage?.amount).toBe(amount);
-
-                                    // The IOU action type should be correct
-                                    expect(iouAction?.originalMessage?.type).toBe(CONST.IOU.REPORT_ACTION_TYPE.CREATE);
-
-                                    // The IOU action should be pending
-                                    expect(iouAction?.pendingAction).toBe(CONST.RED_BRICK_ROAD_PENDING_ACTION.ADD);
-
-                                    resolve();
-                                },
-                            });
-                        }),
-                )
-                .then(
-                    () =>
-                        new Promise<void>((resolve) => {
-                            const connectionID = Onyx.connect({
-                                key: ONYXKEYS.COLLECTION.TRANSACTION,
-                                waitForCollectionCallback: true,
-                                callback: (allTransactions) => {
-                                    Onyx.disconnect(connectionID);
-
-                                    // There should be one transaction
-                                    expect(Object.values(allTransactions ?? {}).length).toBe(1);
-                                    const transaction = Object.values(allTransactions ?? {}).find((t) => !isEmptyObject(t));
-                                    transactionID = transaction?.transactionID;
-
-                                    // The transaction should be attached to the IOU report
-                                    expect(transaction?.reportID).toBe(iouReportID);
-
-                                    // Its amount should match the amount of the expense
-                                    expect(transaction?.amount).toBe(amount);
-
-                                    // The comment should be correct
-                                    expect(transaction?.comment.comment).toBe(comment);
-
-                                    expect(transaction?.merchant).toBe(CONST.TRANSACTION.PARTIAL_TRANSACTION_MERCHANT);
-
-                                    // It should be pending
-                                    expect(transaction?.pendingAction).toBe(CONST.RED_BRICK_ROAD_PENDING_ACTION.ADD);
-
-                                    // The transactionID on the iou action should match the one from the transactions collection
-                                    expect((iouAction?.originalMessage as IOUMessage)?.IOUTransactionID).toBe(transactionID);
-
-                                    resolve();
-                                },
-                            });
-                        }),
-                )
-                .then(mockFetch.resume)
-                .then(waitForBatchedUpdates)
-                .then(
-                    () =>
-                        new Promise<void>((resolve) => {
-                            const connectionID = Onyx.connect({
-                                key: `${ONYXKEYS.COLLECTION.REPORT_ACTIONS}${iouReportID}`,
-                                waitForCollectionCallback: false,
-                                callback: (reportActionsForIOUReport) => {
-                                    Onyx.disconnect(connectionID);
-                                    expect(Object.values(reportActionsForIOUReport ?? {}).length).toBe(2);
-                                    Object.values(reportActionsForIOUReport ?? {}).forEach((reportAction) => expect(reportAction?.pendingAction).toBeFalsy());
-                                    resolve();
-                                },
-                            });
-                        }),
-                )
-                .then(
-                    () =>
-                        new Promise<void>((resolve) => {
-                            const connectionID = Onyx.connect({
-                                key: `${ONYXKEYS.COLLECTION.TRANSACTION}${transactionID}`,
-                                callback: (transaction) => {
-                                    Onyx.disconnect(connectionID);
-                                    expect(transaction?.pendingAction).toBeFalsy();
-                                    resolve();
-                                },
-                            });
-                        }),
-                );
+                    )
+                    .then(() => {
+                        IOU.requestMoney(chatReport, amount, CONST.CURRENCY.USD, '', '', RORY_EMAIL, RORY_ACCOUNT_ID, {login: CARLOS_EMAIL, accountID: CARLOS_ACCOUNT_ID}, comment, {});
+                        return waitForBatchedUpdates();
+                    })
+                    .then(
+                        () =>
+                            new Promise<void>((resolve) => {
+                                const connectionID = Onyx.connect({
+                                    key: ONYXKEYS.COLLECTION.REPORT,
+                                    waitForCollectionCallback: true,
+                                    callback: (allReports) => {
+                                        Onyx.disconnect(connectionID);
+
+                                        // The same chat report should be reused, a transaction thread and an IOU report should be created
+                                        expect(Object.values(allReports ?? {}).length).toBe(3);
+                                        expect(Object.values(allReports ?? {}).find((report) => report?.type === CONST.REPORT.TYPE.CHAT)?.reportID).toBe(chatReport.reportID);
+                                        chatReport = Object.values(allReports ?? {}).find((report) => report?.type === CONST.REPORT.TYPE.CHAT) ?? chatReport;
+                                        const iouReport = Object.values(allReports ?? {}).find((report) => report?.type === CONST.REPORT.TYPE.IOU);
+                                        iouReportID = iouReport?.reportID;
+
+                                        expect(iouReport?.notificationPreference).toBe(CONST.REPORT.NOTIFICATION_PREFERENCE.HIDDEN);
+
+                                        // They should be linked together
+                                        expect(chatReport.iouReportID).toBe(iouReportID);
+
+                                        resolve();
+                                    },
+                                });
+                            }),
+                    )
+                    .then(
+                        () =>
+                            new Promise<void>((resolve) => {
+                                const connectionID = Onyx.connect({
+                                    key: `${ONYXKEYS.COLLECTION.REPORT_ACTIONS}${iouReportID}`,
+                                    waitForCollectionCallback: false,
+                                    callback: (allIOUReportActions) => {
+                                        Onyx.disconnect(connectionID);
+
+                                        iouCreatedAction =
+                                            Object.values(allIOUReportActions ?? {}).find((reportAction) => reportAction.actionName === CONST.REPORT.ACTIONS.TYPE.CREATED) ?? null;
+                                        iouAction =
+                                            Object.values(allIOUReportActions ?? {}).find(
+                                                (reportAction): reportAction is ReportActionBase & OriginalMessageIOU => reportAction.actionName === CONST.REPORT.ACTIONS.TYPE.IOU,
+                                            ) ?? null;
+
+                                        // The CREATED action should not be created after the IOU action
+                                        expect(Date.parse(iouCreatedAction?.created ?? '')).toBeLessThan(Date.parse(iouAction?.created ?? ''));
+
+                                        // The IOUReportID should be correct
+                                        expect(iouAction?.originalMessage?.IOUReportID).toBe(iouReportID);
+
+                                        // The comment should be included in the IOU action
+                                        expect(iouAction?.originalMessage?.comment).toBe(comment);
+
+                                        // The amount in the IOU action should be correct
+                                        expect(iouAction?.originalMessage?.amount).toBe(amount);
+
+                                        // The IOU action type should be correct
+                                        expect(iouAction?.originalMessage?.type).toBe(CONST.IOU.REPORT_ACTION_TYPE.CREATE);
+
+                                        // The IOU action should be pending
+                                        expect(iouAction?.pendingAction).toBe(CONST.RED_BRICK_ROAD_PENDING_ACTION.ADD);
+
+                                        resolve();
+                                    },
+                                });
+                            }),
+                    )
+                    .then(
+                        () =>
+                            new Promise<void>((resolve) => {
+                                const connectionID = Onyx.connect({
+                                    key: ONYXKEYS.COLLECTION.TRANSACTION,
+                                    waitForCollectionCallback: true,
+                                    callback: (allTransactions) => {
+                                        Onyx.disconnect(connectionID);
+
+                                        // There should be one transaction
+                                        expect(Object.values(allTransactions ?? {}).length).toBe(1);
+                                        const transaction = Object.values(allTransactions ?? {}).find((t) => !isEmptyObject(t));
+                                        transactionID = transaction?.transactionID;
+
+                                        // The transaction should be attached to the IOU report
+                                        expect(transaction?.reportID).toBe(iouReportID);
+
+                                        // Its amount should match the amount of the expense
+                                        expect(transaction?.amount).toBe(amount);
+
+                                        // The comment should be correct
+                                        expect(transaction?.comment.comment).toBe(comment);
+
+                                        expect(transaction?.merchant).toBe(CONST.TRANSACTION.PARTIAL_TRANSACTION_MERCHANT);
+
+                                        // It should be pending
+                                        expect(transaction?.pendingAction).toBe(CONST.RED_BRICK_ROAD_PENDING_ACTION.ADD);
+
+                                        // The transactionID on the iou action should match the one from the transactions collection
+                                        expect((iouAction?.originalMessage as IOUMessage)?.IOUTransactionID).toBe(transactionID);
+
+                                        resolve();
+                                    },
+                                });
+                            }),
+                    )
+                    // @ts-expect-error TODO: Remove this once TestHelper (https://github.com/Expensify/App/issues/25318) is migrated to TypeScript.
+                    .then(fetch.resume)
+                    .then(waitForBatchedUpdates)
+                    .then(
+                        () =>
+                            new Promise<void>((resolve) => {
+                                const connectionID = Onyx.connect({
+                                    key: `${ONYXKEYS.COLLECTION.REPORT_ACTIONS}${iouReportID}`,
+                                    waitForCollectionCallback: false,
+                                    callback: (reportActionsForIOUReport) => {
+                                        Onyx.disconnect(connectionID);
+                                        expect(Object.values(reportActionsForIOUReport ?? {}).length).toBe(2);
+                                        Object.values(reportActionsForIOUReport ?? {}).forEach((reportAction) => expect(reportAction?.pendingAction).toBeFalsy());
+                                        resolve();
+                                    },
+                                });
+                            }),
+                    )
+                    .then(
+                        () =>
+                            new Promise<void>((resolve) => {
+                                const connectionID = Onyx.connect({
+                                    key: `${ONYXKEYS.COLLECTION.TRANSACTION}${transactionID}`,
+                                    callback: (transaction) => {
+                                        Onyx.disconnect(connectionID);
+                                        expect(transaction?.pendingAction).toBeFalsy();
+                                        resolve();
+                                    },
+                                });
+                            }),
+                    )
+            );
         });
 
         it('updates existing IOU report if there is one', () => {
@@ -468,142 +468,146 @@
             };
             let newIOUAction: OnyxEntry<OnyxTypes.ReportAction>;
             let newTransaction: OnyxEntry<OnyxTypes.Transaction>;
-            mockFetch.pause?.();
-            return Onyx.set(`${ONYXKEYS.COLLECTION.REPORT}${chatReportID}`, chatReport)
-                .then(() => Onyx.set(`${ONYXKEYS.COLLECTION.REPORT}${iouReportID}`, iouReport))
-                .then(() =>
-                    Onyx.set(`${ONYXKEYS.COLLECTION.REPORT_ACTIONS}${iouReportID}`, {
-                        [createdAction.reportActionID]: createdAction,
-                        [iouAction.reportActionID]: iouAction,
-                    }),
-                )
-                .then(() => Onyx.set(`${ONYXKEYS.COLLECTION.TRANSACTION}${existingTransaction.transactionID}`, existingTransaction))
-                .then(() => {
-                    if (chatReport) {
-                        IOU.requestMoney(chatReport, amount, CONST.CURRENCY.USD, '', '', RORY_EMAIL, RORY_ACCOUNT_ID, {login: CARLOS_EMAIL, accountID: CARLOS_ACCOUNT_ID}, comment, {});
-                    }
-                    return waitForBatchedUpdates();
-                })
-                .then(
-                    () =>
-                        new Promise<void>((resolve) => {
-                            const connectionID = Onyx.connect({
-                                key: ONYXKEYS.COLLECTION.REPORT,
-                                waitForCollectionCallback: true,
-                                callback: (allReports) => {
-                                    Onyx.disconnect(connectionID);
-
-                                    // No new reports should be created
-                                    expect(Object.values(allReports ?? {}).length).toBe(3);
-                                    expect(Object.values(allReports ?? {}).find((report) => report?.reportID === chatReportID)).toBeTruthy();
-                                    expect(Object.values(allReports ?? {}).find((report) => report?.reportID === iouReportID)).toBeTruthy();
-
-                                    chatReport = Object.values(allReports ?? {}).find((report) => report?.type === CONST.REPORT.TYPE.CHAT) ?? null;
-                                    iouReport = Object.values(allReports ?? {}).find((report) => report?.type === CONST.REPORT.TYPE.IOU) ?? null;
-
-                                    // The total on the iou report should be updated
-                                    expect(iouReport?.total).toBe(11000);
-
-                                    resolve();
-                                },
-                            });
+            // @ts-expect-error TODO: Remove this once TestHelper (https://github.com/Expensify/App/issues/25318) is migrated to TypeScript.
+            fetch.pause();
+            return (
+                Onyx.set(`${ONYXKEYS.COLLECTION.REPORT}${chatReportID}`, chatReport)
+                    .then(() => Onyx.set(`${ONYXKEYS.COLLECTION.REPORT}${iouReportID}`, iouReport))
+                    .then(() =>
+                        Onyx.set(`${ONYXKEYS.COLLECTION.REPORT_ACTIONS}${iouReportID}`, {
+                            [createdAction.reportActionID]: createdAction,
+                            [iouAction.reportActionID]: iouAction,
                         }),
-                )
-                .then(
-                    () =>
-                        new Promise<void>((resolve) => {
-                            const connectionID = Onyx.connect({
-                                key: `${ONYXKEYS.COLLECTION.REPORT_ACTIONS}${iouReportID}`,
-                                waitForCollectionCallback: false,
-                                callback: (reportActionsForIOUReport) => {
-                                    Onyx.disconnect(connectionID);
-
-                                    expect(Object.values(reportActionsForIOUReport ?? {}).length).toBe(3);
-                                    newIOUAction =
-                                        Object.values(reportActionsForIOUReport ?? {}).find(
-                                            (reportAction): reportAction is ReportActionBase & OriginalMessageIOU =>
-                                                reportAction?.reportActionID !== createdAction.reportActionID && reportAction?.reportActionID !== iouAction?.reportActionID,
-                                        ) ?? null;
-
-                                    // The IOUReportID should be correct
-                                    expect(iouAction.originalMessage.IOUReportID).toBe(iouReportID);
-
-                                    // The comment should be included in the IOU action
-                                    expect(newIOUAction?.originalMessage.comment).toBe(comment);
-
-                                    // The amount in the IOU action should be correct
-                                    expect(newIOUAction?.originalMessage.amount).toBe(amount);
-
-                                    // The type of the IOU action should be correct
-                                    expect(newIOUAction?.originalMessage.type).toBe(CONST.IOU.REPORT_ACTION_TYPE.CREATE);
-
-                                    // The IOU action should be pending
-                                    expect(newIOUAction?.pendingAction).toBe(CONST.RED_BRICK_ROAD_PENDING_ACTION.ADD);
-
-                                    resolve();
-                                },
-                            });
-                        }),
-                )
-                .then(
-                    () =>
-                        new Promise<void>((resolve) => {
-                            const connectionID = Onyx.connect({
-                                key: ONYXKEYS.COLLECTION.TRANSACTION,
-                                waitForCollectionCallback: true,
-                                callback: (allTransactions) => {
-                                    Onyx.disconnect(connectionID);
-
-                                    // There should be two transactions
-                                    expect(Object.values(allTransactions ?? {}).length).toBe(2);
-
-                                    newTransaction = Object.values(allTransactions ?? {}).find((transaction) => transaction?.transactionID !== existingTransaction.transactionID) ?? null;
-
-                                    expect(newTransaction?.reportID).toBe(iouReportID);
-                                    expect(newTransaction?.amount).toBe(amount);
-                                    expect(newTransaction?.comment.comment).toBe(comment);
-                                    expect(newTransaction?.merchant).toBe(CONST.TRANSACTION.PARTIAL_TRANSACTION_MERCHANT);
-                                    expect(newTransaction?.pendingAction).toBe(CONST.RED_BRICK_ROAD_PENDING_ACTION.ADD);
-
-                                    // The transactionID on the iou action should match the one from the transactions collection
-                                    expect((newIOUAction?.originalMessage as IOUMessage)?.IOUTransactionID).toBe(newTransaction?.transactionID);
-
-                                    resolve();
-                                },
-                            });
-                        }),
-                )
-                .then(mockFetch.resume)
-                .then(waitForNetworkPromises)
-                .then(
-                    () =>
-                        new Promise<void>((resolve) => {
-                            const connectionID = Onyx.connect({
-                                key: `${ONYXKEYS.COLLECTION.REPORT_ACTIONS}${iouReportID}`,
-                                waitForCollectionCallback: false,
-                                callback: (reportActionsForIOUReport) => {
-                                    Onyx.disconnect(connectionID);
-                                    expect(Object.values(reportActionsForIOUReport ?? {}).length).toBe(3);
-                                    Object.values(reportActionsForIOUReport ?? {}).forEach((reportAction) => expect(reportAction?.pendingAction).toBeFalsy());
-                                    resolve();
-                                },
-                            });
-                        }),
-                )
-                .then(
-                    () =>
-                        new Promise<void>((resolve) => {
-                            const connectionID = Onyx.connect({
-                                key: ONYXKEYS.COLLECTION.TRANSACTION,
-                                waitForCollectionCallback: true,
-                                callback: (allTransactions) => {
-                                    Onyx.disconnect(connectionID);
-                                    Object.values(allTransactions ?? {}).forEach((transaction) => expect(transaction?.pendingAction).toBeFalsy());
-                                    resolve();
-                                },
-                            });
-                        }),
-                );
+                    )
+                    .then(() => Onyx.set(`${ONYXKEYS.COLLECTION.TRANSACTION}${existingTransaction.transactionID}`, existingTransaction))
+                    .then(() => {
+                        if (chatReport) {
+                            IOU.requestMoney(chatReport, amount, CONST.CURRENCY.USD, '', '', RORY_EMAIL, RORY_ACCOUNT_ID, {login: CARLOS_EMAIL, accountID: CARLOS_ACCOUNT_ID}, comment, {});
+                        }
+                        return waitForBatchedUpdates();
+                    })
+                    .then(
+                        () =>
+                            new Promise<void>((resolve) => {
+                                const connectionID = Onyx.connect({
+                                    key: ONYXKEYS.COLLECTION.REPORT,
+                                    waitForCollectionCallback: true,
+                                    callback: (allReports) => {
+                                        Onyx.disconnect(connectionID);
+
+                                        // No new reports should be created
+                                        expect(Object.values(allReports ?? {}).length).toBe(3);
+                                        expect(Object.values(allReports ?? {}).find((report) => report?.reportID === chatReportID)).toBeTruthy();
+                                        expect(Object.values(allReports ?? {}).find((report) => report?.reportID === iouReportID)).toBeTruthy();
+
+                                        chatReport = Object.values(allReports ?? {}).find((report) => report?.type === CONST.REPORT.TYPE.CHAT) ?? null;
+                                        iouReport = Object.values(allReports ?? {}).find((report) => report?.type === CONST.REPORT.TYPE.IOU) ?? null;
+
+                                        // The total on the iou report should be updated
+                                        expect(iouReport?.total).toBe(11000);
+
+                                        resolve();
+                                    },
+                                });
+                            }),
+                    )
+                    .then(
+                        () =>
+                            new Promise<void>((resolve) => {
+                                const connectionID = Onyx.connect({
+                                    key: `${ONYXKEYS.COLLECTION.REPORT_ACTIONS}${iouReportID}`,
+                                    waitForCollectionCallback: false,
+                                    callback: (reportActionsForIOUReport) => {
+                                        Onyx.disconnect(connectionID);
+
+                                        expect(Object.values(reportActionsForIOUReport ?? {}).length).toBe(3);
+                                        newIOUAction =
+                                            Object.values(reportActionsForIOUReport ?? {}).find(
+                                                (reportAction): reportAction is ReportActionBase & OriginalMessageIOU =>
+                                                    reportAction?.reportActionID !== createdAction.reportActionID && reportAction?.reportActionID !== iouAction?.reportActionID,
+                                            ) ?? null;
+
+                                        // The IOUReportID should be correct
+                                        expect(iouAction.originalMessage.IOUReportID).toBe(iouReportID);
+
+                                        // The comment should be included in the IOU action
+                                        expect(newIOUAction?.originalMessage.comment).toBe(comment);
+
+                                        // The amount in the IOU action should be correct
+                                        expect(newIOUAction?.originalMessage.amount).toBe(amount);
+
+                                        // The type of the IOU action should be correct
+                                        expect(newIOUAction?.originalMessage.type).toBe(CONST.IOU.REPORT_ACTION_TYPE.CREATE);
+
+                                        // The IOU action should be pending
+                                        expect(newIOUAction?.pendingAction).toBe(CONST.RED_BRICK_ROAD_PENDING_ACTION.ADD);
+
+                                        resolve();
+                                    },
+                                });
+                            }),
+                    )
+                    .then(
+                        () =>
+                            new Promise<void>((resolve) => {
+                                const connectionID = Onyx.connect({
+                                    key: ONYXKEYS.COLLECTION.TRANSACTION,
+                                    waitForCollectionCallback: true,
+                                    callback: (allTransactions) => {
+                                        Onyx.disconnect(connectionID);
+
+                                        // There should be two transactions
+                                        expect(Object.values(allTransactions ?? {}).length).toBe(2);
+
+                                        newTransaction = Object.values(allTransactions ?? {}).find((transaction) => transaction?.transactionID !== existingTransaction.transactionID) ?? null;
+
+                                        expect(newTransaction?.reportID).toBe(iouReportID);
+                                        expect(newTransaction?.amount).toBe(amount);
+                                        expect(newTransaction?.comment.comment).toBe(comment);
+                                        expect(newTransaction?.merchant).toBe(CONST.TRANSACTION.PARTIAL_TRANSACTION_MERCHANT);
+                                        expect(newTransaction?.pendingAction).toBe(CONST.RED_BRICK_ROAD_PENDING_ACTION.ADD);
+
+                                        // The transactionID on the iou action should match the one from the transactions collection
+                                        expect((newIOUAction?.originalMessage as IOUMessage)?.IOUTransactionID).toBe(newTransaction?.transactionID);
+
+                                        resolve();
+                                    },
+                                });
+                            }),
+                    )
+                    // @ts-expect-error TODO: Remove this once TestHelper (https://github.com/Expensify/App/issues/25318) is migrated to TypeScript.
+                    .then(fetch.resume)
+                    .then(waitForNetworkPromises)
+                    .then(
+                        () =>
+                            new Promise<void>((resolve) => {
+                                const connectionID = Onyx.connect({
+                                    key: `${ONYXKEYS.COLLECTION.REPORT_ACTIONS}${iouReportID}`,
+                                    waitForCollectionCallback: false,
+                                    callback: (reportActionsForIOUReport) => {
+                                        Onyx.disconnect(connectionID);
+                                        expect(Object.values(reportActionsForIOUReport ?? {}).length).toBe(3);
+                                        Object.values(reportActionsForIOUReport ?? {}).forEach((reportAction) => expect(reportAction?.pendingAction).toBeFalsy());
+                                        resolve();
+                                    },
+                                });
+                            }),
+                    )
+                    .then(
+                        () =>
+                            new Promise<void>((resolve) => {
+                                const connectionID = Onyx.connect({
+                                    key: ONYXKEYS.COLLECTION.TRANSACTION,
+                                    waitForCollectionCallback: true,
+                                    callback: (allTransactions) => {
+                                        Onyx.disconnect(connectionID);
+                                        Object.values(allTransactions ?? {}).forEach((transaction) => expect(transaction?.pendingAction).toBeFalsy());
+                                        resolve();
+                                    },
+                                });
+                            }),
+                    )
+            );
         });
 
         it('correctly implements RedBrickRoad error handling', () => {
@@ -616,7 +620,8 @@
             let transactionID: string;
             let transactionThreadReport: OnyxEntry<OnyxTypes.Report>;
             let transactionThreadAction: OnyxEntry<OnyxTypes.ReportAction>;
-            mockFetch.pause?.();
+            // @ts-expect-error TODO: Remove this once TestHelper (https://github.com/Expensify/App/issues/25318) is migrated to TypeScript.
+            fetch.pause();
             IOU.requestMoney({reportID: ''}, amount, CONST.CURRENCY.USD, '', '', RORY_EMAIL, RORY_ACCOUNT_ID, {login: CARLOS_EMAIL, accountID: CARLOS_ACCOUNT_ID}, comment, {});
             return (
                 waitForBatchedUpdates()
@@ -727,8 +732,10 @@
                             }),
                     )
                     .then((): Promise<unknown> => {
-                        mockFetch.fail?.();
-                        return mockFetch.resume?.() as Promise<unknown>;
+                        // @ts-expect-error TODO: Remove this once TestHelper (https://github.com/Expensify/App/issues/25318) is migrated to TypeScript.
+                        fetch.fail();
+                        // @ts-expect-error TODO: Remove this once TestHelper (https://github.com/Expensify/App/issues/25318) is migrated to TypeScript.
+                        return fetch.resume() as Promise<unknown>;
                     })
                     .then(
                         () =>
@@ -916,8 +923,8 @@
                     )
 
                     // Cleanup
-
-                    .then(mockFetch.succeed)
+                    // @ts-expect-error TODO: Remove this once TestHelper (https://github.com/Expensify/App/issues/25318) is migrated to TypeScript.
+                    .then(fetch.succeed)
             );
         });
     });
@@ -1055,51 +1062,10 @@
                 (item) => item[julesChatCreatedAction.reportActionID].reportID ?? '',
             );
 
-            return Onyx.mergeCollection(ONYXKEYS.COLLECTION.REPORT, {
-                ...reportCollectionDataSet,
-            })
-                .then(() =>
-                    Onyx.mergeCollection(ONYXKEYS.COLLECTION.REPORT_ACTIONS, {
-                        ...carlosActionsCollectionDataSet,
-                        ...julesCreatedActionsCollectionDataSet,
-                        ...julesActionsCollectionDataSet,
-                    }),
-                )
-                .then(() => Onyx.set(`${ONYXKEYS.COLLECTION.TRANSACTION}${julesExistingTransaction?.transactionID}`, julesExistingTransaction))
-                .then(() => {
-                    // When we split a bill offline
-                    mockFetch.pause?.();
-                    IOU.splitBill(
-                        // TODO: Migrate after the backend accepts accountIDs
-                        {
-                            participants: [
-                                [CARLOS_EMAIL, String(CARLOS_ACCOUNT_ID)],
-                                [JULES_EMAIL, String(JULES_ACCOUNT_ID)],
-                                [VIT_EMAIL, String(VIT_ACCOUNT_ID)],
-                            ].map(([email, accountID]) => ({login: email, accountID: Number(accountID)})),
-                            currentUserLogin: RORY_EMAIL,
-                            currentUserAccountID: RORY_ACCOUNT_ID,
-                            amount,
-                            comment,
-                            currency: CONST.CURRENCY.USD,
-                            merchant,
-                            created: '',
-                            tag: '',
-                            existingSplitChatReportID: '',
-                        },
-                    );
-                    return waitForBatchedUpdates();
+            return (
+                Onyx.mergeCollection(ONYXKEYS.COLLECTION.REPORT, {
+                    ...reportCollectionDataSet,
                 })
-<<<<<<< HEAD
-                .then(
-                    () =>
-                        new Promise<void>((resolve) => {
-                            const connectionID = Onyx.connect({
-                                key: ONYXKEYS.COLLECTION.REPORT,
-                                waitForCollectionCallback: true,
-                                callback: (allReports) => {
-                                    Onyx.disconnect(connectionID);
-=======
                     .then(() =>
                         Onyx.mergeCollection(ONYXKEYS.COLLECTION.REPORT_ACTIONS, {
                             ...carlosActionsCollectionDataSet,
@@ -1346,302 +1312,106 @@
                                         expect(julesTransaction?.amount).toBe(amount / 4);
                                         expect(vitTransaction?.amount).toBe(amount / 4);
                                         expect(groupTransaction?.amount).toBe(amount);
->>>>>>> 8e761631
-
-                                    // There should now be 10 reports
-                                    expect(Object.values(allReports ?? {}).length).toBe(10);
-
-                                    // 1. The chat report with Rory + Carlos
-                                    carlosChatReport = Object.values(allReports ?? {}).find((report) => report?.reportID === carlosChatReport?.reportID) ?? null;
-                                    expect(isEmptyObject(carlosChatReport)).toBe(false);
-                                    expect(carlosChatReport?.pendingFields).toBeFalsy();
-
-                                    // 2. The IOU report with Rory + Carlos (new)
-                                    carlosIOUReport =
-                                        Object.values(allReports ?? {}).find((report) => report?.type === CONST.REPORT.TYPE.IOU && report.managerID === CARLOS_ACCOUNT_ID) ?? null;
-                                    expect(isEmptyObject(carlosIOUReport)).toBe(false);
-                                    expect(carlosIOUReport?.total).toBe(amount / 4);
-
-                                    // 3. The chat report with Rory + Jules
-                                    julesChatReport = Object.values(allReports ?? {}).find((report) => report?.reportID === julesChatReport?.reportID) ?? null;
-                                    expect(isEmptyObject(julesChatReport)).toBe(false);
-                                    expect(julesChatReport?.pendingFields).toBeFalsy();
-
-                                    // 4. The IOU report with Rory + Jules
-                                    julesIOUReport = Object.values(allReports ?? {}).find((report) => report?.reportID === julesIOUReport?.reportID) ?? null;
-                                    expect(isEmptyObject(julesIOUReport)).toBe(false);
-                                    expect(julesChatReport?.pendingFields).toBeFalsy();
-                                    expect(julesIOUReport?.total).toBe((julesExistingTransaction?.amount ?? 0) + amount / 4);
-
-                                    // 5. The chat report with Rory + Vit (new)
-                                    vitChatReport =
-                                        Object.values(allReports ?? {}).find(
-                                            (report) => report?.type === CONST.REPORT.TYPE.CHAT && isEqual(report.participantAccountIDs, [VIT_ACCOUNT_ID]),
-                                        ) ?? null;
-                                    expect(isEmptyObject(vitChatReport)).toBe(false);
-                                    expect(vitChatReport?.pendingFields).toStrictEqual({createChat: CONST.RED_BRICK_ROAD_PENDING_ACTION.ADD});
-
-                                    // 6. The IOU report with Rory + Vit (new)
-                                    vitIOUReport = Object.values(allReports ?? {}).find((report) => report?.type === CONST.REPORT.TYPE.IOU && report.managerID === VIT_ACCOUNT_ID) ?? null;
-                                    expect(isEmptyObject(vitIOUReport)).toBe(false);
-                                    expect(vitIOUReport?.total).toBe(amount / 4);
-
-                                    // 7. The group chat with everyone
-                                    groupChat =
-                                        Object.values(allReports ?? {}).find(
-                                            (report) =>
-                                                report?.type === CONST.REPORT.TYPE.CHAT &&
-                                                isEqual(report.participantAccountIDs, [CARLOS_ACCOUNT_ID, JULES_ACCOUNT_ID, VIT_ACCOUNT_ID, RORY_ACCOUNT_ID]),
-                                        ) ?? null;
-                                    expect(isEmptyObject(groupChat)).toBe(false);
-                                    expect(groupChat?.pendingFields).toStrictEqual({createChat: CONST.RED_BRICK_ROAD_PENDING_ACTION.ADD});
-
-                                    // The 1:1 chat reports and the IOU reports should be linked together
-                                    expect(carlosChatReport?.iouReportID).toBe(carlosIOUReport?.reportID);
-                                    expect(carlosIOUReport?.chatReportID).toBe(carlosChatReport?.reportID);
-                                    expect(carlosIOUReport?.notificationPreference).toBe(CONST.REPORT.NOTIFICATION_PREFERENCE.HIDDEN);
-
-                                    expect(julesChatReport?.iouReportID).toBe(julesIOUReport?.reportID);
-                                    expect(julesIOUReport?.chatReportID).toBe(julesChatReport?.reportID);
-
-                                    expect(vitChatReport?.iouReportID).toBe(vitIOUReport?.reportID);
-                                    expect(vitIOUReport?.chatReportID).toBe(vitChatReport?.reportID);
-                                    expect(carlosIOUReport?.notificationPreference).toBe(CONST.REPORT.NOTIFICATION_PREFERENCE.HIDDEN);
-
-                                    resolve();
-                                },
-                            });
-                        }),
-                )
-                .then(
-                    () =>
-                        new Promise<void>((resolve) => {
-                            const connectionID = Onyx.connect({
-                                key: ONYXKEYS.COLLECTION.REPORT_ACTIONS,
-                                waitForCollectionCallback: true,
-                                callback: (allReportActions) => {
-                                    Onyx.disconnect(connectionID);
-
-                                    // There should be reportActions on all 7 chat reports + 3 IOU reports in each 1:1 chat
-                                    expect(Object.values(allReportActions ?? {}).length).toBe(10);
-
-                                    const carlosReportActions = allReportActions?.[`${ONYXKEYS.COLLECTION.REPORT_ACTIONS}${carlosChatReport?.iouReportID}`];
-                                    const julesReportActions = allReportActions?.[`${ONYXKEYS.COLLECTION.REPORT_ACTIONS}${julesChatReport?.iouReportID}`];
-                                    const vitReportActions = allReportActions?.[`${ONYXKEYS.COLLECTION.REPORT_ACTIONS}${vitChatReport?.iouReportID}`];
-                                    const groupReportActions = allReportActions?.[`${ONYXKEYS.COLLECTION.REPORT_ACTIONS}${groupChat?.reportID}`];
-
-                                    // Carlos DM should have two reportActions – the existing CREATED action and a pending IOU action
-                                    expect(Object.values(carlosReportActions ?? {}).length).toBe(2);
-                                    carlosIOUCreatedAction =
-                                        Object.values(carlosReportActions ?? {}).find(
-                                            (reportAction): reportAction is ReportActionBase & OriginalMessageIOU => reportAction.actionName === CONST.REPORT.ACTIONS.TYPE.CREATED,
-                                        ) ?? null;
-                                    carlosIOUAction =
-                                        Object.values(carlosReportActions ?? {}).find(
-                                            (reportAction): reportAction is ReportActionBase & OriginalMessageIOU => reportAction.actionName === CONST.REPORT.ACTIONS.TYPE.IOU,
-                                        ) ?? null;
-                                    expect(carlosIOUAction?.pendingAction).toBe(CONST.RED_BRICK_ROAD_PENDING_ACTION.ADD);
-                                    expect(carlosIOUAction?.originalMessage.IOUReportID).toBe(carlosIOUReport?.reportID);
-                                    expect(carlosIOUAction?.originalMessage.amount).toBe(amount / 4);
-                                    expect(carlosIOUAction?.originalMessage.comment).toBe(comment);
-                                    expect(carlosIOUAction?.originalMessage.type).toBe(CONST.IOU.REPORT_ACTION_TYPE.CREATE);
-                                    expect(Date.parse(carlosIOUCreatedAction?.created ?? '')).toBeLessThan(Date.parse(carlosIOUAction?.created ?? ''));
-
-                                    // Jules DM should have three reportActions, the existing CREATED action, the existing IOU action, and a new pending IOU action
-                                    expect(Object.values(julesReportActions ?? {}).length).toBe(3);
-                                    expect(julesReportActions?.[julesCreatedAction.reportActionID]).toStrictEqual(julesCreatedAction);
-                                    julesIOUCreatedAction =
-                                        Object.values(julesReportActions ?? {}).find(
-                                            (reportAction): reportAction is ReportActionBase & OriginalMessageIOU => reportAction.actionName === CONST.REPORT.ACTIONS.TYPE.CREATED,
-                                        ) ?? null;
-                                    julesIOUAction =
-                                        Object.values(julesReportActions ?? {}).find(
-                                            (reportAction): reportAction is ReportActionBase & OriginalMessageIOU =>
-                                                reportAction.reportActionID !== julesCreatedAction.reportActionID && reportAction.reportActionID !== julesExistingIOUAction.reportActionID,
-                                        ) ?? null;
-                                    expect(julesIOUAction?.pendingAction).toBe(CONST.RED_BRICK_ROAD_PENDING_ACTION.ADD);
-                                    expect(julesIOUAction?.originalMessage.IOUReportID).toBe(julesIOUReport?.reportID);
-                                    expect(julesIOUAction?.originalMessage.amount).toBe(amount / 4);
-                                    expect(julesIOUAction?.originalMessage.comment).toBe(comment);
-                                    expect(julesIOUAction?.originalMessage.type).toBe(CONST.IOU.REPORT_ACTION_TYPE.CREATE);
-                                    expect(Date.parse(julesIOUCreatedAction?.created ?? '')).toBeLessThan(Date.parse(julesIOUAction?.created ?? ''));
-
-                                    // Vit DM should have two reportActions – a pending CREATED action and a pending IOU action
-                                    expect(Object.values(vitReportActions ?? {}).length).toBe(2);
-                                    vitCreatedAction =
-                                        Object.values(vitReportActions ?? {}).find(
-                                            (reportAction): reportAction is ReportActionBase & OriginalMessageIOU => reportAction.actionName === CONST.REPORT.ACTIONS.TYPE.CREATED,
-                                        ) ?? null;
-                                    vitIOUAction =
-                                        Object.values(vitReportActions ?? {}).find(
-                                            (reportAction): reportAction is ReportActionBase & OriginalMessageIOU => reportAction.actionName === CONST.REPORT.ACTIONS.TYPE.IOU,
-                                        ) ?? null;
-                                    expect(vitCreatedAction?.pendingAction).toBe(CONST.RED_BRICK_ROAD_PENDING_ACTION.ADD);
-                                    expect(vitIOUAction?.pendingAction).toBe(CONST.RED_BRICK_ROAD_PENDING_ACTION.ADD);
-                                    expect(vitIOUAction?.originalMessage.IOUReportID).toBe(vitIOUReport?.reportID);
-                                    expect(vitIOUAction?.originalMessage.amount).toBe(amount / 4);
-                                    expect(vitIOUAction?.originalMessage.comment).toBe(comment);
-                                    expect(vitIOUAction?.originalMessage.type).toBe(CONST.IOU.REPORT_ACTION_TYPE.CREATE);
-                                    expect(Date.parse(vitCreatedAction?.created ?? '')).toBeLessThan(Date.parse(vitIOUAction?.created ?? ''));
-
-                                    // Group chat should have two reportActions – a pending CREATED action and a pending IOU action w/ type SPLIT
-                                    expect(Object.values(groupReportActions ?? {}).length).toBe(2);
-                                    groupCreatedAction =
-                                        Object.values(groupReportActions ?? {}).find((reportAction) => reportAction.actionName === CONST.REPORT.ACTIONS.TYPE.CREATED) ?? null;
-                                    groupIOUAction =
-                                        Object.values(groupReportActions ?? {}).find(
-                                            (reportAction): reportAction is ReportActionBase & OriginalMessageIOU => reportAction.actionName === CONST.REPORT.ACTIONS.TYPE.IOU,
-                                        ) ?? null;
-                                    expect(groupCreatedAction?.pendingAction).toBe(CONST.RED_BRICK_ROAD_PENDING_ACTION.ADD);
-                                    expect(groupIOUAction?.pendingAction).toBe(CONST.RED_BRICK_ROAD_PENDING_ACTION.ADD);
-                                    expect(groupIOUAction?.originalMessage).not.toHaveProperty('IOUReportID');
-                                    expect(groupIOUAction?.originalMessage?.type).toBe(CONST.IOU.REPORT_ACTION_TYPE.SPLIT);
-                                    expect(Date.parse(groupCreatedAction?.created ?? '')).toBeLessThanOrEqual(Date.parse(groupIOUAction?.created ?? ''));
-
-                                    resolve();
-                                },
-                            });
-                        }),
-                )
-                .then(
-                    () =>
-                        new Promise<void>((resolve) => {
-                            const connectionID = Onyx.connect({
-                                key: ONYXKEYS.COLLECTION.TRANSACTION,
-                                waitForCollectionCallback: true,
-                                callback: (allTransactions) => {
-                                    Onyx.disconnect(connectionID);
-
-                                    /* There should be 5 transactions
-                                     *   – one existing one with Jules
-                                     *   - one for each of the three IOU reports
-                                     *   - one on the group chat w/ deleted report
-                                     */
-                                    expect(Object.values(allTransactions ?? {}).length).toBe(5);
-                                    expect(allTransactions?.[`${ONYXKEYS.COLLECTION.TRANSACTION}${julesExistingTransaction?.transactionID}`]).toBeTruthy();
-
-                                    carlosTransaction =
-                                        Object.values(allTransactions ?? {}).find(
-                                            (transaction) => transaction?.transactionID === (carlosIOUAction?.originalMessage as IOUMessage)?.IOUTransactionID,
-                                        ) ?? null;
-                                    julesTransaction =
-                                        Object.values(allTransactions ?? {}).find(
-                                            (transaction) => transaction?.transactionID === (julesIOUAction?.originalMessage as IOUMessage)?.IOUTransactionID,
-                                        ) ?? null;
-                                    vitTransaction =
-                                        Object.values(allTransactions ?? {}).find(
-                                            (transaction) => transaction?.transactionID === (vitIOUAction?.originalMessage as IOUMessage)?.IOUTransactionID,
-                                        ) ?? null;
-                                    groupTransaction = Object.values(allTransactions ?? {}).find((transaction) => transaction?.reportID === CONST.REPORT.SPLIT_REPORTID) ?? null;
-
-                                    expect(carlosTransaction?.reportID).toBe(carlosIOUReport?.reportID);
-                                    expect(julesTransaction?.reportID).toBe(julesIOUReport?.reportID);
-                                    expect(vitTransaction?.reportID).toBe(vitIOUReport?.reportID);
-                                    expect(groupTransaction).toBeTruthy();
-
-                                    expect(carlosTransaction?.amount).toBe(amount / 4);
-                                    expect(julesTransaction?.amount).toBe(amount / 4);
-                                    expect(vitTransaction?.amount).toBe(amount / 4);
-                                    expect(groupTransaction?.amount).toBe(amount);
-
-                                    expect(carlosTransaction?.comment.comment).toBe(comment);
-                                    expect(julesTransaction?.comment.comment).toBe(comment);
-                                    expect(vitTransaction?.comment.comment).toBe(comment);
-                                    expect(groupTransaction?.comment.comment).toBe(comment);
-
-                                    expect(carlosTransaction?.merchant).toBe(merchant);
-                                    expect(julesTransaction?.merchant).toBe(merchant);
-                                    expect(vitTransaction?.merchant).toBe(merchant);
-                                    expect(groupTransaction?.merchant).toBe(merchant);
-
-                                    expect(carlosTransaction?.comment.source).toBe(CONST.IOU.TYPE.SPLIT);
-                                    expect(julesTransaction?.comment.source).toBe(CONST.IOU.TYPE.SPLIT);
-                                    expect(vitTransaction?.comment.source).toBe(CONST.IOU.TYPE.SPLIT);
-
-                                    expect(carlosTransaction?.comment.originalTransactionID).toBe(groupTransaction?.transactionID);
-                                    expect(julesTransaction?.comment.originalTransactionID).toBe(groupTransaction?.transactionID);
-                                    expect(vitTransaction?.comment.originalTransactionID).toBe(groupTransaction?.transactionID);
-
-                                    expect(carlosTransaction?.pendingAction).toBe(CONST.RED_BRICK_ROAD_PENDING_ACTION.ADD);
-                                    expect(julesTransaction?.pendingAction).toBe(CONST.RED_BRICK_ROAD_PENDING_ACTION.ADD);
-                                    expect(vitTransaction?.pendingAction).toBe(CONST.RED_BRICK_ROAD_PENDING_ACTION.ADD);
-                                    expect(groupTransaction?.pendingAction).toBe(CONST.RED_BRICK_ROAD_PENDING_ACTION.ADD);
-
-                                    resolve();
-                                },
-                            });
-                        }),
-                )
-                .then(
-                    () =>
-                        new Promise<void>((resolve) => {
-                            const connectionID = Onyx.connect({
-                                key: ONYXKEYS.PERSONAL_DETAILS_LIST,
-                                waitForCollectionCallback: false,
-                                callback: (allPersonalDetails) => {
-                                    Onyx.disconnect(connectionID);
-                                    expect(allPersonalDetails).toMatchObject({
-                                        [VIT_ACCOUNT_ID]: {
-                                            accountID: VIT_ACCOUNT_ID,
-                                            displayName: VIT_EMAIL,
-                                            login: VIT_EMAIL,
-                                        },
-                                    });
-                                    resolve();
-                                },
-                            });
-                        }),
-                )
-
-                .then(mockFetch.resume)
-                .then(waitForNetworkPromises)
-                .then(
-                    () =>
-                        new Promise<void>((resolve) => {
-                            const connectionID = Onyx.connect({
-                                key: ONYXKEYS.COLLECTION.REPORT,
-                                waitForCollectionCallback: true,
-                                callback: (allReports) => {
-                                    Onyx.disconnect(connectionID);
-                                    Object.values(allReports ?? {}).forEach((report) => {
-                                        if (!report?.pendingFields) {
-                                            return;
-                                        }
-                                        Object.values(report?.pendingFields).forEach((pendingField) => expect(pendingField).toBeFalsy());
-                                    });
-                                    resolve();
-                                },
-                            });
-                        }),
-                )
-                .then(
-                    () =>
-                        new Promise<void>((resolve) => {
-                            const connectionID = Onyx.connect({
-                                key: ONYXKEYS.COLLECTION.REPORT_ACTIONS,
-                                waitForCollectionCallback: true,
-                                callback: (allReportActions) => {
-                                    Onyx.disconnect(connectionID);
-                                    Object.values(allReportActions ?? {}).forEach((reportAction) => expect(reportAction?.pendingAction).toBeFalsy());
-                                    resolve();
-                                },
-                            });
-                        }),
-                )
-                .then(
-                    () =>
-                        new Promise<void>((resolve) => {
-                            const connectionID = Onyx.connect({
-                                key: ONYXKEYS.COLLECTION.TRANSACTION,
-                                waitForCollectionCallback: true,
-                                callback: (allTransactions) => {
-                                    Onyx.disconnect(connectionID);
-                                    Object.values(allTransactions ?? {}).forEach((transaction) => expect(transaction?.pendingAction).toBeFalsy());
-                                    resolve();
-                                },
-                            });
-                        }),
-                );
+
+                                        expect(carlosTransaction?.comment.comment).toBe(comment);
+                                        expect(julesTransaction?.comment.comment).toBe(comment);
+                                        expect(vitTransaction?.comment.comment).toBe(comment);
+                                        expect(groupTransaction?.comment.comment).toBe(comment);
+
+                                        expect(carlosTransaction?.merchant).toBe(merchant);
+                                        expect(julesTransaction?.merchant).toBe(merchant);
+                                        expect(vitTransaction?.merchant).toBe(merchant);
+                                        expect(groupTransaction?.merchant).toBe(merchant);
+
+                                        expect(carlosTransaction?.comment.source).toBe(CONST.IOU.TYPE.SPLIT);
+                                        expect(julesTransaction?.comment.source).toBe(CONST.IOU.TYPE.SPLIT);
+                                        expect(vitTransaction?.comment.source).toBe(CONST.IOU.TYPE.SPLIT);
+
+                                        expect(carlosTransaction?.comment.originalTransactionID).toBe(groupTransaction?.transactionID);
+                                        expect(julesTransaction?.comment.originalTransactionID).toBe(groupTransaction?.transactionID);
+                                        expect(vitTransaction?.comment.originalTransactionID).toBe(groupTransaction?.transactionID);
+
+                                        expect(carlosTransaction?.pendingAction).toBe(CONST.RED_BRICK_ROAD_PENDING_ACTION.ADD);
+                                        expect(julesTransaction?.pendingAction).toBe(CONST.RED_BRICK_ROAD_PENDING_ACTION.ADD);
+                                        expect(vitTransaction?.pendingAction).toBe(CONST.RED_BRICK_ROAD_PENDING_ACTION.ADD);
+                                        expect(groupTransaction?.pendingAction).toBe(CONST.RED_BRICK_ROAD_PENDING_ACTION.ADD);
+
+                                        resolve();
+                                    },
+                                });
+                            }),
+                    )
+                    .then(
+                        () =>
+                            new Promise<void>((resolve) => {
+                                const connectionID = Onyx.connect({
+                                    key: ONYXKEYS.PERSONAL_DETAILS_LIST,
+                                    waitForCollectionCallback: false,
+                                    callback: (allPersonalDetails) => {
+                                        Onyx.disconnect(connectionID);
+                                        expect(allPersonalDetails).toMatchObject({
+                                            [VIT_ACCOUNT_ID]: {
+                                                accountID: VIT_ACCOUNT_ID,
+                                                displayName: VIT_EMAIL,
+                                                login: VIT_EMAIL,
+                                            },
+                                        });
+                                        resolve();
+                                    },
+                                });
+                            }),
+                    )
+                    // @ts-expect-error TODO: Remove this once TestHelper (https://github.com/Expensify/App/issues/25318) is migrated to TypeScript.
+                    .then(fetch.resume)
+                    .then(waitForNetworkPromises)
+                    .then(
+                        () =>
+                            new Promise<void>((resolve) => {
+                                const connectionID = Onyx.connect({
+                                    key: ONYXKEYS.COLLECTION.REPORT,
+                                    waitForCollectionCallback: true,
+                                    callback: (allReports) => {
+                                        Onyx.disconnect(connectionID);
+                                        Object.values(allReports ?? {}).forEach((report) => {
+                                            if (!report?.pendingFields) {
+                                                return;
+                                            }
+                                            Object.values(report?.pendingFields).forEach((pendingField) => expect(pendingField).toBeFalsy());
+                                        });
+                                        resolve();
+                                    },
+                                });
+                            }),
+                    )
+                    .then(
+                        () =>
+                            new Promise<void>((resolve) => {
+                                const connectionID = Onyx.connect({
+                                    key: ONYXKEYS.COLLECTION.REPORT_ACTIONS,
+                                    waitForCollectionCallback: true,
+                                    callback: (allReportActions) => {
+                                        Onyx.disconnect(connectionID);
+                                        Object.values(allReportActions ?? {}).forEach((reportAction) => expect(reportAction?.pendingAction).toBeFalsy());
+                                        resolve();
+                                    },
+                                });
+                            }),
+                    )
+                    .then(
+                        () =>
+                            new Promise<void>((resolve) => {
+                                const connectionID = Onyx.connect({
+                                    key: ONYXKEYS.COLLECTION.TRANSACTION,
+                                    waitForCollectionCallback: true,
+                                    callback: (allTransactions) => {
+                                        Onyx.disconnect(connectionID);
+                                        Object.values(allTransactions ?? {}).forEach((transaction) => expect(transaction?.pendingAction).toBeFalsy());
+                                        resolve();
+                                    },
+                                });
+                            }),
+                    )
+            );
         });
     });
 
@@ -1655,186 +1425,189 @@
             let payIOUAction: OnyxEntry<OnyxTypes.ReportAction>;
             let transaction: OnyxEntry<OnyxTypes.Transaction>;
             IOU.requestMoney({reportID: ''}, amount, CONST.CURRENCY.USD, '', '', RORY_EMAIL, RORY_ACCOUNT_ID, {login: CARLOS_EMAIL, accountID: CARLOS_ACCOUNT_ID}, comment, {});
-            return waitForBatchedUpdates()
-                .then(
-                    () =>
-                        new Promise<void>((resolve) => {
-                            const connectionID = Onyx.connect({
-                                key: ONYXKEYS.COLLECTION.REPORT,
-                                waitForCollectionCallback: true,
-                                callback: (allReports) => {
-                                    Onyx.disconnect(connectionID);
-
-                                    expect(Object.values(allReports ?? {}).length).toBe(3);
-
-                                    const chatReports = Object.values(allReports ?? {}).filter((report) => report?.type === CONST.REPORT.TYPE.CHAT);
-                                    chatReport = chatReports[0];
-                                    expect(chatReport).toBeTruthy();
-                                    expect(chatReport).toHaveProperty('reportID');
-                                    expect(chatReport).toHaveProperty('iouReportID');
-
-                                    iouReport = Object.values(allReports ?? {}).find((report) => report?.type === CONST.REPORT.TYPE.IOU) ?? null;
-                                    expect(iouReport).toBeTruthy();
-                                    expect(iouReport).toHaveProperty('reportID');
-                                    expect(iouReport).toHaveProperty('chatReportID');
-
-                                    expect(chatReport?.iouReportID).toBe(iouReport?.reportID);
-                                    expect(iouReport?.chatReportID).toBe(chatReport?.reportID);
-
-                                    expect(chatReport?.pendingFields).toBeFalsy();
-                                    expect(iouReport?.pendingFields).toBeFalsy();
-
-                                    resolve();
-                                },
-                            });
-                        }),
-                )
-                .then(
-                    () =>
-                        new Promise<void>((resolve) => {
-                            const connectionID = Onyx.connect({
-                                key: ONYXKEYS.COLLECTION.REPORT_ACTIONS,
-                                waitForCollectionCallback: true,
-                                callback: (allReportActions) => {
-                                    Onyx.disconnect(connectionID);
-
-                                    const reportActionsForIOUReport = allReportActions?.[`${ONYXKEYS.COLLECTION.REPORT_ACTIONS}${chatReport?.iouReportID}`];
-
-                                    createIOUAction =
-                                        Object.values(reportActionsForIOUReport ?? {}).find((reportAction) => reportAction.actionName === CONST.REPORT.ACTIONS.TYPE.IOU) ?? null;
-                                    expect(createIOUAction).toBeTruthy();
-                                    expect((createIOUAction?.originalMessage as IOUMessage)?.IOUReportID).toBe(iouReport?.reportID);
-
-                                    resolve();
-                                },
-                            });
-                        }),
-                )
-                .then(
-                    () =>
-                        new Promise<void>((resolve) => {
-                            const connectionID = Onyx.connect({
-                                key: ONYXKEYS.COLLECTION.TRANSACTION,
-                                waitForCollectionCallback: true,
-                                callback: (allTransactions) => {
-                                    Onyx.disconnect(connectionID);
-                                    expect(Object.values(allTransactions ?? {}).length).toBe(1);
-                                    transaction = Object.values(allTransactions ?? {}).find((t) => t) ?? null;
-                                    expect(transaction).toBeTruthy();
-                                    expect(transaction?.amount).toBe(amount);
-                                    expect(transaction?.reportID).toBe(iouReport?.reportID);
-                                    expect((createIOUAction?.originalMessage as IOUMessage)?.IOUTransactionID).toBe(transaction?.transactionID);
-                                    resolve();
-                                },
-                            });
-                        }),
-                )
-                .then(() => {
-                    mockFetch.pause?.();
-                    if (chatReport && iouReport) {
-                        IOU.payMoneyRequest(CONST.IOU.PAYMENT_TYPE.ELSEWHERE, chatReport, iouReport);
-                    }
-                    return waitForBatchedUpdates();
-                })
-                .then(
-                    () =>
-                        new Promise<void>((resolve) => {
-                            const connectionID = Onyx.connect({
-                                key: ONYXKEYS.COLLECTION.REPORT,
-                                waitForCollectionCallback: true,
-                                callback: (allReports) => {
-                                    Onyx.disconnect(connectionID);
-
-                                    expect(Object.values(allReports ?? {}).length).toBe(3);
-
-                                    chatReport = Object.values(allReports ?? {}).find((r) => r?.type === CONST.REPORT.TYPE.CHAT) ?? null;
-                                    iouReport = Object.values(allReports ?? {}).find((r) => r?.type === CONST.REPORT.TYPE.IOU) ?? null;
-
-                                    expect(chatReport?.iouReportID).toBeFalsy();
-
-                                    // expect(iouReport.status).toBe(CONST.REPORT.STATUS_NUM.REIMBURSED);
-                                    // expect(iouReport.stateNum).toBe(CONST.REPORT.STATE_NUM.APPROVED);
-
-                                    resolve();
-                                },
-                            });
-                        }),
-                )
-                .then(
-                    () =>
-                        new Promise<void>((resolve) => {
-                            const connectionID = Onyx.connect({
-                                key: ONYXKEYS.COLLECTION.REPORT_ACTIONS,
-                                waitForCollectionCallback: true,
-                                callback: (allReportActions) => {
-                                    Onyx.disconnect(connectionID);
-
-                                    const reportActionsForIOUReport = allReportActions?.[`${ONYXKEYS.COLLECTION.REPORT_ACTIONS}${iouReport?.reportID}`];
-                                    expect(Object.values(reportActionsForIOUReport ?? {}).length).toBe(3);
-
-                                    payIOUAction =
-                                        Object.values(reportActionsForIOUReport ?? {}).find(
-                                            (reportAction) =>
-                                                reportAction?.actionName === CONST.REPORT.ACTIONS.TYPE.IOU && reportAction?.originalMessage?.type === CONST.IOU.REPORT_ACTION_TYPE.PAY,
-                                        ) ?? null;
-                                    expect(payIOUAction).toBeTruthy();
-                                    expect(payIOUAction?.pendingAction).toBe(CONST.RED_BRICK_ROAD_PENDING_ACTION.ADD);
-
-                                    resolve();
-                                },
-                            });
-                        }),
-                )
-
-                .then(mockFetch.resume)
-                .then(
-                    () =>
-                        new Promise<void>((resolve) => {
-                            const connectionID = Onyx.connect({
-                                key: ONYXKEYS.COLLECTION.REPORT,
-                                waitForCollectionCallback: true,
-                                callback: (allReports) => {
-                                    Onyx.disconnect(connectionID);
-
-                                    expect(Object.values(allReports ?? {}).length).toBe(3);
-
-                                    chatReport = Object.values(allReports ?? {}).find((r) => r?.type === CONST.REPORT.TYPE.CHAT) ?? null;
-                                    iouReport = Object.values(allReports ?? {}).find((r) => r?.type === CONST.REPORT.TYPE.IOU) ?? null;
-
-                                    expect(chatReport?.iouReportID).toBeFalsy();
-
-                                    // expect(iouReport.status).toBe(CONST.REPORT.STATUS_NUM.REIMBURSED);
-                                    // expect(iouReport.stateNum).toBe(CONST.REPORT.STATE_NUM.APPROVED);
-
-                                    resolve();
-                                },
-                            });
-                        }),
-                )
-                .then(
-                    () =>
-                        new Promise<void>((resolve) => {
-                            const connectionID = Onyx.connect({
-                                key: ONYXKEYS.COLLECTION.REPORT_ACTIONS,
-                                waitForCollectionCallback: true,
-                                callback: (allReportActions) => {
-                                    Onyx.disconnect(connectionID);
-
-                                    const reportActionsForIOUReport = allReportActions?.[`${ONYXKEYS.COLLECTION.REPORT_ACTIONS}${iouReport?.reportID}`];
-                                    expect(Object.values(reportActionsForIOUReport ?? {}).length).toBe(3);
-
-                                    payIOUAction =
-                                        Object.values(reportActionsForIOUReport ?? {}).find(
-                                            (reportAction) =>
-                                                reportAction.actionName === CONST.REPORT.ACTIONS.TYPE.IOU && reportAction.originalMessage.type === CONST.IOU.REPORT_ACTION_TYPE.PAY,
-                                        ) ?? null;
-                                    expect(payIOUAction).toBeTruthy();
-
-                                    resolve();
-                                },
-                            });
-                        }),
-                );
+            return (
+                waitForBatchedUpdates()
+                    .then(
+                        () =>
+                            new Promise<void>((resolve) => {
+                                const connectionID = Onyx.connect({
+                                    key: ONYXKEYS.COLLECTION.REPORT,
+                                    waitForCollectionCallback: true,
+                                    callback: (allReports) => {
+                                        Onyx.disconnect(connectionID);
+
+                                        expect(Object.values(allReports ?? {}).length).toBe(3);
+
+                                        const chatReports = Object.values(allReports ?? {}).filter((report) => report?.type === CONST.REPORT.TYPE.CHAT);
+                                        chatReport = chatReports[0];
+                                        expect(chatReport).toBeTruthy();
+                                        expect(chatReport).toHaveProperty('reportID');
+                                        expect(chatReport).toHaveProperty('iouReportID');
+
+                                        iouReport = Object.values(allReports ?? {}).find((report) => report?.type === CONST.REPORT.TYPE.IOU) ?? null;
+                                        expect(iouReport).toBeTruthy();
+                                        expect(iouReport).toHaveProperty('reportID');
+                                        expect(iouReport).toHaveProperty('chatReportID');
+
+                                        expect(chatReport?.iouReportID).toBe(iouReport?.reportID);
+                                        expect(iouReport?.chatReportID).toBe(chatReport?.reportID);
+
+                                        expect(chatReport?.pendingFields).toBeFalsy();
+                                        expect(iouReport?.pendingFields).toBeFalsy();
+
+                                        resolve();
+                                    },
+                                });
+                            }),
+                    )
+                    .then(
+                        () =>
+                            new Promise<void>((resolve) => {
+                                const connectionID = Onyx.connect({
+                                    key: ONYXKEYS.COLLECTION.REPORT_ACTIONS,
+                                    waitForCollectionCallback: true,
+                                    callback: (allReportActions) => {
+                                        Onyx.disconnect(connectionID);
+
+                                        const reportActionsForIOUReport = allReportActions?.[`${ONYXKEYS.COLLECTION.REPORT_ACTIONS}${chatReport?.iouReportID}`];
+
+                                        createIOUAction =
+                                            Object.values(reportActionsForIOUReport ?? {}).find((reportAction) => reportAction.actionName === CONST.REPORT.ACTIONS.TYPE.IOU) ?? null;
+                                        expect(createIOUAction).toBeTruthy();
+                                        expect((createIOUAction?.originalMessage as IOUMessage)?.IOUReportID).toBe(iouReport?.reportID);
+
+                                        resolve();
+                                    },
+                                });
+                            }),
+                    )
+                    .then(
+                        () =>
+                            new Promise<void>((resolve) => {
+                                const connectionID = Onyx.connect({
+                                    key: ONYXKEYS.COLLECTION.TRANSACTION,
+                                    waitForCollectionCallback: true,
+                                    callback: (allTransactions) => {
+                                        Onyx.disconnect(connectionID);
+                                        expect(Object.values(allTransactions ?? {}).length).toBe(1);
+                                        transaction = Object.values(allTransactions ?? {}).find((t) => t) ?? null;
+                                        expect(transaction).toBeTruthy();
+                                        expect(transaction?.amount).toBe(amount);
+                                        expect(transaction?.reportID).toBe(iouReport?.reportID);
+                                        expect((createIOUAction?.originalMessage as IOUMessage)?.IOUTransactionID).toBe(transaction?.transactionID);
+                                        resolve();
+                                    },
+                                });
+                            }),
+                    )
+                    .then(() => {
+                        // @ts-expect-error TODO: Remove this once TestHelper (https://github.com/Expensify/App/issues/25318) is migrated to TypeScript.
+                        fetch.pause();
+                        if (chatReport && iouReport) {
+                            IOU.payMoneyRequest(CONST.IOU.PAYMENT_TYPE.ELSEWHERE, chatReport, iouReport);
+                        }
+                        return waitForBatchedUpdates();
+                    })
+                    .then(
+                        () =>
+                            new Promise<void>((resolve) => {
+                                const connectionID = Onyx.connect({
+                                    key: ONYXKEYS.COLLECTION.REPORT,
+                                    waitForCollectionCallback: true,
+                                    callback: (allReports) => {
+                                        Onyx.disconnect(connectionID);
+
+                                        expect(Object.values(allReports ?? {}).length).toBe(3);
+
+                                        chatReport = Object.values(allReports ?? {}).find((r) => r?.type === CONST.REPORT.TYPE.CHAT) ?? null;
+                                        iouReport = Object.values(allReports ?? {}).find((r) => r?.type === CONST.REPORT.TYPE.IOU) ?? null;
+
+                                        expect(chatReport?.iouReportID).toBeFalsy();
+
+                                        // expect(iouReport.status).toBe(CONST.REPORT.STATUS_NUM.REIMBURSED);
+                                        // expect(iouReport.stateNum).toBe(CONST.REPORT.STATE_NUM.APPROVED);
+
+                                        resolve();
+                                    },
+                                });
+                            }),
+                    )
+                    .then(
+                        () =>
+                            new Promise<void>((resolve) => {
+                                const connectionID = Onyx.connect({
+                                    key: ONYXKEYS.COLLECTION.REPORT_ACTIONS,
+                                    waitForCollectionCallback: true,
+                                    callback: (allReportActions) => {
+                                        Onyx.disconnect(connectionID);
+
+                                        const reportActionsForIOUReport = allReportActions?.[`${ONYXKEYS.COLLECTION.REPORT_ACTIONS}${iouReport?.reportID}`];
+                                        expect(Object.values(reportActionsForIOUReport ?? {}).length).toBe(3);
+
+                                        payIOUAction =
+                                            Object.values(reportActionsForIOUReport ?? {}).find(
+                                                (reportAction) =>
+                                                    reportAction?.actionName === CONST.REPORT.ACTIONS.TYPE.IOU && reportAction?.originalMessage?.type === CONST.IOU.REPORT_ACTION_TYPE.PAY,
+                                            ) ?? null;
+                                        expect(payIOUAction).toBeTruthy();
+                                        expect(payIOUAction?.pendingAction).toBe(CONST.RED_BRICK_ROAD_PENDING_ACTION.ADD);
+
+                                        resolve();
+                                    },
+                                });
+                            }),
+                    )
+                    // @ts-expect-error TODO: Remove this once TestHelper (https://github.com/Expensify/App/issues/25318) is migrated to TypeScript.
+                    .then(fetch.resume)
+                    .then(
+                        () =>
+                            new Promise<void>((resolve) => {
+                                const connectionID = Onyx.connect({
+                                    key: ONYXKEYS.COLLECTION.REPORT,
+                                    waitForCollectionCallback: true,
+                                    callback: (allReports) => {
+                                        Onyx.disconnect(connectionID);
+
+                                        expect(Object.values(allReports ?? {}).length).toBe(3);
+
+                                        chatReport = Object.values(allReports ?? {}).find((r) => r?.type === CONST.REPORT.TYPE.CHAT) ?? null;
+                                        iouReport = Object.values(allReports ?? {}).find((r) => r?.type === CONST.REPORT.TYPE.IOU) ?? null;
+
+                                        expect(chatReport?.iouReportID).toBeFalsy();
+
+                                        // expect(iouReport.status).toBe(CONST.REPORT.STATUS_NUM.REIMBURSED);
+                                        // expect(iouReport.stateNum).toBe(CONST.REPORT.STATE_NUM.APPROVED);
+
+                                        resolve();
+                                    },
+                                });
+                            }),
+                    )
+                    .then(
+                        () =>
+                            new Promise<void>((resolve) => {
+                                const connectionID = Onyx.connect({
+                                    key: ONYXKEYS.COLLECTION.REPORT_ACTIONS,
+                                    waitForCollectionCallback: true,
+                                    callback: (allReportActions) => {
+                                        Onyx.disconnect(connectionID);
+
+                                        const reportActionsForIOUReport = allReportActions?.[`${ONYXKEYS.COLLECTION.REPORT_ACTIONS}${iouReport?.reportID}`];
+                                        expect(Object.values(reportActionsForIOUReport ?? {}).length).toBe(3);
+
+                                        payIOUAction =
+                                            Object.values(reportActionsForIOUReport ?? {}).find(
+                                                (reportAction) =>
+                                                    reportAction.actionName === CONST.REPORT.ACTIONS.TYPE.IOU && reportAction.originalMessage.type === CONST.IOU.REPORT_ACTION_TYPE.PAY,
+                                            ) ?? null;
+                                        expect(payIOUAction).toBeTruthy();
+
+                                        resolve();
+                                    },
+                                });
+                            }),
+                    )
+            );
         });
     });
 
@@ -1844,7 +1617,8 @@
         const merchant = 'NASDAQ';
 
         afterEach(() => {
-            mockFetch.resume?.();
+            // @ts-expect-error TODO: Remove this once TestHelper (https://github.com/Expensify/App/issues/25318) is migrated to TypeScript.
+            fetch.resume();
         });
 
         it('updates the IOU request and IOU report when offline', () => {
@@ -1853,7 +1627,8 @@
             let iouAction: OnyxEntry<OnyxTypes.ReportAction> = null;
             let transaction: OnyxEntry<OnyxTypes.Transaction> = null;
 
-            mockFetch.pause?.();
+            // @ts-expect-error TODO: Remove this once TestHelper (https://github.com/Expensify/App/issues/25318) is migrated to TypeScript.
+            fetch.pause();
             IOU.requestMoney({reportID: ''}, amount, CONST.CURRENCY.USD, '', merchant, RORY_EMAIL, RORY_ACCOUNT_ID, {login: CARLOS_EMAIL, accountID: CARLOS_ACCOUNT_ID}, comment, {});
             return waitForBatchedUpdates()
                 .then(() => {
@@ -1996,7 +1771,8 @@
                         }),
                 )
                 .then(() => {
-                    mockFetch.resume?.();
+                    // @ts-expect-error TODO: Remove this once TestHelper (https://github.com/Expensify/App/issues/25318) is migrated to TypeScript.
+                    fetch.resume();
                 });
         });
 
@@ -2062,7 +1838,8 @@
                     return waitForBatchedUpdates();
                 })
                 .then(() => {
-                    mockFetch.fail?.();
+                    // @ts-expect-error TODO: Remove this once TestHelper (https://github.com/Expensify/App/issues/25318) is migrated to TypeScript.
+                    fetch.fail();
 
                     if (transaction) {
                         IOU.editMoneyRequest(
@@ -2155,14 +1932,16 @@
         const merchant = 'NASDAQ';
 
         afterEach(() => {
-            mockFetch.resume?.();
+            // @ts-expect-error TODO: Remove this once TestHelper (https://github.com/Expensify/App/issues/25318) is migrated to TypeScript.
+            fetch.resume();
         });
 
         it('updates the expense request and expense report when paid while offline', () => {
             let expenseReport: OnyxEntry<OnyxTypes.Report>;
             let chatReport: OnyxEntry<OnyxTypes.Report>;
 
-            mockFetch.pause?.();
+            // @ts-expect-error TODO: Remove this once TestHelper (https://github.com/Expensify/App/issues/25318) is migrated to TypeScript.
+            fetch.pause();
             Onyx.set(ONYXKEYS.SESSION, {email: CARLOS_EMAIL, accountID: CARLOS_ACCOUNT_ID});
             return waitForBatchedUpdates()
                 .then(() => {
@@ -2319,7 +2098,8 @@
                         }),
                 )
                 .then(() => {
-                    mockFetch.fail?.();
+                    // @ts-expect-error TODO: Remove this once TestHelper (https://github.com/Expensify/App/issues/25318) is migrated to TypeScript.
+                    fetch.fail();
                     if (chatReport && expenseReport) {
                         IOU.payMoneyRequest('ACH', chatReport, expenseReport);
                     }
@@ -2468,9 +2248,9 @@
         afterEach(PusherHelper.teardown);
 
         it('delete an expense (IOU Action and transaction) successfully', async () => {
-            // Given the mockFetch operations are paused and an expense is initiated
-
-            mockFetch.pause?.();
+            // Given the fetch operations are paused and an expense is initiated
+            // @ts-expect-error TODO: Remove this once TestHelper (https://github.com/Expensify/App/issues/25318) is migrated to TypeScript.
+            fetch.pause();
 
             if (transaction && createIOUAction) {
                 // When the expense is deleted
@@ -2508,9 +2288,9 @@
 
             expect(t).toBeFalsy();
 
-            // Given mockFetch operations are resumed
-
-            mockFetch.resume?.();
+            // Given fetch operations are resumed
+            // @ts-expect-error TODO: Remove this once TestHelper (https://github.com/Expensify/App/issues/25318) is migrated to TypeScript.
+            fetch.resume();
             await waitForBatchedUpdates();
 
             // Then we recheck the IOU report action from the report actions collection
@@ -2544,9 +2324,9 @@
         });
 
         it('delete the IOU report when there are no visible comments left in the IOU report', async () => {
-            // Given an IOU report and a paused mockFetch state
-
-            mockFetch.pause?.();
+            // Given an IOU report and a paused fetch state
+            // @ts-expect-error TODO: Remove this once TestHelper (https://github.com/Expensify/App/issues/25318) is migrated to TypeScript.
+            fetch.pause();
 
             if (transaction && createIOUAction) {
                 // When the IOU expense is deleted
@@ -2568,9 +2348,9 @@
             // Then the report should be truthy for offline support
             expect(report).toBeTruthy();
 
-            // Given the resumed mockFetch state
-
-            mockFetch.resume?.();
+            // Given the resumed fetch state
+            // @ts-expect-error TODO: Remove this once TestHelper (https://github.com/Expensify/App/issues/25318) is migrated to TypeScript.
+            fetch.resume();
             await waitForBatchedUpdates();
 
             report = await new Promise<OnyxEntry<OnyxTypes.Report>>((resolve) => {
@@ -2622,8 +2402,8 @@
             expect(resultActionAfterUpdate?.pendingAction).toBeUndefined();
 
             // When we attempt to delete an expense from the IOU report
-
-            mockFetch.pause?.();
+            // @ts-expect-error TODO: Remove this once TestHelper (https://github.com/Expensify/App/issues/25318) is migrated to TypeScript.
+            fetch.pause();
             if (transaction && createIOUAction) {
                 IOU.deleteMoneyRequest(transaction?.transactionID, createIOUAction, false);
             }
@@ -2648,9 +2428,9 @@
             expect(iouReport).toHaveProperty('reportID');
             expect(iouReport).toHaveProperty('chatReportID');
 
-            // Given the resumed mockFetch state
-
-            mockFetch.resume?.();
+            // Given the resumed fetch state
+            // @ts-expect-error TODO: Remove this once TestHelper (https://github.com/Expensify/App/issues/25318) is migrated to TypeScript.
+            fetch.resume();
 
             allReports = await new Promise<OnyxCollection<OnyxTypes.Report>>((resolve) => {
                 const connectionID = Onyx.connect({
@@ -2714,8 +2494,8 @@
             await waitForBatchedUpdates();
 
             // Given Fetch is paused and timers have advanced
-
-            mockFetch.pause?.();
+            // @ts-expect-error TODO: Remove this once TestHelper (https://github.com/Expensify/App/issues/25318) is migrated to TypeScript.
+            fetch.pause();
             jest.advanceTimersByTime(10);
 
             if (transaction && createIOUAction) {
@@ -2737,10 +2517,10 @@
             });
 
             expect(report).toBeFalsy();
-
-            mockFetch.resume?.();
-
-            // Then After resuming mockFetch, the report for the given thread ID still does not exist
+            // @ts-expect-error TODO: Remove this once TestHelper (https://github.com/Expensify/App/issues/25318) is migrated to TypeScript.
+            fetch.resume();
+
+            // Then After resuming fetch, the report for the given thread ID still does not exist
             report = await new Promise<OnyxEntry<OnyxTypes.Report>>((resolve) => {
                 const connectionID = Onyx.connect({
                     key: `${ONYXKEYS.COLLECTION.REPORT}${thread.reportID}`,
@@ -2906,7 +2686,8 @@
             const resultActionAfter = reportActions?.[reportActionID];
             expect(resultActionAfter?.pendingAction).toBeUndefined();
 
-            mockFetch.pause?.();
+            // @ts-expect-error TODO: Remove this once TestHelper (https://github.com/Expensify/App/issues/25318) is migrated to TypeScript.
+            fetch.pause();
 
             if (transaction && createIOUAction) {
                 // When deleting expense
@@ -2927,10 +2708,10 @@
                 });
             });
 
-            // When mockFetch resumes
+            // When fetch resumes
             // Then the transaction thread report should still exist
-
-            mockFetch.resume?.();
+            // @ts-expect-error TODO: Remove this once TestHelper (https://github.com/Expensify/App/issues/25318) is migrated to TypeScript.
+            fetch.resume();
             await new Promise<void>((resolve) => {
                 const connectionID = Onyx.connect({
                     key: `${ONYXKEYS.COLLECTION.REPORT}${thread.reportID}`,
@@ -3053,7 +2834,8 @@
             // Verify that our action is no longer in the loading state
             expect(resultActionAfterUpdate?.pendingAction).toBeUndefined();
 
-            mockFetch.pause?.();
+            // @ts-expect-error TODO: Remove this once TestHelper (https://github.com/Expensify/App/issues/25318) is migrated to TypeScript.
+            fetch.pause();
             if (transaction && createIOUAction) {
                 // When we delete the expense
                 IOU.deleteMoneyRequest(transaction.transactionID, createIOUAction, false);
@@ -3075,9 +2857,9 @@
                 });
             });
 
-            // When we resume mockFetch
-
-            mockFetch.resume?.();
+            // When we resume fetch
+            // @ts-expect-error TODO: Remove this once TestHelper (https://github.com/Expensify/App/issues/25318) is migrated to TypeScript.
+            fetch.resume();
 
             // Then we expect the moneyRequestPreview to show [Deleted expense]
 
@@ -3126,8 +2908,8 @@
             expect(ioupreview?.message?.[0]?.text).toBe('rory@expensifail.com owes $300.00');
 
             // When we delete the first expense
-
-            mockFetch.pause?.();
+            // @ts-expect-error TODO: Remove this once TestHelper (https://github.com/Expensify/App/issues/25318) is migrated to TypeScript.
+            fetch.pause();
             jest.advanceTimersByTime(10);
             if (transaction && createIOUAction) {
                 IOU.deleteMoneyRequest(transaction.transactionID, createIOUAction, false);
@@ -3142,8 +2924,8 @@
             expect(iouReport?.total).toBe(20000);
 
             // When we resume
-
-            mockFetch.resume?.();
+            // @ts-expect-error TODO: Remove this once TestHelper (https://github.com/Expensify/App/issues/25318) is migrated to TypeScript.
+            fetch.resume();
 
             // Then we expect the IOU report and reportPreview to update with new totals
             expect(iouReport).toBeTruthy();
@@ -3219,7 +3001,8 @@
 
             // When we delete the expense in SingleTransactionView and we should not delete the IOU report
 
-            mockFetch.pause?.();
+            // @ts-expect-error TODO: Remove this once TestHelper (https://github.com/Expensify/App/issues/25318) is migrated to TypeScript.
+            fetch.pause();
 
             if (transaction && createIOUAction) {
                 IOU.deleteMoneyRequest(transaction.transactionID, createIOUAction, true);
@@ -3244,7 +3027,8 @@
             expect(iouReport).toHaveProperty('reportID');
             expect(iouReport).toHaveProperty('chatReportID');
 
-            mockFetch.resume?.();
+            // @ts-expect-error TODO: Remove this once TestHelper (https://github.com/Expensify/App/issues/25318) is migrated to TypeScript.
+            fetch.resume();
 
             allReports = await new Promise<OnyxCollection<OnyxTypes.Report>>((resolve) => {
                 const connectionID = Onyx.connect({
@@ -3570,7 +3354,8 @@
                         }),
                 )
                 .then(() => {
-                    mockFetch.fail?.();
+                    // @ts-expect-error TODO: Remove this once TestHelper (https://github.com/Expensify/App/issues/25318) is migrated to TypeScript.
+                    fetch.fail();
                     if (expenseReport) {
                         IOU.submitReport(expenseReport);
                     }

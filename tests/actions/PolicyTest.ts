--- conflicted
+++ resolved
@@ -1,9 +1,5 @@
 import type {OnyxCollection, OnyxEntry} from 'react-native-onyx';
 import Onyx from 'react-native-onyx';
-<<<<<<< HEAD
-=======
-import type {OnyxCollection, OnyxEntry} from 'react-native-onyx';
->>>>>>> da5b7bcd
 import CONST from '@src/CONST';
 import OnyxUpdateManager from '@src/libs/actions/OnyxUpdateManager';
 import * as Policy from '@src/libs/actions/Policy';
@@ -48,10 +44,6 @@
             let policy: OnyxEntry<PolicyType> | OnyxCollection<PolicyType> = await new Promise((resolve) => {
                 const connectionID = Onyx.connect({
                     key: `${ONYXKEYS.COLLECTION.POLICY}${policyID}`,
-<<<<<<< HEAD
-                    waitForCollectionCallback: false,
-=======
->>>>>>> da5b7bcd
                     callback: (workspace) => {
                         Onyx.disconnect(connectionID);
                         resolve(workspace);
@@ -71,10 +63,6 @@
             const policyMembers: OnyxEntry<PolicyMembers> = await new Promise((resolve) => {
                 const connectionID = Onyx.connect({
                     key: `${ONYXKEYS.COLLECTION.POLICY_MEMBERS}${policyID}`,
-<<<<<<< HEAD
-                    waitForCollectionCallback: false,
-=======
->>>>>>> da5b7bcd
                     callback: (members) => {
                         Onyx.disconnect(connectionID);
                         resolve(members);

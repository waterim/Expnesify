const path = require('path');
const {
    IgnorePlugin, DefinePlugin, ProvidePlugin, EnvironmentPlugin,
} = require('webpack');
const {CleanWebpackPlugin} = require('clean-webpack-plugin');
const HtmlWebpackPlugin = require('html-webpack-plugin');
const CopyPlugin = require('copy-webpack-plugin');
const dotenv = require('dotenv');
const {BundleAnalyzerPlugin} = require('webpack-bundle-analyzer');
const CustomVersionFilePlugin = require('./CustomVersionFilePlugin');

const includeModules = [
    'react-native-animatable',
    'react-native-reanimated',
    'react-native-picker-select',
    '@expensify/react-native-web',
    'react-native-webview',
    '@react-native-picker',
    'react-native-modal',
    'react-native-gesture-handler',
    'react-native-flipper',
    'react-native-google-places-autocomplete',
    '@react-navigation/drawer',
].join('|');

/**
 * Get a production grade config for web or desktop
 * @param {Object} env
 * @param {String} env.envFile path to the env file to be used
 * @param {'web'|'desktop'} env.platform
 * @returns {Configuration}
 */
const webpackConfig = ({envFile = '.env', platform = 'web'}) => ({
    mode: 'production',
    devtool: 'source-map',
    entry: [
        'babel-polyfill',
        './index.js',
    ],
    output: {
        filename: '[name]-[contenthash].bundle.js',
        path: path.resolve(__dirname, '../../dist'),
        publicPath: '/',
    },
    plugins: [
        new CleanWebpackPlugin(),
        new HtmlWebpackPlugin({
            template: 'web/index.html',
            filename: 'index.html',
            usePolyfillIO: platform === 'web',
        }),
        new ProvidePlugin({
            process: 'process/browser',
        }),

        // Copies favicons into the dist/ folder to use for unread status
        new CopyPlugin({
            patterns: [
                {from: 'web/favicon.png'},
                {from: 'web/favicon-unread.png'},
                {from: 'web/og-preview-image.png'},
                {from: 'assets/css', to: 'css'},
                {from: 'node_modules/react-pdf/dist/esm/Page/AnnotationLayer.css', to: 'css/AnnotationLayer.css'},
                {from: 'assets/images/shadow.png', to: 'images/shadow.png'},
                {from: '.well-known/apple-app-site-association', to: '.well-known/apple-app-site-association', toType: 'file'},
                {from: '.well-known/assetlinks.json', to: '.well-known/assetlinks.json'},

                // These files are copied over as per instructions here
                // https://github.com/wojtekmaj/react-pdf#copying-cmaps
                {from: 'node_modules/pdfjs-dist/cmaps/', to: 'cmaps/'},
            ],
        }),
        new EnvironmentPlugin({JEST_WORKER_ID: null}),
        new IgnorePlugin({
            resourceRegExp: /^\.\/locale$/,
            contextRegExp: /moment$/,
        }),
        ...(platform === 'web' ? [new CustomVersionFilePlugin()] : []),
        new DefinePlugin({
<<<<<<< HEAD
            process: {env: {}},
=======
            ...(platform === 'desktop' ? {} : {process: {env: {}}}),
>>>>>>> 7044ab2b
            __REACT_WEB_CONFIG__: JSON.stringify(
                dotenv.config({path: envFile}).parsed,
            ),

            // React Native JavaScript environment requires the global __DEV__ variable to be accessible.
            // react-native-render-html uses variable to log exclusively during development.
            // See https://reactnative.dev/docs/javascript-environment
            __DEV__: /staging|prod/.test(envFile) === false,
        }),

        // This allows us to interactively inspect JS bundle contents
        ...(process.env.ANALYZE_BUNDLE === 'true' ? [new BundleAnalyzerPlugin()] : []),
    ],
    module: {
        rules: [
            // Transpiles and lints all the JS
            {
                test: /\.js$/,
                loader: 'babel-loader',

                /**
                 * Exclude node_modules except any packages we need to convert for rendering HTML because they import
                 * "react-native" internally and use JSX which we need to convert to JS for the browser.
                 *
                 * You'll need to add anything in here that needs the alias for "react-native" -> "react-native-web"
                 * You can remove something from this list if it doesn't use "react-native" as an import and it doesn't
                 * use JSX/JS that needs to be transformed by babel.
                 */
                exclude: [
                    new RegExp(`node_modules/(?!(${includeModules})/).*|.native.js$`),
                ],
            },
            {
                test: /\.js$/,
                loader: 'eslint-loader',
                exclude: [
                    /node_modules|\.native\.js$/,
                ],
                options: {
                    cache: false,
                    emitWarning: true,
                    configFile: path.resolve(__dirname, '../../.eslintrc.js'),
                },
            },

            // Rule for react-native-web-webview
            {
                test: /postMock.html$/,
                use: {
                    loader: 'file-loader',
                    options: {
                        name: '[name].[ext]',
                    },
                },
            },

            // Gives the ability to load local images
            {
                test: /\.(png|jpe?g|gif)$/i,
                use: [
                    {
                        loader: 'file-loader',
                    },
                ],
            },

            // Load svg images
            {
                test: /\.svg$/,
                exclude: /node_modules/,
                use: [
                    {
                        loader: '@svgr/webpack',
                    },
                ],
            },
            {
                test: /\.css$/i,
                use: ['style-loader', 'css-loader'],
            },
        ],
    },
    resolve: {
        alias: {
            'react-native-config': 'react-web-config',
            'react-native$': '@expensify/react-native-web',
            'react-native-web': '@expensify/react-native-web',
            'react-content-loader/native': 'react-content-loader',
        },

        // React Native libraries may have web-specific module implementations that appear with the extension `.web.js`
        // without this, web will try to use native implementations and break in not very obvious ways.
        // This is also why we have to use .website.js for our own web-specific files...
        // Because desktop also relies on "web-specific" module implementations
        // This also skips packing web only dependencies to desktop and vice versa
        extensions: ['.web.js', (platform === 'web') ? '.website.js' : '.desktop.js', '.js', '.jsx'],
        fallback: {
            'process/browser': require.resolve('process/browser'),
        },
    },
    devServer: {
        client: {
            overlay: false,
        },
    },
});

module.exports = webpackConfig;<|MERGE_RESOLUTION|>--- conflicted
+++ resolved
@@ -77,11 +77,7 @@
         }),
         ...(platform === 'web' ? [new CustomVersionFilePlugin()] : []),
         new DefinePlugin({
-<<<<<<< HEAD
-            process: {env: {}},
-=======
             ...(platform === 'desktop' ? {} : {process: {env: {}}}),
->>>>>>> 7044ab2b
             __REACT_WEB_CONFIG__: JSON.stringify(
                 dotenv.config({path: envFile}).parsed,
             ),

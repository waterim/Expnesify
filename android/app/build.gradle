--- conflicted
+++ resolved
@@ -98,13 +98,8 @@
         minSdkVersion rootProject.ext.minSdkVersion
         targetSdkVersion rootProject.ext.targetSdkVersion
         multiDexEnabled rootProject.ext.multiDexEnabled
-<<<<<<< HEAD
-        versionCode 1001042407
-        versionName "1.4.24-7"
-=======
         versionCode 1001042900
         versionName "1.4.29-0"
->>>>>>> b542031f
     }
 
     flavorDimensions "default"

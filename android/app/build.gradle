--- conflicted
+++ resolved
@@ -106,13 +106,8 @@
         minSdkVersion rootProject.ext.minSdkVersion
         targetSdkVersion rootProject.ext.targetSdkVersion
         multiDexEnabled rootProject.ext.multiDexEnabled
-<<<<<<< HEAD
-        versionCode 1001030000
-        versionName "1.3.0-0"
-=======
         versionCode 1001030101
         versionName "1.3.1-1"
->>>>>>> f5991465
     }
 
     splits {

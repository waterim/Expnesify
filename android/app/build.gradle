--- conflicted
+++ resolved
@@ -91,13 +91,8 @@
         minSdkVersion rootProject.ext.minSdkVersion
         targetSdkVersion rootProject.ext.targetSdkVersion
         multiDexEnabled rootProject.ext.multiDexEnabled
-<<<<<<< HEAD
-        versionCode 1001040601
-        versionName "1.4.6-1"
-=======
         versionCode 1001040602
         versionName "1.4.6-2"
->>>>>>> 0931352f
     }
 
     flavorDimensions "default"
@@ -156,7 +151,7 @@
             signingConfig null
             // buildTypes take precedence over productFlavors when it comes to the signing configuration,
             // thus we need to manually set the signing config, so that the e2e uses the debug config again.
-            // In other words, the signingConfig setting above will be ignored when we build the flavor in release mode. 
+            // In other words, the signingConfig setting above will be ignored when we build the flavor in release mode.
             productFlavors.all { flavor ->
                 // All release builds should be signed with the release config ...
                 flavor.signingConfig signingConfigs.release

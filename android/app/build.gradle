apply plugin: "com.android.application"
apply from: project(':react-native-config').projectDir.getPath() + "/dotenv.gradle"

import com.android.build.OutputFile

/**
 * The react.gradle file registers a task for each build variant (e.g. bundleDebugJsAndAssets
 * and bundleReleaseJsAndAssets).
 * These basically call `react-native bundle` with the correct arguments during the Android build
 * cycle. By default, bundleDebugJsAndAssets is skipped, as in debug/dev mode we prefer to load the
 * bundle directly from the development server. Below you can see all the possible configurations
 * and their defaults. If you decide to add a configuration block, make sure to add it before the
 * `apply from: "../../node_modules/react-native/react.gradle"` line.
 *
 * project.ext.react = [
 *   // the name of the generated asset file containing your JS bundle
 *   bundleAssetName: "index.android.bundle",
 *
 *   // the entry file for bundle generation. If none specified and
 *   // "index.android.js" exists, it will be used. Otherwise "index.js" is
 *   // default. Can be overridden with ENTRY_FILE environment variable.
 *   entryFile: "index.android.js",
 *
 *   // https://reactnative.dev/docs/performance#enable-the-ram-format
 *   bundleCommand: "ram-bundle",
 *
 *   // whether to bundle JS and assets in debug mode
 *   bundleInDebug: false,
 *
 *   // whether to bundle JS and assets in release mode
 *   bundleInRelease: true,
 *
 *   // whether to bundle JS and assets in another build variant (if configured).
 *   // See http://tools.android.com/tech-docs/new-build-system/user-guide#TOC-Build-Variants
 *   // The configuration property can be in the following formats
 *   //         'bundleIn${productFlavor}${buildType}'
 *   //         'bundleIn${buildType}'
 *   // bundleInFreeDebug: true,
 *   // bundleInPaidRelease: true,
 *   // bundleInBeta: true,
 *
 *   // whether to disable dev mode in custom build variants (by default only disabled in release)
 *   // for example: to disable dev mode in the staging build type (if configured)
 *   devDisabledInStaging: true,
 *   // The configuration property can be in the following formats
 *   //         'devDisabledIn${productFlavor}${buildType}'
 *   //         'devDisabledIn${buildType}'
 *
 *   // the root of your project, i.e. where "package.json" lives
 *   root: "../../",
 *
 *   // where to put the JS bundle asset in debug mode
 *   jsBundleDirDebug: "$buildDir/intermediates/assets/debug",
 *
 *   // where to put the JS bundle asset in release mode
 *   jsBundleDirRelease: "$buildDir/intermediates/assets/release",
 *
 *   // where to put drawable resources / React Native assets, e.g. the ones you use via
 *   // require('./image.png')), in debug mode
 *   resourcesDirDebug: "$buildDir/intermediates/res/merged/debug",
 *
 *   // where to put drawable resources / React Native assets, e.g. the ones you use via
 *   // require('./image.png')), in release mode
 *   resourcesDirRelease: "$buildDir/intermediates/res/merged/release",
 *
 *   // by default the gradle tasks are skipped if none of the JS files or assets change; this means
 *   // that we don't look at files in android/ or ios/ to determine whether the tasks are up to
 *   // date; if you have any other folders that you want to ignore for performance reasons (gradle
 *   // indexes the entire tree), add them here. Alternatively, if you have JS files in android/
 *   // for example, you might want to remove it from here.
 *   inputExcludes: ["android/**", "ios/**"],
 *
 *   // override which node gets called and with what additional arguments
 *   nodeExecutableAndArgs: ["node"],
 *
 *   // supply additional arguments to the packager
 *   extraPackagerArgs: []
 * ]
 */

project.ext.react = [
    enableHermes: true,  // clean and rebuild if changing
]

project.ext.envConfigFiles = [
    debug: ".env",
    release: ".env.production",
]

apply from: "../../node_modules/react-native/react.gradle"

/**
 * Set this to true to create two separate APKs instead of one:
 *   - An APK that only works on ARM devices
 *   - An APK that only works on x86 devices
 * The advantage is the size of the APK is reduced by about 4MB.
 * Upload all the APKs to the Play Store and people will download
 * the correct one based on the CPU architecture of their device.
 */
def enableSeparateBuildPerCPUArchitecture = false

/**
 * Run Proguard to shrink the Java bytecode in release builds.
 */
def enableProguardInReleaseBuilds = false

/**
 * The preferred build flavor of JavaScriptCore.
 *
 * For example, to use the international variant, you can use:
 * `def jscFlavor = 'org.webkit:android-jsc-intl:+'`
 *
 * The international variant includes ICU i18n library and necessary data
 * allowing to use e.g. `Date.toLocaleString` and `String.localeCompare` that
 * give correct results when using with locales other than en-US.  Note that
 * this variant is about 6MiB larger per architecture than default.
 */
def jscFlavor = 'org.webkit:android-jsc:+'

/**
 * Whether to enable the Hermes VM.
 *
 * This should be set on project.ext.react and mirrored here.  If it is not set
 * on project.ext.react, JavaScript will not be compiled to Hermes Bytecode
 * and the benefits of using Hermes will therefore be sharply reduced.
 */
def enableHermes = project.ext.react.get("enableHermes", false);

android {
    compileSdkVersion rootProject.ext.compileSdkVersion

    compileOptions {
        sourceCompatibility JavaVersion.VERSION_1_8
        targetCompatibility JavaVersion.VERSION_1_8
    }

    defaultConfig {
        applicationId "com.expensify.chat"
        minSdkVersion rootProject.ext.minSdkVersion
        targetSdkVersion rootProject.ext.targetSdkVersion
<<<<<<< HEAD
        multiDexEnabled rootProject.ext.multiDexEnabled
        versionCode 124
        versionName "1.0.1-123"
=======
        versionCode 125
        versionName "1.0.1-124"
>>>>>>> bfddec08
    }
    splits {
        abi {
            reset()
            enable enableSeparateBuildPerCPUArchitecture
            universalApk false  // If true, also generate a universal APK
            include "armeabi-v7a", "x86", "arm64-v8a", "x86_64"
        }
    }
    signingConfigs {
        release {
            if (project.hasProperty('MYAPP_UPLOAD_STORE_FILE')) {
                storeFile file(MYAPP_UPLOAD_STORE_FILE)
                storePassword MYAPP_UPLOAD_STORE_PASSWORD
                keyAlias MYAPP_UPLOAD_KEY_ALIAS
                keyPassword MYAPP_UPLOAD_KEY_PASSWORD
            }
        }
        debug {
            storeFile file('debug.keystore')
            storePassword 'android'
            keyAlias 'androiddebugkey'
            keyPassword 'android'
        }
    }
    buildTypes {
        debug {
            signingConfig signingConfigs.debug
        }
        release {
            signingConfig signingConfigs.release
            minifyEnabled enableProguardInReleaseBuilds
            proguardFiles getDefaultProguardFile("proguard-android.txt"), "proguard-rules.pro"
        }
    }

    // applicationVariants are e.g. debug, release
    applicationVariants.all { variant ->
        variant.outputs.each { output ->
            // For each separate APK per architecture, set a unique version code as described here:
            // https://developer.android.com/studio/build/configure-apk-splits.html
            def versionCodes = ["armeabi-v7a": 1, "x86": 2, "arm64-v8a": 3, "x86_64": 4]
            def abi = output.getFilter(OutputFile.ABI)
            if (abi != null) {  // null for the universal-debug, universal-release variants
                output.versionCodeOverride =
                        versionCodes.get(abi) * 1048576 + defaultConfig.versionCode
            }

        }
    }
}

dependencies {
    implementation fileTree(dir: "libs", include: ["*.jar"])
    //noinspection GradleDynamicVersion
    implementation "com.facebook.react:react-native:+"  // From node_modules

    implementation "androidx.swiperefreshlayout:swiperefreshlayout:1.0.0"

    debugImplementation("com.facebook.flipper:flipper:${FLIPPER_VERSION}") {
      exclude group:'com.facebook.fbjni'
    }

    debugImplementation("com.facebook.flipper:flipper-network-plugin:${FLIPPER_VERSION}") {
        exclude group:'com.facebook.flipper'
        exclude group:'com.squareup.okhttp3', module:'okhttp'
    }

    debugImplementation("com.facebook.flipper:flipper-fresco-plugin:${FLIPPER_VERSION}") {
        exclude group:'com.facebook.flipper'
    }

    if (enableHermes) {
        def hermesPath = "../../node_modules/hermes-engine/android/";
        debugImplementation files(hermesPath + "hermes-debug.aar")
        releaseImplementation files(hermesPath + "hermes-release.aar")
    } else {
        implementation jscFlavor
    }

    // GIF support
    implementation 'com.facebook.fresco:fresco:2.3.0'
    implementation 'com.facebook.fresco:animated-gif:2.3.0'

    // Android support library
    implementation 'com.android.support:support-core-utils:28.0.0'

    // Multi Dex Support: https://developer.android.com/studio/build/multidex#mdex-gradle
    implementation 'com.android.support:multidex:1.0.3'

    // Crashlytics
    implementation 'com.google.firebase:firebase-crashlytics:17.2.2'
}

// Run this once to be able to run the application with BUCK
// puts all compile dependencies into folder libs for BUCK to use
task copyDownloadableDepsToLibs(type: Copy) {
    from configurations.compile
    into 'libs'
}

apply from: file("../../node_modules/@react-native-community/cli-platform-android/native_modules.gradle"); applyNativeModulesAppBuildGradle(project)
apply plugin: 'com.google.gms.google-services'
apply plugin: 'com.google.firebase.crashlytics'<|MERGE_RESOLUTION|>--- conflicted
+++ resolved
@@ -138,14 +138,9 @@
         applicationId "com.expensify.chat"
         minSdkVersion rootProject.ext.minSdkVersion
         targetSdkVersion rootProject.ext.targetSdkVersion
-<<<<<<< HEAD
         multiDexEnabled rootProject.ext.multiDexEnabled
-        versionCode 124
-        versionName "1.0.1-123"
-=======
         versionCode 125
         versionName "1.0.1-124"
->>>>>>> bfddec08
     }
     splits {
         abi {

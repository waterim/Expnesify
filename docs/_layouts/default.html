<!doctype html>
<html>
<head>
    <meta charset="utf-8">
    <meta http-equiv="Content-Security-Policy" content="script-src https://kit.fontawesome.com https://cdnjs.cloudflare.com https://www.google.com https://www.gstatic.com/ https://cse.google.com http://cse.google.com https://partner.googleadservices.com/ https://cdnjs.cloudflare.com/ajax/libs/tocbot/ https://www.googletagmanager.com 'self' 'unsafe-eval' 'unsafe-inline'; style-src cdnjs.cloudflare.com cse.google.com www.google.com ka-f.fontawesome.com fonts.googleapis.com 'self' 'unsafe-inline'" >
    <title>Expensify Help</title>
    <meta name="viewport" content="width=device-width, initial-scale=1.0, maximum-scale=1.0, minimum-scale=1.0, user-scalable=no, minimal-ui">
    <link rel="icon" type="image/png" href="/assets/images/expensify-logo-round.png">
    <link rel="stylesheet" href="/assets/css/styles.css">
    <link rel="stylesheet" href="https://cdnjs.cloudflare.com/ajax/libs/tocbot/4.12.0/tocbot.css">

    <script src="https://kit.fontawesome.com/263e5e8608.js" crossorigin="anonymous"></script>
    <script defer src="https://cdnjs.cloudflare.com/ajax/libs/tocbot/4.12.0/tocbot.js"></script>
    <script defer src="/assets/js/main.js"></script>
<<<<<<< HEAD
    <script defer src="/assets/js/platform-tabs.js"></script>
=======
    <script defer src="/assets/js/selector.js"></script>
>>>>>>> e5f7ffc6
    <script async src="https://cse.google.com/cse.js?cx=41f40d6e5c14246ff"></script>
    <!-- Google Tag Manager -->
    <script>(function (w, d, s, l, i) { w[l] = w[l] || []; w[l].push({ 'gtm.start': new Date().getTime(), event: 'gtm.js' }); var f = d.getElementsByTagName(s)[0], j = d.createElement(s), dl = l != 'dataLayer' ? '&l=' + l : ''; j.async = true; j.src = 'https://www.googletagmanager.com/gtm.js?id=' + i + dl; f.parentNode.insertBefore(j, f); })(window, document, 'script', 'dataLayer', 'GTM-TQBQW7CR');</script>
    <!-- End Google Tag Manager -->

    <!-- SEO tags -->
    {% seo %}
</head>
<body>
    <!-- Google Tag Manager (noscript) -->
    <noscript><iframe src="https://www.googletagmanager.com/ns.html?id=GTM-TQBQW7CR" height="0" width="0" style="display:none;visibility:hidden"></iframe></noscript>
    <!-- End Google Tag Manager (noscript) -->
    <div id="lhn">

        <div class="lhn-header">
            <div class="flex">
                <div id="header-button">
                    <img id="angle-up-icon" src="/assets/images/arrow-up.svg" class="base-icon hide"></img>
                    <img id="bars-icon" src="/assets/images/menu.svg" class="base-icon"></img>
                </div>
                <div>
                    <a href="/">
                        <img src="/assets/images/expensify-help.svg" class="logo" />
                    </a>
                </div>
                <!-- Search icons that'll open the Sidebar Search sections -->
                {% include search-toggle.html %}
            </div>
        </div>

        <!-- Sidebar Search sections -->
        {% include sidebar-search.html id="sidebar-layer" %}

        <!-- LHN content (Main navigation tree or Article TOC) -->
        <div id="lhn-content">
            {% if page.url == "/" or page.url contains "/hubs/" %}
                {% include lhn-template.html %}
            {% else %}
                <div id="back-button" class="icon-with-link">
                    <img src="/assets/images/back-left.svg" class="base-icon"></img>
                    <div class="link">Back</div>
                </div>
                <div class="article-toc"></div>
            {% endif %}
        </div>
    </div>

    <div id="content-area">

        <div id="article-content">
            <!-- Article title (only shown in article pages) -->
            {% if page.url contains "/articles/" %}
            <div class="title-platform-tabs">
                <h1 class="title">
                    {{ page.name | remove: '.md' | split: "-" |  join: " " }}
                </h1>
                <div id="platform-tabs">
                </div>
            </div>
            <div class="article-toc-content article">
                {{ content }}
            </div>
            {% else %}
            <div class="article-toc-content lhn">
                {{ content }}
            </div>
            {% endif %}
        </div>

        <!-- Concierge button at the bottom of the page -->
        <div class="get-help">
            <h2 class="title with-margin">Didn't find what you were looking for?</h2>
            <p class="description">Concierge is here to answer all your questions.</p>
            <a href="{{ CONCIERGE_CHAT_URL }}" target="_blank">
                <div class="submit-button">
                    <button class="success">Send a message</button>
                </div>
            </a>
        </div>

        <div id="footer">
            {% include footer.html %}
        </div>
    </div>
</body>
</html><|MERGE_RESOLUTION|>--- conflicted
+++ resolved
@@ -12,11 +12,8 @@
     <script src="https://kit.fontawesome.com/263e5e8608.js" crossorigin="anonymous"></script>
     <script defer src="https://cdnjs.cloudflare.com/ajax/libs/tocbot/4.12.0/tocbot.js"></script>
     <script defer src="/assets/js/main.js"></script>
-<<<<<<< HEAD
     <script defer src="/assets/js/platform-tabs.js"></script>
-=======
     <script defer src="/assets/js/selector.js"></script>
->>>>>>> e5f7ffc6
     <script async src="https://cse.google.com/cse.js?cx=41f40d6e5c14246ff"></script>
     <!-- Google Tag Manager -->
     <script>(function (w, d, s, l, i) { w[l] = w[l] || []; w[l].push({ 'gtm.start': new Date().getTime(), event: 'gtm.js' }); var f = d.getElementsByTagName(s)[0], j = d.createElement(s), dl = l != 'dataLayer' ? '&l=' + l : ''; j.async = true; j.src = 'https://www.googletagmanager.com/gtm.js?id=' + i + dl; f.parentNode.insertBefore(j, f); })(window, document, 'script', 'dataLayer', 'GTM-TQBQW7CR');</script>

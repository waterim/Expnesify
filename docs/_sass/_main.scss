@import 'breakpoints';
@import 'colors';
@import 'fonts';
@import 'search-bar';

* {
    margin: 0;
    padding: 0;
    border: 0;
    font-size: 100%;
    vertical-align: baseline;
    -webkit-font-smoothing: antialiased;
    -moz-osx-font-smoothing: grayscale;
}

html {
    line-height: 1;

    @include maxBreakpoint($breakpoint-tablet) {
        scroll-padding-top: 80px;
    }
}

table {
    border-spacing: 0;
    border-collapse: collapse;
}

caption,
th,
td {
    text-align: left;
    font-weight: 400;
    vertical-align: middle;
}

q,
blockquote {
    quotes: none;

    &:before,
    &:after {
        content: none;
    }
}

article,
aside,
figcaption,
figure,
footer,
header,
hgroup,
main,
menu,
nav,
section {
    display: block;
}

html,
body {
    height: 100%;
    min-height: 100%;
    background: $color-appBG;
    color: $color-text-supporting;
}

hr {
    background: $color-borders;
    border: none;
    display: inline-block;
    width: 24px;
    height: 2px;
    margin: 0 0 16px;
}

strong {
    font-weight: bold;
}

em {
    font-style: italic;
}

a {
    color: $color-link;
    text-decoration: none;

    img {
        display: block;
    }
}

h1,
h2,
h3,
h4,
h5,
h6, 
summary {
    color: $color-text;
    font-weight: bold;
    padding-bottom: 12px;
}

h2,
h3,
h4,
h5,
h6 {
    margin-top: 20px;
}

#faq::marker {
    font-size: 1.5em;
}

details summary { 
    cursor: pointer;
    user-select: none;
}

details > summary {
    list-style-image: url("/assets/images/arrow-right.svg");
}

details[open] > summary {
    list-style-image: url("/assets/images/down.svg");
}

h1, 
summary {
    font-family: "ExpensifyNewKansas", "Helvetica Neue", "Helvetica", Arial, sans-serif;
    font-weight: 500;
    font-size: larger;
}

h2 {
    font-size: large;
}

p {
    padding-bottom: 20px;
}

body,
button,
input,
select,
textarea {
    line-height: 1.4;
    font-weight: 400;
    font-family: "ExpensifyNeue", "Helvetica Neue", "Helvetica", Arial, sans-serif;
    font-size: 16px;
    color: $color-text-supporting;
}

button {
    border-radius: 12px;
    padding: 12px;
    font-family: "ExpensifyNeue", "Helvetica Neue", "Helvetica", Arial, sans-serif;
    font-size: 15px;
    font-weight: bold;

    &.success {
        background-color: $color-button-success-background;
        color: $color-text;
        width: 100%;
        border-radius: 100px;
        padding-left: 20px;
        padding-right: 20px;

        &:hover {
            background-color: $color-button-success-background-hover;
            cursor: pointer;
        }

        @include breakpoint($breakpoint-tablet) {
            width: auto;
        }
    }
}

#logo {
    width: 240px;
    padding: 80px;
    display: block;
    margin-left: auto;
    margin-right: auto;
    align-content: center;
}

.flex {
    display: -webkit-box;
    display: -moz-box;
    display: -ms-flexbox;
    display: -moz-flex;
    display: -webkit-flex;
    display: flex;
    -webkit-flex-flow: row wrap;
    flex-flow: row wrap;
    align-content: space-between;
}

#lhn {
    position: fixed;
    background-color: $color-highlightBG;
    box-sizing: border-box;
    border-right-color: $color-borders;
    border-right-width: 1px;
    border-style: solid;
    width: 100%;
    height: auto;
    &.expanded {
        height: 100%;
    }

    @include breakpoint($breakpoint-tablet) {
        width: 320px;
        height: 100%;
    }

    @include breakpoint($breakpoint-desktop) {
        width: 420px;
    }

    ul,
    li {
        list-style: none;
    }


    #lhn-content {
        overflow: auto;
        display: none;
        height: calc(100% - 100px);
        padding: 0 24px 24px 24px;

        .in-this-article {
            padding-top: 40px;
            display: block;
        }

        @include breakpoint($breakpoint-tablet) {
            display: block;
            height: calc(100% - 150px);
            padding: 0 44px 44px 44px;
            -ms-overflow-style: none;
            /* IE and Edge */
            scrollbar-width: none;
            /* Firefox */
            &::-webkit-scrollbar {
                display: none;
            }

        }

        &.expanded {
            display: block;
        }

        .article-toc {
            margin-top: 20px;
        }
    }

    .lhn-header {
        padding: 24px;

        @include breakpoint($breakpoint-tablet) {
            padding: 44px;
        }

        #header-button {
            display: block;
            padding-right: 24px;

            @include breakpoint($breakpoint-tablet) {
                display: none;
            }
        }

        .logo {
            width: 160px;
            align-content: center;
            display: block;
            margin-left: auto;
            margin-right: auto;

            @include breakpoint($breakpoint-desktop) {
                width: 180px;
                align-content: normal;
                display: flex;
                margin-left: 0;
                margin-right: 0;
            }
        }
    }

    .icon-with-link {
        display: grid;
        grid-template-columns: 40px auto;
        cursor: pointer;
        align-items: center;
    }

    .selected {
        font-weight: bold;
        color: $color-text;
    }

    .hide {
        display: none;
        position: fixed;
    }
}

#content-area {
    display: flex;
    flex-direction: column;
    min-height: 100vh;
    margin-left: 0;
    padding: 80px 24px 0px 24px;

    @include breakpoint($breakpoint-tablet) {
        margin-left: 320px;
    }

    @include breakpoint($breakpoint-desktop) {
        /* Same as the width of the lhn */
        margin-left: 420px;
        padding: 52px 68px 0 68px;
        box-sizing: border-box;
    }

    @include breakpoint($breakpoint-wide) {
        margin-left: 420px;
        /* On wide screens, the padding needs to be equal to
        the view width, minus the content size, minus the lhn size, divided by two. */
        padding: 52px calc((100vw - 1000px - 420px)/2) 0 calc((100vw - 1000px - 420px)/2);
    }

    ul,
    ol {
        margin-left: 24px;
        padding-bottom: 20px;
    }

    h1 {
        &.title {
            font-size: 2.25em;
            flex: 1;
        }
    }

    .article {
        .hidden {
            display: none;
        }
        img {
            display: block;
            margin: 20px auto;
            border-radius: 16px;

            @include maxBreakpoint($breakpoint-tablet) {
                width: 100%;
                height: 100%;
                max-width: auto;
                max-height: auto;
            }

            @include breakpoint($breakpoint-tablet) {
                max-width: -webkit-fill-available;
                max-height: -webkit-fill-available;
            }
        }

        table {
            margin-bottom: 20px;
            border-radius: 8px;

            // Box shadow is used here because border-radius and border-collapse don't work together. It leads to double borders.
            // https://stackoverflow.com/questions/628301/the-border-radius-property-and-border-collapsecollapse-dont-mix-how-can-i-use
            border-style: hidden;
            box-shadow: 0 0 0 1px $color-borders;
        }

        th:first-child {
            border-top-left-radius: 8px;
        }

        th:last-child {
            border-top-right-radius: 8px;
        }

        tr:last-child > td:first-child {
            border-bottom-left-radius: 8px;
        }

        tr:last-child > td:last-child {
            border-bottom-right-radius: 8px;
        }

        th,
        td {
            padding: 6px 13px;
            border: 1px solid $color-borders;
        }

        thead tr th {
            font-weight: bold;
            background-color: $color-highlightBG;
        }

        .img-wrap {
            display: flex;
            justify-content: space-around;
            flex-wrap: wrap;
        }

        h1, summary {
            font-size: 1.5em;
            padding: 20px 0 12px 0;
        }

        h2 {
            font-size: 1.125em;
            font-weight: 500;
            font-family: "ExpensifyNewKansas", "Helvetica Neue", "Helvetica", Arial, sans-serif;
        }

        h3 {
            font-size: 1em;
            font-family: "ExpensifyNeue", "Helvetica Neue", "Helvetica", Arial, sans-serif;
        }

        h2,
        h3 {
            margin: 0;
            padding: 12px 0 12px 0;
        }

        blockquote {
            margin-top: 20px;
            margin-bottom: 20px;
            padding-top: 20px;
            padding-left: 5%;
            border-left: 5px solid #1B5744;

            em:before {
                content: "\“\a";
                white-space: pre;
                font-size: 60px;
                line-height: 1em;
                color: #03d47c;
            }

            p:first-child {
                font-size: large;
                font-family: "ExpensifyNewKansas", "Helvetica Neue", "Helvetica", Arial, sans-serif;
                opacity: 0.8;
            }
        }

        .selector-container {
            background-color: $color-highlightBG;
            display: flex;
            flex-direction: row-reverse;
            gap: 20px;
            border-radius: 12px;
            padding: 20px;
            margin-bottom: 20px;
            justify-content: space-between;
            * > ol, ul {
                padding: 0;
            }

            @include maxBreakpoint($breakpoint-tablet) {
                flex-direction: column;
            }
        }

        select {
            height: 28px;
            border-radius: 20px;
            padding: 0px 26px 0px 12px;
            color: $color-text;
            font-size: 11px;
            font-weight: 700;
            text-align: center;
            cursor: pointer;

            @include maxBreakpoint($breakpoint-tablet) {
                width: 100px;
            }

        }

        select {
            background: url("/assets/images/down.svg") no-repeat right $color-button-background;
            background-size: 12px;
            background-position-x: 85%;
            appearance: none !important;
            -moz-appearance: none !important;
            -webkit-appearance: none !important;
        }

        .info {
            padding: 12px;
            border-radius: 8px;
            background-color: $color-highlightBG;
            color: $color-text;
            display: flex;
            gap: 12px;
            align-items: center;
        
            img {
                height: 16px;
                width: 16px;
            }

            * {
                padding: 0;
                margin: 0;
            }
        }
    }

}

.link {
    display: inline;
    color: $color-text-supporting;
    cursor: pointer;

    &:hover {
        color: $color-link;
    }
}

.lhn-items {

    ol,
    ul {
        padding-left: 32px;
    }

    ul,
    li {
        margin-bottom: 20px;

        /* Apply recursive style to add a margin to the nested items */
        ul,
        li {
            margin-top: 20px;
            cursor: pointer;
        }
    }

    .nested-treeview {
        margin-left: 40px;
    }

    .selected-article {
        font-weight: bold;
        color: $color-text;
    }

    .home-link {
        padding-left: 40px;
    }
}

.cards-group {
    display: grid;
    grid-template-columns: auto;
    row-gap: 20px;
    column-gap: 20px;
    padding-bottom: 20px;

    @include breakpoint($breakpoint-desktop) {
        grid-template-columns: 50% 50%;
    }
}


.platform-cards-group {
    @extend .cards-group;

    @include breakpoint($breakpoint-desktop) {
        grid-template-columns: 33.33% 33.33% 33.33%;
    }
}

.card {
    display: flex;
    flex-wrap: nowrap;
    border-radius: 16px;
    padding: 28px;
    font-weight: 700;
    cursor: pointer;
    color: $color-text;
    background-color: $color-highlightBG;

    &:hover {
        background-color: $color-row-hover;
    }

    .row {
        display: flex;
        flex-basis:100%;
    }

    .body {
        display: flex;
        flex-wrap: nowrap;
        flex-direction: column;
        flex-grow: 2;
    }

    h3.title {
        font-family: "ExpensifyNewKansas", "Helvetica Neue", "Helvetica", Arial, sans-serif;
    }

    h3.title,
    h4.title {
        padding: 0;
        margin: 0;
    }

    p.description,
    p.url {
        margin: 0;
        font-weight: normal;
    }
}

.article-card {
    @extend .card;

    .right-icon {
        display: flex;
        align-items: center;
        padding-left: 16px;
    }
}

.platform-card {
    @extend .card;
    .row {
        flex-direction: column;
    }

    .platform-screenshot {
        display: flex;
        align-items: center;

        img {
            border-radius: 16px;
            width: 100%;
        }
    }

    .submit-button {
        display: flex;
        align-items: center;
        margin-top: 16px;
        padding-left: 0;

        @include breakpoint($breakpoint-desktop) {
            margin-top: 0;
            padding-left: 16px;
        }
    }

    .body {
        .header {
            display: flex;
            align-items: center;
            justify-content: space-between;

            .select-button {
                display: flex;
                .success {
                    align-items: flex-end;
                    font-size: 0.8em;
                }
            }
        }
    }

    h3.title,
    h4.title {
        &.with-margin {
            margin: 0 0 4px 0;
        }
    }

    h3.title {
        font-size: 1.4em;
        font-weight: normal;
    }

    p.description {
        color: $color-text-supporting;
        padding: 20px 0 20px 0;
    }

    p.url {
        padding: 0;
        font-size: 0.8em;
        color: $color-text-supporting;
    }
}

.hub-card {
    @extend .card;
    padding: 24px;

    .row {
        flex-direction: column;
    }

    h3.title {
        font-size: 1.2em;
        font-weight: normal;
        &.with-margin {
            margin: 20px 0 8px 0;
        }
    }

    p.description {
        padding: 0;
        color: $color-text-supporting;

        &.with-min-height {
            min-height: 68px;

            @include breakpoint($breakpoint-tablet) {
                min-height: 48px;
            }
        }
    }
}

.base-icon {
    width: 20px;
    height: 20px;
    cursor: pointer;
}

.homepage {
    h1 {
        margin-top: 0;
        padding-bottom: 20px;
        padding-top: 8px;
        @include breakpoint($breakpoint-tablet) {
            padding-top: 0px;
        }
    }
    h2  {
        padding-bottom: 24px;
    }
    p {
        margin-bottom: 20px;
    }
    .cards-group {
        padding-bottom: 32px;
    }
}

.centered-content {
    width: 100%;
    height: calc(100vh - 56px);
    display: flex;
    flex-direction: column;
    align-items: center;
    justify-content: center;
    text-align: center;

    div {
        margin-top: 8px;
    }

    strong {
        font-size: 20px;
    }

    .icon {
        width: 76px;
        padding: 28px;
        display: block;
        margin-left: auto;
        margin-right: auto;
    }
}

.get-help {
    flex-wrap: wrap;
    margin-top: 40px;
}

.disable-scrollbar {
    @media screen and (max-width: $breakpoint-tablet) {
        overflow: hidden;
    }
}

.page-footer {
    font-size: 15px;

    @include maxBreakpoint($breakpoint-desktop) {
        background: url('/assets/images/expensify-footer-logo--vertical.svg') no-repeat right 120px;
        background-size: 111px 618px;
        margin-right: -25px;
    }

    h3 {
        color: $color-success;
        font-family: "ExpensifyNewKansas", "Helvetica Neue", "Helvetica", Arial, sans-serif;
        font-size: 17px;
        font-weight: 500;
        padding: 0;
        margin-bottom: 16px;
        margin-top: 0;
    }

    ul {
        margin: 0px !important;
        padding: 0;

        li {
            list-style-type: none !important;
            margin: 0 0 8px;

            a {
                color: $color-text-supporting;
                display: block;
                padding: 4px 0;
                word-break: break-word;

                &:hover {
                    color: $color-link;
                }
            }
        }
    }

    &__social-icons {
        padding-bottom: 20px;

        a {
            color: $color-text-supporting;
            display: inline-block;

            &:hover {
                color: $color-link;
            }
        }
    }

    &__fine-print {
        color: $color-text-supporting;
        font-size: 10px;

        a {
            color: $color-link;
        }
    }

    // Big logo at the bottom
    &__logo {
        margin-top: 40px;

        img {
            display: block;
        }

        @include maxBreakpoint($breakpoint-desktop) {
            display: none;
        }
    }

    &__wrapper {
        margin: 0 auto;
        max-width: 1000px;
        padding: 64px 0 0;

        @include maxBreakpoint($breakpoint-tablet) {
            padding: 64px 0px 20px;
        }
    }

    .columns {
        @include breakpoint($breakpoint-desktop) {
            display: flex;
            margin-left: (-1 * 16px);
            margin-right: (-1 * 16px);
        }
    }

    .column {
        margin-bottom: 40px;

        @include breakpoint($breakpoint-desktop) {
            padding: 16px;
            width: 25%;
        }
    }
}

<<<<<<< HEAD
.title-platform-tabs {
    display: flex;
    justify-content: space-between;
    padding-bottom: 12px;
    h1 {
        padding: 0;
    }

    @include maxBreakpoint($breakpoint-tablet) {
        flex-direction: column;
        gap: 20px;
    }
}

#platform-tabs {
    display: flex;
    flex-wrap: wrap;
    align-items: center;
    text-align: center;
    font-weight: 700;
    font-size: 13px;
    gap: 4px;
}

#platform-tabs > * {
    cursor: pointer;
    border-radius: 20px;
    padding: 10px 20px;
    box-sizing: border-box;
    height: 36px;
    line-height: 16px;
}

#platform-tabs > .active {
    color: $color-text;
    background-color: $color-button-background;
=======
.hidden {
    display: none;
>>>>>>> e5f7ffc6
}<|MERGE_RESOLUTION|>--- conflicted
+++ resolved
@@ -910,7 +910,6 @@
     }
 }
 
-<<<<<<< HEAD
 .title-platform-tabs {
     display: flex;
     justify-content: space-between;
@@ -947,8 +946,8 @@
 #platform-tabs > .active {
     color: $color-text;
     background-color: $color-button-background;
-=======
+}
+
 .hidden {
     display: none;
->>>>>>> e5f7ffc6
 }
---
title: User Roles
description: Each member has a role that defines what they can see and do in the workspace. 
---

# Overview

This guide is for those who are part of a **Group Workspace**.

Each member has a role that defines what they can see and do in the workspace. Most members will have the role of "Employee."

<<<<<<< HEAD
# How to Manage User Roles

To find and edit the roles of group workspace members, go to **Settings > Workspaces > Group > [Your Specific Workspace Name] > Members > Workspace Members**
=======
# How to manage user roles

To find and edit the roles of group workspace members, go to **Settings > Workspaces > Group > _[Workspace Name]_ > Members > Workspace Members**
>>>>>>> 25f7ac14

Here you'll see the list of members in your group workspace. To change their roles, click **Settings** next to the member’s name and choose the role that the member needs.

Next, let’s go over the various user roles that are available on a group workspace.

<<<<<<< HEAD
## The Employee Role
=======
### The Employee Role
>>>>>>> 25f7ac14

- **What can they do:** Employees can only see their own expense reports or reports that have been submitted to or shared with them. They can't change settings or invite new users.
- **Who is it for:** Regular employees who only need to manage their own expenses, or managers who are reviewing expense reports for a few users but don’t need global visibility. 
- **Approvers:** Members who approve expenses can either be Employees, Admins, or Workspace Auditors, depending on how much control they need.
- **Billable:** Employees are billable actors if they take actions on a report on your Group Workspace (including **SmartScanning** a receipt).

<<<<<<< HEAD
## Workspace Admin Role
=======
### Workspace Admin Role
>>>>>>> 25f7ac14

- **What can they do:** Admins have full control. They can change settings, invite members, and view all reports. They can also process reimbursements if they have access to the company’s account.
- **Billing Owners:** Billing owners are Admins by default. **Workspace Admins** are assigned by the owner or another admin.
- **Billable:** Yes, if they perform actions like changing settings or inviting users. Just viewing reports is not billable.

<<<<<<< HEAD
## Workspace Auditor Role
=======
### Workspace Auditor Role
>>>>>>> 25f7ac14

- **What can they do:** Workspace Auditors can see all reports, make comments, and export them. They can also mark reports as reimbursed if they're the final approver.
- **Who is it for:** Accountants, bookkeepers, and internal or external audit agents who need to view but not edit workspace settings.
- **Billable:** Yes, if they perform any actions like commenting or exporting a report. Viewing alone doesn't incur a charge.

<<<<<<< HEAD
## Technical Contact
=======
### Technical Contact
>>>>>>> 25f7ac14

- **What can they do:** In case of connection issues, alerts go to the billing owner by default. You can set a technical contact if you want alerts to go to an IT administrator instead.
- **How to set one:** Go to **Settings > Workspaces > Group > [Workspace Name] > Connections > Technical Contact**.
- **Billable:** The technical contact doesn’t need to be a group workspace member and so is not counted towards your billable activity.

Note: running expense analytics from **Insights** follows the same rules. All the reports and data graphs you generate will be created based on the expense data you have access to.

# Deep Dive

## Expense Data Visibility

The amount of expense data you can see depends on your role within any group workspaces you're part of:

- **Employees:** Whether you're on a free or paid plan, if you're not approving expenses, you'll only see your own expenses.
- **Approvers:** If you approve expenses for your team and also submit your own, you can view both individual and team-wide expenses and analytics.
- **Admins:** Users with an admin role can see analytics and data for every expense report made by anyone on the workspace.

If you need to see more data, here are some options:

- **Become an Admin:** Check within your organization if you can be upgraded to an admin role in your group workspaces.
- **Become a Copilot:** Ask to be added as a **Copilot** to an existing admin account, which will allow you some additional viewing privileges.
- **Become an Approver:** You could also be added as an **Approver** in an existing workflow to view more data.

<|MERGE_RESOLUTION|>--- conflicted
+++ resolved
@@ -9,56 +9,34 @@
 
 Each member has a role that defines what they can see and do in the workspace. Most members will have the role of "Employee."
 
-<<<<<<< HEAD
-# How to Manage User Roles
-
-To find and edit the roles of group workspace members, go to **Settings > Workspaces > Group > [Your Specific Workspace Name] > Members > Workspace Members**
-=======
 # How to manage user roles
 
 To find and edit the roles of group workspace members, go to **Settings > Workspaces > Group > _[Workspace Name]_ > Members > Workspace Members**
->>>>>>> 25f7ac14
 
 Here you'll see the list of members in your group workspace. To change their roles, click **Settings** next to the member’s name and choose the role that the member needs.
 
 Next, let’s go over the various user roles that are available on a group workspace.
 
-<<<<<<< HEAD
-## The Employee Role
-=======
 ### The Employee Role
->>>>>>> 25f7ac14
 
 - **What can they do:** Employees can only see their own expense reports or reports that have been submitted to or shared with them. They can't change settings or invite new users.
 - **Who is it for:** Regular employees who only need to manage their own expenses, or managers who are reviewing expense reports for a few users but don’t need global visibility. 
 - **Approvers:** Members who approve expenses can either be Employees, Admins, or Workspace Auditors, depending on how much control they need.
 - **Billable:** Employees are billable actors if they take actions on a report on your Group Workspace (including **SmartScanning** a receipt).
 
-<<<<<<< HEAD
-## Workspace Admin Role
-=======
 ### Workspace Admin Role
->>>>>>> 25f7ac14
 
 - **What can they do:** Admins have full control. They can change settings, invite members, and view all reports. They can also process reimbursements if they have access to the company’s account.
 - **Billing Owners:** Billing owners are Admins by default. **Workspace Admins** are assigned by the owner or another admin.
 - **Billable:** Yes, if they perform actions like changing settings or inviting users. Just viewing reports is not billable.
 
-<<<<<<< HEAD
-## Workspace Auditor Role
-=======
 ### Workspace Auditor Role
->>>>>>> 25f7ac14
 
 - **What can they do:** Workspace Auditors can see all reports, make comments, and export them. They can also mark reports as reimbursed if they're the final approver.
 - **Who is it for:** Accountants, bookkeepers, and internal or external audit agents who need to view but not edit workspace settings.
 - **Billable:** Yes, if they perform any actions like commenting or exporting a report. Viewing alone doesn't incur a charge.
 
-<<<<<<< HEAD
-## Technical Contact
-=======
 ### Technical Contact
->>>>>>> 25f7ac14
 
 - **What can they do:** In case of connection issues, alerts go to the billing owner by default. You can set a technical contact if you want alerts to go to an IT administrator instead.
 - **How to set one:** Go to **Settings > Workspaces > Group > [Workspace Name] > Connections > Technical Contact**.

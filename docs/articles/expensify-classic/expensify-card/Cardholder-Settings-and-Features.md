--- conflicted
+++ resolved
@@ -5,10 +5,6 @@
 
 # Using Your Expensify Visa® Commercial Card
 
-<<<<<<< HEAD
-## Getting Started
-=======
->>>>>>> 50bea902
 ### Activate Your Card
 You can start using your card immediately upon receipt by logging into your Expensify account, heading to your Home tab, and following the prompts on the _**Activate your Expensify Card**_ task. 
 

--- conflicted
+++ resolved
@@ -1,92 +1,4 @@
 {
-<<<<<<< HEAD
-  "$schema": "https://json.schemastore.org/tsconfig",
-  "compilerOptions": {
-    "target": "esnext",
-    "module": "commonjs",
-    "types": [
-      "react-native",
-      "jest"
-    ],
-    "lib": [
-      "DOM",
-      "es2019",
-      "es2020.bigint",
-      "es2020.date",
-      "es2020.number",
-      "es2020.promise",
-      "es2020.string",
-      "es2020.symbol.wellknown",
-      "es2021.promise",
-      "es2021.string",
-      "es2021.weakref",
-      "es2022.array",
-      "es2022.object",
-      "es2022.string"
-    ],
-    "allowJs": true,
-    "checkJs": false,
-    "jsx": "react-native",
-    "noEmit": true,
-    "isolatedModules": true,
-    "strict": true,
-    "moduleResolution": "node",
-    "resolveJsonModule": true,
-    "allowSyntheticDefaultImports": true,
-    "skipLibCheck": true,
-    "incremental": true,
-    "baseUrl": ".",
-    "paths": {
-      "@assets/*": [
-        "./assets/*"
-      ],
-      "@components/*": [
-        "./src/components/*"
-      ],
-      "@hooks/*": [
-        "./src/hooks/*"
-      ],
-      "@libs/*": [
-        "./src/libs/*"
-      ],
-      "@navigation/*": [
-        "./src/libs/Navigation/*"
-      ],
-      "@pages/*": [
-        "./src/pages/*"
-      ],
-      "@styles/*": [
-        "./src/styles/*"
-      ],
-      "@src/*": [
-        "./src/*"
-      ],
-      "@userActions/*": [
-        "./src/libs/actions/*"
-      ]
-    }
-  },
-  "exclude": [
-    "**/node_modules/*",
-    "**/dist/*",
-    ".github/actions/**/index.js",
-    "**/docs/*"
-  ],
-  "include": [
-    "src",
-    "desktop",
-    "web",
-    "docs",
-    "assets",
-    "config",
-    "tests",
-    "jest",
-    "__mocks__",
-    ".github/**/*",
-    ".storybook/**/*"
-  ],
-  "extends": "expo/tsconfig.base"
-=======
     "$schema": "https://json.schemastore.org/tsconfig",
     "compilerOptions": {
         "target": "esnext",
@@ -136,5 +48,4 @@
     },
     "exclude": ["**/node_modules/*", "**/dist/*", ".github/actions/**/index.js", "**/docs/*"],
     "include": ["src", "desktop", "web", "docs", "assets", "config", "tests", "jest", "__mocks__", ".github/**/*", ".storybook/**/*"]
->>>>>>> 5d5af8f1
 }
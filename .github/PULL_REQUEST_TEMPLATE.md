<!-- If necessary, assign reviewers that know the area or changes well. Feel free to tag any additional reviewers you see fit. -->

### Details
<!-- Explanation of the change or anything fishy that is going on -->

### Fixed Issues
<!---
Please replace GH_LINK with the link to the GitHub issue this Pull Request is fixing.
Do NOT add the special GH keywords like `fixed` etc, we have our own process of managing the flow.
It MUST be an entire link to the issue; otherwise, the linking will not work as expected.

Make sure this section looks similar to this (you can link multiple issues using the same formatting, just add a new line):

$ https://github.com/Expensify/App/issues/<number-of-the-issue>

Do NOT only link the issue number like this: $ #<number-of-the-issue>
--->
$ GH_LINK

### Tests
<!---
Add a numbered list of manual tests you performed that validates your changes work on all platforms, and that there are no regressions present.
Add any additional test steps if test steps are unique to a particular platform.
Manual test steps should be written so that your reviewer can repeat and verify one or more expected outcomes in the development environment.

For example:
1. Click on the text input to bring it into focus
2. Upload an image via copy paste
3. Verify a modal appears displaying a preview of that image
--->

- [ ] Verify that no errors appear in the JS console

### PR Review Checklist
<!--
This is a checklist for PR authors & reviewers. Please make sure to complete all tasks and check them off once you do, or else Expensify has the right not to merge your PR!
-->
#### Contributor (PR Author) Checklist
- [ ] I made sure to pull `main` before submitting my PR for review
- [ ] I linked the correct issue in the `### Fixed Issues` section above
- [ ] I wrote clear testing steps that cover the changes made in this PR
    - [ ] I clearly indicated the environment tests should be run in (Staging vs Production)
- [ ] I wrote testing steps that cover success & fail scenarios (if applicable)
- [ ] I included screenshots or videos for tests on [all platforms](https://github.com/Expensify/App/blob/main/CONTRIBUTING.md#make-sure-you-can-test-on-all-platforms)
- [ ] I ran the tests & veryfy they passed on:
    - [ ] iOS / native
    - [ ] Android / native
    - [ ] iOS / Safari
    - [ ] Android / Chrome
    - [ ] MacOS / Chrome
    - [ ] MacOS / Desktop
- [ ] I verified there are no console errors related to changes in this PR
- [ ] I followed proper code patterns (see [Reviewing the code](https://github.com/Expensify/App/blob/main/PR_REVIEW_GUIDELINES.md#reviewing-the-code))
    - [ ] I added comments when the code was not self explanatory
    - [ ] I put all copy / text shown in the product in all `src/languages/*` files (if applicable)
    - [ ] I followed proper naming convention for platform-specific files (if applicable)
<<<<<<< HEAD
    - [ ] I followed style guidelines (in [`Styling.md`](../STYLING.md)) for all style edits I made
    - [ ] I followed the JSDocs style guidelines (in [`STYLE.md`](https://github.com/Expensify/App/blob/main/STYLE.md#jsdocs))
- [ ] I followed the guidelines as stated in the [Review Guidelines](https://github.com/Expensify/App/blob/main/PR_REVIEW_GUIDELINES.md)
- [ ] I tested other components that can be impacted by my changes (i.e. if the PR modifies a shared library or component like `Avatar`, I verified the components using `Avatar` are working as expected)
- [ ] I corroborated the UI performance was not affected (the performance is the same than `main` branch)
- [ ] If I created a new component I verified that a similar component doesn't exist in the codebase
=======
    - [ ] I followed style guidelines (in [`Styling.md`](https://github.com/Expensify/App/blob/main/STYLING.md)) for all style edits I made
- [ ] I followed the guidelines as stated in the [Review Guidelines](https://github.com/Expensify/App/blob/main/PR_REVIEW_GUIDELINES.md)
>>>>>>> 1c056216

#### PR Reviewer Checklist
- [ ] I verified the Author pulled `main` before submitting the PR
- [ ] I verified the correct issue is linked in the `### Fixed Issues` section above
- [ ] I verified testing steps are clear and they cover the changes made in this PR
    - [ ] I verified the testing environment is mentioned in the test steps
- [ ] I verified testing steps cover success & fail scenarios (if applicable)
- [ ] I checked that screenshots or videos are included for tests on [all platforms](https://github.com/Expensify/App/blob/main/CONTRIBUTING.md#make-sure-you-can-test-on-all-platforms)
- [ ] I verified tests pass on **all platforms** & I tested again on:
    - [ ] iOS / native
    - [ ] Android / native
    - [ ] iOS / Safari
    - [ ] Android / Chrome
    - [ ] MacOS / Chrome
    - [ ] MacOS / Desktop
- [ ] I verified there are no console errors related to changes in this PR
- [ ] I verified proper code patterns were followed (see [Reviewing the code](https://github.com/Expensify/App/blob/main/PR_REVIEW_GUIDELINES.md#reviewing-the-code))
    - [ ] I verified comments were added when the code was not self explanatory
    - [ ] I verified any copy / text shown in the product was added in all `src/languages/*` files (if applicable)
    - [ ] I verified proper naming convention for platform-specific files was followed (if applicable)
<<<<<<< HEAD
    - [ ] I verified [style guidelines](../STYLING.md) were followed
    - [ ] I verified the JSDocs style guidelines (in [`STYLE.md`](https://github.com/Expensify/App/blob/main/STYLE.md#jsdocs)) were followed
- [ ] I verified that this PR follows the guidelines as stated in the [Review Guidelines](https://github.com/Expensify/App/blob/main/PR_REVIEW_GUIDELINES.md)
- [ ] I verified other components are not impacted by changes in this PR (i.e. if the PR modifies a shared library or component like `Avatar`, I verified the components using `Avatar` are working as expected)
- [ ] I verified the UI performance was not affected (the performance is the same than `main` branch)
- [ ] If a new component is created I verified that a similar component doesn't exist in the codebase

=======
    - [ ] I verified [style guidelines](https://github.com/Expensify/App/blob/main/STYLING.md) were followed
- [ ] I verified that this PR follows the guidelines as stated in the [Review Guidelines](https://github.com/Expensify/App/blob/main/PR_REVIEW_GUIDELINES.md)
>>>>>>> 1c056216

### QA Steps
<!---
Add a numbered list of manual tests that can be performed by our QA engineers on the staging environment to validate that your changes work on all platforms, and that there are no regressions present.
Add any additional QA steps if test steps are unique to a particular platform.
Manual test steps should be written so that the QA engineer can repeat and verify one or more expected outcomes in the staging environment.

For example:
1. Click on the text input to bring it into focus
2. Upload an image via copy paste
3. Verify a modal appears displaying a preview of that image
--->

- [ ] Verify that no errors appear in the JS console

### Screenshots
<!-- Add screenshots for all platforms tested. Pull requests won't be merged unless the screenshots show the app was tested on all platforms.-->

#### Web
<!-- Insert screenshots of your changes on the web platform-->

#### Mobile Web
<!-- Insert screenshots of your changes on the web platform (from a mobile browser)-->

#### Desktop
<!-- Insert screenshots of your changes on the desktop platform-->

#### iOS
<!-- Insert screenshots of your changes on the iOS platform-->

#### Android
<!-- Insert screenshots of your changes on the Android platform--><|MERGE_RESOLUTION|>--- conflicted
+++ resolved
@@ -54,17 +54,12 @@
     - [ ] I added comments when the code was not self explanatory
     - [ ] I put all copy / text shown in the product in all `src/languages/*` files (if applicable)
     - [ ] I followed proper naming convention for platform-specific files (if applicable)
-<<<<<<< HEAD
-    - [ ] I followed style guidelines (in [`Styling.md`](../STYLING.md)) for all style edits I made
+    - [ ] I followed style guidelines (in [`Styling.md`](https://github.com/Expensify/App/blob/main/STYLING.md)) for all style edits I made
     - [ ] I followed the JSDocs style guidelines (in [`STYLE.md`](https://github.com/Expensify/App/blob/main/STYLE.md#jsdocs))
 - [ ] I followed the guidelines as stated in the [Review Guidelines](https://github.com/Expensify/App/blob/main/PR_REVIEW_GUIDELINES.md)
 - [ ] I tested other components that can be impacted by my changes (i.e. if the PR modifies a shared library or component like `Avatar`, I verified the components using `Avatar` are working as expected)
 - [ ] I corroborated the UI performance was not affected (the performance is the same than `main` branch)
 - [ ] If I created a new component I verified that a similar component doesn't exist in the codebase
-=======
-    - [ ] I followed style guidelines (in [`Styling.md`](https://github.com/Expensify/App/blob/main/STYLING.md)) for all style edits I made
-- [ ] I followed the guidelines as stated in the [Review Guidelines](https://github.com/Expensify/App/blob/main/PR_REVIEW_GUIDELINES.md)
->>>>>>> 1c056216
 
 #### PR Reviewer Checklist
 - [ ] I verified the Author pulled `main` before submitting the PR
@@ -85,18 +80,12 @@
     - [ ] I verified comments were added when the code was not self explanatory
     - [ ] I verified any copy / text shown in the product was added in all `src/languages/*` files (if applicable)
     - [ ] I verified proper naming convention for platform-specific files was followed (if applicable)
-<<<<<<< HEAD
-    - [ ] I verified [style guidelines](../STYLING.md) were followed
+    - [ ] I verified [style guidelines](https://github.com/Expensify/App/blob/main/STYLING.md) were followed
     - [ ] I verified the JSDocs style guidelines (in [`STYLE.md`](https://github.com/Expensify/App/blob/main/STYLE.md#jsdocs)) were followed
 - [ ] I verified that this PR follows the guidelines as stated in the [Review Guidelines](https://github.com/Expensify/App/blob/main/PR_REVIEW_GUIDELINES.md)
 - [ ] I verified other components are not impacted by changes in this PR (i.e. if the PR modifies a shared library or component like `Avatar`, I verified the components using `Avatar` are working as expected)
 - [ ] I verified the UI performance was not affected (the performance is the same than `main` branch)
 - [ ] If a new component is created I verified that a similar component doesn't exist in the codebase
-
-=======
-    - [ ] I verified [style guidelines](https://github.com/Expensify/App/blob/main/STYLING.md) were followed
-- [ ] I verified that this PR follows the guidelines as stated in the [Review Guidelines](https://github.com/Expensify/App/blob/main/PR_REVIEW_GUIDELINES.md)
->>>>>>> 1c056216
 
 ### QA Steps
 <!---

#!/bin/bash
#
# Used to precompile all Github Action node.js scripts using ncc.
# This bundles them with their dependencies into a single executable node.js script.

# In order for this script to be safely run from anywhere, we cannot use the raw relative path '../actions'
declare ACTIONS_DIR
ACTIONS_DIR="$(dirname "$(dirname "$0")")/actions"

# List of paths to all JS files that implement our GH Actions
declare -r GITHUB_ACTIONS=(
    "$ACTIONS_DIR/bumpVersion/bumpVersion.js"
<<<<<<< HEAD
    "$ACTIONS_DIR/isStagingDeployLocked/isStagingDeployLocked.js"
=======
    "$ACTIONS_DIR/getReleasePullRequestList/getReleasePullRequestList.js"
>>>>>>> cca36884
    "$ACTIONS_DIR/markPullRequestsAsDeployed/markPullRequestsAsDeployed.js"
)

# This will be inserted at the top of all compiled files as a warning to devs.
declare -r NOTE_DONT_EDIT='/**
 * NOTE: This is a compiled file. DO NOT directly edit this file.
 */
'

for ACTION in "${GITHUB_ACTIONS[@]}"; do
    # Build the action
    ACTION_DIR=$(dirname "$ACTION")
    ncc build "$ACTION" -o "$ACTION_DIR"

    # Prepend the warning note to the top of the compiled file
    OUTPUT_FILE="$ACTION_DIR/index.js"
    echo "$NOTE_DONT_EDIT$(cat "$OUTPUT_FILE")" > "$OUTPUT_FILE"
done<|MERGE_RESOLUTION|>--- conflicted
+++ resolved
@@ -10,11 +10,8 @@
 # List of paths to all JS files that implement our GH Actions
 declare -r GITHUB_ACTIONS=(
     "$ACTIONS_DIR/bumpVersion/bumpVersion.js"
-<<<<<<< HEAD
+    "$ACTIONS_DIR/getReleasePullRequestList/getReleasePullRequestList.js"
     "$ACTIONS_DIR/isStagingDeployLocked/isStagingDeployLocked.js"
-=======
-    "$ACTIONS_DIR/getReleasePullRequestList/getReleasePullRequestList.js"
->>>>>>> cca36884
     "$ACTIONS_DIR/markPullRequestsAsDeployed/markPullRequestsAsDeployed.js"
 )
 

--- conflicted
+++ resolved
@@ -38,15 +38,11 @@
       - name: Checkout
         uses: actions/checkout@v3
 
-<<<<<<< HEAD
+      - name: Configure MapBox SDK
+        run: ./scripts/setup-mapbox-sdk.sh ${{ secrets.MAPBOX_SDK_DOWNLOAD_TOKEN }}
+
       - name: Setup Node
         uses: Expensify/App/.github/actions/composite/setupNode@main
-=======
-      - name: Configure MapBox SDK
-        run: ./scripts/setup-mapbox-sdk.sh ${{ secrets.MAPBOX_SDK_DOWNLOAD_TOKEN }}
-
-      - uses: Expensify/App/.github/actions/composite/setupNode@main
->>>>>>> 6e17b64b
 
       - name: Setup Ruby
         uses: ruby/setup-ruby@eae47962baca661befdfd24e4d6c34ade04858f7
@@ -158,15 +154,11 @@
       - name: Checkout
         uses: actions/checkout@v3
 
-<<<<<<< HEAD
+      - name: Configure MapBox SDK
+        run: ./scripts/setup-mapbox-sdk.sh ${{ secrets.MAPBOX_SDK_DOWNLOAD_TOKEN }}
+
       - name: Setup Node
         uses: Expensify/App/.github/actions/composite/setupNode@main
-=======
-      - name: Configure MapBox SDK
-        run: ./scripts/setup-mapbox-sdk.sh ${{ secrets.MAPBOX_SDK_DOWNLOAD_TOKEN }}
-
-      - uses: Expensify/App/.github/actions/composite/setupNode@main
->>>>>>> 6e17b64b
 
       - name: Setup Ruby
         uses: ruby/setup-ruby@eae47962baca661befdfd24e4d6c34ade04858f7

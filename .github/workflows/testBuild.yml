--- conflicted
+++ resolved
@@ -196,13 +196,8 @@
       PULL_REQUEST_NUMBER: ${{ github.event.number || github.event.inputs.PULL_REQUEST_NUMBER }}
     runs-on: macos-12-xl
     steps:
-<<<<<<< HEAD
-      # This action checks-out the repository, so the workflow can access it.
-      - name: Checkout
-        uses: actions/checkout@93ea575cb5d8a053eaa0ac8fa3b40d7e05a33cc8
-=======
-      - uses: actions/checkout@v3
->>>>>>> d6b2d073
+      - name: Checkout
+        uses: actions/checkout@v3
         with:
           ref: ${{ github.event.pull_request.head.sha || needs.getBranchRef.outputs.REF }}
 
@@ -244,12 +239,8 @@
       PULL_REQUEST_NUMBER: ${{ github.event.number || github.event.inputs.PULL_REQUEST_NUMBER }}
     runs-on: ubuntu-latest-xl
     steps:
-<<<<<<< HEAD
-      - name: Checkout
-        uses: actions/checkout@93ea575cb5d8a053eaa0ac8fa3b40d7e05a33cc8
-=======
-      - uses: actions/checkout@v3
->>>>>>> d6b2d073
+      - name: Checkout
+        uses: actions/checkout@v3
         with:
           ref: ${{ github.event.pull_request.head.sha || needs.getBranchRef.outputs.REF }}
 

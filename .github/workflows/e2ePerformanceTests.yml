--- conflicted
+++ resolved
@@ -16,48 +16,6 @@
         required: true
 
 jobs:
-<<<<<<< HEAD
-=======
-  buildBaseline:
-    runs-on: ubuntu-latest-xl
-    name: Build apk from latest release as a baseline
-    outputs:
-      VERSION: ${{ steps.getMostRecentRelease.outputs.VERSION }}
-    steps:
-      - uses: actions/checkout@v3
-
-      - name: Get most recent release version
-        id: getMostRecentRelease
-        run: echo "VERSION=$(gh release list --limit 1 | awk '{ print $1 }')" >> "$GITHUB_OUTPUT"
-        env:
-          GITHUB_TOKEN: ${{ github.token }}
-
-      - name: Check if there's an existing artifact for this baseline
-        id: checkForExistingArtifact
-        uses: xSAVIKx/artifact-exists-action@3c5206b1411c0d2fc0840f56b7140646933d9d6a
-        with:
-          name: baseline-apk-${{ steps.getMostRecentRelease.outputs.VERSION }}
-
-      - name: Skip build if there's already an existing artifact for the baseline
-        if: ${{ fromJSON(steps.checkForExistingArtifact.outputs.exists) }}
-        run: echo 'APK for baseline ${{ steps.getMostRecentRelease.outputs.VERSION }} already exists, reusing existing build'
-
-      - name: Checkout "Baseline" commit (last release)
-        if: ${{ !fromJSON(steps.checkForExistingArtifact.outputs.exists) }}
-        run: |
-          git fetch origin tag ${{ steps.getMostRecentRelease.outputs.VERSION }} --no-tags --depth=1
-          git switch --detach ${{ steps.getMostRecentRelease.outputs.VERSION }}
-
-      - name: Configure MapBox SDK
-        run: ./scripts/setup-mapbox-sdk.sh ${{ secrets.MAPBOX_SDK_DOWNLOAD_TOKEN }}
-
-      - name: Build APK
-        if: ${{ !fromJSON(steps.checkForExistingArtifact.outputs.exists) }}
-        uses: Expensify/App/.github/actions/composite/buildAndroidAPK@main
-        with:
-          ARTIFACT_NAME: baseline-apk-${{ steps.getMostRecentRelease.outputs.VERSION }}
-
->>>>>>> c20c3870
   buildDelta:
     runs-on: ubuntu-latest-xl
     name: Build apk from delta ref
@@ -87,7 +45,7 @@
       - name: Unmerged PR - Fetch head ref of unmerged PR
         if: ${{ !fromJSON(steps.getPullRequestDetails.outputs.IS_MERGED) }}
         run: |
-            git fetch origin ${{ steps.getPullRequestDetails.outputs.HEAD_COMMIT_SHA }} --no-tags --depth=1
+          git fetch origin ${{ steps.getPullRequestDetails.outputs.HEAD_COMMIT_SHA }} --no-tags --depth=1
 
       - name: Unmerged PR - Set dummy git credentials before merging
         if: ${{ !fromJSON(steps.getPullRequestDetails.outputs.IS_MERGED) }}

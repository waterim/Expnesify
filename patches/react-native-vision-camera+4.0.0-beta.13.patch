diff --git a/node_modules/react-native-vision-camera/VisionCamera.podspec b/node_modules/react-native-vision-camera/VisionCamera.podspec
<<<<<<< HEAD
index 3a0e313..6460c5c 100644
=======
index 3a0e313..e983153 100644
>>>>>>> 942cad96
--- a/node_modules/react-native-vision-camera/VisionCamera.podspec
+++ b/node_modules/react-native-vision-camera/VisionCamera.podspec
@@ -2,7 +2,13 @@ require "json"
 
 package = JSON.parse(File.read(File.join(__dir__, "package.json")))
 
-nodeModules = File.join(File.dirname(`cd "#{Pod::Config.instance.installation_root.to_s}" && node --print "require.resolve('react-native/package.json')"`), '..')
+pkgJsonPath = ENV['REACT_NATIVE_DIR'] ? '../react-native/package.json' : 'react-native/package.json'
+nodeModules = File.join(File.dirname(`cd "#{Pod::Config.instance.installation_root.to_s}" && node --print "require.resolve('#{pkgJsonPath}')"`), '..')
+
+frameworks_flags = {
+  "OTHER_CFLAGS" => "$(inherited) -DUSE_FRAMEWORKS",
+  "OTHER_CPLUSPLUSFLAGS" => "$(inherited) -DUSE_FRAMEWORKS",
+}
 
 forceDisableFrameProcessors = false
 if defined?($VCDisableFrameProcessors)
@@ -15,6 +21,13 @@ workletsPath = File.join(nodeModules, "react-native-worklets-core")
 hasWorklets = File.exist?(workletsPath) && !forceDisableFrameProcessors
 Pod::UI.puts("[VisionCamera] react-native-worklets-core #{hasWorklets ? "found" : "not found"}, Frame Processors #{hasWorklets ? "enabled" : "disabled"}!")
 
+default_config = {
+  "GCC_PREPROCESSOR_DEFINITIONS" => "$(inherited) SK_METAL=1 SK_GANESH=1 VISION_CAMERA_ENABLE_FRAME_PROCESSORS=#{hasWorklets}",
+  "OTHER_SWIFT_FLAGS" => "$(inherited) -DRCT_NEW_ARCH_ENABLED #{hasWorklets ? "-D VISION_CAMERA_ENABLE_FRAME_PROCESSORS" : ""}",
+  "CLANG_CXX_LANGUAGE_STANDARD" => "c++17",
+  "HEADER_SEARCH_PATHS" => "\"$(PODS_TARGET_SRCROOT)/cpp/\"/** "
+}
+
 Pod::Spec.new do |s|
   s.name         = "VisionCamera"
   s.version      = package["version"]
@@ -27,19 +40,13 @@ Pod::Spec.new do |s|
   s.platforms    = { :ios => "12.4" }
   s.source       = { :git => "https://github.com/mrousavy/react-native-vision-camera.git", :tag => "#{s.version}" }
 
-  s.pod_target_xcconfig = {
-    "GCC_PREPROCESSOR_DEFINITIONS" => "$(inherited) SK_METAL=1 SK_GANESH=1 VISION_CAMERA_ENABLE_FRAME_PROCESSORS=#{hasWorklets}",
-    "OTHER_SWIFT_FLAGS" => "$(inherited) #{hasWorklets ? "-D VISION_CAMERA_ENABLE_FRAME_PROCESSORS" : ""}",
-    "CLANG_CXX_LANGUAGE_STANDARD" => "c++17",
-    "HEADER_SEARCH_PATHS" => "\"$(PODS_TARGET_SRCROOT)/cpp/\"/** "
-  }
-
   s.requires_arc = true
 
   # All source files that should be publicly visible
   # Note how this does not include headers, since those can nameclash.
   s.source_files = [
     # Core
+    "ios/VisionCamera.h",
     "ios/*.{m,mm,swift}",
     "ios/Core/*.{m,mm,swift}",
     "ios/Extensions/*.{m,mm,swift}",
<<<<<<< HEAD
@@ -66,9 +67,10 @@ Pod::Spec.new do |s|
=======
@@ -47,6 +54,7 @@ Pod::Spec.new do |s|
     "ios/React Utils/*.{m,mm,swift}",
     "ios/Types/*.{m,mm,swift}",
     "ios/CameraBridge.h",
+    "ios/RNCameraView.h",
 
     # Frame Processors
     hasWorklets ? "ios/Frame Processor/*.{m,mm,swift}" : "",
@@ -66,9 +74,12 @@ Pod::Spec.new do |s|
>>>>>>> 942cad96
     "ios/**/*.h"
   ]
   
-  s.dependency "React"
-  s.dependency "React-Core"
-  s.dependency "React-callinvoker"
<<<<<<< HEAD
+  s.pod_target_xcconfig    = {
+    "OTHER_SWIFT_FLAGS" => "-DRCT_NEW_ARCH_ENABLED"
+  }
=======
+  if ENV['USE_FRAMEWORKS'] == '1'
+    s.pod_target_xcconfig = default_config.merge(frameworks_flags)
+  else
+    s.pod_target_xcconfig = default_config
+  end
>>>>>>> 942cad96
+  install_modules_dependencies(s)
 
   if hasWorklets
     s.dependency "react-native-worklets-core"
diff --git a/node_modules/react-native-vision-camera/android/.editorconfig b/node_modules/react-native-vision-camera/android/.editorconfig
new file mode 100644
index 0000000..2f08d6d
--- /dev/null
+++ b/node_modules/react-native-vision-camera/android/.editorconfig
@@ -0,0 +1,15 @@
+[*.{kt,kts}]
+indent_style=space
+indent_size=2
+continuation_indent_size=4
+insert_final_newline=true
+max_line_length=140
+ktlint_code_style=android_studio
+ktlint_standard=enabled
+ktlint_experimental=enabled
+ktlint_standard_filename=disabled # dont require PascalCase filenames
+ktlint_standard_no-wildcard-imports=disabled # allow .* imports
+ktlint_function_signature_rule_force_multiline_when_parameter_count_greater_or_equal_than=5
+ktlint_function_signature_body_expression_wrapping=multiline
+ij_kotlin_allow_trailing_comma_on_call_site=false
+ij_kotlin_allow_trailing_comma=false
diff --git a/node_modules/react-native-vision-camera/android/.project b/node_modules/react-native-vision-camera/android/.project
new file mode 100644
index 0000000..0e0a1ba
--- /dev/null
+++ b/node_modules/react-native-vision-camera/android/.project
@@ -0,0 +1,17 @@
+<?xml version="1.0" encoding="UTF-8"?>
+<projectDescription>
+	<name>android_</name>
+	<comment>Project android_ created by Buildship.</comment>
+	<projects>
+	</projects>
+	<buildSpec>
+		<buildCommand>
+			<name>org.eclipse.buildship.core.gradleprojectbuilder</name>
+			<arguments>
+			</arguments>
+		</buildCommand>
+	</buildSpec>
+	<natures>
+		<nature>org.eclipse.buildship.core.gradleprojectnature</nature>
+	</natures>
+</projectDescription>
diff --git a/node_modules/react-native-vision-camera/android/build.gradle b/node_modules/react-native-vision-camera/android/build.gradle
index 86e6290..eb59c56 100644
--- a/node_modules/react-native-vision-camera/android/build.gradle
+++ b/node_modules/react-native-vision-camera/android/build.gradle
@@ -129,6 +129,12 @@ android {
   sourceSets {
     main {
       manifest.srcFile androidManifestPath
+
+      java {
+        if (!isNewArchitectureEnabled()) {
+          srcDirs += 'oldarch/src/main/java'
+        }
+      }
     }
   }
 
diff --git a/node_modules/react-native-vision-camera/android/gradlew b/node_modules/react-native-vision-camera/android/gradlew
new file mode 100644
index 0000000..1b6c787
--- /dev/null
+++ b/node_modules/react-native-vision-camera/android/gradlew
@@ -0,0 +1,234 @@
+#!/bin/sh
+
+#
+# Copyright © 2015-2021 the original authors.
+#
+# Licensed under the Apache License, Version 2.0 (the "License");
+# you may not use this file except in compliance with the License.
+# You may obtain a copy of the License at
+#
+#      https://www.apache.org/licenses/LICENSE-2.0
+#
+# Unless required by applicable law or agreed to in writing, software
+# distributed under the License is distributed on an "AS IS" BASIS,
+# WITHOUT WARRANTIES OR CONDITIONS OF ANY KIND, either express or implied.
+# See the License for the specific language governing permissions and
+# limitations under the License.
+#
+
+##############################################################################
+#
+#   Gradle start up script for POSIX generated by Gradle.
+#
+#   Important for running:
+#
+#   (1) You need a POSIX-compliant shell to run this script. If your /bin/sh is
+#       noncompliant, but you have some other compliant shell such as ksh or
+#       bash, then to run this script, type that shell name before the whole
+#       command line, like:
+#
+#           ksh Gradle
+#
+#       Busybox and similar reduced shells will NOT work, because this script
+#       requires all of these POSIX shell features:
+#         * functions;
+#         * expansions «$var», «${var}», «${var:-default}», «${var+SET}»,
+#           «${var#prefix}», «${var%suffix}», and «$( cmd )»;
+#         * compound commands having a testable exit status, especially «case»;
+#         * various built-in commands including «command», «set», and «ulimit».
+#
+#   Important for patching:
+#
+#   (2) This script targets any POSIX shell, so it avoids extensions provided
+#       by Bash, Ksh, etc; in particular arrays are avoided.
+#
+#       The "traditional" practice of packing multiple parameters into a
+#       space-separated string is a well documented source of bugs and security
+#       problems, so this is (mostly) avoided, by progressively accumulating
+#       options in "$@", and eventually passing that to Java.
+#
+#       Where the inherited environment variables (DEFAULT_JVM_OPTS, JAVA_OPTS,
+#       and GRADLE_OPTS) rely on word-splitting, this is performed explicitly;
+#       see the in-line comments for details.
+#
+#       There are tweaks for specific operating systems such as AIX, CygWin,
+#       Darwin, MinGW, and NonStop.
+#
+#   (3) This script is generated from the Groovy template
+#       https://github.com/gradle/gradle/blob/master/subprojects/plugins/src/main/resources/org/gradle/api/internal/plugins/unixStartScript.txt
+#       within the Gradle project.
+#
+#       You can find Gradle at https://github.com/gradle/gradle/.
+#
+##############################################################################
+
+# Attempt to set APP_HOME
+
+# Resolve links: $0 may be a link
+app_path=$0
+
+# Need this for daisy-chained symlinks.
+while
+    APP_HOME=${app_path%"${app_path##*/}"}  # leaves a trailing /; empty if no leading path
+    [ -h "$app_path" ]
+do
+    ls=$( ls -ld "$app_path" )
+    link=${ls#*' -> '}
+    case $link in             #(
+      /*)   app_path=$link ;; #(
+      *)    app_path=$APP_HOME$link ;;
+    esac
+done
+
+APP_HOME=$( cd "${APP_HOME:-./}" && pwd -P ) || exit
+
+APP_NAME="Gradle"
+APP_BASE_NAME=${0##*/}
+
+# Add default JVM options here. You can also use JAVA_OPTS and GRADLE_OPTS to pass JVM options to this script.
+DEFAULT_JVM_OPTS='"-Xmx64m" "-Xms64m"'
+
+# Use the maximum available, or set MAX_FD != -1 to use that value.
+MAX_FD=maximum
+
+warn () {
+    echo "$*"
+} >&2
+
+die () {
+    echo
+    echo "$*"
+    echo
+    exit 1
+} >&2
+
+# OS specific support (must be 'true' or 'false').
+cygwin=false
+msys=false
+darwin=false
+nonstop=false
+case "$( uname )" in                #(
+  CYGWIN* )         cygwin=true  ;; #(
+  Darwin* )         darwin=true  ;; #(
+  MSYS* | MINGW* )  msys=true    ;; #(
+  NONSTOP* )        nonstop=true ;;
+esac
+
+CLASSPATH=$APP_HOME/gradle/wrapper/gradle-wrapper.jar
+
+
+# Determine the Java command to use to start the JVM.
+if [ -n "$JAVA_HOME" ] ; then
+    if [ -x "$JAVA_HOME/jre/sh/java" ] ; then
+        # IBM's JDK on AIX uses strange locations for the executables
+        JAVACMD=$JAVA_HOME/jre/sh/java
+    else
+        JAVACMD=$JAVA_HOME/bin/java
+    fi
+    if [ ! -x "$JAVACMD" ] ; then
+        die "ERROR: JAVA_HOME is set to an invalid directory: $JAVA_HOME
+
+Please set the JAVA_HOME variable in your environment to match the
+location of your Java installation."
+    fi
+else
+    JAVACMD=java
+    which java >/dev/null 2>&1 || die "ERROR: JAVA_HOME is not set and no 'java' command could be found in your PATH.
+
+Please set the JAVA_HOME variable in your environment to match the
+location of your Java installation."
+fi
+
+# Increase the maximum file descriptors if we can.
+if ! "$cygwin" && ! "$darwin" && ! "$nonstop" ; then
+    case $MAX_FD in #(
+      max*)
+        MAX_FD=$( ulimit -H -n ) ||
+            warn "Could not query maximum file descriptor limit"
+    esac
+    case $MAX_FD in  #(
+      '' | soft) :;; #(
+      *)
+        ulimit -n "$MAX_FD" ||
+            warn "Could not set maximum file descriptor limit to $MAX_FD"
+    esac
+fi
+
+# Collect all arguments for the java command, stacking in reverse order:
+#   * args from the command line
+#   * the main class name
+#   * -classpath
+#   * -D...appname settings
+#   * --module-path (only if needed)
+#   * DEFAULT_JVM_OPTS, JAVA_OPTS, and GRADLE_OPTS environment variables.
+
+# For Cygwin or MSYS, switch paths to Windows format before running java
+if "$cygwin" || "$msys" ; then
+    APP_HOME=$( cygpath --path --mixed "$APP_HOME" )
+    CLASSPATH=$( cygpath --path --mixed "$CLASSPATH" )
+
+    JAVACMD=$( cygpath --unix "$JAVACMD" )
+
+    # Now convert the arguments - kludge to limit ourselves to /bin/sh
+    for arg do
+        if
+            case $arg in                                #(
+              -*)   false ;;                            # don't mess with options #(
+              /?*)  t=${arg#/} t=/${t%%/*}              # looks like a POSIX filepath
+                    [ -e "$t" ] ;;                      #(
+              *)    false ;;
+            esac
+        then
+            arg=$( cygpath --path --ignore --mixed "$arg" )
+        fi
+        # Roll the args list around exactly as many times as the number of
+        # args, so each arg winds up back in the position where it started, but
+        # possibly modified.
+        #
+        # NB: a `for` loop captures its iteration list before it begins, so
+        # changing the positional parameters here affects neither the number of
+        # iterations, nor the values presented in `arg`.
+        shift                   # remove old arg
+        set -- "$@" "$arg"      # push replacement arg
+    done
+fi
+
+# Collect all arguments for the java command;
+#   * $DEFAULT_JVM_OPTS, $JAVA_OPTS, and $GRADLE_OPTS can contain fragments of
+#     shell script including quotes and variable substitutions, so put them in
+#     double quotes to make sure that they get re-expanded; and
+#   * put everything else in single quotes, so that it's not re-expanded.
+
+set -- \
+        "-Dorg.gradle.appname=$APP_BASE_NAME" \
+        -classpath "$CLASSPATH" \
+        org.gradle.wrapper.GradleWrapperMain \
+        "$@"
+
+# Use "xargs" to parse quoted args.
+#
+# With -n1 it outputs one arg per line, with the quotes and backslashes removed.
+#
+# In Bash we could simply go:
+#
+#   readarray ARGS < <( xargs -n1 <<<"$var" ) &&
+#   set -- "${ARGS[@]}" "$@"
+#
+# but POSIX shell has neither arrays nor command substitution, so instead we
+# post-process each arg (as a line of input to sed) to backslash-escape any
+# character that might be a shell metacharacter, then use eval to reverse
+# that process (while maintaining the separation between arguments), and wrap
+# the whole thing up as a single "set" statement.
+#
+# This will of course break if any of these variables contains a newline or
+# an unmatched quote.
+#
+
+eval "set -- $(
+        printf '%s\n' "$DEFAULT_JVM_OPTS $JAVA_OPTS $GRADLE_OPTS" |
+        xargs -n1 |
+        sed ' s~[^-[:alnum:]+,./:=@_]~\\&~g; ' |
+        tr '\n' ' '
+    )" '"$@"'
+
+exec "$JAVACMD" "$@"
diff --git a/node_modules/react-native-vision-camera/android/gradlew.bat b/node_modules/react-native-vision-camera/android/gradlew.bat
new file mode 100644
index 0000000..107acd3
--- /dev/null
+++ b/node_modules/react-native-vision-camera/android/gradlew.bat
@@ -0,0 +1,89 @@
+@rem
+@rem Copyright 2015 the original author or authors.
+@rem
+@rem Licensed under the Apache License, Version 2.0 (the "License");
+@rem you may not use this file except in compliance with the License.
+@rem You may obtain a copy of the License at
+@rem
+@rem      https://www.apache.org/licenses/LICENSE-2.0
+@rem
+@rem Unless required by applicable law or agreed to in writing, software
+@rem distributed under the License is distributed on an "AS IS" BASIS,
+@rem WITHOUT WARRANTIES OR CONDITIONS OF ANY KIND, either express or implied.
+@rem See the License for the specific language governing permissions and
+@rem limitations under the License.
+@rem
+
+@if "%DEBUG%" == "" @echo off
+@rem ##########################################################################
+@rem
+@rem  Gradle startup script for Windows
+@rem
+@rem ##########################################################################
+
+@rem Set local scope for the variables with windows NT shell
+if "%OS%"=="Windows_NT" setlocal
+
+set DIRNAME=%~dp0
+if "%DIRNAME%" == "" set DIRNAME=.
+set APP_BASE_NAME=%~n0
+set APP_HOME=%DIRNAME%
+
+@rem Resolve any "." and ".." in APP_HOME to make it shorter.
+for %%i in ("%APP_HOME%") do set APP_HOME=%%~fi
+
+@rem Add default JVM options here. You can also use JAVA_OPTS and GRADLE_OPTS to pass JVM options to this script.
+set DEFAULT_JVM_OPTS="-Xmx64m" "-Xms64m"
+
+@rem Find java.exe
+if defined JAVA_HOME goto findJavaFromJavaHome
+
+set JAVA_EXE=java.exe
+%JAVA_EXE% -version >NUL 2>&1
+if "%ERRORLEVEL%" == "0" goto execute
+
+echo.
+echo ERROR: JAVA_HOME is not set and no 'java' command could be found in your PATH.
+echo.
+echo Please set the JAVA_HOME variable in your environment to match the
+echo location of your Java installation.
+
+goto fail
+
+:findJavaFromJavaHome
+set JAVA_HOME=%JAVA_HOME:"=%
+set JAVA_EXE=%JAVA_HOME%/bin/java.exe
+
+if exist "%JAVA_EXE%" goto execute
+
+echo.
+echo ERROR: JAVA_HOME is set to an invalid directory: %JAVA_HOME%
+echo.
+echo Please set the JAVA_HOME variable in your environment to match the
+echo location of your Java installation.
+
+goto fail
+
+:execute
+@rem Setup the command line
+
+set CLASSPATH=%APP_HOME%\gradle\wrapper\gradle-wrapper.jar
+
+
+@rem Execute Gradle
+"%JAVA_EXE%" %DEFAULT_JVM_OPTS% %JAVA_OPTS% %GRADLE_OPTS% "-Dorg.gradle.appname=%APP_BASE_NAME%" -classpath "%CLASSPATH%" org.gradle.wrapper.GradleWrapperMain %*
+
+:end
+@rem End local scope for the variables with windows NT shell
+if "%ERRORLEVEL%"=="0" goto mainEnd
+
+:fail
+rem Set variable GRADLE_EXIT_CONSOLE if you need the _script_ return code instead of
+rem the _cmd.exe /c_ return code!
+if  not "" == "%GRADLE_EXIT_CONSOLE%" exit 1
+exit /b 1
+
+:mainEnd
+if "%OS%"=="Windows_NT" endlocal
+
+:omega
diff --git a/node_modules/react-native-vision-camera/android/oldarch/src/main/java/com/facebook/react/viewmanagers/CameraViewManagerDelegate.java b/node_modules/react-native-vision-camera/android/oldarch/src/main/java/com/facebook/react/viewmanagers/CameraViewManagerDelegate.java
new file mode 100644
index 0000000..afafa8a
--- /dev/null
+++ b/node_modules/react-native-vision-camera/android/oldarch/src/main/java/com/facebook/react/viewmanagers/CameraViewManagerDelegate.java
@@ -0,0 +1,113 @@
+/**
+* This code was generated by [react-native-codegen](https://www.npmjs.com/package/react-native-codegen).
+*
+* Do not edit this file as changes may cause incorrect behavior and will be lost
+* once the code is regenerated.
+*
+* @generated by codegen project: GeneratePropsJavaDelegate.js
+*/
+
+package com.facebook.react.viewmanagers;
+
+import android.view.View;
+import androidx.annotation.Nullable;
+import com.facebook.react.bridge.ReadableMap;
+import com.facebook.react.uimanager.BaseViewManagerDelegate;
+import com.facebook.react.uimanager.BaseViewManagerInterface;
+
+public class CameraViewManagerDelegate<T extends View, U extends BaseViewManagerInterface<T> & CameraViewManagerInterface<T>> extends BaseViewManagerDelegate<T, U> {
+  public CameraViewManagerDelegate(U viewManager) {
+    super(viewManager);
+  }
+  @Override
+  public void setProperty(T view, String propName, @Nullable Object value) {
+    switch (propName) {
+      case "enableGpuBuffers":
+        mViewManager.setEnableGpuBuffers(view, value == null ? false : (boolean) value);
+        break;
+      case "androidPreviewViewType":
+        mViewManager.setAndroidPreviewViewType(view, value == null ? null : (String) value);
+        break;
+      case "codeScannerOptions":
+        mViewManager.setCodeScannerOptions(view, (ReadableMap) value);
+        break;
+      case "cameraId":
+        mViewManager.setCameraId(view, value == null ? null : (String) value);
+        break;
+      case "enableFrameProcessor":
+        mViewManager.setEnableFrameProcessor(view, value == null ? false : (boolean) value);
+        break;
+      case "enableLocation":
+        mViewManager.setEnableLocation(view, value == null ? false : (boolean) value);
+        break;
+      case "enableBufferCompression":
+        mViewManager.setEnableBufferCompression(view, value == null ? false : (boolean) value);
+        break;
+      case "photoQualityBalance":
+        mViewManager.setPhotoQualityBalance(view, value == null ? null : (String) value);
+        break;
+      case "isActive":
+        mViewManager.setIsActive(view, value == null ? false : (boolean) value);
+        break;
+      case "photo":
+        mViewManager.setPhoto(view, value == null ? false : (boolean) value);
+        break;
+      case "video":
+        mViewManager.setVideo(view, value == null ? false : (boolean) value);
+        break;
+      case "audio":
+        mViewManager.setAudio(view, value == null ? false : (boolean) value);
+        break;
+      case "torch":
+        mViewManager.setTorch(view, value == null ? null : (String) value);
+        break;
+      case "zoom":
+        mViewManager.setZoom(view, value == null ? 0f : ((Double) value).doubleValue());
+        break;
+      case "exposure":
+        mViewManager.setExposure(view, value == null ? 0f : ((Double) value).doubleValue());
+        break;
+      case "enableZoomGesture":
+        mViewManager.setEnableZoomGesture(view, value == null ? false : (boolean) value);
+        break;
+      case "enableFpsGraph":
+        mViewManager.setEnableFpsGraph(view, value == null ? false : (boolean) value);
+        break;
+      case "resizeMode":
+        mViewManager.setResizeMode(view, value == null ? null : (String) value);
+        break;
+      case "format":
+        mViewManager.setFormat(view, (ReadableMap) value);
+        break;
+      case "pixelFormat":
+        mViewManager.setPixelFormat(view, value == null ? null : (String) value);
+        break;
+      case "fps":
+        mViewManager.setFps(view, value == null ? 0 : ((Double) value).intValue());
+        break;
+      case "videoHdr":
+        mViewManager.setVideoHdr(view, value == null ? false : (boolean) value);
+        break;
+      case "photoHdr":
+        mViewManager.setPhotoHdr(view, value == null ? false : (boolean) value);
+        break;
+      case "lowLightBoost":
+        mViewManager.setLowLightBoost(view, value == null ? false : (boolean) value);
+        break;
+      case "videoStabilizationMode":
+        mViewManager.setVideoStabilizationMode(view, value == null ? null : (String) value);
+        break;
+      case "enableDepthData":
+        mViewManager.setEnableDepthData(view, value == null ? false : (boolean) value);
+        break;
+      case "enablePortraitEffectsMatteDelivery":
+        mViewManager.setEnablePortraitEffectsMatteDelivery(view, value == null ? false : (boolean) value);
+        break;
+      case "orientation":
+        mViewManager.setOrientation(view, value == null ? null : (String) value);
+        break;
+      default:
+        super.setProperty(view, propName, value);
+    }
+  }
+}
diff --git a/node_modules/react-native-vision-camera/android/oldarch/src/main/java/com/facebook/react/viewmanagers/CameraViewManagerInterface.java b/node_modules/react-native-vision-camera/android/oldarch/src/main/java/com/facebook/react/viewmanagers/CameraViewManagerInterface.java
new file mode 100644
index 0000000..94079b2
--- /dev/null
+++ b/node_modules/react-native-vision-camera/android/oldarch/src/main/java/com/facebook/react/viewmanagers/CameraViewManagerInterface.java
@@ -0,0 +1,45 @@
+/**
+* This code was generated by [react-native-codegen](https://www.npmjs.com/package/react-native-codegen).
+*
+* Do not edit this file as changes may cause incorrect behavior and will be lost
+* once the code is regenerated.
+*
+* @generated by codegen project: GeneratePropsJavaInterface.js
+*/
+
+package com.facebook.react.viewmanagers;
+
+import android.view.View;
+import androidx.annotation.Nullable;
+import com.facebook.react.bridge.ReadableMap;
+
+public interface CameraViewManagerInterface<T extends View> {
+  void setEnableGpuBuffers(T view, boolean value);
+  void setAndroidPreviewViewType(T view, @Nullable String value);
+  void setCodeScannerOptions(T view, @Nullable ReadableMap value);
+  void setCameraId(T view, @Nullable String value);
+  void setEnableFrameProcessor(T view, boolean value);
+  void setEnableLocation(T view, boolean value);
+  void setEnableBufferCompression(T view, boolean value);
+  void setPhotoQualityBalance(T view, @Nullable String value);
+  void setIsActive(T view, boolean value);
+  void setPhoto(T view, boolean value);
+  void setVideo(T view, boolean value);
+  void setAudio(T view, boolean value);
+  void setTorch(T view, @Nullable String value);
+  void setZoom(T view, double value);
+  void setExposure(T view, double value);
+  void setEnableZoomGesture(T view, boolean value);
+  void setEnableFpsGraph(T view, boolean value);
+  void setResizeMode(T view, @Nullable String value);
+  void setFormat(T view, @Nullable ReadableMap value);
+  void setPixelFormat(T view, @Nullable String value);
+  void setFps(T view, int value);
+  void setVideoHdr(T view, boolean value);
+  void setPhotoHdr(T view, boolean value);
+  void setLowLightBoost(T view, boolean value);
+  void setVideoStabilizationMode(T view, @Nullable String value);
+  void setEnableDepthData(T view, boolean value);
+  void setEnablePortraitEffectsMatteDelivery(T view, boolean value);
+  void setOrientation(T view, @Nullable String value);
+}
diff --git a/node_modules/react-native-vision-camera/android/settings.gradle b/node_modules/react-native-vision-camera/android/settings.gradle
new file mode 100644
index 0000000..56a6c3d
--- /dev/null
+++ b/node_modules/react-native-vision-camera/android/settings.gradle
@@ -0,0 +1,3 @@
+rootProject.name = 'VisionCamera'
+
+include ':VisionCamera'
diff --git a/node_modules/react-native-vision-camera/android/src/main/.DS_Store b/node_modules/react-native-vision-camera/android/src/main/.DS_Store
new file mode 100644
index 0000000..e69de29
diff --git a/node_modules/react-native-vision-camera/android/src/main/java/com/mrousavy/camera/CameraDevicesManager.kt b/node_modules/react-native-vision-camera/android/src/main/java/com/mrousavy/camera/CameraDevicesManager.kt
index a7c8358..a935ef6 100644
--- a/node_modules/react-native-vision-camera/android/src/main/java/com/mrousavy/camera/CameraDevicesManager.kt
+++ b/node_modules/react-native-vision-camera/android/src/main/java/com/mrousavy/camera/CameraDevicesManager.kt
@@ -20,7 +20,7 @@ import kotlinx.coroutines.launch
 
 class CameraDevicesManager(private val reactContext: ReactApplicationContext) : ReactContextBaseJavaModule(reactContext) {
   companion object {
-    private const val TAG = "CameraDevices"
+    public const val TAG = "CameraDevices"
   }
   private val executor = CameraQueues.cameraExecutor
   private val coroutineScope = CoroutineScope(executor.asCoroutineDispatcher())
diff --git a/node_modules/react-native-vision-camera/android/src/main/java/com/mrousavy/camera/CameraPackage.kt b/node_modules/react-native-vision-camera/android/src/main/java/com/mrousavy/camera/CameraPackage.kt
index 25e1f55..33b9dd3 100644
--- a/node_modules/react-native-vision-camera/android/src/main/java/com/mrousavy/camera/CameraPackage.kt
+++ b/node_modules/react-native-vision-camera/android/src/main/java/com/mrousavy/camera/CameraPackage.kt
@@ -1,11 +1,14 @@
 package com.mrousavy.camera
 
-import com.facebook.react.ReactPackage
+import com.facebook.react.TurboReactPackage
 import com.facebook.react.bridge.NativeModule
 import com.facebook.react.bridge.ReactApplicationContext
+import com.facebook.react.module.model.ReactModuleInfo
+import com.facebook.react.module.model.ReactModuleInfoProvider
 import com.facebook.react.uimanager.ViewManager
 
-class CameraPackage : ReactPackage {
+
+class CameraPackage : TurboReactPackage() {
   override fun createNativeModules(reactContext: ReactApplicationContext): List<NativeModule> =
     listOf(
       CameraViewModule(reactContext),
@@ -13,4 +16,39 @@ class CameraPackage : ReactPackage {
     )
 
   override fun createViewManagers(reactContext: ReactApplicationContext): List<ViewManager<*, *>> = listOf(CameraViewManager())
+
+  override fun getModule(name: String, context: ReactApplicationContext): NativeModule? {
+    return when (name) {
+      CameraViewModule.TAG -> CameraViewModule(context)
+      CameraDevicesManager.TAG -> CameraDevicesManager(context)
+      else -> null
+    }
+  }
+
+  override fun getReactModuleInfoProvider(): ReactModuleInfoProvider {
+    return ReactModuleInfoProvider {
+      val moduleInfos: MutableMap<String, ReactModuleInfo> = HashMap()
+
+      moduleInfos[CameraViewModule.TAG] = ReactModuleInfo(
+        CameraViewModule.TAG,
+        CameraViewModule.TAG,
+        false,  // canOverrideExistingModule
+        true,  // needsEagerInit
+        true,  // hasConstants
+        false,  // isCxxModule
+        false // isTurboModule
+      )
+
+      moduleInfos[CameraDevicesManager.TAG] = ReactModuleInfo(
+        CameraDevicesManager.TAG,
+        CameraDevicesManager.TAG,
+        false,  // canOverrideExistingModule
+        true,  // needsEagerInit
+        true,  // hasConstants
+        false,  // isCxxModule
+        false // isTurboModule
+      )
+      moduleInfos
+    }
+  }
 }
diff --git a/node_modules/react-native-vision-camera/android/src/main/java/com/mrousavy/camera/CameraView.kt b/node_modules/react-native-vision-camera/android/src/main/java/com/mrousavy/camera/CameraView.kt
index cb9c159..b68a74d 100644
--- a/node_modules/react-native-vision-camera/android/src/main/java/com/mrousavy/camera/CameraView.kt
+++ b/node_modules/react-native-vision-camera/android/src/main/java/com/mrousavy/camera/CameraView.kt
@@ -12,8 +12,6 @@ import com.mrousavy.camera.core.CameraConfiguration
 import com.mrousavy.camera.core.CameraSession
 import com.mrousavy.camera.core.CodeScannerFrame
 import com.mrousavy.camera.extensions.installHierarchyFitter
-import com.mrousavy.camera.frameprocessor.Frame
-import com.mrousavy.camera.frameprocessor.FrameProcessor
 import com.mrousavy.camera.types.CameraDeviceFormat
 import com.mrousavy.camera.types.CodeScannerOptions
 import com.mrousavy.camera.types.Orientation
@@ -56,7 +54,6 @@ class CameraView(context: Context) :
   var photo = false
   var video = false
   var audio = false
-  var enableFrameProcessor = false
   var pixelFormat: PixelFormat = PixelFormat.NATIVE
   var enableLocation = false
 
@@ -106,7 +103,6 @@ class CameraView(context: Context) :
 
   // session
   internal val cameraSession: CameraSession
-  internal var frameProcessor: FrameProcessor? = null
   internal val previewView: PreviewView
   private var currentConfigureCall: Long = System.currentTimeMillis()
 
@@ -175,18 +171,14 @@ class CameraView(context: Context) :
         }
 
         // Video
-        if (video || enableFrameProcessor) {
+        if (video) {
           config.video = CameraConfiguration.Output.Enabled.create(CameraConfiguration.Video(videoHdr, pixelFormat))
         } else {
           config.video = CameraConfiguration.Output.Disabled.create()
         }
 
-        // Frame Processor
-        if (enableFrameProcessor) {
-          config.frameProcessor = CameraConfiguration.Output.Enabled.create(CameraConfiguration.FrameProcessor(Unit))
-        } else {
           config.frameProcessor = CameraConfiguration.Output.Disabled.create()
-        }
+        
 
         // Audio
         if (audio) {
@@ -269,9 +261,7 @@ class CameraView(context: Context) :
     }
   }
 
-  override fun onFrame(frame: Frame) {
-    frameProcessor?.call(frame)
-
+  override fun onFrame() {
     fpsGraph?.onTick()
   }
 
diff --git a/node_modules/react-native-vision-camera/android/src/main/java/com/mrousavy/camera/CameraViewManager.kt b/node_modules/react-native-vision-camera/android/src/main/java/com/mrousavy/camera/CameraViewManager.kt
index f2b284c..f3b0886 100644
--- a/node_modules/react-native-vision-camera/android/src/main/java/com/mrousavy/camera/CameraViewManager.kt
+++ b/node_modules/react-native-vision-camera/android/src/main/java/com/mrousavy/camera/CameraViewManager.kt
@@ -4,7 +4,10 @@ import com.facebook.react.bridge.ReadableMap
 import com.facebook.react.common.MapBuilder
 import com.facebook.react.uimanager.ThemedReactContext
 import com.facebook.react.uimanager.ViewGroupManager
+import com.facebook.react.uimanager.ViewManagerDelegate
 import com.facebook.react.uimanager.annotations.ReactProp
+import com.facebook.react.viewmanagers.CameraViewManagerDelegate
+import com.facebook.react.viewmanagers.CameraViewManagerInterface
 import com.mrousavy.camera.types.CameraDeviceFormat
 import com.mrousavy.camera.types.CodeScannerOptions
 import com.mrousavy.camera.types.Orientation
@@ -16,10 +19,19 @@ import com.mrousavy.camera.types.Torch
 import com.mrousavy.camera.types.VideoStabilizationMode
 
 @Suppress("unused")
-class CameraViewManager : ViewGroupManager<CameraView>() {
+class CameraViewManager : ViewGroupManager<CameraView>(), CameraViewManagerInterface<CameraView> {
   companion object {
     const val TAG = "CameraView"
   }
+
+  private val mDelegate: ViewManagerDelegate<CameraView>
+
+  init {
+    mDelegate = CameraViewManagerDelegate(this)
+  }
+
+  override fun getDelegate() = mDelegate
+
   public override fun createViewInstance(context: ThemedReactContext): CameraView = CameraView(context)
 
   override fun onAfterUpdateTransaction(view: CameraView) {
@@ -46,37 +58,36 @@ class CameraViewManager : ViewGroupManager<CameraView>() {
   }
 
   @ReactProp(name = "cameraId")
-  fun setCameraId(view: CameraView, cameraId: String) {
+  override fun setCameraId(view: CameraView, cameraId: String?) {
     view.cameraId = cameraId
   }
 
   @ReactProp(name = "photo")
-  fun setPhoto(view: CameraView, photo: Boolean) {
+  override fun setPhoto(view: CameraView, photo: Boolean) {
     view.photo = photo
   }
 
   @ReactProp(name = "video")
-  fun setVideo(view: CameraView, video: Boolean) {
+  override fun setVideo(view: CameraView, video: Boolean) {
     view.video = video
   }
 
   @ReactProp(name = "audio")
-  fun setAudio(view: CameraView, audio: Boolean) {
+  override fun setAudio(view: CameraView, audio: Boolean) {
     view.audio = audio
   }
 
   @ReactProp(name = "enableLocation")
-  fun setEnableLocation(view: CameraView, enableLocation: Boolean) {
+  override fun setEnableLocation(view: CameraView, enableLocation: Boolean) {
     view.enableLocation = enableLocation
   }
 
   @ReactProp(name = "enableFrameProcessor")
-  fun setEnableFrameProcessor(view: CameraView, enableFrameProcessor: Boolean) {
-    view.enableFrameProcessor = enableFrameProcessor
+  override fun setEnableFrameProcessor(view: CameraView, enableFrameProcessor: Boolean) {
   }
 
   @ReactProp(name = "pixelFormat")
-  fun setPixelFormat(view: CameraView, pixelFormat: String?) {
+  override fun setPixelFormat(view: CameraView, pixelFormat: String?) {
     if (pixelFormat != null) {
       val newPixelFormat = PixelFormat.fromUnionValue(pixelFormat)
       view.pixelFormat = newPixelFormat
@@ -86,27 +97,27 @@ class CameraViewManager : ViewGroupManager<CameraView>() {
   }
 
   @ReactProp(name = "enableDepthData")
-  fun setEnableDepthData(view: CameraView, enableDepthData: Boolean) {
+  override fun setEnableDepthData(view: CameraView, enableDepthData: Boolean) {
     view.enableDepthData = enableDepthData
   }
 
   @ReactProp(name = "enableZoomGesture")
-  fun setEnableZoomGesture(view: CameraView, enableZoomGesture: Boolean) {
+  override fun setEnableZoomGesture(view: CameraView, enableZoomGesture: Boolean) {
     view.enableZoomGesture = enableZoomGesture
   }
 
   @ReactProp(name = "enableFpsGraph")
-  fun setEnableFpsGraph(view: CameraView, enableFpsGraph: Boolean) {
+  override fun setEnableFpsGraph(view: CameraView, enableFpsGraph: Boolean) {
     view.enableFpsGraph = enableFpsGraph
   }
 
   @ReactProp(name = "enableGpuBuffers")
-  fun setEnableGpuBuffers(view: CameraView, enableGpuBuffers: Boolean) {
+  override fun setEnableGpuBuffers(view: CameraView, enableGpuBuffers: Boolean) {
     view.enableGpuBuffers = enableGpuBuffers
   }
 
   @ReactProp(name = "videoStabilizationMode")
-  fun setVideoStabilizationMode(view: CameraView, videoStabilizationMode: String?) {
+  override fun setVideoStabilizationMode(view: CameraView, videoStabilizationMode: String?) {
     if (videoStabilizationMode != null) {
       val newMode = VideoStabilizationMode.fromUnionValue(videoStabilizationMode)
       view.videoStabilizationMode = newMode
@@ -116,12 +127,12 @@ class CameraViewManager : ViewGroupManager<CameraView>() {
   }
 
   @ReactProp(name = "enablePortraitEffectsMatteDelivery")
-  fun setEnablePortraitEffectsMatteDelivery(view: CameraView, enablePortraitEffectsMatteDelivery: Boolean) {
+  override fun setEnablePortraitEffectsMatteDelivery(view: CameraView, enablePortraitEffectsMatteDelivery: Boolean) {
     view.enablePortraitEffectsMatteDelivery = enablePortraitEffectsMatteDelivery
   }
 
   @ReactProp(name = "format")
-  fun setFormat(view: CameraView, format: ReadableMap?) {
+  override fun setFormat(view: CameraView, format: ReadableMap?) {
     if (format != null) {
       val newFormat = CameraDeviceFormat.fromJSValue(format)
       view.format = newFormat
@@ -131,7 +142,7 @@ class CameraViewManager : ViewGroupManager<CameraView>() {
   }
 
   @ReactProp(name = "resizeMode")
-  fun setResizeMode(view: CameraView, resizeMode: String?) {
+  override fun setResizeMode(view: CameraView, resizeMode: String?) {
     if (resizeMode != null) {
       val newMode = ResizeMode.fromUnionValue(resizeMode)
       view.resizeMode = newMode
@@ -141,7 +152,7 @@ class CameraViewManager : ViewGroupManager<CameraView>() {
   }
 
   @ReactProp(name = "androidPreviewViewType")
-  fun setAndroidPreviewViewType(view: CameraView, androidPreviewViewType: String?) {
+  override fun setAndroidPreviewViewType(view: CameraView, androidPreviewViewType: String?) {
     if (androidPreviewViewType != null) {
       val newMode = PreviewViewType.fromUnionValue(androidPreviewViewType)
       view.androidPreviewViewType = newMode
@@ -154,17 +165,17 @@ class CameraViewManager : ViewGroupManager<CameraView>() {
   // We're treating -1 as "null" here, because when I make the fps parameter
   // of type "Int?" the react bridge throws an error.
   @ReactProp(name = "fps", defaultInt = -1)
-  fun setFps(view: CameraView, fps: Int) {
+  override fun setFps(view: CameraView, fps: Int) {
     view.fps = if (fps > 0) fps else null
   }
 
   @ReactProp(name = "photoHdr")
-  fun setPhotoHdr(view: CameraView, photoHdr: Boolean) {
+  override fun setPhotoHdr(view: CameraView, photoHdr: Boolean) {
     view.photoHdr = photoHdr
   }
 
   @ReactProp(name = "photoQualityBalance")
-  fun setPhotoQualityBalance(view: CameraView, photoQualityBalance: String?) {
+  override fun setPhotoQualityBalance(view: CameraView, photoQualityBalance: String?) {
     if (photoQualityBalance != null) {
       val newMode = QualityBalance.fromUnionValue(photoQualityBalance)
       view.photoQualityBalance = newMode
@@ -174,22 +185,22 @@ class CameraViewManager : ViewGroupManager<CameraView>() {
   }
 
   @ReactProp(name = "videoHdr")
-  fun setVideoHdr(view: CameraView, videoHdr: Boolean) {
+  override fun setVideoHdr(view: CameraView, videoHdr: Boolean) {
     view.videoHdr = videoHdr
   }
 
   @ReactProp(name = "lowLightBoost")
-  fun setLowLightBoost(view: CameraView, lowLightBoost: Boolean) {
+  override fun setLowLightBoost(view: CameraView, lowLightBoost: Boolean) {
     view.lowLightBoost = lowLightBoost
   }
 
   @ReactProp(name = "isActive")
-  fun setIsActive(view: CameraView, isActive: Boolean) {
+  override fun setIsActive(view: CameraView, isActive: Boolean) {
     view.isActive = isActive
   }
 
   @ReactProp(name = "torch")
-  fun setTorch(view: CameraView, torch: String?) {
+  override fun setTorch(view: CameraView, torch: String?) {
     if (torch != null) {
       val newMode = Torch.fromUnionValue(torch)
       view.torch = newMode
@@ -199,17 +210,17 @@ class CameraViewManager : ViewGroupManager<CameraView>() {
   }
 
   @ReactProp(name = "zoom")
-  fun setZoom(view: CameraView, zoom: Double) {
+  override fun setZoom(view: CameraView, zoom: Double) {
     view.zoom = zoom.toFloat()
   }
 
   @ReactProp(name = "exposure")
-  fun setExposure(view: CameraView, exposure: Double) {
+  override fun setExposure(view: CameraView, exposure: Double) {
     view.exposure = exposure
   }
 
   @ReactProp(name = "orientation")
-  fun setOrientation(view: CameraView, orientation: String?) {
+  override fun setOrientation(view: CameraView, orientation: String?) {
     if (orientation != null) {
       val newMode = Orientation.fromUnionValue(orientation)
       view.orientation = newMode
@@ -219,7 +230,7 @@ class CameraViewManager : ViewGroupManager<CameraView>() {
   }
 
   @ReactProp(name = "codeScannerOptions")
-  fun setCodeScanner(view: CameraView, codeScannerOptions: ReadableMap?) {
+  override fun setCodeScannerOptions(view: CameraView, codeScannerOptions: ReadableMap?) {
     if (codeScannerOptions != null) {
       val newCodeScannerOptions = CodeScannerOptions.fromJSValue(codeScannerOptions)
       view.codeScannerOptions = newCodeScannerOptions
@@ -227,4 +238,8 @@ class CameraViewManager : ViewGroupManager<CameraView>() {
       view.codeScannerOptions = null
     }
   }
+
+  override fun setEnableBufferCompression(view: CameraView?, value: Boolean) {
+    // ios only
+  }
 }
diff --git a/node_modules/react-native-vision-camera/android/src/main/java/com/mrousavy/camera/CameraViewModule.kt b/node_modules/react-native-vision-camera/android/src/main/java/com/mrousavy/camera/CameraViewModule.kt
index 373ecc6..2897d54 100644
--- a/node_modules/react-native-vision-camera/android/src/main/java/com/mrousavy/camera/CameraViewModule.kt
+++ b/node_modules/react-native-vision-camera/android/src/main/java/com/mrousavy/camera/CameraViewModule.kt
@@ -13,8 +13,6 @@ import com.facebook.react.uimanager.common.UIManagerType
 import com.mrousavy.camera.core.CameraError
 import com.mrousavy.camera.core.CameraQueues
 import com.mrousavy.camera.core.ViewNotFoundError
-import com.mrousavy.camera.frameprocessor.VisionCameraInstaller
-import com.mrousavy.camera.frameprocessor.VisionCameraProxy
 import com.mrousavy.camera.types.*
 import com.mrousavy.camera.utils.*
 import kotlinx.coroutines.*
@@ -32,7 +30,6 @@ class CameraViewModule(reactContext: ReactApplicationContext) : ReactContextBase
         // Includes the OpenGL VideoPipeline, as well as Frame Processor JSI bindings
         System.loadLibrary("VisionCamera")
       } catch (e: UnsatisfiedLinkError) {
-        Log.e(VisionCameraProxy.TAG, "Failed to load VisionCamera C++ library!", e)
         throw e
       }
     }
@@ -62,17 +59,6 @@ class CameraViewModule(reactContext: ReactApplicationContext) : ReactContextBase
       return@runOnUiThreadAndWait view
     }
 
-  @ReactMethod(isBlockingSynchronousMethod = true)
-  fun installFrameProcessorBindings(): Boolean =
-    try {
-      val proxy = VisionCameraProxy(reactApplicationContext)
-      VisionCameraInstaller.install(proxy)
-      true
-    } catch (e: Error) {
-      Log.e(TAG, "Failed to install Frame Processor JSI Bindings!", e)
-      false
-    }
-
   @ReactMethod
   fun takePhoto(viewTag: Int, options: ReadableMap, promise: Promise) {
     backgroundCoroutineScope.launch {
diff --git a/node_modules/react-native-vision-camera/android/src/main/java/com/mrousavy/camera/core/CameraSession.kt b/node_modules/react-native-vision-camera/android/src/main/java/com/mrousavy/camera/core/CameraSession.kt
index 0c315f1..03fd648 100644
--- a/node_modules/react-native-vision-camera/android/src/main/java/com/mrousavy/camera/core/CameraSession.kt
+++ b/node_modules/react-native-vision-camera/android/src/main/java/com/mrousavy/camera/core/CameraSession.kt
@@ -50,7 +50,6 @@ import com.mrousavy.camera.extensions.isSDR
 import com.mrousavy.camera.extensions.takePicture
 import com.mrousavy.camera.extensions.toCameraError
 import com.mrousavy.camera.extensions.withExtension
-import com.mrousavy.camera.frameprocessor.Frame
 import com.mrousavy.camera.types.CameraDeviceFormat
 import com.mrousavy.camera.types.Flash
 import com.mrousavy.camera.types.Orientation
@@ -331,24 +330,8 @@ class CameraSession(private val context: Context, private val callback: Callback
     }
 
     // 4. Frame Processor
-    val frameProcessorConfig = configuration.frameProcessor as? CameraConfiguration.Output.Enabled<CameraConfiguration.FrameProcessor>
-    if (frameProcessorConfig != null) {
-      Log.i(TAG, "Creating Frame Processor output...")
-      val analyzer = ImageAnalysis.Builder().also { analysis ->
-        analysis.setBackpressureStrategy(ImageAnalysis.STRATEGY_BLOCK_PRODUCER)
-        analysis.setOutputImageFormat(ImageAnalysis.OUTPUT_IMAGE_FORMAT_YUV_420_888)
-        if (format != null) {
-          Log.i(TAG, "Frame Processor size: ${format.videoSize}")
-          val resolutionSelector = ResolutionSelector.Builder().forSize(format.videoSize)
-          analysis.setResolutionSelector(resolutionSelector.build())
-        }
-      }.build()
-      val pipeline = FrameProcessorPipeline(callback)
-      analyzer.setAnalyzer(CameraQueues.videoQueue.executor, pipeline)
-      frameProcessorOutput = analyzer
-    } else {
-      frameProcessorOutput = null
-    }
+    frameProcessorOutput = null
+  
 
     // 5. Code Scanner
     val codeScannerConfig = configuration.codeScanner as? CameraConfiguration.Output.Enabled<CameraConfiguration.CodeScanner>
@@ -626,7 +609,7 @@ class CameraSession(private val context: Context, private val callback: Callback
 
   interface Callback {
     fun onError(error: Throwable)
-    fun onFrame(frame: Frame)
+    fun onFrame()
     fun onInitialized()
     fun onStarted()
     fun onStopped()
diff --git a/node_modules/react-native-vision-camera/android/src/main/java/com/mrousavy/camera/core/FrameProcessorPipeline.kt b/node_modules/react-native-vision-camera/android/src/main/java/com/mrousavy/camera/core/FrameProcessorPipeline.kt
deleted file mode 100644
index e0a9a86..0000000
--- a/node_modules/react-native-vision-camera/android/src/main/java/com/mrousavy/camera/core/FrameProcessorPipeline.kt
+++ /dev/null
@@ -1,24 +0,0 @@
-package com.mrousavy.camera.core
-
-import androidx.annotation.OptIn
-import androidx.camera.core.ExperimentalGetImage
-import androidx.camera.core.ImageAnalysis.Analyzer
-import androidx.camera.core.ImageProxy
-import com.mrousavy.camera.frameprocessor.Frame
-import com.mrousavy.camera.types.Orientation
-
-class FrameProcessorPipeline(private val callback: CameraSession.Callback) : Analyzer {
-  @OptIn(ExperimentalGetImage::class)
-  override fun analyze(imageProxy: ImageProxy) {
-    val orientation = Orientation.fromRotationDegrees(imageProxy.imageInfo.rotationDegrees)
-    // TODO: Get isMirrored from transformation matrix?
-    val isMirrored = false
-    val frame = Frame(imageProxy.image, imageProxy.imageInfo.timestamp, orientation, isMirrored)
-    try {
-      frame.incrementRefCount()
-      callback.onFrame(frame)
-    } finally {
-      frame.decrementRefCount()
-    }
-  }
-}
diff --git a/node_modules/react-native-vision-camera/android/src/main/java/com/mrousavy/camera/frameprocessor/Frame.java b/node_modules/react-native-vision-camera/android/src/main/java/com/mrousavy/camera/frameprocessor/Frame.java
deleted file mode 100644
index c8f6ecf..0000000
--- a/node_modules/react-native-vision-camera/android/src/main/java/com/mrousavy/camera/frameprocessor/Frame.java
+++ /dev/null
@@ -1,146 +0,0 @@
-package com.mrousavy.camera.frameprocessor;
-
-import android.hardware.HardwareBuffer;
-import android.media.Image;
-import android.os.Build;
-import com.facebook.proguard.annotations.DoNotStrip;
-import com.mrousavy.camera.core.FrameInvalidError;
-import com.mrousavy.camera.core.HardwareBuffersNotAvailableError;
-import com.mrousavy.camera.types.PixelFormat;
-import com.mrousavy.camera.types.Orientation;
-import java.lang.IllegalStateException;
-
-public class Frame {
-    private final Image image;
-    private final boolean isMirrored;
-    private final long timestamp;
-    private final Orientation orientation;
-    private int refCount = 0;
-
-    public Frame(Image image, long timestamp, Orientation orientation, boolean isMirrored) {
-        this.image = image;
-        this.timestamp = timestamp;
-        this.orientation = orientation;
-        this.isMirrored = isMirrored;
-    }
-
-    private void assertIsValid() throws FrameInvalidError {
-        if (!getIsImageValid(image)) {
-            throw new FrameInvalidError();
-        }
-    }
-
-    private synchronized boolean getIsImageValid(Image image) {
-        if (refCount <= 0) return false;
-        try {
-            // will throw an exception if the image is already closed
-            image.getFormat();
-            // no exception thrown, image must still be valid.
-            return true;
-        } catch (IllegalStateException e) {
-            // exception thrown, image has already been closed.
-            return false;
-        }
-    }
-
-    public synchronized Image getImage() {
-        return image;
-    }
-
-    @SuppressWarnings("unused")
-    @DoNotStrip
-    public synchronized int getWidth() throws FrameInvalidError {
-        assertIsValid();
-        return image.getWidth();
-    }
-
-    @SuppressWarnings("unused")
-    @DoNotStrip
-    public synchronized int getHeight() throws FrameInvalidError {
-        assertIsValid();
-        return image.getHeight();
-    }
-
-    @SuppressWarnings("unused")
-    @DoNotStrip
-    public synchronized boolean getIsValid() throws FrameInvalidError {
-        assertIsValid();
-        return getIsImageValid(image);
-    }
-
-    @SuppressWarnings("unused")
-    @DoNotStrip
-    public synchronized boolean getIsMirrored() throws FrameInvalidError {
-        assertIsValid();
-        return isMirrored;
-    }
-
-    @SuppressWarnings("unused")
-    @DoNotStrip
-    public synchronized long getTimestamp() throws FrameInvalidError {
-        assertIsValid();
-        return timestamp;
-    }
-
-    @SuppressWarnings("unused")
-    @DoNotStrip
-    public synchronized Orientation getOrientation() throws FrameInvalidError {
-        assertIsValid();
-        return orientation;
-    }
-
-    @SuppressWarnings("unused")
-    @DoNotStrip
-    public synchronized PixelFormat getPixelFormat() throws FrameInvalidError {
-        assertIsValid();
-        return PixelFormat.Companion.fromImageFormat(image.getFormat());
-    }
-
-    @SuppressWarnings("unused")
-    @DoNotStrip
-    public synchronized int getPlanesCount() throws FrameInvalidError {
-        assertIsValid();
-        return image.getPlanes().length;
-    }
-
-    @SuppressWarnings("unused")
-    @DoNotStrip
-    public synchronized int getBytesPerRow() throws FrameInvalidError {
-        assertIsValid();
-        return image.getPlanes()[0].getRowStride();
-    }
-
-    @SuppressWarnings("unused")
-    @DoNotStrip
-    private Object getHardwareBufferBoxed() throws HardwareBuffersNotAvailableError, FrameInvalidError {
-        return getHardwareBuffer();
-    }
-
-    public synchronized HardwareBuffer getHardwareBuffer() throws HardwareBuffersNotAvailableError, FrameInvalidError {
-        if (Build.VERSION.SDK_INT < Build.VERSION_CODES.P) {
-            throw new HardwareBuffersNotAvailableError();
-        }
-        assertIsValid();
-        return image.getHardwareBuffer();
-    }
-
-    @SuppressWarnings("unused")
-    @DoNotStrip
-    public synchronized void incrementRefCount() {
-        refCount++;
-    }
-
-    @SuppressWarnings("unused")
-    @DoNotStrip
-    public synchronized void decrementRefCount() {
-        refCount--;
-        if (refCount <= 0) {
-            // If no reference is held on this Image, close it.
-            close();
-        }
-    }
-
-    private synchronized void close() {
-        image.close();
-    }
-}
diff --git a/node_modules/react-native-vision-camera/android/src/main/java/com/mrousavy/camera/frameprocessor/FrameProcessor.java b/node_modules/react-native-vision-camera/android/src/main/java/com/mrousavy/camera/frameprocessor/FrameProcessor.java
deleted file mode 100644
index ccee00a..0000000
--- a/node_modules/react-native-vision-camera/android/src/main/java/com/mrousavy/camera/frameprocessor/FrameProcessor.java
+++ /dev/null
@@ -1,33 +0,0 @@
-package com.mrousavy.camera.frameprocessor;
-
-import androidx.annotation.Keep;
-import androidx.annotation.NonNull;
-import androidx.annotation.Nullable;
-
-import com.facebook.jni.HybridData;
-import com.facebook.proguard.annotations.DoNotStrip;
-
-import dalvik.annotation.optimization.FastNative;
-
-/**
- * Represents a JS Frame Processor
- * @noinspection JavaJniMissingFunction
- */
-public final class FrameProcessor {
-    /**
-     * Call the JS Frame Processor function with the given Frame
-     */
-    @FastNative
-    public native void call(Frame frame);
-
-    /** @noinspection FieldCanBeLocal, unused */
-    @DoNotStrip
-    @Keep
-    private final HybridData mHybridData;
-
-    @DoNotStrip
-    @Keep
-    public FrameProcessor(HybridData hybridData) {
-        mHybridData = hybridData;
-    }
-}
diff --git a/node_modules/react-native-vision-camera/android/src/main/java/com/mrousavy/camera/frameprocessor/FrameProcessorPlugin.java b/node_modules/react-native-vision-camera/android/src/main/java/com/mrousavy/camera/frameprocessor/FrameProcessorPlugin.java
deleted file mode 100644
index b933b4b..0000000
--- a/node_modules/react-native-vision-camera/android/src/main/java/com/mrousavy/camera/frameprocessor/FrameProcessorPlugin.java
+++ /dev/null
@@ -1,42 +0,0 @@
-package com.mrousavy.camera.frameprocessor;
-
-import androidx.annotation.Keep;
-import androidx.annotation.NonNull;
-import androidx.annotation.Nullable;
-import com.facebook.proguard.annotations.DoNotStrip;
-import java.util.Map;
-
-/**
- * The base class of a native Frame Processor Plugin.
- * <p></p>
- * Subclass this to create a custom Frame Processor Plugin, which can be called from a JS Frame Processor.
- * Once subclassed, it needs to be registered in the VisionCamera Frame Processor
- * runtime via <code>FrameProcessorPluginRegistry.addFrameProcessorPlugin</code> - ideally at app startup.
-
- * See: <a href="https://react-native-vision-camera.com/docs/guides/frame-processors-plugins-android">Creating Frame Processor Plugins (Android)</a>
- * for more information
- */
-@DoNotStrip
-@Keep
-public abstract class FrameProcessorPlugin {
-    /**
-     * The initializer of this Frame Processor Plugin.
-     * This is called everytime this Frame Processor Plugin is loaded from the JS side (`initFrameProcessorPlugin(..)`).
-     * Optionally override this method to implement custom initialization logic.
-     */
-    public FrameProcessorPlugin() { }
-
-    /**
-     * The actual Frame Processor Plugin's implementation that runs when `plugin.call(..)` is called in the JS Frame Processor.
-     * Implement your Frame Processing here, and keep in mind that this is a hot-path so optimize as good as possible.
-     * See: <a href="https://react-native-vision-camera.com/docs/guides/frame-processors-tips#fast-frame-processor-plugins">Performance Tips</a>
-     *
-     * @param frame The Frame from the Camera. Don't call .close() on this, as VisionCamera handles that.
-     * @return You can return any primitive, map or array you want.
-     *         See the <a href="https://react-native-vision-camera.com/docs/guides/frame-processors-plugins-overview#types">Types</a>
-     *         table for a list of supported types.
-     */
-    @DoNotStrip
-    @Keep
-    public abstract @Nullable Object callback(@NonNull Frame frame, @Nullable Map<String, Object> params);
-}
diff --git a/node_modules/react-native-vision-camera/android/src/main/java/com/mrousavy/camera/frameprocessor/FrameProcessorPluginRegistry.java b/node_modules/react-native-vision-camera/android/src/main/java/com/mrousavy/camera/frameprocessor/FrameProcessorPluginRegistry.java
deleted file mode 100644
index 1448ed2..0000000
--- a/node_modules/react-native-vision-camera/android/src/main/java/com/mrousavy/camera/frameprocessor/FrameProcessorPluginRegistry.java
+++ /dev/null
@@ -1,53 +0,0 @@
-package com.mrousavy.camera.frameprocessor;
-
-import android.util.Log;
-import androidx.annotation.Keep;
-import androidx.annotation.NonNull;
-import androidx.annotation.Nullable;
-import com.facebook.proguard.annotations.DoNotStrip;
-import java.util.Map;
-import java.util.HashMap;
-
-@DoNotStrip
-@Keep
-public class FrameProcessorPluginRegistry {
-    private static final Map<String, PluginInitializer> Plugins = new HashMap<>();
-    private static final String TAG = "FrameProcessorPluginRegistry";
-
-    /**
-     * Adds the given Plugin to the Frame Processor Plugin Registry.
-     * The given Plugin might then be initialized later from JavaScript, through the <code>VisionCameraProxy</code>.
-     * The returned Plugin will be deallocated once the value is no longer used in JavaScript.
-     * <p></p>
-     * This function can be called from any Thread, and should be called as soon as possible - ideally on app start
-     * or in a static initializer.
-     *
-     * @param name The name of the plugin which will be used to find the plugin from the JS side.
-     * @param pluginInitializer An initializer function to create instances of this Plugin.
-     */
-    @DoNotStrip
-    @Keep
-    public static void addFrameProcessorPlugin(String name, PluginInitializer pluginInitializer) {
-        assert !Plugins.containsKey(name) : "Tried to add a Frame Processor Plugin with a name that already exists! " +
-                "Either choose unique names, or remove the unused plugin. Name: " + name;
-        Plugins.put(name, pluginInitializer);
-        Log.i(TAG, "Successfully registered Frame Processor Plugin \"" + name + "\"!");
-    }
-
-    @DoNotStrip
-    @Keep
-    public static @Nullable FrameProcessorPlugin getPlugin(String name, VisionCameraProxy proxy, Map<String, Object> options) {
-        Log.i(TAG, "Looking up Frame Processor Plugin \"" + name + "\"...");
-        PluginInitializer initializer = Plugins.get(name);
-        if (initializer == null) {
-            Log.i(TAG, "Frame Processor Plugin \"" + name + "\" does not exist!");
-            return null;
-        }
-        Log.i(TAG, "Frame Processor Plugin \"" + name + "\" found! Initializing...");
-        return initializer.initializePlugin(proxy, options);
-    }
-
-    public interface PluginInitializer {
-        @NonNull FrameProcessorPlugin initializePlugin(@NonNull VisionCameraProxy proxy, @Nullable Map<String, Object> options);
-    }
-}
diff --git a/node_modules/react-native-vision-camera/android/src/main/java/com/mrousavy/camera/frameprocessor/SharedArray.java b/node_modules/react-native-vision-camera/android/src/main/java/com/mrousavy/camera/frameprocessor/SharedArray.java
deleted file mode 100644
index cb1c529..0000000
--- a/node_modules/react-native-vision-camera/android/src/main/java/com/mrousavy/camera/frameprocessor/SharedArray.java
+++ /dev/null
@@ -1,65 +0,0 @@
-package com.mrousavy.camera.frameprocessor;
-
-import androidx.annotation.Keep;
-
-import com.facebook.jni.HybridData;
-import com.facebook.proguard.annotations.DoNotStrip;
-
-import java.nio.ByteBuffer;
-
-import dalvik.annotation.optimization.FastNative;
-
-/**
- * A JSI TypedArray/ArrayBuffer implementation used for passing buffers between JS and Native without copying data.
- * ByteBuffers are used for efficient data transfer.
- *
- * @noinspection JavaJniMissingFunction
- */
-public final class SharedArray {
-    /** @noinspection FieldCanBeLocal, unused */
-    @DoNotStrip
-    @Keep
-    private final HybridData mHybridData;
-
-    /** @noinspection unused */
-    @DoNotStrip
-    @Keep
-    private SharedArray(HybridData hybridData) {
-        mHybridData = hybridData;
-    }
-
-    /**
-     * Allocate a new SharedArray with the given size. Use `getByteBuffer` to obtain a reference to the direct ByteBuffer for writing.
-     * @param proxy The VisionCamera Proxy from the Frame Processor Plugin's initializer.
-     * @param size The size of the ArrayBuffer.
-     */
-    public SharedArray(VisionCameraProxy proxy, int size) {
-        mHybridData = initHybrid(proxy, size);
-    }
-
-    /**
-     * Wraps the given ByteBuffer in a SharedArray without copying. Using `getByteBuffer` will return the same instance which can be used for writing.
-     * @param proxy The VisionCamera Proxy from the Frame Processor Plugin's initializer.
-     * @param byteBuffer The ByteBuffer to wrap.
-     */
-    public SharedArray(VisionCameraProxy proxy, ByteBuffer byteBuffer) {
-        mHybridData = initHybrid(proxy, byteBuffer);
-    }
-
-    /**
-     * Gets the direct ByteBuffer that can be used to directly update the JSI ArrayBuffer.
-     */
-    @FastNative
-    public native ByteBuffer getByteBuffer();
-
-    /**
-     * Gets the size of the ByteBuffer.
-     */
-    @FastNative
-    public native int getSize();
-
-    @FastNative
-    private native HybridData initHybrid(VisionCameraProxy proxy, int size);
-    @FastNative
-    private native HybridData initHybrid(VisionCameraProxy proxy, ByteBuffer byteBuffer);
-}
diff --git a/node_modules/react-native-vision-camera/android/src/main/java/com/mrousavy/camera/frameprocessor/VisionCameraInstaller.java b/node_modules/react-native-vision-camera/android/src/main/java/com/mrousavy/camera/frameprocessor/VisionCameraInstaller.java
deleted file mode 100644
index 23833c3..0000000
--- a/node_modules/react-native-vision-camera/android/src/main/java/com/mrousavy/camera/frameprocessor/VisionCameraInstaller.java
+++ /dev/null
@@ -1,6 +0,0 @@
-package com.mrousavy.camera.frameprocessor;
-
-@SuppressWarnings("JavaJniMissingFunction") // we use fbjni
-public class VisionCameraInstaller {
-    public static native void install(VisionCameraProxy proxy);
-}
diff --git a/node_modules/react-native-vision-camera/android/src/main/java/com/mrousavy/camera/frameprocessor/VisionCameraProxy.kt b/node_modules/react-native-vision-camera/android/src/main/java/com/mrousavy/camera/frameprocessor/VisionCameraProxy.kt
deleted file mode 100644
index b9d3f67..0000000
--- a/node_modules/react-native-vision-camera/android/src/main/java/com/mrousavy/camera/frameprocessor/VisionCameraProxy.kt
+++ /dev/null
@@ -1,76 +0,0 @@
-package com.mrousavy.camera.frameprocessor
-
-import android.util.Log
-import androidx.annotation.Keep
-import androidx.annotation.UiThread
-import com.facebook.jni.HybridData
-import com.facebook.proguard.annotations.DoNotStrip
-import com.facebook.react.bridge.ReactApplicationContext
-import com.facebook.react.bridge.UiThreadUtil
-import com.facebook.react.turbomodule.core.CallInvokerHolderImpl
-import com.facebook.react.uimanager.UIManagerHelper
-import com.mrousavy.camera.CameraView
-import com.mrousavy.camera.core.ViewNotFoundError
-import java.lang.ref.WeakReference
-
-@Suppress("KotlinJniMissingFunction") // we use fbjni.
-class VisionCameraProxy(private val reactContext: ReactApplicationContext) {
-  companion object {
-    const val TAG = "VisionCameraProxy"
-  }
-
-  @DoNotStrip
-  @Keep
-  private var mHybridData: HybridData
-  private var mContext: WeakReference<ReactApplicationContext>
-  private var mScheduler: VisionCameraScheduler
-  val context: ReactApplicationContext
-    get() = reactContext
-
-  init {
-    val jsCallInvokerHolder = context.catalystInstance.jsCallInvokerHolder as CallInvokerHolderImpl
-    val jsRuntimeHolder =
-      context.javaScriptContextHolder?.get() ?: throw Error("JSI Runtime is null! VisionCamera does not yet support bridgeless mode..")
-    mScheduler = VisionCameraScheduler()
-    mContext = WeakReference(context)
-    mHybridData = initHybrid(jsRuntimeHolder, jsCallInvokerHolder, mScheduler)
-  }
-
-  @UiThread
-  private fun findCameraViewById(viewId: Int): CameraView {
-    Log.d(TAG, "Finding view $viewId...")
-    val ctx = mContext.get()
-    val view = if (ctx != null) UIManagerHelper.getUIManager(ctx, viewId)?.resolveView(viewId) as CameraView? else null
-    Log.d(TAG, if (view != null) "Found view $viewId!" else "Couldn't find view $viewId!")
-    return view ?: throw ViewNotFoundError(viewId)
-  }
-
-  @Suppress("unused")
-  @DoNotStrip
-  @Keep
-  fun setFrameProcessor(viewId: Int, frameProcessor: FrameProcessor) {
-    UiThreadUtil.runOnUiThread {
-      val view = findCameraViewById(viewId)
-      view.frameProcessor = frameProcessor
-    }
-  }
-
-  @Suppress("unused")
-  @DoNotStrip
-  @Keep
-  fun removeFrameProcessor(viewId: Int) {
-    UiThreadUtil.runOnUiThread {
-      val view = findCameraViewById(viewId)
-      view.frameProcessor = null
-    }
-  }
-
-  @Suppress("unused")
-  @DoNotStrip
-  @Keep
-  fun initFrameProcessorPlugin(name: String, options: Map<String, Any>): FrameProcessorPlugin? =
-    FrameProcessorPluginRegistry.getPlugin(name, this, options)
-
-  // private C++ funcs
-  private external fun initHybrid(jsContext: Long, jsCallInvokerHolder: CallInvokerHolderImpl, scheduler: VisionCameraScheduler): HybridData
-}
diff --git a/node_modules/react-native-vision-camera/android/src/main/java/com/mrousavy/camera/frameprocessor/VisionCameraScheduler.java b/node_modules/react-native-vision-camera/android/src/main/java/com/mrousavy/camera/frameprocessor/VisionCameraScheduler.java
deleted file mode 100644
index 11249e9..0000000
--- a/node_modules/react-native-vision-camera/android/src/main/java/com/mrousavy/camera/frameprocessor/VisionCameraScheduler.java
+++ /dev/null
@@ -1,28 +0,0 @@
-package com.mrousavy.camera.frameprocessor;
-
-import androidx.annotation.Keep;
-import com.facebook.jni.HybridData;
-import com.facebook.proguard.annotations.DoNotStrip;
-import com.mrousavy.camera.core.CameraQueues;
-
-@SuppressWarnings("JavaJniMissingFunction") // using fbjni here
-public class VisionCameraScheduler {
-    @SuppressWarnings({"unused", "FieldCanBeLocal"})
-    @DoNotStrip
-    @Keep
-    private final HybridData mHybridData;
-
-    public VisionCameraScheduler() {
-        mHybridData = initHybrid();
-    }
-
-    private native HybridData initHybrid();
-    private native void trigger();
-
-    @SuppressWarnings("unused")
-    @DoNotStrip
-    private void scheduleTrigger() {
-        CameraQueues.CameraQueue videoQueue = CameraQueues.Companion.getVideoQueue();
-        videoQueue.getHandler().post(this::trigger);
-    }
-}
diff --git a/node_modules/react-native-vision-camera/ios/.swift-version b/node_modules/react-native-vision-camera/ios/.swift-version
new file mode 100644
index 0000000..ef425ca
--- /dev/null
+++ b/node_modules/react-native-vision-camera/ios/.swift-version
@@ -0,0 +1 @@
+5.2
diff --git a/node_modules/react-native-vision-camera/ios/.swiftformat b/node_modules/react-native-vision-camera/ios/.swiftformat
new file mode 100644
index 0000000..95e71c1
--- /dev/null
+++ b/node_modules/react-native-vision-camera/ios/.swiftformat
@@ -0,0 +1,12 @@
+--allman false
+--indent 2
+--exclude Pods,Generated
+
+--disable andOperator
+--disable redundantReturn
+--disable wrapMultilineStatementBraces
+--disable organizeDeclarations
+
+--enable markTypes
+
+--enable isEmpty
diff --git a/node_modules/react-native-vision-camera/ios/.swiftlint.yml b/node_modules/react-native-vision-camera/ios/.swiftlint.yml
new file mode 100644
index 0000000..6999c33
--- /dev/null
+++ b/node_modules/react-native-vision-camera/ios/.swiftlint.yml
@@ -0,0 +1,52 @@
+disabled_rules:
+  - identifier_name
+  - trailing_comma
+  - todo
+  - type_body_length
+  - cyclomatic_complexity
+  - function_body_length
+  - for_where
+opt_in_rules:
+  - contains_over_filter_count
+  - contains_over_filter_is_empty
+  - contains_over_first_not_nil
+  - contains_over_range_nil_comparison
+  - empty_collection_literal
+  - empty_count
+  - empty_string
+  - first_where
+  - flatmap_over_map_reduce
+  - last_where
+  - reduce_boolean
+  - reduce_into
+  - yoda_condition
+  - vertical_whitespace_opening_braces
+  - vertical_whitespace_closing_braces
+  - vertical_parameter_alignment_on_call
+  - untyped_error_in_catch
+  - unowned_variable_capture
+  - unavailable_function
+  - switch_case_on_newline
+  - static_operator
+  - strict_fileprivate
+  - sorted_imports
+  - sorted_first_last
+  - required_enum_case
+  - redundant_type_annotation
+  - redundant_nil_coalescing
+  - attributes
+  - convenience_type
+analyzer_rules:
+  - explicit_self
+  - unused_declaration
+  - unused_import
+
+excluded: # paths to ignore during linting. Takes precedence over `included`.
+  - Pods
+
+# Adjust rule numbers
+line_length: 160
+file_length: 500
+
+# reporter type (xcode, json, csv, checkstyle, codeclimate, junit, html, emoji, sonarqube, markdown, github-actions-logging)
+reporter: "xcode"
diff --git a/node_modules/react-native-vision-camera/ios/CameraView.swift b/node_modules/react-native-vision-camera/ios/CameraView.swift
index 1aca0c6..cbb4849 100644
--- a/node_modules/react-native-vision-camera/ios/CameraView.swift
+++ b/node_modules/react-native-vision-camera/ios/CameraView.swift
@@ -23,39 +23,42 @@ import UIKit
 public final class CameraView: UIView, CameraSessionDelegate {
   // pragma MARK: React Properties
   // props that require reconfiguring
-  @objc var cameraId: NSString?
-  @objc var enableDepthData = false
-  @objc var enablePortraitEffectsMatteDelivery = false
-  @objc var enableBufferCompression = false
+  @objc public var cameraId: NSString?
+  @objc public var enableDepthData = false
+  @objc public var enablePortraitEffectsMatteDelivery = false
+  @objc public var enableBufferCompression = false
   // use cases
-  @objc var photo = false
-  @objc var video = false
-  @objc var audio = false
-  @objc var enableFrameProcessor = false
-  @objc var codeScannerOptions: NSDictionary?
-  @objc var pixelFormat: NSString?
-  @objc var enableLocation = false
+  @objc public var photo = false
+  @objc public var video = false
+  @objc public var audio = false
+  @objc public var enableFrameProcessor = false
+  @objc public var codeScannerOptions: NSDictionary?
+  @objc public var pixelFormat: NSString?
+  @objc public var enableLocation = false
   // props that require format reconfiguring
-  @objc var format: NSDictionary?
-  @objc var fps: NSNumber?
-  @objc var videoHdr = false
-  @objc var photoHdr = false
-  @objc var photoQualityBalance: NSString?
-  @objc var lowLightBoost = false
-  @objc var orientation: NSString?
+  @objc public var format: NSDictionary?
+  @objc public var fps: NSNumber?
+  @objc public var videoHdr = false
+  @objc public var photoHdr = false
+  @objc public var photoQualityBalance: NSString?
+  @objc public var lowLightBoost = false
+  @objc public var orientation: NSString?
   // other props
-  @objc var isActive = false
-  @objc var torch = "off"
-  @objc var zoom: NSNumber = 1.0 // in "factor"
-  @objc var exposure: NSNumber = 1.0
-  @objc var enableFpsGraph = false
-  @objc var videoStabilizationMode: NSString?
-  @objc var resizeMode: NSString = "cover" {
+  @objc public var isActive = false
+  @objc public var torch = "off"
+  @objc public var zoom: NSNumber = 1.0 // in "factor"
+  @objc public var exposure: NSNumber = 1.0
+  @objc public var enableFpsGraph = false
+  @objc public var videoStabilizationMode: NSString?
+  @objc public var resizeMode: NSString = "cover" {
     didSet {
       let parsed = try? ResizeMode(jsValue: resizeMode as String)
       previewView.resizeMode = parsed ?? .cover
     }
   }
+#if RCT_NEW_ARCH_ENABLED
+  @objc public var delegate: RNCameraViewDirectEventDelegate?
+#else
 
   // events
   @objc var onInitialized: RCTDirectEventBlock?
@@ -65,8 +68,9 @@ public final class CameraView: UIView, CameraSessionDelegate {
   @objc var onShutter: RCTDirectEventBlock?
   @objc var onViewReady: RCTDirectEventBlock?
   @objc var onCodeScanned: RCTDirectEventBlock?
+#endif
   // zoom
-  @objc var enableZoomGesture = false {
+  @objc public var enableZoomGesture = false {
     didSet {
       if enableZoomGesture {
         addPinchGestureRecognizer()
@@ -117,7 +121,14 @@ public final class CameraView: UIView, CameraSessionDelegate {
     if newSuperview != nil {
       if !isMounted {
         isMounted = true
-        onViewReady?(nil)
+#if RCT_NEW_ARCH_ENABLED
+  guard let delegate = delegate else {
+    return
+  }
+  delegate.onViewReady()
+#else
+  onViewReady?(nil)
+#endif
       }
     }
   }
@@ -287,10 +298,6 @@ public final class CameraView: UIView, CameraSessionDelegate {
 
   func onError(_ error: CameraError) {
     ReactLogger.log(level: .error, message: "Invoking onError(): \(error.message)")
-    guard let onError = onError else {
-      return
-    }
-
     var causeDictionary: [String: Any]?
     if case let .unknown(_, cause) = error,
        let cause = cause {
@@ -301,44 +308,86 @@ public final class CameraView: UIView, CameraSessionDelegate {
         "details": cause.userInfo,
       ]
     }
+#if RCT_NEW_ARCH_ENABLED
+  guard let delegate = delegate else {
+    return
+  }
+  delegate.onError(error:[
+    "code": error.code,
+    "message": error.message,
+    "cause": causeDictionary ?? NSNull(),
+  ])
+#else
+guard let onError = onError else { return }
     onError([
       "code": error.code,
       "message": error.message,
       "cause": causeDictionary ?? NSNull(),
     ])
+#endif
   }
 
   func onSessionInitialized() {
     ReactLogger.log(level: .info, message: "Camera initialized!")
+#if RCT_NEW_ARCH_ENABLED
+  guard let delegate = delegate else {
+    return
+  }
+  delegate.onInitialized()
+#else
     guard let onInitialized = onInitialized else {
       return
     }
     onInitialized([:])
+#endif
   }
 
   func onCameraStarted() {
     ReactLogger.log(level: .info, message: "Camera started!")
+#if RCT_NEW_ARCH_ENABLED
+  guard let delegate = delegate else {
+    return
+  }
+  delegate.onStarted()
+#else
     guard let onStarted = onStarted else {
       return
     }
     onStarted([:])
+#endif
   }
 
   func onCameraStopped() {
     ReactLogger.log(level: .info, message: "Camera stopped!")
+#if RCT_NEW_ARCH_ENABLED
+  guard let delegate = delegate else {
+    return
+  }
+  delegate.onStopped()
+#else
     guard let onStopped = onStopped else {
       return
     }
     onStopped([:])
+#endif
   }
 
   func onCaptureShutter(shutterType: ShutterType) {
+#if RCT_NEW_ARCH_ENABLED
+  guard let delegate = delegate else {
+    return
+  }
+  delegate.onShutter(message:[
+    "type": shutterType.jsValue,
+  ])
+#else
     guard let onShutter = onShutter else {
       return
     }
     onShutter([
       "type": shutterType.jsValue,
     ])
+#endif
   }
 
   func onFrame(sampleBuffer: CMSampleBuffer) {
@@ -365,6 +414,15 @@ public final class CameraView: UIView, CameraSessionDelegate {
   }
 
   func onCodeScanned(codes: [CameraSession.Code], scannerFrame: CameraSession.CodeScannerFrame) {
+#if RCT_NEW_ARCH_ENABLED
+  guard let delegate = delegate else {
+    return
+  }
+  delegate.onCodeScanned(message:[
+    "codes": codes.map { $0.toJSValue() },
+    "frame": scannerFrame.toJSValue(),
+  ])
+#else
     guard let onCodeScanned = onCodeScanned else {
       return
     }
@@ -372,6 +430,7 @@ public final class CameraView: UIView, CameraSessionDelegate {
       "codes": codes.map { $0.toJSValue() },
       "frame": scannerFrame.toJSValue(),
     ])
+#endif
   }
 
   /**
@@ -396,3 +455,13 @@ public final class CameraView: UIView, CameraSessionDelegate {
     }
   }
 }
+
+@objc public protocol RNCameraViewDirectEventDelegate: AnyObject { //TODO: Move to a separate file
+    func onInitialized()
+    func onError(error: NSDictionary)
+    func onViewReady()
+    func onStarted()
+    func onStopped()
+    func onShutter(message: NSDictionary)
+    func onCodeScanned(message: NSDictionary)
+}
diff --git a/node_modules/react-native-vision-camera/ios/CameraViewManager.swift b/node_modules/react-native-vision-camera/ios/CameraViewManager.swift
index ecfcf3d..4b2c201 100644
--- a/node_modules/react-native-vision-camera/ios/CameraViewManager.swift
+++ b/node_modules/react-native-vision-camera/ios/CameraViewManager.swift
@@ -141,7 +141,8 @@ final class CameraViewManager: RCTViewManager {
 
   private func getCameraView(withTag tag: NSNumber) -> CameraView {
     // swiftlint:disable force_cast
-    return bridge.uiManager.view(forReactTag: tag) as! CameraView
+    let cameraView = bridge.uiManager.view(forReactTag: tag)
+    return ((cameraView?.isKind(of: CameraView.self))! ? cameraView : cameraView?.value(forKey: "contentView") as? UIView) as! CameraView
     // swiftlint:enable force_cast
   }
 }
<<<<<<< HEAD
=======
diff --git a/node_modules/react-native-vision-camera/ios/RNCameraView.h b/node_modules/react-native-vision-camera/ios/RNCameraView.h
new file mode 100644
index 0000000..46c2c2c
--- /dev/null
+++ b/node_modules/react-native-vision-camera/ios/RNCameraView.h
@@ -0,0 +1,14 @@
+// This guard prevent this file to be compiled in the old architecture.
+#ifdef RCT_NEW_ARCH_ENABLED
+#import <React/RCTViewComponentView.h>
+#import <UIKit/UIKit.h>
+
+
+NS_ASSUME_NONNULL_BEGIN
+
+@interface RNCameraView : RCTViewComponentView
+@end
+
+NS_ASSUME_NONNULL_END
+
+#endif /* RCT_NEW_ARCH_ENABLED */
diff --git a/node_modules/react-native-vision-camera/ios/RNCameraView.mm b/node_modules/react-native-vision-camera/ios/RNCameraView.mm
new file mode 100644
index 0000000..019be20
--- /dev/null
+++ b/node_modules/react-native-vision-camera/ios/RNCameraView.mm
@@ -0,0 +1,377 @@
+// This guard prevent the code from being compiled in the old architecture
+#ifdef RCT_NEW_ARCH_ENABLED
+#import <React/RCTViewComponentView.h>
+
+#import <react/renderer/components/RNVisionCameraSpec/ComponentDescriptors.h>
+#import <react/renderer/components/RNVisionCameraSpec/EventEmitters.h>
+#import <react/renderer/components/RNVisionCameraSpec/Props.h>
+#import <react/renderer/components/RNVisionCameraSpec/RCTComponentViewHelpers.h>
+
+#import "RCTFabricComponentsPlugins.h"
+#import <AVFoundation/AVCaptureAudioDataOutput.h>
+#import <AVFoundation/AVCaptureVideoDataOutput.h>
+#import <React/RCTViewManager.h>
+#import <React/RCTConversions.h>
+
+#ifdef USE_FRAMEWORKS
+#import <VisionCamera/VisionCamera-Swift.h>
+#else
+#import "VisionCamera-Swift.h"
+#endif
+
+@interface RNCameraView : RCTViewComponentView <RNCameraViewDirectEventDelegate>
+@end
+
+
+using namespace facebook::react;
+
+@implementation RNCameraView {
+    CameraView * _view;
+}
+
++ (ComponentDescriptorProvider)componentDescriptorProvider
+{
+    return concreteComponentDescriptorProvider<CameraViewComponentDescriptor>();
+}
+
+- (instancetype)initWithFrame:(CGRect)frame
+{
+    self = [super initWithFrame:frame];
+if (self) {
+    static const auto defaultProps = std::make_shared<const CameraViewProps>();
+    _props = defaultProps;
+
+    //The remaining part of the initializer is standard Objective-C code to create views and layout them with AutoLayout. Here we can change whatever we want to.
+    _view = [[CameraView alloc] init];
+    _view.delegate = self;    
+
+    self.contentView = _view;
+}
+
+return self;
+}
+
+// why we need this func -> https://reactnative.dev/docs/next/the-new-architecture/pillars-fabric-components#write-the-native-ios-code
+- (void)updateProps:(Props::Shared const &)props oldProps:(Props::Shared const &)oldProps
+{
+    const auto &newViewProps = *std::static_pointer_cast<CameraViewProps const>(props);
+    const auto &oldViewProps = *std::static_pointer_cast<CameraViewProps const>(_props);
+    
+    NSMutableArray* changedProps = [[NSMutableArray alloc] init];
+    
+    if(oldViewProps.isActive != newViewProps.isActive){
+        _view.isActive = newViewProps.isActive;
+        [changedProps addObject:@"isActive"];
+    }
+    if(oldViewProps.cameraId != newViewProps.cameraId){
+        _view.cameraId = RCTNSStringFromString(newViewProps.cameraId);
+        [changedProps addObject:@"cameraId"];
+    }
+    if(oldViewProps.photoQualityBalance != newViewProps.photoQualityBalance){
+        _view.photoQualityBalance = RCTNSStringFromString(newViewProps.photoQualityBalance);
+        [changedProps addObject:@"photoQualityBalance"];
+    }
+    if(oldViewProps.enableDepthData != newViewProps.enableDepthData){
+        _view.enableDepthData = newViewProps.enableDepthData;
+        [changedProps addObject:@"enableDepthData"];
+    }
+    if(oldViewProps.enablePortraitEffectsMatteDelivery != newViewProps.enablePortraitEffectsMatteDelivery){
+        _view.enablePortraitEffectsMatteDelivery = newViewProps.enablePortraitEffectsMatteDelivery;
+        [changedProps addObject:@"enablePortraitEffectsMatteDelivery"];
+    }
+    if(oldViewProps.photo != newViewProps.photo){
+        _view.photo = [NSNumber numberWithBool:newViewProps.photo];
+        [changedProps addObject:@"photo"];
+    }
+    if(oldViewProps.video != newViewProps.video){
+        _view.video = [NSNumber numberWithBool:newViewProps.video];
+        [changedProps addObject:@"video"];
+    }
+    if(oldViewProps.audio != newViewProps.audio){
+        _view.audio = [NSNumber numberWithBool:newViewProps.audio];
+        [changedProps addObject:@"audio"];
+    }
+    if(oldViewProps.enableFrameProcessor != newViewProps.enableFrameProcessor){
+        _view.enableFrameProcessor = newViewProps.enableFrameProcessor;
+        [changedProps addObject:@"enableFrameProcessor"];
+    }
+    if(oldViewProps.enableLocation != newViewProps.enableLocation){
+        _view.enableLocation = newViewProps.enableLocation;
+        [changedProps addObject:@"enableLocation"];
+    }
+    if(oldViewProps.enableBufferCompression != newViewProps.enableBufferCompression){
+        _view.enableBufferCompression = newViewProps.enableBufferCompression;
+        [changedProps addObject:@"enableBufferCompression"];
+    }
+    if(oldViewProps.fps != newViewProps.fps){
+        _view.fps = [NSNumber numberWithInt:newViewProps.fps];
+        [changedProps addObject:@"fps"];
+    }
+    if(oldViewProps.videoHdr != newViewProps.videoHdr){
+        _view.videoHdr = newViewProps.videoHdr;
+        [changedProps addObject:@"videoHdr"];
+    }
+    if(oldViewProps.photoHdr != newViewProps.photoHdr){
+        _view.photoHdr = newViewProps.photoHdr;
+        [changedProps addObject:@"photoHdr"];
+    }
+    if(oldViewProps.lowLightBoost != newViewProps.lowLightBoost){
+        _view.lowLightBoost = newViewProps.lowLightBoost;
+        [changedProps addObject:@"lowLightBoost"];
+    }
+    if(oldViewProps.videoStabilizationMode != newViewProps.videoStabilizationMode){
+        _view.videoStabilizationMode = RCTNSStringFromString(newViewProps.videoStabilizationMode);
+        [changedProps addObject:@"videoStabilizationMode"];
+    }
+    if(oldViewProps.torch != newViewProps.torch){
+        _view.torch = RCTNSStringFromString(newViewProps.torch);
+        [changedProps addObject:@"torch"];
+    }
+    if(oldViewProps.orientation != newViewProps.orientation){
+        _view.orientation = RCTNSStringFromString(newViewProps.orientation);
+        [changedProps addObject:@"orientation"];
+    }
+    if(oldViewProps.resizeMode != newViewProps.resizeMode){
+        _view.resizeMode = RCTNSStringFromString(newViewProps.resizeMode);
+        [changedProps addObject:@"resizeMode"];
+    }
+    if(oldViewProps.pixelFormat != newViewProps.pixelFormat){
+        _view.pixelFormat = RCTNSStringFromString(newViewProps.pixelFormat);
+        [changedProps addObject:@"pixelFormat"];
+    }
+    if(oldViewProps.zoom != newViewProps.zoom){
+        _view.zoom = [NSNumber numberWithDouble:newViewProps.zoom];
+        [changedProps addObject:@"zoom"];
+    }
+    if(oldViewProps.exposure != newViewProps.exposure){
+        _view.exposure = [NSNumber numberWithDouble:newViewProps.exposure];
+        [changedProps addObject:@"exposure"];
+    }
+    if(oldViewProps.enableZoomGesture != newViewProps.enableZoomGesture){
+        _view.enableZoomGesture = newViewProps.enableZoomGesture;
+        [changedProps addObject:@"enableZoomGesture"];
+    }
+    if(oldViewProps.enableFpsGraph != newViewProps.enableFpsGraph){
+        _view.enableFpsGraph = newViewProps.enableFpsGraph;
+        [changedProps addObject:@"enableFpsGraph"];
+    }
+    
+        
+    if(_view.format == nil){
+        _view.format =[ [NSMutableDictionary alloc] init];
+    }
+    
+
+    //Checking format props, TODO: find cleaner way to do it
+    if(oldViewProps.format.supportsDepthCapture != newViewProps.format.supportsDepthCapture){
+        NSNumber* supportsDepthCapture = newViewProps.format.supportsDepthCapture ? @1 : @0;
+        [_view.format setValue:supportsDepthCapture forKey:@"supportsDepthCapture"];
+        [changedProps addObject:@"format"];
+    }
+    if(oldViewProps.format.autoFocusSystem != newViewProps.format.autoFocusSystem){
+        [_view.format setValue:RCTNSStringFromString(newViewProps.format.autoFocusSystem) forKey:@"autoFocusSystem"];
+        [changedProps addObject:@"format"];
+    }
+    if(oldViewProps.format.pixelFormats.size() != newViewProps.format.pixelFormats.size()){
+        NSMutableArray* newPixelFormats = [[NSMutableArray alloc] init];
+        for(int i = 0; i < newViewProps.format.pixelFormats.size(); i++){
+            [newPixelFormats addObject:RCTNSStringFromString(newViewProps.format.pixelFormats.at(i))];
+        }
+        [_view.format setValue:newPixelFormats forKey:@"pixelFormats"];
+        [changedProps addObject:@"format"];
+    }
+    
+    if(oldViewProps.format.videoStabilizationModes.size() != newViewProps.format.videoStabilizationModes.size()){
+        NSMutableArray* newVideoStabilizationModes = [[NSMutableArray alloc] init];
+        for(int i = 0; i < newViewProps.format.videoStabilizationModes.size(); i++){
+            [newVideoStabilizationModes addObject:RCTNSStringFromString(newViewProps.format.videoStabilizationModes.at(i))];
+        }
+        [_view.format setValue:newVideoStabilizationModes forKey:@"videoStabilizationModes"];
+        [changedProps addObject:@"format"];
+    }
+    
+    if(oldViewProps.format.photoHeight != newViewProps.format.photoHeight){
+        [_view.format setValue:[NSNumber numberWithDouble:newViewProps.format.photoHeight] forKey:@"photoHeight"];
+        [changedProps addObject:@"format"];
+    }
+    if(oldViewProps.format.photoWidth != newViewProps.format.photoWidth){
+        [_view.format setValue:[NSNumber numberWithDouble:newViewProps.format.photoWidth] forKey:@"photoWidth"];
+        [changedProps addObject:@"format"];
+    }
+    if(oldViewProps.format.videoHeight != newViewProps.format.videoHeight){
+        [_view.format setValue:[NSNumber numberWithDouble:newViewProps.format.videoHeight] forKey:@"videoHeight"];
+        [changedProps addObject:@"format"];
+    }
+    if(oldViewProps.format.videoWidth != newViewProps.format.videoWidth){
+        [_view.format setValue:[NSNumber numberWithDouble:newViewProps.format.videoWidth] forKey:@"videoWidth"];
+        [changedProps addObject:@"format"];
+    }
+    if(oldViewProps.format.maxISO != newViewProps.format.maxISO){
+        [_view.format setValue:[NSNumber numberWithDouble:newViewProps.format.maxISO] forKey:@"maxISO"];
+        [changedProps addObject:@"format"];
+    }
+    if(oldViewProps.format.minISO != newViewProps.format.minISO){
+        [_view.format setValue:[NSNumber numberWithDouble:newViewProps.format.minISO] forKey:@"minISO"];
+        [changedProps addObject:@"format"];
+    }
+    if(oldViewProps.format.maxFps != newViewProps.format.maxFps){
+        [_view.format setValue:[NSNumber numberWithDouble:newViewProps.format.maxFps] forKey:@"maxFps"];
+        [changedProps addObject:@"format"];
+    }
+    if(oldViewProps.format.minFps != newViewProps.format.minFps){
+        [_view.format setValue:[NSNumber numberWithDouble:newViewProps.format.minFps] forKey:@"minFps"];
+        [changedProps addObject:@"format"];
+    }
+    if(oldViewProps.format.fieldOfView != newViewProps.format.fieldOfView){
+        [_view.format setValue:[NSNumber numberWithDouble:newViewProps.format.fieldOfView] forKey:@"fieldOfView"];
+        [changedProps addObject:@"format"];
+    }
+
+    if(oldViewProps.format.supportsVideoHDR != newViewProps.format.supportsVideoHDR){
+        NSNumber* supportsVideoHDR = newViewProps.format.supportsVideoHDR ? @1 : @0;
+        [_view.format setValue:supportsVideoHDR forKey:@"supportsVideoHDR"];
+        [changedProps addObject:@"format"];
+    }
+    if(oldViewProps.format.supportsPhotoHDR != newViewProps.format.supportsPhotoHDR){
+        NSNumber* supportsPhotoHDR = newViewProps.format.supportsPhotoHDR ? @1 : @0;
+        [_view.format setValue:supportsPhotoHDR forKey:@"supportsPhotoHDR"];
+        [changedProps addObject:@"format"];
+    }
+    
+    if (_view.format.count == 0) {
+        _view.format = nil;
+    }
+    
+    if(_view.codeScannerOptions == nil){
+        _view.codeScannerOptions =[[NSMutableDictionary alloc] init];
+    }
+
+    if(oldViewProps.codeScannerOptions.codeTypes.size() != newViewProps.codeScannerOptions.codeTypes.size()){
+        NSMutableArray* newCodeTypes = [[NSMutableArray alloc] init];
+        for(int i = 0; i < newViewProps.codeScannerOptions.codeTypes.size(); i++){
+            [newCodeTypes addObject:RCTNSStringFromString(newViewProps.codeScannerOptions.codeTypes.at(i))];
+        }
+        [_view.codeScannerOptions setValue:newCodeTypes forKey:@"codeTypes"];
+        [changedProps addObject:@"codeScannerOptions"];
+    }
+    
+    if(oldViewProps.codeScannerOptions.interval != newViewProps.codeScannerOptions.interval){
+        [_view.codeScannerOptions setValue:[NSNumber numberWithDouble:newViewProps.codeScannerOptions.interval] forKey:@"interval"];
+        [changedProps addObject:@"codeScannerOptions"];
+    }
+    
+    if(
+       oldViewProps.codeScannerOptions.regionOfInterest.x != newViewProps.codeScannerOptions.regionOfInterest.x ||
+       oldViewProps.codeScannerOptions.regionOfInterest.y != newViewProps.codeScannerOptions.regionOfInterest.y ||
+       oldViewProps.codeScannerOptions.regionOfInterest.width != newViewProps.codeScannerOptions.regionOfInterest.width ||
+       oldViewProps.codeScannerOptions.regionOfInterest.height != newViewProps.codeScannerOptions.regionOfInterest.height
+       ){
+        NSDictionary *newRegionOfInterest = @{
+            @"x": @(newViewProps.codeScannerOptions.regionOfInterest.x),
+            @"y": @(newViewProps.codeScannerOptions.regionOfInterest.y),
+            @"width": @(newViewProps.codeScannerOptions.regionOfInterest.width),
+            @"height": @(newViewProps.codeScannerOptions.regionOfInterest.height),
+        };
+        [_view.codeScannerOptions setValue:newRegionOfInterest forKey:@"regionOfInterest"];
+        [changedProps addObject:@"codeScannerOptions"];
+    }
+    
+    if (_view.codeScannerOptions.count == 0) {
+        _view.codeScannerOptions = nil;
+    }
+
+    [_view didSetProps:changedProps];
+
+    [super updateProps:props oldProps:oldProps];
+}
+
+- (void)onViewReady{
+    if(_eventEmitter){
+        std::dynamic_pointer_cast<const CameraViewEventEmitter>(_eventEmitter)
+        ->onViewReady( CameraViewEventEmitter::OnViewReady{});
+    }
+}
+
+- (void)onErrorWithError:(NSDictionary *)error{
+    if(_eventEmitter){
+        std::dynamic_pointer_cast<const CameraViewEventEmitter>(_eventEmitter)
+        ->onError( CameraViewEventEmitter::OnError{
+            .code = std::string([(error != nil ? [error objectForKey:@"code"] : @"") UTF8String]),
+            .message = std::string([(error != nil ? [error objectForKey:@"message"] : @"") UTF8String]),
+            .cause = {
+                .code = std::string([(error != nil ? [[error objectForKey:@"cause"] objectForKey:@"code"] : @"") UTF8String]), // TODO: Further secure type safety to prevent crashes
+                .domain = std::string([(error != nil ? [[error objectForKey:@"cause"] objectForKey:@"domain"]  : @"") UTF8String]),
+                .message = std::string([(error != nil ? [[error objectForKey:@"cause"] objectForKey:@"message"]  : @"") UTF8String]),
+                .details = std::string([(error != nil ? [[error objectForKey:@"cause"] objectForKey:@"details"]  : @"") UTF8String])
+            }
+        });
+    }
+}
+
+- (void)onInitialized{
+    if(_eventEmitter){
+        std::dynamic_pointer_cast<const CameraViewEventEmitter>(_eventEmitter)
+        ->onInitialized( CameraViewEventEmitter::OnInitialized{});
+    }
+}
+
+- (void)onCodeScannedWithMessage:(NSDictionary *)message {
+    if(_eventEmitter){
+        std::dynamic_pointer_cast<const CameraViewEventEmitter>(_eventEmitter)
+        ->onCodeScanned( CameraViewEventEmitter::OnCodeScanned{
+            .codes = {
+                .type = std::string([(message != nil ? [[message objectForKey:@"codes"] objectForKey:@"type"] : @"") UTF8String]),
+                .value = std::string([(message != nil ? [[message objectForKey:@"codes"] objectForKey:@"value"] : @"") UTF8String]),
+                .frame = {
+                    .x = [(message != nil ? [[[message objectForKey:@"codes"] objectForKey:@"frame"] objectForKey:@"x"] : @0) doubleValue],
+                    .y = [(message != nil ? [[[message objectForKey:@"codes"] objectForKey:@"frame"] objectForKey:@"y"] : @0) doubleValue],
+                    .width = [(message != nil ? [[[message objectForKey:@"codes"] objectForKey:@"frame"] objectForKey:@"width"] : @0) doubleValue],
+                    .height = [(message != nil ? [[[message objectForKey:@"codes"] objectForKey:@"frame"] objectForKey:@"height"] : @0) doubleValue],
+                },
+            },
+            .frame = {
+                .width = [(message != nil ? [[message objectForKey:@"frame"] objectForKey:@"width"] : @0) intValue],
+                .height = [(message != nil ? [[message objectForKey:@"frame"] objectForKey:@"height"] : @0) intValue],
+            },
+            // nothing is sent here from CameraView
+            .corners = {
+                .x = [(message != nil ? [[message objectForKey:@"corners"] objectForKey:@"x"] : @0) doubleValue],
+                .y = [(message != nil ? [[message objectForKey:@"corners"] objectForKey:@"y"] : @0) doubleValue],
+            }
+        });
+    }
+}
+
+
+- (void)onShutterWithMessage:(NSDictionary *)message {
+    if(_eventEmitter){
+        std::dynamic_pointer_cast<const CameraViewEventEmitter>(_eventEmitter)
+        ->onShutter( CameraViewEventEmitter::OnShutter{
+            .type = std::string([(message != nil ? [message objectForKey:@"type"] : @"") UTF8String]),
+        });
+    }
+}
+
+
+- (void)onStarted {
+    if(_eventEmitter){
+        std::dynamic_pointer_cast<const CameraViewEventEmitter>(_eventEmitter)
+        ->onStarted( CameraViewEventEmitter::OnStarted{});
+    }
+}
+
+
+- (void)onStopped {
+    if(_eventEmitter){
+        std::dynamic_pointer_cast<const CameraViewEventEmitter>(_eventEmitter)
+        ->onViewReady( CameraViewEventEmitter::OnViewReady{});
+    }
+}
+
+Class<RCTComponentViewProtocol> CameraViewCls(void)
+{
+    return RNCameraView.class;
+}
+
+@end
+#endif
>>>>>>> 942cad96
diff --git a/node_modules/react-native-vision-camera/lib/commonjs/Camera.js b/node_modules/react-native-vision-camera/lib/commonjs/Camera.js
index ac08791..6e691b9 100644
--- a/node_modules/react-native-vision-camera/lib/commonjs/Camera.js
+++ b/node_modules/react-native-vision-camera/lib/commonjs/Camera.js
@@ -10,8 +10,11 @@ var _CameraError = require("./CameraError");
 var _NativeCameraModule = require("./NativeCameraModule");
 var _FrameProcessorPlugins = require("./FrameProcessorPlugins");
 var _CameraDevices = require("./CameraDevices");
+var _CameraViewNativeComponent = _interopRequireDefault(require("./specs/CameraViewNativeComponent"));
 function _interopRequireDefault(obj) { return obj && obj.__esModule ? obj : { default: obj }; }
 function _extends() { _extends = Object.assign ? Object.assign.bind() : function (target) { for (var i = 1; i < arguments.length; i++) { var source = arguments[i]; for (var key in source) { if (Object.prototype.hasOwnProperty.call(source, key)) { target[key] = source[key]; } } } return target; }; return _extends.apply(this, arguments); }
+const NativeCameraView = _CameraViewNativeComponent.default;
+
 //#region Types
 
 //#endregion
@@ -552,10 +555,5 @@ class Camera extends _react.default.PureComponent {
   }
 }
 //#endregion
-
-// requireNativeComponent automatically resolves 'CameraView' to 'CameraViewManager'
 exports.Camera = Camera;
-const NativeCameraView = (0, _reactNative.requireNativeComponent)('CameraView',
-// @ts-expect-error because the type declarations are kinda wrong, no?
-Camera);
 //# sourceMappingURL=Camera.js.map
\ No newline at end of file
diff --git a/node_modules/react-native-vision-camera/lib/commonjs/Camera.js.map b/node_modules/react-native-vision-camera/lib/commonjs/Camera.js.map
index 808f69a..02a8590 100644
--- a/node_modules/react-native-vision-camera/lib/commonjs/Camera.js.map
+++ b/node_modules/react-native-vision-camera/lib/commonjs/Camera.js.map
@@ -1 +1 @@
-{"version":3,"names":["_react","_interopRequireDefault","require","_reactNative","_CameraError","_NativeCameraModule","_FrameProcessorPlugins","_CameraDevices","obj","__esModule","default","_extends","Object","assign","bind","target","i","arguments","length","source","key","prototype","hasOwnProperty","call","apply","Camera","React","PureComponent","displayName","isNativeViewMounted","constructor","props","onViewReady","onInitialized","onStarted","onStopped","onShutter","onError","onCodeScanned","ref","createRef","lastFrameProcessor","undefined","state","isRecordingWithFlash","handle","nodeHandle","findNodeHandle","current","CameraRuntimeError","takePhoto","options","CameraModule","e","tryParseNativeCameraError","takeSnapshot","getBitRateMultiplier","bitRate","startRecording","onRecordingError","onRecordingFinished","videoBitRate","passThruOptions","flash","setState","nativeOptions","videoBitRateOverride","videoBitRateMultiplier","onRecordCallback","video","error","pauseRecording","resumeRecording","stopRecording","cancelRecording","focus","point","getAvailableCameraDevices","CameraDevices","addCameraDevicesChangedListener","listener","getCameraPermissionStatus","getMicrophonePermissionStatus","getLocationPermissionStatus","requestCameraPermission","requestMicrophonePermission","requestLocationPermission","event","nativeEvent","cause","isErrorWithCause","cameraError","code","message","console","_this$props$onInitial","_this$props","_this$props$onStarted","_this$props2","_this$props$onStopped","_this$props3","_this$props$onShutter","_this$props4","codeScanner","codes","frame","setFrameProcessor","frameProcessor","VisionCameraProxy","unsetFrameProcessor","removeFrameProcessor","componentDidUpdate","render","device","shouldEnableBufferCompression","pixelFormat","torch","createElement","NativeCameraView","cameraId","id","codeScannerOptions","enableFrameProcessor","enableBufferCompression","enableFpsGraph","exports","requireNativeComponent"],"sourceRoot":"../../src","sources":["Camera.tsx"],"mappings":";;;;;;AAAA,IAAAA,MAAA,GAAAC,sBAAA,CAAAC,OAAA;AACA,IAAAC,YAAA,GAAAD,OAAA;AAGA,IAAAE,YAAA,GAAAF,OAAA;AAEA,IAAAG,mBAAA,GAAAH,OAAA;AAIA,IAAAI,sBAAA,GAAAJ,OAAA;AACA,IAAAK,cAAA,GAAAL,OAAA;AAA+C,SAAAD,uBAAAO,GAAA,WAAAA,GAAA,IAAAA,GAAA,CAAAC,UAAA,GAAAD,GAAA,KAAAE,OAAA,EAAAF,GAAA;AAAA,SAAAG,SAAA,IAAAA,QAAA,GAAAC,MAAA,CAAAC,MAAA,GAAAD,MAAA,CAAAC,MAAA,CAAAC,IAAA,eAAAC,MAAA,aAAAC,CAAA,MAAAA,CAAA,GAAAC,SAAA,CAAAC,MAAA,EAAAF,CAAA,UAAAG,MAAA,GAAAF,SAAA,CAAAD,CAAA,YAAAI,GAAA,IAAAD,MAAA,QAAAP,MAAA,CAAAS,SAAA,CAAAC,cAAA,CAAAC,IAAA,CAAAJ,MAAA,EAAAC,GAAA,KAAAL,MAAA,CAAAK,GAAA,IAAAD,MAAA,CAAAC,GAAA,gBAAAL,MAAA,YAAAJ,QAAA,CAAAa,KAAA,OAAAP,SAAA;AAK/C;;AAiCA;;AAEA;AACA;AACA;AACA;AACA;AACA;AACA;AACA;AACA;AACA;AACA;AACA;AACA;AACA;AACA;AACA;AACA;AACA;AACA;AACA;AACA;AACA;AACA;AACA;AACA;AACA;AACA;AACA;AACA;AACO,MAAMQ,MAAM,SAASC,cAAK,CAACC,aAAa,CAA2B;EACxE;EACA,OAAOC,WAAW,GAAG,QAAQ;EAC7B;EACAA,WAAW,GAAGH,MAAM,CAACG,WAAW;EAExBC,mBAAmB,GAAG,KAAK;EAInC;EACAC,WAAWA,CAACC,KAAkB,EAAE;IAC9B,KAAK,CAACA,KAAK,CAAC;IACZ,IAAI,CAACC,WAAW,GAAG,IAAI,CAACA,WAAW,CAAClB,IAAI,CAAC,IAAI,CAAC;IAC9C,IAAI,CAACmB,aAAa,GAAG,IAAI,CAACA,aAAa,CAACnB,IAAI,CAAC,IAAI,CAAC;IAClD,IAAI,CAACoB,SAAS,GAAG,IAAI,CAACA,SAAS,CAACpB,IAAI,CAAC,IAAI,CAAC;IAC1C,IAAI,CAACqB,SAAS,GAAG,IAAI,CAACA,SAAS,CAACrB,IAAI,CAAC,IAAI,CAAC;IAC1C,IAAI,CAACsB,SAAS,GAAG,IAAI,CAACA,SAAS,CAACtB,IAAI,CAAC,IAAI,CAAC;IAC1C,IAAI,CAACuB,OAAO,GAAG,IAAI,CAACA,OAAO,CAACvB,IAAI,CAAC,IAAI,CAAC;IACtC,IAAI,CAACwB,aAAa,GAAG,IAAI,CAACA,aAAa,CAACxB,IAAI,CAAC,IAAI,CAAC;IAClD,IAAI,CAACyB,GAAG,gBAAGb,cAAK,CAACc,SAAS,CAAU,CAAC;IACrC,IAAI,CAACC,kBAAkB,GAAGC,SAAS;IACnC,IAAI,CAACC,KAAK,GAAG;MACXC,oBAAoB,EAAE;IACxB,CAAC;EACH;EAEA,IAAYC,MAAMA,CAAA,EAAW;IAC3B,MAAMC,UAAU,GAAG,IAAAC,2BAAc,EAAC,IAAI,CAACR,GAAG,CAACS,OAAO,CAAC;IACnD,IAAIF,UAAU,IAAI,IAAI,IAAIA,UAAU,KAAK,CAAC,CAAC,EAAE;MAC3C,MAAM,IAAIG,+BAAkB,CAC1B,uBAAuB,EACvB,iGACF,CAAC;IACH;IAEA,OAAOH,UAAU;EACnB;;EAEA;EACA;AACF;AACA;AACA;AACA;AACA;AACA;AACA;AACA;AACA;AACA;AACA;AACA;EACE,MAAaI,SAASA,CAACC,OAA0B,EAAsB;IACrE,IAAI;MACF,OAAO,MAAMC,gCAAY,CAACF,SAAS,CAAC,IAAI,CAACL,MAAM,EAAEM,OAAO,IAAI,CAAC,CAAC,CAAC;IACjE,CAAC,CAAC,OAAOE,CAAC,EAAE;MACV,MAAM,IAAAC,sCAAyB,EAACD,CAAC,CAAC;IACpC;EACF;;EAEA;AACF;AACA;AACA;AACA;AACA;AACA;AACA;AACA;AACA;AACA;AACA;AACA;AACA;AACA;EACE,MAAaE,YAAYA,CAACJ,OAA6B,EAAsB;IAC3E,IAAI;MACF,OAAO,MAAMC,gCAAY,CAACG,YAAY,CAAC,IAAI,CAACV,MAAM,EAAEM,OAAO,IAAI,CAAC,CAAC,CAAC;IACpE,CAAC,CAAC,OAAOE,CAAC,EAAE;MACV,MAAM,IAAAC,sCAAyB,EAACD,CAAC,CAAC;IACpC;EACF;EAEQG,oBAAoBA,CAACC,OAA2C,EAAU;IAChF,IAAI,OAAOA,OAAO,KAAK,QAAQ,IAAIA,OAAO,IAAI,IAAI,EAAE,OAAO,CAAC;IAC5D,QAAQA,OAAO;MACb,KAAK,WAAW;QACd,OAAO,GAAG;MACZ,KAAK,KAAK;QACR,OAAO,GAAG;MACZ,KAAK,QAAQ;QACX,OAAO,CAAC;MACV,KAAK,MAAM;QACT,OAAO,GAAG;MACZ,KAAK,YAAY;QACf,OAAO,GAAG;IACd;EACF;;EAEA;AACF;AACA;AACA;AACA;AACA;AACA;AACA;AACA;AACA;AACA;AACA;AACA;AACA;AACA;AACA;AACA;EACSC,cAAcA,CAACP,OAA2B,EAAQ;IACvD,MAAM;MAAEQ,gBAAgB;MAAEC,mBAAmB;MAAEC,YAAY;MAAE,GAAGC;IAAgB,CAAC,GAAGX,OAAO;IAC3F,IAAI,OAAOQ,gBAAgB,KAAK,UAAU,IAAI,OAAOC,mBAAmB,KAAK,UAAU,EACrF,MAAM,IAAIX,+BAAkB,CAAC,6BAA6B,EAAE,qEAAqE,CAAC;IAEpI,IAAIE,OAAO,CAACY,KAAK,KAAK,IAAI,EAAE;MAC1B;MACA,IAAI,CAACC,QAAQ,CAAC;QACZpB,oBAAoB,EAAE;MACxB,CAAC,CAAC;IACJ;IAEA,MAAMqB,aAAuC,GAAGH,eAAe;IAC/D,IAAI,OAAOD,YAAY,KAAK,QAAQ,EAAE;MACpC;MACAI,aAAa,CAACC,oBAAoB,GAAGL,YAAY;IACnD,CAAC,MAAM,IAAI,OAAOA,YAAY,KAAK,QAAQ,IAAIA,YAAY,KAAK,QAAQ,EAAE;MACxE;MACAI,aAAa,CAACE,sBAAsB,GAAG,IAAI,CAACX,oBAAoB,CAACK,YAAY,CAAC;IAChF;IAEA,MAAMO,gBAAgB,GAAGA,CAACC,KAAiB,EAAEC,KAA0B,KAAW;MAChF,IAAI,IAAI,CAAC3B,KAAK,CAACC,oBAAoB,EAAE;QACnC;QACA,IAAI,CAACoB,QAAQ,CAAC;UACZpB,oBAAoB,EAAE;QACxB,CAAC,CAAC;MACJ;MAEA,IAAI0B,KAAK,IAAI,IAAI,EAAE,OAAOX,gBAAgB,CAACW,KAAK,CAAC;MACjD,IAAID,KAAK,IAAI,IAAI,EAAE,OAAOT,mBAAmB,CAACS,KAAK,CAAC;IACtD,CAAC;IACD,IAAI;MACF;MACAjB,gCAAY,CAACM,cAAc,CAAC,IAAI,CAACb,MAAM,EAAEoB,aAAa,EAAEG,gBAAgB,CAAC;IAC3E,CAAC,CAAC,OAAOf,CAAC,EAAE;MACV,MAAM,IAAAC,sCAAyB,EAACD,CAAC,CAAC;IACpC;EACF;;EAEA;AACF;AACA;AACA;AACA;AACA;AACA;AACA;AACA;AACA;AACA;AACA;AACA;AACA;AACA;AACA;AACA;AACA;AACA;AACA;AACA;AACA;AACA;AACA;EACE,MAAakB,cAAcA,CAAA,EAAkB;IAC3C,IAAI;MACF,OAAO,MAAMnB,gCAAY,CAACmB,cAAc,CAAC,IAAI,CAAC1B,MAAM,CAAC;IACvD,CAAC,CAAC,OAAOQ,CAAC,EAAE;MACV,MAAM,IAAAC,sCAAyB,EAACD,CAAC,CAAC;IACpC;EACF;;EAEA;AACF;AACA;AACA;AACA;AACA;AACA;AACA;AACA;AACA;AACA;AACA;AACA;AACA;AACA;AACA;AACA;AACA;AACA;AACA;AACA;AACA;AACA;AACA;EACE,MAAamB,eAAeA,CAAA,EAAkB;IAC5C,IAAI;MACF,OAAO,MAAMpB,gCAAY,CAACoB,eAAe,CAAC,IAAI,CAAC3B,MAAM,CAAC;IACxD,CAAC,CAAC,OAAOQ,CAAC,EAAE;MACV,MAAM,IAAAC,sCAAyB,EAACD,CAAC,CAAC;IACpC;EACF;;EAEA;AACF;AACA;AACA;AACA;AACA;AACA;AACA;AACA;AACA;AACA;AACA;AACA;AACA;AACA;AACA;AACA;EACE,MAAaoB,aAAaA,CAAA,EAAkB;IAC1C,IAAI;MACF,OAAO,MAAMrB,gCAAY,CAACqB,aAAa,CAAC,IAAI,CAAC5B,MAAM,CAAC;IACtD,CAAC,CAAC,OAAOQ,CAAC,EAAE;MACV,MAAM,IAAAC,sCAAyB,EAACD,CAAC,CAAC;IACpC;EACF;;EAEA;AACF;AACA;AACA;AACA;AACA;AACA;AACA;AACA;AACA;AACA;AACA;AACA;AACA;AACA;AACA;AACA;AACA;AACA;AACA;AACA;AACA;AACA;AACA;EACE,MAAaqB,eAAeA,CAAA,EAAkB;IAC5C,IAAI;MACF,OAAO,MAAMtB,gCAAY,CAACsB,eAAe,CAAC,IAAI,CAAC7B,MAAM,CAAC;IACxD,CAAC,CAAC,OAAOQ,CAAC,EAAE;MACV,MAAM,IAAAC,sCAAyB,EAACD,CAAC,CAAC;IACpC;EACF;;EAEA;AACF;AACA;AACA;AACA;AACA;AACA;AACA;AACA;AACA;AACA;AACA;AACA;AACA;AACA;AACA;AACA;AACA;AACA;EACE,MAAasB,KAAKA,CAACC,KAAY,EAAiB;IAC9C,IAAI;MACF,OAAO,MAAMxB,gCAAY,CAACuB,KAAK,CAAC,IAAI,CAAC9B,MAAM,EAAE+B,KAAK,CAAC;IACrD,CAAC,CAAC,OAAOvB,CAAC,EAAE;MACV,MAAM,IAAAC,sCAAyB,EAACD,CAAC,CAAC;IACpC;EACF;EACA;;EAEA;EACA;AACF;AACA;AACA;AACA;AACA;AACA;AACA;AACA;AACA;AACA;AACA;AACA;AACA;AACA;AACA;AACA;EACE,OAAcwB,yBAAyBA,CAAA,EAAmB;IACxD,OAAOC,4BAAa,CAACD,yBAAyB,CAAC,CAAC;EAClD;EACA;AACF;AACA;AACA;AACA;AACA;EACE,OAAcE,+BAA+BA,CAACC,QAA8C,EAAuB;IACjH,OAAOF,4BAAa,CAACC,+BAA+B,CAACC,QAAQ,CAAC;EAChE;EACA;AACF;AACA;AACA;AACA;AACA;EACE,OAAcC,yBAAyBA,CAAA,EAA2B;IAChE,OAAO7B,gCAAY,CAAC6B,yBAAyB,CAAC,CAAC;EACjD;EACA;AACF;AACA;AACA;AACA;AACA;AACA;EACE,OAAcC,6BAA6BA,CAAA,EAA2B;IACpE,OAAO9B,gCAAY,CAAC8B,6BAA6B,CAAC,CAAC;EACrD;EACA;AACF;AACA;AACA;AACA;AACA;AACA;EACE,OAAcC,2BAA2BA,CAAA,EAA2B;IAClE,OAAO/B,gCAAY,CAAC+B,2BAA2B,CAAC,CAAC;EACnD;EACA;AACF;AACA;AACA;AACA;AACA;AACA;AACA;AACA;EACE,aAAoBC,uBAAuBA,CAAA,EAA2C;IACpF,IAAI;MACF,OAAO,MAAMhC,gCAAY,CAACgC,uBAAuB,CAAC,CAAC;IACrD,CAAC,CAAC,OAAO/B,CAAC,EAAE;MACV,MAAM,IAAAC,sCAAyB,EAACD,CAAC,CAAC;IACpC;EACF;EACA;AACF;AACA;AACA;AACA;AACA;AACA;AACA;AACA;EACE,aAAoBgC,2BAA2BA,CAAA,EAA2C;IACxF,IAAI;MACF,OAAO,MAAMjC,gCAAY,CAACiC,2BAA2B,CAAC,CAAC;IACzD,CAAC,CAAC,OAAOhC,CAAC,EAAE;MACV,MAAM,IAAAC,sCAAyB,EAACD,CAAC,CAAC;IACpC;EACF;EACA;AACF;AACA;AACA;AACA;AACA;AACA;AACA;AACA;EACE,aAAoBiC,yBAAyBA,CAAA,EAA2C;IACtF,IAAI;MACF,OAAO,MAAMlC,gCAAY,CAACkC,yBAAyB,CAAC,CAAC;IACvD,CAAC,CAAC,OAAOjC,CAAC,EAAE;MACV,MAAM,IAAAC,sCAAyB,EAACD,CAAC,CAAC;IACpC;EACF;EACA;;EAEA;EACQhB,OAAOA,CAACkD,KAAyC,EAAQ;IAC/D,MAAMjB,KAAK,GAAGiB,KAAK,CAACC,WAAW;IAC/B,MAAMC,KAAK,GAAG,IAAAC,6BAAgB,EAACpB,KAAK,CAACmB,KAAK,CAAC,GAAGnB,KAAK,CAACmB,KAAK,GAAG/C,SAAS;IACrE;IACA,MAAMiD,WAAW,GAAG,IAAI1C,+BAAkB,CAACqB,KAAK,CAACsB,IAAI,EAAEtB,KAAK,CAACuB,OAAO,EAAEJ,KAAK,CAAC;IAE5E,IAAI,IAAI,CAAC1D,KAAK,CAACM,OAAO,IAAI,IAAI,EAAE;MAC9B,IAAI,CAACN,KAAK,CAACM,OAAO,CAACsD,WAAW,CAAC;IACjC,CAAC,MAAM;MACL;MACAG,OAAO,CAACxB,KAAK,CAAE,kBAAiBqB,WAAW,CAACC,IAAK,MAAKD,WAAW,CAACE,OAAQ,EAAC,EAAEF,WAAW,CAAC;IAC3F;EACF;EAEQ1D,aAAaA,CAAA,EAAS;IAAA,IAAA8D,qBAAA,EAAAC,WAAA;IAC5B,CAAAD,qBAAA,IAAAC,WAAA,OAAI,CAACjE,KAAK,EAACE,aAAa,cAAA8D,qBAAA,eAAxBA,qBAAA,CAAAxE,IAAA,CAAAyE,WAA2B,CAAC;EAC9B;EAEQ9D,SAASA,CAAA,EAAS;IAAA,IAAA+D,qBAAA,EAAAC,YAAA;IACxB,CAAAD,qBAAA,IAAAC,YAAA,OAAI,CAACnE,KAAK,EAACG,SAAS,cAAA+D,qBAAA,eAApBA,qBAAA,CAAA1E,IAAA,CAAA2E,YAAuB,CAAC;EAC1B;EAEQ/D,SAASA,CAAA,EAAS;IAAA,IAAAgE,qBAAA,EAAAC,YAAA;IACxB,CAAAD,qBAAA,IAAAC,YAAA,OAAI,CAACrE,KAAK,EAACI,SAAS,cAAAgE,qBAAA,eAApBA,qBAAA,CAAA5E,IAAA,CAAA6E,YAAuB,CAAC;EAC1B;EAEQhE,SAASA,CAACmD,KAA2C,EAAQ;IAAA,IAAAc,qBAAA,EAAAC,YAAA;IACnE,CAAAD,qBAAA,IAAAC,YAAA,OAAI,CAACvE,KAAK,EAACK,SAAS,cAAAiE,qBAAA,eAApBA,qBAAA,CAAA9E,IAAA,CAAA+E,YAAA,EAAuBf,KAAK,CAACC,WAAW,CAAC;EAC3C;EACA;;EAEQlD,aAAaA,CAACiD,KAA+C,EAAQ;IAC3E,MAAMgB,WAAW,GAAG,IAAI,CAACxE,KAAK,CAACwE,WAAW;IAC1C,IAAIA,WAAW,IAAI,IAAI,EAAE;IAEzBA,WAAW,CAACjE,aAAa,CAACiD,KAAK,CAACC,WAAW,CAACgB,KAAK,EAAEjB,KAAK,CAACC,WAAW,CAACiB,KAAK,CAAC;EAC7E;;EAEA;EACQC,iBAAiBA,CAACC,cAA8B,EAAQ;IAC9DC,wCAAiB,CAACF,iBAAiB,CAAC,IAAI,CAAC7D,MAAM,EAAE8D,cAAc,CAAC;EAClE;EAEQE,mBAAmBA,CAAA,EAAS;IAClCD,wCAAiB,CAACE,oBAAoB,CAAC,IAAI,CAACjE,MAAM,CAAC;EACrD;EAEQb,WAAWA,CAAA,EAAS;IAC1B,IAAI,CAACH,mBAAmB,GAAG,IAAI;IAC/B,IAAI,IAAI,CAACE,KAAK,CAAC4E,cAAc,IAAI,IAAI,EAAE;MACrC;MACA,IAAI,CAACD,iBAAiB,CAAC,IAAI,CAAC3E,KAAK,CAAC4E,cAAc,CAAC;MACjD,IAAI,CAAClE,kBAAkB,GAAG,IAAI,CAACV,KAAK,CAAC4E,cAAc;IACrD;EACF;;EAEA;EACAI,kBAAkBA,CAAA,EAAS;IACzB,IAAI,CAAC,IAAI,CAAClF,mBAAmB,EAAE;IAC/B,MAAM8E,cAAc,GAAG,IAAI,CAAC5E,KAAK,CAAC4E,cAAc;IAChD,IAAIA,cAAc,KAAK,IAAI,CAAClE,kBAAkB,EAAE;MAC9C;MACA,IAAIkE,cAAc,IAAI,IAAI,EAAE,IAAI,CAACD,iBAAiB,CAACC,cAAc,CAAC,MAC7D,IAAI,CAACE,mBAAmB,CAAC,CAAC;MAE/B,IAAI,CAACpE,kBAAkB,GAAGkE,cAAc;IAC1C;EACF;EACA;;EAEA;EACOK,MAAMA,CAAA,EAAoB;IAC/B;IACA,MAAM;MAAEC,MAAM;MAAEN,cAAc;MAAEJ,WAAW;MAAE,GAAGxE;IAAM,CAAC,GAAG,IAAI,CAACA,KAAK;;IAEpE;IACA,IAAIkF,MAAM,IAAI,IAAI,EAAE;MAClB,MAAM,IAAIhE,+BAAkB,CAC1B,kBAAkB,EAClB,kIACF,CAAC;IACH;IAEA,MAAMiE,6BAA6B,GAAGnF,KAAK,CAACsC,KAAK,KAAK,IAAI,IAAIsC,cAAc,IAAI,IAAI;IACpF,MAAMQ,WAAW,GAAGpF,KAAK,CAACoF,WAAW,KAAKR,cAAc,IAAI,IAAI,GAAG,KAAK,GAAG,QAAQ,CAAC;IACpF,MAAMS,KAAK,GAAG,IAAI,CAACzE,KAAK,CAACC,oBAAoB,GAAG,IAAI,GAAGb,KAAK,CAACqF,KAAK;IAElE,oBACEpH,MAAA,CAAAU,OAAA,CAAA2G,aAAA,CAACC,gBAAgB,EAAA3G,QAAA,KACXoB,KAAK;MACTwF,QAAQ,EAAEN,MAAM,CAACO,EAAG;MACpBjF,GAAG,EAAE,IAAI,CAACA,GAAI;MACd6E,KAAK,EAAEA,KAAM;MACbpF,WAAW,EAAE,IAAI,CAACA,WAAY;MAC9BC,aAAa,EAAE,IAAI,CAACA,aAAc;MAClCK,aAAa,EAAE,IAAI,CAACA,aAAc;MAClCJ,SAAS,EAAE,IAAI,CAACA,SAAU;MAC1BC,SAAS,EAAE,IAAI,CAACA,SAAU;MAC1BC,SAAS,EAAE,IAAI,CAACA,SAAU;MAC1BC,OAAO,EAAE,IAAI,CAACA,OAAQ;MACtBoF,kBAAkB,EAAElB,WAAY;MAChCmB,oBAAoB,EAAEf,cAAc,IAAI,IAAK;MAC7CgB,uBAAuB,EAAE5F,KAAK,CAAC4F,uBAAuB,IAAIT,6BAA8B;MACxFC,WAAW,EAAEA,WAAY;MACzBS,cAAc,EAAEjB,cAAc,IAAI,IAAI,IAAI5E,KAAK,CAAC6F;IAAe,EAChE,CAAC;EAEN;AACF;AACA;;AAEA;AAAAC,OAAA,CAAApG,MAAA,GAAAA,MAAA;AACA,MAAM6F,gBAAgB,GAAG,IAAAQ,mCAAsB,EAC7C,YAAY;AACZ;AACArG,MACF,CAAC"}
\ No newline at end of file
+{"version":3,"names":["_react","_interopRequireDefault","require","_reactNative","_CameraError","_NativeCameraModule","_FrameProcessorPlugins","_CameraDevices","_CameraViewNativeComponent","obj","__esModule","default","_extends","Object","assign","bind","target","i","arguments","length","source","key","prototype","hasOwnProperty","call","apply","NativeCameraView","NativeCameraViewCodegen","Camera","React","PureComponent","displayName","isNativeViewMounted","constructor","props","onViewReady","onInitialized","onStarted","onStopped","onShutter","onError","onCodeScanned","ref","createRef","lastFrameProcessor","undefined","state","isRecordingWithFlash","handle","nodeHandle","findNodeHandle","current","CameraRuntimeError","takePhoto","options","CameraModule","e","tryParseNativeCameraError","takeSnapshot","getBitRateMultiplier","bitRate","startRecording","onRecordingError","onRecordingFinished","videoBitRate","passThruOptions","flash","setState","nativeOptions","videoBitRateOverride","videoBitRateMultiplier","onRecordCallback","video","error","pauseRecording","resumeRecording","stopRecording","cancelRecording","focus","point","getAvailableCameraDevices","CameraDevices","addCameraDevicesChangedListener","listener","getCameraPermissionStatus","getMicrophonePermissionStatus","getLocationPermissionStatus","requestCameraPermission","requestMicrophonePermission","requestLocationPermission","event","nativeEvent","cause","isErrorWithCause","cameraError","code","message","console","_this$props$onInitial","_this$props","_this$props$onStarted","_this$props2","_this$props$onStopped","_this$props3","_this$props$onShutter","_this$props4","codeScanner","codes","frame","setFrameProcessor","frameProcessor","VisionCameraProxy","unsetFrameProcessor","removeFrameProcessor","componentDidUpdate","render","device","shouldEnableBufferCompression","pixelFormat","torch","createElement","cameraId","id","codeScannerOptions","enableFrameProcessor","enableBufferCompression","enableFpsGraph","exports"],"sourceRoot":"../../src","sources":["Camera.tsx"],"mappings":";;;;;;AAAA,IAAAA,MAAA,GAAAC,sBAAA,CAAAC,OAAA;AACA,IAAAC,YAAA,GAAAD,OAAA;AAGA,IAAAE,YAAA,GAAAF,OAAA;AAEA,IAAAG,mBAAA,GAAAH,OAAA;AAIA,IAAAI,sBAAA,GAAAJ,OAAA;AACA,IAAAK,cAAA,GAAAL,OAAA;AAIA,IAAAM,0BAAA,GAAAP,sBAAA,CAAAC,OAAA;AAAuE,SAAAD,uBAAAQ,GAAA,WAAAA,GAAA,IAAAA,GAAA,CAAAC,UAAA,GAAAD,GAAA,KAAAE,OAAA,EAAAF,GAAA;AAAA,SAAAG,SAAA,IAAAA,QAAA,GAAAC,MAAA,CAAAC,MAAA,GAAAD,MAAA,CAAAC,MAAA,CAAAC,IAAA,eAAAC,MAAA,aAAAC,CAAA,MAAAA,CAAA,GAAAC,SAAA,CAAAC,MAAA,EAAAF,CAAA,UAAAG,MAAA,GAAAF,SAAA,CAAAD,CAAA,YAAAI,GAAA,IAAAD,MAAA,QAAAP,MAAA,CAAAS,SAAA,CAAAC,cAAA,CAAAC,IAAA,CAAAJ,MAAA,EAAAC,GAAA,KAAAL,MAAA,CAAAK,GAAA,IAAAD,MAAA,CAAAC,GAAA,gBAAAL,MAAA,YAAAJ,QAAA,CAAAa,KAAA,OAAAP,SAAA;AAEvE,MAAMQ,gBAAgB,GAAGC,kCAAsG;;AAE/H;;AAiCA;;AAEA;AACA;AACA;AACA;AACA;AACA;AACA;AACA;AACA;AACA;AACA;AACA;AACA;AACA;AACA;AACA;AACA;AACA;AACA;AACA;AACA;AACA;AACA;AACA;AACA;AACA;AACA;AACA;AACA;AACO,MAAMC,MAAM,SAASC,cAAK,CAACC,aAAa,CAA2B;EACxE;EACA,OAAOC,WAAW,GAAG,QAAQ;EAC7B;EACAA,WAAW,GAAGH,MAAM,CAACG,WAAW;EAExBC,mBAAmB,GAAG,KAAK;EAInC;EACAC,WAAWA,CAACC,KAAkB,EAAE;IAC9B,KAAK,CAACA,KAAK,CAAC;IACZ,IAAI,CAACC,WAAW,GAAG,IAAI,CAACA,WAAW,CAACpB,IAAI,CAAC,IAAI,CAAC;IAC9C,IAAI,CAACqB,aAAa,GAAG,IAAI,CAACA,aAAa,CAACrB,IAAI,CAAC,IAAI,CAAC;IAClD,IAAI,CAACsB,SAAS,GAAG,IAAI,CAACA,SAAS,CAACtB,IAAI,CAAC,IAAI,CAAC;IAC1C,IAAI,CAACuB,SAAS,GAAG,IAAI,CAACA,SAAS,CAACvB,IAAI,CAAC,IAAI,CAAC;IAC1C,IAAI,CAACwB,SAAS,GAAG,IAAI,CAACA,SAAS,CAACxB,IAAI,CAAC,IAAI,CAAC;IAC1C,IAAI,CAACyB,OAAO,GAAG,IAAI,CAACA,OAAO,CAACzB,IAAI,CAAC,IAAI,CAAC;IACtC,IAAI,CAAC0B,aAAa,GAAG,IAAI,CAACA,aAAa,CAAC1B,IAAI,CAAC,IAAI,CAAC;IAClD,IAAI,CAAC2B,GAAG,gBAAGb,cAAK,CAACc,SAAS,CAAU,CAAC;IACrC,IAAI,CAACC,kBAAkB,GAAGC,SAAS;IACnC,IAAI,CAACC,KAAK,GAAG;MACXC,oBAAoB,EAAE;IACxB,CAAC;EACH;EAEA,IAAYC,MAAMA,CAAA,EAAW;IAC3B,MAAMC,UAAU,GAAG,IAAAC,2BAAc,EAAC,IAAI,CAACR,GAAG,CAACS,OAAO,CAAC;IACnD,IAAIF,UAAU,IAAI,IAAI,IAAIA,UAAU,KAAK,CAAC,CAAC,EAAE;MAC3C,MAAM,IAAIG,+BAAkB,CAC1B,uBAAuB,EACvB,iGACF,CAAC;IACH;IAEA,OAAOH,UAAU;EACnB;;EAEA;EACA;AACF;AACA;AACA;AACA;AACA;AACA;AACA;AACA;AACA;AACA;AACA;AACA;EACE,MAAaI,SAASA,CAACC,OAA0B,EAAsB;IACrE,IAAI;MACF,OAAO,MAAMC,gCAAY,CAACF,SAAS,CAAC,IAAI,CAACL,MAAM,EAAEM,OAAO,IAAI,CAAC,CAAC,CAAC;IACjE,CAAC,CAAC,OAAOE,CAAC,EAAE;MACV,MAAM,IAAAC,sCAAyB,EAACD,CAAC,CAAC;IACpC;EACF;;EAEA;AACF;AACA;AACA;AACA;AACA;AACA;AACA;AACA;AACA;AACA;AACA;AACA;AACA;AACA;EACE,MAAaE,YAAYA,CAACJ,OAA6B,EAAsB;IAC3E,IAAI;MACF,OAAO,MAAMC,gCAAY,CAACG,YAAY,CAAC,IAAI,CAACV,MAAM,EAAEM,OAAO,IAAI,CAAC,CAAC,CAAC;IACpE,CAAC,CAAC,OAAOE,CAAC,EAAE;MACV,MAAM,IAAAC,sCAAyB,EAACD,CAAC,CAAC;IACpC;EACF;EAEQG,oBAAoBA,CAACC,OAA2C,EAAU;IAChF,IAAI,OAAOA,OAAO,KAAK,QAAQ,IAAIA,OAAO,IAAI,IAAI,EAAE,OAAO,CAAC;IAC5D,QAAQA,OAAO;MACb,KAAK,WAAW;QACd,OAAO,GAAG;MACZ,KAAK,KAAK;QACR,OAAO,GAAG;MACZ,KAAK,QAAQ;QACX,OAAO,CAAC;MACV,KAAK,MAAM;QACT,OAAO,GAAG;MACZ,KAAK,YAAY;QACf,OAAO,GAAG;IACd;EACF;;EAEA;AACF;AACA;AACA;AACA;AACA;AACA;AACA;AACA;AACA;AACA;AACA;AACA;AACA;AACA;AACA;AACA;EACSC,cAAcA,CAACP,OAA2B,EAAQ;IACvD,MAAM;MAAEQ,gBAAgB;MAAEC,mBAAmB;MAAEC,YAAY;MAAE,GAAGC;IAAgB,CAAC,GAAGX,OAAO;IAC3F,IAAI,OAAOQ,gBAAgB,KAAK,UAAU,IAAI,OAAOC,mBAAmB,KAAK,UAAU,EACrF,MAAM,IAAIX,+BAAkB,CAAC,6BAA6B,EAAE,qEAAqE,CAAC;IAEpI,IAAIE,OAAO,CAACY,KAAK,KAAK,IAAI,EAAE;MAC1B;MACA,IAAI,CAACC,QAAQ,CAAC;QACZpB,oBAAoB,EAAE;MACxB,CAAC,CAAC;IACJ;IAEA,MAAMqB,aAAuC,GAAGH,eAAe;IAC/D,IAAI,OAAOD,YAAY,KAAK,QAAQ,EAAE;MACpC;MACAI,aAAa,CAACC,oBAAoB,GAAGL,YAAY;IACnD,CAAC,MAAM,IAAI,OAAOA,YAAY,KAAK,QAAQ,IAAIA,YAAY,KAAK,QAAQ,EAAE;MACxE;MACAI,aAAa,CAACE,sBAAsB,GAAG,IAAI,CAACX,oBAAoB,CAACK,YAAY,CAAC;IAChF;IAEA,MAAMO,gBAAgB,GAAGA,CAACC,KAAiB,EAAEC,KAA0B,KAAW;MAChF,IAAI,IAAI,CAAC3B,KAAK,CAACC,oBAAoB,EAAE;QACnC;QACA,IAAI,CAACoB,QAAQ,CAAC;UACZpB,oBAAoB,EAAE;QACxB,CAAC,CAAC;MACJ;MAEA,IAAI0B,KAAK,IAAI,IAAI,EAAE,OAAOX,gBAAgB,CAACW,KAAK,CAAC;MACjD,IAAID,KAAK,IAAI,IAAI,EAAE,OAAOT,mBAAmB,CAACS,KAAK,CAAC;IACtD,CAAC;IACD,IAAI;MACF;MACAjB,gCAAY,CAACM,cAAc,CAAC,IAAI,CAACb,MAAM,EAAEoB,aAAa,EAAEG,gBAAgB,CAAC;IAC3E,CAAC,CAAC,OAAOf,CAAC,EAAE;MACV,MAAM,IAAAC,sCAAyB,EAACD,CAAC,CAAC;IACpC;EACF;;EAEA;AACF;AACA;AACA;AACA;AACA;AACA;AACA;AACA;AACA;AACA;AACA;AACA;AACA;AACA;AACA;AACA;AACA;AACA;AACA;AACA;AACA;AACA;AACA;EACE,MAAakB,cAAcA,CAAA,EAAkB;IAC3C,IAAI;MACF,OAAO,MAAMnB,gCAAY,CAACmB,cAAc,CAAC,IAAI,CAAC1B,MAAM,CAAC;IACvD,CAAC,CAAC,OAAOQ,CAAC,EAAE;MACV,MAAM,IAAAC,sCAAyB,EAACD,CAAC,CAAC;IACpC;EACF;;EAEA;AACF;AACA;AACA;AACA;AACA;AACA;AACA;AACA;AACA;AACA;AACA;AACA;AACA;AACA;AACA;AACA;AACA;AACA;AACA;AACA;AACA;AACA;AACA;EACE,MAAamB,eAAeA,CAAA,EAAkB;IAC5C,IAAI;MACF,OAAO,MAAMpB,gCAAY,CAACoB,eAAe,CAAC,IAAI,CAAC3B,MAAM,CAAC;IACxD,CAAC,CAAC,OAAOQ,CAAC,EAAE;MACV,MAAM,IAAAC,sCAAyB,EAACD,CAAC,CAAC;IACpC;EACF;;EAEA;AACF;AACA;AACA;AACA;AACA;AACA;AACA;AACA;AACA;AACA;AACA;AACA;AACA;AACA;AACA;AACA;EACE,MAAaoB,aAAaA,CAAA,EAAkB;IAC1C,IAAI;MACF,OAAO,MAAMrB,gCAAY,CAACqB,aAAa,CAAC,IAAI,CAAC5B,MAAM,CAAC;IACtD,CAAC,CAAC,OAAOQ,CAAC,EAAE;MACV,MAAM,IAAAC,sCAAyB,EAACD,CAAC,CAAC;IACpC;EACF;;EAEA;AACF;AACA;AACA;AACA;AACA;AACA;AACA;AACA;AACA;AACA;AACA;AACA;AACA;AACA;AACA;AACA;AACA;AACA;AACA;AACA;AACA;AACA;AACA;EACE,MAAaqB,eAAeA,CAAA,EAAkB;IAC5C,IAAI;MACF,OAAO,MAAMtB,gCAAY,CAACsB,eAAe,CAAC,IAAI,CAAC7B,MAAM,CAAC;IACxD,CAAC,CAAC,OAAOQ,CAAC,EAAE;MACV,MAAM,IAAAC,sCAAyB,EAACD,CAAC,CAAC;IACpC;EACF;;EAEA;AACF;AACA;AACA;AACA;AACA;AACA;AACA;AACA;AACA;AACA;AACA;AACA;AACA;AACA;AACA;AACA;AACA;AACA;EACE,MAAasB,KAAKA,CAACC,KAAY,EAAiB;IAC9C,IAAI;MACF,OAAO,MAAMxB,gCAAY,CAACuB,KAAK,CAAC,IAAI,CAAC9B,MAAM,EAAE+B,KAAK,CAAC;IACrD,CAAC,CAAC,OAAOvB,CAAC,EAAE;MACV,MAAM,IAAAC,sCAAyB,EAACD,CAAC,CAAC;IACpC;EACF;EACA;;EAEA;EACA;AACF;AACA;AACA;AACA;AACA;AACA;AACA;AACA;AACA;AACA;AACA;AACA;AACA;AACA;AACA;AACA;EACE,OAAcwB,yBAAyBA,CAAA,EAAmB;IACxD,OAAOC,4BAAa,CAACD,yBAAyB,CAAC,CAAC;EAClD;EACA;AACF;AACA;AACA;AACA;AACA;EACE,OAAcE,+BAA+BA,CAACC,QAA8C,EAAuB;IACjH,OAAOF,4BAAa,CAACC,+BAA+B,CAACC,QAAQ,CAAC;EAChE;EACA;AACF;AACA;AACA;AACA;AACA;EACE,OAAcC,yBAAyBA,CAAA,EAA2B;IAChE,OAAO7B,gCAAY,CAAC6B,yBAAyB,CAAC,CAAC;EACjD;EACA;AACF;AACA;AACA;AACA;AACA;AACA;EACE,OAAcC,6BAA6BA,CAAA,EAA2B;IACpE,OAAO9B,gCAAY,CAAC8B,6BAA6B,CAAC,CAAC;EACrD;EACA;AACF;AACA;AACA;AACA;AACA;AACA;EACE,OAAcC,2BAA2BA,CAAA,EAA2B;IAClE,OAAO/B,gCAAY,CAAC+B,2BAA2B,CAAC,CAAC;EACnD;EACA;AACF;AACA;AACA;AACA;AACA;AACA;AACA;AACA;EACE,aAAoBC,uBAAuBA,CAAA,EAA2C;IACpF,IAAI;MACF,OAAO,MAAMhC,gCAAY,CAACgC,uBAAuB,CAAC,CAAC;IACrD,CAAC,CAAC,OAAO/B,CAAC,EAAE;MACV,MAAM,IAAAC,sCAAyB,EAACD,CAAC,CAAC;IACpC;EACF;EACA;AACF;AACA;AACA;AACA;AACA;AACA;AACA;AACA;EACE,aAAoBgC,2BAA2BA,CAAA,EAA2C;IACxF,IAAI;MACF,OAAO,MAAMjC,gCAAY,CAACiC,2BAA2B,CAAC,CAAC;IACzD,CAAC,CAAC,OAAOhC,CAAC,EAAE;MACV,MAAM,IAAAC,sCAAyB,EAACD,CAAC,CAAC;IACpC;EACF;EACA;AACF;AACA;AACA;AACA;AACA;AACA;AACA;AACA;EACE,aAAoBiC,yBAAyBA,CAAA,EAA2C;IACtF,IAAI;MACF,OAAO,MAAMlC,gCAAY,CAACkC,yBAAyB,CAAC,CAAC;IACvD,CAAC,CAAC,OAAOjC,CAAC,EAAE;MACV,MAAM,IAAAC,sCAAyB,EAACD,CAAC,CAAC;IACpC;EACF;EACA;;EAEA;EACQhB,OAAOA,CAACkD,KAAyC,EAAQ;IAC/D,MAAMjB,KAAK,GAAGiB,KAAK,CAACC,WAAW;IAC/B,MAAMC,KAAK,GAAG,IAAAC,6BAAgB,EAACpB,KAAK,CAACmB,KAAK,CAAC,GAAGnB,KAAK,CAACmB,KAAK,GAAG/C,SAAS;IACrE;IACA,MAAMiD,WAAW,GAAG,IAAI1C,+BAAkB,CAACqB,KAAK,CAACsB,IAAI,EAAEtB,KAAK,CAACuB,OAAO,EAAEJ,KAAK,CAAC;IAE5E,IAAI,IAAI,CAAC1D,KAAK,CAACM,OAAO,IAAI,IAAI,EAAE;MAC9B,IAAI,CAACN,KAAK,CAACM,OAAO,CAACsD,WAAW,CAAC;IACjC,CAAC,MAAM;MACL;MACAG,OAAO,CAACxB,KAAK,CAAE,kBAAiBqB,WAAW,CAACC,IAAK,MAAKD,WAAW,CAACE,OAAQ,EAAC,EAAEF,WAAW,CAAC;IAC3F;EACF;EAEQ1D,aAAaA,CAAA,EAAS;IAAA,IAAA8D,qBAAA,EAAAC,WAAA;IAC5B,CAAAD,qBAAA,IAAAC,WAAA,OAAI,CAACjE,KAAK,EAACE,aAAa,cAAA8D,qBAAA,eAAxBA,qBAAA,CAAA1E,IAAA,CAAA2E,WAA2B,CAAC;EAC9B;EAEQ9D,SAASA,CAAA,EAAS;IAAA,IAAA+D,qBAAA,EAAAC,YAAA;IACxB,CAAAD,qBAAA,IAAAC,YAAA,OAAI,CAACnE,KAAK,EAACG,SAAS,cAAA+D,qBAAA,eAApBA,qBAAA,CAAA5E,IAAA,CAAA6E,YAAuB,CAAC;EAC1B;EAEQ/D,SAASA,CAAA,EAAS;IAAA,IAAAgE,qBAAA,EAAAC,YAAA;IACxB,CAAAD,qBAAA,IAAAC,YAAA,OAAI,CAACrE,KAAK,EAACI,SAAS,cAAAgE,qBAAA,eAApBA,qBAAA,CAAA9E,IAAA,CAAA+E,YAAuB,CAAC;EAC1B;EAEQhE,SAASA,CAACmD,KAA2C,EAAQ;IAAA,IAAAc,qBAAA,EAAAC,YAAA;IACnE,CAAAD,qBAAA,IAAAC,YAAA,OAAI,CAACvE,KAAK,EAACK,SAAS,cAAAiE,qBAAA,eAApBA,qBAAA,CAAAhF,IAAA,CAAAiF,YAAA,EAAuBf,KAAK,CAACC,WAAW,CAAC;EAC3C;EACA;;EAEQlD,aAAaA,CAACiD,KAA+C,EAAQ;IAC3E,MAAMgB,WAAW,GAAG,IAAI,CAACxE,KAAK,CAACwE,WAAW;IAC1C,IAAIA,WAAW,IAAI,IAAI,EAAE;IAEzBA,WAAW,CAACjE,aAAa,CAACiD,KAAK,CAACC,WAAW,CAACgB,KAAK,EAAEjB,KAAK,CAACC,WAAW,CAACiB,KAAK,CAAC;EAC7E;;EAEA;EACQC,iBAAiBA,CAACC,cAA8B,EAAQ;IAC9DC,wCAAiB,CAACF,iBAAiB,CAAC,IAAI,CAAC7D,MAAM,EAAE8D,cAAc,CAAC;EAClE;EAEQE,mBAAmBA,CAAA,EAAS;IAClCD,wCAAiB,CAACE,oBAAoB,CAAC,IAAI,CAACjE,MAAM,CAAC;EACrD;EAEQb,WAAWA,CAAA,EAAS;IAC1B,IAAI,CAACH,mBAAmB,GAAG,IAAI;IAC/B,IAAI,IAAI,CAACE,KAAK,CAAC4E,cAAc,IAAI,IAAI,EAAE;MACrC;MACA,IAAI,CAACD,iBAAiB,CAAC,IAAI,CAAC3E,KAAK,CAAC4E,cAAc,CAAC;MACjD,IAAI,CAAClE,kBAAkB,GAAG,IAAI,CAACV,KAAK,CAAC4E,cAAc;IACrD;EACF;;EAEA;EACAI,kBAAkBA,CAAA,EAAS;IACzB,IAAI,CAAC,IAAI,CAAClF,mBAAmB,EAAE;IAC/B,MAAM8E,cAAc,GAAG,IAAI,CAAC5E,KAAK,CAAC4E,cAAc;IAChD,IAAIA,cAAc,KAAK,IAAI,CAAClE,kBAAkB,EAAE;MAC9C;MACA,IAAIkE,cAAc,IAAI,IAAI,EAAE,IAAI,CAACD,iBAAiB,CAACC,cAAc,CAAC,MAC7D,IAAI,CAACE,mBAAmB,CAAC,CAAC;MAE/B,IAAI,CAACpE,kBAAkB,GAAGkE,cAAc;IAC1C;EACF;EACA;;EAEA;EACOK,MAAMA,CAAA,EAAoB;IAC/B;IACA,MAAM;MAAEC,MAAM;MAAEN,cAAc;MAAEJ,WAAW;MAAE,GAAGxE;IAAM,CAAC,GAAG,IAAI,CAACA,KAAK;;IAEpE;IACA,IAAIkF,MAAM,IAAI,IAAI,EAAE;MAClB,MAAM,IAAIhE,+BAAkB,CAC1B,kBAAkB,EAClB,kIACF,CAAC;IACH;IAEA,MAAMiE,6BAA6B,GAAGnF,KAAK,CAACsC,KAAK,KAAK,IAAI,IAAIsC,cAAc,IAAI,IAAI;IACpF,MAAMQ,WAAW,GAAGpF,KAAK,CAACoF,WAAW,KAAKR,cAAc,IAAI,IAAI,GAAG,KAAK,GAAG,QAAQ,CAAC;IACpF,MAAMS,KAAK,GAAG,IAAI,CAACzE,KAAK,CAACC,oBAAoB,GAAG,IAAI,GAAGb,KAAK,CAACqF,KAAK;IAElE,oBACEvH,MAAA,CAAAW,OAAA,CAAA6G,aAAA,CAAC9F,gBAAgB,EAAAd,QAAA,KACXsB,KAAK;MACTuF,QAAQ,EAAEL,MAAM,CAACM,EAAG;MACpBhF,GAAG,EAAE,IAAI,CAACA,GAAI;MACd6E,KAAK,EAAEA,KAAM;MACbpF,WAAW,EAAE,IAAI,CAACA,WAAY;MAC9BC,aAAa,EAAE,IAAI,CAACA,aAAc;MAClCK,aAAa,EAAE,IAAI,CAACA,aAAc;MAClCJ,SAAS,EAAE,IAAI,CAACA,SAAU;MAC1BC,SAAS,EAAE,IAAI,CAACA,SAAU;MAC1BC,SAAS,EAAE,IAAI,CAACA,SAAU;MAC1BC,OAAO,EAAE,IAAI,CAACA,OAAQ;MACtBmF,kBAAkB,EAAEjB,WAAY;MAChCkB,oBAAoB,EAAEd,cAAc,IAAI,IAAK;MAC7Ce,uBAAuB,EAAE3F,KAAK,CAAC2F,uBAAuB,IAAIR,6BAA8B;MACxFC,WAAW,EAAEA,WAAY;MACzBQ,cAAc,EAAEhB,cAAc,IAAI,IAAI,IAAI5E,KAAK,CAAC4F;IAAe,EAChE,CAAC;EAEN;AACF;AACA;AAAAC,OAAA,CAAAnG,MAAA,GAAAA,MAAA"}
\ No newline at end of file
diff --git a/node_modules/react-native-vision-camera/lib/commonjs/FrameProcessorPlugins.js b/node_modules/react-native-vision-camera/lib/commonjs/FrameProcessorPlugins.js
index cc2179c..3581e20 100644
--- a/node_modules/react-native-vision-camera/lib/commonjs/FrameProcessorPlugins.js
+++ b/node_modules/react-native-vision-camera/lib/commonjs/FrameProcessorPlugins.js
@@ -70,7 +70,7 @@ try {
       isAsyncContextBusy.value = false;
     }
   }, asyncContext);
-  hasWorklets = true;
+  // hasWorklets = true
 } catch (e) {
   // Worklets are not installed, so Frame Processors are disabled.
 }
diff --git a/node_modules/react-native-vision-camera/lib/commonjs/FrameProcessorPlugins.js.map b/node_modules/react-native-vision-camera/lib/commonjs/FrameProcessorPlugins.js.map
index cab0ad6..4e34f24 100644
--- a/node_modules/react-native-vision-camera/lib/commonjs/FrameProcessorPlugins.js.map
+++ b/node_modules/react-native-vision-camera/lib/commonjs/FrameProcessorPlugins.js.map
@@ -1 +1 @@
-{"version":3,"names":["_CameraError","require","_NativeCameraModule","_JSIHelper","errorMessage","hasWorklets","isAsyncContextBusy","value","runOnAsyncContext","_frame","_func","CameraRuntimeError","throwJSError","error","assertJSIAvailable","Worklets","throwErrorOnJS","createRunInJsFn","message","stack","Error","name","jsEngine","global","ErrorUtils","reportFatalError","safeError","createSharedValue","asyncContext","createContext","createRunInContextFn","frame","func","e","internal","decrementRefCount","proxy","initFrameProcessorPlugin","removeFrameProcessor","setFrameProcessor","result","CameraModule","installFrameProcessorBindings","VisionCameraProxy","exports","getFrameProcessorPlugin","options","console","warn","getLastFrameProcessorCall","frameProcessorFuncId","_global$__frameProces","__frameProcessorRunAtTargetFpsMap","setLastFrameProcessorCall","runAtTargetFps","fps","funcId","__workletHash","targetIntervalMs","now","performance","diffToLastCall","undefined","runAsync","incrementRefCount"],"sourceRoot":"../../src","sources":["FrameProcessorPlugins.ts"],"mappings":";;;;;;;;AAEA,IAAAA,YAAA,GAAAC,OAAA;AAIA,IAAAC,mBAAA,GAAAD,OAAA;AACA,IAAAE,UAAA,GAAAF,OAAA;AAHA;;AAQA;AACA;AACA;AACA;;AAgCA,MAAMG,YAAY,GAAG,kFAAkF;AAEvG,IAAIC,WAAW,GAAG,KAAK;AACvB,IAAIC,kBAAkB,GAAG;EAAEC,KAAK,EAAE;AAAM,CAAC;AACzC,IAAIC,iBAAiB,GAAGA,CAACC,MAAa,EAAEC,KAAiB,KAAW;EAClE,MAAM,IAAIC,+BAAkB,CAAC,qCAAqC,EAAEP,YAAY,CAAC;AACnF,CAAC;AACD,IAAIQ,YAAY,GAAIC,KAAc,IAAW;EAC3C,MAAMA,KAAK;AACb,CAAC;AAED,IAAI;EACF,IAAAC,6BAAkB,EAAC,CAAC;;EAEpB;EACA,MAAM;IAAEC;EAAS,CAAC,GAAGd,OAAO,CAAC,4BAA4B,CAAqB;EAE9E,MAAMe,cAAc,GAAGD,QAAQ,CAACE,eAAe,CAAC,CAACC,OAAe,EAAEC,KAAyB,KAAK;IAC9F,MAAMN,KAAK,GAAG,IAAIO,KAAK,CAAC,CAAC;IACzBP,KAAK,CAACK,OAAO,GAAGA,OAAO;IACvBL,KAAK,CAACM,KAAK,GAAGA,KAAK;IACnBN,KAAK,CAACQ,IAAI,GAAG,uBAAuB;IACpC;IACAR,KAAK,CAACS,QAAQ,GAAG,cAAc;IAC/B;IACA;IACAC,MAAM,CAACC,UAAU,CAACC,gBAAgB,CAACZ,KAAK,CAAC;EAC3C,CAAC,CAAC;EACFD,YAAY,GAAIC,KAAK,IAAK;IACxB,SAAS;;IACT,MAAMa,SAAS,GAAGb,KAA0B;IAC5C,MAAMK,OAAO,GAAGQ,SAAS,IAAI,IAAI,IAAI,SAAS,IAAIA,SAAS,GAAGA,SAAS,CAACR,OAAO,GAAG,iCAAiC;IACnHF,cAAc,CAACE,OAAO,EAAEQ,SAAS,aAATA,SAAS,uBAATA,SAAS,CAAEP,KAAK,CAAC;EAC3C,CAAC;EAEDb,kBAAkB,GAAGS,QAAQ,CAACY,iBAAiB,CAAC,KAAK,CAAC;EACtD,MAAMC,YAAY,GAAGb,QAAQ,CAACc,aAAa,CAAC,oBAAoB,CAAC;EACjErB,iBAAiB,GAAGO,QAAQ,CAACe,oBAAoB,CAAC,CAACC,KAAY,EAAEC,IAAgB,KAAK;IACpF,SAAS;;IACT,IAAI;MACF;MACAA,IAAI,CAAC,CAAC;IACR,CAAC,CAAC,OAAOC,CAAC,EAAE;MACV;MACArB,YAAY,CAACqB,CAAC,CAAC;IACjB,CAAC,SAAS;MACR;MACA,MAAMC,QAAQ,GAAGH,KAAsB;MACvCG,QAAQ,CAACC,iBAAiB,CAAC,CAAC;MAE5B7B,kBAAkB,CAACC,KAAK,GAAG,KAAK;IAClC;EACF,CAAC,EAAEqB,YAAY,CAAC;EAChBvB,WAAW,GAAG,IAAI;AACpB,CAAC,CAAC,OAAO4B,CAAC,EAAE;EACV;AAAA;AAGF,IAAIG,KAAyB,GAAG;EAC9BC,wBAAwB,EAAEA,CAAA,KAAM;IAC9B,MAAM,IAAI1B,+BAAkB,CAAC,qCAAqC,EAAEP,YAAY,CAAC;EACnF,CAAC;EACDkC,oBAAoB,EAAEA,CAAA,KAAM;IAC1B,MAAM,IAAI3B,+BAAkB,CAAC,qCAAqC,EAAEP,YAAY,CAAC;EACnF,CAAC;EACDmC,iBAAiB,EAAEA,CAAA,KAAM;IACvB,MAAM,IAAI5B,+BAAkB,CAAC,qCAAqC,EAAEP,YAAY,CAAC;EACnF,CAAC;EACDQ,YAAY,EAAEA;AAChB,CAAC;AACD,IAAIP,WAAW,EAAE;EACf;EACA,MAAMmC,MAAM,GAAGC,gCAAY,CAACC,6BAA6B,CAAC,CAAY;EACtE,IAAIF,MAAM,KAAK,IAAI,EACjB,MAAM,IAAI7B,+BAAkB,CAAC,qCAAqC,EAAE,iDAAiD,CAAC;;EAExH;EACAyB,KAAK,GAAGb,MAAM,CAACoB,iBAAuC;EACtD;EACA,IAAIP,KAAK,IAAI,IAAI,EAAE;IACjB,MAAM,IAAIzB,+BAAkB,CAC1B,qCAAqC,EACrC,6EACF,CAAC;EACH;AACF;AAEO,MAAMgC,iBAAqC,GAAAC,OAAA,CAAAD,iBAAA,GAAG;EACnDN,wBAAwB,EAAED,KAAK,CAACC,wBAAwB;EACxDC,oBAAoB,EAAEF,KAAK,CAACE,oBAAoB;EAChDC,iBAAiB,EAAEH,KAAK,CAACG,iBAAiB;EAC1C3B,YAAY,EAAEA,YAAY;EAC1B;EACA;EACAiC,uBAAuB,EAAEA,CAACxB,IAAI,EAAEyB,OAAO,KAAK;IAC1CC,OAAO,CAACC,IAAI,CACV,8HACF,CAAC;IACD,OAAOZ,KAAK,CAACC,wBAAwB,CAAChB,IAAI,EAAEyB,OAAO,CAAC;EACtD;AACF,CAAC;AAaD,SAASG,yBAAyBA,CAACC,oBAA4B,EAAU;EACvE,SAAS;;EAAA,IAAAC,qBAAA;EACT,OAAO,EAAAA,qBAAA,GAAA5B,MAAM,CAAC6B,iCAAiC,cAAAD,qBAAA,uBAAxCA,qBAAA,CAA2CD,oBAAoB,CAAC,KAAI,CAAC;AAC9E;AACA,SAASG,yBAAyBA,CAACH,oBAA4B,EAAE3C,KAAa,EAAQ;EACpF,SAAS;;EACT,IAAIgB,MAAM,CAAC6B,iCAAiC,IAAI,IAAI,EAAE7B,MAAM,CAAC6B,iCAAiC,GAAG,CAAC,CAAC;EACnG7B,MAAM,CAAC6B,iCAAiC,CAACF,oBAAoB,CAAC,GAAG3C,KAAK;AACxE;;AAEA;AACA;AACA;AACA;AACA;AACA;AACA;AACA;AACA;AACA;AACA;AACA;AACA;AACA;AACA;AACA;AACA;AACA;AACA;AACA;AACA;AACA;AACA;AACA;AACO,SAAS+C,cAAcA,CAAIC,GAAW,EAAEvB,IAAa,EAAiB;EAC3E,SAAS;;EACT;EACA;EACA,MAAMwB,MAAM,GAAGxB,IAAI,CAACyB,aAAa,IAAI,GAAG;EAExC,MAAMC,gBAAgB,GAAG,IAAI,GAAGH,GAAG,EAAC;EACpC,MAAMI,GAAG,GAAGC,WAAW,CAACD,GAAG,CAAC,CAAC;EAC7B,MAAME,cAAc,GAAGF,GAAG,GAAGV,yBAAyB,CAACO,MAAM,CAAC;EAC9D,IAAIK,cAAc,IAAIH,gBAAgB,EAAE;IACtCL,yBAAyB,CAACG,MAAM,EAAEG,GAAG,CAAC;IACtC;IACA,OAAO3B,IAAI,CAAC,CAAC;EACf;EACA,OAAO8B,SAAS;AAClB;;AAEA;AACA;AACA;AACA;AACA;AACA;AACA;AACA;AACA;AACA;AACA;AACA;AACA;AACA;AACA;AACA;AACA;AACA;AACA;AACA;AACA;AACA;AACA;AACA;AACO,SAASC,QAAQA,CAAChC,KAAY,EAAEC,IAAgB,EAAQ;EAC7D,SAAS;;EAET,IAAI1B,kBAAkB,CAACC,KAAK,EAAE;IAC5B;IACA;IACA;EACF;;EAEA;EACA,MAAM2B,QAAQ,GAAGH,KAAsB;EACvCG,QAAQ,CAAC8B,iBAAiB,CAAC,CAAC;EAE5B1D,kBAAkB,CAACC,KAAK,GAAG,IAAI;;EAE/B;EACAC,iBAAiB,CAACuB,KAAK,EAAEC,IAAI,CAAC;AAChC"}
\ No newline at end of file
+{"version":3,"names":["_CameraError","require","_NativeCameraModule","_JSIHelper","errorMessage","hasWorklets","isAsyncContextBusy","value","runOnAsyncContext","_frame","_func","CameraRuntimeError","throwJSError","error","assertJSIAvailable","Worklets","throwErrorOnJS","createRunInJsFn","message","stack","Error","name","jsEngine","global","ErrorUtils","reportFatalError","safeError","createSharedValue","asyncContext","createContext","createRunInContextFn","frame","func","e","internal","decrementRefCount","proxy","initFrameProcessorPlugin","removeFrameProcessor","setFrameProcessor","result","CameraModule","installFrameProcessorBindings","VisionCameraProxy","exports","getFrameProcessorPlugin","options","console","warn","getLastFrameProcessorCall","frameProcessorFuncId","_global$__frameProces","__frameProcessorRunAtTargetFpsMap","setLastFrameProcessorCall","runAtTargetFps","fps","funcId","__workletHash","targetIntervalMs","now","performance","diffToLastCall","undefined","runAsync","incrementRefCount"],"sourceRoot":"../../src","sources":["FrameProcessorPlugins.ts"],"mappings":";;;;;;;;AAEA,IAAAA,YAAA,GAAAC,OAAA;AAIA,IAAAC,mBAAA,GAAAD,OAAA;AACA,IAAAE,UAAA,GAAAF,OAAA;AAHA;;AAQA;AACA;AACA;AACA;;AAgCA,MAAMG,YAAY,GAAG,kFAAkF;AAEvG,IAAIC,WAAW,GAAG,KAAK;AACvB,IAAIC,kBAAkB,GAAG;EAAEC,KAAK,EAAE;AAAM,CAAC;AACzC,IAAIC,iBAAiB,GAAGA,CAACC,MAAa,EAAEC,KAAiB,KAAW;EAClE,MAAM,IAAIC,+BAAkB,CAAC,qCAAqC,EAAEP,YAAY,CAAC;AACnF,CAAC;AACD,IAAIQ,YAAY,GAAIC,KAAc,IAAW;EAC3C,MAAMA,KAAK;AACb,CAAC;AAED,IAAI;EACF,IAAAC,6BAAkB,EAAC,CAAC;;EAEpB;EACA,MAAM;IAAEC;EAAS,CAAC,GAAGd,OAAO,CAAC,4BAA4B,CAAqB;EAE9E,MAAMe,cAAc,GAAGD,QAAQ,CAACE,eAAe,CAAC,CAACC,OAAe,EAAEC,KAAyB,KAAK;IAC9F,MAAMN,KAAK,GAAG,IAAIO,KAAK,CAAC,CAAC;IACzBP,KAAK,CAACK,OAAO,GAAGA,OAAO;IACvBL,KAAK,CAACM,KAAK,GAAGA,KAAK;IACnBN,KAAK,CAACQ,IAAI,GAAG,uBAAuB;IACpC;IACAR,KAAK,CAACS,QAAQ,GAAG,cAAc;IAC/B;IACA;IACAC,MAAM,CAACC,UAAU,CAACC,gBAAgB,CAACZ,KAAK,CAAC;EAC3C,CAAC,CAAC;EACFD,YAAY,GAAIC,KAAK,IAAK;IACxB,SAAS;;IACT,MAAMa,SAAS,GAAGb,KAA0B;IAC5C,MAAMK,OAAO,GAAGQ,SAAS,IAAI,IAAI,IAAI,SAAS,IAAIA,SAAS,GAAGA,SAAS,CAACR,OAAO,GAAG,iCAAiC;IACnHF,cAAc,CAACE,OAAO,EAAEQ,SAAS,aAATA,SAAS,uBAATA,SAAS,CAAEP,KAAK,CAAC;EAC3C,CAAC;EAEDb,kBAAkB,GAAGS,QAAQ,CAACY,iBAAiB,CAAC,KAAK,CAAC;EACtD,MAAMC,YAAY,GAAGb,QAAQ,CAACc,aAAa,CAAC,oBAAoB,CAAC;EACjErB,iBAAiB,GAAGO,QAAQ,CAACe,oBAAoB,CAAC,CAACC,KAAY,EAAEC,IAAgB,KAAK;IACpF,SAAS;;IACT,IAAI;MACF;MACAA,IAAI,CAAC,CAAC;IACR,CAAC,CAAC,OAAOC,CAAC,EAAE;MACV;MACArB,YAAY,CAACqB,CAAC,CAAC;IACjB,CAAC,SAAS;MACR;MACA,MAAMC,QAAQ,GAAGH,KAAsB;MACvCG,QAAQ,CAACC,iBAAiB,CAAC,CAAC;MAE5B7B,kBAAkB,CAACC,KAAK,GAAG,KAAK;IAClC;EACF,CAAC,EAAEqB,YAAY,CAAC;EAChB;AACF,CAAC,CAAC,OAAOK,CAAC,EAAE;EACV;AAAA;AAGF,IAAIG,KAAyB,GAAG;EAC9BC,wBAAwB,EAAEA,CAAA,KAAM;IAC9B,MAAM,IAAI1B,+BAAkB,CAAC,qCAAqC,EAAEP,YAAY,CAAC;EACnF,CAAC;EACDkC,oBAAoB,EAAEA,CAAA,KAAM;IAC1B,MAAM,IAAI3B,+BAAkB,CAAC,qCAAqC,EAAEP,YAAY,CAAC;EACnF,CAAC;EACDmC,iBAAiB,EAAEA,CAAA,KAAM;IACvB,MAAM,IAAI5B,+BAAkB,CAAC,qCAAqC,EAAEP,YAAY,CAAC;EACnF,CAAC;EACDQ,YAAY,EAAEA;AAChB,CAAC;AACD,IAAIP,WAAW,EAAE;EACf;EACA,MAAMmC,MAAM,GAAGC,gCAAY,CAACC,6BAA6B,CAAC,CAAY;EACtE,IAAIF,MAAM,KAAK,IAAI,EACjB,MAAM,IAAI7B,+BAAkB,CAAC,qCAAqC,EAAE,iDAAiD,CAAC;;EAExH;EACAyB,KAAK,GAAGb,MAAM,CAACoB,iBAAuC;EACtD;EACA,IAAIP,KAAK,IAAI,IAAI,EAAE;IACjB,MAAM,IAAIzB,+BAAkB,CAC1B,qCAAqC,EACrC,6EACF,CAAC;EACH;AACF;AAEO,MAAMgC,iBAAqC,GAAAC,OAAA,CAAAD,iBAAA,GAAG;EACnDN,wBAAwB,EAAED,KAAK,CAACC,wBAAwB;EACxDC,oBAAoB,EAAEF,KAAK,CAACE,oBAAoB;EAChDC,iBAAiB,EAAEH,KAAK,CAACG,iBAAiB;EAC1C3B,YAAY,EAAEA,YAAY;EAC1B;EACA;EACAiC,uBAAuB,EAAEA,CAACxB,IAAI,EAAEyB,OAAO,KAAK;IAC1CC,OAAO,CAACC,IAAI,CACV,8HACF,CAAC;IACD,OAAOZ,KAAK,CAACC,wBAAwB,CAAChB,IAAI,EAAEyB,OAAO,CAAC;EACtD;AACF,CAAC;AAaD,SAASG,yBAAyBA,CAACC,oBAA4B,EAAU;EACvE,SAAS;;EAAA,IAAAC,qBAAA;EACT,OAAO,EAAAA,qBAAA,GAAA5B,MAAM,CAAC6B,iCAAiC,cAAAD,qBAAA,uBAAxCA,qBAAA,CAA2CD,oBAAoB,CAAC,KAAI,CAAC;AAC9E;AACA,SAASG,yBAAyBA,CAACH,oBAA4B,EAAE3C,KAAa,EAAQ;EACpF,SAAS;;EACT,IAAIgB,MAAM,CAAC6B,iCAAiC,IAAI,IAAI,EAAE7B,MAAM,CAAC6B,iCAAiC,GAAG,CAAC,CAAC;EACnG7B,MAAM,CAAC6B,iCAAiC,CAACF,oBAAoB,CAAC,GAAG3C,KAAK;AACxE;;AAEA;AACA;AACA;AACA;AACA;AACA;AACA;AACA;AACA;AACA;AACA;AACA;AACA;AACA;AACA;AACA;AACA;AACA;AACA;AACA;AACA;AACA;AACA;AACA;AACO,SAAS+C,cAAcA,CAAIC,GAAW,EAAEvB,IAAa,EAAiB;EAC3E,SAAS;;EACT;EACA;EACA,MAAMwB,MAAM,GAAGxB,IAAI,CAACyB,aAAa,IAAI,GAAG;EAExC,MAAMC,gBAAgB,GAAG,IAAI,GAAGH,GAAG,EAAC;EACpC,MAAMI,GAAG,GAAGC,WAAW,CAACD,GAAG,CAAC,CAAC;EAC7B,MAAME,cAAc,GAAGF,GAAG,GAAGV,yBAAyB,CAACO,MAAM,CAAC;EAC9D,IAAIK,cAAc,IAAIH,gBAAgB,EAAE;IACtCL,yBAAyB,CAACG,MAAM,EAAEG,GAAG,CAAC;IACtC;IACA,OAAO3B,IAAI,CAAC,CAAC;EACf;EACA,OAAO8B,SAAS;AAClB;;AAEA;AACA;AACA;AACA;AACA;AACA;AACA;AACA;AACA;AACA;AACA;AACA;AACA;AACA;AACA;AACA;AACA;AACA;AACA;AACA;AACA;AACA;AACA;AACA;AACO,SAASC,QAAQA,CAAChC,KAAY,EAAEC,IAAgB,EAAQ;EAC7D,SAAS;;EAET,IAAI1B,kBAAkB,CAACC,KAAK,EAAE;IAC5B;IACA;IACA;EACF;;EAEA;EACA,MAAM2B,QAAQ,GAAGH,KAAsB;EACvCG,QAAQ,CAAC8B,iBAAiB,CAAC,CAAC;EAE5B1D,kBAAkB,CAACC,KAAK,GAAG,IAAI;;EAE/B;EACAC,iBAAiB,CAACuB,KAAK,EAAEC,IAAI,CAAC;AAChC"}
\ No newline at end of file
diff --git a/node_modules/react-native-vision-camera/lib/commonjs/specs/CameraViewNativeComponent.js b/node_modules/react-native-vision-camera/lib/commonjs/specs/CameraViewNativeComponent.js
new file mode 100644
index 0000000..7008471
--- /dev/null
+++ b/node_modules/react-native-vision-camera/lib/commonjs/specs/CameraViewNativeComponent.js
@@ -0,0 +1,11 @@
+"use strict";
+
+Object.defineProperty(exports, "__esModule", {
+  value: true
+});
+exports.default = void 0;
+var _codegenNativeComponent = _interopRequireDefault(require("react-native/Libraries/Utilities/codegenNativeComponent"));
+function _interopRequireDefault(obj) { return obj && obj.__esModule ? obj : { default: obj }; }
+/* eslint-disable @typescript-eslint/ban-types */
+var _default = exports.default = (0, _codegenNativeComponent.default)('CameraView');
+//# sourceMappingURL=CameraViewNativeComponent.js.map
\ No newline at end of file
diff --git a/node_modules/react-native-vision-camera/lib/commonjs/specs/CameraViewNativeComponent.js.map b/node_modules/react-native-vision-camera/lib/commonjs/specs/CameraViewNativeComponent.js.map
new file mode 100644
index 0000000..d1b3d81
--- /dev/null
+++ b/node_modules/react-native-vision-camera/lib/commonjs/specs/CameraViewNativeComponent.js.map
@@ -0,0 +1 @@
+{"version":3,"names":["_codegenNativeComponent","_interopRequireDefault","require","obj","__esModule","default","_default","exports","codegenNativeComponent"],"sourceRoot":"../../../src","sources":["specs/CameraViewNativeComponent.ts"],"mappings":";;;;;;AAGA,IAAAA,uBAAA,GAAAC,sBAAA,CAAAC,OAAA;AAA6F,SAAAD,uBAAAE,GAAA,WAAAA,GAAA,IAAAA,GAAA,CAAAC,UAAA,GAAAD,GAAA,KAAAE,OAAA,EAAAF,GAAA;AAH7F;AAAA,IAAAG,QAAA,GAAAC,OAAA,CAAAF,OAAA,GA0Fe,IAAAG,+BAAsB,EAAc,YAAY,CAAC"}
\ No newline at end of file
diff --git a/node_modules/react-native-vision-camera/lib/module/Camera.js b/node_modules/react-native-vision-camera/lib/module/Camera.js
index b5bbf8b..3f44fdd 100644
--- a/node_modules/react-native-vision-camera/lib/module/Camera.js
+++ b/node_modules/react-native-vision-camera/lib/module/Camera.js
@@ -1,10 +1,12 @@
 function _extends() { _extends = Object.assign ? Object.assign.bind() : function (target) { for (var i = 1; i < arguments.length; i++) { var source = arguments[i]; for (var key in source) { if (Object.prototype.hasOwnProperty.call(source, key)) { target[key] = source[key]; } } } return target; }; return _extends.apply(this, arguments); }
 import React from 'react';
-import { requireNativeComponent, findNodeHandle } from 'react-native';
+import { findNodeHandle } from 'react-native';
 import { CameraRuntimeError, tryParseNativeCameraError, isErrorWithCause } from './CameraError';
 import { CameraModule } from './NativeCameraModule';
 import { VisionCameraProxy } from './FrameProcessorPlugins';
 import { CameraDevices } from './CameraDevices';
+import NativeCameraViewCodegen from './specs/CameraViewNativeComponent';
+const NativeCameraView = NativeCameraViewCodegen;
 
 //#region Types
 
@@ -546,9 +548,4 @@ export class Camera extends React.PureComponent {
   }
 }
 //#endregion
-
-// requireNativeComponent automatically resolves 'CameraView' to 'CameraViewManager'
-const NativeCameraView = requireNativeComponent('CameraView',
-// @ts-expect-error because the type declarations are kinda wrong, no?
-Camera);
 //# sourceMappingURL=Camera.js.map
\ No newline at end of file
diff --git a/node_modules/react-native-vision-camera/lib/module/Camera.js.map b/node_modules/react-native-vision-camera/lib/module/Camera.js.map
index 42aa7ea..0205781 100644
--- a/node_modules/react-native-vision-camera/lib/module/Camera.js.map
+++ b/node_modules/react-native-vision-camera/lib/module/Camera.js.map
@@ -1 +1 @@
-{"version":3,"names":["React","requireNativeComponent","findNodeHandle","CameraRuntimeError","tryParseNativeCameraError","isErrorWithCause","CameraModule","VisionCameraProxy","CameraDevices","Camera","PureComponent","displayName","isNativeViewMounted","constructor","props","onViewReady","bind","onInitialized","onStarted","onStopped","onShutter","onError","onCodeScanned","ref","createRef","lastFrameProcessor","undefined","state","isRecordingWithFlash","handle","nodeHandle","current","takePhoto","options","e","takeSnapshot","getBitRateMultiplier","bitRate","startRecording","onRecordingError","onRecordingFinished","videoBitRate","passThruOptions","flash","setState","nativeOptions","videoBitRateOverride","videoBitRateMultiplier","onRecordCallback","video","error","pauseRecording","resumeRecording","stopRecording","cancelRecording","focus","point","getAvailableCameraDevices","addCameraDevicesChangedListener","listener","getCameraPermissionStatus","getMicrophonePermissionStatus","getLocationPermissionStatus","requestCameraPermission","requestMicrophonePermission","requestLocationPermission","event","nativeEvent","cause","cameraError","code","message","console","_this$props$onInitial","_this$props","call","_this$props$onStarted","_this$props2","_this$props$onStopped","_this$props3","_this$props$onShutter","_this$props4","codeScanner","codes","frame","setFrameProcessor","frameProcessor","unsetFrameProcessor","removeFrameProcessor","componentDidUpdate","render","device","shouldEnableBufferCompression","pixelFormat","torch","createElement","NativeCameraView","_extends","cameraId","id","codeScannerOptions","enableFrameProcessor","enableBufferCompression","enableFpsGraph"],"sourceRoot":"../../src","sources":["Camera.tsx"],"mappings":";AAAA,OAAOA,KAAK,MAAM,OAAO;AACzB,SAASC,sBAAsB,EAAwBC,cAAc,QAAuB,cAAc;AAG1G,SAA6BC,kBAAkB,EAAEC,yBAAyB,EAAEC,gBAAgB,QAAQ,eAAe;AAEnH,SAASC,YAAY,QAAQ,sBAAsB;AAInD,SAASC,iBAAiB,QAAQ,yBAAyB;AAC3D,SAASC,aAAa,QAAQ,iBAAiB;;AAK/C;;AAiCA;;AAEA;AACA;AACA;AACA;AACA;AACA;AACA;AACA;AACA;AACA;AACA;AACA;AACA;AACA;AACA;AACA;AACA;AACA;AACA;AACA;AACA;AACA;AACA;AACA;AACA;AACA;AACA;AACA;AACA;AACA,OAAO,MAAMC,MAAM,SAAST,KAAK,CAACU,aAAa,CAA2B;EACxE;EACA,OAAOC,WAAW,GAAG,QAAQ;EAC7B;EACAA,WAAW,GAAGF,MAAM,CAACE,WAAW;EAExBC,mBAAmB,GAAG,KAAK;EAInC;EACAC,WAAWA,CAACC,KAAkB,EAAE;IAC9B,KAAK,CAACA,KAAK,CAAC;IACZ,IAAI,CAACC,WAAW,GAAG,IAAI,CAACA,WAAW,CAACC,IAAI,CAAC,IAAI,CAAC;IAC9C,IAAI,CAACC,aAAa,GAAG,IAAI,CAACA,aAAa,CAACD,IAAI,CAAC,IAAI,CAAC;IAClD,IAAI,CAACE,SAAS,GAAG,IAAI,CAACA,SAAS,CAACF,IAAI,CAAC,IAAI,CAAC;IAC1C,IAAI,CAACG,SAAS,GAAG,IAAI,CAACA,SAAS,CAACH,IAAI,CAAC,IAAI,CAAC;IAC1C,IAAI,CAACI,SAAS,GAAG,IAAI,CAACA,SAAS,CAACJ,IAAI,CAAC,IAAI,CAAC;IAC1C,IAAI,CAACK,OAAO,GAAG,IAAI,CAACA,OAAO,CAACL,IAAI,CAAC,IAAI,CAAC;IACtC,IAAI,CAACM,aAAa,GAAG,IAAI,CAACA,aAAa,CAACN,IAAI,CAAC,IAAI,CAAC;IAClD,IAAI,CAACO,GAAG,gBAAGvB,KAAK,CAACwB,SAAS,CAAU,CAAC;IACrC,IAAI,CAACC,kBAAkB,GAAGC,SAAS;IACnC,IAAI,CAACC,KAAK,GAAG;MACXC,oBAAoB,EAAE;IACxB,CAAC;EACH;EAEA,IAAYC,MAAMA,CAAA,EAAW;IAC3B,MAAMC,UAAU,GAAG5B,cAAc,CAAC,IAAI,CAACqB,GAAG,CAACQ,OAAO,CAAC;IACnD,IAAID,UAAU,IAAI,IAAI,IAAIA,UAAU,KAAK,CAAC,CAAC,EAAE;MAC3C,MAAM,IAAI3B,kBAAkB,CAC1B,uBAAuB,EACvB,iGACF,CAAC;IACH;IAEA,OAAO2B,UAAU;EACnB;;EAEA;EACA;AACF;AACA;AACA;AACA;AACA;AACA;AACA;AACA;AACA;AACA;AACA;AACA;EACE,MAAaE,SAASA,CAACC,OAA0B,EAAsB;IACrE,IAAI;MACF,OAAO,MAAM3B,YAAY,CAAC0B,SAAS,CAAC,IAAI,CAACH,MAAM,EAAEI,OAAO,IAAI,CAAC,CAAC,CAAC;IACjE,CAAC,CAAC,OAAOC,CAAC,EAAE;MACV,MAAM9B,yBAAyB,CAAC8B,CAAC,CAAC;IACpC;EACF;;EAEA;AACF;AACA;AACA;AACA;AACA;AACA;AACA;AACA;AACA;AACA;AACA;AACA;AACA;AACA;EACE,MAAaC,YAAYA,CAACF,OAA6B,EAAsB;IAC3E,IAAI;MACF,OAAO,MAAM3B,YAAY,CAAC6B,YAAY,CAAC,IAAI,CAACN,MAAM,EAAEI,OAAO,IAAI,CAAC,CAAC,CAAC;IACpE,CAAC,CAAC,OAAOC,CAAC,EAAE;MACV,MAAM9B,yBAAyB,CAAC8B,CAAC,CAAC;IACpC;EACF;EAEQE,oBAAoBA,CAACC,OAA2C,EAAU;IAChF,IAAI,OAAOA,OAAO,KAAK,QAAQ,IAAIA,OAAO,IAAI,IAAI,EAAE,OAAO,CAAC;IAC5D,QAAQA,OAAO;MACb,KAAK,WAAW;QACd,OAAO,GAAG;MACZ,KAAK,KAAK;QACR,OAAO,GAAG;MACZ,KAAK,QAAQ;QACX,OAAO,CAAC;MACV,KAAK,MAAM;QACT,OAAO,GAAG;MACZ,KAAK,YAAY;QACf,OAAO,GAAG;IACd;EACF;;EAEA;AACF;AACA;AACA;AACA;AACA;AACA;AACA;AACA;AACA;AACA;AACA;AACA;AACA;AACA;AACA;AACA;EACSC,cAAcA,CAACL,OAA2B,EAAQ;IACvD,MAAM;MAAEM,gBAAgB;MAAEC,mBAAmB;MAAEC,YAAY;MAAE,GAAGC;IAAgB,CAAC,GAAGT,OAAO;IAC3F,IAAI,OAAOM,gBAAgB,KAAK,UAAU,IAAI,OAAOC,mBAAmB,KAAK,UAAU,EACrF,MAAM,IAAIrC,kBAAkB,CAAC,6BAA6B,EAAE,qEAAqE,CAAC;IAEpI,IAAI8B,OAAO,CAACU,KAAK,KAAK,IAAI,EAAE;MAC1B;MACA,IAAI,CAACC,QAAQ,CAAC;QACZhB,oBAAoB,EAAE;MACxB,CAAC,CAAC;IACJ;IAEA,MAAMiB,aAAuC,GAAGH,eAAe;IAC/D,IAAI,OAAOD,YAAY,KAAK,QAAQ,EAAE;MACpC;MACAI,aAAa,CAACC,oBAAoB,GAAGL,YAAY;IACnD,CAAC,MAAM,IAAI,OAAOA,YAAY,KAAK,QAAQ,IAAIA,YAAY,KAAK,QAAQ,EAAE;MACxE;MACAI,aAAa,CAACE,sBAAsB,GAAG,IAAI,CAACX,oBAAoB,CAACK,YAAY,CAAC;IAChF;IAEA,MAAMO,gBAAgB,GAAGA,CAACC,KAAiB,EAAEC,KAA0B,KAAW;MAChF,IAAI,IAAI,CAACvB,KAAK,CAACC,oBAAoB,EAAE;QACnC;QACA,IAAI,CAACgB,QAAQ,CAAC;UACZhB,oBAAoB,EAAE;QACxB,CAAC,CAAC;MACJ;MAEA,IAAIsB,KAAK,IAAI,IAAI,EAAE,OAAOX,gBAAgB,CAACW,KAAK,CAAC;MACjD,IAAID,KAAK,IAAI,IAAI,EAAE,OAAOT,mBAAmB,CAACS,KAAK,CAAC;IACtD,CAAC;IACD,IAAI;MACF;MACA3C,YAAY,CAACgC,cAAc,CAAC,IAAI,CAACT,MAAM,EAAEgB,aAAa,EAAEG,gBAAgB,CAAC;IAC3E,CAAC,CAAC,OAAOd,CAAC,EAAE;MACV,MAAM9B,yBAAyB,CAAC8B,CAAC,CAAC;IACpC;EACF;;EAEA;AACF;AACA;AACA;AACA;AACA;AACA;AACA;AACA;AACA;AACA;AACA;AACA;AACA;AACA;AACA;AACA;AACA;AACA;AACA;AACA;AACA;AACA;AACA;EACE,MAAaiB,cAAcA,CAAA,EAAkB;IAC3C,IAAI;MACF,OAAO,MAAM7C,YAAY,CAAC6C,cAAc,CAAC,IAAI,CAACtB,MAAM,CAAC;IACvD,CAAC,CAAC,OAAOK,CAAC,EAAE;MACV,MAAM9B,yBAAyB,CAAC8B,CAAC,CAAC;IACpC;EACF;;EAEA;AACF;AACA;AACA;AACA;AACA;AACA;AACA;AACA;AACA;AACA;AACA;AACA;AACA;AACA;AACA;AACA;AACA;AACA;AACA;AACA;AACA;AACA;AACA;EACE,MAAakB,eAAeA,CAAA,EAAkB;IAC5C,IAAI;MACF,OAAO,MAAM9C,YAAY,CAAC8C,eAAe,CAAC,IAAI,CAACvB,MAAM,CAAC;IACxD,CAAC,CAAC,OAAOK,CAAC,EAAE;MACV,MAAM9B,yBAAyB,CAAC8B,CAAC,CAAC;IACpC;EACF;;EAEA;AACF;AACA;AACA;AACA;AACA;AACA;AACA;AACA;AACA;AACA;AACA;AACA;AACA;AACA;AACA;AACA;EACE,MAAamB,aAAaA,CAAA,EAAkB;IAC1C,IAAI;MACF,OAAO,MAAM/C,YAAY,CAAC+C,aAAa,CAAC,IAAI,CAACxB,MAAM,CAAC;IACtD,CAAC,CAAC,OAAOK,CAAC,EAAE;MACV,MAAM9B,yBAAyB,CAAC8B,CAAC,CAAC;IACpC;EACF;;EAEA;AACF;AACA;AACA;AACA;AACA;AACA;AACA;AACA;AACA;AACA;AACA;AACA;AACA;AACA;AACA;AACA;AACA;AACA;AACA;AACA;AACA;AACA;AACA;EACE,MAAaoB,eAAeA,CAAA,EAAkB;IAC5C,IAAI;MACF,OAAO,MAAMhD,YAAY,CAACgD,eAAe,CAAC,IAAI,CAACzB,MAAM,CAAC;IACxD,CAAC,CAAC,OAAOK,CAAC,EAAE;MACV,MAAM9B,yBAAyB,CAAC8B,CAAC,CAAC;IACpC;EACF;;EAEA;AACF;AACA;AACA;AACA;AACA;AACA;AACA;AACA;AACA;AACA;AACA;AACA;AACA;AACA;AACA;AACA;AACA;AACA;EACE,MAAaqB,KAAKA,CAACC,KAAY,EAAiB;IAC9C,IAAI;MACF,OAAO,MAAMlD,YAAY,CAACiD,KAAK,CAAC,IAAI,CAAC1B,MAAM,EAAE2B,KAAK,CAAC;IACrD,CAAC,CAAC,OAAOtB,CAAC,EAAE;MACV,MAAM9B,yBAAyB,CAAC8B,CAAC,CAAC;IACpC;EACF;EACA;;EAEA;EACA;AACF;AACA;AACA;AACA;AACA;AACA;AACA;AACA;AACA;AACA;AACA;AACA;AACA;AACA;AACA;AACA;EACE,OAAcuB,yBAAyBA,CAAA,EAAmB;IACxD,OAAOjD,aAAa,CAACiD,yBAAyB,CAAC,CAAC;EAClD;EACA;AACF;AACA;AACA;AACA;AACA;EACE,OAAcC,+BAA+BA,CAACC,QAA8C,EAAuB;IACjH,OAAOnD,aAAa,CAACkD,+BAA+B,CAACC,QAAQ,CAAC;EAChE;EACA;AACF;AACA;AACA;AACA;AACA;EACE,OAAcC,yBAAyBA,CAAA,EAA2B;IAChE,OAAOtD,YAAY,CAACsD,yBAAyB,CAAC,CAAC;EACjD;EACA;AACF;AACA;AACA;AACA;AACA;AACA;EACE,OAAcC,6BAA6BA,CAAA,EAA2B;IACpE,OAAOvD,YAAY,CAACuD,6BAA6B,CAAC,CAAC;EACrD;EACA;AACF;AACA;AACA;AACA;AACA;AACA;EACE,OAAcC,2BAA2BA,CAAA,EAA2B;IAClE,OAAOxD,YAAY,CAACwD,2BAA2B,CAAC,CAAC;EACnD;EACA;AACF;AACA;AACA;AACA;AACA;AACA;AACA;AACA;EACE,aAAoBC,uBAAuBA,CAAA,EAA2C;IACpF,IAAI;MACF,OAAO,MAAMzD,YAAY,CAACyD,uBAAuB,CAAC,CAAC;IACrD,CAAC,CAAC,OAAO7B,CAAC,EAAE;MACV,MAAM9B,yBAAyB,CAAC8B,CAAC,CAAC;IACpC;EACF;EACA;AACF;AACA;AACA;AACA;AACA;AACA;AACA;AACA;EACE,aAAoB8B,2BAA2BA,CAAA,EAA2C;IACxF,IAAI;MACF,OAAO,MAAM1D,YAAY,CAAC0D,2BAA2B,CAAC,CAAC;IACzD,CAAC,CAAC,OAAO9B,CAAC,EAAE;MACV,MAAM9B,yBAAyB,CAAC8B,CAAC,CAAC;IACpC;EACF;EACA;AACF;AACA;AACA;AACA;AACA;AACA;AACA;AACA;EACE,aAAoB+B,yBAAyBA,CAAA,EAA2C;IACtF,IAAI;MACF,OAAO,MAAM3D,YAAY,CAAC2D,yBAAyB,CAAC,CAAC;IACvD,CAAC,CAAC,OAAO/B,CAAC,EAAE;MACV,MAAM9B,yBAAyB,CAAC8B,CAAC,CAAC;IACpC;EACF;EACA;;EAEA;EACQb,OAAOA,CAAC6C,KAAyC,EAAQ;IAC/D,MAAMhB,KAAK,GAAGgB,KAAK,CAACC,WAAW;IAC/B,MAAMC,KAAK,GAAG/D,gBAAgB,CAAC6C,KAAK,CAACkB,KAAK,CAAC,GAAGlB,KAAK,CAACkB,KAAK,GAAG1C,SAAS;IACrE;IACA,MAAM2C,WAAW,GAAG,IAAIlE,kBAAkB,CAAC+C,KAAK,CAACoB,IAAI,EAAEpB,KAAK,CAACqB,OAAO,EAAEH,KAAK,CAAC;IAE5E,IAAI,IAAI,CAACtD,KAAK,CAACO,OAAO,IAAI,IAAI,EAAE;MAC9B,IAAI,CAACP,KAAK,CAACO,OAAO,CAACgD,WAAW,CAAC;IACjC,CAAC,MAAM;MACL;MACAG,OAAO,CAACtB,KAAK,CAAE,kBAAiBmB,WAAW,CAACC,IAAK,MAAKD,WAAW,CAACE,OAAQ,EAAC,EAAEF,WAAW,CAAC;IAC3F;EACF;EAEQpD,aAAaA,CAAA,EAAS;IAAA,IAAAwD,qBAAA,EAAAC,WAAA;IAC5B,CAAAD,qBAAA,IAAAC,WAAA,OAAI,CAAC5D,KAAK,EAACG,aAAa,cAAAwD,qBAAA,eAAxBA,qBAAA,CAAAE,IAAA,CAAAD,WAA2B,CAAC;EAC9B;EAEQxD,SAASA,CAAA,EAAS;IAAA,IAAA0D,qBAAA,EAAAC,YAAA;IACxB,CAAAD,qBAAA,IAAAC,YAAA,OAAI,CAAC/D,KAAK,EAACI,SAAS,cAAA0D,qBAAA,eAApBA,qBAAA,CAAAD,IAAA,CAAAE,YAAuB,CAAC;EAC1B;EAEQ1D,SAASA,CAAA,EAAS;IAAA,IAAA2D,qBAAA,EAAAC,YAAA;IACxB,CAAAD,qBAAA,IAAAC,YAAA,OAAI,CAACjE,KAAK,EAACK,SAAS,cAAA2D,qBAAA,eAApBA,qBAAA,CAAAH,IAAA,CAAAI,YAAuB,CAAC;EAC1B;EAEQ3D,SAASA,CAAC8C,KAA2C,EAAQ;IAAA,IAAAc,qBAAA,EAAAC,YAAA;IACnE,CAAAD,qBAAA,IAAAC,YAAA,OAAI,CAACnE,KAAK,EAACM,SAAS,cAAA4D,qBAAA,eAApBA,qBAAA,CAAAL,IAAA,CAAAM,YAAA,EAAuBf,KAAK,CAACC,WAAW,CAAC;EAC3C;EACA;;EAEQ7C,aAAaA,CAAC4C,KAA+C,EAAQ;IAC3E,MAAMgB,WAAW,GAAG,IAAI,CAACpE,KAAK,CAACoE,WAAW;IAC1C,IAAIA,WAAW,IAAI,IAAI,EAAE;IAEzBA,WAAW,CAAC5D,aAAa,CAAC4C,KAAK,CAACC,WAAW,CAACgB,KAAK,EAAEjB,KAAK,CAACC,WAAW,CAACiB,KAAK,CAAC;EAC7E;;EAEA;EACQC,iBAAiBA,CAACC,cAA8B,EAAQ;IAC9D/E,iBAAiB,CAAC8E,iBAAiB,CAAC,IAAI,CAACxD,MAAM,EAAEyD,cAAc,CAAC;EAClE;EAEQC,mBAAmBA,CAAA,EAAS;IAClChF,iBAAiB,CAACiF,oBAAoB,CAAC,IAAI,CAAC3D,MAAM,CAAC;EACrD;EAEQd,WAAWA,CAAA,EAAS;IAC1B,IAAI,CAACH,mBAAmB,GAAG,IAAI;IAC/B,IAAI,IAAI,CAACE,KAAK,CAACwE,cAAc,IAAI,IAAI,EAAE;MACrC;MACA,IAAI,CAACD,iBAAiB,CAAC,IAAI,CAACvE,KAAK,CAACwE,cAAc,CAAC;MACjD,IAAI,CAAC7D,kBAAkB,GAAG,IAAI,CAACX,KAAK,CAACwE,cAAc;IACrD;EACF;;EAEA;EACAG,kBAAkBA,CAAA,EAAS;IACzB,IAAI,CAAC,IAAI,CAAC7E,mBAAmB,EAAE;IAC/B,MAAM0E,cAAc,GAAG,IAAI,CAACxE,KAAK,CAACwE,cAAc;IAChD,IAAIA,cAAc,KAAK,IAAI,CAAC7D,kBAAkB,EAAE;MAC9C;MACA,IAAI6D,cAAc,IAAI,IAAI,EAAE,IAAI,CAACD,iBAAiB,CAACC,cAAc,CAAC,MAC7D,IAAI,CAACC,mBAAmB,CAAC,CAAC;MAE/B,IAAI,CAAC9D,kBAAkB,GAAG6D,cAAc;IAC1C;EACF;EACA;;EAEA;EACOI,MAAMA,CAAA,EAAoB;IAC/B;IACA,MAAM;MAAEC,MAAM;MAAEL,cAAc;MAAEJ,WAAW;MAAE,GAAGpE;IAAM,CAAC,GAAG,IAAI,CAACA,KAAK;;IAEpE;IACA,IAAI6E,MAAM,IAAI,IAAI,EAAE;MAClB,MAAM,IAAIxF,kBAAkB,CAC1B,kBAAkB,EAClB,kIACF,CAAC;IACH;IAEA,MAAMyF,6BAA6B,GAAG9E,KAAK,CAACmC,KAAK,KAAK,IAAI,IAAIqC,cAAc,IAAI,IAAI;IACpF,MAAMO,WAAW,GAAG/E,KAAK,CAAC+E,WAAW,KAAKP,cAAc,IAAI,IAAI,GAAG,KAAK,GAAG,QAAQ,CAAC;IACpF,MAAMQ,KAAK,GAAG,IAAI,CAACnE,KAAK,CAACC,oBAAoB,GAAG,IAAI,GAAGd,KAAK,CAACgF,KAAK;IAElE,oBACE9F,KAAA,CAAA+F,aAAA,CAACC,gBAAgB,EAAAC,QAAA,KACXnF,KAAK;MACToF,QAAQ,EAAEP,MAAM,CAACQ,EAAG;MACpB5E,GAAG,EAAE,IAAI,CAACA,GAAI;MACduE,KAAK,EAAEA,KAAM;MACb/E,WAAW,EAAE,IAAI,CAACA,WAAY;MAC9BE,aAAa,EAAE,IAAI,CAACA,aAAc;MAClCK,aAAa,EAAE,IAAI,CAACA,aAAc;MAClCJ,SAAS,EAAE,IAAI,CAACA,SAAU;MAC1BC,SAAS,EAAE,IAAI,CAACA,SAAU;MAC1BC,SAAS,EAAE,IAAI,CAACA,SAAU;MAC1BC,OAAO,EAAE,IAAI,CAACA,OAAQ;MACtB+E,kBAAkB,EAAElB,WAAY;MAChCmB,oBAAoB,EAAEf,cAAc,IAAI,IAAK;MAC7CgB,uBAAuB,EAAExF,KAAK,CAACwF,uBAAuB,IAAIV,6BAA8B;MACxFC,WAAW,EAAEA,WAAY;MACzBU,cAAc,EAAEjB,cAAc,IAAI,IAAI,IAAIxE,KAAK,CAACyF;IAAe,EAChE,CAAC;EAEN;AACF;AACA;;AAEA;AACA,MAAMP,gBAAgB,GAAG/F,sBAAsB,CAC7C,YAAY;AACZ;AACAQ,MACF,CAAC"}
\ No newline at end of file
+{"version":3,"names":["React","findNodeHandle","CameraRuntimeError","tryParseNativeCameraError","isErrorWithCause","CameraModule","VisionCameraProxy","CameraDevices","NativeCameraViewCodegen","NativeCameraView","Camera","PureComponent","displayName","isNativeViewMounted","constructor","props","onViewReady","bind","onInitialized","onStarted","onStopped","onShutter","onError","onCodeScanned","ref","createRef","lastFrameProcessor","undefined","state","isRecordingWithFlash","handle","nodeHandle","current","takePhoto","options","e","takeSnapshot","getBitRateMultiplier","bitRate","startRecording","onRecordingError","onRecordingFinished","videoBitRate","passThruOptions","flash","setState","nativeOptions","videoBitRateOverride","videoBitRateMultiplier","onRecordCallback","video","error","pauseRecording","resumeRecording","stopRecording","cancelRecording","focus","point","getAvailableCameraDevices","addCameraDevicesChangedListener","listener","getCameraPermissionStatus","getMicrophonePermissionStatus","getLocationPermissionStatus","requestCameraPermission","requestMicrophonePermission","requestLocationPermission","event","nativeEvent","cause","cameraError","code","message","console","_this$props$onInitial","_this$props","call","_this$props$onStarted","_this$props2","_this$props$onStopped","_this$props3","_this$props$onShutter","_this$props4","codeScanner","codes","frame","setFrameProcessor","frameProcessor","unsetFrameProcessor","removeFrameProcessor","componentDidUpdate","render","device","shouldEnableBufferCompression","pixelFormat","torch","createElement","_extends","cameraId","id","codeScannerOptions","enableFrameProcessor","enableBufferCompression","enableFpsGraph"],"sourceRoot":"../../src","sources":["Camera.tsx"],"mappings":";AAAA,OAAOA,KAAK,MAAM,OAAO;AACzB,SAA+BC,cAAc,QAAuB,cAAc;AAGlF,SAA6BC,kBAAkB,EAAEC,yBAAyB,EAAEC,gBAAgB,QAAQ,eAAe;AAEnH,SAASC,YAAY,QAAQ,sBAAsB;AAInD,SAASC,iBAAiB,QAAQ,yBAAyB;AAC3D,SAASC,aAAa,QAAQ,iBAAiB;AAI/C,OAAOC,uBAAuB,MAAM,mCAAmC;AAEvE,MAAMC,gBAAgB,GAAGD,uBAAsG;;AAE/H;;AAiCA;;AAEA;AACA;AACA;AACA;AACA;AACA;AACA;AACA;AACA;AACA;AACA;AACA;AACA;AACA;AACA;AACA;AACA;AACA;AACA;AACA;AACA;AACA;AACA;AACA;AACA;AACA;AACA;AACA;AACA;AACA,OAAO,MAAME,MAAM,SAASV,KAAK,CAACW,aAAa,CAA2B;EACxE;EACA,OAAOC,WAAW,GAAG,QAAQ;EAC7B;EACAA,WAAW,GAAGF,MAAM,CAACE,WAAW;EAExBC,mBAAmB,GAAG,KAAK;EAInC;EACAC,WAAWA,CAACC,KAAkB,EAAE;IAC9B,KAAK,CAACA,KAAK,CAAC;IACZ,IAAI,CAACC,WAAW,GAAG,IAAI,CAACA,WAAW,CAACC,IAAI,CAAC,IAAI,CAAC;IAC9C,IAAI,CAACC,aAAa,GAAG,IAAI,CAACA,aAAa,CAACD,IAAI,CAAC,IAAI,CAAC;IAClD,IAAI,CAACE,SAAS,GAAG,IAAI,CAACA,SAAS,CAACF,IAAI,CAAC,IAAI,CAAC;IAC1C,IAAI,CAACG,SAAS,GAAG,IAAI,CAACA,SAAS,CAACH,IAAI,CAAC,IAAI,CAAC;IAC1C,IAAI,CAACI,SAAS,GAAG,IAAI,CAACA,SAAS,CAACJ,IAAI,CAAC,IAAI,CAAC;IAC1C,IAAI,CAACK,OAAO,GAAG,IAAI,CAACA,OAAO,CAACL,IAAI,CAAC,IAAI,CAAC;IACtC,IAAI,CAACM,aAAa,GAAG,IAAI,CAACA,aAAa,CAACN,IAAI,CAAC,IAAI,CAAC;IAClD,IAAI,CAACO,GAAG,gBAAGxB,KAAK,CAACyB,SAAS,CAAU,CAAC;IACrC,IAAI,CAACC,kBAAkB,GAAGC,SAAS;IACnC,IAAI,CAACC,KAAK,GAAG;MACXC,oBAAoB,EAAE;IACxB,CAAC;EACH;EAEA,IAAYC,MAAMA,CAAA,EAAW;IAC3B,MAAMC,UAAU,GAAG9B,cAAc,CAAC,IAAI,CAACuB,GAAG,CAACQ,OAAO,CAAC;IACnD,IAAID,UAAU,IAAI,IAAI,IAAIA,UAAU,KAAK,CAAC,CAAC,EAAE;MAC3C,MAAM,IAAI7B,kBAAkB,CAC1B,uBAAuB,EACvB,iGACF,CAAC;IACH;IAEA,OAAO6B,UAAU;EACnB;;EAEA;EACA;AACF;AACA;AACA;AACA;AACA;AACA;AACA;AACA;AACA;AACA;AACA;AACA;EACE,MAAaE,SAASA,CAACC,OAA0B,EAAsB;IACrE,IAAI;MACF,OAAO,MAAM7B,YAAY,CAAC4B,SAAS,CAAC,IAAI,CAACH,MAAM,EAAEI,OAAO,IAAI,CAAC,CAAC,CAAC;IACjE,CAAC,CAAC,OAAOC,CAAC,EAAE;MACV,MAAMhC,yBAAyB,CAACgC,CAAC,CAAC;IACpC;EACF;;EAEA;AACF;AACA;AACA;AACA;AACA;AACA;AACA;AACA;AACA;AACA;AACA;AACA;AACA;AACA;EACE,MAAaC,YAAYA,CAACF,OAA6B,EAAsB;IAC3E,IAAI;MACF,OAAO,MAAM7B,YAAY,CAAC+B,YAAY,CAAC,IAAI,CAACN,MAAM,EAAEI,OAAO,IAAI,CAAC,CAAC,CAAC;IACpE,CAAC,CAAC,OAAOC,CAAC,EAAE;MACV,MAAMhC,yBAAyB,CAACgC,CAAC,CAAC;IACpC;EACF;EAEQE,oBAAoBA,CAACC,OAA2C,EAAU;IAChF,IAAI,OAAOA,OAAO,KAAK,QAAQ,IAAIA,OAAO,IAAI,IAAI,EAAE,OAAO,CAAC;IAC5D,QAAQA,OAAO;MACb,KAAK,WAAW;QACd,OAAO,GAAG;MACZ,KAAK,KAAK;QACR,OAAO,GAAG;MACZ,KAAK,QAAQ;QACX,OAAO,CAAC;MACV,KAAK,MAAM;QACT,OAAO,GAAG;MACZ,KAAK,YAAY;QACf,OAAO,GAAG;IACd;EACF;;EAEA;AACF;AACA;AACA;AACA;AACA;AACA;AACA;AACA;AACA;AACA;AACA;AACA;AACA;AACA;AACA;AACA;EACSC,cAAcA,CAACL,OAA2B,EAAQ;IACvD,MAAM;MAAEM,gBAAgB;MAAEC,mBAAmB;MAAEC,YAAY;MAAE,GAAGC;IAAgB,CAAC,GAAGT,OAAO;IAC3F,IAAI,OAAOM,gBAAgB,KAAK,UAAU,IAAI,OAAOC,mBAAmB,KAAK,UAAU,EACrF,MAAM,IAAIvC,kBAAkB,CAAC,6BAA6B,EAAE,qEAAqE,CAAC;IAEpI,IAAIgC,OAAO,CAACU,KAAK,KAAK,IAAI,EAAE;MAC1B;MACA,IAAI,CAACC,QAAQ,CAAC;QACZhB,oBAAoB,EAAE;MACxB,CAAC,CAAC;IACJ;IAEA,MAAMiB,aAAuC,GAAGH,eAAe;IAC/D,IAAI,OAAOD,YAAY,KAAK,QAAQ,EAAE;MACpC;MACAI,aAAa,CAACC,oBAAoB,GAAGL,YAAY;IACnD,CAAC,MAAM,IAAI,OAAOA,YAAY,KAAK,QAAQ,IAAIA,YAAY,KAAK,QAAQ,EAAE;MACxE;MACAI,aAAa,CAACE,sBAAsB,GAAG,IAAI,CAACX,oBAAoB,CAACK,YAAY,CAAC;IAChF;IAEA,MAAMO,gBAAgB,GAAGA,CAACC,KAAiB,EAAEC,KAA0B,KAAW;MAChF,IAAI,IAAI,CAACvB,KAAK,CAACC,oBAAoB,EAAE;QACnC;QACA,IAAI,CAACgB,QAAQ,CAAC;UACZhB,oBAAoB,EAAE;QACxB,CAAC,CAAC;MACJ;MAEA,IAAIsB,KAAK,IAAI,IAAI,EAAE,OAAOX,gBAAgB,CAACW,KAAK,CAAC;MACjD,IAAID,KAAK,IAAI,IAAI,EAAE,OAAOT,mBAAmB,CAACS,KAAK,CAAC;IACtD,CAAC;IACD,IAAI;MACF;MACA7C,YAAY,CAACkC,cAAc,CAAC,IAAI,CAACT,MAAM,EAAEgB,aAAa,EAAEG,gBAAgB,CAAC;IAC3E,CAAC,CAAC,OAAOd,CAAC,EAAE;MACV,MAAMhC,yBAAyB,CAACgC,CAAC,CAAC;IACpC;EACF;;EAEA;AACF;AACA;AACA;AACA;AACA;AACA;AACA;AACA;AACA;AACA;AACA;AACA;AACA;AACA;AACA;AACA;AACA;AACA;AACA;AACA;AACA;AACA;AACA;EACE,MAAaiB,cAAcA,CAAA,EAAkB;IAC3C,IAAI;MACF,OAAO,MAAM/C,YAAY,CAAC+C,cAAc,CAAC,IAAI,CAACtB,MAAM,CAAC;IACvD,CAAC,CAAC,OAAOK,CAAC,EAAE;MACV,MAAMhC,yBAAyB,CAACgC,CAAC,CAAC;IACpC;EACF;;EAEA;AACF;AACA;AACA;AACA;AACA;AACA;AACA;AACA;AACA;AACA;AACA;AACA;AACA;AACA;AACA;AACA;AACA;AACA;AACA;AACA;AACA;AACA;AACA;EACE,MAAakB,eAAeA,CAAA,EAAkB;IAC5C,IAAI;MACF,OAAO,MAAMhD,YAAY,CAACgD,eAAe,CAAC,IAAI,CAACvB,MAAM,CAAC;IACxD,CAAC,CAAC,OAAOK,CAAC,EAAE;MACV,MAAMhC,yBAAyB,CAACgC,CAAC,CAAC;IACpC;EACF;;EAEA;AACF;AACA;AACA;AACA;AACA;AACA;AACA;AACA;AACA;AACA;AACA;AACA;AACA;AACA;AACA;AACA;EACE,MAAamB,aAAaA,CAAA,EAAkB;IAC1C,IAAI;MACF,OAAO,MAAMjD,YAAY,CAACiD,aAAa,CAAC,IAAI,CAACxB,MAAM,CAAC;IACtD,CAAC,CAAC,OAAOK,CAAC,EAAE;MACV,MAAMhC,yBAAyB,CAACgC,CAAC,CAAC;IACpC;EACF;;EAEA;AACF;AACA;AACA;AACA;AACA;AACA;AACA;AACA;AACA;AACA;AACA;AACA;AACA;AACA;AACA;AACA;AACA;AACA;AACA;AACA;AACA;AACA;AACA;EACE,MAAaoB,eAAeA,CAAA,EAAkB;IAC5C,IAAI;MACF,OAAO,MAAMlD,YAAY,CAACkD,eAAe,CAAC,IAAI,CAACzB,MAAM,CAAC;IACxD,CAAC,CAAC,OAAOK,CAAC,EAAE;MACV,MAAMhC,yBAAyB,CAACgC,CAAC,CAAC;IACpC;EACF;;EAEA;AACF;AACA;AACA;AACA;AACA;AACA;AACA;AACA;AACA;AACA;AACA;AACA;AACA;AACA;AACA;AACA;AACA;AACA;EACE,MAAaqB,KAAKA,CAACC,KAAY,EAAiB;IAC9C,IAAI;MACF,OAAO,MAAMpD,YAAY,CAACmD,KAAK,CAAC,IAAI,CAAC1B,MAAM,EAAE2B,KAAK,CAAC;IACrD,CAAC,CAAC,OAAOtB,CAAC,EAAE;MACV,MAAMhC,yBAAyB,CAACgC,CAAC,CAAC;IACpC;EACF;EACA;;EAEA;EACA;AACF;AACA;AACA;AACA;AACA;AACA;AACA;AACA;AACA;AACA;AACA;AACA;AACA;AACA;AACA;AACA;EACE,OAAcuB,yBAAyBA,CAAA,EAAmB;IACxD,OAAOnD,aAAa,CAACmD,yBAAyB,CAAC,CAAC;EAClD;EACA;AACF;AACA;AACA;AACA;AACA;EACE,OAAcC,+BAA+BA,CAACC,QAA8C,EAAuB;IACjH,OAAOrD,aAAa,CAACoD,+BAA+B,CAACC,QAAQ,CAAC;EAChE;EACA;AACF;AACA;AACA;AACA;AACA;EACE,OAAcC,yBAAyBA,CAAA,EAA2B;IAChE,OAAOxD,YAAY,CAACwD,yBAAyB,CAAC,CAAC;EACjD;EACA;AACF;AACA;AACA;AACA;AACA;AACA;EACE,OAAcC,6BAA6BA,CAAA,EAA2B;IACpE,OAAOzD,YAAY,CAACyD,6BAA6B,CAAC,CAAC;EACrD;EACA;AACF;AACA;AACA;AACA;AACA;AACA;EACE,OAAcC,2BAA2BA,CAAA,EAA2B;IAClE,OAAO1D,YAAY,CAAC0D,2BAA2B,CAAC,CAAC;EACnD;EACA;AACF;AACA;AACA;AACA;AACA;AACA;AACA;AACA;EACE,aAAoBC,uBAAuBA,CAAA,EAA2C;IACpF,IAAI;MACF,OAAO,MAAM3D,YAAY,CAAC2D,uBAAuB,CAAC,CAAC;IACrD,CAAC,CAAC,OAAO7B,CAAC,EAAE;MACV,MAAMhC,yBAAyB,CAACgC,CAAC,CAAC;IACpC;EACF;EACA;AACF;AACA;AACA;AACA;AACA;AACA;AACA;AACA;EACE,aAAoB8B,2BAA2BA,CAAA,EAA2C;IACxF,IAAI;MACF,OAAO,MAAM5D,YAAY,CAAC4D,2BAA2B,CAAC,CAAC;IACzD,CAAC,CAAC,OAAO9B,CAAC,EAAE;MACV,MAAMhC,yBAAyB,CAACgC,CAAC,CAAC;IACpC;EACF;EACA;AACF;AACA;AACA;AACA;AACA;AACA;AACA;AACA;EACE,aAAoB+B,yBAAyBA,CAAA,EAA2C;IACtF,IAAI;MACF,OAAO,MAAM7D,YAAY,CAAC6D,yBAAyB,CAAC,CAAC;IACvD,CAAC,CAAC,OAAO/B,CAAC,EAAE;MACV,MAAMhC,yBAAyB,CAACgC,CAAC,CAAC;IACpC;EACF;EACA;;EAEA;EACQb,OAAOA,CAAC6C,KAAyC,EAAQ;IAC/D,MAAMhB,KAAK,GAAGgB,KAAK,CAACC,WAAW;IAC/B,MAAMC,KAAK,GAAGjE,gBAAgB,CAAC+C,KAAK,CAACkB,KAAK,CAAC,GAAGlB,KAAK,CAACkB,KAAK,GAAG1C,SAAS;IACrE;IACA,MAAM2C,WAAW,GAAG,IAAIpE,kBAAkB,CAACiD,KAAK,CAACoB,IAAI,EAAEpB,KAAK,CAACqB,OAAO,EAAEH,KAAK,CAAC;IAE5E,IAAI,IAAI,CAACtD,KAAK,CAACO,OAAO,IAAI,IAAI,EAAE;MAC9B,IAAI,CAACP,KAAK,CAACO,OAAO,CAACgD,WAAW,CAAC;IACjC,CAAC,MAAM;MACL;MACAG,OAAO,CAACtB,KAAK,CAAE,kBAAiBmB,WAAW,CAACC,IAAK,MAAKD,WAAW,CAACE,OAAQ,EAAC,EAAEF,WAAW,CAAC;IAC3F;EACF;EAEQpD,aAAaA,CAAA,EAAS;IAAA,IAAAwD,qBAAA,EAAAC,WAAA;IAC5B,CAAAD,qBAAA,IAAAC,WAAA,OAAI,CAAC5D,KAAK,EAACG,aAAa,cAAAwD,qBAAA,eAAxBA,qBAAA,CAAAE,IAAA,CAAAD,WAA2B,CAAC;EAC9B;EAEQxD,SAASA,CAAA,EAAS;IAAA,IAAA0D,qBAAA,EAAAC,YAAA;IACxB,CAAAD,qBAAA,IAAAC,YAAA,OAAI,CAAC/D,KAAK,EAACI,SAAS,cAAA0D,qBAAA,eAApBA,qBAAA,CAAAD,IAAA,CAAAE,YAAuB,CAAC;EAC1B;EAEQ1D,SAASA,CAAA,EAAS;IAAA,IAAA2D,qBAAA,EAAAC,YAAA;IACxB,CAAAD,qBAAA,IAAAC,YAAA,OAAI,CAACjE,KAAK,EAACK,SAAS,cAAA2D,qBAAA,eAApBA,qBAAA,CAAAH,IAAA,CAAAI,YAAuB,CAAC;EAC1B;EAEQ3D,SAASA,CAAC8C,KAA2C,EAAQ;IAAA,IAAAc,qBAAA,EAAAC,YAAA;IACnE,CAAAD,qBAAA,IAAAC,YAAA,OAAI,CAACnE,KAAK,EAACM,SAAS,cAAA4D,qBAAA,eAApBA,qBAAA,CAAAL,IAAA,CAAAM,YAAA,EAAuBf,KAAK,CAACC,WAAW,CAAC;EAC3C;EACA;;EAEQ7C,aAAaA,CAAC4C,KAA+C,EAAQ;IAC3E,MAAMgB,WAAW,GAAG,IAAI,CAACpE,KAAK,CAACoE,WAAW;IAC1C,IAAIA,WAAW,IAAI,IAAI,EAAE;IAEzBA,WAAW,CAAC5D,aAAa,CAAC4C,KAAK,CAACC,WAAW,CAACgB,KAAK,EAAEjB,KAAK,CAACC,WAAW,CAACiB,KAAK,CAAC;EAC7E;;EAEA;EACQC,iBAAiBA,CAACC,cAA8B,EAAQ;IAC9DjF,iBAAiB,CAACgF,iBAAiB,CAAC,IAAI,CAACxD,MAAM,EAAEyD,cAAc,CAAC;EAClE;EAEQC,mBAAmBA,CAAA,EAAS;IAClClF,iBAAiB,CAACmF,oBAAoB,CAAC,IAAI,CAAC3D,MAAM,CAAC;EACrD;EAEQd,WAAWA,CAAA,EAAS;IAC1B,IAAI,CAACH,mBAAmB,GAAG,IAAI;IAC/B,IAAI,IAAI,CAACE,KAAK,CAACwE,cAAc,IAAI,IAAI,EAAE;MACrC;MACA,IAAI,CAACD,iBAAiB,CAAC,IAAI,CAACvE,KAAK,CAACwE,cAAc,CAAC;MACjD,IAAI,CAAC7D,kBAAkB,GAAG,IAAI,CAACX,KAAK,CAACwE,cAAc;IACrD;EACF;;EAEA;EACAG,kBAAkBA,CAAA,EAAS;IACzB,IAAI,CAAC,IAAI,CAAC7E,mBAAmB,EAAE;IAC/B,MAAM0E,cAAc,GAAG,IAAI,CAACxE,KAAK,CAACwE,cAAc;IAChD,IAAIA,cAAc,KAAK,IAAI,CAAC7D,kBAAkB,EAAE;MAC9C;MACA,IAAI6D,cAAc,IAAI,IAAI,EAAE,IAAI,CAACD,iBAAiB,CAACC,cAAc,CAAC,MAC7D,IAAI,CAACC,mBAAmB,CAAC,CAAC;MAE/B,IAAI,CAAC9D,kBAAkB,GAAG6D,cAAc;IAC1C;EACF;EACA;;EAEA;EACOI,MAAMA,CAAA,EAAoB;IAC/B;IACA,MAAM;MAAEC,MAAM;MAAEL,cAAc;MAAEJ,WAAW;MAAE,GAAGpE;IAAM,CAAC,GAAG,IAAI,CAACA,KAAK;;IAEpE;IACA,IAAI6E,MAAM,IAAI,IAAI,EAAE;MAClB,MAAM,IAAI1F,kBAAkB,CAC1B,kBAAkB,EAClB,kIACF,CAAC;IACH;IAEA,MAAM2F,6BAA6B,GAAG9E,KAAK,CAACmC,KAAK,KAAK,IAAI,IAAIqC,cAAc,IAAI,IAAI;IACpF,MAAMO,WAAW,GAAG/E,KAAK,CAAC+E,WAAW,KAAKP,cAAc,IAAI,IAAI,GAAG,KAAK,GAAG,QAAQ,CAAC;IACpF,MAAMQ,KAAK,GAAG,IAAI,CAACnE,KAAK,CAACC,oBAAoB,GAAG,IAAI,GAAGd,KAAK,CAACgF,KAAK;IAElE,oBACE/F,KAAA,CAAAgG,aAAA,CAACvF,gBAAgB,EAAAwF,QAAA,KACXlF,KAAK;MACTmF,QAAQ,EAAEN,MAAM,CAACO,EAAG;MACpB3E,GAAG,EAAE,IAAI,CAACA,GAAI;MACduE,KAAK,EAAEA,KAAM;MACb/E,WAAW,EAAE,IAAI,CAACA,WAAY;MAC9BE,aAAa,EAAE,IAAI,CAACA,aAAc;MAClCK,aAAa,EAAE,IAAI,CAACA,aAAc;MAClCJ,SAAS,EAAE,IAAI,CAACA,SAAU;MAC1BC,SAAS,EAAE,IAAI,CAACA,SAAU;MAC1BC,SAAS,EAAE,IAAI,CAACA,SAAU;MAC1BC,OAAO,EAAE,IAAI,CAACA,OAAQ;MACtB8E,kBAAkB,EAAEjB,WAAY;MAChCkB,oBAAoB,EAAEd,cAAc,IAAI,IAAK;MAC7Ce,uBAAuB,EAAEvF,KAAK,CAACuF,uBAAuB,IAAIT,6BAA8B;MACxFC,WAAW,EAAEA,WAAY;MACzBS,cAAc,EAAEhB,cAAc,IAAI,IAAI,IAAIxE,KAAK,CAACwF;IAAe,EAChE,CAAC;EAEN;AACF;AACA"}
\ No newline at end of file
diff --git a/node_modules/react-native-vision-camera/lib/module/FrameProcessorPlugins.js b/node_modules/react-native-vision-camera/lib/module/FrameProcessorPlugins.js
index a0ee374..f1f08c1 100644
--- a/node_modules/react-native-vision-camera/lib/module/FrameProcessorPlugins.js
+++ b/node_modules/react-native-vision-camera/lib/module/FrameProcessorPlugins.js
@@ -64,7 +64,7 @@ try {
       isAsyncContextBusy.value = false;
     }
   }, asyncContext);
-  hasWorklets = true;
+  // hasWorklets = true
 } catch (e) {
   // Worklets are not installed, so Frame Processors are disabled.
 }
diff --git a/node_modules/react-native-vision-camera/lib/module/FrameProcessorPlugins.js.map b/node_modules/react-native-vision-camera/lib/module/FrameProcessorPlugins.js.map
index baf8705..1b73944 100644
--- a/node_modules/react-native-vision-camera/lib/module/FrameProcessorPlugins.js.map
+++ b/node_modules/react-native-vision-camera/lib/module/FrameProcessorPlugins.js.map
@@ -1 +1 @@
-{"version":3,"names":["CameraRuntimeError","CameraModule","assertJSIAvailable","errorMessage","hasWorklets","isAsyncContextBusy","value","runOnAsyncContext","_frame","_func","throwJSError","error","Worklets","require","throwErrorOnJS","createRunInJsFn","message","stack","Error","name","jsEngine","global","ErrorUtils","reportFatalError","safeError","createSharedValue","asyncContext","createContext","createRunInContextFn","frame","func","e","internal","decrementRefCount","proxy","initFrameProcessorPlugin","removeFrameProcessor","setFrameProcessor","result","installFrameProcessorBindings","VisionCameraProxy","getFrameProcessorPlugin","options","console","warn","getLastFrameProcessorCall","frameProcessorFuncId","_global$__frameProces","__frameProcessorRunAtTargetFpsMap","setLastFrameProcessorCall","runAtTargetFps","fps","funcId","__workletHash","targetIntervalMs","now","performance","diffToLastCall","undefined","runAsync","incrementRefCount"],"sourceRoot":"../../src","sources":["FrameProcessorPlugins.ts"],"mappings":"AAEA,SAASA,kBAAkB,QAAQ,eAAe;;AAElD;;AAEA,SAASC,YAAY,QAAQ,sBAAsB;AACnD,SAASC,kBAAkB,QAAQ,aAAa;;AAKhD;AACA;AACA;AACA;;AAgCA,MAAMC,YAAY,GAAG,kFAAkF;AAEvG,IAAIC,WAAW,GAAG,KAAK;AACvB,IAAIC,kBAAkB,GAAG;EAAEC,KAAK,EAAE;AAAM,CAAC;AACzC,IAAIC,iBAAiB,GAAGA,CAACC,MAAa,EAAEC,KAAiB,KAAW;EAClE,MAAM,IAAIT,kBAAkB,CAAC,qCAAqC,EAAEG,YAAY,CAAC;AACnF,CAAC;AACD,IAAIO,YAAY,GAAIC,KAAc,IAAW;EAC3C,MAAMA,KAAK;AACb,CAAC;AAED,IAAI;EACFT,kBAAkB,CAAC,CAAC;;EAEpB;EACA,MAAM;IAAEU;EAAS,CAAC,GAAGC,OAAO,CAAC,4BAA4B,CAAqB;EAE9E,MAAMC,cAAc,GAAGF,QAAQ,CAACG,eAAe,CAAC,CAACC,OAAe,EAAEC,KAAyB,KAAK;IAC9F,MAAMN,KAAK,GAAG,IAAIO,KAAK,CAAC,CAAC;IACzBP,KAAK,CAACK,OAAO,GAAGA,OAAO;IACvBL,KAAK,CAACM,KAAK,GAAGA,KAAK;IACnBN,KAAK,CAACQ,IAAI,GAAG,uBAAuB;IACpC;IACAR,KAAK,CAACS,QAAQ,GAAG,cAAc;IAC/B;IACA;IACAC,MAAM,CAACC,UAAU,CAACC,gBAAgB,CAACZ,KAAK,CAAC;EAC3C,CAAC,CAAC;EACFD,YAAY,GAAIC,KAAK,IAAK;IACxB,SAAS;;IACT,MAAMa,SAAS,GAAGb,KAA0B;IAC5C,MAAMK,OAAO,GAAGQ,SAAS,IAAI,IAAI,IAAI,SAAS,IAAIA,SAAS,GAAGA,SAAS,CAACR,OAAO,GAAG,iCAAiC;IACnHF,cAAc,CAACE,OAAO,EAAEQ,SAAS,aAATA,SAAS,uBAATA,SAAS,CAAEP,KAAK,CAAC;EAC3C,CAAC;EAEDZ,kBAAkB,GAAGO,QAAQ,CAACa,iBAAiB,CAAC,KAAK,CAAC;EACtD,MAAMC,YAAY,GAAGd,QAAQ,CAACe,aAAa,CAAC,oBAAoB,CAAC;EACjEpB,iBAAiB,GAAGK,QAAQ,CAACgB,oBAAoB,CAAC,CAACC,KAAY,EAAEC,IAAgB,KAAK;IACpF,SAAS;;IACT,IAAI;MACF;MACAA,IAAI,CAAC,CAAC;IACR,CAAC,CAAC,OAAOC,CAAC,EAAE;MACV;MACArB,YAAY,CAACqB,CAAC,CAAC;IACjB,CAAC,SAAS;MACR;MACA,MAAMC,QAAQ,GAAGH,KAAsB;MACvCG,QAAQ,CAACC,iBAAiB,CAAC,CAAC;MAE5B5B,kBAAkB,CAACC,KAAK,GAAG,KAAK;IAClC;EACF,CAAC,EAAEoB,YAAY,CAAC;EAChBtB,WAAW,GAAG,IAAI;AACpB,CAAC,CAAC,OAAO2B,CAAC,EAAE;EACV;AAAA;AAGF,IAAIG,KAAyB,GAAG;EAC9BC,wBAAwB,EAAEA,CAAA,KAAM;IAC9B,MAAM,IAAInC,kBAAkB,CAAC,qCAAqC,EAAEG,YAAY,CAAC;EACnF,CAAC;EACDiC,oBAAoB,EAAEA,CAAA,KAAM;IAC1B,MAAM,IAAIpC,kBAAkB,CAAC,qCAAqC,EAAEG,YAAY,CAAC;EACnF,CAAC;EACDkC,iBAAiB,EAAEA,CAAA,KAAM;IACvB,MAAM,IAAIrC,kBAAkB,CAAC,qCAAqC,EAAEG,YAAY,CAAC;EACnF,CAAC;EACDO,YAAY,EAAEA;AAChB,CAAC;AACD,IAAIN,WAAW,EAAE;EACf;EACA,MAAMkC,MAAM,GAAGrC,YAAY,CAACsC,6BAA6B,CAAC,CAAY;EACtE,IAAID,MAAM,KAAK,IAAI,EACjB,MAAM,IAAItC,kBAAkB,CAAC,qCAAqC,EAAE,iDAAiD,CAAC;;EAExH;EACAkC,KAAK,GAAGb,MAAM,CAACmB,iBAAuC;EACtD;EACA,IAAIN,KAAK,IAAI,IAAI,EAAE;IACjB,MAAM,IAAIlC,kBAAkB,CAC1B,qCAAqC,EACrC,6EACF,CAAC;EACH;AACF;AAEA,OAAO,MAAMwC,iBAAqC,GAAG;EACnDL,wBAAwB,EAAED,KAAK,CAACC,wBAAwB;EACxDC,oBAAoB,EAAEF,KAAK,CAACE,oBAAoB;EAChDC,iBAAiB,EAAEH,KAAK,CAACG,iBAAiB;EAC1C3B,YAAY,EAAEA,YAAY;EAC1B;EACA;EACA+B,uBAAuB,EAAEA,CAACtB,IAAI,EAAEuB,OAAO,KAAK;IAC1CC,OAAO,CAACC,IAAI,CACV,8HACF,CAAC;IACD,OAAOV,KAAK,CAACC,wBAAwB,CAAChB,IAAI,EAAEuB,OAAO,CAAC;EACtD;AACF,CAAC;AAaD,SAASG,yBAAyBA,CAACC,oBAA4B,EAAU;EACvE,SAAS;;EAAA,IAAAC,qBAAA;EACT,OAAO,EAAAA,qBAAA,GAAA1B,MAAM,CAAC2B,iCAAiC,cAAAD,qBAAA,uBAAxCA,qBAAA,CAA2CD,oBAAoB,CAAC,KAAI,CAAC;AAC9E;AACA,SAASG,yBAAyBA,CAACH,oBAA4B,EAAExC,KAAa,EAAQ;EACpF,SAAS;;EACT,IAAIe,MAAM,CAAC2B,iCAAiC,IAAI,IAAI,EAAE3B,MAAM,CAAC2B,iCAAiC,GAAG,CAAC,CAAC;EACnG3B,MAAM,CAAC2B,iCAAiC,CAACF,oBAAoB,CAAC,GAAGxC,KAAK;AACxE;;AAEA;AACA;AACA;AACA;AACA;AACA;AACA;AACA;AACA;AACA;AACA;AACA;AACA;AACA;AACA;AACA;AACA;AACA;AACA;AACA;AACA;AACA;AACA;AACA;AACA,OAAO,SAAS4C,cAAcA,CAAIC,GAAW,EAAErB,IAAa,EAAiB;EAC3E,SAAS;;EACT;EACA;EACA,MAAMsB,MAAM,GAAGtB,IAAI,CAACuB,aAAa,IAAI,GAAG;EAExC,MAAMC,gBAAgB,GAAG,IAAI,GAAGH,GAAG,EAAC;EACpC,MAAMI,GAAG,GAAGC,WAAW,CAACD,GAAG,CAAC,CAAC;EAC7B,MAAME,cAAc,GAAGF,GAAG,GAAGV,yBAAyB,CAACO,MAAM,CAAC;EAC9D,IAAIK,cAAc,IAAIH,gBAAgB,EAAE;IACtCL,yBAAyB,CAACG,MAAM,EAAEG,GAAG,CAAC;IACtC;IACA,OAAOzB,IAAI,CAAC,CAAC;EACf;EACA,OAAO4B,SAAS;AAClB;;AAEA;AACA;AACA;AACA;AACA;AACA;AACA;AACA;AACA;AACA;AACA;AACA;AACA;AACA;AACA;AACA;AACA;AACA;AACA;AACA;AACA;AACA;AACA;AACA;AACA,OAAO,SAASC,QAAQA,CAAC9B,KAAY,EAAEC,IAAgB,EAAQ;EAC7D,SAAS;;EAET,IAAIzB,kBAAkB,CAACC,KAAK,EAAE;IAC5B;IACA;IACA;EACF;;EAEA;EACA,MAAM0B,QAAQ,GAAGH,KAAsB;EACvCG,QAAQ,CAAC4B,iBAAiB,CAAC,CAAC;EAE5BvD,kBAAkB,CAACC,KAAK,GAAG,IAAI;;EAE/B;EACAC,iBAAiB,CAACsB,KAAK,EAAEC,IAAI,CAAC;AAChC"}
\ No newline at end of file
+{"version":3,"names":["CameraRuntimeError","CameraModule","assertJSIAvailable","errorMessage","hasWorklets","isAsyncContextBusy","value","runOnAsyncContext","_frame","_func","throwJSError","error","Worklets","require","throwErrorOnJS","createRunInJsFn","message","stack","Error","name","jsEngine","global","ErrorUtils","reportFatalError","safeError","createSharedValue","asyncContext","createContext","createRunInContextFn","frame","func","e","internal","decrementRefCount","proxy","initFrameProcessorPlugin","removeFrameProcessor","setFrameProcessor","result","installFrameProcessorBindings","VisionCameraProxy","getFrameProcessorPlugin","options","console","warn","getLastFrameProcessorCall","frameProcessorFuncId","_global$__frameProces","__frameProcessorRunAtTargetFpsMap","setLastFrameProcessorCall","runAtTargetFps","fps","funcId","__workletHash","targetIntervalMs","now","performance","diffToLastCall","undefined","runAsync","incrementRefCount"],"sourceRoot":"../../src","sources":["FrameProcessorPlugins.ts"],"mappings":"AAEA,SAASA,kBAAkB,QAAQ,eAAe;;AAElD;;AAEA,SAASC,YAAY,QAAQ,sBAAsB;AACnD,SAASC,kBAAkB,QAAQ,aAAa;;AAKhD;AACA;AACA;AACA;;AAgCA,MAAMC,YAAY,GAAG,kFAAkF;AAEvG,IAAIC,WAAW,GAAG,KAAK;AACvB,IAAIC,kBAAkB,GAAG;EAAEC,KAAK,EAAE;AAAM,CAAC;AACzC,IAAIC,iBAAiB,GAAGA,CAACC,MAAa,EAAEC,KAAiB,KAAW;EAClE,MAAM,IAAIT,kBAAkB,CAAC,qCAAqC,EAAEG,YAAY,CAAC;AACnF,CAAC;AACD,IAAIO,YAAY,GAAIC,KAAc,IAAW;EAC3C,MAAMA,KAAK;AACb,CAAC;AAED,IAAI;EACFT,kBAAkB,CAAC,CAAC;;EAEpB;EACA,MAAM;IAAEU;EAAS,CAAC,GAAGC,OAAO,CAAC,4BAA4B,CAAqB;EAE9E,MAAMC,cAAc,GAAGF,QAAQ,CAACG,eAAe,CAAC,CAACC,OAAe,EAAEC,KAAyB,KAAK;IAC9F,MAAMN,KAAK,GAAG,IAAIO,KAAK,CAAC,CAAC;IACzBP,KAAK,CAACK,OAAO,GAAGA,OAAO;IACvBL,KAAK,CAACM,KAAK,GAAGA,KAAK;IACnBN,KAAK,CAACQ,IAAI,GAAG,uBAAuB;IACpC;IACAR,KAAK,CAACS,QAAQ,GAAG,cAAc;IAC/B;IACA;IACAC,MAAM,CAACC,UAAU,CAACC,gBAAgB,CAACZ,KAAK,CAAC;EAC3C,CAAC,CAAC;EACFD,YAAY,GAAIC,KAAK,IAAK;IACxB,SAAS;;IACT,MAAMa,SAAS,GAAGb,KAA0B;IAC5C,MAAMK,OAAO,GAAGQ,SAAS,IAAI,IAAI,IAAI,SAAS,IAAIA,SAAS,GAAGA,SAAS,CAACR,OAAO,GAAG,iCAAiC;IACnHF,cAAc,CAACE,OAAO,EAAEQ,SAAS,aAATA,SAAS,uBAATA,SAAS,CAAEP,KAAK,CAAC;EAC3C,CAAC;EAEDZ,kBAAkB,GAAGO,QAAQ,CAACa,iBAAiB,CAAC,KAAK,CAAC;EACtD,MAAMC,YAAY,GAAGd,QAAQ,CAACe,aAAa,CAAC,oBAAoB,CAAC;EACjEpB,iBAAiB,GAAGK,QAAQ,CAACgB,oBAAoB,CAAC,CAACC,KAAY,EAAEC,IAAgB,KAAK;IACpF,SAAS;;IACT,IAAI;MACF;MACAA,IAAI,CAAC,CAAC;IACR,CAAC,CAAC,OAAOC,CAAC,EAAE;MACV;MACArB,YAAY,CAACqB,CAAC,CAAC;IACjB,CAAC,SAAS;MACR;MACA,MAAMC,QAAQ,GAAGH,KAAsB;MACvCG,QAAQ,CAACC,iBAAiB,CAAC,CAAC;MAE5B5B,kBAAkB,CAACC,KAAK,GAAG,KAAK;IAClC;EACF,CAAC,EAAEoB,YAAY,CAAC;EAChB;AACF,CAAC,CAAC,OAAOK,CAAC,EAAE;EACV;AAAA;AAGF,IAAIG,KAAyB,GAAG;EAC9BC,wBAAwB,EAAEA,CAAA,KAAM;IAC9B,MAAM,IAAInC,kBAAkB,CAAC,qCAAqC,EAAEG,YAAY,CAAC;EACnF,CAAC;EACDiC,oBAAoB,EAAEA,CAAA,KAAM;IAC1B,MAAM,IAAIpC,kBAAkB,CAAC,qCAAqC,EAAEG,YAAY,CAAC;EACnF,CAAC;EACDkC,iBAAiB,EAAEA,CAAA,KAAM;IACvB,MAAM,IAAIrC,kBAAkB,CAAC,qCAAqC,EAAEG,YAAY,CAAC;EACnF,CAAC;EACDO,YAAY,EAAEA;AAChB,CAAC;AACD,IAAIN,WAAW,EAAE;EACf;EACA,MAAMkC,MAAM,GAAGrC,YAAY,CAACsC,6BAA6B,CAAC,CAAY;EACtE,IAAID,MAAM,KAAK,IAAI,EACjB,MAAM,IAAItC,kBAAkB,CAAC,qCAAqC,EAAE,iDAAiD,CAAC;;EAExH;EACAkC,KAAK,GAAGb,MAAM,CAACmB,iBAAuC;EACtD;EACA,IAAIN,KAAK,IAAI,IAAI,EAAE;IACjB,MAAM,IAAIlC,kBAAkB,CAC1B,qCAAqC,EACrC,6EACF,CAAC;EACH;AACF;AAEA,OAAO,MAAMwC,iBAAqC,GAAG;EACnDL,wBAAwB,EAAED,KAAK,CAACC,wBAAwB;EACxDC,oBAAoB,EAAEF,KAAK,CAACE,oBAAoB;EAChDC,iBAAiB,EAAEH,KAAK,CAACG,iBAAiB;EAC1C3B,YAAY,EAAEA,YAAY;EAC1B;EACA;EACA+B,uBAAuB,EAAEA,CAACtB,IAAI,EAAEuB,OAAO,KAAK;IAC1CC,OAAO,CAACC,IAAI,CACV,8HACF,CAAC;IACD,OAAOV,KAAK,CAACC,wBAAwB,CAAChB,IAAI,EAAEuB,OAAO,CAAC;EACtD;AACF,CAAC;AAaD,SAASG,yBAAyBA,CAACC,oBAA4B,EAAU;EACvE,SAAS;;EAAA,IAAAC,qBAAA;EACT,OAAO,EAAAA,qBAAA,GAAA1B,MAAM,CAAC2B,iCAAiC,cAAAD,qBAAA,uBAAxCA,qBAAA,CAA2CD,oBAAoB,CAAC,KAAI,CAAC;AAC9E;AACA,SAASG,yBAAyBA,CAACH,oBAA4B,EAAExC,KAAa,EAAQ;EACpF,SAAS;;EACT,IAAIe,MAAM,CAAC2B,iCAAiC,IAAI,IAAI,EAAE3B,MAAM,CAAC2B,iCAAiC,GAAG,CAAC,CAAC;EACnG3B,MAAM,CAAC2B,iCAAiC,CAACF,oBAAoB,CAAC,GAAGxC,KAAK;AACxE;;AAEA;AACA;AACA;AACA;AACA;AACA;AACA;AACA;AACA;AACA;AACA;AACA;AACA;AACA;AACA;AACA;AACA;AACA;AACA;AACA;AACA;AACA;AACA;AACA;AACA,OAAO,SAAS4C,cAAcA,CAAIC,GAAW,EAAErB,IAAa,EAAiB;EAC3E,SAAS;;EACT;EACA;EACA,MAAMsB,MAAM,GAAGtB,IAAI,CAACuB,aAAa,IAAI,GAAG;EAExC,MAAMC,gBAAgB,GAAG,IAAI,GAAGH,GAAG,EAAC;EACpC,MAAMI,GAAG,GAAGC,WAAW,CAACD,GAAG,CAAC,CAAC;EAC7B,MAAME,cAAc,GAAGF,GAAG,GAAGV,yBAAyB,CAACO,MAAM,CAAC;EAC9D,IAAIK,cAAc,IAAIH,gBAAgB,EAAE;IACtCL,yBAAyB,CAACG,MAAM,EAAEG,GAAG,CAAC;IACtC;IACA,OAAOzB,IAAI,CAAC,CAAC;EACf;EACA,OAAO4B,SAAS;AAClB;;AAEA;AACA;AACA;AACA;AACA;AACA;AACA;AACA;AACA;AACA;AACA;AACA;AACA;AACA;AACA;AACA;AACA;AACA;AACA;AACA;AACA;AACA;AACA;AACA;AACA,OAAO,SAASC,QAAQA,CAAC9B,KAAY,EAAEC,IAAgB,EAAQ;EAC7D,SAAS;;EAET,IAAIzB,kBAAkB,CAACC,KAAK,EAAE;IAC5B;IACA;IACA;EACF;;EAEA;EACA,MAAM0B,QAAQ,GAAGH,KAAsB;EACvCG,QAAQ,CAAC4B,iBAAiB,CAAC,CAAC;EAE5BvD,kBAAkB,CAACC,KAAK,GAAG,IAAI;;EAE/B;EACAC,iBAAiB,CAACsB,KAAK,EAAEC,IAAI,CAAC;AAChC"}
\ No newline at end of file
diff --git a/node_modules/react-native-vision-camera/lib/module/specs/CameraViewNativeComponent.js b/node_modules/react-native-vision-camera/lib/module/specs/CameraViewNativeComponent.js
new file mode 100644
index 0000000..9a7c100
--- /dev/null
+++ b/node_modules/react-native-vision-camera/lib/module/specs/CameraViewNativeComponent.js
@@ -0,0 +1,5 @@
+/* eslint-disable @typescript-eslint/ban-types */
+
+import codegenNativeComponent from 'react-native/Libraries/Utilities/codegenNativeComponent';
+export default codegenNativeComponent('CameraView');
+//# sourceMappingURL=CameraViewNativeComponent.js.map
\ No newline at end of file
diff --git a/node_modules/react-native-vision-camera/lib/module/specs/CameraViewNativeComponent.js.map b/node_modules/react-native-vision-camera/lib/module/specs/CameraViewNativeComponent.js.map
new file mode 100644
index 0000000..4052494
--- /dev/null
+++ b/node_modules/react-native-vision-camera/lib/module/specs/CameraViewNativeComponent.js.map
@@ -0,0 +1 @@
+{"version":3,"names":["codegenNativeComponent"],"sourceRoot":"../../../src","sources":["specs/CameraViewNativeComponent.ts"],"mappings":"AAAA;;AAGA,OAAOA,sBAAsB,MAAM,yDAAyD;AAuF5F,eAAeA,sBAAsB,CAAc,YAAY,CAAC"}
\ No newline at end of file
diff --git a/node_modules/react-native-vision-camera/lib/typescript/Camera.d.ts.map b/node_modules/react-native-vision-camera/lib/typescript/Camera.d.ts.map
index 71cc59b..d6ebc1c 100644
--- a/node_modules/react-native-vision-camera/lib/typescript/Camera.d.ts.map
+++ b/node_modules/react-native-vision-camera/lib/typescript/Camera.d.ts.map
@@ -1 +1 @@
-{"version":3,"file":"Camera.d.ts","sourceRoot":"","sources":["../../src/Camera.tsx"],"names":[],"mappings":"AAAA,OAAO,KAAK,MAAM,OAAO,CAAA;AAEzB,OAAO,KAAK,EAAE,YAAY,EAAE,MAAM,gBAAgB,CAAA;AAClD,OAAO,KAAK,EAAE,cAAc,EAAE,MAAM,eAAe,CAAA;AAEnD,OAAO,KAAK,EAAE,WAAW,EAAkC,MAAM,eAAe,CAAA;AAEhF,OAAO,KAAK,EAAE,SAAS,EAAE,gBAAgB,EAAE,MAAM,aAAa,CAAA;AAC9D,OAAO,KAAK,EAAE,KAAK,EAAE,MAAM,SAAS,CAAA;AACpC,OAAO,KAAK,EAAE,kBAAkB,EAAa,MAAM,aAAa,CAAA;AAGhE,OAAO,KAAK,EAAE,mBAAmB,EAAE,MAAM,cAAc,CAAA;AACvD,OAAO,KAAK,EAAE,IAAI,EAAe,gBAAgB,EAAE,MAAM,eAAe,CAAA;AACxE,OAAO,EAAE,mBAAmB,EAAE,MAAM,YAAY,CAAA;AAGhD,MAAM,MAAM,sBAAsB,GAAG,SAAS,GAAG,gBAAgB,GAAG,QAAQ,GAAG,YAAY,CAAA;AAC3F,MAAM,MAAM,6BAA6B,GAAG,SAAS,GAAG,QAAQ,CAAA;AAEhE,MAAM,WAAW,kBAAkB;IACjC,KAAK,EAAE,IAAI,EAAE,CAAA;IACb,KAAK,EAAE,gBAAgB,CAAA;CACxB;AACD,MAAM,WAAW,YAAY;IAC3B,IAAI,EAAE,MAAM,CAAA;IACZ,OAAO,EAAE,MAAM,CAAA;IACf,KAAK,CAAC,EAAE,cAAc,CAAA;CACvB;AAkBD,UAAU,WAAW;IACnB,oBAAoB,EAAE,OAAO,CAAA;CAC9B;AAID;;;;;;;;;;;;;;;;;;;;;;;;;;;GA2BG;AACH,qBAAa,MAAO,SAAQ,KAAK,CAAC,aAAa,CAAC,WAAW,EAAE,WAAW,CAAC;IACvE,gBAAgB;IAChB,MAAM,CAAC,WAAW,SAAW;IAC7B,gBAAgB;IAChB,WAAW,SAAqB;IAChC,OAAO,CAAC,kBAAkB,CAA4B;IACtD,OAAO,CAAC,mBAAmB,CAAQ;IAEnC,OAAO,CAAC,QAAQ,CAAC,GAAG,CAA0B;IAE9C,gBAAgB;gBACJ,KAAK,EAAE,WAAW;IAgB9B,OAAO,KAAK,MAAM,GAUjB;IAGD;;;;;;;;;;;;OAYG;IACU,SAAS,CAAC,OAAO,CAAC,EAAE,gBAAgB,GAAG,OAAO,CAAC,SAAS,CAAC;IAQtE;;;;;;;;;;;;;;OAcG;IACU,YAAY,CAAC,OAAO,CAAC,EAAE,mBAAmB,GAAG,OAAO,CAAC,SAAS,CAAC;IAQ5E,OAAO,CAAC,oBAAoB;IAgB5B;;;;;;;;;;;;;;;;OAgBG;IACI,cAAc,CAAC,OAAO,EAAE,kBAAkB,GAAG,IAAI;IAwCxD;;;;;;;;;;;;;;;;;;;;;;;OAuBG;IACU,cAAc,IAAI,OAAO,CAAC,IAAI,CAAC;IAQ5C;;;;;;;;;;;;;;;;;;;;;;;OAuBG;IACU,eAAe,IAAI,OAAO,CAAC,IAAI,CAAC;IAQ7C;;;;;;;;;;;;;;;;OAgBG;IACU,aAAa,IAAI,OAAO,CAAC,IAAI,CAAC;IAQ3C;;;;;;;;;;;;;;;;;;;;;;;OAuBG;IACU,eAAe,IAAI,OAAO,CAAC,IAAI,CAAC;IAQ7C;;;;;;;;;;;;;;;;;;OAkBG;IACU,KAAK,CAAC,KAAK,EAAE,KAAK,GAAG,OAAO,CAAC,IAAI,CAAC;IAU/C;;;;;;;;;;;;;;;;OAgBG;WACW,yBAAyB,IAAI,YAAY,EAAE;IAGzD;;;;;OAKG;WACW,+BAA+B,CAAC,QAAQ,EAAE,CAAC,UAAU,EAAE,YAAY,EAAE,KAAK,IAAI,GAAG,mBAAmB;IAGlH;;;;;OAKG;WACW,yBAAyB,IAAI,sBAAsB;IAGjE;;;;;;OAMG;WACW,6BAA6B,IAAI,sBAAsB;IAGrE;;;;;;OAMG;WACW,2BAA2B,IAAI,sBAAsB;IAGnE;;;;;;;;OAQG;WACiB,uBAAuB,IAAI,OAAO,CAAC,6BAA6B,CAAC;IAOrF;;;;;;;;OAQG;WACiB,2BAA2B,IAAI,OAAO,CAAC,6BAA6B,CAAC;IAOzF;;;;;;;;OAQG;WACiB,yBAAyB,IAAI,OAAO,CAAC,6BAA6B,CAAC;IAUvF,OAAO,CAAC,OAAO;IAcf,OAAO,CAAC,aAAa;IAIrB,OAAO,CAAC,SAAS;IAIjB,OAAO,CAAC,SAAS;IAIjB,OAAO,CAAC,SAAS;IAKjB,OAAO,CAAC,aAAa;IAQrB,OAAO,CAAC,iBAAiB;IAIzB,OAAO,CAAC,mBAAmB;IAI3B,OAAO,CAAC,WAAW;IASnB,gBAAgB;IAChB,kBAAkB,IAAI,IAAI;IAa1B,gBAAgB;IACT,MAAM,IAAI,KAAK,CAAC,SAAS;CAqCjC"}
\ No newline at end of file
+{"version":3,"file":"Camera.d.ts","sourceRoot":"","sources":["../../src/Camera.tsx"],"names":[],"mappings":"AAAA,OAAO,KAAK,MAAM,OAAO,CAAA;AAEzB,OAAO,KAAK,EAAE,YAAY,EAAE,MAAM,gBAAgB,CAAA;AAClD,OAAO,KAAK,EAAE,cAAc,EAAE,MAAM,eAAe,CAAA;AAEnD,OAAO,KAAK,EAAE,WAAW,EAAkC,MAAM,eAAe,CAAA;AAEhF,OAAO,KAAK,EAAE,SAAS,EAAE,gBAAgB,EAAE,MAAM,aAAa,CAAA;AAC9D,OAAO,KAAK,EAAE,KAAK,EAAE,MAAM,SAAS,CAAA;AACpC,OAAO,KAAK,EAAE,kBAAkB,EAAa,MAAM,aAAa,CAAA;AAGhE,OAAO,KAAK,EAAE,mBAAmB,EAA0B,MAAM,cAAc,CAAA;AAC/E,OAAO,KAAK,EAAE,IAAI,EAAe,gBAAgB,EAAE,MAAM,eAAe,CAAA;AACxE,OAAO,EAAE,mBAAmB,EAAE,MAAM,YAAY,CAAA;AAMhD,MAAM,MAAM,sBAAsB,GAAG,SAAS,GAAG,gBAAgB,GAAG,QAAQ,GAAG,YAAY,CAAA;AAC3F,MAAM,MAAM,6BAA6B,GAAG,SAAS,GAAG,QAAQ,CAAA;AAEhE,MAAM,WAAW,kBAAkB;IACjC,KAAK,EAAE,IAAI,EAAE,CAAA;IACb,KAAK,EAAE,gBAAgB,CAAA;CACxB;AACD,MAAM,WAAW,YAAY;IAC3B,IAAI,EAAE,MAAM,CAAA;IACZ,OAAO,EAAE,MAAM,CAAA;IACf,KAAK,CAAC,EAAE,cAAc,CAAA;CACvB;AAkBD,UAAU,WAAW;IACnB,oBAAoB,EAAE,OAAO,CAAA;CAC9B;AAID;;;;;;;;;;;;;;;;;;;;;;;;;;;GA2BG;AACH,qBAAa,MAAO,SAAQ,KAAK,CAAC,aAAa,CAAC,WAAW,EAAE,WAAW,CAAC;IACvE,gBAAgB;IAChB,MAAM,CAAC,WAAW,SAAW;IAC7B,gBAAgB;IAChB,WAAW,SAAqB;IAChC,OAAO,CAAC,kBAAkB,CAA4B;IACtD,OAAO,CAAC,mBAAmB,CAAQ;IAEnC,OAAO,CAAC,QAAQ,CAAC,GAAG,CAA0B;IAE9C,gBAAgB;gBACJ,KAAK,EAAE,WAAW;IAgB9B,OAAO,KAAK,MAAM,GAUjB;IAGD;;;;;;;;;;;;OAYG;IACU,SAAS,CAAC,OAAO,CAAC,EAAE,gBAAgB,GAAG,OAAO,CAAC,SAAS,CAAC;IAQtE;;;;;;;;;;;;;;OAcG;IACU,YAAY,CAAC,OAAO,CAAC,EAAE,mBAAmB,GAAG,OAAO,CAAC,SAAS,CAAC;IAQ5E,OAAO,CAAC,oBAAoB;IAgB5B;;;;;;;;;;;;;;;;OAgBG;IACI,cAAc,CAAC,OAAO,EAAE,kBAAkB,GAAG,IAAI;IAwCxD;;;;;;;;;;;;;;;;;;;;;;;OAuBG;IACU,cAAc,IAAI,OAAO,CAAC,IAAI,CAAC;IAQ5C;;;;;;;;;;;;;;;;;;;;;;;OAuBG;IACU,eAAe,IAAI,OAAO,CAAC,IAAI,CAAC;IAQ7C;;;;;;;;;;;;;;;;OAgBG;IACU,aAAa,IAAI,OAAO,CAAC,IAAI,CAAC;IAQ3C;;;;;;;;;;;;;;;;;;;;;;;OAuBG;IACU,eAAe,IAAI,OAAO,CAAC,IAAI,CAAC;IAQ7C;;;;;;;;;;;;;;;;;;OAkBG;IACU,KAAK,CAAC,KAAK,EAAE,KAAK,GAAG,OAAO,CAAC,IAAI,CAAC;IAU/C;;;;;;;;;;;;;;;;OAgBG;WACW,yBAAyB,IAAI,YAAY,EAAE;IAGzD;;;;;OAKG;WACW,+BAA+B,CAAC,QAAQ,EAAE,CAAC,UAAU,EAAE,YAAY,EAAE,KAAK,IAAI,GAAG,mBAAmB;IAGlH;;;;;OAKG;WACW,yBAAyB,IAAI,sBAAsB;IAGjE;;;;;;OAMG;WACW,6BAA6B,IAAI,sBAAsB;IAGrE;;;;;;OAMG;WACW,2BAA2B,IAAI,sBAAsB;IAGnE;;;;;;;;OAQG;WACiB,uBAAuB,IAAI,OAAO,CAAC,6BAA6B,CAAC;IAOrF;;;;;;;;OAQG;WACiB,2BAA2B,IAAI,OAAO,CAAC,6BAA6B,CAAC;IAOzF;;;;;;;;OAQG;WACiB,yBAAyB,IAAI,OAAO,CAAC,6BAA6B,CAAC;IAUvF,OAAO,CAAC,OAAO;IAcf,OAAO,CAAC,aAAa;IAIrB,OAAO,CAAC,SAAS;IAIjB,OAAO,CAAC,SAAS;IAIjB,OAAO,CAAC,SAAS;IAKjB,OAAO,CAAC,aAAa;IAQrB,OAAO,CAAC,iBAAiB;IAIzB,OAAO,CAAC,mBAAmB;IAI3B,OAAO,CAAC,WAAW;IASnB,gBAAgB;IAChB,kBAAkB,IAAI,IAAI;IAa1B,gBAAgB;IACT,MAAM,IAAI,KAAK,CAAC,SAAS;CAqCjC"}
\ No newline at end of file
diff --git a/node_modules/react-native-vision-camera/lib/typescript/specs/CameraViewNativeComponent.d.ts b/node_modules/react-native-vision-camera/lib/typescript/specs/CameraViewNativeComponent.d.ts
new file mode 100644
index 0000000..e7717c6
--- /dev/null
+++ b/node_modules/react-native-vision-camera/lib/typescript/specs/CameraViewNativeComponent.d.ts
@@ -0,0 +1,100 @@
+/// <reference types="react-native/types/modules/codegen" />
+/// <reference types="react-native/modules/codegen" />
+import type { HostComponent, ViewProps } from 'react-native';
+import type { DirectEventHandler, Double, Int32 } from 'react-native/Libraries/Types/CodegenTypes';
+export type VisionCameraComponentType = HostComponent<NativeProps>;
+export interface NativeProps extends ViewProps {
+    enableGpuBuffers: boolean;
+    androidPreviewViewType?: string;
+    cameraId: string;
+    enableFrameProcessor: boolean;
+    enableLocation: boolean;
+    enableBufferCompression: boolean;
+    photoQualityBalance: string;
+    isActive: boolean;
+    photo?: boolean;
+    video?: boolean;
+    audio?: boolean;
+    torch?: string;
+    zoom?: Double;
+    exposure?: Double;
+    enableZoomGesture?: boolean;
+    enableFpsGraph?: boolean;
+    resizeMode?: string;
+    format?: Readonly<{
+        supportsDepthCapture?: boolean;
+        photoHeight: Double;
+        photoWidth: Double;
+        videoHeight: Double;
+        videoWidth: Double;
+        maxISO: Double;
+        minISO: Double;
+        maxFps: Double;
+        minFps: Double;
+        fieldOfView: Double;
+        supportsVideoHDR: boolean;
+        supportsPhotoHDR: boolean;
+        autoFocusSystem: string;
+        videoStabilizationModes: string[];
+        pixelFormats: string[];
+    }>;
+    pixelFormat: string;
+    fps?: Int32;
+    videoHdr?: boolean;
+    photoHdr?: boolean;
+    lowLightBoost?: boolean;
+    videoStabilizationMode?: string;
+    enableDepthData?: boolean;
+    enablePortraitEffectsMatteDelivery?: boolean;
+    orientation?: string;
+    codeScannerOptions?: Readonly<{
+        codeTypes?: string[];
+        interval?: Double;
+        regionOfInterest?: Readonly<{
+            x?: Double;
+            y?: Double;
+            width?: Double;
+            height?: Double;
+        }>;
+    }>;
+    onCodeScanned?: DirectEventHandler<Readonly<{
+        codes?: Readonly<{
+            type?: string;
+            value?: string;
+            frame?: Readonly<{
+                x: Double;
+                y: Double;
+                width: Double;
+                height: Double;
+            }>;
+        }>;
+        frame?: Readonly<{
+            width: Int32;
+            height: Int32;
+        }>;
+        corners?: Readonly<{
+            x: Double;
+            y: Double;
+        }>;
+    }>>;
+    onShutter?: DirectEventHandler<Readonly<{
+        type: string;
+    }>>;
+    onStarted?: DirectEventHandler<Readonly<{}>>;
+    onStopped?: DirectEventHandler<Readonly<{}>>;
+    onInitialized?: DirectEventHandler<Readonly<{}>>;
+    onError?: DirectEventHandler<Readonly<{
+        code: string;
+        message: string;
+        cause: Readonly<{
+            code: string;
+            domain: string;
+            message: string;
+            details: string;
+        }>;
+    }>>;
+    onViewReady: DirectEventHandler<Readonly<{}>>;
+}
+declare const _default: import("react-native/Libraries/Utilities/codegenNativeComponent").NativeComponentType<NativeProps>;
+export default _default;
+//# sourceMappingURL=CameraViewNativeComponent.d.ts.map
\ No newline at end of file
diff --git a/node_modules/react-native-vision-camera/lib/typescript/specs/CameraViewNativeComponent.d.ts.map b/node_modules/react-native-vision-camera/lib/typescript/specs/CameraViewNativeComponent.d.ts.map
new file mode 100644
index 0000000..e47e42f
--- /dev/null
+++ b/node_modules/react-native-vision-camera/lib/typescript/specs/CameraViewNativeComponent.d.ts.map
@@ -0,0 +1 @@
+{"version":3,"file":"CameraViewNativeComponent.d.ts","sourceRoot":"","sources":["../../../src/specs/CameraViewNativeComponent.ts"],"names":[],"mappings":";;AACA,OAAO,KAAK,EAAE,aAAa,EAAE,SAAS,EAAE,MAAM,cAAc,CAAC;AAC7D,OAAO,KAAK,EAAE,kBAAkB,EAAE,MAAM,EAAE,KAAK,EAAE,MAAM,2CAA2C,CAAC;AAGnG,MAAM,MAAM,yBAAyB,GAAG,aAAa,CAAC,WAAW,CAAC,CAAC;AAEnE,MAAM,WAAW,WAAY,SAAQ,SAAS;IAC5C,gBAAgB,EAAE,OAAO,CAAC;IAC1B,sBAAsB,CAAC,EAAE,MAAM,CAAC;IAChC,QAAQ,EAAE,MAAM,CAAC;IACjB,oBAAoB,EAAE,OAAO,CAAC;IAC9B,cAAc,EAAE,OAAO,CAAC;IACxB,uBAAuB,EAAE,OAAO,CAAC;IACjC,mBAAmB,EAAE,MAAM,CAAC;IAC5B,QAAQ,EAAE,OAAO,CAAC;IAClB,KAAK,CAAC,EAAE,OAAO,CAAC;IAChB,KAAK,CAAC,EAAE,OAAO,CAAC;IAChB,KAAK,CAAC,EAAE,OAAO,CAAC;IAChB,KAAK,CAAC,EAAE,MAAM,CAAC;IACf,IAAI,CAAC,EAAE,MAAM,CAAC;IACd,QAAQ,CAAC,EAAE,MAAM,CAAC;IAClB,iBAAiB,CAAC,EAAE,OAAO,CAAC;IAC5B,cAAc,CAAC,EAAE,OAAO,CAAC;IACzB,UAAU,CAAC,EAAE,MAAM,CAAC;IACpB,MAAM,CAAC,EAAE,QAAQ,CAAC;QAChB,oBAAoB,CAAC,EAAE,OAAO,CAAC;QAC/B,WAAW,EAAE,MAAM,CAAC;QACpB,UAAU,EAAE,MAAM,CAAC;QACnB,WAAW,EAAE,MAAM,CAAC;QACpB,UAAU,EAAE,MAAM,CAAC;QACnB,MAAM,EAAE,MAAM,CAAC;QACf,MAAM,EAAE,MAAM,CAAC;QACf,MAAM,EAAE,MAAM,CAAC;QACf,MAAM,EAAE,MAAM,CAAC;QACf,WAAW,EAAE,MAAM,CAAC;QACpB,gBAAgB,EAAE,OAAO,CAAC;QAC1B,gBAAgB,EAAE,OAAO,CAAC;QAC1B,eAAe,EAAE,MAAM,CAAC;QACxB,uBAAuB,EAAE,MAAM,EAAE,CAAC;QAClC,YAAY,EAAE,MAAM,EAAE,CAAC;KACxB,CAAC,CAAC;IACH,WAAW,EAAE,MAAM,CAAC;IACpB,GAAG,CAAC,EAAE,KAAK,CAAC;IACZ,QAAQ,CAAC,EAAE,OAAO,CAAC;IACnB,QAAQ,CAAC,EAAE,OAAO,CAAC;IACnB,aAAa,CAAC,EAAE,OAAO,CAAC;IACxB,sBAAsB,CAAC,EAAE,MAAM,CAAC;IAChC,eAAe,CAAC,EAAE,OAAO,CAAC;IAC1B,kCAAkC,CAAC,EAAE,OAAO,CAAC;IAC7C,WAAW,CAAC,EAAE,MAAM,CAAC;IACrB,kBAAkB,CAAC,EAAE,QAAQ,CAAC;QAC5B,SAAS,CAAC,EAAE,MAAM,EAAE,CAAC;QACrB,QAAQ,CAAC,EAAE,MAAM,CAAC;QAClB,gBAAgB,CAAC,EAAE,QAAQ,CAAC;YAC1B,CAAC,CAAC,EAAE,MAAM,CAAC;YACX,CAAC,CAAC,EAAE,MAAM,CAAC;YACX,KAAK,CAAC,EAAE,MAAM,CAAC;YACf,MAAM,CAAC,EAAE,MAAM,CAAC;SACjB,CAAC,CAAC;KACJ,CAAC,CAAC;IACH,aAAa,CAAC,EAAE,kBAAkB,CAChC,QAAQ,CAAC;QACP,KAAK,CAAC,EAAE,QAAQ,CAAC;YACf,IAAI,CAAC,EAAE,MAAM,CAAC;YACd,KAAK,CAAC,EAAE,MAAM,CAAC;YACf,KAAK,CAAC,EAAE,QAAQ,CAAC;gBAAE,CAAC,EAAE,MAAM,CAAC;gBAAC,CAAC,EAAE,MAAM,CAAC;gBAAC,KAAK,EAAE,MAAM,CAAC;gBAAC,MAAM,EAAE,MAAM,CAAA;aAAC,CAAC,CAAC;SAC1E,CAAC,CAAC;QACH,KAAK,CAAC,EAAE,QAAQ,CAAC;YAAE,KAAK,EAAE,KAAK,CAAC;YAAC,MAAM,EAAE,KAAK,CAAA;SAAE,CAAC,CAAC;QAClD,OAAO,CAAC,EAAE,QAAQ,CAAC;YAAE,CAAC,EAAE,MAAM,CAAC;YAAC,CAAC,EAAE,MAAM,CAAA;SAAE,CAAC,CAAC;KAC9C,CAAC,CACH,CAAC;IACF,SAAS,CAAC,EAAE,kBAAkB,CAC5B,QAAQ,CAAC;QACP,IAAI,EAAE,MAAM,CAAC;KACd,CAAC,CACH,CAAC;IACF,SAAS,CAAC,EAAE,kBAAkB,CAAC,QAAQ,CAAC,EAAE,CAAC,CAAC,CAAC;IAC7C,SAAS,CAAC,EAAE,kBAAkB,CAAC,QAAQ,CAAC,EAAE,CAAC,CAAC,CAAC;IAC7C,aAAa,CAAC,EAAE,kBAAkB,CAAC,QAAQ,CAAC,EAAE,CAAC,CAAC,CAAC;IACjD,OAAO,CAAC,EAAE,kBAAkB,CAC1B,QAAQ,CAAC;QACP,IAAI,EAAE,MAAM,CAAC;QACb,OAAO,EAAE,MAAM,CAAC;QAChB,KAAK,EAAE,QAAQ,CAAC;YAAE,IAAI,EAAE,MAAM,CAAC;YAAC,MAAM,EAAE,MAAM,CAAC;YAAC,OAAO,EAAE,MAAM,CAAC;YAAC,OAAO,EAAE,MAAM,CAAA;SAAE,CAAC,CAAC;KACrF,CAAC,CACH,CAAC;IACF,WAAW,EAAE,kBAAkB,CAAC,QAAQ,CAAC,EAAE,CAAC,CAAC,CAAC;CAC/C;;AAED,wBAAiE"}
\ No newline at end of file
diff --git a/node_modules/react-native-vision-camera/src/Camera.tsx b/node_modules/react-native-vision-camera/src/Camera.tsx
index 18733ba..1668322 100644
--- a/node_modules/react-native-vision-camera/src/Camera.tsx
+++ b/node_modules/react-native-vision-camera/src/Camera.tsx
@@ -1,5 +1,5 @@
 import React from 'react'
-import { requireNativeComponent, NativeSyntheticEvent, findNodeHandle, NativeMethods } from 'react-native'
+import { NativeSyntheticEvent, findNodeHandle, NativeMethods } from 'react-native'
 import type { CameraDevice } from './CameraDevice'
 import type { ErrorWithCause } from './CameraError'
 import { CameraCaptureError, CameraRuntimeError, tryParseNativeCameraError, isErrorWithCause } from './CameraError'
@@ -10,9 +10,12 @@ import type { Point } from './Point'
 import type { RecordVideoOptions, VideoFile } from './VideoFile'
 import { VisionCameraProxy } from './FrameProcessorPlugins'
 import { CameraDevices } from './CameraDevices'
-import type { EmitterSubscription } from 'react-native'
+import type { EmitterSubscription, requireNativeComponent } from 'react-native'
 import type { Code, CodeScanner, CodeScannerFrame } from './CodeScanner'
 import { TakeSnapshotOptions } from './Snapshot'
+import NativeCameraViewCodegen from './specs/CameraViewNativeComponent'
+
+const NativeCameraView = NativeCameraViewCodegen as unknown as ReturnType<typeof requireNativeComponent<NativeCameraViewProps>>
 
 //#region Types
 export type CameraPermissionStatus = 'granted' | 'not-determined' | 'denied' | 'restricted'
@@ -604,10 +607,3 @@ export class Camera extends React.PureComponent<CameraProps, CameraState> {
   }
 }
 //#endregion
-
-// requireNativeComponent automatically resolves 'CameraView' to 'CameraViewManager'
-const NativeCameraView = requireNativeComponent<NativeCameraViewProps>(
-  'CameraView',
-  // @ts-expect-error because the type declarations are kinda wrong, no?
-  Camera,
-)
diff --git a/node_modules/react-native-vision-camera/src/FrameProcessorPlugins.ts b/node_modules/react-native-vision-camera/src/FrameProcessorPlugins.ts
index aa9d5ee..e7a3fa8 100644
--- a/node_modules/react-native-vision-camera/src/FrameProcessorPlugins.ts
+++ b/node_modules/react-native-vision-camera/src/FrameProcessorPlugins.ts
@@ -98,7 +98,7 @@ try {
       isAsyncContextBusy.value = false
     }
   }, asyncContext)
-  hasWorklets = true
+  // hasWorklets = true
 } catch (e) {
   // Worklets are not installed, so Frame Processors are disabled.
 }
diff --git a/node_modules/react-native-vision-camera/src/specs/CameraViewNativeComponent.ts b/node_modules/react-native-vision-camera/src/specs/CameraViewNativeComponent.ts
new file mode 100644
index 0000000..70f4572
--- /dev/null
+++ b/node_modules/react-native-vision-camera/src/specs/CameraViewNativeComponent.ts
@@ -0,0 +1,91 @@
+/* eslint-disable @typescript-eslint/ban-types */
+import type { HostComponent, ViewProps } from 'react-native';
+import type { DirectEventHandler, Double, Int32 } from 'react-native/Libraries/Types/CodegenTypes';
+import codegenNativeComponent from 'react-native/Libraries/Utilities/codegenNativeComponent';
+
+export type VisionCameraComponentType = HostComponent<NativeProps>;
+
+export interface NativeProps extends ViewProps {
+  enableGpuBuffers: boolean;
+  androidPreviewViewType?: string;
+  cameraId: string;
+  enableFrameProcessor: boolean;
+  enableLocation: boolean;
+  enableBufferCompression: boolean;
+  photoQualityBalance: string;
+  isActive: boolean;
+  photo?: boolean;
+  video?: boolean; 
+  audio?: boolean;
+  torch?: string;
+  zoom?: Double;
+  exposure?: Double;
+  enableZoomGesture?: boolean;
+  enableFpsGraph?: boolean;
+  resizeMode?: string;
+  format?: Readonly<{
+    supportsDepthCapture?: boolean;
+    photoHeight: Double;
+    photoWidth: Double;
+    videoHeight: Double;
+    videoWidth: Double;
+    maxISO: Double;
+    minISO: Double;
+    maxFps: Double;
+    minFps: Double;
+    fieldOfView: Double;
+    supportsVideoHDR: boolean;
+    supportsPhotoHDR: boolean;
+    autoFocusSystem: string;
+    videoStabilizationModes: string[];
+    pixelFormats: string[];
+  }>;
+  pixelFormat: string;
+  fps?: Int32;
+  videoHdr?: boolean; // not sure why was int on native side
+  photoHdr?: boolean; // not sure why was int on native side
+  lowLightBoost?: boolean; // same
+  videoStabilizationMode?: string;
+  enableDepthData?: boolean;
+  enablePortraitEffectsMatteDelivery?: boolean;
+  orientation?: string;
+  codeScannerOptions?: Readonly<{
+    codeTypes?: string[];
+    interval?: Double;
+    regionOfInterest?: Readonly<{
+      x?: Double,
+      y?: Double,
+      width?: Double,
+      height?: Double,
+    }>;
+  }>;
+  onCodeScanned?: DirectEventHandler<
+    Readonly<{
+      codes?: Readonly<{
+        type?: string;
+        value?: string;
+        frame?: Readonly<{ x: Double, y: Double, width: Double, height: Double}>;
+      }>;
+      frame?: Readonly<{ width: Int32, height: Int32 }>;
+      corners?: Readonly<{ x: Double, y: Double }>;
+    }>
+  >;
+  onShutter?: DirectEventHandler<
+    Readonly<{
+      type: string;
+    }>
+  >;
+  onStarted?: DirectEventHandler<Readonly<{}>>;
+  onStopped?: DirectEventHandler<Readonly<{}>>;
+  onInitialized?: DirectEventHandler<Readonly<{}>>;
+  onError?: DirectEventHandler<
+    Readonly<{
+      code: string;
+      message: string;
+      cause: Readonly<{ code: string; domain: string; message: string; details: string }>;
+    }>
+  >;
+  onViewReady: DirectEventHandler<Readonly<{}>>;
+}
+
+export default codegenNativeComponent<NativeProps>('CameraView');<|MERGE_RESOLUTION|>--- conflicted
+++ resolved
@@ -1,9 +1,5 @@
 diff --git a/node_modules/react-native-vision-camera/VisionCamera.podspec b/node_modules/react-native-vision-camera/VisionCamera.podspec
-<<<<<<< HEAD
 index 3a0e313..6460c5c 100644
-=======
-index 3a0e313..e983153 100644
->>>>>>> 942cad96
 --- a/node_modules/react-native-vision-camera/VisionCamera.podspec
 +++ b/node_modules/react-native-vision-camera/VisionCamera.podspec
 @@ -2,7 +2,13 @@ require "json"
@@ -56,36 +52,18 @@
      "ios/*.{m,mm,swift}",
      "ios/Core/*.{m,mm,swift}",
      "ios/Extensions/*.{m,mm,swift}",
-<<<<<<< HEAD
 @@ -66,9 +67,10 @@ Pod::Spec.new do |s|
-=======
-@@ -47,6 +54,7 @@ Pod::Spec.new do |s|
-     "ios/React Utils/*.{m,mm,swift}",
-     "ios/Types/*.{m,mm,swift}",
-     "ios/CameraBridge.h",
-+    "ios/RNCameraView.h",
- 
-     # Frame Processors
-     hasWorklets ? "ios/Frame Processor/*.{m,mm,swift}" : "",
-@@ -66,9 +74,12 @@ Pod::Spec.new do |s|
->>>>>>> 942cad96
      "ios/**/*.h"
    ]
    
 -  s.dependency "React"
 -  s.dependency "React-Core"
 -  s.dependency "React-callinvoker"
-<<<<<<< HEAD
-+  s.pod_target_xcconfig    = {
-+    "OTHER_SWIFT_FLAGS" => "-DRCT_NEW_ARCH_ENABLED"
-+  }
-=======
 +  if ENV['USE_FRAMEWORKS'] == '1'
 +    s.pod_target_xcconfig = default_config.merge(frameworks_flags)
 +  else
 +    s.pod_target_xcconfig = default_config
 +  end
->>>>>>> 942cad96
 +  install_modules_dependencies(s)
  
    if hasWorklets
@@ -1983,412 +1961,6 @@
      // swiftlint:enable force_cast
    }
  }
-<<<<<<< HEAD
-=======
-diff --git a/node_modules/react-native-vision-camera/ios/RNCameraView.h b/node_modules/react-native-vision-camera/ios/RNCameraView.h
-new file mode 100644
-index 0000000..46c2c2c
---- /dev/null
-+++ b/node_modules/react-native-vision-camera/ios/RNCameraView.h
-@@ -0,0 +1,14 @@
-+// This guard prevent this file to be compiled in the old architecture.
-+#ifdef RCT_NEW_ARCH_ENABLED
-+#import <React/RCTViewComponentView.h>
-+#import <UIKit/UIKit.h>
-+
-+
-+NS_ASSUME_NONNULL_BEGIN
-+
-+@interface RNCameraView : RCTViewComponentView
-+@end
-+
-+NS_ASSUME_NONNULL_END
-+
-+#endif /* RCT_NEW_ARCH_ENABLED */
-diff --git a/node_modules/react-native-vision-camera/ios/RNCameraView.mm b/node_modules/react-native-vision-camera/ios/RNCameraView.mm
-new file mode 100644
-index 0000000..019be20
---- /dev/null
-+++ b/node_modules/react-native-vision-camera/ios/RNCameraView.mm
-@@ -0,0 +1,377 @@
-+// This guard prevent the code from being compiled in the old architecture
-+#ifdef RCT_NEW_ARCH_ENABLED
-+#import <React/RCTViewComponentView.h>
-+
-+#import <react/renderer/components/RNVisionCameraSpec/ComponentDescriptors.h>
-+#import <react/renderer/components/RNVisionCameraSpec/EventEmitters.h>
-+#import <react/renderer/components/RNVisionCameraSpec/Props.h>
-+#import <react/renderer/components/RNVisionCameraSpec/RCTComponentViewHelpers.h>
-+
-+#import "RCTFabricComponentsPlugins.h"
-+#import <AVFoundation/AVCaptureAudioDataOutput.h>
-+#import <AVFoundation/AVCaptureVideoDataOutput.h>
-+#import <React/RCTViewManager.h>
-+#import <React/RCTConversions.h>
-+
-+#ifdef USE_FRAMEWORKS
-+#import <VisionCamera/VisionCamera-Swift.h>
-+#else
-+#import "VisionCamera-Swift.h"
-+#endif
-+
-+@interface RNCameraView : RCTViewComponentView <RNCameraViewDirectEventDelegate>
-+@end
-+
-+
-+using namespace facebook::react;
-+
-+@implementation RNCameraView {
-+    CameraView * _view;
-+}
-+
-++ (ComponentDescriptorProvider)componentDescriptorProvider
-+{
-+    return concreteComponentDescriptorProvider<CameraViewComponentDescriptor>();
-+}
-+
-+- (instancetype)initWithFrame:(CGRect)frame
-+{
-+    self = [super initWithFrame:frame];
-+if (self) {
-+    static const auto defaultProps = std::make_shared<const CameraViewProps>();
-+    _props = defaultProps;
-+
-+    //The remaining part of the initializer is standard Objective-C code to create views and layout them with AutoLayout. Here we can change whatever we want to.
-+    _view = [[CameraView alloc] init];
-+    _view.delegate = self;    
-+
-+    self.contentView = _view;
-+}
-+
-+return self;
-+}
-+
-+// why we need this func -> https://reactnative.dev/docs/next/the-new-architecture/pillars-fabric-components#write-the-native-ios-code
-+- (void)updateProps:(Props::Shared const &)props oldProps:(Props::Shared const &)oldProps
-+{
-+    const auto &newViewProps = *std::static_pointer_cast<CameraViewProps const>(props);
-+    const auto &oldViewProps = *std::static_pointer_cast<CameraViewProps const>(_props);
-+    
-+    NSMutableArray* changedProps = [[NSMutableArray alloc] init];
-+    
-+    if(oldViewProps.isActive != newViewProps.isActive){
-+        _view.isActive = newViewProps.isActive;
-+        [changedProps addObject:@"isActive"];
-+    }
-+    if(oldViewProps.cameraId != newViewProps.cameraId){
-+        _view.cameraId = RCTNSStringFromString(newViewProps.cameraId);
-+        [changedProps addObject:@"cameraId"];
-+    }
-+    if(oldViewProps.photoQualityBalance != newViewProps.photoQualityBalance){
-+        _view.photoQualityBalance = RCTNSStringFromString(newViewProps.photoQualityBalance);
-+        [changedProps addObject:@"photoQualityBalance"];
-+    }
-+    if(oldViewProps.enableDepthData != newViewProps.enableDepthData){
-+        _view.enableDepthData = newViewProps.enableDepthData;
-+        [changedProps addObject:@"enableDepthData"];
-+    }
-+    if(oldViewProps.enablePortraitEffectsMatteDelivery != newViewProps.enablePortraitEffectsMatteDelivery){
-+        _view.enablePortraitEffectsMatteDelivery = newViewProps.enablePortraitEffectsMatteDelivery;
-+        [changedProps addObject:@"enablePortraitEffectsMatteDelivery"];
-+    }
-+    if(oldViewProps.photo != newViewProps.photo){
-+        _view.photo = [NSNumber numberWithBool:newViewProps.photo];
-+        [changedProps addObject:@"photo"];
-+    }
-+    if(oldViewProps.video != newViewProps.video){
-+        _view.video = [NSNumber numberWithBool:newViewProps.video];
-+        [changedProps addObject:@"video"];
-+    }
-+    if(oldViewProps.audio != newViewProps.audio){
-+        _view.audio = [NSNumber numberWithBool:newViewProps.audio];
-+        [changedProps addObject:@"audio"];
-+    }
-+    if(oldViewProps.enableFrameProcessor != newViewProps.enableFrameProcessor){
-+        _view.enableFrameProcessor = newViewProps.enableFrameProcessor;
-+        [changedProps addObject:@"enableFrameProcessor"];
-+    }
-+    if(oldViewProps.enableLocation != newViewProps.enableLocation){
-+        _view.enableLocation = newViewProps.enableLocation;
-+        [changedProps addObject:@"enableLocation"];
-+    }
-+    if(oldViewProps.enableBufferCompression != newViewProps.enableBufferCompression){
-+        _view.enableBufferCompression = newViewProps.enableBufferCompression;
-+        [changedProps addObject:@"enableBufferCompression"];
-+    }
-+    if(oldViewProps.fps != newViewProps.fps){
-+        _view.fps = [NSNumber numberWithInt:newViewProps.fps];
-+        [changedProps addObject:@"fps"];
-+    }
-+    if(oldViewProps.videoHdr != newViewProps.videoHdr){
-+        _view.videoHdr = newViewProps.videoHdr;
-+        [changedProps addObject:@"videoHdr"];
-+    }
-+    if(oldViewProps.photoHdr != newViewProps.photoHdr){
-+        _view.photoHdr = newViewProps.photoHdr;
-+        [changedProps addObject:@"photoHdr"];
-+    }
-+    if(oldViewProps.lowLightBoost != newViewProps.lowLightBoost){
-+        _view.lowLightBoost = newViewProps.lowLightBoost;
-+        [changedProps addObject:@"lowLightBoost"];
-+    }
-+    if(oldViewProps.videoStabilizationMode != newViewProps.videoStabilizationMode){
-+        _view.videoStabilizationMode = RCTNSStringFromString(newViewProps.videoStabilizationMode);
-+        [changedProps addObject:@"videoStabilizationMode"];
-+    }
-+    if(oldViewProps.torch != newViewProps.torch){
-+        _view.torch = RCTNSStringFromString(newViewProps.torch);
-+        [changedProps addObject:@"torch"];
-+    }
-+    if(oldViewProps.orientation != newViewProps.orientation){
-+        _view.orientation = RCTNSStringFromString(newViewProps.orientation);
-+        [changedProps addObject:@"orientation"];
-+    }
-+    if(oldViewProps.resizeMode != newViewProps.resizeMode){
-+        _view.resizeMode = RCTNSStringFromString(newViewProps.resizeMode);
-+        [changedProps addObject:@"resizeMode"];
-+    }
-+    if(oldViewProps.pixelFormat != newViewProps.pixelFormat){
-+        _view.pixelFormat = RCTNSStringFromString(newViewProps.pixelFormat);
-+        [changedProps addObject:@"pixelFormat"];
-+    }
-+    if(oldViewProps.zoom != newViewProps.zoom){
-+        _view.zoom = [NSNumber numberWithDouble:newViewProps.zoom];
-+        [changedProps addObject:@"zoom"];
-+    }
-+    if(oldViewProps.exposure != newViewProps.exposure){
-+        _view.exposure = [NSNumber numberWithDouble:newViewProps.exposure];
-+        [changedProps addObject:@"exposure"];
-+    }
-+    if(oldViewProps.enableZoomGesture != newViewProps.enableZoomGesture){
-+        _view.enableZoomGesture = newViewProps.enableZoomGesture;
-+        [changedProps addObject:@"enableZoomGesture"];
-+    }
-+    if(oldViewProps.enableFpsGraph != newViewProps.enableFpsGraph){
-+        _view.enableFpsGraph = newViewProps.enableFpsGraph;
-+        [changedProps addObject:@"enableFpsGraph"];
-+    }
-+    
-+        
-+    if(_view.format == nil){
-+        _view.format =[ [NSMutableDictionary alloc] init];
-+    }
-+    
-+
-+    //Checking format props, TODO: find cleaner way to do it
-+    if(oldViewProps.format.supportsDepthCapture != newViewProps.format.supportsDepthCapture){
-+        NSNumber* supportsDepthCapture = newViewProps.format.supportsDepthCapture ? @1 : @0;
-+        [_view.format setValue:supportsDepthCapture forKey:@"supportsDepthCapture"];
-+        [changedProps addObject:@"format"];
-+    }
-+    if(oldViewProps.format.autoFocusSystem != newViewProps.format.autoFocusSystem){
-+        [_view.format setValue:RCTNSStringFromString(newViewProps.format.autoFocusSystem) forKey:@"autoFocusSystem"];
-+        [changedProps addObject:@"format"];
-+    }
-+    if(oldViewProps.format.pixelFormats.size() != newViewProps.format.pixelFormats.size()){
-+        NSMutableArray* newPixelFormats = [[NSMutableArray alloc] init];
-+        for(int i = 0; i < newViewProps.format.pixelFormats.size(); i++){
-+            [newPixelFormats addObject:RCTNSStringFromString(newViewProps.format.pixelFormats.at(i))];
-+        }
-+        [_view.format setValue:newPixelFormats forKey:@"pixelFormats"];
-+        [changedProps addObject:@"format"];
-+    }
-+    
-+    if(oldViewProps.format.videoStabilizationModes.size() != newViewProps.format.videoStabilizationModes.size()){
-+        NSMutableArray* newVideoStabilizationModes = [[NSMutableArray alloc] init];
-+        for(int i = 0; i < newViewProps.format.videoStabilizationModes.size(); i++){
-+            [newVideoStabilizationModes addObject:RCTNSStringFromString(newViewProps.format.videoStabilizationModes.at(i))];
-+        }
-+        [_view.format setValue:newVideoStabilizationModes forKey:@"videoStabilizationModes"];
-+        [changedProps addObject:@"format"];
-+    }
-+    
-+    if(oldViewProps.format.photoHeight != newViewProps.format.photoHeight){
-+        [_view.format setValue:[NSNumber numberWithDouble:newViewProps.format.photoHeight] forKey:@"photoHeight"];
-+        [changedProps addObject:@"format"];
-+    }
-+    if(oldViewProps.format.photoWidth != newViewProps.format.photoWidth){
-+        [_view.format setValue:[NSNumber numberWithDouble:newViewProps.format.photoWidth] forKey:@"photoWidth"];
-+        [changedProps addObject:@"format"];
-+    }
-+    if(oldViewProps.format.videoHeight != newViewProps.format.videoHeight){
-+        [_view.format setValue:[NSNumber numberWithDouble:newViewProps.format.videoHeight] forKey:@"videoHeight"];
-+        [changedProps addObject:@"format"];
-+    }
-+    if(oldViewProps.format.videoWidth != newViewProps.format.videoWidth){
-+        [_view.format setValue:[NSNumber numberWithDouble:newViewProps.format.videoWidth] forKey:@"videoWidth"];
-+        [changedProps addObject:@"format"];
-+    }
-+    if(oldViewProps.format.maxISO != newViewProps.format.maxISO){
-+        [_view.format setValue:[NSNumber numberWithDouble:newViewProps.format.maxISO] forKey:@"maxISO"];
-+        [changedProps addObject:@"format"];
-+    }
-+    if(oldViewProps.format.minISO != newViewProps.format.minISO){
-+        [_view.format setValue:[NSNumber numberWithDouble:newViewProps.format.minISO] forKey:@"minISO"];
-+        [changedProps addObject:@"format"];
-+    }
-+    if(oldViewProps.format.maxFps != newViewProps.format.maxFps){
-+        [_view.format setValue:[NSNumber numberWithDouble:newViewProps.format.maxFps] forKey:@"maxFps"];
-+        [changedProps addObject:@"format"];
-+    }
-+    if(oldViewProps.format.minFps != newViewProps.format.minFps){
-+        [_view.format setValue:[NSNumber numberWithDouble:newViewProps.format.minFps] forKey:@"minFps"];
-+        [changedProps addObject:@"format"];
-+    }
-+    if(oldViewProps.format.fieldOfView != newViewProps.format.fieldOfView){
-+        [_view.format setValue:[NSNumber numberWithDouble:newViewProps.format.fieldOfView] forKey:@"fieldOfView"];
-+        [changedProps addObject:@"format"];
-+    }
-+
-+    if(oldViewProps.format.supportsVideoHDR != newViewProps.format.supportsVideoHDR){
-+        NSNumber* supportsVideoHDR = newViewProps.format.supportsVideoHDR ? @1 : @0;
-+        [_view.format setValue:supportsVideoHDR forKey:@"supportsVideoHDR"];
-+        [changedProps addObject:@"format"];
-+    }
-+    if(oldViewProps.format.supportsPhotoHDR != newViewProps.format.supportsPhotoHDR){
-+        NSNumber* supportsPhotoHDR = newViewProps.format.supportsPhotoHDR ? @1 : @0;
-+        [_view.format setValue:supportsPhotoHDR forKey:@"supportsPhotoHDR"];
-+        [changedProps addObject:@"format"];
-+    }
-+    
-+    if (_view.format.count == 0) {
-+        _view.format = nil;
-+    }
-+    
-+    if(_view.codeScannerOptions == nil){
-+        _view.codeScannerOptions =[[NSMutableDictionary alloc] init];
-+    }
-+
-+    if(oldViewProps.codeScannerOptions.codeTypes.size() != newViewProps.codeScannerOptions.codeTypes.size()){
-+        NSMutableArray* newCodeTypes = [[NSMutableArray alloc] init];
-+        for(int i = 0; i < newViewProps.codeScannerOptions.codeTypes.size(); i++){
-+            [newCodeTypes addObject:RCTNSStringFromString(newViewProps.codeScannerOptions.codeTypes.at(i))];
-+        }
-+        [_view.codeScannerOptions setValue:newCodeTypes forKey:@"codeTypes"];
-+        [changedProps addObject:@"codeScannerOptions"];
-+    }
-+    
-+    if(oldViewProps.codeScannerOptions.interval != newViewProps.codeScannerOptions.interval){
-+        [_view.codeScannerOptions setValue:[NSNumber numberWithDouble:newViewProps.codeScannerOptions.interval] forKey:@"interval"];
-+        [changedProps addObject:@"codeScannerOptions"];
-+    }
-+    
-+    if(
-+       oldViewProps.codeScannerOptions.regionOfInterest.x != newViewProps.codeScannerOptions.regionOfInterest.x ||
-+       oldViewProps.codeScannerOptions.regionOfInterest.y != newViewProps.codeScannerOptions.regionOfInterest.y ||
-+       oldViewProps.codeScannerOptions.regionOfInterest.width != newViewProps.codeScannerOptions.regionOfInterest.width ||
-+       oldViewProps.codeScannerOptions.regionOfInterest.height != newViewProps.codeScannerOptions.regionOfInterest.height
-+       ){
-+        NSDictionary *newRegionOfInterest = @{
-+            @"x": @(newViewProps.codeScannerOptions.regionOfInterest.x),
-+            @"y": @(newViewProps.codeScannerOptions.regionOfInterest.y),
-+            @"width": @(newViewProps.codeScannerOptions.regionOfInterest.width),
-+            @"height": @(newViewProps.codeScannerOptions.regionOfInterest.height),
-+        };
-+        [_view.codeScannerOptions setValue:newRegionOfInterest forKey:@"regionOfInterest"];
-+        [changedProps addObject:@"codeScannerOptions"];
-+    }
-+    
-+    if (_view.codeScannerOptions.count == 0) {
-+        _view.codeScannerOptions = nil;
-+    }
-+
-+    [_view didSetProps:changedProps];
-+
-+    [super updateProps:props oldProps:oldProps];
-+}
-+
-+- (void)onViewReady{
-+    if(_eventEmitter){
-+        std::dynamic_pointer_cast<const CameraViewEventEmitter>(_eventEmitter)
-+        ->onViewReady( CameraViewEventEmitter::OnViewReady{});
-+    }
-+}
-+
-+- (void)onErrorWithError:(NSDictionary *)error{
-+    if(_eventEmitter){
-+        std::dynamic_pointer_cast<const CameraViewEventEmitter>(_eventEmitter)
-+        ->onError( CameraViewEventEmitter::OnError{
-+            .code = std::string([(error != nil ? [error objectForKey:@"code"] : @"") UTF8String]),
-+            .message = std::string([(error != nil ? [error objectForKey:@"message"] : @"") UTF8String]),
-+            .cause = {
-+                .code = std::string([(error != nil ? [[error objectForKey:@"cause"] objectForKey:@"code"] : @"") UTF8String]), // TODO: Further secure type safety to prevent crashes
-+                .domain = std::string([(error != nil ? [[error objectForKey:@"cause"] objectForKey:@"domain"]  : @"") UTF8String]),
-+                .message = std::string([(error != nil ? [[error objectForKey:@"cause"] objectForKey:@"message"]  : @"") UTF8String]),
-+                .details = std::string([(error != nil ? [[error objectForKey:@"cause"] objectForKey:@"details"]  : @"") UTF8String])
-+            }
-+        });
-+    }
-+}
-+
-+- (void)onInitialized{
-+    if(_eventEmitter){
-+        std::dynamic_pointer_cast<const CameraViewEventEmitter>(_eventEmitter)
-+        ->onInitialized( CameraViewEventEmitter::OnInitialized{});
-+    }
-+}
-+
-+- (void)onCodeScannedWithMessage:(NSDictionary *)message {
-+    if(_eventEmitter){
-+        std::dynamic_pointer_cast<const CameraViewEventEmitter>(_eventEmitter)
-+        ->onCodeScanned( CameraViewEventEmitter::OnCodeScanned{
-+            .codes = {
-+                .type = std::string([(message != nil ? [[message objectForKey:@"codes"] objectForKey:@"type"] : @"") UTF8String]),
-+                .value = std::string([(message != nil ? [[message objectForKey:@"codes"] objectForKey:@"value"] : @"") UTF8String]),
-+                .frame = {
-+                    .x = [(message != nil ? [[[message objectForKey:@"codes"] objectForKey:@"frame"] objectForKey:@"x"] : @0) doubleValue],
-+                    .y = [(message != nil ? [[[message objectForKey:@"codes"] objectForKey:@"frame"] objectForKey:@"y"] : @0) doubleValue],
-+                    .width = [(message != nil ? [[[message objectForKey:@"codes"] objectForKey:@"frame"] objectForKey:@"width"] : @0) doubleValue],
-+                    .height = [(message != nil ? [[[message objectForKey:@"codes"] objectForKey:@"frame"] objectForKey:@"height"] : @0) doubleValue],
-+                },
-+            },
-+            .frame = {
-+                .width = [(message != nil ? [[message objectForKey:@"frame"] objectForKey:@"width"] : @0) intValue],
-+                .height = [(message != nil ? [[message objectForKey:@"frame"] objectForKey:@"height"] : @0) intValue],
-+            },
-+            // nothing is sent here from CameraView
-+            .corners = {
-+                .x = [(message != nil ? [[message objectForKey:@"corners"] objectForKey:@"x"] : @0) doubleValue],
-+                .y = [(message != nil ? [[message objectForKey:@"corners"] objectForKey:@"y"] : @0) doubleValue],
-+            }
-+        });
-+    }
-+}
-+
-+
-+- (void)onShutterWithMessage:(NSDictionary *)message {
-+    if(_eventEmitter){
-+        std::dynamic_pointer_cast<const CameraViewEventEmitter>(_eventEmitter)
-+        ->onShutter( CameraViewEventEmitter::OnShutter{
-+            .type = std::string([(message != nil ? [message objectForKey:@"type"] : @"") UTF8String]),
-+        });
-+    }
-+}
-+
-+
-+- (void)onStarted {
-+    if(_eventEmitter){
-+        std::dynamic_pointer_cast<const CameraViewEventEmitter>(_eventEmitter)
-+        ->onStarted( CameraViewEventEmitter::OnStarted{});
-+    }
-+}
-+
-+
-+- (void)onStopped {
-+    if(_eventEmitter){
-+        std::dynamic_pointer_cast<const CameraViewEventEmitter>(_eventEmitter)
-+        ->onViewReady( CameraViewEventEmitter::OnViewReady{});
-+    }
-+}
-+
-+Class<RCTComponentViewProtocol> CameraViewCls(void)
-+{
-+    return RNCameraView.class;
-+}
-+
-+@end
-+#endif
->>>>>>> 942cad96
 diff --git a/node_modules/react-native-vision-camera/lib/commonjs/Camera.js b/node_modules/react-native-vision-camera/lib/commonjs/Camera.js
 index ac08791..6e691b9 100644
 --- a/node_modules/react-native-vision-camera/lib/commonjs/Camera.js

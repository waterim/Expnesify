import {PixelRatio} from 'react-native';

/**
 * Calculate the fontSize, lineHeight and padding when the device font size is changed, In most cases users do not change their device font size so PixelRatio.getFontScale() = 1 and this
 * method always returns the defaultValue (first param). When the device font size increases/decreases, the PixelRatio.getFontScale() value increases/decreases as well.
 * This means that if you have text and its 'fontSize' is 19, the device font size changed to the 5th level on the iOS slider and the actual fontSize is 19 * PixelRatio.getFontScale()
 * = 19 * 1.11 = 21.09. Since we are disallowing font scaling we need to calculate it manually. We calculate it with: PixelRatio.getFontScale() * defaultValue > maxValue ? maxValue :
 * defaultValue * PixelRatio.getFontScale() This means that the fontSize is increased/decreased when the device font size changes up to maxValue (second param)
 */
function getValueUsingPixelRatio(defaultValue: number, maxValue: number): number {
    return PixelRatio.getFontScale() * defaultValue > maxValue ? maxValue : defaultValue * PixelRatio.getFontScale();
}

export default {
    contentHeaderHeight: getValueUsingPixelRatio(65, 100),
    componentSizeSmall: getValueUsingPixelRatio(28, 32),
    componentSizeNormal: 40,
    componentSizeMedium: 48,
    inputComponentSizeNormal: 40,
    componentSizeLarge: 52,
    componentBorderRadius: 8,
    componentBorderRadiusSmall: 4,
    componentBorderRadiusMedium: 6,
    componentBorderRadiusNormal: 8,
    componentBorderRadiusLarge: 16,
    componentBorderRadiusXLarge: 28,
    componentBorderRadiusCard: 20,
    componentBorderRadiusRounded: 24,
    componentBorderWidth: 8,
    appModalAppIconSize: 48,
    buttonBorderRadius: 100,
    avatarSizeLargeBordered: 88,
    avatarSizeXLarge: 120,
    avatarSizeLarge: 80,
    avatarSizeMedium: 52,
    avatarSizeHeader: 40,
    avatarSizeNormal: 40,
    avatarSizeSmallNormal: 32,
    avatarSizeSmall: 28,
    avatarSizeSmaller: 24,
    avatarSizeSubscript: 20,
    avatarSizeMidSubscript: 16,
    avatarSizeMentionIcon: 16,
    avatarSizeSmallSubscript: 12,
    defaultAvatarPreviewSize: 360,
    fabBottom: 25,
    fontSizeOnlyEmojis: 30,
    fontSizeOnlyEmojisHeight: 35,
    fontSizeSmall: getValueUsingPixelRatio(11, 17),
    fontSizeExtraSmall: 9,
    fontSizeLabel: getValueUsingPixelRatio(13, 19),
    fontSizeNormal: getValueUsingPixelRatio(15, 21),
    fontSizeMedium: getValueUsingPixelRatio(16, 22),
    fontSizeLarge: getValueUsingPixelRatio(17, 19),
    fontSizeHero: 36,
    fontSizeHeroXL: 72,
    fontSizeh1: 19,
    fontSizeXLarge: 22,
    fontSizeXXLarge: 28,
    fontSizeXXXLarge: 32,
    fontSizeNormalHeight: getValueUsingPixelRatio(20, 28),
    fontSizeEReceiptLarge: 44,
    fontSizeSignInHeroLarge: 48,
    fontSizeSignInHeroMedium: 38,
    fontSizeSignInHeroXSmall: 26,
    fontSizeSignInHeroSmall: 28,
    fontSizeSignInHeroBody: 20,
    lineHeightHero: 45,
    iconSizeXXXSmall: 4,
    iconSizeXXSmall: 8,
    iconSizeExtraSmall: 12,
    iconSizeSmall: 16,
    iconSizeNormal: 20,
    iconSizeLarge: 24,
    iconSizeXLarge: 28,
    iconSizeExtraLarge: 40,
    iconSizeSuperLarge: 60,
    iconSizeUltraLarge: 120,
    emojiSize: 20,
    emojiLineHeight: 28,
    iouAmountTextSize: 40,
    extraSmallMobileResponsiveWidthBreakpoint: 320,
    extraSmallMobileResponsiveHeightBreakpoint: 667,
    mobileResponsiveWidthBreakpoint: 800,
    tabletResponsiveWidthBreakpoint: 1024,
    safeInsertPercentage: 0.7,
    sideBarWidth: 375,
    pdfPageMaxWidth: 992,
    tooltipzIndex: 10050,
    gutterWidth: 12,
    popoverMenuShadow: '0px 4px 12px 0px rgba(0, 0, 0, 0.06)',
    optionRowHeight: 64,
    optionRowHeightCompact: 52,
    optionsListSectionHeaderHeight: getValueUsingPixelRatio(32, 38),
    overlayOpacity: 0.72,
    lineHeightXSmall: getValueUsingPixelRatio(11, 17),
    lineHeightSmall: getValueUsingPixelRatio(14, 16),
    lineHeightNormal: getValueUsingPixelRatio(16, 21),
    lineHeightLarge: getValueUsingPixelRatio(18, 24),
    lineHeightXLarge: getValueUsingPixelRatio(20, 24),
    lineHeightXXLarge: getValueUsingPixelRatio(27, 32),
    lineHeightXXXLarge: getValueUsingPixelRatio(32, 37),
    lineHeightSizeh1: getValueUsingPixelRatio(23, 28),
    lineHeightSignInHeroXSmall: getValueUsingPixelRatio(32, 37),
    inputHeight: getValueUsingPixelRatio(52, 72),
    inputHeightSmall: 28,
    formErrorLineHeight: getValueUsingPixelRatio(18, 23),
    communicationsLinkHeight: getValueUsingPixelRatio(20, 30),
    alternateTextHeight: getValueUsingPixelRatio(20, 24),
    INACTIVE_LABEL_TRANSLATE_Y: getValueUsingPixelRatio(16, 21),
    sliderBarHeight: 8,
    sliderKnobSize: 26,
    checkboxLabelActiveOpacity: 0.7,
    checkboxLabelHoverOpacity: 1,
    avatarChatSpacing: 12,
    chatInputSpacing: 52, // 40 + avatarChatSpacing
    borderTopWidth: 1,
    emptyWorkspaceIconWidth: 84,
    emptyWorkspaceIconHeight: 84,
    modalTopIconWidth: 200,
    modalTopIconHeight: 164,
    modalTopBigIconHeight: 244,
    modalWordmarkWidth: 154,
    modalWordmarkHeight: 37,
    verticalLogoHeight: 634,
    verticalLogoWidth: 111,
    badgeMaxWidth: 180,
    signInHeroImageMobileHeight: 240.08,
    signInHeroImageMobileWidth: 303,
    signInHeroImageTabletHeight: 324.01,
    signInHeroImageTabletWidth: 346,
    signInHeroImageDesktopHeight: 362.4,
    signInHeroImageDesktopWidth: 386.99,
    signInHeroBackgroundWidth: 2000,
    signInHeroBackgroundWidthMobile: 800,
    signInContentMaxWidth: 1360,
    signInHeroContextMaxWidth: 680,
    signInContentMinHeight: 800,
    signInLogoHeightSmallScreen: 28,
    signInLogoHeight: 34,
    signInLogoWidth: 120,
    signInLogoWidthLargeScreen: 144,
    signInLogoHeightLargeScreen: 108,
    signInLogoWidthPill: 132,
    tabSelectorButtonHeight: 40,
    tabSelectorButtonPadding: 12,
    lhnLogoWidth: 95.09,
    lhnLogoHeight: 22.33,
    signInLogoWidthLargeScreenPill: 162,
    modalContentMaxWidth: 360,
    listItemHeightNormal: 64,
    popoverWidth: 375,
    addPaymentPopoverTopSpacing: 8,
    addPaymentPopoverRightSpacing: 23,
    anonymousReportFooterBreakpoint: 650,
    dropDownButtonDividerHeight: 28,
    addPaymentMethodLeftSpacing: 2,
    addBankAccountLeftSpacing: 3,
    eReceiptThumbnailSmallBreakpoint: 110,
    eReceiptThumbnailMediumBreakpoint: 335,
    eReceiptThumnailCenterReceiptBreakpoint: 200,
    eReceiptIconHeight: 100,
    eReceiptIconWidth: 72,
    eReceiptMCCHeightWidth: 40,
    eReceiptIconHeightSmall: 65,
    eReceiptIconWidthSmall: 46,
    eReceiptMCCHeightWidthSmall: 26,
    eReceiptIconHeightMedium: 82,
    eReceiptIconWidthMedium: 59,
    eReceiptMCCHeightWidthMedium: 32,
    eReceiptWordmarkHeight: 19.25,
    eReceiptWordmarkWidth: 86,
    eReceiptBGHeight: 540,
    eReceiptBGHWidth: 335,
    eReceiptTextContainerWidth: 263,
    reportPreviewMaxWidth: 335,
    reportActionImagesSingleImageHeight: 147,
    reportActionImagesDoubleImageHeight: 138,
    reportActionImagesMultipleImageHeight: 110,
    reportActionItemImagesMoreCornerTriangleWidth: 40,
    bankCardWidth: 40,
    bankCardHeight: 26,
<<<<<<< HEAD
    popoverzIndex: 10000,
=======
    workspaceTypeIconWidth: 34,
>>>>>>> 446ceb16

    // The height of the empty list is 14px (2px for borders and 12px for vertical padding)
    // This is calculated based on the values specified in the 'getGoogleListViewStyle' function of the 'StyleUtils' utility
    googleEmptyListViewHeight: 14,
    hoverDimValue: 1,
    pressDimValue: 0.8,
    qrShareHorizontalPadding: 32,

    moneyRequestSkeletonHeight: 107,

    distanceScrollEventThrottle: 16,

    cardPreviewHeight: 148,
    cardPreviewWidth: 235,
    cardNameWidth: 156,
} as const;<|MERGE_RESOLUTION|>--- conflicted
+++ resolved
@@ -180,11 +180,7 @@
     reportActionItemImagesMoreCornerTriangleWidth: 40,
     bankCardWidth: 40,
     bankCardHeight: 26,
-<<<<<<< HEAD
-    popoverzIndex: 10000,
-=======
     workspaceTypeIconWidth: 34,
->>>>>>> 446ceb16
 
     // The height of the empty list is 14px (2px for borders and 12px for vertical padding)
     // This is calculated based on the values specified in the 'getGoogleListViewStyle' function of the 'StyleUtils' utility

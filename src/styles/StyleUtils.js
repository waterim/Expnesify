import _ from 'underscore';
import CONST from '../CONST';
import fontFamily from './fontFamily';
import themeColors from './themes/default';
import variables from './variables';
import colors from './colors';
import positioning from './utilities/positioning';
import styles from './styles';
import * as ReportUtils from '../libs/ReportUtils';

const workspaceColorOptions = [
    {backgroundColor: colors.blue200, fill: colors.blue700},
    {backgroundColor: colors.blue400, fill: colors.blue800},
    {backgroundColor: colors.blue700, fill: colors.blue200},
    {backgroundColor: colors.green200, fill: colors.green700},
    {backgroundColor: colors.green400, fill: colors.green800},
    {backgroundColor: colors.green700, fill: colors.green200},
    {backgroundColor: colors.yellow200, fill: colors.yellow700},
    {backgroundColor: colors.yellow400, fill: colors.yellow800},
    {backgroundColor: colors.yellow700, fill: colors.yellow200},
    {backgroundColor: colors.tangerine200, fill: colors.tangerine700},
    {backgroundColor: colors.tangerine400, fill: colors.tangerine800},
    {backgroundColor: colors.tangerine700, fill: colors.tangerine400},
    {backgroundColor: colors.pink200, fill: colors.pink700},
    {backgroundColor: colors.pink400, fill: colors.pink800},
    {backgroundColor: colors.pink700, fill: colors.pink200},
    {backgroundColor: colors.ice200, fill: colors.ice700},
    {backgroundColor: colors.ice400, fill: colors.ice800},
    {backgroundColor: colors.ice700, fill: colors.ice200},
];

const avatarBorderSizes = {
    [CONST.AVATAR_SIZE.SMALL_SUBSCRIPT]: variables.componentBorderRadiusSmall,
    [CONST.AVATAR_SIZE.MID_SUBSCRIPT]: variables.componentBorderRadiusSmall,
    [CONST.AVATAR_SIZE.SUBSCRIPT]: variables.componentBorderRadiusSmall,
    [CONST.AVATAR_SIZE.SMALLER]: variables.componentBorderRadiusMedium,
    [CONST.AVATAR_SIZE.SMALL]: variables.componentBorderRadiusMedium,
    [CONST.AVATAR_SIZE.DEFAULT]: variables.componentBorderRadiusNormal,
    [CONST.AVATAR_SIZE.MEDIUM]: variables.componentBorderRadiusLarge,
    [CONST.AVATAR_SIZE.LARGE]: variables.componentBorderRadiusLarge,
    [CONST.AVATAR_SIZE.LARGE_BORDERED]: variables.componentBorderRadiusRounded,
};

const avatarSizes = {
    [CONST.AVATAR_SIZE.DEFAULT]: variables.avatarSizeNormal,
    [CONST.AVATAR_SIZE.SMALL_SUBSCRIPT]: variables.avatarSizeSmallSubscript,
    [CONST.AVATAR_SIZE.MID_SUBSCRIPT]: variables.avatarSizeMidSubscript,
    [CONST.AVATAR_SIZE.SUBSCRIPT]: variables.avatarSizeSubscript,
    [CONST.AVATAR_SIZE.SMALL]: variables.avatarSizeSmall,
    [CONST.AVATAR_SIZE.SMALLER]: variables.avatarSizeSmaller,
    [CONST.AVATAR_SIZE.LARGE]: variables.avatarSizeLarge,
    [CONST.AVATAR_SIZE.MEDIUM]: variables.avatarSizeMedium,
    [CONST.AVATAR_SIZE.LARGE_BORDERED]: variables.avatarSizeLargeBordered,
};

/**
 * Return the style size from an avatar size constant
 *
 * @param {String} size
 * @returns {Number}
 */
function getAvatarSize(size) {
    return avatarSizes[size];
}

/**
 * Return the style from an avatar size constant
 *
 * @param {String} size
 * @returns {Object}
 */
function getAvatarStyle(size) {
    const avatarSize = getAvatarSize(size);
    return {
        height: avatarSize,
        width: avatarSize,
        borderRadius: avatarSize,
        backgroundColor: themeColors.offline,
    };
}

/**
* Return the border radius for an avatar
*
* @param {String} size
* @param {String} type
* @returns {Object}
*/
function getAvatarBorderRadius(size, type) {
    if (type === CONST.ICON_TYPE_WORKSPACE) {
        return {borderRadius: avatarBorderSizes[size]};
    }

    // Default to rounded border
    return {borderRadius: variables.buttonBorderRadius};
}

/**
 * Return the border style for an avatar
 *
 * @param {String} size
 * @param {String} type
 * @returns {Object}
 */
function getAvatarBorderStyle(size, type) {
    return {
        overflow: 'hidden',
        ...getAvatarBorderRadius(size, type),
    };
}

/**
 * Helper method to return old dot default avatar associated with login
 *
 * @param {String} [workspaceName]
 * @returns {Object}
 */
function getDefaultWorspaceAvatarColor(workspaceName) {
    const colorHash = ReportUtils.hashLogin(workspaceName.trim(), workspaceColorOptions.length);

    return workspaceColorOptions[colorHash];
}

/**
 * Takes safe area insets and returns padding to use for a View
 *
 * @param {Object} insets
 * @returns {Object}
 */
function getSafeAreaPadding(insets) {
    return {
        paddingTop: insets.top,
        paddingBottom: insets.bottom * variables.safeInsertPercentage,
        paddingLeft: insets.left * variables.safeInsertPercentage,
        paddingRight: insets.right * variables.safeInsertPercentage,
    };
}

/**
 * Takes safe area insets and returns margin to use for a View
 *
 * @param {Object} insets
 * @returns {Object}
 */
function getSafeAreaMargins(insets) {
    return {marginBottom: insets.bottom * variables.safeInsertPercentage};
}

/**
 * Return navigation menu styles.
 *
 * @param {Boolean} isSmallScreenWidth
 * @returns {Object}
 */
function getNavigationDrawerStyle(isSmallScreenWidth) {
    return isSmallScreenWidth
        ? {
            width: '100%',
            height: '100%',
            borderColor: themeColors.border,
            backgroundColor: themeColors.appBG,
        }
        : {
            height: '100%',
            width: variables.sideBarWidth,
            borderRightColor: themeColors.border,
            backgroundColor: themeColors.appBG,
        };
}

function getNavigationDrawerType(isSmallScreenWidth) {
    return isSmallScreenWidth ? 'slide' : 'permanent';
}

/**
 * @param {Boolean} isZoomed
 * @param {Boolean} isDragging
 * @return {Object}
 */
function getZoomCursorStyle(isZoomed, isDragging) {
    if (!isZoomed) {
        return {cursor: 'zoom-in'};
    }

    return {
        cursor: isDragging ? 'grabbing' : 'zoom-out',
    };
}

/**
 * @param {Boolean} isZoomed
 * @param {Number} imgWidth
 * @param {Number} imgHeight
 * @param {Number} zoomScale
 * @param {Number} containerHeight
 * @param {Number} containerWidth
 * @return {Object}
 */
function getZoomSizingStyle(isZoomed, imgWidth, imgHeight, zoomScale, containerHeight, containerWidth) {
    if (imgWidth === 0 || imgHeight === 0) {
        return {
            height: isZoomed ? '250%' : '100%',
            width: isZoomed ? '250%' : '100%',
        };
    }
    const top = `${Math.max((containerHeight - imgHeight) / 2, 0)}px`;
    const left = `${Math.max((containerWidth - imgWidth) / 2, 0)}px`;

    // Return different size and offset style based on zoomScale and isZoom.
    if (isZoomed) {
        // When both width and height are smaller than container(modal) size, set the height by multiplying zoomScale if it is zoomed in.
        if (zoomScale >= 1) {
            return {
                height: `${imgHeight * zoomScale}px`,
                width: `${imgWidth * zoomScale}px`,
            };
        }

        // If image height and width are bigger than container size, display image with original size because original size is bigger and position absolute.
        return {
            height: `${imgHeight}px`,
            width: `${imgWidth}px`,
            top,
            left,
        };
    }

    // If image is not zoomed in and image size is smaller than container size, display with original size based on offset and position absolute.
    if (zoomScale > 1) {
        return {
            height: `${imgHeight}px`,
            width: `${imgWidth}px`,
            top,
            left,
        };
    }

    // If image is bigger than container size, display full image in the screen with scaled size (fit by container size) and position absolute.
    // top, left offset should be different when displaying long or wide image.
    const scaledTop = `${Math.max((containerHeight - (imgHeight * zoomScale)) / 2, 0)}px`;
    const scaledLeft = `${Math.max((containerWidth - (imgWidth * zoomScale)) / 2, 0)}px`;
    return {
        height: `${imgHeight * zoomScale}px`,
        width: `${imgWidth * zoomScale}px`,
        top: scaledTop,
        left: scaledLeft,
    };
}

/**
 * Returns auto grow text input style
 *
 * @param {Number} width
 * @return {Object}
 */
function getWidthStyle(width) {
    return {
        width,
    };
}

/**
 * Returns a style with backgroundColor and borderColor set to the same color
 *
 * @param {String} backgroundColor
 * @returns {Object}
 */
function getBackgroundAndBorderStyle(backgroundColor) {
    return {
        backgroundColor,
        borderColor: backgroundColor,
    };
}

/**
 * Returns a style with the specified backgroundColor
 *
 * @param {String} backgroundColor
 * @returns {Object}
 */
function getBackgroundColorStyle(backgroundColor) {
    return {
        backgroundColor,
    };
}

/**
 * Converts a color in hexadecimal notation into RGB notation.
 *
 * @param {String} hexadecimal A color in hexadecimal notation.
 * @returns {Array} `undefined` if the input color is not in hexadecimal notation. Otherwise, the RGB components of the input color.
 */
function hexadecimalToRGBArray(hexadecimal) {
    const components = /^#?([a-f\d]{2})([a-f\d]{2})([a-f\d]{2})$/i.exec(hexadecimal);

    if (components === null) { return undefined; }

    return _.map(components.slice(1), component => parseInt(component, 16));
}

/**
 * Returns a background color with opacity style
 *
 * @param {String} backgroundColor
 * @param {number} opacity
 * @returns {Object}
 */
function getBackgroundColorWithOpacityStyle(backgroundColor, opacity) {
    const result = hexadecimalToRGBArray(backgroundColor);
    if (result !== undefined) {
        return {
            backgroundColor: `rgba(${result[0]}, ${result[1]}, ${result[2]}, ${opacity})`,
        };
    }
    return {};
}

/**
 * Generate a style for the background color of the Badge
 *
 * @param {Boolean} success
 * @param {Boolean} error
 * @param {boolean} [isPressed=false]
 * @return {Object}
 */
function getBadgeColorStyle(success, error, isPressed = false) {
    if (success) {
        return isPressed ? styles.badgeSuccessPressed : styles.badgeSuccess;
    }
    if (error) {
        return isPressed ? styles.badgeDangerPressed : styles.badgeDanger;
    }
    return {};
}

/**
 * Generate a style for the background color of the button, based on its current state.
 *
 * @param {String} [buttonState] - One of {'default', 'hovered', 'pressed'}
 * @param {Boolean} isMenuItem - whether this button is apart of a list
 * @returns {Object}
 */
function getButtonBackgroundColorStyle(buttonState = CONST.BUTTON_STATES.DEFAULT, isMenuItem = false) {
    switch (buttonState) {
        case CONST.BUTTON_STATES.PRESSED:
            return {backgroundColor: themeColors.buttonPressedBG};
        case CONST.BUTTON_STATES.ACTIVE:
            return isMenuItem ? {backgroundColor: themeColors.border} : {backgroundColor: themeColors.buttonHoveredBG};
        case CONST.BUTTON_STATES.DISABLED:
        case CONST.BUTTON_STATES.DEFAULT:
        default:
            return {};
    }
}

/**
 * Generate fill color of an icon based on its state.
 *
 * @param {String} [buttonState] - One of {'default', 'hovered', 'pressed'}
 * @param {Boolean} isMenuIcon - whether this icon is apart of a list
 * @returns {Object}
 */
function getIconFillColor(buttonState = CONST.BUTTON_STATES.DEFAULT, isMenuIcon = false) {
    switch (buttonState) {
        case CONST.BUTTON_STATES.ACTIVE:
        case CONST.BUTTON_STATES.PRESSED:
            return themeColors.iconHovered;
        case CONST.BUTTON_STATES.COMPLETE:
            return themeColors.iconSuccessFill;
        case CONST.BUTTON_STATES.DEFAULT:
        case CONST.BUTTON_STATES.DISABLED:
        default:
            if (isMenuIcon) {
                return themeColors.iconMenu;
            }
            return themeColors.icon;
    }
}

/**
 * @param {Animated.Value} rotate
 * @param {Animated.Value} backgroundColor
 * @returns {Object}
 */
function getAnimatedFABStyle(rotate, backgroundColor) {
    return {
        transform: [{rotate}],
        backgroundColor,
    };
}

/**
 * @param {Number} width
 * @param {Number | null} height
 * @returns {Object}
 */
function getWidthAndHeightStyle(width, height = null) {
    return {
        width,
        height: height != null ? height : width,
    };
}

/**
 * @param {Object} params
 * @returns {Object}
 */
function getModalPaddingStyles({
    shouldAddBottomSafeAreaMargin,
    shouldAddTopSafeAreaMargin,
    shouldAddBottomSafeAreaPadding,
    shouldAddTopSafeAreaPadding,
    safeAreaPaddingTop,
    safeAreaPaddingBottom,
    safeAreaPaddingLeft,
    safeAreaPaddingRight,
    modalContainerStyleMarginTop,
    modalContainerStyleMarginBottom,
    modalContainerStylePaddingTop,
    modalContainerStylePaddingBottom,
}) {
    return {
        marginTop: (modalContainerStyleMarginTop || 0) + (shouldAddTopSafeAreaMargin ? safeAreaPaddingTop : 0),
        marginBottom: (modalContainerStyleMarginBottom || 0) + (shouldAddBottomSafeAreaMargin ? safeAreaPaddingBottom : 0),
        paddingTop: shouldAddTopSafeAreaPadding
            ? (modalContainerStylePaddingTop || 0) + safeAreaPaddingTop
            : modalContainerStylePaddingTop || 0,
        paddingBottom: shouldAddBottomSafeAreaPadding
            ? (modalContainerStylePaddingBottom || 0) + safeAreaPaddingBottom
            : modalContainerStylePaddingBottom || 0,
        paddingLeft: safeAreaPaddingLeft || 0,
        paddingRight: safeAreaPaddingRight || 0,
    };
}

/**
 * Takes fontStyle and fontWeight and returns the correct fontFamily
 *
 * @param {Object} params
 * @returns {String}
 */
function getFontFamilyMonospace({fontStyle, fontWeight}) {
    const italic = fontStyle === 'italic' && fontFamily.MONOSPACE_ITALIC;
    const bold = fontWeight === 'bold' && fontFamily.MONOSPACE_BOLD;
    const italicBold = italic && bold && fontFamily.MONOSPACE_BOLD_ITALIC;

    return italicBold || bold || italic || fontFamily.MONOSPACE;
}

/**
 * Gives the width for Emoji picker Widget
 *
 * @param {Boolean} isSmallScreenWidth
 * @returns {String}
 */
function getEmojiPickerStyle(isSmallScreenWidth) {
    if (isSmallScreenWidth) {
        return {
            width: '100%',
        };
    }
    return {
        width: CONST.EMOJI_PICKER_SIZE.WIDTH,
        height: CONST.EMOJI_PICKER_SIZE.HEIGHT,
    };
}

/**
 * Get the random promo color and image for Login page
 *
 * @return {Object}
 */
function getLoginPagePromoStyle() {
    const promos = [
        {
            backgroundColor: colors.green,
            backgroundImageUri: `${CONST.CLOUDFRONT_URL}/images/homepage/brand-stories/freeplan_green.svg`,
        },
        {
            backgroundColor: colors.orange,
            backgroundImageUri: `${CONST.CLOUDFRONT_URL}/images/homepage/brand-stories/freeplan_orange.svg`,
        },
        {
            backgroundColor: colors.pink,
            backgroundImageUri: `${CONST.CLOUDFRONT_URL}/images/homepage/brand-stories/freeplan_pink.svg`,
        },
        {
            backgroundColor: colors.blue,
            backgroundImageUri: `${CONST.CLOUDFRONT_URL}/images/homepage/brand-stories/freeplan_blue.svg`,
        },
        {
            backgroundColor: colors.floralwhite,
            backgroundImageUri: `${CONST.CLOUDFRONT_URL}/images/homepage/brand-stories/cpa-card.svg`,
            redirectUri: `${CONST.USE_EXPENSIFY_URL}/accountants`,
        },
    ];
    return promos[_.random(0, 4)];
}

/**
 * Generate the styles for the ReportActionItem wrapper view.
 *
 * @param {Boolean} [isHovered]
 * @param {Boolean} [isLoading]
 * @returns {Object}
 */
function getReportActionItemStyle(isHovered = false, isLoading = false) {
    return {
        display: 'flex',
        justifyContent: 'space-between',
        backgroundColor: isHovered
            ? themeColors.hoverComponentBG

            // Warning: Setting this to a non-transparent color will cause unread indicator to break on Android
            : colors.transparent,
        opacity: isLoading ? 0.5 : 1,
        cursor: 'default',
    };
}

/**
 * Generate the wrapper styles for the mini ReportActionContextMenu.
 *
 * @param {Boolean} isReportActionItemGrouped
 * @returns {Object}
 */
function getMiniReportActionContextMenuWrapperStyle(isReportActionItemGrouped) {
    return {
        ...(isReportActionItemGrouped ? positioning.tn8 : positioning.tn4),
        ...positioning.r4,
        position: 'absolute',
        zIndex: 1,
    };
}

/**
 * @param {Boolean} isSmallScreenWidth
 * @returns {Object}
 */
function getPaymentMethodMenuWidth(isSmallScreenWidth) {
    const margin = 20;
    return {width: !isSmallScreenWidth ? variables.sideBarWidth - (margin * 2) : undefined};
}

/**
 * Converts a color in RGBA notation to an equivalent color in RGB notation.
 *
 * @param {Array} foregroundRGB The three components of the foreground color in RGB notation.
 * @param {Array} backgroundRGB The three components of the background color in RGB notation.
 * @param {number} opacity The desired opacity of the foreground color.
 * @returns {Array} The RGB components of the RGBA color converted to RGB.
 */
function convertRGBAToRGB(foregroundRGB, backgroundRGB, opacity) {
    const [foregroundRed, foregroundGreen, foregroundBlue] = foregroundRGB;
    const [backgroundRed, backgroundGreen, backgroundBlue] = backgroundRGB;

    return [
        ((1 - opacity) * backgroundRed) + (opacity * foregroundRed),
        ((1 - opacity) * backgroundGreen) + (opacity * foregroundGreen),
        ((1 - opacity) * backgroundBlue) + (opacity * foregroundBlue),
    ];
}

/**
 * Converts three unit values to the three components of a color in RGB notation.
 *
 * @param {number} red A unit value representing the first component of a color in RGB notation.
 * @param {number} green A unit value representing the second component of a color in RGB notation.
 * @param {number} blue A unit value representing the third component of a color in RGB notation.
 * @returns {Array} An array with the three components of a color in RGB notation.
 */
function convertUnitValuesToRGB(red, green, blue) {
    return [Math.floor(red * 255), Math.floor(green * 255), Math.floor(blue * 255)];
}

/**
 * Converts the three components of a color in RGB notation to three unit values.
 *
 * @param {number} red The first component of a color in RGB notation.
 * @param {number} green The second component of a color in RGB notation.
 * @param {number} blue The third component of a color in RGB notation.
 * @returns {Array} An array with three unit values representing the components of a color in RGB notation.
 */
function convertRGBToUnitValues(red, green, blue) {
    return [red / 255, green / 255, blue / 255];
}

/**
 * Determines the theme color for a modal based on the app's background color,
 * the modal's backdrop, and the backdrop's opacity.
 *
 * @returns {String} The theme color as an RGB value.
 */
function getThemeBackgroundColor() {
    const backdropOpacity = variables.modalFullscreenBackdropOpacity;

    const [backgroundRed, backgroundGreen, backgroundBlue] = hexadecimalToRGBArray(themeColors.appBG);
    const [backdropRed, backdropGreen, backdropBlue] = hexadecimalToRGBArray(themeColors.modalBackdrop);
    const normalizedBackdropRGB = convertRGBToUnitValues(backdropRed, backdropGreen, backdropBlue);
    const normalizedBackgroundRGB = convertRGBToUnitValues(
        backgroundRed,
        backgroundGreen,
        backgroundBlue,
    );
    const themeRGBNormalized = convertRGBAToRGB(
        normalizedBackdropRGB,
        normalizedBackgroundRGB,
        backdropOpacity,
    );
    const themeRGB = convertUnitValuesToRGB(...themeRGBNormalized);

    return `rgb(${themeRGB.join(', ')})`;
}

/**
 * Parse styleParam and return Styles array
 * @param {Object|Object[]} styleParam
 * @returns {Object[]}
 */
function parseStyleAsArray(styleParam) {
    return _.isArray(styleParam) ? styleParam : [styleParam];
}

/**
 * Receives any number of object or array style objects and returns them all as an array
 * @param {Object|Object[]} allStyles
 * @return {Object[]}
 */
function combineStyles(...allStyles) {
    let finalStyles = [];
    _.each(allStyles, (style) => {
        finalStyles = finalStyles.concat(parseStyleAsArray(style));
    });
    return finalStyles;
}

/**
 * Get variable padding-left as style
 * @param {Number} paddingLeft
 * @returns {Object}
 */
function getPaddingLeft(paddingLeft) {
    return {
        paddingLeft,
    };
}

/**
 * Android only - convert RTL text to a LTR text using Unicode controls.
 * https://www.w3.org/International/questions/qa-bidi-unicode-controls
 * @param {String} text
 * @returns {String}
 */
function convertToLTR(text) {
    return `\u2066${text}`;
}

/**
 * Checks to see if the iOS device has safe areas or not
 *
 * @param {Number} windowWidth
 * @param {Number} windowHeight
 * @returns {Boolean}
 */
function hasSafeAreas(windowWidth, windowHeight) {
    const heightsIphonesWithNotches = [812, 896, 844, 926];
    return _.contains(heightsIphonesWithNotches, windowHeight) || _.contains(heightsIphonesWithNotches, windowWidth);
}

/**
 * Get height as style
 * @param {Number} height
 * @returns {Object}
 */
function getHeight(height) {
    return {
        height,
    };
}

/**
 * Get minimum height as style
 * @param {Number} minHeight
 * @returns {Object}
 */
function getMinimumHeight(minHeight) {
    return {
        minHeight,
    };
}

/**
 * Return style for opacity animation.
 *
 * @param {Animated.Value} fadeAnimation
 * @returns {Object}
 */
function fade(fadeAnimation) {
    return {
        opacity: fadeAnimation,
    };
}

/**
 * Return width for keyboard shortcuts modal.
 *
 * @param {Boolean} isSmallScreenWidth
 * @returns {Object}
 */
function getKeyboardShortcutsModalWidth(isSmallScreenWidth) {
    if (isSmallScreenWidth) {
        return {maxWidth: '100%'};
    }
    return {maxWidth: 600};
}

/**
 * @param {Boolean} isHovered
 * @param {Boolean} isPressed
 * @returns {Object}
 */
function getHorizontalStackedAvatarBorderStyle(isHovered, isPressed) {
    let backgroundColor = themeColors.appBG;

    if (isHovered) {
        backgroundColor = themeColors.border;
    }

    if (isPressed) {
        backgroundColor = themeColors.buttonPressedBG;
    }

    return {
        backgroundColor,
        borderColor: backgroundColor,
    };
}

/**
 * @param {Number} safeAreaPaddingBottom
 * @returns {Object}
 */
function getErrorPageContainerStyle(safeAreaPaddingBottom = 0) {
    return {
        backgroundColor: themeColors.componentBG,
        paddingBottom: 40 + safeAreaPaddingBottom,
    };
}

/**
 * Gets the correct size for the empty state background image based on screen dimensions
 *
 * @param {Boolean} isSmallScreenWidth
 * @returns {Object}
 */
function getReportWelcomeBackgroundImageStyle(isSmallScreenWidth) {
    if (isSmallScreenWidth) {
        return {
            height: CONST.EMPTY_STATE_BACKGROUND.SMALL_SCREEN.IMAGE_HEIGHT,
            width: '100%',
            position: 'absolute',
        };
    }

    return {
        height: CONST.EMPTY_STATE_BACKGROUND.WIDE_SCREEN.IMAGE_HEIGHT,
        width: '100%',
        position: 'absolute',
    };
}

/**
 * Gets the correct top margin size for the chat welcome message based on screen dimensions
 *
 * @param {Boolean} isSmallScreenWidth
 * @returns {Object}
 */
function getReportWelcomeTopMarginStyle(isSmallScreenWidth) {
    if (isSmallScreenWidth) {
        return {
            marginTop: CONST.EMPTY_STATE_BACKGROUND.SMALL_SCREEN.VIEW_HEIGHT,
        };
    }

    return {
        marginTop: CONST.EMPTY_STATE_BACKGROUND.WIDE_SCREEN.VIEW_HEIGHT,
    };
}

/**
 * Gets the correct size for the empty state container based on screen dimensions
 *
 * @param {Boolean} isSmallScreenWidth
 * @returns {Object}
 */
function getReportWelcomeContainerStyle(isSmallScreenWidth) {
    if (isSmallScreenWidth) {
        return {
            minHeight: CONST.EMPTY_STATE_BACKGROUND.SMALL_SCREEN.CONTAINER_MINHEIGHT,
            display: 'flex',
            justifyContent: 'space-between',
        };
    }

    return {
        minHeight: CONST.EMPTY_STATE_BACKGROUND.WIDE_SCREEN.CONTAINER_MINHEIGHT,
        display: 'flex',
        justifyContent: 'space-between',
    };
}

/**
 * Gets styles for Emoji Suggestion row
 *
 * @param {Number} highlightedEmojiIndex
 * @param {Number} rowHeight
 * @param {Boolean} hovered
 * @param {Number} currentEmojiIndex
 * @returns {Object}
 */
function getEmojiSuggestionItemStyle(
    highlightedEmojiIndex,
    rowHeight,
    hovered,
    currentEmojiIndex,
) {
    return [
        {
            height: rowHeight,
            justifyContent: 'center',
        },
        (currentEmojiIndex === highlightedEmojiIndex && !hovered) || hovered
            ? {
                backgroundColor: themeColors.highlightBG,
            }
            : {},
    ];
}

/**
 * Gets the correct position for emoji suggestion container
 *
 * @param {Number} itemsHeight
 * @param {Boolean} shouldIncludeReportRecipientLocalTimeHeight
 * @returns {Object}
 */
function getEmojiSuggestionContainerStyle(
    itemsHeight,
    shouldIncludeReportRecipientLocalTimeHeight,
) {
    const optionalPadding = shouldIncludeReportRecipientLocalTimeHeight ? CONST.RECIPIENT_LOCAL_TIME_HEIGHT : 0;
    const padding = CONST.EMOJI_SUGGESTER.SUGGESTER_PADDING - optionalPadding;

    // The suggester is positioned absolutely within the component that includes the input and RecipientLocalTime view (for non-expanded mode only). To position it correctly,
    // we need to shift it by the suggester's height plus its padding and, if applicable, the height of the RecipientLocalTime view.
    return {
        overflow: 'hidden',
        top: -(itemsHeight + padding),
    };
}

/**
 * Select the correct color for text.
 * @param {Boolean} isColored
 * @returns {String | null}
 */
const getColoredBackgroundStyle = isColored => ({backgroundColor: isColored ? colors.blueLink : null});

export {
    getAvatarSize,
    getAvatarStyle,
    getAvatarBorderStyle,
    getErrorPageContainerStyle,
    getSafeAreaPadding,
    getSafeAreaMargins,
    getNavigationDrawerStyle,
    getNavigationDrawerType,
    getZoomCursorStyle,
    getZoomSizingStyle,
    getWidthStyle,
    getBackgroundAndBorderStyle,
    getBackgroundColorStyle,
    getBackgroundColorWithOpacityStyle,
    getBadgeColorStyle,
    getButtonBackgroundColorStyle,
    getIconFillColor,
    getAnimatedFABStyle,
    getWidthAndHeightStyle,
    getModalPaddingStyles,
    getFontFamilyMonospace,
    getEmojiPickerStyle,
    getLoginPagePromoStyle,
    getReportActionItemStyle,
    getMiniReportActionContextMenuWrapperStyle,
    getKeyboardShortcutsModalWidth,
    getPaymentMethodMenuWidth,
    getThemeBackgroundColor,
    parseStyleAsArray,
    combineStyles,
    getPaddingLeft,
    convertToLTR,
    hasSafeAreas,
    getHeight,
    getMinimumHeight,
    fade,
    getHorizontalStackedAvatarBorderStyle,
    getReportWelcomeBackgroundImageStyle,
    getReportWelcomeTopMarginStyle,
    getReportWelcomeContainerStyle,
<<<<<<< HEAD
    getEmojiSuggestionItemStyle,
    getEmojiSuggestionContainerStyle,
    getColoredBackgroundStyle,
=======
    getDefaultWorspaceAvatarColor,
    getAvatarBorderRadius,
>>>>>>> df59e87f
};<|MERGE_RESOLUTION|>--- conflicted
+++ resolved
@@ -907,12 +907,9 @@
     getReportWelcomeBackgroundImageStyle,
     getReportWelcomeTopMarginStyle,
     getReportWelcomeContainerStyle,
-<<<<<<< HEAD
     getEmojiSuggestionItemStyle,
     getEmojiSuggestionContainerStyle,
     getColoredBackgroundStyle,
-=======
     getDefaultWorspaceAvatarColor,
     getAvatarBorderRadius,
->>>>>>> df59e87f
 };
import _ from 'underscore';
import CONST from '../CONST';
import fontFamily from './fontFamily';
import themeColors from './themes/default';
import variables from './variables';
import colors from './colors';
import positioning from './utilities/positioning';
import styles from './styles';

/**
 * Return the style size from an avatar size constant
 *
 * @param {String} size
 * @returns {Number}
 */
function getAvatarSize(size) {
    const AVATAR_SIZES = {
        [CONST.AVATAR_SIZE.DEFAULT]: variables.avatarSizeNormal,
        [CONST.AVATAR_SIZE.SMALL_SUBSCRIPT]: variables.avatarSizeSmallSubscript,
        [CONST.AVATAR_SIZE.MID_SUBSCRIPT]: variables.avatarSizeMidSubscript,
        [CONST.AVATAR_SIZE.SUBSCRIPT]: variables.avatarSizeSubscript,
        [CONST.AVATAR_SIZE.SMALL]: variables.avatarSizeSmall,
        [CONST.AVATAR_SIZE.SMALLER]: variables.avatarSizeSmaller,
        [CONST.AVATAR_SIZE.LARGE]: variables.avatarSizeLarge,
        [CONST.AVATAR_SIZE.MEDIUM]: variables.avatarSizeMedium,
        [CONST.AVATAR_SIZE.LARGE_BORDERED]: variables.avatarSizeLargeBordered,
    };

    return AVATAR_SIZES[size];
}

/**
 * Return the style from an avatar size constant
 *
 * @param {String} size
 * @returns {Object}
 */
function getAvatarStyle(size) {
    const avatarSize = getAvatarSize(size);
    return {
        height: avatarSize,
        width: avatarSize,
        borderRadius: avatarSize,
        backgroundColor: themeColors.offline,
    };
}

/**
 * Return the border style if avatar is SVG
 *
 * @param {Boolean} isSVG
 * @returns {Object}
 */
function getAvatarSVGBorder(isSVG) {
    if (!isSVG) {
        return {};
    }
    return styles.svgAvatarBorder;
}

/**
 * Takes safe area insets and returns padding to use for a View
 *
 * @param {Object} insets
 * @returns {Object}
 */
function getSafeAreaPadding(insets) {
    return {
        paddingTop: insets.top,
        paddingBottom: insets.bottom * variables.safeInsertPercentage,
        paddingLeft: insets.left * variables.safeInsertPercentage,
        paddingRight: insets.right * variables.safeInsertPercentage,
    };
}

/**
 * Takes safe area insets and returns margin to use for a View
 *
 * @param {Object} insets
 * @returns {Object}
 */
function getSafeAreaMargins(insets) {
    return {marginBottom: insets.bottom * variables.safeInsertPercentage};
}

/**
 * Return navigation menu styles.
 *
 * @param {Boolean} isSmallScreenWidth
 * @returns {Object}
 */
function getNavigationDrawerStyle(isSmallScreenWidth) {
    return isSmallScreenWidth
        ? {
            width: '100%',
            height: '100%',
            borderColor: themeColors.border,
            backgroundColor: themeColors.appBG,
        }
        : {
            height: '100%',
            width: variables.sideBarWidth,
            borderRightColor: themeColors.border,
            backgroundColor: themeColors.appBG,
        };
}

function getNavigationDrawerType(isSmallScreenWidth) {
    return isSmallScreenWidth ? 'slide' : 'permanent';
}

/**
 * @param {Boolean} isZoomed
 * @param {Boolean} isDragging
 * @return {Object}
 */
function getZoomCursorStyle(isZoomed, isDragging) {
    if (!isZoomed) {
        return {cursor: 'zoom-in'};
    }

    return {
        cursor: isDragging ? 'grabbing' : 'zoom-out',
    };
}

/**
 * @param {Boolean} isZoomed
 * @param {Number} imgWidth
 * @param {Number} imgHeight
 * @param {Number} zoomScale
 * @param {Number} containerHeight
 * @param {Number} containerWidth
 * @return {Object}
 */
function getZoomSizingStyle(isZoomed, imgWidth, imgHeight, zoomScale, containerHeight, containerWidth) {
    if (imgWidth === 0 || imgHeight === 0) {
        return {
            height: isZoomed ? '250%' : '100%',
            width: isZoomed ? '250%' : '100%',
        };
    }
    const top = `${Math.max((containerHeight - imgHeight) / 2, 0)}px`;
    const left = `${Math.max((containerWidth - imgWidth) / 2, 0)}px`;

    // Return different size and offset style based on zoomScale and isZoom.
    if (isZoomed) {
        // When both width and height are smaller than container(modal) size, set the height by multiplying zoomScale if it is zoomed in.
        if (zoomScale >= 1) {
            return {
                height: `${imgHeight * zoomScale}px`,
                width: `${imgWidth * zoomScale}px`,
            };
        }

        // If image height and width are bigger than container size, display image with original size because original size is bigger and position absolute.
        return {
            height: `${imgHeight}px`,
            width: `${imgWidth}px`,
            top,
            left,
        };
    }

    // If image is not zoomed in and image size is smaller than container size, display with original size based on offset and position absolute.
    if (zoomScale > 1) {
        return {
            height: `${imgHeight}px`,
            width: `${imgWidth}px`,
            top,
            left,
        };
    }

    // If image is bigger than container size, display full image in the screen with scaled size (fit by container size) and position absolute.
    // top, left offset should be different when displaying long or wide image.
    const scaledTop = `${Math.max((containerHeight - (imgHeight * zoomScale)) / 2, 0)}px`;
    const scaledLeft = `${Math.max((containerWidth - (imgWidth * zoomScale)) / 2, 0)}px`;
    return {
        height: `${imgHeight * zoomScale}px`,
        width: `${imgWidth * zoomScale}px`,
        top: scaledTop,
        left: scaledLeft,
    };
}

/**
 * Returns auto grow text input style
 *
 * @param {Number} width
 * @return {Object}
 */
function getWidthStyle(width) {
    return {
        width,
    };
}

/**
 * Returns a style with backgroundColor and borderColor set to the same color
 *
 * @param {String} backgroundColor
 * @returns {Object}
 */
function getBackgroundAndBorderStyle(backgroundColor) {
    return {
        backgroundColor,
        borderColor: backgroundColor,
    };
}

/**
 * Returns a style with the specified backgroundColor
 *
 * @param {String} backgroundColor
 * @returns {Object}
 */
function getBackgroundColorStyle(backgroundColor) {
    return {
        backgroundColor,
    };
}

/**
 * Converts a color in hexadecimal notation into RGB notation.
 *
 * @param {String} hexadecimal A color in hexadecimal notation.
 * @returns {Array} `undefined` if the input color is not in hexadecimal notation. Otherwise, the RGB components of the input color.
 */
function hexadecimalToRGBArray(hexadecimal) {
    const components = /^#?([a-f\d]{2})([a-f\d]{2})([a-f\d]{2})$/i.exec(hexadecimal);

    if (components === null) { return undefined; }

    return _.map(components.slice(1), component => parseInt(component, 16));
}

/**
 * Returns a background color with opacity style
 *
 * @param {String} backgroundColor
 * @param {number} opacity
 * @returns {Object}
 */
function getBackgroundColorWithOpacityStyle(backgroundColor, opacity) {
    const result = hexadecimalToRGBArray(backgroundColor);
    if (result !== undefined) {
        return {
            backgroundColor: `rgba(${result[0]}, ${result[1]}, ${result[2]}, ${opacity})`,
        };
    }
    return {};
}

/**
 * Generate a style for the background color of the Badge
 *
 * @param {Boolean} success
 * @param {Boolean} error
 * @param {boolean} [isPressed=false]
 * @return {Object}
 */
function getBadgeColorStyle(success, error, isPressed = false) {
    if (success) {
        return isPressed ? styles.badgeSuccessPressed : styles.badgeSuccess;
    }
    if (error) {
        return isPressed ? styles.badgeDangerPressed : styles.badgeDanger;
    }
    return {};
}

/**
 * Generate a style for the background color of the button, based on its current state.
 *
 * @param {String} [buttonState] - One of {'default', 'hovered', 'pressed'}
 * @param {Boolean} isMenuItem - whether this button is apart of a list
 * @returns {Object}
 */
function getButtonBackgroundColorStyle(buttonState = CONST.BUTTON_STATES.DEFAULT, isMenuItem = false) {
    switch (buttonState) {
        case CONST.BUTTON_STATES.PRESSED:
            return {backgroundColor: themeColors.buttonPressedBG};
        case CONST.BUTTON_STATES.ACTIVE:
            return isMenuItem ? {backgroundColor: themeColors.border} : {backgroundColor: themeColors.buttonHoveredBG};
        case CONST.BUTTON_STATES.DISABLED:
        case CONST.BUTTON_STATES.DEFAULT:
        default:
            return {};
    }
}

/**
 * Generate fill color of an icon based on its state.
 *
 * @param {String} [buttonState] - One of {'default', 'hovered', 'pressed'}
 * @param {Boolean} isMenuIcon - whether this icon is apart of a list
 * @returns {Object}
 */
function getIconFillColor(buttonState = CONST.BUTTON_STATES.DEFAULT, isMenuIcon = false) {
    switch (buttonState) {
        case CONST.BUTTON_STATES.ACTIVE:
        case CONST.BUTTON_STATES.PRESSED:
            return themeColors.iconHovered;
        case CONST.BUTTON_STATES.COMPLETE:
            return themeColors.iconSuccessFill;
        case CONST.BUTTON_STATES.DEFAULT:
        case CONST.BUTTON_STATES.DISABLED:
        default:
            if (isMenuIcon) {
                return themeColors.iconMenu;
            }
            return themeColors.icon;
    }
}

/**
 * @param {Animated.Value} rotate
 * @param {Animated.Value} backgroundColor
 * @returns {Object}
 */
function getAnimatedFABStyle(rotate, backgroundColor) {
    return {
        transform: [{rotate}],
        backgroundColor,
    };
}

/**
 * @param {Number} width
 * @param {Number | null} height
 * @returns {Object}
 */
function getWidthAndHeightStyle(width, height = null) {
    return {
        width,
        height: height != null ? height : width,
    };
}

/**
 * @param {Object} params
 * @returns {Object}
 */
function getModalPaddingStyles({
    shouldAddBottomSafeAreaMargin,
    shouldAddTopSafeAreaMargin,
    shouldAddBottomSafeAreaPadding,
    shouldAddTopSafeAreaPadding,
    safeAreaPaddingTop,
    safeAreaPaddingBottom,
    safeAreaPaddingLeft,
    safeAreaPaddingRight,
    modalContainerStyleMarginTop,
    modalContainerStyleMarginBottom,
    modalContainerStylePaddingTop,
    modalContainerStylePaddingBottom,
}) {
    return {
        marginTop: (modalContainerStyleMarginTop || 0) + (shouldAddTopSafeAreaMargin ? safeAreaPaddingTop : 0),
        marginBottom: (modalContainerStyleMarginBottom || 0) + (shouldAddBottomSafeAreaMargin ? safeAreaPaddingBottom : 0),
        paddingTop: shouldAddTopSafeAreaPadding
            ? (modalContainerStylePaddingTop || 0) + safeAreaPaddingTop
            : modalContainerStylePaddingTop || 0,
        paddingBottom: shouldAddBottomSafeAreaPadding
            ? (modalContainerStylePaddingBottom || 0) + safeAreaPaddingBottom
            : modalContainerStylePaddingBottom || 0,
        paddingLeft: safeAreaPaddingLeft || 0,
        paddingRight: safeAreaPaddingRight || 0,
    };
}

/**
 * Takes fontStyle and fontWeight and returns the correct fontFamily
 *
 * @param {Object} params
 * @returns {String}
 */
function getFontFamilyMonospace({fontStyle, fontWeight}) {
    const italic = fontStyle === 'italic' && fontFamily.MONOSPACE_ITALIC;
    const bold = fontWeight === 'bold' && fontFamily.MONOSPACE_BOLD;
    const italicBold = italic && bold && fontFamily.MONOSPACE_BOLD_ITALIC;

    return italicBold || bold || italic || fontFamily.MONOSPACE;
}

/**
 * Gives the width for Emoji picker Widget
 *
 * @param {Boolean} isSmallScreenWidth
 * @returns {String}
 */
function getEmojiPickerStyle(isSmallScreenWidth) {
    if (isSmallScreenWidth) {
        return {
            width: '100%',
        };
    }
    return {
        width: CONST.EMOJI_PICKER_SIZE.WIDTH,
        height: CONST.EMOJI_PICKER_SIZE.HEIGHT,
    };
}

/**
 * Get the random promo color and image for Login page
 *
 * @return {Object}
 */
function getLoginPagePromoStyle() {
    const promos = [
        {
            backgroundColor: colors.green,
            backgroundImageUri: `${CONST.CLOUDFRONT_URL}/images/homepage/brand-stories/freeplan_green.svg`,
        },
        {
            backgroundColor: colors.orange,
            backgroundImageUri: `${CONST.CLOUDFRONT_URL}/images/homepage/brand-stories/freeplan_orange.svg`,
        },
        {
            backgroundColor: colors.pink,
            backgroundImageUri: `${CONST.CLOUDFRONT_URL}/images/homepage/brand-stories/freeplan_pink.svg`,
        },
        {
            backgroundColor: colors.blue,
            backgroundImageUri: `${CONST.CLOUDFRONT_URL}/images/homepage/brand-stories/freeplan_blue.svg`,
        },
        {
            backgroundColor: colors.floralwhite,
            backgroundImageUri: `${CONST.CLOUDFRONT_URL}/images/homepage/brand-stories/cpa-card.svg`,
            redirectUri: `${CONST.USE_EXPENSIFY_URL}/accountants`,
        },
    ];
    return promos[_.random(0, 4)];
}

/**
 * Generate the styles for the ReportActionItem wrapper view.
 *
 * @param {Boolean} [isHovered]
 * @param {Boolean} [isLoading]
 * @returns {Object}
 */
function getReportActionItemStyle(isHovered = false, isLoading = false) {
    return {
        display: 'flex',
        justifyContent: 'space-between',
        backgroundColor: isHovered
            ? themeColors.hoverComponentBG

            // Warning: Setting this to a non-transparent color will cause unread indicator to break on Android
            : colors.transparent,
        opacity: isLoading ? 0.5 : 1,
        cursor: 'default',
    };
}

/**
 * Generate the wrapper styles for the mini ReportActionContextMenu.
 *
 * @param {Boolean} isReportActionItemGrouped
 * @returns {Object}
 */
function getMiniReportActionContextMenuWrapperStyle(isReportActionItemGrouped) {
    return {
        ...(isReportActionItemGrouped ? positioning.tn8 : positioning.tn4),
        ...positioning.r4,
        position: 'absolute',
        zIndex: 1,
    };
}

/**
 * @param {Boolean} isSmallScreenWidth
 * @returns {Object}
 */
function getPaymentMethodMenuWidth(isSmallScreenWidth) {
    const margin = 20;
    return {width: !isSmallScreenWidth ? variables.sideBarWidth - (margin * 2) : undefined};
}

/**
 * Converts a color in RGBA notation to an equivalent color in RGB notation.
 *
 * @param {Array} foregroundRGB The three components of the foreground color in RGB notation.
 * @param {Array} backgroundRGB The three components of the background color in RGB notation.
 * @param {number} opacity The desired opacity of the foreground color.
 * @returns {Array} The RGB components of the RGBA color converted to RGB.
 */
function convertRGBAToRGB(foregroundRGB, backgroundRGB, opacity) {
    const [foregroundRed, foregroundGreen, foregroundBlue] = foregroundRGB;
    const [backgroundRed, backgroundGreen, backgroundBlue] = backgroundRGB;

    return [
        ((1 - opacity) * backgroundRed) + (opacity * foregroundRed),
        ((1 - opacity) * backgroundGreen) + (opacity * foregroundGreen),
        ((1 - opacity) * backgroundBlue) + (opacity * foregroundBlue),
    ];
}

/**
 * Converts three unit values to the three components of a color in RGB notation.
 *
 * @param {number} red A unit value representing the first component of a color in RGB notation.
 * @param {number} green A unit value representing the second component of a color in RGB notation.
 * @param {number} blue A unit value representing the third component of a color in RGB notation.
 * @returns {Array} An array with the three components of a color in RGB notation.
 */
function convertUnitValuesToRGB(red, green, blue) {
    return [Math.floor(red * 255), Math.floor(green * 255), Math.floor(blue * 255)];
}

/**
 * Converts the three components of a color in RGB notation to three unit values.
 *
 * @param {number} red The first component of a color in RGB notation.
 * @param {number} green The second component of a color in RGB notation.
 * @param {number} blue The third component of a color in RGB notation.
 * @returns {Array} An array with three unit values representing the components of a color in RGB notation.
 */
function convertRGBToUnitValues(red, green, blue) {
    return [red / 255, green / 255, blue / 255];
}

/**
 * Determines the theme color for a modal based on the app's background color,
 * the modal's backdrop, and the backdrop's opacity.
 *
 * @returns {String} The theme color as an RGB value.
 */
function getThemeBackgroundColor() {
    const backdropOpacity = variables.modalFullscreenBackdropOpacity;

    const [backgroundRed, backgroundGreen, backgroundBlue] = hexadecimalToRGBArray(themeColors.appBG);
    const [backdropRed, backdropGreen, backdropBlue] = hexadecimalToRGBArray(themeColors.modalBackdrop);
    const normalizedBackdropRGB = convertRGBToUnitValues(backdropRed, backdropGreen, backdropBlue);
    const normalizedBackgroundRGB = convertRGBToUnitValues(
        backgroundRed,
        backgroundGreen,
        backgroundBlue,
    );
    const themeRGBNormalized = convertRGBAToRGB(
        normalizedBackdropRGB,
        normalizedBackgroundRGB,
        backdropOpacity,
    );
    const themeRGB = convertUnitValuesToRGB(...themeRGBNormalized);

    return `rgb(${themeRGB.join(', ')})`;
}

/**
 * Parse styleParam and return Styles array
 * @param {Object|Object[]} styleParam
 * @returns {Object[]}
 */
function parseStyleAsArray(styleParam) {
    return _.isArray(styleParam) ? styleParam : [styleParam];
}

/**
 * Receives any number of object or array style objects and returns them all as an array
 * @param {Object|Object[]} allStyles
 * @return {Object[]}
 */
function combineStyles(...allStyles) {
    let finalStyles = [];
    _.each(allStyles, (style) => {
        finalStyles = finalStyles.concat(parseStyleAsArray(style));
    });
    return finalStyles;
}

/**
 * Get variable padding-left as style
 * @param {Number} paddingLeft
 * @returns {Object}
 */
function getPaddingLeft(paddingLeft) {
    return {
        paddingLeft,
    };
}

/**
 * Android only - convert RTL text to a LTR text using Unicode controls.
 * https://www.w3.org/International/questions/qa-bidi-unicode-controls
 * @param {String} text
 * @returns {String}
 */
function convertToLTR(text) {
    return `\u2066${text}`;
}

/**
 * Checks to see if the iOS device has safe areas or not
 *
 * @param {Number} windowWidth
 * @param {Number} windowHeight
 * @returns {Boolean}
 */
function hasSafeAreas(windowWidth, windowHeight) {
    const heightsIphonesWithNotches = [812, 896, 844, 926];
    return _.contains(heightsIphonesWithNotches, windowHeight) || _.contains(heightsIphonesWithNotches, windowWidth);
}

/**
 * Get height as style
 * @param {Number} height
 * @returns {Object}
 */
function getHeight(height) {
    return {
        height,
<<<<<<< HEAD
=======
    };
}

/**
 * Get height as style
 * @param {Number} minHeight
 * @returns {Object}
 */
function getMinHeight(minHeight) {
    return {
        minHeight,
>>>>>>> 9f1c192d
    };
}

/**
 * Return style for opacity animation.
 *
 * @param {Animated.Value} fadeAnimation
 * @returns {Object}
 */
function fade(fadeAnimation) {
    return {
        opacity: fadeAnimation,
    };
}

/**
 * Return width for keyboard shortcuts modal.
 *
 * @param {Boolean} isSmallScreenWidth
 * @returns {Object}
 */
function getKeyboardShortcutsModalWidth(isSmallScreenWidth) {
    if (isSmallScreenWidth) {
        return {maxWidth: '100%'};
    }
    return {maxWidth: 600};
}

/**
 * @param {Boolean} isHovered
 * @param {Boolean} isPressed
 * @returns {Object}
 */
function getHorizontalStackedAvatarBorderStyle(isHovered, isPressed) {
    let backgroundColor = themeColors.appBG;

    if (isHovered) {
        backgroundColor = themeColors.border;
    }

    if (isPressed) {
        backgroundColor = themeColors.buttonPressedBG;
    }

    return {
        backgroundColor,
        borderColor: backgroundColor,
    };
}

/**
 * @param {Number} safeAreaPaddingBottom
 * @returns {Object}
 */
function getErrorPageContainerStyle(safeAreaPaddingBottom = 0) {
    return {
        backgroundColor: themeColors.componentBG,
        paddingBottom: 40 + safeAreaPaddingBottom,
    };
}

/**
 * Gets the correct size for the empty state background image based on screen dimensions
 *
 * @param {Boolean} isSmallScreenWidth
 * @returns {Object}
 */
function getReportWelcomeBackgroundImageStyle(isSmallScreenWidth) {
    if (isSmallScreenWidth) {
        return {
            height: CONST.EMPTY_STATE_BACKGROUND.SMALL_SCREEN.IMAGE_HEIGHT,
            width: '100%',
        };
    }

    return {
        height: CONST.EMPTY_STATE_BACKGROUND.WIDE_SCREEN.IMAGE_HEIGHT,
        width: '100%',
    };
}

/**
 * Gets the correct size for the empty state background image view based on screen dimensions
 *
 * @param {Boolean} isSmallScreenWidth
 * @returns {Object}
 */
function getReportWelcomeBackgroundImageViewStyle(isSmallScreenWidth) {
    if (isSmallScreenWidth) {
        return {
            height: CONST.EMPTY_STATE_BACKGROUND.SMALL_SCREEN.VIEW_HEIGHT,
        };
    }

    return {
        height: CONST.EMPTY_STATE_BACKGROUND.WIDE_SCREEN.VIEW_HEIGHT,
    };
}

/**
 * Gets the correct size for the empty state container based on screen dimensions
 *
 * @param {Boolean} isSmallScreenWidth
 * @returns {Object}
 */
function getReportWelcomeContainerStyle(isSmallScreenWidth) {
    if (isSmallScreenWidth) {
        return {
            minHeight: CONST.EMPTY_STATE_BACKGROUND.SMALL_SCREEN.CONTAINER_MINHEIGHT,
            display: 'flex',
            justifyContent: 'space-between',
        };
    }

    return {
        minHeight: CONST.EMPTY_STATE_BACKGROUND.WIDE_SCREEN.CONTAINER_MINHEIGHT,
        display: 'flex',
        justifyContent: 'space-between',
    };
}

export {
    getAvatarSize,
    getAvatarStyle,
    getAvatarSVGBorder,
    getErrorPageContainerStyle,
    getSafeAreaPadding,
    getSafeAreaMargins,
    getNavigationDrawerStyle,
    getNavigationDrawerType,
    getZoomCursorStyle,
    getZoomSizingStyle,
    getWidthStyle,
    getBackgroundAndBorderStyle,
    getBackgroundColorStyle,
    getBackgroundColorWithOpacityStyle,
    getBadgeColorStyle,
    getButtonBackgroundColorStyle,
    getIconFillColor,
    getAnimatedFABStyle,
    getWidthAndHeightStyle,
    getModalPaddingStyles,
    getFontFamilyMonospace,
    getEmojiPickerStyle,
    getLoginPagePromoStyle,
    getReportActionItemStyle,
    getMiniReportActionContextMenuWrapperStyle,
    getKeyboardShortcutsModalWidth,
    getPaymentMethodMenuWidth,
    getThemeBackgroundColor,
    parseStyleAsArray,
    combineStyles,
    getPaddingLeft,
    convertToLTR,
    hasSafeAreas,
    getHeight,
    getMinHeight,
    fade,
    getHorizontalStackedAvatarBorderStyle,
    getReportWelcomeBackgroundImageStyle,
    getReportWelcomeBackgroundImageViewStyle,
    getReportWelcomeContainerStyle,
};<|MERGE_RESOLUTION|>--- conflicted
+++ resolved
@@ -612,8 +612,6 @@
 function getHeight(height) {
     return {
         height,
-<<<<<<< HEAD
-=======
     };
 }
 
@@ -625,7 +623,6 @@
 function getMinHeight(minHeight) {
     return {
         minHeight,
->>>>>>> 9f1c192d
     };
 }
 

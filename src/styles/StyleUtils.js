--- conflicted
+++ resolved
@@ -821,20 +821,13 @@
 /**
  * @param {Boolean} isHovered
  * @param {Boolean} isPressed
-<<<<<<< HEAD
- * @param {Boolean} isInCard
- * @returns {Object}
- */
-function getHorizontalStackedAvatarBorderStyle(isHovered, isPressed, isInCard = false) {
-=======
  * @param {Boolean} isInReportAction
  * @returns {Object}
  */
 function getHorizontalStackedAvatarBorderStyle(isHovered, isPressed, isInReportAction = false) {
->>>>>>> 5be0c13f
     let backgroundColor = themeColors.appBG;
 
-    if (isInCard) {
+    if (isInReportAction) {
         backgroundColor = themeColors.cardBorder;
     }
 

--- conflicted
+++ resolved
@@ -1049,10 +1049,7 @@
     getEmojiReactionBubbleTextStyle,
     getEmojiReactionCounterTextStyle,
     getDirectionStyle,
-<<<<<<< HEAD
-    getGoolgeListViewStyle,
-=======
     getFontSizeStyle,
     getSignInWordmarkWidthStyle,
->>>>>>> cbb22d47
+    getGoolgeListViewStyle,
 };
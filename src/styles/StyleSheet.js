// We place items a percentage to the safe area on the top or bottom of the screen
import fontFamily from './fontFamily';
import italic from './italic';
import addOutlineWidth from './addOutlineWidth';

const variables = {
    modalHeaderBarHeight: 73,
    safeInsertPercentage: 0.7,
};

const colors = {
    componentBG: '#FFFFFF',
    background: '#FFFFFF',
    grayLight: '#FAFAFA',
    black: '#000000',
    blue: '#2EAAE2',
    border: '#ECECEC',
    borderLight: '#E0E0E0',
    green: '#2ECB70',
    heading: '#37444C',
    icon: '#C6C9CA',
    text: '#4A5960',
    textBackground: '#F0F0F0',
    textReversed: '#FFFFFF',
    textSupporting: '#7D8B8F',
    transparent: 'transparent',
    red: '#E84A3B',
    buttonBG: '#8A8A8A',
    modalBackdrop: '#00000080',
};

const styles = {
    // Utility classes
    m0: {
        margin: 0,
    },

    mr0: {
        marginRight: 0,
    },

    mr1: {
        marginRight: 4,
    },

    mr2: {
        marginRight: 8,
    },

    mr3: {
        marginRight: 12,
    },

    ml1: {
        marginLeft: 10,
    },

    ml2: {
        marginLeft: 8,
    },

    mt2: {
        marginTop: 20,
    },
    mt1: {
        marginTop: 10,
    },

    mb1: {
        marginBottom: 4,
    },
    mb2: {
        marginBottom: 8,
    },
    mb3: {
        marginBottom: 12,
    },
    mb4: {
        marginBottom: 16,
    },

    mbn5: {
        marginBottom: -5,
    },

    p1: {
        padding: 10,
    },
    pr1: {
        paddingRight: 4,
    },
    pr2: {
        paddingRight: 8,
    },

    flex0: {
        flex: 0,
    },

    flex1: {
        flex: 1,
    },

    flex4: {
        flex: 4,
    },

    flexRow: {
        flexDirection: 'row',
    },

    flexColumn: {
        flexDirection: 'column',
    },

    flexJustifyCenter: {
        justifyContent: 'center',
    },

    flexJustifyEnd: {
        justifyContent: 'flex-end',
    },

    flexJustifySpaceBetween: {
        justifyContent: 'space-between',
    },

    flexAlignSelfStretch: {
        alignSelf: 'stretch',
    },

    alignItemsCenter: {
        alignItems: 'center',
    },

    flexWrap: {
        flexWrap: 'wrap',
    },

    flexGrow1: {
        flexGrow: 1,
    },

    flexGrow4: {
        flexGrow: 4,
    },

    dFlex: {
        display: 'flex',
    },

    dNone: {
        display: 'none',
    },

    bgHighlight: {
        backgroundColor: 'yellow',
    },

    bgHighlight2: {
        backgroundColor: 'green',
    },

    bgHighlight3: {
        backgroundColor: 'pink',
    },

    overflowHidden: {
        overflow: 'hidden',
    },

    h4: {
        fontFamily: fontFamily.GTA_BOLD,
        fontWeight: '700',
        fontSize: 13,
    },

    textP: {
        color: colors.text,
        fontSize: 15,
        lineHeight: 20,
    },

    textLabel: {
        color: colors.text,
        fontSize: 13,
        lineHeight: 18,
    },

    textMicro: {
        fontSize: 11,
    },

    textStrong: {
        fontFamily: fontFamily.GTA_BOLD,
        fontWeight: '700',
    },

    textDecorationNoLine: {
        textDecorationLine: 'none',
    },

    colorReversed: {
        color: colors.textReversed,
    },

    colorMutedReversed: {
        color: colors.icon,
    },

    button: {
        borderColor: colors.border,
        borderRadius: 8,
        borderWidth: 1,
        height: 40,
        justifyContent: 'center',
    },

    buttonText: {
        color: colors.text,
        fontFamily: fontFamily.GTA_BOLD,
        fontWeight: '700',
        textAlign: 'center',
    },

    buttonSmall: {
        height: 28,
        paddingTop: 6,
        paddingRight: 10,
        paddingBottom: 6,
        paddingLeft: 10,
    },

    buttonSmallText: {
        fontSize: 11,
        lineHeight: 16,
    },

    buttonSuccess: {
        backgroundColor: colors.green,
        borderWidth: 0,
    },

    buttonConfirm: {
        margin: 20,
    },

    buttonConfirmText: {
        paddingLeft: 20,
        paddingRight: 20,
    },

    buttonSuccessText: {
        color: colors.textReversed,
    },

    touchableButtonImage: {
        alignItems: 'center',
        height: 40,
        justifyContent: 'center',
        marginRight: 8,
        width: 40,
    },

    pill: {
        borderRadius: 14,
        backgroundColor: colors.border,
        height: 28,
        flexDirection: 'row',
        paddingTop: 6,
        paddingBottom: 6,
        paddingLeft: 7,
        paddingRight: 7,
        alignItems: 'center',
    },

    pillText: {
        color: colors.text,
        weight: '400',
        fontSize: 11,
        lineHeight: 16,
        marginRight: 4,
        userSelect: 'none',
        maxWidth: 160,
    },

    pillCancelIcon: {
        width: 12,
        height: 12,
    },

    navText: {
        fontFamily: fontFamily.GTA,
        color: colors.heading,
        fontSize: 17,
        fontWeight: '700',
    },

    reportOptions: {
        marginLeft: 8,
    },

    typingIndicator: {
        height: 15,
        marginBottom: 5,
        marginTop: 5,
    },

    typingIndicatorSubText: {
        color: colors.textSupporting,
        fontFamily: fontFamily.GTA,
        fontSize: 11,
        marginLeft: 48,
    },

    // Actions
    actionAvatar: {
        borderRadius: 20,
        marginRight: 8,
        height: 40,
        width: 40,
    },

    textInput: {
        backgroundColor: colors.componentBG,
        borderRadius: 8,
        height: 40,
        borderColor: colors.border,
        borderWidth: 1,
        color: colors.text,
        fontFamily: fontFamily.GTA,
        fontSize: 15,
        paddingLeft: 12,
        paddingRight: 12,
        paddingTop: 10,
        paddingBottom: 10,
        textAlignVertical: 'center',
    },

    textInputReversed: addOutlineWidth({
        backgroundColor: colors.heading,
        borderColor: colors.text,
        color: colors.textReversed,
    }, 0),

    textInputReversedFocus: {
        borderColor: colors.icon,
    },

    textInputNoOutline: addOutlineWidth({}, 0),

    formLabel: {
        fontSize: 13,
        fontWeight: '600',
        lineHeight: 18,
        marginBottom: 4,
    },

    formError: {
        color: colors.red,
        fontSize: 13,
        lineHeight: 18,
        marginBottom: 4,
    },

    signInPage: {
        backgroundColor: colors.heading,
        height: '100%',
        padding: 20,
    },

    signinLogo: {
        height: 21,
        width: 143,
    },

    genericView: {
        backgroundColor: colors.heading,
        height: '100%',
    },

    signInPageInner: {
        marginLeft: 'auto',
        marginRight: 'auto',
        maxWidth: 325,
        width: '100%',
    },

    signInPageLogo: {
        height: 72,
        justifyContent: 'center',
        width: '100%',
    },

    // Sidebar Styles
    sidebar: {
        backgroundColor: colors.grayLight,
    },

    sidebarHeader: {
        minHeight: 64,
        paddingTop: 12,
        paddingBottom: 12,
        flex: 1,
        flexGrow: 0,
<<<<<<< HEAD
    },

    sidebarHeaderTop: {
        paddingLeft: 20,
        paddingRight: 20,
=======
>>>>>>> b7e8de92
    },

    sidebarHeaderLogo: {
        height: 40,
        width: 40,
    },

    sidebarFooter: {
        alignItems: 'center',
        display: 'flex',
        flexDirection: 'row',
        height: 85,
        justifyContent: 'flex-start',
        paddingLeft: 24,
        paddingRight: 24,
        width: '100%',
    },

    sidebarFooterAvatar: {
        backgroundColor: colors.text,
        borderRadius: 20,
        height: 40,
        marginRight: 12,
        width: 40,
    },

    statusIndicator: {
        borderColor: colors.grayLight,
        borderRadius: 7,
        borderWidth: 2,
        position: 'absolute',
        right: -6,
        top: 3,
        height: 14,
        width: 14,
        zIndex: 10,
    },

    statusIndicatorOnline: {
        backgroundColor: colors.green,
    },

    statusIndicatorOffline: {
        backgroundColor: colors.icon,
    },

    sidebarFooterUsername: {
        color: colors.heading,
        fontSize: 15,
        fontWeight: '700',
    },

    sidebarFooterLink: {
        color: colors.textSupporting,
        fontSize: 11,
        textDecorationLine: 'none',
        fontFamily: fontFamily.GTA,
        lineHeight: 20,
    },

    sidebarListContainer: {
        flex: 1,
        flexGrow: 100,
        scrollbarWidth: 'none',
        overflow: 'scroll',
        paddingBottom: 4,
    },

    sidebarListItem: {
        justifyContent: 'center',
        textDecorationLine: 'none',
    },

    chatLinkRowPressable: {
        minWidth: 0,
        textDecorationLine: 'none',
        flex: 1,
    },

    sidebarLink: {
        textDecorationLine: 'none',
    },

    sidebarLinkInner: {
        alignItems: 'center',
        flexDirection: 'row',
        height: 64,
        paddingTop: 12,
        paddingRight: 20,
        paddingBottom: 12,
        paddingLeft: 20,
    },

    sidebarLinkText: {
        color: colors.text,
        fontSize: 13,
        textDecorationLine: 'none',
        overflow: 'hidden',
    },

    sidebarLinkActive: {
        backgroundColor: colors.border,
        textDecorationLine: 'none',
    },

    sidebarLinkTextUnread: {
        fontWeight: '700',
        color: colors.heading,
    },

    sidebarLinkActiveText: {
        color: colors.text,
        fontSize: 13,
        textDecorationLine: 'none',
        overflow: 'hidden',
    },

    chatSwitcherDisplayName: {
        fontFamily: fontFamily.GTA,
        height: 20,
        lineHeight: 20,
    },

    chatSwitcherLogin: {
        color: colors.textSupporting,
        fontFamily: fontFamily.GTA,
        height: 16,
        lineHeight: 16,
    },

    unreadBadge: {
        backgroundColor: colors.green,
        borderRadius: 15,
        height: 10,
        marginTop: 3,
        width: 10,
    },

    // App Content Wrapper styles
    appContentWrapper: {
        backgroundColor: colors.background,
        color: colors.text,
    },

    appContent: {
        backgroundColor: colors.background,
        overflow: 'hidden',
    },

    appContentHeader: {
        height: 64,
        justifyContent: 'center',
        display: 'flex',
        paddingLeft: 20,
        paddingRight: 20,
    },

    appContentHeaderTitle: {
        alignItems: 'center',
        flexDirection: 'row',
    },

    LHNToggle: {
        alignItems: 'center',
        height: 40,
        justifyContent: 'center',
        marginRight: 8,
        width: 40,
    },

    LHNToggleIcon: {
        height: 15,
        width: 18,
    },

    LHNPencilIcon: {
        height: 16,
        width: 16,
    },

    attachmentCloseIcon: {
        height: 20,
        width: 20,
        padding: 0,
    },

    chatContent: {
        flex: 4,
        justifyContent: 'flex-end',
    },

    chatContentScrollView: {
        flexGrow: 1,
        justifyContent: 'flex-start',
        paddingVertical: 16,
    },

    chatContentEmpty: {
        paddingTop: 16,
        paddingBottom: 16,
        paddingLeft: 20,
        paddingRight: 20,
    },

    // Chat Item
    chatItem: {
        display: 'flex',
        flexDirection: 'row',
        paddingTop: 8,
        paddingBottom: 8,
        paddingLeft: 20,
        paddingRight: 20,
    },

    chatItemRightGrouped: {
        flexGrow: 1,
        flexShrink: 1,
        flexBasis: 0,
        position: 'relative',
        marginLeft: 48,
    },

    chatItemRight: {
        flexGrow: 1,
        flexShrink: 1,
        flexBasis: 0,
        position: 'relative',
    },

    chatItemMessageHeader: {
        alignItems: 'center',
        display: 'flex',
        flexDirection: 'row',
    },

    chatItemMessageHeaderSender: {
        color: colors.heading,
        fontSize: 15,
        height: 24,
        lineHeight: 20,
        fontWeight: '600',
        paddingRight: 5,
        paddingBottom: 4,
    },

    chatItemMessageHeaderTimestamp: {
        color: colors.textSupporting,
        fontSize: 11,
        height: 24,
        lineHeight: 20,
    },

    chatItemMessage: {
        color: colors.text,
        fontSize: 15,
        fontFamily: fontFamily.GTA,
        lineHeight: 20,
        marginTop: -2,
        marginBottom: -2,
        whiteSpace: 'pre-wrap',
        wordBreak: 'break-word',
    },

    chatItemCompose: {
        minHeight: 65,
        marginBottom: 5,
        paddingLeft: 20,
        paddingRight: 20,
        display: 'flex',
    },

    chatItemComposeBoxColor: {
        borderColor: colors.border,
    },

    chatItemComposeBoxFocusedColor: {
        borderColor: colors.blue,
    },

    chatItemComposeBox: {
        backgroundColor: colors.componentBG,
        borderWidth: 1,
        borderRadius: 8,
        minHeight: 40,
    },

    textInputCompose: addOutlineWidth({
        borderWidth: 0,
        borderRadius: 0,
        height: 'auto',
        minHeight: 38,
        paddingTop: 10,
        paddingRight: 8,
        paddingBottom: 10,
        paddingLeft: 8,
    }, 0),

    chatItemSubmitButton: {
        alignSelf: 'flex-end',
        borderRadius: 6,
        height: 32,
        paddingTop: 8,
        paddingRight: 6,
        paddingBottom: 8,
        paddingLeft: 6,
        margin: 3,
        justifyContent: 'center',
    },

    chatItemSubmitButtonIcon: {
        height: 20,
        width: 20,
    },

    reportPinIcon: {
        height: 20,
        width: 20,
    },

    chatItemAttachButton: {
        alignItems: 'center',
        alignSelf: 'flex-end',
        borderRightColor: colors.border,
        borderRightWidth: 1,
        height: 26,
        marginBottom: 6,
        marginTop: 6,
        justifyContent: 'center',
        width: 39,
    },

    chatItemAttachmentPlaceholder: {
        backgroundColor: colors.border,
        borderColor: colors.borderLight,
        borderWidth: 1,
        borderRadius: 8,
        height: 150,
        textAlign: 'center',
        verticalAlign: 'middle',
        width: 200,
    },

    chatSwitcherInputClear: {
        alignSelf: 'flex-end',
        height: 40,
        justifyContent: 'center',
    },

    chatSwitcherInputClearIcon: {
        height: 24,
        width: 24,
    },

    chatSwitcherGroupDMContainer: {
        flexDirection: 'row',
        flexWrap: 'wrap',
        borderRadius: 8,
        borderWidth: 1,
        borderColor: colors.border,
        paddingTop: 0,
        paddingRight: 3,
        paddingBottom: 0,
        paddingLeft: 5,
    },

    chatSwitcherPillsInput: {
        alignItems: 'flex-start',
        alignSelf: 'flex-start',
        flexDirection: 'row',
        flexWrap: 'wrap',
        maxWidth: 174,
        overflow: 'hidden',
    },

    chatSwitcherInputGroup: {
        minWidth: 1,
    },

    chatSwitcherGroupDMTextInput: {
        backgroundColor: colors.sidebar,
        color: colors.textReversed,
        fontFamily: fontFamily.GTA,
        fontSize: 15,
        flexGrow: 1,
        height: 28,
        width: 174,
        marginTop: 5,
        marginBottom: 5,
        marginLeft: 3,
        padding: 0,
    },

    chatSwticherPillWrapper: {
        marginTop: 5,
        marginRight: 4,
    },

    chatSwitcherGo: {
        borderRadius: 6,
        height: 32,
        marginBottom: 3,
    },

    chatSwitcherMessage: {
        paddingLeft: 12,
        paddingRight: 12,
    },

    hamburgerOpenAbsolute: {
        position: 'absolute',
        left: 0,
        top: 0,
        bottom: 0,
        zIndex: 2,
        width: 300,
        shadowColor: colors.black,
        shadowOffset: {
            width: 0,
            height: 0,
        },
        shadowOpacity: 0.15,
        shadowRadius: 20,
    },

    hamburgerOpen: {
        width: 300,
    },

    chatSwitcherAvatar: {
        backgroundColor: colors.icon,
        borderRadius: 20,
        height: 40,
        overflow: 'hidden',
        width: 40,
    },

    chatSwitcherAvatarImage: {
        height: 40,
        width: 40,
    },

    chatSwitcherItemText: {
        color: colors.text,
    },

    chatSwitcherItemAvatarNameWrapper: {
        minWidth: 0,
        flex: 1,
    },

    chatSwitcherItemButton: {
        backgroundColor: 'rgba(198, 201, 202, 0.25)',
        paddingTop: 6,
        paddingRight: 8,
        paddingBottom: 6,
        paddingLeft: 8,
        borderRadius: 8,
        height: 28,
        marginLeft: 4,
    },

    chatSwitcherItemButtonText: {
        color: colors.heading,
        fontFamily: fontFamily.GTA_BOLD,
        fontSize: 11,
        lineHeight: 16,
        fontWeight: '700',
    },

    modalViewContainerMobile: {
        backgroundColor: colors.componentBG,
        borderColor: colors.border,
        borderWidth: 1,
        height: '100%',
        alignItems: 'center',
        overflow: 'hidden',
    },

    modalViewContainer: {
        backgroundColor: colors.componentBG,
        borderColor: colors.border,
        borderWidth: 1,
        borderRadius: 12,
        height: '100%',
        alignItems: 'center',
        overflow: 'hidden',
    },

    modalHeaderBar: {
        overflow: 'hidden',
        justifyContent: 'center',
        display: 'flex',
        paddingLeft: 32,
        paddingRight: 20,
        borderBottomWidth: 1,
        borderColor: colors.border,
        height: variables.modalHeaderBarHeight,
        width: '100%',
    },

    imageModalPDF: {
        flex: 1,
        backgroundColor: colors.componentBG,
    },

    modalCenterContentContainer: {
        flex: 1,
        flexDirection: 'column',
        justifyContent: 'center',
        alignItems: 'center',
        backgroundColor: colors.modalBackdrop,
    },

    imageModalImageCenterContainer: {
        flex: 1,
        flexDirection: 'column',
        justifyContent: 'center',
        alignItems: 'center',
        overflow: 'hidden',
        width: '100%',
    },

    defaultAttachmentView: {
        backgroundColor: colors.background,
        borderRadius: 4,
        borderWidth: 1,
        borderColor: colors.grayLight,
        flexDirection: 'row',
        paddingTop: 10,
        paddingBottom: 10,
        paddingRight: 20,
        paddingLeft: 20,
        alignItems: 'center',
    },

    defaultAttachmentViewIcon: {
        width: 47,
        height: 60,
        marginRight: 20,
    },
};

const baseCodeTagStyles = {
    borderWidth: 1,
    borderRadius: 5,
    borderColor: colors.border,
    backgroundColor: colors.textBackground,
};

const webViewStyles = {
    // As of react-native-render-html v6, don't declare distinct styles for
    // custom renderers, the API for custom renderers has changed. Declare the
    // styles in the below "tagStyles" instead. If you need to reuse those
    // styles from the renderer, just pass the "style" prop to the underlying
    // component.
    tagStyles: {
        em: {
            fontFamily: fontFamily.GTA_ITALIC,
            fontStyle: italic,
        },

        del: {
            textDecorationLine: 'line-through',
            textDecorationStyle: 'solid',
        },

        strong: {
            fontFamily: fontFamily.GTA_BOLD,
            fontWeight: '600',
        },

        a: {
            color: colors.blue,
            textDecorationColor: colors.blue
        },

        blockquote: {
            borderLeftColor: colors.border,
            borderLeftWidth: 4,
            paddingLeft: 12,
            marginTop: 4,
            marginBottom: 4,

            // Overwrite default HTML margin for blockquotes
            marginLeft: 0,
        },

        pre: {
            ...baseCodeTagStyles,
            paddingTop: 4,
            paddingBottom: 5,
            paddingRight: 8,
            paddingLeft: 8,
            fontFamily: fontFamily.MONOSPACE,

            // override user agent styles
            marginTop: 0,
            marginBottom: 0
        },

        code: {
            ...baseCodeTagStyles,
            paddingLeft: 5,
            paddingRight: 5,
            paddingBottom: 2,
            alignSelf: 'flex-start',
            fontFamily: fontFamily.MONOSPACE,
        },

        img: {
            borderColor: colors.border,
            borderRadius: 8,
            borderWidth: 1,
        },
    },

    baseFontStyle: {
        color: colors.text,
        fontSize: 15,
        fontFamily: fontFamily.GTA,
    },
};

/**
 * Takes safe area insets and returns padding to use for a View
 *
 * @param {Object} insets
 * @returns {Object}
 */
function getSafeAreaPadding(insets) {
    return {
        paddingTop: insets.top,
        paddingBottom: insets.bottom * variables.safeInsertPercentage,
    };
}

/**
 * Takes safe area insets and returns margin to use for a View
 *
 * @param {Object} insets
 * @returns {Object}
 */
function getSafeAreaMargins(insets) {
    return {marginBottom: insets.bottom * variables.safeInsertPercentage};
}

export default styles;
export {
    getSafeAreaPadding, getSafeAreaMargins, colors, webViewStyles, variables,
};<|MERGE_RESOLUTION|>--- conflicted
+++ resolved
@@ -403,14 +403,11 @@
         paddingBottom: 12,
         flex: 1,
         flexGrow: 0,
-<<<<<<< HEAD
     },
 
     sidebarHeaderTop: {
         paddingLeft: 20,
         paddingRight: 20,
-=======
->>>>>>> b7e8de92
     },
 
     sidebarHeaderLogo: {

import fontFamily from './fontFamily';
import addOutlineWidth from './addOutlineWidth';
import themeColors from './themes/default';
import fontWeightBold from './fontWeight/bold';
import variables from './variables';
import colors from './colors';
import spacing from './utilities/spacing';
import sizing from './utilities/sizing';
import flex from './utilities/flex';
import display from './utilities/display';
import overflow from './utilities/overflow';
import whiteSpace from './utilities/whiteSpace';
import wordBreak from './utilities/wordBreak';
import textInputAlignSelf from './utilities/textInputAlignSelf';
import CONST from '../CONST';
import positioning from './utilities/positioning';
import codeStyles from './codeStyles';

const styles = {
    // Add all of our utility and helper styles
    ...spacing,
    ...sizing,
    ...flex,
    ...display,
    ...overflow,
    ...positioning,
    ...wordBreak,
    ...whiteSpace,

    link: {
        color: themeColors.link,
        textDecorationColor: themeColors.link,
        fontFamily: fontFamily.GTA,
    },

    h1: {
        color: themeColors.heading,
        fontFamily: fontFamily.GTA_BOLD,
        fontSize: variables.fontSizeh1,
        fontWeight: fontWeightBold,
    },

    h3: {
        fontFamily: fontFamily.GTA_BOLD,
        fontSize: variables.fontSizeNormal,
        fontWeight: fontWeightBold,
    },

    h4: {
        fontFamily: fontFamily.GTA_BOLD,
        fontSize: variables.fontSizeLabel,
        fontWeight: fontWeightBold,
    },

    textP: {
        color: themeColors.text,
        fontFamily: fontFamily.GTA,
        fontSize: variables.fontSizeNormal,
        lineHeight: 20,
    },

    textLabel: {
        color: themeColors.text,
        fontSize: variables.fontSizeLabel,
        lineHeight: 18,
    },

    textMicro: {
        fontSize: variables.fontSizeSmall,
    },

    textMicroBold: {
        color: themeColors.text,
        fontWeight: fontWeightBold,
        fontFamily: fontFamily.GTA_BOLD,
        fontSize: variables.fontSizeSmall,
    },

    textLarge: {
        fontSize: variables.fontSizeLarge,
    },

    textStrong: {
        fontFamily: fontFamily.GTA_BOLD,
        fontWeight: fontWeightBold,
    },

    textDecorationNoLine: {
        textDecorationLine: 'none',
    },

    colorReversed: {
        color: themeColors.textReversed,
    },

    colorMutedReversed: {
        color: themeColors.textMutedReversed,
    },

    colorMuted: {
        color: themeColors.textSupporting,
    },

    colorHeading: {
        color: themeColors.heading,
    },

    button: {
        backgroundColor: themeColors.buttonDefaultBG,
        borderRadius: variables.componentBorderRadiusNormal,
        height: variables.componentSizeNormal,
        justifyContent: 'center',
        paddingHorizontal: 12,
    },

    buttonText: {
        color: themeColors.heading,
        fontFamily: fontFamily.GTA_BOLD,
        fontSize: variables.fontSizeLabel,
        fontWeight: fontWeightBold,
        textAlign: 'center',
    },

    buttonSmall: {
        borderRadius: variables.componentBorderRadiusNormal,
        height: variables.componentSizeSmall,
        paddingTop: 6,
        paddingRight: 10,
        paddingBottom: 6,
        paddingLeft: 10,
    },

    buttonSmallText: {
        fontSize: variables.fontSizeSmall,
        lineHeight: 16,
        fontFamily: fontFamily.GTA_BOLD,
        fontWeight: fontWeightBold,
        textAlign: 'center',
    },

    buttonSuccess: {
        backgroundColor: themeColors.buttonSuccessBG,
        borderWidth: 0,
    },

    buttonSuccessDisabled: {
        opacity: 0.5,
    },

    buttonSuccessHovered: {
        backgroundColor: themeColors.buttonSuccessHoveredBG,
        borderWidth: 0,
    },

    buttonDisable: {
        backgroundColor: themeColors.buttonDisabledBG,
        borderWidth: 0,
    },

    buttonConfirm: {
        margin: 20,
    },

    buttonConfirmText: {
        paddingLeft: 20,
        paddingRight: 20,
    },

    buttonSuccessText: {
        color: themeColors.textReversed,
    },

    hoveredComponentBG: {
        backgroundColor: themeColors.hoverComponentBG,
    },

    touchableButtonImage: {
        alignItems: 'center',
        height: variables.componentSizeNormal,
        justifyContent: 'center',
        marginRight: 8,
        width: variables.componentSizeNormal,
    },

    picker: {
        inputIOS: {
            fontFamily: fontFamily.GTA,
            fontSize: variables.fontSizeNormal,
            paddingLeft: 12,
            paddingRight: 12,
            paddingTop: 10,
            paddingBottom: 10,
            borderRadius: variables.componentBorderRadius,
            borderWidth: 1,
            borderColor: themeColors.border,
            color: themeColors.text,
            height: variables.componentSizeNormal,
            opacity: 1,
        },
        inputWeb: {
            fontFamily: fontFamily.GTA,
            fontSize: variables.fontSizeNormal,
            paddingLeft: 12,
            paddingRight: 12,
            paddingTop: 10,
            paddingBottom: 10,
            borderWidth: 1,
            borderRadius: variables.componentBorderRadius,
            borderColor: themeColors.border,
            color: themeColors.text,
            appearance: 'none',
            height: variables.componentSizeNormal,
            opacity: 1,
        },
        inputAndroid: {
            fontFamily: fontFamily.GTA,
            fontSize: variables.fontSizeNormal,
            paddingLeft: 12,
            paddingRight: 12,
            paddingTop: 10,
            paddingBottom: 10,
            borderWidth: 1,
            borderRadius: variables.componentBorderRadius,
            borderColor: themeColors.border,
            color: themeColors.text,
            height: variables.componentSizeNormal,
            opacity: 1,
        },
        iconContainer: {
            top: 12,
            right: 12,
            pointerEvents: 'none',
        },
    },

    badge: {
        backgroundColor: themeColors.badgeDefaultBG,
        borderRadius: 14,
        height: variables.iconSizeNormal,
        flexDirection: 'row',
        paddingHorizontal: 7,
        alignItems: 'center',
    },

    badgeSuccess: {
        backgroundColor: themeColors.badgeSuccessBG,
    },

    badgeDanger: {
        backgroundColor: themeColors.badgeDangerBG,
    },

    badgeText: {
        color: themeColors.textReversed,
        fontSize: variables.fontSizeSmall,
        lineHeight: 16,
        ...whiteSpace.noWrap,
    },

    headerText: {
        color: themeColors.heading,
        fontFamily: fontFamily.GTA_BOLD,
        fontSize: variables.fontSizeNormal,
        fontWeight: fontWeightBold,
    },

    headerGap: {
        height: 12,
    },

    pushTextRight: {
        left: 100000,
    },

    reportOptions: {
        marginLeft: 8,
    },

    chatItemComposeSecondaryRow: {
        height: 15,
        marginBottom: 5,
        marginTop: 5,
    },

    chatItemComposeSecondaryRowSubText: {
        color: themeColors.textSupporting,
        fontFamily: fontFamily.GTA,
        fontSize: variables.fontSizeSmall,
    },

    chatItemComposeSecondaryRowOffset: {
        marginLeft: 48,
    },

    // Actions
    actionAvatar: {
        borderRadius: 20,
        marginRight: 8,
    },

    textInput: {
        backgroundColor: themeColors.componentBG,
        borderRadius: variables.componentBorderRadiusNormal,
        height: variables.componentSizeNormal,
        borderColor: themeColors.border,
        borderWidth: 1,
        color: themeColors.text,
        fontFamily: fontFamily.GTA,
        fontSize: variables.fontSizeNormal,
        paddingLeft: 12,
        paddingRight: 12,
        paddingTop: 10,
        paddingBottom: 10,
        textAlignVertical: 'center',
    },

    disabledTextInput: {
        backgroundColor: colors.gray1,
        color: colors.gray3,
    },

    textInputReversed: addOutlineWidth({
        backgroundColor: themeColors.heading,
        borderColor: themeColors.text,
        color: themeColors.textReversed,
    }, 0),

    textInputReversedFocus: {
        borderColor: themeColors.icon,
    },

    noOutline: addOutlineWidth({}, 0),

    formLabel: {
        fontFamily: fontFamily.GTA_BOLD,
        fontWeight: fontWeightBold,
        color: themeColors.heading,
        fontSize: variables.fontSizeLabel,
        lineHeight: 18,
        marginBottom: 8,
    },

    formError: {
        color: themeColors.textError,
        fontSize: variables.fontSizeLabel,
        lineHeight: 18,
        marginBottom: 4,
    },

    formSuccess: {
        color: themeColors.textSuccess,
        fontSize: variables.fontSizeLabel,
        lineHeight: 18,
        marginBottom: 4,
    },

    formHint: {
        color: themeColors.textSupporting,
        fontSize: variables.fontSizeLabel,
        lineHeight: 18,
    },

    signInPage: {
        backgroundColor: themeColors.sidebar,
        padding: 20,
        minHeight: '100%',
        flex: 1,
    },

    signInPageLogo: {
        height: variables.componentSizeLarge,
        marginBottom: 24,
    },

    signInPageLogoNative: {
        alignItems: 'center',
        height: variables.componentSizeLarge,
        justifyContent: 'center',
        width: '100%',
        marginBottom: 20,
        marginTop: 20,
    },

    signinWelcomeScreenshot: {
        height: 354,
        width: 295,
    },

    signinWelcomeScreenshotWide: {
        height: 592,
        width: 295,
    },

    genericView: {
        backgroundColor: themeColors.heading,
        height: '100%',
    },

    signInPageInner: {
        paddingTop: 40,
        marginLeft: 'auto',
        marginRight: 'auto',
        maxWidth: 800,
        width: '100%',
    },

    signInPageInnerNative: {
        marginLeft: 'auto',
        marginRight: 'auto',
        maxWidth: 295,
        width: '100%',
    },

    signInPageFormContainer: {
        maxWidth: 295,
        width: '100%',
    },

    loginTermsText: {
        color: themeColors.textSupporting,
        fontFamily: fontFamily.GTA,
        fontSize: variables.fontSizeSmall,
        lineHeight: 16,
    },

    // Sidebar Styles
    sidebar: {
        backgroundColor: themeColors.sidebar,
        height: '100%',
    },

    sidebarFooter: {
        alignItems: 'center',
        display: 'flex',
        flexDirection: 'column',
        height: 84,
        justifyContent: 'flex-start',
        paddingHorizontal: 20,
        width: '100%',
    },

    sidebarAvatar: {
        backgroundColor: themeColors.icon,
        borderRadius: 20,
        height: variables.componentSizeNormal,
        width: variables.componentSizeNormal,
    },

    statusIndicator: {
        borderColor: themeColors.sidebar,
        borderRadius: 6,
        borderWidth: 2,
        position: 'absolute',
        right: -1,
        bottom: -1,
        height: 12,
        width: 12,
        zIndex: 10,
    },
    statusIndicatorOnline: {
        backgroundColor: themeColors.online,
    },

    statusIndicatorOffline: {
        backgroundColor: themeColors.offline,
    },

    floatingActionButton: {
        backgroundColor: themeColors.buttonSuccessBG,
        position: 'absolute',
        height: variables.componentSizeLarge,
        width: variables.componentSizeLarge,
        right: 20,
        bottom: 34,
        borderRadius: 999,
        alignItems: 'center',
        justifyContent: 'center',
    },

    sidebarFooterUsername: {
        color: themeColors.heading,
        fontSize: variables.fontSizeLabel,
        fontWeight: '700',
        width: 200,
        textOverflow: 'ellipsis',
        overflow: 'hidden',
        ...whiteSpace.noWrap,
    },

    sidebarFooterLink: {
        color: themeColors.textSupporting,
        fontSize: variables.fontSizeSmall,
        textDecorationLine: 'none',
        fontFamily: fontFamily.GTA,
        lineHeight: 20,
    },

    sidebarListContainer: {
        scrollbarWidth: 'none',
        paddingBottom: 4,
    },

    sidebarListItem: {
        justifyContent: 'center',
        textDecorationLine: 'none',
    },

    createMenuPositionSidebar: {
        left: 18,
        bottom: 100,
    },

    createMenuPositionProfile: {
        right: 18,
        top: 100,
    },

    createMenuPositionReportActionCompose: {
        left: 18 + variables.sideBarWidth,
        bottom: 75,
    },

    createMenuContainer: {
        width: variables.sideBarWidth - 40,
        paddingVertical: 12,
    },

    createMenuItem: {
        flexDirection: 'row',
        borderRadius: 0,
        paddingHorizontal: 20,
        paddingVertical: 12,
        justifyContent: 'space-between',
        width: '100%',
    },

    createMenuIcon: {
        width: 40,
        height: 40,
        justifyContent: 'center',
        alignItems: 'center',
    },

    createMenuText: {
        fontFamily: fontFamily.GTA_BOLD,
        fontSize: variables.fontSizeNormal,
        fontWeight: fontWeightBold,
        color: themeColors.heading,
    },

    chatLinkRowPressable: {
        minWidth: 0,
        textDecorationLine: 'none',
        flex: 1,
    },

    sidebarLink: {
        textDecorationLine: 'none',
    },

    sidebarLinkInner: {
        alignItems: 'center',
        flexDirection: 'row',
        paddingLeft: 20,
        paddingRight: 20,
    },

    sidebarInnerRow: {
        height: 64,
        paddingTop: 12,
        paddingBottom: 12,
    },

    sidebarInnerRowSmall: {
        height: 52,
        paddingTop: 12,
        paddingBottom: 12,
    },

    sidebarLinkText: {
        color: themeColors.text,
        fontSize: variables.fontSizeNormal,
        textDecorationLine: 'none',
        overflow: 'hidden',
    },

    sidebarLinkHover: {
        backgroundColor: themeColors.sidebarHover,
    },

    sidebarLinkActive: {
        backgroundColor: themeColors.border,
        textDecorationLine: 'none',
    },

    sidebarLinkTextUnread: {
        fontWeight: '700',
        color: themeColors.heading,
    },

    sidebarLinkActiveText: {
        color: themeColors.text,
        fontSize: variables.fontSizeNormal,
        textDecorationLine: 'none',
        overflow: 'hidden',
    },

    optionItemAvatarNameWrapper: {
        minWidth: 0,
        flex: 1,
    },

    optionDisplayName: {
        fontFamily: fontFamily.GTA,
        height: 18,
        lineHeight: 18,
        ...whiteSpace.noWrap,
    },

    optionDisplayNameCompact: {
        minWidth: 'auto',
        flexBasis: 'auto',
        flexGrow: 0,
        flexShrink: 0,
    },

    displayNameTooltipEllipsis: {
        position: 'absolute',
        opacity: 0,
        right: 0,
        bottom: 0,
    },

    optionAlternateText: {
        color: themeColors.textSupporting,
        fontFamily: fontFamily.GTA,
        fontSize: variables.fontSizeLabel,
        height: 16,
        lineHeight: 16,
    },

    optionAlternateTextCompact: {
        flexShrink: 1,
        flexGrow: 1,
        flexBasis: 'auto',
    },

    // App Content Wrapper styles
    appContentWrapper: {
        backgroundColor: themeColors.appBG,
        color: themeColors.text,
    },

    appContent: {
        backgroundColor: themeColors.appBG,
        overflow: 'hidden',
    },

    appContentHeader: {
        borderBottomWidth: 1,
        borderColor: themeColors.border,
        height: variables.contentHeaderHeight,
        justifyContent: 'center',
        display: 'flex',
        paddingRight: 20,
    },

    appContentHeaderTitle: {
        alignItems: 'center',
        flexDirection: 'row',
    },

    LHNToggle: {
        alignItems: 'center',
        height: variables.contentHeaderHeight,
        justifyContent: 'center',
        paddingRight: 10,
        paddingLeft: 20,
    },

    LHNToggleIcon: {
        height: 15,
        width: 18,
    },

    chatContent: {
        flex: 4,
        justifyContent: 'flex-end',
    },

    chatContentScrollView: {
        flexGrow: 1,
        justifyContent: 'flex-start',
        paddingVertical: 16,
    },

    chatContentEmpty: {
        paddingTop: 16,
        paddingBottom: 16,
        paddingLeft: 20,
        paddingRight: 20,
    },

    // Chat Item
    chatItem: {
        display: 'flex',
        flexDirection: 'row',
        paddingTop: 8,
        paddingBottom: 8,
        paddingLeft: 20,
        paddingRight: 20,
    },

    chatItemRightGrouped: {
        flexGrow: 1,
        flexShrink: 1,
        flexBasis: 0,
        position: 'relative',
        marginLeft: 48,
    },

    chatItemRight: {
        flexGrow: 1,
        flexShrink: 1,
        flexBasis: 0,
        position: 'relative',
    },

    chatItemMessageHeader: {
        alignItems: 'center',
        display: 'flex',
        flexDirection: 'row',
        flexWrap: 'wrap',
    },

    chatItemMessageHeaderSender: {
        color: themeColors.heading,
        fontFamily: fontFamily.GTA_BOLD,
        fontSize: variables.fontSizeNormal,
        fontWeight: fontWeightBold,
        lineHeight: 20,
        paddingRight: 5,
        paddingBottom: 4,
        ...wordBreak.breakWord,
    },

    chatItemMessageHeaderTimestamp: {
        color: themeColors.textSupporting,
        fontSize: variables.fontSizeSmall,
        height: 24,
        lineHeight: 20,
    },

    chatItemMessage: {
        color: themeColors.text,
        fontSize: variables.fontSizeNormal,
        fontFamily: fontFamily.GTA,
        lineHeight: 20,
        marginTop: -2,
        marginBottom: -2,
        ...whiteSpace.preWrap,
        ...wordBreak.breakWord,
    },

    chatItemUnsentMessage: {
        opacity: 0.6,
    },

    chatItemMessageLink: {
        color: colors.blue,
        fontSize: variables.fontSizeNormal,
        fontFamily: fontFamily.GTA,
        lineHeight: 20,
    },

    chatItemCompose: {
        minHeight: 65,
        marginBottom: 5,
        paddingLeft: 20,
        paddingRight: 20,
        display: 'flex',
    },

    chatItemComposeBoxColor: {
        borderColor: themeColors.border,
    },

    chatItemComposeBoxFocusedColor: {
        borderColor: themeColors.borderFocus,
    },

    chatItemComposeBox: {
        backgroundColor: themeColors.componentBG,
        borderWidth: 1,
        borderRadius: variables.componentBorderRadiusNormal,
        minHeight: variables.componentSizeNormal,
    },

    textInputCompose: addOutlineWidth({
        backgroundColor: themeColors.componentBG,
        borderColor: themeColors.border,
        color: themeColors.text,
        fontFamily: fontFamily.GTA,
        fontSize: variables.fontSizeNormal,
        borderWidth: 0,
        borderRadius: 0,
        height: 'auto',
        lineHeight: 20,

        // On Android, multiline TextInput with height: 'auto' will show extra padding unless they are configured with
        // paddingVertical: 0, alignSelf: 'center', and textAlignVertical: 'center'

        paddingHorizontal: 8,
        marginVertical: 5,
        paddingVertical: 0,
        ...textInputAlignSelf.center,
        textAlignVertical: 'center',
    }, 0),

    chatItemSubmitButton: {
        alignSelf: 'flex-end',
        borderRadius: 6,
        height: 32,
        paddingTop: 6,
        paddingRight: 6,
        paddingBottom: 6,
        paddingLeft: 6,
        margin: 3,
        justifyContent: 'center',
    },

    emojiPickerContainer: {
        backgroundColor: themeColors.componentBG,
    },

    emojiPickerList: {
        height: 300,
        width: '100%',
        ...spacing.ph4,
    },

    emojiHeaderStyle: {
        backgroundColor: themeColors.componentBG,
        width: '100%',
        ...spacing.pv3,
        fontFamily: fontFamily.GTA_BOLD,
        fontWeight: fontWeightBold,
        color: themeColors.heading,
        fontSize: variables.fontSizeSmall,
    },

    // Emoji Picker Styles
    emojiText: {
        fontFamily: fontFamily.GTA_BOLD,
        fontSize: variables.iconSizeLarge,
        textAlign: 'center',
        ...spacing.pv1,
        ...spacing.ph2,
    },

    emojiItem: {
        width: '12.5%',
        height: 40,
        textAlign: 'center',
        borderRadius: 8,
    },

    emojiItemHighlighted: {
        transition: '0.2s ease',
        backgroundColor: themeColors.buttonDefaultBG,
    },

    chatItemEmojiButton: {
        alignSelf: 'flex-end',
        borderRadius: 6,
        height: 32,
        margin: 3,
        justifyContent: 'center',
    },

    hoveredButton: {
        backgroundColor: themeColors.buttonHoveredBG,
    },

    chatItemAttachButton: {
        alignItems: 'center',
        alignSelf: 'flex-end',
        borderRightColor: themeColors.border,
        borderRightWidth: 1,
        height: 26,
        marginBottom: 6,
        marginTop: 6,
        justifyContent: 'center',
        width: 39,
    },

    chatItemAttachmentPlaceholder: {
        backgroundColor: themeColors.sidebar,
        borderColor: themeColors.border,
        borderWidth: 1,
        borderRadius: variables.componentBorderRadiusNormal,
        height: 150,
        textAlign: 'center',
        verticalAlign: 'middle',
        width: 200,
    },

    chatSwticherPillWrapper: {
        marginTop: 5,
        marginRight: 4,
    },

    navigationModalOverlay: {
        position: 'absolute',
        width: '100%',
        height: '100%',
        transform: [{
            translateX: -variables.sideBarWidth,
        }],
    },

    sidebarVisible: {
        borderRightWidth: 1,
    },

    sidebarHidden: {
        width: 0,
        borderRightWidth: 0,
    },

    singleAvatar: {
        height: 24,
        width: 24,
        backgroundColor: themeColors.icon,
        borderRadius: 24,
    },

    singleAvatarSmall: {
        height: 18,
        width: 18,
        backgroundColor: themeColors.icon,
        borderRadius: 18,
    },

    secondAvatar: {
        position: 'absolute',
        right: -18,
        bottom: -18,
        borderWidth: 3,
        borderRadius: 30,
        borderColor: 'transparent',
    },

    secondAvatarHovered: {
        backgroundColor: themeColors.sidebarHover,
        borderColor: themeColors.sidebarHover,
    },

    secondAvatarSmall: {
        position: 'absolute',
        right: -13,
        bottom: -13,
        borderWidth: 3,
        borderRadius: 18,
        borderColor: 'transparent',
    },

    secondAvatarInline: {
        bottom: -3,
        right: -25,
        borderWidth: 3,
        borderRadius: 18,
        borderColor: themeColors.componentBG,
    },

    avatarNormal: {
        height: variables.componentSizeNormal,
        width: variables.componentSizeNormal,
        backgroundColor: themeColors.icon,
        borderRadius: variables.componentSizeNormal,
    },

    avatarSmall: {
        height: variables.avatarSizeSmall,
        width: variables.avatarSizeSmall,
        backgroundColor: themeColors.icon,
        borderRadius: variables.avatarSizeSmall,
    },

    avatarInnerText: {
        color: themeColors.textReversed,
        fontSize: variables.fontSizeSmall,
        lineHeight: 24,
        marginLeft: -3,
        textAlign: 'center',
    },

    avatarInnerTextSmall: {
        color: themeColors.textReversed,
        fontSize: variables.fontSizeExtraSmall,
        lineHeight: 18,
        marginLeft: -2,
        textAlign: 'center',
    },

    avatarSpace: {
        top: 3,
        left: 3,
    },

    avatar: {
        backgroundColor: themeColors.sidebar,
        borderColor: themeColors.sidebar,
    },

    focusedAvatar: {
        backgroundColor: themeColors.border,
        borderColor: themeColors.border,
    },

    emptyAvatar: {
        marginRight: variables.componentSizeNormal - 24,
        height: variables.avatarSizeNormal,
        width: variables.avatarSizeNormal,
    },

    emptyAvatarSmall: {
        marginRight: variables.componentSizeNormal - 28,
        height: variables.avatarSizeSmall,
        width: variables.avatarSizeSmall,
    },

    modalViewContainer: {
        alignItems: 'center',
        flex: 1,
    },

    borderBottom: {
        borderBottomWidth: 1,
        borderColor: themeColors.border,
    },

    headerBar: {
        overflow: 'hidden',
        justifyContent: 'center',
        display: 'flex',
        paddingLeft: 20,
        height: variables.contentHeaderHeight,
        width: '100%',
    },

    imageViewContainer: {
        width: '100%',
        height: '100%',
        alignItems: 'center',
        justifyContent: 'center',
    },

    imageModalPDF: {
        flex: 1,
        backgroundColor: themeColors.modalBackground,
    },
    PDFView: {
        flex: 1,
        backgroundColor: themeColors.modalBackground,
        width: '100%',
        height: '100%',
        flexDirection: 'row',
        justifyContent: 'center',
        overflow: 'hidden',
        overflowY: 'auto',
    },

    modalCenterContentContainer: {
        flex: 1,
        flexDirection: 'column',
        justifyContent: 'center',
        alignItems: 'center',
        backgroundColor: themeColors.modalBackdrop,
    },

    imageModalImageCenterContainer: {
        alignItems: 'center',
        flex: 1,
        justifyContent: 'center',
        width: '100%',
    },

    defaultAttachmentView: {
        backgroundColor: themeColors.sidebar,
        borderRadius: variables.componentBorderRadiusNormal,
        borderWidth: 1,
        borderColor: themeColors.border,
        flexDirection: 'row',
        padding: 20,
        alignItems: 'center',
    },

    notFoundSafeArea: {
        flex: 1,
        backgroundColor: themeColors.heading,
    },

    notFoundView: {
        flex: 1,
        alignItems: 'center',
        paddingTop: 40,
        paddingBottom: 40,
        justifyContent: 'space-between',
    },

    notFoundLogo: {
        width: 202,
        height: 63,
    },

    notFoundContent: {
        alignItems: 'center',
    },

    notFoundTextHeader: {
        color: colors.blue,
        fontFamily: fontFamily.GTA_BOLD,
        fontWeight: fontWeightBold,
        fontSize: 150,
    },

    notFoundTextBody: {
        color: themeColors.componentBG,
        fontFamily: fontFamily.GTA_BOLD,
        fontWeight: fontWeightBold,
        fontSize: 15,
    },

    notFoundButtonText: {
        color: colors.blue,
        fontFamily: fontFamily.GTA_BOLD,
        fontWeight: fontWeightBold,
        fontSize: 15,
    },

    defaultModalContainer: {
        backgroundColor: themeColors.componentBG,
        borderColor: colors.transparent,
    },

    reportActionContextMenuMiniButton: {
        ...spacing.p1,
        ...spacing.mv1,
        ...spacing.mh1,
        ...{borderRadius: variables.componentBorderRadiusSmall},
    },

    reportTransaction: {
        paddingVertical: 8,
        display: 'flex',
        flexDirection: 'row',
    },

    settingsPageBackground: {
        flexDirection: 'column',
        width: '100%',
        flexGrow: 1,
        justifyContent: 'space-between',
        alignItems: 'center',
    },

    settingsPageBody: {
        width: '100%',
        justifyContent: 'space-around',
    },

    settingsPageColumn: {
        width: '100%',
        alignItems: 'center',
        justifyContent: 'space-around',
    },

    settingsPageContainer: {
        justifyContent: 'space-between',
        alignItems: 'center',
        width: '100%',
    },

    avatarLarge: {
        width: 80,
        height: 80,
    },

    statusIndicatorLarge: {
        borderColor: themeColors.componentBG,
        borderRadius: 8,
        borderWidth: 2,
        position: 'absolute',
        right: 4,
        bottom: 4,
        height: 16,
        width: 16,
        zIndex: 10,
    },

    displayName: {
        fontSize: variables.fontSizeLarge,
        fontFamily: fontFamily.GTA_BOLD,
        fontWeight: fontWeightBold,
        color: themeColors.heading,
    },

    settingsLoginName: {
        fontSize: variables.fontSizeLabel,
        fontFamily: fontFamily.GTA,
        color: themeColors.textSupporting,
    },

    pageWrapper: {
        width: '100%',
        alignItems: 'center',
        padding: 20,
    },

    selectCircle: {
        width: variables.componentSizeSmall,
        height: variables.componentSizeSmall,
        borderColor: themeColors.border,
        borderWidth: 1,
        borderRadius: variables.componentSizeSmall / 2,
        justifyContent: 'center',
        alignItems: 'center',
        backgroundColor: themeColors.componentBG,
        marginLeft: 8,
    },

    unreadIndicatorContainer: {
        position: 'absolute',
        top: -10,
        left: 0,
        width: '100%',
        height: 20,
        paddingHorizontal: 20,
        flexDirection: 'row',
        alignItems: 'center',
        zIndex: 1,
    },

    unreadIndicatorLine: {
        height: 1,
        backgroundColor: themeColors.unreadIndicator,
        flexGrow: 1,
        marginRight: 8,
        opacity: 0.5,
    },

    unreadIndicatorText: {
        color: themeColors.unreadIndicator,
        fontFamily: fontFamily.GTA_BOLD,
        fontSize: variables.fontSizeSmall,
        fontWeight: fontWeightBold,
    },

    flipUpsideDown: {
        transform: [{rotate: '180deg'}],
    },

    navigationSceneContainer: {
        backgroundColor: themeColors.appBG,
    },

    navigationScreenCardStyle: {
        backgroundColor: themeColors.appBG,
        height: '100%',
    },

    invisible: {
        position: 'absolute',
        opacity: 0,
    },

    containerWithSpaceBetween: {
        justifyContent: 'space-between',
        width: '100%',
        flex: 1,
    },

    detailsPageSectionContainer: {
        alignSelf: 'flex-start',
    },

    detailsPageSectionVersion: {
        alignSelf: 'center',
        color: themeColors.textSupporting,
        fontSize: variables.fontSizeSmall,
        height: 24,
        lineHeight: 20,
    },

    switchTrack: {
        width: 50,
        height: 28,
        justifyContent: 'center',
        borderRadius: 20,
        padding: 15,
        backgroundColor: colors.green,
    },

    switchInactive: {
        backgroundColor: colors.gray2,
    },

    switchThumb: {
        width: 22,
        height: 22,
        borderRadius: 11,
        position: 'absolute',
        left: 4,
        backgroundColor: colors.white,
    },

    checkboxContainer: {
        backgroundColor: themeColors.componentBG,
        borderRadius: 2,
        height: 20,
        width: 20,
        borderColor: themeColors.border,
        borderWidth: 1,
        justifyContent: 'center',
        alignItems: 'center',
    },

    checkedContainer: {
        backgroundColor: colors.blue,
    },

    iouAmountText: {
        fontFamily: fontFamily.GTA_BOLD,
        fontWeight: fontWeightBold,
        fontSize: variables.iouAmountTextSize,
        color: themeColors.heading,
    },

    iouAmountTextInput: addOutlineWidth({
        fontFamily: fontFamily.GTA_BOLD,
        fontWeight: fontWeightBold,
        fontSize: variables.iouAmountTextSize,
        color: themeColors.heading,
    }, 0),

    iouPreviewBox: {
        borderColor: themeColors.border,
        borderWidth: 1,
        borderRadius: variables.componentBorderRadiusCard,
        padding: 20,
        marginTop: 16,
        maxWidth: 300,
        width: '100%',
    },

    iouPreviewBoxAvatar: {
        marginRight: -10,
    },

    iouDetailsContainer: {
        flexGrow: 1,
        paddingStart: 20,
        paddingEnd: 20,
    },

    noScrollbars: {
        scrollbarWidth: 'none',
    },

    codeWordWrapper: {
        ...codeStyles.codeWordWrapper,
    },

    codeWordStyle: {
        borderLeftWidth: 0,
        borderRightWidth: 0,
        borderTopLeftRadius: 0,
        borderBottomLeftRadius: 0,
        borderTopRightRadius: 0,
        borderBottomRightRadius: 0,
        paddingLeft: 0,
        paddingRight: 0,
        justifyContent: 'center',
        ...codeStyles.codeWordStyle,
    },

    codeFirstWordStyle: {
        borderLeftWidth: 1,
        borderTopLeftRadius: 4,
        borderBottomLeftRadius: 4,
        paddingLeft: 5,
    },

    codeLastWordStyle: {
        borderRightWidth: 1,
        borderTopRightRadius: 4,
        borderBottomRightRadius: 4,
        paddingRight: 5,
    },

    fullScreenLoading: {
        backgroundColor: themeColors.componentBG,
        opacity: 0.8,
        justifyContent: 'center',
        alignItems: 'center',
        zIndex: 10,
    },

    hiddenElementOutsideOfWindow: {
        position: 'fixed',
        top: 0,
        left: 0,
        opacity: 0,
        transform: 'translateX(-100%)',
    },

<<<<<<< HEAD
    growlNotificationWrapper: {
        zIndex: 2,
    },

    growlNotificationContainer: {
        flex: 1,
        justifyContent: 'flex-start',
        position: 'absolute',
        width: '100%',
        ...spacing.ph5,
    },

    growlNotificationDesktopContainer: {
        maxWidth: '380px',
        top: '20px',
        right: 0,
        position: 'fixed',
    },

    growlNotificationTranslateY: y => ({
        transform: [{translateY: y}],
    }),

    growlNotificationBox: {
        backgroundColor: colors.dark,
        borderRadius: variables.componentBorderRadiusNormal,
        alignItems: 'center',
        flexDirection: 'row',
        justifyContent: 'space-between',
        shadowColor: '#000',
        ...spacing.p5,
    },

    growlNotificationText: {
        fontSize: variables.fontSizeNormal,
        fontFamily: fontFamily.GTA,
        width: '90%',
        lineHeight: variables.fontSizeNormalHeight,
        color: themeColors.textReversed,
=======
    blockquote: {
        borderLeftColor: themeColors.border,
        borderLeftWidth: 4,
        paddingLeft: 12,
        marginVertical: 4,
>>>>>>> 1c147129
    },

    cursorDisabled: {
        cursor: 'not-allowed',
    },
};

const baseCodeTagStyles = {
    borderWidth: 1,
    borderRadius: 5,
    borderColor: themeColors.border,
    backgroundColor: themeColors.textBackground,
};

const webViewStyles = {
    // As of react-native-render-html v6, don't declare distinct styles for
    // custom renderers, the API for custom renderers has changed. Declare the
    // styles in the below "tagStyles" instead. If you need to reuse those
    // styles from the renderer, just pass the "style" prop to the underlying
    // component.
    tagStyles: {
        em: {
            fontFamily: fontFamily.GTA_ITALIC,
            fontStyle: 'italic',
        },

        del: {
            textDecorationLine: 'line-through',
            textDecorationStyle: 'solid',
        },

        strong: {
            fontFamily: fontFamily.GTA_BOLD,
            fontWeight: 'bold',
        },

        a: styles.link,

        li: {
            flexShrink: 1,
        },

        blockquote: {
            borderLeftColor: themeColors.border,
            borderLeftWidth: 4,
            paddingLeft: 12,
            marginTop: 4,
            marginBottom: 4,

            // Overwrite default HTML margin for blockquotes
            marginLeft: 0,
        },

        pre: {
            ...baseCodeTagStyles,
            paddingTop: 4,
            paddingBottom: 5,
            paddingRight: 8,
            paddingLeft: 8,
            fontFamily: fontFamily.MONOSPACE,
            marginTop: 0,
            marginBottom: 0,
        },

        code: {
            ...baseCodeTagStyles,
            ...codeStyles.codeTextStyle,
            paddingLeft: 5,
            paddingRight: 5,
            fontFamily: fontFamily.MONOSPACE,
            fontSize: 13,
        },

        img: {
            borderColor: themeColors.border,
            borderRadius: variables.componentBorderRadiusNormal,
            borderWidth: 1,
        },
    },

    baseFontStyle: {
        color: themeColors.text,
        fontSize: variables.fontSizeNormal,
        lineHeight: variables.fontSizeNormalHeight,
        fontFamily: fontFamily.GTA,
        flex: 1,
    },
};

/**
 * Takes safe area insets and returns padding to use for a View
 *
 * @param {Object} insets
 * @returns {Object}
 */
function getSafeAreaPadding(insets) {
    return {
        paddingTop: insets.top,
        paddingBottom: insets.bottom * variables.safeInsertPercentage,
    };
}

/**
 * Takes safe area insets and returns margin to use for a View
 *
 * @param {Object} insets
 * @returns {Object}
 */
function getSafeAreaMargins(insets) {
    return {marginBottom: insets.bottom * variables.safeInsertPercentage};
}

/**
 * Return navigation menu styles.
 *
 * @param {Number} windowWidth
 * @param {Boolean} isSmallScreenWidth
 * @returns {Object}
 */
function getNavigationDrawerStyle(windowWidth, isSmallScreenWidth) {
    return isSmallScreenWidth
        ? {
            width: windowWidth,
            height: '100%',
            borderColor: themeColors.border,
        }
        : {
            height: '100%',
            width: variables.sideBarWidth,
            borderRightColor: themeColors.border,
        };
}

function getNavigationDrawerType(isSmallScreenWidth) {
    return isSmallScreenWidth ? 'slide' : 'permanent';
}

function getNavigationModalCardStyle(isSmallScreenWidth) {
    return {
        position: 'absolute',
        top: 0,
        right: 0,
        width: isSmallScreenWidth ? '100%' : variables.sideBarWidth,
        backgroundColor: 'transparent',
        height: '100%',
    };
}

/**
 * @param {Boolean} isZoomed
 * @param {Boolean} isDragging
 * @return {Object}
 */
function getZoomCursorStyle(isZoomed, isDragging) {
    if (!isZoomed) {
        return {cursor: 'zoom-in'};
    }

    return {
        cursor: isDragging ? 'grabbing' : 'zoom-out',
    };
}

/**
 * @param {Boolean} isZoomed
 * @return {Object}
 */
function getZoomSizingStyle(isZoomed) {
    return {
        height: isZoomed ? '250%' : '100%',
        width: isZoomed ? '250%' : '100%',
    };
}

/**
 * Returns auto grow text input style
 *
 * @param {Number} width
 * @return {Object}
 */
function getAutoGrowTextInputStyle(width) {
    return {
        minWidth: 5,
        width,
    };
}

/**
 * Returns a style with backgroundColor and borderColor set to the same color
 *
 * @param {String} backgroundColor
 * @returns {Object}
 */
function getBackgroundAndBorderStyle(backgroundColor) {
    return {
        backgroundColor,
        borderColor: backgroundColor,
    };
}

/**
 * Returns a style with the specified backgroundColor
 *
 * @param {String} backgroundColor
 * @returns {Object}
 */
function getBackgroundColorStyle(backgroundColor) {
    return {
        backgroundColor,
    };
}

/**
 * Generate a style for the background color of the button, based on its current state.
 *
 * @param {String} [buttonState] - One of {'default', 'hovered', 'pressed'}
 * @returns {Object}
 */
function getButtonBackgroundColorStyle(buttonState = CONST.BUTTON_STATES.DEFAULT) {
    switch (buttonState) {
        case CONST.BUTTON_STATES.HOVERED:
            return {backgroundColor: themeColors.buttonHoveredBG};
        case CONST.BUTTON_STATES.PRESSED:
            return {backgroundColor: themeColors.buttonPressedBG};
        case CONST.BUTTON_STATES.DEFAULT:
        default:
            return {};
    }
}

/**
 * Generate fill color of an icon based on its state.
 *
 * @param {String} [buttonState] - One of {'default', 'hovered', 'pressed'}
 * @returns {Object}
 */
function getIconFillColor(buttonState = CONST.BUTTON_STATES.DEFAULT) {
    switch (buttonState) {
        case CONST.BUTTON_STATES.HOVERED:
            return themeColors.text;
        case CONST.BUTTON_STATES.PRESSED:
            return themeColors.heading;
        case CONST.BUTTON_STATES.COMPLETE:
            return themeColors.iconSuccessFill;
        case CONST.BUTTON_STATES.DEFAULT:
        default:
            return themeColors.icon;
    }
}

/**
 * @param {Animated.Value} rotate
 * @param {Animated.Value} backgroundColor
 * @returns {Object}
 */
function getAnimatedFABStyle(rotate, backgroundColor) {
    return {
        transform: [{rotate}],
        backgroundColor,
    };
}

/**
 * @param {Number} width
 * @param {Number} height
 * @returns {Object}
 */
function getWidthAndHeightStyle(width, height) {
    return {
        width,
        height,
    };
}

/**
 * @param {Object} params
 * @returns {Object}
 */
function getModalPaddingStyles({
    shouldAddBottomSafeAreaPadding,
    shouldAddTopSafeAreaPadding,
    safeAreaPaddingTop,
    safeAreaPaddingBottom,
    modalContainerStylePaddingTop,
    modalContainerStylePaddingBottom,
}) {
    return {
        paddingTop: shouldAddTopSafeAreaPadding
            ? (modalContainerStylePaddingTop || 0) + safeAreaPaddingTop
            : modalContainerStylePaddingTop || 0,
        paddingBottom: shouldAddBottomSafeAreaPadding
            ? (modalContainerStylePaddingBottom || 0) + safeAreaPaddingBottom
            : modalContainerStylePaddingBottom || 0,
    };
}

/**
 * Takes fontStyle and fontWeight and returns the correct fontFamily
 *
 * @param {Object} params
 * @returns {String}
 */
function getFontFamilyMonospace({fontStyle, fontWeight}) {
    const italic = fontStyle === 'italic' && fontFamily.MONOSPACE_ITALIC;
    const bold = fontWeight === 'bold' && fontFamily.MONOSPACE_BOLD;
    const italicBold = italic && bold && fontFamily.MONOSPACE_BOLD_ITALIC;

    return italicBold || bold || italic || fontFamily.MONOSPACE;
}

/**
 * Gives the width for Emoji picker Widget
 *
 * @param {Boolean} isSmallScreenWidth
 * @returns {String}
 */
function getEmojiPickerStyle(isSmallScreenWidth) {
    return {
        width: isSmallScreenWidth ? '100%' : CONST.EMOJI_PICKER_SIZE,
    };
}

export default styles;
export {
    getSafeAreaPadding,
    getSafeAreaMargins,
    webViewStyles,
    getNavigationDrawerStyle,
    getNavigationDrawerType,
    getNavigationModalCardStyle,
    getZoomCursorStyle,
    getZoomSizingStyle,
    getAutoGrowTextInputStyle,
    getBackgroundAndBorderStyle,
    getBackgroundColorStyle,
    getButtonBackgroundColorStyle,
    getIconFillColor,
    getAnimatedFABStyle,
    getWidthAndHeightStyle,
    getModalPaddingStyles,
    getFontFamilyMonospace,
    getEmojiPickerStyle,
};<|MERGE_RESOLUTION|>--- conflicted
+++ resolved
@@ -1415,7 +1415,6 @@
         transform: 'translateX(-100%)',
     },
 
-<<<<<<< HEAD
     growlNotificationWrapper: {
         zIndex: 2,
     },
@@ -1455,13 +1454,13 @@
         width: '90%',
         lineHeight: variables.fontSizeNormalHeight,
         color: themeColors.textReversed,
-=======
+    },
+
     blockquote: {
         borderLeftColor: themeColors.border,
         borderLeftWidth: 4,
         paddingLeft: 12,
         marginVertical: 4,
->>>>>>> 1c147129
     },
 
     cursorDisabled: {

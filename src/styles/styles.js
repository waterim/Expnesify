--- conflicted
+++ resolved
@@ -2045,7 +2045,6 @@
         position: 'absolute',
     },
 
-<<<<<<< HEAD
     svgAvatarBorder: {
         borderRadius: 100,
         overflow: 'hidden',
@@ -2058,8 +2057,6 @@
         color: themeColors.heading,
     },
 
-=======
->>>>>>> 9a4d2cf5
     pageWrapper: {
         width: '100%',
         alignItems: 'center',

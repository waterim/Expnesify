import fontFamily from './fontFamily';
import addOutlineWidth from './addOutlineWidth';
import themeColors from './themes/default';
import fontWeightBold from './fontWeight/bold';
import variables from './variables';
import colors from './colors';
import spacing from './utilities/spacing';
import sizing from './utilities/sizing';
import flex from './utilities/flex';
import display from './utilities/display';
import overflow from './utilities/overflow';
import whiteSpace from './utilities/whiteSpace';
import wordBreak from './utilities/wordBreak';
import textInputAlignSelf from './utilities/textInputAlignSelf';
import positioning from './utilities/positioning';
import codeStyles from './codeStyles';
import visibility from './utilities/visibility';
import optionAlternateTextPlatformStyles from './optionAlternateTextPlatformStyles';
import pointerEventsNone from './pointerEventsNone';
import overflowXHidden from './overflowXHidden';

const picker = {
    backgroundColor: 'transparent',
    color: themeColors.text,
    fontFamily: fontFamily.GTA,
    fontSize: variables.fontSizeNormal,
    lineHeight: variables.fontSizeNormalHeight,
    paddingHorizontal: 11,
    paddingBottom: 8,
    paddingTop: 23,
    height: 52,
    borderWidth: 1,
    borderStyle: 'solid',
    borderColor: themeColors.border,
    borderRadius: variables.componentBorderRadiusNormal,
    textAlign: 'left',
};

const link = {
    color: themeColors.link,
    textDecorationColor: themeColors.link,
    fontFamily: fontFamily.GTA,
};

const baseCodeTagStyles = {
    borderWidth: 1,
    borderRadius: 5,
    borderColor: themeColors.border,
    backgroundColor: themeColors.textBackground,
};

const webViewStyles = {
    // As of react-native-render-html v6, don't declare distinct styles for
    // custom renderers, the API for custom renderers has changed. Declare the
    // styles in the below "tagStyles" instead. If you need to reuse those
    // styles from the renderer, just pass the "style" prop to the underlying
    // component.
    tagStyles: {
        em: {
            fontFamily: fontFamily.GTA,
            fontStyle: 'italic',
        },

        del: {
            textDecorationLine: 'line-through',
            textDecorationStyle: 'solid',
        },

        strong: {
            fontFamily: fontFamily.GTA,
            fontWeight: 'bold',
        },

        a: link,

        ul: {
            maxWidth: '100%',
            flex: 1,
        },

        ol: {
            maxWidth: '100%',
            flex: 1,
        },

        li: {
            flexShrink: 1,
        },

        blockquote: {
            borderLeftColor: themeColors.border,
            borderLeftWidth: 4,
            paddingLeft: 12,
            marginTop: 4,
            marginBottom: 4,

            // Overwrite default HTML margin for blockquotes
            marginLeft: 0,
        },

        pre: {
            ...baseCodeTagStyles,
            paddingTop: 12,
            paddingBottom: 12,
            paddingRight: 8,
            paddingLeft: 8,
            fontFamily: fontFamily.MONOSPACE,
            marginTop: 0,
            marginBottom: 0,
        },

        code: {
            ...baseCodeTagStyles,
            ...codeStyles.codeTextStyle,
            paddingLeft: 5,
            paddingRight: 5,
            fontFamily: fontFamily.MONOSPACE,
            fontSize: 13,
        },

        img: {
            borderColor: themeColors.border,
            borderRadius: variables.componentBorderRadiusNormal,
            borderWidth: 1,
        },

        p: {
            marginTop: 0,
            marginBottom: 0,
        },
    },

    baseFontStyle: {
        color: themeColors.text,
        fontSize: variables.fontSizeNormal,
        fontFamily: fontFamily.GTA,
        flex: 1,
        whiteSpace: 'pre',
    },
};

const styles = {
    // Add all of our utility and helper styles
    ...spacing,
    ...sizing,
    ...flex,
    ...display,
    ...overflow,
    ...positioning,
    ...wordBreak,
    ...whiteSpace,

    rateCol: {
        margin: 0,
        padding: 0,
        flexBasis: '48%',
    },

    unitCol: {
        margin: 0,
        padding: 0,
        marginLeft: '4%',
        flexBasis: '48%',
    },

    webViewStyles,

    link,

    linkHovered: {
        color: themeColors.linkHover,
    },

    linkMuted: {
        color: themeColors.textSupporting,
        textDecorationColor: themeColors.textSupporting,
        fontFamily: fontFamily.GTA,
    },

    linkMutedHovered: {
        color: themeColors.textMutedReversed,
    },

    h1: {
        color: themeColors.heading,
        fontFamily: fontFamily.GTA_BOLD,
        fontSize: variables.fontSizeh1,
        fontWeight: fontWeightBold,
    },

    h3: {
        fontFamily: fontFamily.GTA_BOLD,
        fontSize: variables.fontSizeNormal,
        fontWeight: fontWeightBold,
    },

    h4: {
        fontFamily: fontFamily.GTA_BOLD,
        fontSize: variables.fontSizeLabel,
        fontWeight: fontWeightBold,
    },

    textAlignCenter: {
        textAlign: 'center',
    },

    textAlignRight: {
        textAlign: 'right',
    },

    textUnderline: {
        textDecorationLine: 'underline',
    },

    label: {
        fontSize: variables.fontSizeLabel,
        lineHeight: 18,
    },

    textLabel: {
        color: themeColors.text,
        fontSize: variables.fontSizeLabel,
        lineHeight: 18,
    },

    mutedTextLabel: {
        color: themeColors.textSupporting,
        fontSize: variables.fontSizeLabel,
        lineHeight: 18,
    },

    textMicro: {
        fontFamily: fontFamily.GTA,
        fontSize: variables.fontSizeSmall,
        lineHeight: 14,
    },

    textMicroBold: {
        color: themeColors.text,
        fontWeight: fontWeightBold,
        fontFamily: fontFamily.GTA_BOLD,
        fontSize: variables.fontSizeSmall,
    },

    textMicroSupporting: {
        color: themeColors.textSupporting,
        fontFamily: fontFamily.GTA,
        fontSize: variables.fontSizeSmall,
        lineHeight: 14,
    },

    textExtraSmallSupporting: {
        color: themeColors.textSupporting,
        fontFamily: fontFamily.GTA,
        fontSize: variables.fontSizeExtraSmall,
    },

    textLarge: {
        fontSize: variables.fontSizeLarge,
    },

    textXXLarge: {
        fontSize: variables.fontSizeXXLarge,
    },

    textXXXLarge: {
        color: themeColors.heading,
        fontFamily: fontFamily.GTA_BOLD,
        fontSize: variables.fontSizeXXXLarge,
        fontWeight: fontWeightBold,
    },

    textStrong: {
        fontFamily: fontFamily.GTA_BOLD,
        fontWeight: fontWeightBold,
    },

    textItalic: {
        fontFamily: fontFamily.GTA_ITALIC,
        fontStyle: 'italic',
    },

    textDecorationNoLine: {
        textDecorationLine: 'none',
    },

    textWhite: {
        color: colors.white,
    },

    textBlue: {
        color: colors.blue,
    },

    textUppercase: {
        textTransform: 'uppercase',
    },

    textNoWrap: {
        ...whiteSpace.noWrap,
    },

    colorReversed: {
        color: themeColors.textReversed,
    },

    colorMutedReversed: {
        color: themeColors.textMutedReversed,
    },

    colorMuted: {
        color: themeColors.textSupporting,
    },

    colorHeading: {
        color: themeColors.heading,
    },

    bgTransparent: {
        backgroundColor: 'transparent',
    },

    opacity0: {
        opacity: 0,
    },

    opacity1: {
        opacity: 1,
    },

    textDanger: {
        color: colors.red,
    },

    borderRadiusNormal: {
        borderRadius: variables.componentBorderRadiusNormal,
    },

    button: {
        backgroundColor: themeColors.buttonDefaultBG,
        borderRadius: variables.componentBorderRadiusNormal,
        height: variables.componentSizeLarge,
        justifyContent: 'center',
        ...spacing.ph3,
    },

    buttonText: {
        color: themeColors.heading,
        fontFamily: fontFamily.GTA_BOLD,
        fontSize: variables.fontSizeNormal,
        fontWeight: fontWeightBold,
        textAlign: 'center',

        // It is needed to unset the Lineheight. We don't need it for buttons as button always contains single line of text.
        // It allows to vertically center the text.
        lineHeight: undefined,
    },

    buttonSmall: {
        borderRadius: variables.componentBorderRadiusNormal,
        height: variables.componentSizeSmall,
        paddingTop: 6,
        paddingRight: 10,
        paddingBottom: 6,
        paddingLeft: 10,
        backgroundColor: themeColors.buttonDefaultBG,
    },

    buttonMedium: {
        borderRadius: variables.componentBorderRadiusNormal,
        height: variables.componentSizeNormal,
        paddingTop: 6,
        paddingRight: 12,
        paddingBottom: 6,
        paddingLeft: 12,
        backgroundColor: themeColors.buttonDefaultBG,
    },

    buttonLarge: {
        borderRadius: variables.componentBorderRadius,
        height: variables.componentSizeLarge,
        paddingTop: 8,
        paddingRight: 12,
        paddingBottom: 8,
        paddingLeft: 12,
        backgroundColor: themeColors.buttonDefaultBG,
    },

    buttonExtraLarge: {
        borderRadius: variables.componentBorderRadius,
        height: variables.componentSizeExtraLarge,
        paddingTop: 12,
        paddingRight: 18,
        paddingBottom: 12,
        paddingLeft: 18,
        backgroundColor: themeColors.buttonDefaultBG,
    },

    buttonSmallText: {
        fontSize: variables.fontSizeSmall,
        fontFamily: fontFamily.GTA_BOLD,
        fontWeight: fontWeightBold,
        textAlign: 'center',
    },

    buttonMediumText: {
        fontSize: variables.fontSizeLabel,
        fontFamily: fontFamily.GTA_BOLD,
        fontWeight: fontWeightBold,
        textAlign: 'center',
    },

    buttonLargeText: {
        fontSize: variables.fontSizeNormal,
        fontFamily: fontFamily.GTA_BOLD,
        fontWeight: fontWeightBold,
        textAlign: 'center',
    },

    buttonExtraLargeText: {
        fontSize: variables.fontSizeMedium,
        fontFamily: fontFamily.GTA_BOLD,
        fontWeight: fontWeightBold,
        textAlign: 'center',
    },

    buttonSuccess: {
        backgroundColor: themeColors.buttonSuccessBG,
        borderWidth: 0,
    },

    buttonSuccessDisabled: {
        opacity: 0.5,
    },

    buttonSuccessHovered: {
        backgroundColor: themeColors.buttonSuccessHoveredBG,
        borderWidth: 0,
    },

    buttonDanger: {
        backgroundColor: themeColors.buttonDangerBG,
        borderWidth: 0,
    },

    buttonDangerDisabled: {
        backgroundColor: themeColors.buttonDangerDisabledBG,
    },

    buttonDangerHovered: {
        backgroundColor: themeColors.buttonDangerPressedBG,
        borderWidth: 0,
    },

    buttonDisable: {
        backgroundColor: themeColors.buttonDisabledBG,
        borderWidth: 0,
    },

    buttonDropdown: {
        borderLeftWidth: 1,
        borderColor: themeColors.textReversed,
    },

    noRightBorderRadius: {
        borderTopRightRadius: 0,
        borderBottomRightRadius: 0,
    },

    noLeftBorderRadius: {
        borderTopLeftRadius: 0,
        borderBottomLeftRadius: 0,
    },

    buttonConfirm: {
        margin: 20,
    },

    buttonConfirmText: {
        paddingLeft: 20,
        paddingRight: 20,
    },

    buttonSuccessText: {
        color: themeColors.textReversed,
    },

    buttonDangerText: {
        color: themeColors.textReversed,
    },

    hoveredComponentBG: {
        backgroundColor: themeColors.hoverComponentBG,
    },

    activeComponentBG: {
        backgroundColor: themeColors.activeComponentBG,
    },

    touchableButtonImage: {
        alignItems: 'center',
        height: variables.componentSizeNormal,
        justifyContent: 'center',
        marginRight: 8,
        width: variables.componentSizeNormal,
    },

    visuallyHidden: {
        ...visibility('hidden'),
        overflow: 'hidden',
        width: 0,
        height: 0,
    },

    visibilityHidden: {
        ...visibility('hidden'),
    },

    loadingVBAAnimation: {
        width: 160,
        height: 160,
    },

    pickerSmall: {
        inputIOS: {
            fontFamily: fontFamily.GTA,
            fontSize: variables.fontSizeSmall,
            paddingLeft: 9,
            paddingRight: 25,
            paddingTop: 6,
            paddingBottom: 6,
            borderRadius: variables.componentBorderRadius,
            borderWidth: 1,
            borderColor: themeColors.border,
            borderStyle: 'solid',
            color: themeColors.text,
            height: variables.componentSizeSmall,
            opacity: 1,
            backgroundColor: 'transparent',
        },
        inputWeb: {
            fontFamily: fontFamily.GTA,
            fontSize: variables.fontSizeSmall,
            paddingLeft: 9,
            paddingRight: 25,
            paddingTop: 6,
            paddingBottom: 6,
            borderWidth: 1,
            borderColor: themeColors.border,
            borderStyle: 'solid',
            borderRadius: variables.componentBorderRadius,
            color: themeColors.text,
            appearance: 'none',
            height: variables.componentSizeSmall,
            opacity: 1,
            cursor: 'pointer',
            backgroundColor: 'transparent',
        },
        inputAndroid: {
            fontFamily: fontFamily.GTA,
            fontSize: variables.fontSizeSmall,
            paddingLeft: 9,
            paddingRight: 25,
            paddingTop: 6,
            paddingBottom: 6,
            borderWidth: 1,
            borderColor: themeColors.border,
            borderStyle: 'solid',
            borderRadius: variables.componentBorderRadius,
            color: themeColors.text,
            height: variables.componentSizeSmall,
            opacity: 1,
        },
        iconContainer: {
            top: 8,
            right: 9,
            ...pointerEventsNone,
        },
        icon: {
            width: variables.iconSizeExtraSmall,
            height: variables.iconSizeExtraSmall,
        },
    },

    badge: {
        backgroundColor: themeColors.badgeDefaultBG,
        borderRadius: 14,
        height: variables.iconSizeNormal,
        flexDirection: 'row',
        paddingHorizontal: 7,
        alignItems: 'center',
    },

    badgeSuccess: {
        backgroundColor: themeColors.badgeSuccessBG,
    },

    badgeSuccessPressed: {
        backgroundColor: themeColors.badgeSuccessPressedBG,
    },

    badgeDanger: {
        backgroundColor: themeColors.badgeDangerBG,
    },

    badgeDangerPressed: {
        backgroundColor: themeColors.badgeDangerPressedBG,
    },

    badgeText: {
        color: themeColors.text,
        fontSize: variables.fontSizeSmall,
        lineHeight: 16,
        ...whiteSpace.noWrap,
    },

    border: {
        borderWidth: 1,
        borderRadius: variables.componentBorderRadiusNormal,
        borderColor: themeColors.border,
    },

    borderColorFocus: {
        borderColor: themeColors.borderFocus,
    },

    borderColorDanger: {
        borderColor: themeColors.badgeDangerBG,
    },

    headerText: {
        color: themeColors.heading,
        fontFamily: fontFamily.GTA_BOLD,
        fontSize: variables.fontSizeNormal,
        fontWeight: fontWeightBold,
    },

    headerGap: {
        height: 12,
    },

    pushTextRight: {
        left: 100000,
    },

    reportOptions: {
        marginLeft: 8,
    },

    chatItemComposeSecondaryRow: {
        minHeight: 15,
        marginBottom: 5,
        marginTop: 5,
    },

    chatItemComposeSecondaryRowSubText: {
        color: themeColors.textSupporting,
        fontFamily: fontFamily.GTA,
        fontSize: variables.fontSizeSmall,
        lineHeight: 14,
    },

    chatItemComposeSecondaryRowOffset: {
        marginLeft: 48,
    },

    // Actions
    actionAvatar: {
        borderRadius: 20,
        marginRight: 8,
    },

    componentHeightLarge: {
        height: variables.componentSizeLarge,
    },

    textInputContainer: {
        flex: 1,
        borderRadius: variables.componentBorderRadiusNormal,
        justifyContent: 'center',
        height: '100%',
        backgroundColor: themeColors.componentBG,
        borderWidth: 1,
        borderColor: themeColors.border,
        overflow: 'hidden',
    },

    textInputLabel: {
        position: 'absolute',
        left: 11,
        top: 0,
        fontSize: variables.fontSizeNormal,
        color: themeColors.textSupporting,
        fontFamily: fontFamily.GTA,
        width: '100%',
        textAlign: 'left',
    },

    textInputLabelBackground: {
        position: 'absolute',
        top: 0,
        width: '100%',
        height: 25,
        backgroundColor: themeColors.componentBG,
        borderTopRightRadius: variables.componentBorderRadiusNormal,
        borderTopLeftRadius: variables.componentBorderRadiusNormal,
    },

    textInputLabelDesktop: {
        transformOrigin: 'left center',
    },

    textInputLabelTransformation: (translateY, translateX, scale) => ({
        transform: [
            {translateY},
            {translateX},
            {scale},
        ],
    }),

    baseTextInput: {
        fontFamily: fontFamily.GTA,
        fontSize: variables.fontSizeNormal,
        lineHeight: variables.fontSizeNormalHeight,
        color: themeColors.text,
        paddingTop: 23,
        paddingBottom: 8,
        paddingHorizontal: 11,
        borderWidth: 0,
        borderRadius: variables.componentBorderRadiusNormal,
    },

    textInputMultiline: {
        scrollPadding: '23px 0 0 0',
    },

    textInputAndIconContainer: {
        flex: 1,
        height: '100%',
        zIndex: -1,
        flexDirection: 'row',
    },

    textInputDesktop: addOutlineWidth({}, 0),

    secureInputShowPasswordButton: {
        borderTopRightRadius: 6,
        borderBottomRightRadius: 6,
        paddingHorizontal: 11,
        justifyContent: 'center',
        margin: 1,
    },

    secureInput: {
        borderTopRightRadius: 0,
        borderBottomRightRadius: 0,
    },

    textInput: {
        backgroundColor: themeColors.componentBG,
        borderRadius: variables.componentBorderRadiusNormal,
        height: variables.inputComponentSizeNormal,
        borderColor: themeColors.border,
        borderWidth: 1,
        color: themeColors.text,
        fontFamily: fontFamily.GTA,
        fontSize: variables.fontSizeNormal,
        paddingLeft: 12,
        paddingRight: 12,
        paddingTop: 10,
        paddingBottom: 10,
        textAlignVertical: 'center',
    },

    textInputPrefix: {
        position: 'absolute',
        left: 0,
        top: 0,
        height: '100%',
        paddingLeft: 11,
        paddingTop: 23,
        paddingBottom: 8,
        color: themeColors.text,
        fontFamily: fontFamily.GTA,
        fontSize: variables.fontSizeNormal,
        textAlignVertical: 'center',
    },

    pickerContainer: {
        borderWidth: 0,
        borderRadius: variables.componentBorderRadiusNormal,
        justifyContent: 'center',
        backgroundColor: themeColors.componentBG,
    },
    pickerLabel: {
        position: 'absolute',
        left: 12,
        top: 7,
    },
    picker: (disabled = false, error = false, focused = false) => ({
        iconContainer: {
            top: 16,
            right: 11,
            zIndex: -1,
        },
        inputWeb: {
            appearance: 'none',
            cursor: disabled ? 'not-allowed' : 'pointer',
            ...picker,
            ...(focused && {borderColor: themeColors.borderFocus}),
            ...(error && {borderColor: themeColors.badgeDangerBG}),
        },
        inputNative: {
            ...picker,
            ...(focused && {borderColor: themeColors.borderFocus}),
            ...(error && {borderColor: themeColors.badgeDangerBG}),
        },
    }),

    disabledText: {
        color: colors.gray3,
    },

    inputDisabled: {
        backgroundColor: colors.gray1,
        color: colors.gray3,
    },

    textInputReversed: addOutlineWidth({
        backgroundColor: themeColors.heading,
        borderColor: themeColors.text,
        color: themeColors.textReversed,
    }, 0),

    textInputReversedFocus: {
        borderColor: themeColors.icon,
    },

    noOutline: addOutlineWidth({}, 0),

    errorOutline: {
        borderColor: colors.red,
    },

    textLabelSupporting: {
        fontFamily: fontFamily.GTA,
        fontSize: variables.fontSizeLabel,
        color: themeColors.textSupporting,
    },

    lh16: {
        lineHeight: 16,
    },

    formLabel: {
        fontFamily: fontFamily.GTA_BOLD,
        fontWeight: fontWeightBold,
        color: themeColors.heading,
        fontSize: variables.fontSizeLabel,
        lineHeight: 18,
        marginBottom: 8,
    },

    formHelp: {
        color: themeColors.textSupporting,
        fontSize: variables.fontSizeLabel,
        lineHeight: 18,
        marginBottom: 4,
    },

    formError: {
        color: themeColors.textError,
        fontSize: variables.fontSizeLabel,
        lineHeight: 18,
        marginBottom: 4,
    },

    formSuccess: {
        color: themeColors.textSuccess,
        fontSize: variables.fontSizeLabel,
        lineHeight: 18,
        marginBottom: 4,
    },

    signInPage: {
        backgroundColor: themeColors.sidebar,
        minHeight: '100%',
        flex: 1,
    },

    signInPageLogo: {
        height: variables.componentSizeLarge,
        marginBottom: 24,
    },

    signInPageInner: {
        marginLeft: 'auto',
        marginRight: 'auto',
        height: '100%',
        width: '100%',
    },

    signInPageInnerNative: {
        width: '100%',
    },

    signInPageHeroHeading: {
        fontFamily: fontFamily.GTA,
        fontWeight: fontWeightBold,
        fontSize: variables.fontSizeHero,
        color: colors.white,
        lineHeight: variables.lineHeightHero,
    },

    signInPageHeroDescription: {
        fontFamily: fontFamily.GTA,
        fontSize: variables.fontSizeNormal,
        color: colors.white,
    },

    signInPageFormContainer: {
        maxWidth: 295,
        width: '100%',
    },

    signInPageNarrowContentContainer: {
        maxWidth: 335,
    },

    signInPageNarrowContentMargin: {
        marginTop: '40%',
    },

    signInPageWideLeftContainer: {
        width: 375,
        maxWidth: 375,
    },

    signInPageWideLeftContentMargin: {
        marginTop: '44.5%',
    },

    signInPageWideHeroContent: {
        maxWidth: 400,
    },

    changeExpensifyLoginLinkContainer: {
        flexDirection: 'row',
        flexWrap: 'wrap',
        ...wordBreak.breakWord,
    },

    // Sidebar Styles
    sidebar: {
        backgroundColor: themeColors.sidebar,
        height: '100%',
    },

    sidebarFooter: {
        alignItems: 'center',
        display: 'flex',
        justifyContent: 'center',
        paddingVertical: 20,
        width: '100%',
    },

    sidebarAvatar: {
        backgroundColor: themeColors.icon,
        borderRadius: 20,
        height: variables.componentSizeNormal,
        width: variables.componentSizeNormal,
    },

    statusIndicator: {
        borderColor: themeColors.sidebar,
        borderRadius: 6,
        borderWidth: 2,
        position: 'absolute',
        right: -1,
        bottom: -1,
        height: 12,
        width: 12,
        zIndex: 10,
    },

    statusIndicatorLarge: {
        borderColor: themeColors.componentBG,
        borderRadius: 8,
        borderWidth: 2,
        position: 'absolute',
        right: 4,
        bottom: 4,
        height: 16,
        width: 16,
        zIndex: 10,
    },

    statusIndicatorOnline: {
        backgroundColor: themeColors.online,
    },

    statusIndicatorOffline: {
        backgroundColor: themeColors.offline,
    },

    floatingActionButton: {
        backgroundColor: themeColors.buttonSuccessBG,
        position: 'absolute',
        height: variables.componentSizeLarge,
        width: variables.componentSizeLarge,
        right: 20,
        bottom: 34,
        borderRadius: 999,
        alignItems: 'center',
        justifyContent: 'center',
    },

    sidebarFooterUsername: {
        color: themeColors.heading,
        fontSize: variables.fontSizeLabel,
        fontWeight: '700',
        width: 200,
        textOverflow: 'ellipsis',
        overflow: 'hidden',
        ...whiteSpace.noWrap,
    },

    sidebarFooterLink: {
        color: themeColors.textSupporting,
        fontSize: variables.fontSizeSmall,
        textDecorationLine: 'none',
        fontFamily: fontFamily.GTA,
        lineHeight: 20,
    },

    sidebarListContainer: {
        scrollbarWidth: 'none',
        paddingBottom: 4,
    },

    sidebarListItem: {
        justifyContent: 'center',
        textDecorationLine: 'none',
    },

    onlyEmojisText: {
        fontSize: variables.fontSizeOnlyEmojis,
        lineHeight: variables.fontSizeOnlyEmojisHeight,
    },

    createMenuPositionSidebar: {
        left: 18,
        bottom: 100,
    },

    createMenuPositionProfile: {
        right: 18,
        top: 180,
    },

    createMenuPositionReportActionCompose: {
        left: 18 + variables.sideBarWidth,
        bottom: 75,
    },

    createMenuPositionRightSidepane: {
        right: 18,
        bottom: 75,
    },

    createMenuContainer: {
        width: variables.sideBarWidth - 40,
        paddingVertical: 12,
    },

    createMenuHeaderText: {
        fontFamily: fontFamily.GTA,
        fontSize: variables.fontSizeLabel,
        color: themeColors.heading,
    },

    popoverMenuItem: {
        flexDirection: 'row',
        borderRadius: 0,
        paddingHorizontal: 20,
        paddingVertical: 12,
        justifyContent: 'space-between',
        width: '100%',
    },

    popoverMenuIcon: {
        width: variables.componentSizeNormal,
        height: variables.componentSizeNormal,
        justifyContent: 'center',
        alignItems: 'center',
    },

    popoverMenuIconEmphasized: {
        backgroundColor: themeColors.iconSuccessFill,
        borderRadius: variables.componentSizeLarge / 2,
    },

    popoverMenuText: {
        fontFamily: fontFamily.GTA_BOLD,
        fontSize: variables.fontSizeNormal,
        fontWeight: fontWeightBold,
        color: themeColors.heading,
        maxWidth: 240,
    },

    menuItemTextContainer: {
        minHeight: variables.componentSizeNormal,
    },

    chatLinkRowPressable: {
        minWidth: 0,
        textDecorationLine: 'none',
        flex: 1,
    },

    sidebarLink: {
        textDecorationLine: 'none',
    },

    sidebarLinkInner: {
        alignItems: 'center',
        flexDirection: 'row',
        paddingLeft: 20,
        paddingRight: 20,
    },

    sidebarInnerRow: {
        height: 64,
        paddingTop: 12,
        paddingBottom: 12,
    },

    sidebarInnerRowSmall: {
        height: 52,
        paddingTop: 12,
        paddingBottom: 12,
    },

    sidebarLinkText: {
        color: themeColors.text,
        fontSize: variables.fontSizeNormal,
        textDecorationLine: 'none',
        overflow: 'hidden',
    },

    sidebarLinkHover: {
        backgroundColor: themeColors.sidebarHover,
    },

    sidebarLinkActive: {
        backgroundColor: themeColors.border,
        textDecorationLine: 'none',
    },

    sidebarLinkTextUnread: {
        fontWeight: '700',
        color: themeColors.heading,
    },

    sidebarLinkActiveText: {
        color: themeColors.text,
        fontSize: variables.fontSizeNormal,
        textDecorationLine: 'none',
        overflow: 'hidden',
    },

    optionItemAvatarNameWrapper: {
        minWidth: 0,
        flex: 1,
    },

    optionDisplayName: {
        fontFamily: fontFamily.GTA,
        height: 20,
        lineHeight: 20,
        ...whiteSpace.noWrap,
    },

    optionDisplayNameCompact: {
        minWidth: 'auto',
        flexBasis: 'auto',
        flexGrow: 0,
        flexShrink: 0,
    },

    displayNameTooltipEllipsis: {
        position: 'absolute',
        opacity: 0,
        right: 0,
        bottom: 0,
    },

    optionAlternateText: {
        height: 20,
        lineHeight: 20,
    },

    optionAlternateTextCompact: {
        flexShrink: 1,
        flexGrow: 1,
        flexBasis: 'auto',
        ...optionAlternateTextPlatformStyles,
    },

    appContent: {
        backgroundColor: themeColors.appBG,
        overflow: 'hidden',
    },

    appContentHeader: {
        borderBottomWidth: 1,
        borderColor: themeColors.border,
        height: variables.contentHeaderHeight,
        justifyContent: 'center',
        display: 'flex',
        paddingRight: 20,
    },

    appContentHeaderTitle: {
        alignItems: 'center',
        flexDirection: 'row',
    },

    LHNToggle: {
        alignItems: 'center',
        height: variables.contentHeaderHeight,
        justifyContent: 'center',
        paddingRight: 10,
        paddingLeft: 20,
    },

    LHNToggleIcon: {
        height: 15,
        width: 18,
    },

    chatContent: {
        flex: 4,
        justifyContent: 'flex-end',
    },

    chatContentScrollView: {
        flexGrow: 1,
        justifyContent: 'flex-start',
        paddingVertical: 16,
    },

    // Chat Item
    chatItem: {
        display: 'flex',
        flexDirection: 'row',
        paddingTop: 8,
        paddingBottom: 8,
        paddingLeft: 20,
        paddingRight: 20,
    },

    chatItemRightGrouped: {
        flexGrow: 1,
        flexShrink: 1,
        flexBasis: 0,
        position: 'relative',
        marginLeft: 48,
    },

    chatItemRight: {
        flexGrow: 1,
        flexShrink: 1,
        flexBasis: 0,
        position: 'relative',
    },

    chatItemMessageHeader: {
        alignItems: 'center',
        display: 'flex',
        flexDirection: 'row',
        flexWrap: 'nowrap',
    },

    chatItemMessageHeaderSender: {
        color: themeColors.heading,
        fontFamily: fontFamily.GTA_BOLD,
        fontSize: variables.fontSizeNormal,
        fontWeight: fontWeightBold,
        lineHeight: 20,
        paddingRight: 5,
        paddingBottom: 4,
        ...wordBreak.breakWord,
    },

    chatItemMessageHeaderTimestamp: {
        flexShrink: 0,
        color: themeColors.textSupporting,
        fontSize: variables.fontSizeSmall,
        height: 24,
        lineHeight: 20,
    },

    chatItemMessage: {
        color: themeColors.text,
        fontSize: variables.fontSizeNormal,
        fontFamily: fontFamily.GTA,
        lineHeight: 20,
        marginTop: -2,
        marginBottom: -2,
        maxWidth: '100%',
        ...whiteSpace.preWrap,
        ...wordBreak.breakWord,
    },

    chatItemUnsentMessage: {
        opacity: 0.6,
    },

    chatItemMessageLink: {
        color: colors.blue,
        fontSize: variables.fontSizeNormal,
        fontFamily: fontFamily.GTA,
        lineHeight: 20,
    },

    chatItemComposeWithFirstRow: {
        minHeight: 90,
    },

    chatItemComposeBoxColor: {
        borderColor: themeColors.border,
    },

    chatItemComposeBoxFocusedColor: {
        borderColor: themeColors.borderFocus,
    },

    chatItemComposeBox: {
        backgroundColor: themeColors.componentBG,
        borderWidth: 1,
        borderRadius: variables.componentBorderRadiusNormal,
        minHeight: variables.componentSizeNormal,
    },

    chatFooter: {
        minHeight: 65,
        marginBottom: 5,
        paddingLeft: 20,
        paddingRight: 20,
        display: 'flex',
        backgroundColor: themeColors.appBG,
    },

    textInputCompose: addOutlineWidth({
        backgroundColor: themeColors.componentBG,
        borderColor: themeColors.border,
        color: themeColors.text,
        fontFamily: fontFamily.GTA,
        fontSize: variables.fontSizeNormal,
        borderWidth: 0,
        borderRadius: 0,
        height: 'auto',
        lineHeight: 20,
        ...overflowXHidden,

        // On Android, multiline TextInput with height: 'auto' will show extra padding unless they are configured with
        // paddingVertical: 0, alignSelf: 'center', and textAlignVertical: 'center'

        paddingHorizontal: 8,
        marginVertical: 5,
        paddingVertical: 0,
        ...textInputAlignSelf.center,
        textAlignVertical: 'center',
    }, 0),

    chatItemSubmitButton: {
        alignSelf: 'flex-end',
        borderRadius: 6,
        height: 32,
        padding: 6,
        margin: 3,
        justifyContent: 'center',
    },

    emojiPickerContainer: {
        backgroundColor: themeColors.componentBG,
    },

    emojiPickerList: {
        height: 300,
        width: '100%',
        ...spacing.ph4,
    },
    emojiPickerListLandscape: {
        height: 240,
    },

    emojiHeaderStyle: {
        backgroundColor: themeColors.componentBG,
        width: '100%',
        ...spacing.pv3,
        fontFamily: fontFamily.GTA_BOLD,
        fontWeight: fontWeightBold,
        color: themeColors.heading,
        fontSize: variables.fontSizeSmall,
    },

    emojiSkinToneTitle: {
        backgroundColor: themeColors.componentBG,
        width: '100%',
        ...spacing.pv1,
        fontFamily: fontFamily.GTA_BOLD,
        fontWeight: fontWeightBold,
        color: themeColors.heading,
        fontSize: variables.fontSizeSmall,
    },

    // Emoji Picker Styles
    emojiText: {
        fontFamily: fontFamily.GTA_BOLD,
        textAlign: 'center',
        fontSize: variables.emojiSize,
        ...spacing.pv0,
        ...spacing.ph0,
    },

    emojiItem: {
        width: '12.5%',
        textAlign: 'center',
        borderRadius: 8,
    },

    emojiItemHighlighted: {
        transition: '0.2s ease',
        backgroundColor: themeColors.buttonDefaultBG,
    },

    chatItemEmojiButton: {
        alignSelf: 'flex-end',
        borderRadius: 6,
        height: 32,
        margin: 3,
        justifyContent: 'center',
    },

    editChatItemEmojiWrapper: {
        marginRight: 3,
    },

    hoveredButton: {
        backgroundColor: themeColors.buttonHoveredBG,
    },

    chatItemAttachButton: {
        alignItems: 'center',
        alignSelf: 'flex-end',
        borderRightColor: themeColors.border,
        borderRightWidth: 1,
        height: 26,
        marginBottom: 6,
        marginTop: 6,
        justifyContent: 'center',
        width: 39,
    },

    chatItemAttachmentPlaceholder: {
        backgroundColor: themeColors.sidebar,
        borderColor: themeColors.border,
        borderWidth: 1,
        borderRadius: variables.componentBorderRadiusNormal,
        height: 150,
        textAlign: 'center',
        verticalAlign: 'middle',
        width: 200,
    },

    chatSwticherPillWrapper: {
        marginTop: 5,
        marginRight: 4,
    },

    navigationModalOverlay: {
        position: 'absolute',
        width: '100%',
        height: '100%',
        transform: [{
            translateX: -variables.sideBarWidth,
        }],
    },

    sidebarVisible: {
        borderRightWidth: 1,
    },

    sidebarHidden: {
        width: 0,
        borderRightWidth: 0,
    },

    exampleCheckImage: {
        width: '100%',
        height: 80,
        borderColor: themeColors.border,
        borderWidth: 1,
        borderRadius: variables.componentBorderRadiusNormal,
    },

    singleAvatar: {
        height: 24,
        width: 24,
        backgroundColor: themeColors.icon,
        borderRadius: 24,
    },

    singleSubscript: {
        height: variables.iconSizeNormal,
        width: variables.iconSizeNormal,
        backgroundColor: themeColors.icon,
        borderRadius: 20,
        zIndex: 1,
    },

    singleAvatarSmall: {
        height: 18,
        width: 18,
        backgroundColor: themeColors.icon,
        borderRadius: 18,
    },

    secondAvatar: {
        position: 'absolute',
        right: -18,
        bottom: -18,
        borderWidth: 3,
        borderRadius: 30,
        borderColor: 'transparent',
    },

    secondAvatarSmall: {
        position: 'absolute',
        right: -13,
        bottom: -13,
        borderWidth: 3,
        borderRadius: 18,
        borderColor: 'transparent',
    },

    secondAvatarSubscript: {
        position: 'absolute',
        right: -4,
        bottom: -2,
        borderWidth: 2,
        borderRadius: 18,
        borderColor: 'transparent',
    },

    secondAvatarSubscriptCompact: {
        position: 'absolute',
        bottom: -1,
        right: -1,
        borderWidth: 1,
        borderRadius: 18,
        borderColor: 'transparent',
    },

    leftSideLargeAvatar: {
        left: 15,
    },

    rightSideLargeAvatar: {
        right: 15,
        zIndex: 2,
        borderWidth: 4,
        borderRadius: 100,
    },

    secondAvatarInline: {
        bottom: -3,
        right: -25,
        borderWidth: 3,
        borderRadius: 18,
        borderColor: themeColors.componentBG,
    },

    avatarLarge: {
        width: variables.avatarSizeLarge,
        height: variables.avatarSizeLarge,
    },

    avatarNormal: {
        height: variables.componentSizeNormal,
        width: variables.componentSizeNormal,
        borderRadius: variables.componentSizeNormal,
    },

    avatarSmall: {
        height: variables.avatarSizeSmall,
        width: variables.avatarSizeSmall,
        borderRadius: variables.avatarSizeSmall,
    },

    avatarInnerText: {
        color: themeColors.textReversed,
        fontSize: variables.fontSizeSmall,
        lineHeight: undefined,
        marginLeft: -3,
        textAlign: 'center',
    },

    avatarInnerTextSmall: {
        color: themeColors.textReversed,
        fontSize: variables.fontSizeExtraSmall,
        lineHeight: undefined,
        marginLeft: -2,
        textAlign: 'center',
    },

    avatarSpace: {
        top: 3,
        left: 3,
    },

    avatar: {
        backgroundColor: themeColors.sidebar,
        borderColor: themeColors.sidebar,
    },

    focusedAvatar: {
        backgroundColor: themeColors.border,
        borderColor: themeColors.border,
    },

    emptyAvatar: {
        marginRight: variables.componentSizeNormal - 24,
        height: variables.avatarSizeNormal,
        width: variables.avatarSizeNormal,
    },

    emptyAvatarSmall: {
        marginRight: variables.componentSizeNormal - 28,
        height: variables.avatarSizeSmall,
        width: variables.avatarSizeSmall,
    },

    modalViewContainer: {
        alignItems: 'center',
        flex: 1,
    },

    borderTop: {
        borderTopWidth: 1,
        borderColor: themeColors.border,
    },

    borderTopRounded: {
        borderTopWidth: 1,
        borderColor: themeColors.border,
        borderTopLeftRadius: variables.componentBorderRadiusNormal,
        borderTopRightRadius: variables.componentBorderRadiusNormal,
    },

    borderBottomRounded: {
        borderBottomWidth: 1,
        borderColor: themeColors.border,
        borderBottomLeftRadius: variables.componentBorderRadiusNormal,
        borderBottomRightRadius: variables.componentBorderRadiusNormal,
    },

    borderBottom: {
        borderBottomWidth: 1,
        borderColor: themeColors.border,
    },

    borderNone: {
        borderWidth: 0,
    },

    borderRight: {
        borderRightWidth: 1,
        borderColor: themeColors.border,
    },

    borderLeft: {
        borderLeftWidth: 1,
        borderColor: themeColors.border,
    },

    pointerEventsNone,

    headerBar: {
        overflow: 'hidden',
        justifyContent: 'center',
        display: 'flex',
        paddingLeft: 20,
        height: variables.contentHeaderHeight,
        width: '100%',
    },

    imageViewContainer: {
        width: '100%',
        height: '100%',
        alignItems: 'center',
        justifyContent: 'center',
    },

    imageModalPDF: {
        flex: 1,
        backgroundColor: themeColors.modalBackground,
    },
    PDFView: {
        // `display: grid` is not supported in native platforms!
        // It's being used on Web/Desktop only to vertically center short PDFs,
        // while preventing the overflow of the top of long PDF files.
        display: 'grid',
        backgroundColor: themeColors.modalBackground,
        width: '100%',
        height: '100%',
        justifyContent: 'center',
        overflow: 'hidden',
        overflowY: 'auto',
        alignItems: 'center',
    },

    modalCenterContentContainer: {
        flex: 1,
        flexDirection: 'column',
        justifyContent: 'center',
        alignItems: 'center',
        backgroundColor: themeColors.modalBackdrop,
    },

    imageModalImageCenterContainer: {
        alignItems: 'center',
        flex: 1,
        justifyContent: 'center',
        width: '100%',
    },

    defaultAttachmentView: {
        backgroundColor: themeColors.sidebar,
        borderRadius: variables.componentBorderRadiusNormal,
        borderWidth: 1,
        borderColor: themeColors.border,
        flexDirection: 'row',
        padding: 20,
        alignItems: 'center',
    },

    notFoundSafeArea: {
        flex: 1,
        backgroundColor: themeColors.heading,
    },

    notFoundView: {
        flex: 1,
        alignItems: 'center',
        paddingTop: 40,
        paddingBottom: 40,
        justifyContent: 'space-between',
    },

    notFoundLogo: {
        width: 202,
        height: 63,
    },

    notFoundContent: {
        alignItems: 'center',
    },

    notFoundTextHeader: {
        color: colors.blue,
        fontFamily: fontFamily.GTA_BOLD,
        fontWeight: fontWeightBold,
        fontSize: 150,
    },

    notFoundTextBody: {
        color: themeColors.componentBG,
        fontFamily: fontFamily.GTA_BOLD,
        fontWeight: fontWeightBold,
        fontSize: 15,
    },

    notFoundButtonText: {
        color: colors.blue,
        fontFamily: fontFamily.GTA_BOLD,
        fontWeight: fontWeightBold,
        fontSize: 15,
    },

    defaultModalContainer: {
        backgroundColor: themeColors.componentBG,
        borderColor: colors.transparent,
    },

    reportActionContextMenuMiniButton: {
        ...spacing.p1,
        ...spacing.mv1,
        ...spacing.mh1,
        ...{borderRadius: variables.componentBorderRadiusSmall},
    },

    reportDetailsTitleContainer: {
        ...flex.dFlex,
        ...flex.flexColumn,
        ...flex.alignItemsCenter,
        ...spacing.mt4,
        height: 170,
    },

    reportDetailsRoomInfo: {
        ...flex.flex1,
        ...flex.dFlex,
        ...flex.flexColumn,
        ...flex.alignItemsCenter,
    },

    reportSettingsVisibilityText: {
        textTransform: 'capitalize',
    },

    reportTransactionWrapper: {
        paddingVertical: 8,
        display: 'flex',
        flexDirection: 'row',
    },

    settingsPageBackground: {
        flexDirection: 'column',
        width: '100%',
        flexGrow: 1,
    },

    settingsPageBody: {
        width: '100%',
        justifyContent: 'space-around',
    },

    settingsPageColumn: {
        width: '100%',
        alignItems: 'center',
        justifyContent: 'space-around',
    },

    settingsPageContainer: {
        justifyContent: 'space-between',
        alignItems: 'center',
        width: '100%',
    },

    roomHeaderAvatar: {
        height: variables.componentSizeLarge,
        width: variables.componentSizeLarge,
        borderRadius: 100,
        borderColor: themeColors.componentBG,
        borderWidth: 4,
        marginLeft: -16,
    },

    screenBlur: {
        position: 'absolute',
        top: 0,
        right: 0,
        bottom: 0,
        left: 0,
        backgroundColor: colors.dark,
        opacity: 0.5,
    },

    avatarInnerTextChat: {
        color: themeColors.textReversed,
        fontSize: variables.fontSizeNormal,
        left: 1,
        textAlign: 'center',
        fontWeight: 'normal',
        position: 'absolute',
    },

    displayName: {
        fontSize: variables.fontSizeLarge,
        fontFamily: fontFamily.GTA_BOLD,
        fontWeight: fontWeightBold,
        color: themeColors.heading,
    },

    pageWrapper: {
        width: '100%',
        alignItems: 'center',
        padding: 20,
    },

    selectCircle: {
        width: variables.componentSizeSmall,
        height: variables.componentSizeSmall,
        borderColor: themeColors.border,
        borderWidth: 1,
        borderRadius: variables.componentSizeSmall / 2,
        justifyContent: 'center',
        alignItems: 'center',
        backgroundColor: themeColors.componentBG,
        marginLeft: 8,
    },

    unreadIndicatorContainer: {
        position: 'absolute',
        top: -10,
        left: 0,
        width: '100%',
        height: 20,
        paddingHorizontal: 20,
        flexDirection: 'row',
        alignItems: 'center',
        zIndex: 1,
    },

    unreadIndicatorLine: {
        height: 1,
        backgroundColor: themeColors.unreadIndicator,
        flexGrow: 1,
        marginRight: 8,
        opacity: 0.5,
    },

    unreadIndicatorText: {
        color: themeColors.unreadIndicator,
        fontFamily: fontFamily.GTA_BOLD,
        fontSize: variables.fontSizeSmall,
        fontWeight: fontWeightBold,
        textTransform: 'capitalize',
    },

    flipUpsideDown: {
        transform: [{rotate: '180deg'}],
    },

    navigationSceneContainer: {
        backgroundColor: themeColors.appBG,
    },

    navigationScreenCardStyle: {
        backgroundColor: themeColors.appBG,
        height: '100%',
    },

    navigationSceneFullScreenWrapper: {
        borderRadius: variables.componentBorderRadiusCard,
        overflow: 'hidden',
        height: '100%',
    },

    invisible: {
        position: 'absolute',
        opacity: 0,
    },

    containerWithSpaceBetween: {
        justifyContent: 'space-between',
        width: '100%',
        flex: 1,
    },

    detailsPageSectionContainer: {
        alignSelf: 'flex-start',
    },

    detailsPageSectionVersion: {
        alignSelf: 'center',
        color: themeColors.textSupporting,
        fontSize: variables.fontSizeSmall,
        height: 24,
        lineHeight: 20,
    },

    switchTrack: {
        width: 50,
        height: 28,
        justifyContent: 'center',
        borderRadius: 20,
        padding: 15,
        backgroundColor: colors.green,
    },

    switchInactive: {
        backgroundColor: colors.gray2,
    },

    switchThumb: {
        width: 22,
        height: 22,
        borderRadius: 11,
        position: 'absolute',
        left: 4,
        backgroundColor: colors.white,
    },

    radioButtonContainer: {
        backgroundColor: themeColors.componentBG,
        borderRadius: 10,
        height: 20,
        width: 20,
        borderColor: themeColors.icon,
        borderWidth: 1,
        justifyContent: 'center',
        alignItems: 'center',
    },

    checkboxContainer: {
        backgroundColor: themeColors.componentBG,
        borderRadius: 2,
        height: 20,
        width: 20,
        borderColor: themeColors.icon,
        borderWidth: 1,
        justifyContent: 'center',
        alignItems: 'center',
    },

    checkedContainer: {
        backgroundColor: colors.blue,
    },

    iouAmountText: {
        fontFamily: fontFamily.GTA_BOLD,
        fontWeight: fontWeightBold,
        fontSize: variables.iouAmountTextSize,
        color: themeColors.heading,
    },

    iouAmountTextInput: addOutlineWidth({
        fontFamily: fontFamily.GTA_BOLD,
        fontWeight: fontWeightBold,
        fontSize: variables.iouAmountTextSize,
        color: themeColors.heading,
        padding: 0,
        lineHeight: undefined,
    }, 0),

    iouPreviewBox: {
        backgroundColor: themeColors.componentBG,
        borderColor: themeColors.border,
        borderWidth: 1,
        borderRadius: variables.componentBorderRadiusCard,
        padding: 20,
        marginTop: 16,
        maxWidth: variables.sideBarWidth,
        width: '100%',
    },

    iouPreviewBoxLoading: {
        minHeight: 47,
        width: '100%',
    },

    iouPreviewBoxAvatar: {
        marginRight: -10,
        marginBottom: -10,
    },

    iouPreviewBoxCheckmark: {
        marginLeft: 4,
        alignSelf: 'center',
    },

    iouDetailsContainer: {
        flexGrow: 1,
        paddingStart: 20,
        paddingEnd: 20,
    },

    iouConfirmComment: {
        flexBasis: 92,
    },

    noScrollbars: {
        scrollbarWidth: 'none',
    },

    codeWordWrapper: {
        ...codeStyles.codeWordWrapper,
    },

    codeWordStyle: {
        borderLeftWidth: 0,
        borderRightWidth: 0,
        borderTopLeftRadius: 0,
        borderBottomLeftRadius: 0,
        borderTopRightRadius: 0,
        borderBottomRightRadius: 0,
        paddingLeft: 0,
        paddingRight: 0,
        justifyContent: 'center',
        ...codeStyles.codeWordStyle,
    },

    codeFirstWordStyle: {
        borderLeftWidth: 1,
        borderTopLeftRadius: 4,
        borderBottomLeftRadius: 4,
        paddingLeft: 5,
    },

    codeLastWordStyle: {
        borderRightWidth: 1,
        borderTopRightRadius: 4,
        borderBottomRightRadius: 4,
        paddingRight: 5,
    },

    fullScreenLoading: {
        backgroundColor: themeColors.componentBG,
        opacity: 0.8,
        justifyContent: 'center',
        alignItems: 'center',
        zIndex: 10,
    },

    navigatorFullScreenLoading: {
        backgroundColor: colors.gray1,
        opacity: 1,
    },

    reimbursementAccountFullScreenLoading: {
        backgroundColor: themeColors.componentBG,
        opacity: 0.8,
        justifyContent: 'flex-start',
        alignItems: 'center',
        zIndex: 10,
    },

    hiddenElementOutsideOfWindow: {
        position: 'absolute',
        top: 0,
        left: 0,
        opacity: 0,
    },

    growlNotificationWrapper: {
        zIndex: 2,
    },

    growlNotificationContainer: {
        flex: 1,
        justifyContent: 'flex-start',
        position: 'absolute',
        width: '100%',
        top: 20,
        ...spacing.pl5,
        ...spacing.pr5,
    },

    growlNotificationDesktopContainer: {
        maxWidth: variables.sideBarWidth,
        right: 0,
        position: 'fixed',
    },

    growlNotificationTranslateY: y => ({
        transform: [{translateY: y}],
    }),

    growlNotificationBox: {
        backgroundColor: colors.dark,
        borderRadius: variables.componentBorderRadiusNormal,
        alignItems: 'center',
        flexDirection: 'row',
        justifyContent: 'space-between',
        shadowColor: '#000',
        ...spacing.p5,
    },

    growlNotificationText: {
        fontSize: variables.fontSizeNormal,
        fontFamily: fontFamily.GTA,
        width: '90%',
        lineHeight: variables.fontSizeNormalHeight,
        color: themeColors.textReversed,
        ...spacing.ml4,
    },

    blockquote: {
        borderLeftColor: themeColors.border,
        borderLeftWidth: 4,
        paddingLeft: 12,
        marginVertical: 4,
    },

    cursorDisabled: {
        cursor: 'not-allowed',
    },

    noSelect: {
        boxShadow: 'none',
        outline: 'none',
    },

    cursorPointer: {
        cursor: 'pointer',
    },

    fullscreenCard: {
        position: 'absolute',
        left: 0,
        top: 0,
        width: '100%',
        height: '100%',
    },

    fullscreenCardWeb: {
        left: 'auto',
        right: '-24%',
        top: '-18%',
        height: '120%',
    },

    fullscreenCardWebCentered: {
        left: '0',
        right: '0',
        top: '0',
        height: '60%',
    },

    fullscreenCardMobile: {
        left: '-20%',
        top: '-30%',
        width: '150%',
    },

    fullscreenCardMediumScreen: {
        left: '-15%',
        top: '-30%',
        width: '145%',
    },

    smallEditIcon: {
        alignItems: 'center',
        backgroundColor: themeColors.icon,
        borderColor: themeColors.textReversed,
        borderRadius: 14,
        borderWidth: 3,
        color: themeColors.textReversed,
        height: 28,
        width: 28,
        justifyContent: 'center',
    },

    smallAvatarEditIcon: {
        position: 'absolute',
        right: -4,
        bottom: -4,
    },

    workspaceCard: {
        width: '100%',
        height: 400,
        borderRadius: variables.componentBorderRadiusCard,
        overflow: 'hidden',
        backgroundColor: themeColors.heroCard,
    },

    workspaceCardMobile: {
        height: 475,
    },

    workspaceCardMediumScreen: {
        height: 540,
    },

    workspaceCardMainText: {
        fontSize: variables.fontSizeXXXLarge,
        fontWeight: 'bold',
        lineHeight: variables.fontSizeXXXLarge,
    },

    workspaceCardContent: {
        zIndex: 1,
        padding: 50,
    },

    workspaceCardContentMediumScreen: {
        padding: 25,
    },

    workspaceCardCTA: {
        width: 250,
    },

    workspaceInviteWelcome: {
        minHeight: 115,
    },

    peopleRow: {
        width: '100%',
        flexDirection: 'row',
        justifyContent: 'space-between',
        borderBottomWidth: 1,
        borderColor: themeColors.border,
        ...spacing.pv2,
    },

    peopleRowCell: {
        justifyContent: 'center',
    },

    peopleBadge: {
        backgroundColor: themeColors.icon,
        ...spacing.ph3,
    },

    peopleBadgeText: {
        color: themeColors.textReversed,
        fontSize: variables.fontSizeSmall,
        lineHeight: 16,
        ...whiteSpace.noWrap,
    },

    sidebarPopover: {
        width: variables.sideBarWidth - 68,
    },

    cardOverlay: {
        backgroundColor: themeColors.modalBackdrop,
        position: 'absolute',
        top: 0,
        left: 0,
        width: '100%',
        height: '100%',
        opacity: 0.5,
    },

    communicationsLinkIcon: {
        right: -36,
        top: 0,
        bottom: 0,
    },

    shortTermsBorder: {
        borderWidth: 1,
        borderColor: themeColors.shadow,
    },

    shortTermsHorizontalRule: {
        borderBottomWidth: 1,
        borderColor: themeColors.shadow,
        ...spacing.mh3,
    },

    shortTermsLargeHorizontalRule: {
        borderWidth: 1,
        borderColor: themeColors.shadow,
        ...spacing.mh3,
    },

    shortTermsRow: {
        flexDirection: 'row',
        padding: 12,
    },

    termsCenterRight: {
        marginTop: 'auto',
        marginBottom: 'auto',
    },

    shortTermsBoldHeadingSection: {
        paddingRight: 12,
        paddingLeft: 12,
        marginTop: 12,
    },

    longTermsRow: {
        flexDirection: 'row',
        marginTop: 20,
    },

    collapsibleSectionBorder: {
        borderBottomWidth: 2,
        borderBottomColor: themeColors.border,
    },

    communicationsLinkHeight: {
        height: 20,
    },

    floatingMessageCounterWrapper: {
        position: 'absolute',
        left: '50%',
        top: 0,
        zIndex: 100,
        ...visibility('hidden'),
    },

    floatingMessageCounterWrapperAndroid: {
        left: 0,
        width: '100%',
        alignItems: 'center',
        position: 'absolute',
        top: 0,
        zIndex: 100,
        ...visibility('hidden'),
    },

    floatingMessageCounterSubWrapperAndroid: {
        left: '50%',
        width: 'auto',
    },

    floatingMessageCounter: {
        left: '-50%',
        ...visibility('visible'),
    },

    floatingMessageCounterTransformation: translateY => ({
        transform: [
            {translateY},
        ],
    }),

    confettiIcon: {
        height: 100,
        width: 100,
        marginBottom: 20,
    },

    googleSearchTextInputContainer: {
        flexDirection: 'column',
    },

    googleSearchSeparator: {
        height: 1,
        backgroundColor: themeColors.border,
    },

    googleSearchText: {
        color: themeColors.text,
        fontSize: variables.fontSizeNormal,
        lineHeight: variables.fontSizeNormalHeight,
        fontFamily: fontFamily.GTA,
        flex: 1,
    },

    threeDotsPopoverOffset: {
        top: 50,
        right: 60,
    },

    googleListView: {
        transform: [{scale: 0}],
    },

    keyboardShortcutModalContainer: {
        maxWidth: 600,
        maxHeight: '100%',
        flex: '0 0 auto',
    },

    keyboardShortcutTableWrapper: {
        alignItems: 'center',
        flex: 1,
        height: 'auto',
        maxHeight: '100%',
    },

    keyboardShortcutTableContainer: {
        display: 'flex',
        width: '100%',
        borderColor: themeColors.border,
        height: 'auto',
        borderRadius: variables.componentBorderRadius,
        borderWidth: 1,
    },

    keyboardShortcutTableRow: {
        flex: 1,
        flexDirection: 'row',
        borderColor: themeColors.border,
        flexBasis: 'auto',
        alignSelf: 'stretch',
        borderTopWidth: 1,
    },

    keyboardShortcutTablePrefix: {
        width: '30%',
        borderRightWidth: 1,
        borderColor: themeColors.border,
    },

    keyboardShortcutTableFirstRow: {
        borderTopWidth: 0,
    },

    iPhoneXSafeArea: {
        backgroundColor: colors.black,
        flex: 1,
    },

    errorPageContainer: {
        backgroundColor: themeColors.componentBG,
    },
    transferBalancePayment: {
        borderWidth: 1,
        borderRadius: variables.componentBorderRadiusNormal,
        borderColor: themeColors.border,
    },

    transferBalanceSelectedPayment: {
        borderColor: themeColors.iconSuccessFill,
    },

    transferBalanceBalance: {
        fontSize: 48,
    },

    closeAccountMessageInput: {
        height: 153,
    },

    userSelectText: {
        userSelect: 'text',
    },

    screenCenteredContainer: {
        flex: 1,
        justifyContent: 'center',
        marginBottom: 40,
        padding: 16,
    },

<<<<<<< HEAD
    iouRejectButton: {
        minWidth: 69,
=======
    inlineSystemMessage: {
        color: themeColors.textSupporting,
        fontSize: variables.fontSizeLabel,
        fontFamily: fontFamily.GTA,
        marginLeft: 4,
>>>>>>> fddb5f98
    },
};

export default styles;<|MERGE_RESOLUTION|>--- conflicted
+++ resolved
@@ -2526,16 +2526,11 @@
         padding: 16,
     },
 
-<<<<<<< HEAD
-    iouRejectButton: {
-        minWidth: 69,
-=======
     inlineSystemMessage: {
         color: themeColors.textSupporting,
         fontSize: variables.fontSizeLabel,
         fontFamily: fontFamily.GTA,
         marginLeft: 4,
->>>>>>> fddb5f98
     },
 };
 

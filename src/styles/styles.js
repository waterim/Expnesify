--- conflicted
+++ resolved
@@ -3598,7 +3598,6 @@
         textAlign: 'center',
     },
 
-<<<<<<< HEAD
     loginButtonRow: {
         justifyContent: 'center',
         width: '100%',
@@ -3641,7 +3640,7 @@
         justifyContent: 'center',
         height: 450,
     },
-=======
+
     tabSelectorButton: (isSelected) => ({
         height: 40,
         padding: 12,
@@ -3664,7 +3663,6 @@
         fontWeight: isSelected ? fontWeightBold : 400,
         color: isSelected ? themeColors.textLight : themeColors.textSupporting,
     }),
->>>>>>> 549bdb3b
 
     /**
      * @param {String} backgroundColor

--- conflicted
+++ resolved
@@ -2909,22 +2909,16 @@
         fontSize: 12,
         lineHeight: 20,
         textAlignVertical: 'center',
-<<<<<<< HEAD
-=======
         userSelect: 'none',
         WebkitUserSelect: 'none',
->>>>>>> 9b8e1ac0
     },
     reactionCounterText: {
         fontSize: 11,
         marginLeft: 4,
         fontWeight: 'bold',
         color: themeColors.textLight,
-<<<<<<< HEAD
-=======
         userSelect: 'none',
         WebkitUserSelect: 'none',
->>>>>>> 9b8e1ac0
     },
 
     fontColorReactionLabel: {
@@ -2936,14 +2930,11 @@
         lineHeight: variables.iconSizeXLarge,
     },
 
-<<<<<<< HEAD
     textReactionSenders: {
         color: themeColors.dark,
         ...wordBreak.breakWord,
     },
 
-=======
->>>>>>> 9b8e1ac0
     quickReactionsContainer: {
         gap: 12,
         flexDirection: 'row',

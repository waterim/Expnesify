import fontFamily from './fontFamily';
import italic from './italic';
import addOutlineWidth from './addOutlineWidth';
import themeColors from './themes/default';
import fontWeightBold from './fontWeight/bold';
import variables from './variables';
import colors from './colors';
import spacing from './utilities/spacing';
import sizing from './utilities/sizing';
import flex from './utilities/flex';
import display from './utilities/display';
import overflow from './utilities/overflow';
import whiteSpace from './utilities/whiteSpace';
import wordBreak from './utilities/wordBreak';
import textInputAlignSelf from './utilities/textInputAlignSelf';
<<<<<<< HEAD
import positioning from './utilities/positioning';
=======
import CONST from '../CONST';
>>>>>>> 4d6776c1

const styles = {
    // Add all of our utility and helper styles
    ...spacing,
    ...sizing,
    ...flex,
    ...display,
    ...overflow,
    ...positioning,
    ...wordBreak,
    ...whiteSpace,

    link: {
        color: themeColors.link,
        textDecorationColor: themeColors.link,
        fontFamily: fontFamily.GTA,
    },

    h1: {
        color: themeColors.heading,
        fontFamily: fontFamily.GTA_BOLD,
        fontSize: variables.fontSizeh1,
        fontWeight: fontWeightBold,
    },

    h3: {
        fontFamily: fontFamily.GTA_BOLD,
        fontSize: variables.fontSizeNormal,
        fontWeight: fontWeightBold,
    },

    h4: {
        fontFamily: fontFamily.GTA_BOLD,
        fontSize: variables.fontSizeLabel,
        fontWeight: fontWeightBold,
    },

    textP: {
        color: themeColors.text,
        fontFamily: fontFamily.GTA,
        fontSize: variables.fontSizeNormal,
        lineHeight: 20,
    },

    textLabel: {
        color: themeColors.text,
        fontSize: variables.fontSizeLabel,
        lineHeight: 18,
    },

    textMicro: {
        fontSize: variables.fontSizeSmall,
    },

    textMicroBold: {
        color: themeColors.text,
        fontWeight: fontWeightBold,
        fontFamily: fontFamily.GTA_BOLD,
        fontSize: variables.fontSizeSmall,
    },

    textLarge: {
        fontSize: variables.fontSizeLarge,
    },

    textStrong: {
        fontFamily: fontFamily.GTA_BOLD,
        fontWeight: fontWeightBold,
    },

    textDecorationNoLine: {
        textDecorationLine: 'none',
    },

    colorReversed: {
        color: themeColors.textReversed,
    },

    colorMutedReversed: {
        color: themeColors.textMutedReversed,
    },

    colorMuted: {
        color: themeColors.textSupporting,
    },

    colorHeading: {
        color: themeColors.heading,
    },

    button: {
        backgroundColor: themeColors.buttonDefaultBG,
        borderRadius: variables.componentBorderRadiusNormal,
        height: variables.componentSizeNormal,
        justifyContent: 'center',
        paddingHorizontal: 12,
    },

    buttonText: {
        color: themeColors.heading,
        fontFamily: fontFamily.GTA_BOLD,
        fontSize: variables.fontSizeLabel,
        fontWeight: fontWeightBold,
        textAlign: 'center',
    },

    buttonSmall: {
        height: variables.componentSizeSmall,
        paddingTop: 6,
        paddingRight: 10,
        paddingBottom: 6,
        paddingLeft: 10,
    },

    buttonSmallText: {
        fontSize: variables.fontSizeSmall,
        lineHeight: 16,
    },

    buttonSuccess: {
        backgroundColor: themeColors.buttonSuccessBG,
        borderWidth: 0,
    },

    buttonSuccessDisabled: {
        opacity: 0.5,
    },

    buttonSuccessHovered: {
        backgroundColor: themeColors.buttonSuccessHoveredBG,
        borderWidth: 0,
    },

    buttonDisable: {
        backgroundColor: themeColors.buttonDisabledBG,
        borderWidth: 0,
    },

    buttonConfirm: {
        margin: 20,
    },

    buttonConfirmText: {
        paddingLeft: 20,
        paddingRight: 20,
    },

    buttonSuccessText: {
        color: themeColors.textReversed,
    },

    hoveredComponentBG: {
        backgroundColor: themeColors.hoverComponentBG,
    },

    touchableButtonImage: {
        alignItems: 'center',
        height: variables.componentSizeNormal,
        justifyContent: 'center',
        marginRight: 8,
        width: variables.componentSizeNormal,
    },

    picker: {
        inputIOS: {
            fontFamily: fontFamily.GTA,
            fontSize: variables.fontSizeNormal,
            paddingLeft: 12,
            paddingRight: 12,
            paddingTop: 10,
            paddingBottom: 10,
            borderRadius: variables.componentBorderRadius,
            borderWidth: 1,
            borderColor: themeColors.border,
            color: themeColors.text,
            height: variables.componentSizeNormal,
            opacity: 1,
        },
        inputWeb: {
            fontFamily: fontFamily.GTA,
            fontSize: variables.fontSizeNormal,
            paddingLeft: 12,
            paddingRight: 12,
            paddingTop: 10,
            paddingBottom: 10,
            borderWidth: 1,
            borderRadius: variables.componentBorderRadius,
            borderColor: themeColors.border,
            color: themeColors.text,
            appearance: 'none',
            height: variables.componentSizeNormal,
            opacity: 1,
        },
        inputAndroid: {
            fontFamily: fontFamily.GTA,
            fontSize: variables.fontSizeNormal,
            paddingLeft: 12,
            paddingRight: 12,
            paddingTop: 10,
            paddingBottom: 10,
            borderWidth: 1,
            borderRadius: variables.componentBorderRadius,
            borderColor: themeColors.border,
            color: themeColors.text,
            height: variables.componentSizeNormal,
            opacity: 1,
        },
        iconContainer: {
            top: 12,
            right: 12,
            pointerEvents: 'none',
        },
    },

    badge: {
        backgroundColor: themeColors.badgeDefaultBG,
        borderRadius: 14,
        height: variables.iconSizeNormal,
        flexDirection: 'row',
        paddingHorizontal: 7,
        alignItems: 'center',
    },

    badgeSuccess: {
        backgroundColor: themeColors.badgeSuccessBG,
    },

    badgeText: {
        color: themeColors.textReversed,
        fontSize: variables.fontSizeSmall,
        lineHeight: 16,
        ...whiteSpace.noWrap,
    },

    headerText: {
        color: themeColors.heading,
        fontFamily: fontFamily.GTA_BOLD,
        fontSize: variables.fontSizeNormal,
        fontWeight: fontWeightBold,
    },

    headerGap: {
        height: 12,
    },

    pushTextRight: {
        left: 100000,
    },

    reportOptions: {
        marginLeft: 8,
    },

    typingIndicator: {
        height: 15,
        marginBottom: 5,
        marginTop: 5,
    },

    typingIndicatorSubText: {
        color: themeColors.textSupporting,
        fontFamily: fontFamily.GTA,
        fontSize: variables.fontSizeSmall,
        marginLeft: 48,
    },

    // Actions
    actionAvatar: {
        borderRadius: 20,
        marginRight: 8,
    },

    textInput: {
        backgroundColor: themeColors.componentBG,
        borderRadius: variables.componentBorderRadiusNormal,
        height: variables.componentSizeNormal,
        borderColor: themeColors.border,
        borderWidth: 1,
        color: themeColors.text,
        fontFamily: fontFamily.GTA,
        fontSize: variables.fontSizeNormal,
        paddingLeft: 12,
        paddingRight: 12,
        paddingTop: 10,
        paddingBottom: 10,
        textAlignVertical: 'center',
    },

    disabledTextInput: {
        backgroundColor: colors.gray1,
        color: colors.gray3,
    },

    textInputReversed: addOutlineWidth({
        backgroundColor: themeColors.heading,
        borderColor: themeColors.text,
        color: themeColors.textReversed,
    }, 0),

    textInputReversedFocus: {
        borderColor: themeColors.icon,
    },

    noOutline: addOutlineWidth({}, 0),

    formLabel: {
        fontFamily: fontFamily.GTA_BOLD,
        fontWeight: fontWeightBold,
        color: themeColors.heading,
        fontSize: variables.fontSizeLabel,
        lineHeight: 18,
        marginBottom: 8,
    },

    formError: {
        color: themeColors.textError,
        fontSize: variables.fontSizeLabel,
        lineHeight: 18,
        marginBottom: 4,
    },

    formSuccess: {
        color: themeColors.textSuccess,
        fontSize: variables.fontSizeLabel,
        lineHeight: 18,
        marginBottom: 4,
    },

    formHint: {
        color: themeColors.textSupporting,
        fontSize: variables.fontSizeLabel,
        lineHeight: 18,
    },

    signInPage: {
        backgroundColor: themeColors.sidebar,
        padding: 20,
        minHeight: '100%',
        flex: 1,
    },

    signInPageLogo: {
        height: variables.componentSizeLarge,
        marginBottom: 24,
    },

    signInPageLogoNative: {
        alignItems: 'center',
        height: variables.componentSizeLarge,
        justifyContent: 'center',
        width: '100%',
        marginBottom: 20,
        marginTop: 20,
    },

    signinWelcomeScreenshot: {
        height: 354,
        width: 295,
    },

    signinWelcomeScreenshotWide: {
        height: 592,
        width: 295,
    },

    genericView: {
        backgroundColor: themeColors.heading,
        height: '100%',
    },

    signInPageInner: {
        paddingTop: 40,
        marginLeft: 'auto',
        marginRight: 'auto',
        maxWidth: 800,
        width: '100%',
    },

    signInPageInnerNative: {
        marginLeft: 'auto',
        marginRight: 'auto',
        maxWidth: 295,
        width: '100%',
    },

    loginFormContainer: {
        maxWidth: 295,
        width: '100%',
    },

    loginTermsText: {
        color: themeColors.textSupporting,
        fontFamily: fontFamily.GTA,
        fontSize: variables.fontSizeSmall,
        lineHeight: 16,
    },

    // Sidebar Styles
    sidebar: {
        backgroundColor: themeColors.sidebar,
        height: '100%',
    },

    sidebarFooter: {
        alignItems: 'center',
        display: 'flex',
        flexDirection: 'column',
        height: 84,
        justifyContent: 'flex-start',
        paddingHorizontal: 20,
        width: '100%',
    },

    sidebarAvatar: {
        backgroundColor: themeColors.icon,
        borderRadius: 20,
        height: variables.componentSizeNormal,
        width: variables.componentSizeNormal,
    },

    statusIndicator: {
        borderColor: themeColors.sidebar,
        borderRadius: 6,
        borderWidth: 2,
        position: 'absolute',
        right: -1,
        bottom: -1,
        height: 12,
        width: 12,
        zIndex: 10,
    },
    statusIndicatorOnline: {
        backgroundColor: themeColors.online,
    },

    statusIndicatorOffline: {
        backgroundColor: themeColors.offline,
    },

    floatingActionButton: {
        backgroundColor: themeColors.buttonSuccessBG,
        position: 'absolute',
        height: variables.componentSizeLarge,
        width: variables.componentSizeLarge,
        right: 20,
        bottom: 34,
        borderRadius: 999,
        alignItems: 'center',
        justifyContent: 'center',
    },

    sidebarFooterUsername: {
        color: themeColors.heading,
        fontSize: variables.fontSizeLabel,
        fontWeight: '700',
        width: 200,
        textOverflow: 'ellipsis',
        overflow: 'hidden',
        ...whiteSpace.noWrap,
    },

    sidebarFooterLink: {
        color: themeColors.textSupporting,
        fontSize: variables.fontSizeSmall,
        textDecorationLine: 'none',
        fontFamily: fontFamily.GTA,
        lineHeight: 20,
    },

    sidebarListContainer: {
        scrollbarWidth: 'none',
        paddingBottom: 4,
    },

    sidebarListItem: {
        justifyContent: 'center',
        textDecorationLine: 'none',
    },

    createMenuPosition: {
        left: 18,
        bottom: 100,
    },

    createMenuContainer: {
        width: variables.sideBarWidth - 40,
        paddingVertical: 12,
    },

    createMenuItem: {
        flexDirection: 'row',
        borderRadius: 0,
        paddingHorizontal: 20,
        paddingVertical: 12,
        justifyContent: 'space-between',
        width: '100%',
    },

    createMenuIcon: {
        width: 40,
        height: 40,
        justifyContent: 'center',
        alignItems: 'center',
    },

    createMenuText: {
        fontFamily: fontFamily.GTA_BOLD,
        fontSize: variables.fontSizeNormal,
        fontWeight: fontWeightBold,
        color: themeColors.heading,
    },

    chatLinkRowPressable: {
        minWidth: 0,
        textDecorationLine: 'none',
        flex: 1,
    },

    sidebarLink: {
        textDecorationLine: 'none',
    },

    sidebarLinkInner: {
        alignItems: 'center',
        flexDirection: 'row',
        paddingLeft: 20,
        paddingRight: 20,
    },

    sidebarInnerRow: {
        height: 64,
        paddingTop: 12,
        paddingBottom: 12,
    },

    sidebarInnerRowSmall: {
        height: 52,
        paddingTop: 12,
        paddingBottom: 12,
    },

    sidebarLinkText: {
        color: themeColors.text,
        fontSize: variables.fontSizeNormal,
        textDecorationLine: 'none',
        overflow: 'hidden',
    },

    sidebarLinkHover: {
        backgroundColor: themeColors.sidebarHover,
    },

    sidebarLinkActive: {
        backgroundColor: themeColors.border,
        textDecorationLine: 'none',
    },

    sidebarLinkTextUnread: {
        fontWeight: '700',
        color: themeColors.heading,
    },

    sidebarLinkActiveText: {
        color: themeColors.text,
        fontSize: variables.fontSizeNormal,
        textDecorationLine: 'none',
        overflow: 'hidden',
    },

    optionItemAvatarNameWrapper: {
        minWidth: 0,
        flex: 1,
    },

    optionDisplayName: {
        fontFamily: fontFamily.GTA,
        height: 18,
        lineHeight: 18,
        ...whiteSpace.noWrap,
    },

    optionDisplayNameCompact: {
        minWidth: 'auto',
        flexBasis: 'auto',
        flexGrow: 0,
        flexShrink: 0,
    },

    displayNameTooltipEllipsis: {
        position: 'absolute',
        opacity: 0,
        right: 0,
        bottom: 0,
    },

    optionAlternateText: {
        color: themeColors.textSupporting,
        fontFamily: fontFamily.GTA,
        fontSize: variables.fontSizeLabel,
        height: 16,
        lineHeight: 16,
    },

    optionAlternateTextCompact: {
        flexShrink: 1,
        flexGrow: 1,
        flexBasis: 'auto',
    },

    // App Content Wrapper styles
    appContentWrapper: {
        backgroundColor: themeColors.appBG,
        color: themeColors.text,
    },

    appContent: {
        backgroundColor: themeColors.appBG,
        overflow: 'hidden',
    },

    appContentHeader: {
        borderBottomWidth: 1,
        borderColor: themeColors.border,
        height: variables.contentHeaderHeight,
        justifyContent: 'center',
        display: 'flex',
        paddingRight: 20,
    },

    appContentHeaderTitle: {
        alignItems: 'center',
        flexDirection: 'row',
    },

    LHNToggle: {
        alignItems: 'center',
        height: variables.contentHeaderHeight,
        justifyContent: 'center',
        paddingRight: 10,
        paddingLeft: 20,
    },

    LHNToggleIcon: {
        height: 15,
        width: 18,
    },

    chatContent: {
        flex: 4,
        justifyContent: 'flex-end',
    },

    chatContentScrollView: {
        flexGrow: 1,
        justifyContent: 'flex-start',
        paddingVertical: 16,
    },

    chatContentEmpty: {
        paddingTop: 16,
        paddingBottom: 16,
        paddingLeft: 20,
        paddingRight: 20,
    },

    // Chat Item
    chatItem: {
        display: 'flex',
        flexDirection: 'row',
        paddingTop: 8,
        paddingBottom: 8,
        paddingLeft: 20,
        paddingRight: 20,
    },

    chatItemRightGrouped: {
        flexGrow: 1,
        flexShrink: 1,
        flexBasis: 0,
        position: 'relative',
        marginLeft: 48,
    },

    chatItemRight: {
        flexGrow: 1,
        flexShrink: 1,
        flexBasis: 0,
        position: 'relative',
    },

    chatItemMessageHeader: {
        alignItems: 'center',
        display: 'flex',
        flexDirection: 'row',
        flexWrap: 'wrap',
    },

    chatItemMessageHeaderSender: {
        color: themeColors.heading,
        fontFamily: fontFamily.GTA_BOLD,
        fontSize: variables.fontSizeNormal,
        fontWeight: fontWeightBold,
        lineHeight: 20,
        paddingRight: 5,
        paddingBottom: 4,
        ...wordBreak.breakWord,
    },

    chatItemMessageHeaderTimestamp: {
        color: themeColors.textSupporting,
        fontSize: variables.fontSizeSmall,
        height: 24,
        lineHeight: 20,
    },

    chatItemMessage: {
        color: themeColors.text,
        fontSize: variables.fontSizeNormal,
        fontFamily: fontFamily.GTA,
        lineHeight: 20,
        marginTop: -2,
        marginBottom: -2,
        ...whiteSpace.preWrap,
        ...wordBreak.breakWord,
    },

    chatItemCompose: {
        minHeight: 65,
        marginBottom: 5,
        paddingLeft: 20,
        paddingRight: 20,
        display: 'flex',
    },

    chatItemComposeBoxColor: {
        borderColor: themeColors.border,
    },

    chatItemComposeBoxFocusedColor: {
        borderColor: themeColors.borderFocus,
    },

    chatItemComposeBox: {
        backgroundColor: themeColors.componentBG,
        borderWidth: 1,
        borderRadius: variables.componentBorderRadiusNormal,
        minHeight: variables.componentSizeNormal,
    },

    textInputCompose: addOutlineWidth({
        backgroundColor: themeColors.componentBG,
        borderColor: themeColors.border,
        color: themeColors.text,
        fontFamily: fontFamily.GTA,
        fontSize: variables.fontSizeNormal,
        borderWidth: 0,
        borderRadius: 0,
        height: 'auto',

        // On Android, multiline TextInput with height: 'auto' will show extra padding unless they are configured with
        // paddingVertical: 0, alignSelf: 'center', and textAlignVertical: 'center'

        paddingHorizontal: 8,
        marginVertical: 5,
        paddingVertical: 0,
        ...textInputAlignSelf.center,
        textAlignVertical: 'center',
    }, 0),

    chatItemSubmitButton: {
        alignSelf: 'flex-end',
        borderRadius: 6,
        height: 32,
        paddingTop: 6,
        paddingRight: 6,
        paddingBottom: 6,
        paddingLeft: 6,
        margin: 3,
        justifyContent: 'center',
    },

    hoveredButton: {
        backgroundColor: themeColors.buttonHoveredBG,
    },

    chatItemAttachButton: {
        alignItems: 'center',
        alignSelf: 'flex-end',
        borderRightColor: themeColors.border,
        borderRightWidth: 1,
        height: 26,
        marginBottom: 6,
        marginTop: 6,
        justifyContent: 'center',
        width: 39,
    },

    chatItemAttachmentPlaceholder: {
        backgroundColor: themeColors.sidebar,
        borderColor: themeColors.border,
        borderWidth: 1,
        borderRadius: variables.componentBorderRadiusNormal,
        height: 150,
        textAlign: 'center',
        verticalAlign: 'middle',
        width: 200,
    },

    chatSwticherPillWrapper: {
        marginTop: 5,
        marginRight: 4,
    },

    navigationMenuOpenAbsolute: {
        position: 'absolute',
        left: 0,
        top: 0,
        bottom: 0,
        zIndex: 2,
    },

    navigationModalOverlay: {
        position: 'absolute',
        width: '100%',
        height: '100%',
        transform: [{
            translateX: -variables.sideBarWidth,
        }],
    },

    sidebarVisible: {
        borderRightWidth: 1,
    },

    sidebarHidden: {
        width: 0,
        borderRightWidth: 0,
    },

    singleAvatar: {
        height: 24,
        width: 24,
        backgroundColor: themeColors.icon,
        borderRadius: 24,
    },

    singleAvatarSmall: {
        height: 18,
        width: 18,
        backgroundColor: themeColors.icon,
        borderRadius: 18,
    },

    secondAvatar: {
        position: 'absolute',
        right: -18,
        bottom: -18,
        borderWidth: 3,
        borderRadius: 30,
        borderColor: 'transparent',
    },

    secondAvatarHovered: {
        backgroundColor: themeColors.sidebarHover,
        borderColor: themeColors.sidebarHover,
    },

    secondAvatarSmall: {
        position: 'absolute',
        right: -13,
        bottom: -13,
        borderWidth: 3,
        borderRadius: 18,
        borderColor: 'transparent',
    },

    avatarNormal: {
        height: variables.componentSizeNormal,
        width: variables.componentSizeNormal,
        backgroundColor: themeColors.icon,
        borderRadius: variables.componentSizeNormal,
    },

    avatarSmall: {
        height: variables.avatarSizeSmall,
        width: variables.avatarSizeSmall,
        backgroundColor: themeColors.icon,
        borderRadius: variables.avatarSizeSmall,
    },

    avatarInnerText: {
        color: themeColors.textReversed,
        fontSize: variables.fontSizeSmall,
        lineHeight: 24,
        marginLeft: -3,
        textAlign: 'center',
    },

    avatarInnerTextSmall: {
        color: themeColors.textReversed,
        fontSize: variables.fontSizeExtraSmall,
        lineHeight: 18,
        marginLeft: -2,
        textAlign: 'center',
    },

    avatarSpace: {
        top: 3,
        left: 3,
    },

    avatar: {
        backgroundColor: themeColors.sidebar,
        borderColor: themeColors.sidebar,
    },

    focusedAvatar: {
        backgroundColor: themeColors.border,
        borderColor: themeColors.border,
    },

    emptyAvatar: {
        marginRight: variables.componentSizeNormal - 24,
        height: variables.avatarSizeNormal,
        width: variables.avatarSizeNormal,
    },

    emptyAvatarSmall: {
        marginRight: variables.componentSizeNormal - 28,
        height: variables.avatarSizeSmall,
        width: variables.avatarSizeSmall,
    },

    modalViewContainer: {
        alignItems: 'center',
        flex: 1,
    },

    borderBottom: {
        borderBottomWidth: 1,
        borderColor: themeColors.border,
    },

    headerBar: {
        overflow: 'hidden',
        justifyContent: 'center',
        display: 'flex',
        paddingLeft: 20,
        height: variables.contentHeaderHeight,
        width: '100%',
    },

    imageViewContainer: {
        width: '100%',
        height: '100%',
        alignItems: 'center',
        justifyContent: 'center',
    },

    imageModalPDF: {
        flex: 1,
        backgroundColor: themeColors.modalBackground,
    },
    PDFView: {
        flex: 1,
        backgroundColor: themeColors.modalBackground,
        width: '100%',
        height: '100%',
        flexDirection: 'row',
        justifyContent: 'center',
        overflow: 'hidden',
        overflowY: 'auto',
    },

    modalCenterContentContainer: {
        flex: 1,
        flexDirection: 'column',
        justifyContent: 'center',
        alignItems: 'center',
        backgroundColor: themeColors.modalBackdrop,
    },

    imageModalImageCenterContainer: {
        alignItems: 'center',
        flex: 1,
        justifyContent: 'center',
        width: '100%',
    },

    defaultAttachmentView: {
        backgroundColor: themeColors.sidebar,
        borderRadius: variables.componentBorderRadiusNormal,
        borderWidth: 1,
        borderColor: themeColors.border,
        flexDirection: 'row',
        padding: 20,
        alignItems: 'center',
    },

    notFoundSafeArea: {
        flex: 1,
        backgroundColor: themeColors.heading,
    },

    notFoundView: {
        flex: 1,
        alignItems: 'center',
        paddingTop: 40,
        paddingBottom: 40,
        justifyContent: 'space-between',
    },

    notFoundLogo: {
        width: 202,
        height: 63,
    },

    notFoundContent: {
        alignItems: 'center',
    },

    notFoundTextHeader: {
        color: colors.blue,
        fontFamily: fontFamily.GTA_BOLD,
        fontWeight: fontWeightBold,
        fontSize: 150,
    },

    notFoundTextBody: {
        color: themeColors.componentBG,
        fontFamily: fontFamily.GTA_BOLD,
        fontWeight: fontWeightBold,
        fontSize: 15,
    },

    notFoundButtonText: {
        color: colors.blue,
        fontFamily: fontFamily.GTA_BOLD,
        fontWeight: fontWeightBold,
        fontSize: 15,
    },

    defaultModalContainer: {
        backgroundColor: themeColors.componentBG,
        borderColor: colors.transparent,
    },

    reportActionContextMenuMiniButton: {
        ...spacing.p1,
        ...spacing.mv1,
        ...spacing.mh1,
        ...{borderRadius: variables.componentBorderRadiusSmall},
    },

    settingsPageBackground: {
        flexDirection: 'column',
        width: '100%',
        flexGrow: 1,
        justifyContent: 'space-between',
        alignItems: 'center',
    },

    settingsPageBody: {
        width: '100%',
        justifyContent: 'space-around',
    },

    settingsPageColumn: {
        width: '100%',
        alignItems: 'center',
        justifyContent: 'space-around',
    },

    settingsPageContainer: {
        justifyContent: 'space-between',
        alignItems: 'center',
        width: '100%',
    },

    avatarLarge: {
        width: 80,
        height: 80,
    },

    statusIndicatorLarge: {
        borderColor: themeColors.componentBG,
        borderRadius: 8,
        borderWidth: 2,
        position: 'absolute',
        right: 4,
        bottom: 4,
        height: 16,
        width: 16,
        zIndex: 10,
    },

    displayName: {
        fontSize: variables.fontSizeLarge,
        fontFamily: fontFamily.GTA_BOLD,
        fontWeight: fontWeightBold,
        color: themeColors.heading,
    },

    settingsLoginName: {
        fontSize: variables.fontSizeLabel,
        fontFamily: fontFamily.GTA,
        color: themeColors.textSupporting,
    },

    pageWrapper: {
        width: '100%',
        alignItems: 'center',
        padding: 20,
    },

    selectCircle: {
        width: variables.componentSizeSmall,
        height: variables.componentSizeSmall,
        borderColor: themeColors.border,
        borderWidth: 1,
        borderRadius: variables.componentSizeSmall / 2,
        justifyContent: 'center',
        alignItems: 'center',
        backgroundColor: themeColors.componentBG,
        marginLeft: 8,
    },

    unreadIndicatorContainer: {
        position: 'absolute',
        top: -10,
        left: 0,
        width: '100%',
        height: 20,
        paddingHorizontal: 20,
        flexDirection: 'row',
        alignItems: 'center',
    },

    unreadIndicatorLine: {
        height: 1,
        backgroundColor: themeColors.unreadIndicator,
        flexGrow: 1,
        marginRight: 8,
        opacity: 0.5,
    },

    unreadIndicatorText: {
        color: themeColors.unreadIndicator,
        fontFamily: fontFamily.GTA_BOLD,
        fontSize: variables.fontSizeSmall,
        fontWeight: fontWeightBold,
    },

    flipUpsideDown: {
        transform: [{rotate: '180deg'}],
    },

    navigationSceneContainer: {
        backgroundColor: themeColors.appBG,
    },

    navigationScreenCardStyle: {
        backgroundColor: themeColors.appBG,
        height: '100%',
    },

    invisible: {
        position: 'absolute',
        opacity: 0,
    },

    detailsPageContainer: {
        justifyContent: 'space-between',
        width: '100%',
        flex: 1,
    },

    detailsPageSectionContainer: {
        alignSelf: 'flex-start',
    },

    detailsPageSectionVersion: {
        alignSelf: 'center',
        color: themeColors.textSupporting,
        fontSize: variables.fontSizeSmall,
        height: 24,
        lineHeight: 20,
    },

    switchTrack: {
        width: 50,
        height: 28,
        justifyContent: 'center',
        borderRadius: 20,
        padding: 15,
        backgroundColor: colors.green,
    },

    switchInactive: {
        backgroundColor: colors.gray2,
    },

    switchThumb: {
        width: 22,
        height: 22,
        borderRadius: 11,
        position: 'absolute',
        left: 4,
        backgroundColor: colors.white,
    },

    checkboxContainer: {
        backgroundColor: themeColors.componentBG,
        borderRadius: 2,
        height: 20,
        width: 20,
        borderColor: themeColors.border,
        borderWidth: 1,
        justifyContent: 'center',
        alignItems: 'center',
    },

    checkedContainer: {
        backgroundColor: colors.blue,
    },

    iouAmountText: {
        fontFamily: fontFamily.GTA_BOLD,
        fontWeight: fontWeightBold,
        fontSize: variables.iouAmountTextSize,
    },

    iouAmountTextInput: addOutlineWidth({
        fontFamily: fontFamily.GTA_BOLD,
        fontWeight: fontWeightBold,
        fontSize: variables.iouAmountTextSize,
    }, 0),

    noScrollbars: {
        scrollbarWidth: 'none',
    },

    fullScreenLoading: {
        backgroundColor: themeColors.modalBackdrop,
        opacity: 0.8,
        justifyContent: 'center',
        alignItems: 'center',
        zIndex: 10,
    },
};

const baseCodeTagStyles = {
    borderWidth: 1,
    borderRadius: 5,
    marginTop: 4,
    marginBottom: 4,
    borderColor: themeColors.border,
    backgroundColor: themeColors.textBackground,
};

const webViewStyles = {
    // As of react-native-render-html v6, don't declare distinct styles for
    // custom renderers, the API for custom renderers has changed. Declare the
    // styles in the below "tagStyles" instead. If you need to reuse those
    // styles from the renderer, just pass the "style" prop to the underlying
    // component.
    tagStyles: {
        em: {
            fontFamily: fontFamily.GTA_ITALIC,
            fontStyle: italic,
        },

        del: {
            textDecorationLine: 'line-through',
            textDecorationStyle: 'solid',
        },

        strong: {
            fontFamily: fontFamily.GTA_BOLD,
            fontWeight: fontWeightBold,
        },

        a: styles.link,

        li: {
            flexShrink: 1,
        },

        blockquote: {
            borderLeftColor: themeColors.border,
            borderLeftWidth: 4,
            paddingLeft: 12,
            marginTop: 4,
            marginBottom: 4,

            // Overwrite default HTML margin for blockquotes
            marginLeft: 0,
        },

        pre: {
            ...baseCodeTagStyles,
            paddingTop: 4,
            paddingBottom: 5,
            paddingRight: 8,
            paddingLeft: 8,
            fontFamily: fontFamily.MONOSPACE,
        },

        code: {
            ...baseCodeTagStyles,
            paddingLeft: 5,
            paddingRight: 5,
            paddingBottom: 2,
            alignSelf: 'flex-start',
            fontFamily: fontFamily.MONOSPACE,
        },

        img: {
            borderColor: themeColors.border,
            borderRadius: variables.componentBorderRadiusNormal,
            borderWidth: 1,
        },
    },

    baseFontStyle: {
        color: themeColors.text,
        fontSize: variables.fontSizeNormal,
        fontFamily: fontFamily.GTA,
    },
};

/**
 * Takes safe area insets and returns padding to use for a View
 *
 * @param {Object} insets
 * @returns {Object}
 */
function getSafeAreaPadding(insets) {
    return {
        paddingTop: insets.top,
        paddingBottom: insets.bottom * variables.safeInsertPercentage,
    };
}

/**
 * Takes safe area insets and returns margin to use for a View
 *
 * @param {Object} insets
 * @returns {Object}
 */
function getSafeAreaMargins(insets) {
    return {marginBottom: insets.bottom * variables.safeInsertPercentage};
}

/**
 * Return navigation menu styles.
 *
 * @param {Number} windowWidth
 * @param {Boolean} isSmallScreenWidth
 * @returns {Object}
 */
function getNavigationDrawerStyle(windowWidth, isSmallScreenWidth) {
    return isSmallScreenWidth
        ? {
            width: windowWidth,
            height: '100%',
            borderColor: themeColors.border,
        }
        : {
            height: '100%',
            width: variables.sideBarWidth,
            borderRightColor: themeColors.border,
        };
}

function getNavigationDrawerType(isSmallScreenWidth) {
    return isSmallScreenWidth ? 'slide' : 'permanent';
}

function getNavigationModalCardStyle(isSmallScreenWidth) {
    return {
        position: 'absolute',
        top: 0,
        right: 0,
        width: isSmallScreenWidth ? '100%' : variables.sideBarWidth,
        backgroundColor: 'transparent',
        height: '100%',
    };
}

/**
 * @param {Boolean} isZoomed
 * @param {Boolean} isDragging
 * @return {Object}
 */
function getZoomCursorStyle(isZoomed, isDragging) {
    if (!isZoomed) {
        return {cursor: 'zoom-in'};
    }

    return {
        cursor: isDragging ? 'grabbing' : 'zoom-out',
    };
}

/**
 * @param {Boolean} isZoomed
 * @return {Object}
 */
function getZoomSizingStyle(isZoomed) {
    return {
        height: isZoomed ? '250%' : '100%',
        width: isZoomed ? '250%' : '100%',
    };
}

/**
 * Returns a style with backgroundColor and borderColor set to the same color
 *
 * @param {String} backgroundColor
 * @returns {Object}
 */
function getBackgroundAndBorderStyle(backgroundColor) {
    return {
        backgroundColor,
        borderColor: backgroundColor,
    };
}

/**
 * Returns a style with the specified backgroundColor
 *
 * @param {String} backgroundColor
 * @returns {Object}
 */
function getBackgroundColorStyle(backgroundColor) {
    return {
        backgroundColor,
    };
}

/**
 * Generate a style for the background color of the button, based on its current state.
 *
 * @param {String} [buttonState] - One of {'default', 'hovered', 'pressed'}
 * @returns {Object}
 */
function getButtonBackgroundColorStyle(buttonState = CONST.BUTTON_STATES.DEFAULT) {
    switch (buttonState) {
        case CONST.BUTTON_STATES.HOVERED:
            return {backgroundColor: themeColors.buttonHoveredBG};
        case CONST.BUTTON_STATES.PRESSED:
            return {backgroundColor: themeColors.buttonPressedBG};
        case CONST.BUTTON_STATES.DEFAULT:
        default:
            return {};
    }
}

/**
 * Generate fill color of an icon based on its state.
 *
 * @param {String} [buttonState] - One of {'default', 'hovered', 'pressed'}
 * @returns {Object}
 */
function getIconFillColor(buttonState = CONST.BUTTON_STATES.DEFAULT) {
    switch (buttonState) {
        case CONST.BUTTON_STATES.HOVERED:
            return themeColors.text;
        case CONST.BUTTON_STATES.PRESSED:
            return themeColors.heading;
        case CONST.BUTTON_STATES.COMPLETE:
            return themeColors.iconSuccessFill;
        case CONST.BUTTON_STATES.DEFAULT:
        default:
            return themeColors.icon;
    }
}

/**
 * @param {Animated.Value} rotate
 * @param {Animated.Value} backgroundColor
 * @returns {Object}
 */
function getAnimatedFABStyle(rotate, backgroundColor) {
    return {
        transform: [{rotate}],
        backgroundColor,
    };
}

/**
 * @param {Number} width
 * @param {Number} height
 * @returns {Object}
 */
function getWidthAndHeightStyle(width, height) {
    return {
        width,
        height,
    };
}

/**
 * @param {Number} opacity
 * @returns {Object}
 */
function getOpacityStyle(opacity) {
    return {opacity};
}

/**
 * @param {Object} params
 * @returns {Object}
 */
function getModalPaddingStyles({
    shouldAddBottomSafeAreaPadding,
    shouldAddTopSafeAreaPadding,
    safeAreaPaddingTop,
    safeAreaPaddingBottom,
    modalContainerStylePaddingTop,
    modalContainerStylePaddingBottom,
}) {
    return {
        paddingTop: shouldAddTopSafeAreaPadding
            ? (modalContainerStylePaddingTop || 0) + safeAreaPaddingTop
            : modalContainerStylePaddingTop || 0,
        paddingBottom: shouldAddBottomSafeAreaPadding
            ? (modalContainerStylePaddingBottom || 0) + safeAreaPaddingBottom
            : modalContainerStylePaddingBottom || 0,
    };
}

export default styles;
export {
    getSafeAreaPadding,
    getSafeAreaMargins,
    webViewStyles,
    getNavigationDrawerStyle,
    getNavigationDrawerType,
    getNavigationModalCardStyle,
    getZoomCursorStyle,
    getZoomSizingStyle,
    getBackgroundAndBorderStyle,
    getBackgroundColorStyle,
    getButtonBackgroundColorStyle,
    getIconFillColor,
    getAnimatedFABStyle,
    getWidthAndHeightStyle,
    getOpacityStyle,
    getModalPaddingStyles,
};<|MERGE_RESOLUTION|>--- conflicted
+++ resolved
@@ -13,11 +13,8 @@
 import whiteSpace from './utilities/whiteSpace';
 import wordBreak from './utilities/wordBreak';
 import textInputAlignSelf from './utilities/textInputAlignSelf';
-<<<<<<< HEAD
+import CONST from '../CONST';
 import positioning from './utilities/positioning';
-=======
-import CONST from '../CONST';
->>>>>>> 4d6776c1
 
 const styles = {
     // Add all of our utility and helper styles

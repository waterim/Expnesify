import {defaultStyles as defaultPickerStyles} from 'react-native-picker-select/src/styles';
import lodashClamp from 'lodash/clamp';
import fontFamily from './fontFamily';
import addOutlineWidth from './addOutlineWidth';
import defaultTheme from './themes/default';
import fontWeightBold from './fontWeight/bold';
import variables from './variables';
import spacing from './utilities/spacing';
import sizing from './utilities/sizing';
import flex from './utilities/flex';
import display from './utilities/display';
import overflow from './utilities/overflow';
import whiteSpace from './utilities/whiteSpace';
import wordBreak from './utilities/wordBreak';
import positioning from './utilities/positioning';
import codeStyles from './codeStyles';
import visibility from './utilities/visibility';
import writingDirection from './utilities/writingDirection';
import optionAlternateTextPlatformStyles from './optionAlternateTextPlatformStyles';
import pointerEventsNone from './pointerEventsNone';
import pointerEventsAuto from './pointerEventsAuto';
import pointerEventsBoxNone from './pointerEventsBoxNone';
import getPopOverVerticalOffset from './getPopOverVerticalOffset';
import overflowXHidden from './overflowXHidden';
import CONST from '../CONST';
import * as Browser from '../libs/Browser';
import cursor from './utilities/cursor';
import userSelect from './utilities/userSelect';
import textUnderline from './utilities/textUnderline';

// touchCallout is an iOS safari only property that controls the display of the callout information when you touch and hold a target
const touchCalloutNone = Browser.isMobileSafari() ? {WebkitTouchCallout: 'none'} : {};

const picker = (theme) => ({
    backgroundColor: theme.transparent,
    color: theme.text,
    fontFamily: fontFamily.EXP_NEUE,
    fontSize: variables.fontSizeNormal,
    lineHeight: variables.fontSizeNormalHeight,
    paddingBottom: 8,
    paddingTop: 23,
    paddingLeft: 0,
    paddingRight: 25,
    height: variables.inputHeight,
    borderWidth: 0,
    textAlign: 'left',
});

const link = (theme) => ({
    color: theme.link,
    textDecorationColor: theme.link,
    fontFamily: fontFamily.EXP_NEUE,
});

const baseCodeTagStyles = (theme) => ({
    borderWidth: 1,
    borderRadius: 5,
    borderColor: theme.border,
    backgroundColor: theme.textBackground,
});

const headlineFont = {
    fontFamily: fontFamily.EXP_NEW_KANSAS_MEDIUM,
    fontWeight: '500',
};

const webViewStyles = (theme) => ({
    // As of react-native-render-html v6, don't declare distinct styles for
    // custom renderers, the API for custom renderers has changed. Declare the
    // styles in the below "tagStyles" instead. If you need to reuse those
    // styles from the renderer, just pass the "style" prop to the underlying
    // component.
    tagStyles: {
        em: {
            fontFamily: fontFamily.EXP_NEUE,
            fontStyle: 'italic',
        },

        del: {
            textDecorationLine: 'line-through',
            textDecorationStyle: 'solid',
        },

        strong: {
            fontFamily: fontFamily.EXP_NEUE,
            fontWeight: 'bold',
        },

        a: link(theme),

        ul: {
            maxWidth: '100%',
        },

        ol: {
            maxWidth: '100%',
        },

        li: {
            flexShrink: 1,
        },

        blockquote: {
            borderLeftColor: theme.border,
            borderLeftWidth: 4,
            paddingLeft: 12,
            marginTop: 4,
            marginBottom: 4,

            // Overwrite default HTML margin for blockquotes
            marginLeft: 0,
        },

        pre: {
            ...baseCodeTagStyles(theme),
            paddingTop: 12,
            paddingBottom: 12,
            paddingRight: 8,
            paddingLeft: 8,
            fontFamily: fontFamily.MONOSPACE,
            marginTop: 0,
            marginBottom: 0,
        },

        code: {
            ...baseCodeTagStyles(theme),
            ...codeStyles.codeTextStyle,
            paddingLeft: 5,
            paddingRight: 5,
            fontFamily: fontFamily.MONOSPACE,
            fontSize: 13,
        },

        img: {
            borderColor: theme.border,
            borderRadius: variables.componentBorderRadiusNormal,
            borderWidth: 1,
            ...touchCalloutNone,
        },

        p: {
            marginTop: 0,
            marginBottom: 0,
        },
        h1: {
            fontSize: variables.fontSizeLarge,
            marginBottom: 8,
        },
    },

    baseFontStyle: {
        color: theme.text,
        fontSize: variables.fontSizeNormal,
        fontFamily: fontFamily.EXP_NEUE,
        flex: 1,
        lineHeight: variables.fontSizeNormalHeight,
    },
});

const styles = (theme) => ({
    // Add all of our utility and helper styles
    ...spacing,
    ...sizing,
    ...flex,
    ...display,
    ...overflow,
    ...positioning,
    ...wordBreak,
    ...whiteSpace,
    ...writingDirection,
    ...cursor,
    ...userSelect,
    ...textUnderline,
    ...theme, // TODO: Should we do this?

    rateCol: {
        margin: 0,
        padding: 0,
        flexBasis: '48%',
    },

    autoCompleteSuggestionsContainer: {
        backgroundColor: theme.appBG,
        borderRadius: 8,
        borderWidth: 1,
        borderColor: theme.border,
        justifyContent: 'center',
        boxShadow: variables.popoverMenuShadow,
        position: 'absolute',
        left: 0,
        right: 0,
        paddingVertical: CONST.AUTO_COMPLETE_SUGGESTER.SUGGESTER_INNER_PADDING,
    },

    autoCompleteSuggestionContainer: {
        flexDirection: 'row',
        alignItems: 'center',
    },

    emojiSuggestionsEmoji: {
        fontSize: variables.fontSizeMedium,
        width: 51,
        textAlign: 'center',
    },
    emojiSuggestionsText: {
        fontSize: variables.fontSizeMedium,
        flex: 1,
        ...wordBreak.breakWord,
        ...spacing.pr4,
    },

    mentionSuggestionsAvatarContainer: {
        width: 24,
        height: 24,
        alignItems: 'center',
        justifyContent: 'center',
    },

    mentionSuggestionsText: {
        fontSize: variables.fontSizeMedium,
        ...spacing.ml2,
    },

    mentionSuggestionsDisplayName: {
        fontFamily: fontFamily.EXP_NEUE_BOLD,
        fontWeight: fontWeightBold,
    },

    mentionSuggestionsHandle: {
        color: theme.textSupporting,
    },

    appIconBorderRadius: {
        overflow: 'hidden',
        borderRadius: 12,
    },

    unitCol: {
        margin: 0,
        padding: 0,
        marginLeft: '4%',
        flexBasis: '48%',
    },

    webViewStyles: webViewStyles(theme),

    link: link(theme),

    linkMuted: {
        color: theme.textSupporting,
        textDecorationColor: theme.textSupporting,
        fontFamily: fontFamily.EXP_NEUE,
    },

    linkMutedHovered: {
        color: theme.textMutedReversed,
    },

    highlightBG: {
        backgroundColor: theme.highlightBG,
    },

    appBG: {
        backgroundColor: theme.appBG,
    },

    h1: {
        color: theme.heading,
        fontFamily: fontFamily.EXP_NEUE_BOLD,
        fontSize: variables.fontSizeh1,
        fontWeight: fontWeightBold,
    },

    h3: {
        fontFamily: fontFamily.EXP_NEUE_BOLD,
        fontSize: variables.fontSizeNormal,
        fontWeight: fontWeightBold,
    },

    h4: {
        fontFamily: fontFamily.EXP_NEUE_BOLD,
        fontSize: variables.fontSizeLabel,
        fontWeight: fontWeightBold,
    },

    textAlignCenter: {
        textAlign: 'center',
    },

    textAlignRight: {
        textAlign: 'right',
    },

    textAlignLeft: {
        textAlign: 'left',
    },

    textUnderline: {
        textDecorationLine: 'underline',
    },

    verticalAlignAuto: {
        verticalAlign: 'auto',
    },

    verticalAlignMiddle: {
        verticalAlign: 'middle',
    },

    verticalAlignTop: {
        verticalAlign: 'top',
    },

    verticalAlignBottom: {
        verticalAlign: 'bottom',
    },

    label: {
        fontSize: variables.fontSizeLabel,
        lineHeight: variables.lineHeightLarge,
    },

    textLabel: {
        color: theme.text,
        fontSize: variables.fontSizeLabel,
        lineHeight: variables.lineHeightLarge,
    },

    mutedTextLabel: {
        color: theme.textSupporting,
        fontSize: variables.fontSizeLabel,
        lineHeight: variables.lineHeightLarge,
    },

    textMicro: {
        fontFamily: fontFamily.EXP_NEUE,
        fontSize: variables.fontSizeSmall,
        lineHeight: variables.lineHeightSmall,
    },

    textMicroBold: {
        color: theme.text,
        fontWeight: fontWeightBold,
        fontFamily: fontFamily.EXP_NEUE_BOLD,
        fontSize: variables.fontSizeSmall,
        lineHeight: variables.lineHeightSmall,
    },

    textMicroSupporting: {
        color: theme.textSupporting,
        fontFamily: fontFamily.EXP_NEUE,
        fontSize: variables.fontSizeSmall,
        lineHeight: variables.lineHeightSmall,
    },

    textExtraSmallSupporting: {
        color: theme.textSupporting,
        fontFamily: fontFamily.EXP_NEUE,
        fontSize: variables.fontSizeExtraSmall,
    },

    textNormal: {
        fontSize: variables.fontSizeNormal,
    },

    textLarge: {
        fontSize: variables.fontSizeLarge,
    },

    textXLarge: {
        fontSize: variables.fontSizeXLarge,
    },

    textXXLarge: {
        fontSize: variables.fontSizeXXLarge,
    },

    textXXXLarge: {
        fontSize: variables.fontSizeXXXLarge,
    },

    textHero: {
        fontSize: variables.fontSizeHero,
        fontFamily: fontFamily.EXP_NEW_KANSAS_MEDIUM,
        lineHeight: variables.lineHeightHero,
    },

    textStrong: {
        fontFamily: fontFamily.EXP_NEUE_BOLD,
        fontWeight: fontWeightBold,
    },

    textItalic: {
        fontFamily: fontFamily.EXP_NEUE_ITALIC,
        fontStyle: 'italic',
    },

    textHeadline: {
        ...headlineFont,
        ...whiteSpace.preWrap,
        color: theme.heading,
        fontSize: variables.fontSizeXLarge,
        lineHeight: variables.lineHeightXXLarge,
    },

    textHeadlineH1: {
        ...headlineFont,
        ...whiteSpace.preWrap,
        color: theme.heading,
        fontSize: variables.fontSizeh1,
        lineHeight: variables.lineHeightSizeh1,
    },

    textDecorationNoLine: {
        textDecorationLine: 'none',
    },

    textWhite: {
        color: theme.textLight,
    },

    textBlue: {
        color: theme.link,
    },

    textUppercase: {
        textTransform: 'uppercase',
    },

    textNoWrap: {
        ...whiteSpace.noWrap,
    },

    colorReversed: {
        color: theme.textReversed,
    },

    colorMutedReversed: {
        color: theme.textMutedReversed,
    },

    colorMuted: {
        color: theme.textSupporting,
    },

    colorHeading: {
        color: theme.heading,
    },

    bgTransparent: {
        backgroundColor: 'transparent',
    },

    bgDark: {
        backgroundColor: theme.inverse,
    },

    opacity0: {
        opacity: 0,
    },

    opacity1: {
        opacity: 1,
    },

    textDanger: {
        color: theme.danger,
    },

    borderRadiusNormal: {
        borderRadius: variables.buttonBorderRadius,
    },

    button: {
        backgroundColor: theme.buttonDefaultBG,
        borderRadius: variables.buttonBorderRadius,
        minHeight: variables.componentSizeLarge,
        justifyContent: 'center',
        ...spacing.ph3,
    },

    buttonContainer: {
        padding: 1,
        borderRadius: variables.buttonBorderRadius,
    },

    buttonText: {
        color: theme.text,
        fontFamily: fontFamily.EXP_NEUE_BOLD,
        fontSize: variables.fontSizeNormal,
        fontWeight: fontWeightBold,
        textAlign: 'center',
        flexShrink: 1,

        // It is needed to unset the Lineheight. We don't need it for buttons as button always contains single line of text.
        // It allows to vertically center the text.
        lineHeight: undefined,

        // Add 1px to the Button text to give optical vertical alignment.
        paddingBottom: 1,
    },

    buttonSmall: {
        borderRadius: variables.buttonBorderRadius,
        minHeight: variables.componentSizeSmall,
        paddingTop: 4,
        paddingHorizontal: 14,
        paddingBottom: 4,
        backgroundColor: theme.buttonDefaultBG,
    },

    buttonMedium: {
        borderRadius: variables.buttonBorderRadius,
        minHeight: variables.componentSizeNormal,
        paddingTop: 12,
        paddingRight: 16,
        paddingBottom: 12,
        paddingLeft: 16,
        backgroundColor: theme.buttonDefaultBG,
    },

    buttonLarge: {
        borderRadius: variables.buttonBorderRadius,
        minHeight: variables.componentSizeLarge,
        paddingTop: 8,
        paddingRight: 10,
        paddingBottom: 8,
        paddingLeft: 18,
        backgroundColor: theme.buttonDefaultBG,
    },

    buttonSmallText: {
        fontSize: variables.fontSizeSmall,
        fontFamily: fontFamily.EXP_NEUE_BOLD,
        fontWeight: fontWeightBold,
        textAlign: 'center',
    },

    buttonMediumText: {
        fontSize: variables.fontSizeLabel,
        fontFamily: fontFamily.EXP_NEUE_BOLD,
        fontWeight: fontWeightBold,
        textAlign: 'center',
    },

    buttonLargeText: {
        fontSize: variables.fontSizeNormal,
        fontFamily: fontFamily.EXP_NEUE_BOLD,
        fontWeight: fontWeightBold,
        textAlign: 'center',
    },

    buttonDefaultHovered: {
        backgroundColor: theme.buttonHoveredBG,
        borderWidth: 0,
    },

    buttonSuccess: {
        backgroundColor: theme.success,
        borderWidth: 0,
    },

    buttonOpacityDisabled: {
        opacity: 0.5,
    },

    buttonSuccessHovered: {
        backgroundColor: theme.successHover,
        borderWidth: 0,
    },

    buttonDanger: {
        backgroundColor: theme.danger,
        borderWidth: 0,
    },

    buttonDangerHovered: {
        backgroundColor: theme.dangerHover,
        borderWidth: 0,
    },

    buttonDisabled: {
        backgroundColor: theme.buttonDefaultBG,
        borderWidth: 0,
    },

    buttonDivider: {
        height: variables.dropDownButtonDividerHeight,
        borderWidth: 0.7,
        borderColor: theme.text,
    },

    noBorderRadius: {
        borderRadius: 0,
    },

    noRightBorderRadius: {
        borderTopRightRadius: 0,
        borderBottomRightRadius: 0,
    },

    noLeftBorderRadius: {
        borderTopLeftRadius: 0,
        borderBottomLeftRadius: 0,
    },

    buttonCTA: {
        paddingVertical: 6,
        ...spacing.mh4,
    },

    buttonCTAIcon: {
        marginRight: 22,

        // Align vertically with the Button text
        paddingBottom: 1,
        paddingTop: 1,
    },

    buttonConfirm: {
        margin: 20,
    },

    attachmentButtonBigScreen: {
        minWidth: 300,
        alignSelf: 'center',
    },

    buttonConfirmText: {
        paddingLeft: 20,
        paddingRight: 20,
    },

    buttonSuccessText: {
        color: theme.textLight,
    },

    buttonDangerText: {
        color: theme.textLight,
    },

    hoveredComponentBG: {
        backgroundColor: theme.hoverComponentBG,
    },

    activeComponentBG: {
        backgroundColor: theme.activeComponentBG,
    },

    fontWeightBold: {
        fontWeight: fontWeightBold,
    },

    touchableButtonImage: {
        alignItems: 'center',
        height: variables.componentSizeNormal,
        justifyContent: 'center',
        width: variables.componentSizeNormal,
    },

    visuallyHidden: {
        ...visibility.hidden,
        overflow: 'hidden',
        width: 0,
        height: 0,
    },

    visibilityHidden: {
        ...visibility.hidden,
    },

    loadingVBAAnimation: {
        width: 140,
        height: 140,
    },

    pickerSmall: (backgroundColor = theme.highlightBG) => ({
        inputIOS: {
            fontFamily: fontFamily.EXP_NEUE,
            fontSize: variables.fontSizeSmall,
            paddingLeft: 0,
            paddingRight: 17,
            paddingTop: 6,
            paddingBottom: 6,
            borderWidth: 0,
            color: theme.text,
            height: 26,
            opacity: 1,
            backgroundColor: 'transparent',
        },
        done: {
            color: theme.text,
        },
        doneDepressed: {
            fontSize: defaultPickerStyles.done.fontSize,
        },
        modalViewMiddle: {
            backgroundColor: theme.border,
            borderTopWidth: 0,
        },
        modalViewBottom: {
            backgroundColor: theme.highlightBG,
        },
        inputWeb: {
            fontFamily: fontFamily.EXP_NEUE,
            fontSize: variables.fontSizeSmall,
            paddingLeft: 0,
            paddingRight: 17,
            paddingTop: 6,
            paddingBottom: 6,
            borderWidth: 0,
            color: theme.text,
            appearance: 'none',
            height: 26,
            opacity: 1,
            backgroundColor,
            ...cursor.cursorPointer,
        },
        inputAndroid: {
            fontFamily: fontFamily.EXP_NEUE,
            fontSize: variables.fontSizeSmall,
            paddingLeft: 0,
            paddingRight: 17,
            paddingTop: 6,
            paddingBottom: 6,
            borderWidth: 0,
            color: theme.text,
            height: 26,
            opacity: 1,
            backgroundColor: 'transparent',
        },
        iconContainer: {
            top: 7,
            ...pointerEventsNone,
        },
        icon: {
            width: variables.iconSizeExtraSmall,
            height: variables.iconSizeExtraSmall,
        },
    }),

    badge: {
        backgroundColor: theme.border,
        borderRadius: 14,
        height: variables.iconSizeNormal,
        flexDirection: 'row',
        paddingHorizontal: 7,
        alignItems: 'center',
    },

    badgeSuccess: {
        backgroundColor: theme.success,
    },

    badgeSuccessPressed: {
        backgroundColor: theme.successHover,
    },

    badgeAdHocSuccess: {
        backgroundColor: theme.badgeAdHoc,
    },

    badgeAdHocSuccessPressed: {
        backgroundColor: theme.badgeAdHocHover,
    },

    badgeDanger: {
        backgroundColor: theme.danger,
    },

    badgeDangerPressed: {
        backgroundColor: theme.dangerPressed,
    },

    badgeText: {
        color: theme.text,
        fontSize: variables.fontSizeSmall,
        lineHeight: variables.lineHeightNormal,
        ...whiteSpace.noWrap,
    },

    border: {
        borderWidth: 1,
        borderRadius: variables.componentBorderRadius,
        borderColor: theme.border,
    },

    borderColorFocus: {
        borderColor: theme.borderFocus,
    },

    borderColorDanger: {
        borderColor: theme.danger,
    },

    textInputDisabled: {
        // Adding disabled color theme to indicate user that the field is not editable.
        backgroundColor: theme.highlightBG,
        borderBottomWidth: 2,
        borderColor: theme.borderLighter,
        // Adding browser specefic style to bring consistency between Safari and other platforms.
        // Applying the Webkit styles only to browsers as it is not available in native.
        ...(Browser.getBrowser()
            ? {
                  WebkitTextFillColor: theme.textSupporting,
                  WebkitOpacity: 1,
              }
            : {}),
        color: theme.textSupporting,
    },

    uploadReceiptView: (isSmallScreenWidth) => ({
        borderRadius: variables.componentBorderRadiusLarge,
        borderWidth: isSmallScreenWidth ? 0 : 2,
        borderColor: theme.borderFocus,
        borderStyle: 'dotted',
        marginBottom: 20,
        marginLeft: 20,
        marginRight: 20,
        justifyContent: 'center',
        alignItems: 'center',
        padding: 40,
        gap: 4,
        flex: 1,
    }),

    cameraView: {
        flex: 1,
        overflow: 'hidden',
        padding: 10,
        borderRadius: 28,
        borderStyle: 'solid',
        borderWidth: 8,
        backgroundColor: theme.highlightBG,
        borderColor: theme.appBG,
    },

    permissionView: {
        paddingVertical: 108,
        paddingHorizontal: 61,
        alignItems: 'center',
        justifyContent: 'center',
    },

    headerAnonymousFooter: {
        color: theme.heading,
        fontFamily: fontFamily.EXP_NEW_KANSAS_MEDIUM,
        fontSize: variables.fontSizeXLarge,
        lineHeight: variables.lineHeightXXLarge,
    },

    headerText: {
        color: theme.heading,
        fontFamily: fontFamily.EXP_NEUE_BOLD,
        fontSize: variables.fontSizeNormal,
        fontWeight: fontWeightBold,
    },

    headerGap: {
        height: CONST.DESKTOP_HEADER_PADDING,
    },

    pushTextRight: {
        left: 100000,
    },

    reportOptions: {
        marginLeft: 8,
    },

    chatItemComposeSecondaryRow: {
        height: 15,
        marginBottom: 5,
        marginTop: 5,
    },

    chatItemComposeSecondaryRowSubText: {
        color: theme.textSupporting,
        fontFamily: fontFamily.EXP_NEUE,
        fontSize: variables.fontSizeSmall,
        lineHeight: variables.lineHeightSmall,
    },

    chatItemComposeSecondaryRowOffset: {
        marginLeft: variables.chatInputSpacing,
    },

    offlineIndicator: {
        marginLeft: variables.chatInputSpacing,
    },

    offlineIndicatorMobile: {
        paddingLeft: 20,
        paddingTop: 5,
        paddingBottom: 5,
    },

    offlineIndicatorRow: {
        height: 25,
    },

    // Actions
    actionAvatar: {
        borderRadius: 20,
    },

    componentHeightLarge: {
        height: variables.inputHeight,
    },

    calendarHeader: {
        height: 50,
        flexDirection: 'row',
        justifyContent: 'space-between',
        alignItems: 'center',
        paddingHorizontal: 15,
        paddingRight: 5,
        ...userSelect.userSelectNone,
    },

    calendarDayRoot: {
        flex: 1,
        height: 45,
        justifyContent: 'center',
        alignItems: 'center',
        ...userSelect.userSelectNone,
    },

    calendarDayContainer: {
        width: 30,
        height: 30,
        justifyContent: 'center',
        alignItems: 'center',
        borderRadius: 15,
        overflow: 'hidden',
    },

    calendarDayContainerSelected: {
        backgroundColor: theme.buttonDefaultBG,
    },

    /**
     * @param {number} textInputHeight
     * @param {number} minHeight
     * @param {number} maxHeight
     * @returns {object}
     */
    autoGrowHeightInputContainer: (textInputHeight, minHeight, maxHeight) => ({
        height: lodashClamp(textInputHeight, minHeight, maxHeight),
        minHeight,
    }),

    autoGrowHeightHiddenInput: (maxWidth, maxHeight) => ({
        maxWidth,
        maxHeight: maxHeight && maxHeight + 1,
        overflow: 'hidden',
    }),

    textInputContainer: {
        flex: 1,
        justifyContent: 'center',
        height: '100%',
        backgroundColor: 'transparent',
        borderBottomWidth: 2,
        borderColor: theme.border,
        overflow: 'hidden',
    },

    textInputLabel: {
        position: 'absolute',
        left: 0,
        top: 0,
        fontSize: variables.fontSizeNormal,
        color: theme.textSupporting,
        fontFamily: fontFamily.EXP_NEUE,
        width: '100%',
    },

    textInputLabelBackground: {
        position: 'absolute',
        top: 0,
        width: '100%',
        height: 23,
        backgroundColor: theme.componentBG,
    },

    textInputLabelDesktop: {
        transformOrigin: 'left center',
    },

    textInputLabelTransformation: (translateY, translateX, scale) => ({
        transform: [{translateY}, {translateX}, {scale}],
    }),

    baseTextInput: {
        fontFamily: fontFamily.EXP_NEUE,
        fontSize: variables.fontSizeNormal,
        lineHeight: variables.lineHeightXLarge,
        color: theme.text,
        paddingTop: 23,
        paddingBottom: 8,
        paddingLeft: 0,
        borderWidth: 0,
    },

    textInputMultiline: {
        scrollPadding: '23px 0 0 0',
    },

    textInputMultilineContainer: {
        paddingTop: 23,
    },

    textInputAndIconContainer: {
        flex: 1,
        height: '100%',
        zIndex: -1,
        flexDirection: 'row',
    },

    textInputDesktop: addOutlineWidth({}, 0),

    textInputIconContainer: {
        paddingHorizontal: 11,
        justifyContent: 'center',
        margin: 1,
    },

    secureInput: {
        borderTopRightRadius: 0,
        borderBottomRightRadius: 0,
    },

    textInput: {
        backgroundColor: 'transparent',
        borderRadius: variables.componentBorderRadiusNormal,
        height: variables.inputComponentSizeNormal,
        borderColor: theme.border,
        borderWidth: 1,
        color: theme.text,
        fontFamily: fontFamily.EXP_NEUE,
        fontSize: variables.fontSizeNormal,
        paddingLeft: 12,
        paddingRight: 12,
        paddingTop: 10,
        paddingBottom: 10,
        verticalAlign: 'middle',
    },

    textInputPrefixWrapper: {
        position: 'absolute',
        left: 0,
        top: 0,
        height: variables.inputHeight,
        display: 'flex',
        flexDirection: 'row',
        alignItems: 'center',
        paddingTop: 23,
        paddingBottom: 8,
    },

    textInputPrefix: {
        color: theme.text,
        fontFamily: fontFamily.EXP_NEUE,
        fontSize: variables.fontSizeNormal,
        verticalAlign: 'middle',
    },

    pickerContainer: {
        borderBottomWidth: 2,
        paddingLeft: 0,
        borderStyle: 'solid',
        borderColor: theme.border,
        justifyContent: 'center',
        backgroundColor: 'transparent',
        height: variables.inputHeight,
        overflow: 'hidden',
    },

    pickerContainerSmall: {
        height: variables.inputHeightSmall,
    },

    pickerLabel: {
        position: 'absolute',
        left: 0,
        top: 6,
        zIndex: 1,
    },

    picker: (disabled = false, backgroundColor = theme.appBG) => ({
        iconContainer: {
            top: Math.round(variables.inputHeight * 0.5) - 11,
            right: 0,
            ...pointerEventsNone,
        },

        inputWeb: {
            appearance: 'none',
            ...(disabled ? cursor.cursorDisabled : cursor.cursorPointer),
            ...picker(theme),
            backgroundColor,
        },

        inputIOS: {
            ...picker(theme),
        },
        done: {
            color: theme.text,
        },
        doneDepressed: {
            fontSize: defaultPickerStyles.done.fontSize,
        },
        modalViewMiddle: {
            backgroundColor: theme.border,
            borderTopWidth: 0,
        },
        modalViewBottom: {
            backgroundColor: theme.highlightBG,
        },

        inputAndroid: {
            ...picker(theme),
        },
    }),

    disabledText: {
        color: theme.icon,
    },

    inputDisabled: {
        backgroundColor: theme.highlightBG,
        color: theme.icon,
    },

    noOutline: addOutlineWidth({}, 0),

    errorOutline: {
        borderColor: theme.danger,
    },

    textLabelSupporting: {
        fontFamily: fontFamily.EXP_NEUE,
        fontSize: variables.fontSizeLabel,
        color: theme.textSupporting,
    },

    textLabelError: {
        fontFamily: fontFamily.EXP_NEUE,
        fontSize: variables.fontSizeLabel,
        color: theme.textError,
    },

    textReceiptUpload: {
        ...headlineFont,
        fontSize: variables.fontSizeXLarge,
        color: theme.textLight,
        textAlign: 'center',
    },

    subTextReceiptUpload: {
        fontFamily: fontFamily.EXP_NEUE,
        lineHeight: variables.lineHeightLarge,
        textAlign: 'center',
        color: theme.textLight,
    },

    furtherDetailsText: {
        fontFamily: fontFamily.EXP_NEUE,
        fontSize: variables.fontSizeSmall,
        color: theme.textSupporting,
    },

    lh16: {
        lineHeight: 16,
    },

    lh20: {
        lineHeight: 20,
    },

    lh140Percent: {
        lineHeight: '140%',
    },

    formHelp: {
        color: theme.textSupporting,
        fontSize: variables.fontSizeLabel,
        lineHeight: variables.lineHeightLarge,
        marginBottom: 4,
    },

    formError: {
        color: theme.textError,
        fontSize: variables.fontSizeLabel,
        lineHeight: variables.formErrorLineHeight,
        marginBottom: 4,
    },

    formSuccess: {
        color: theme.success,
        fontSize: variables.fontSizeLabel,
        lineHeight: 18,
        marginBottom: 4,
    },

    desktopRedirectPage: {
        backgroundColor: theme.appBG,
        minHeight: '100%',
        flex: 1,
        alignItems: 'center',
    },

    signInPage: {
        backgroundColor: theme.highlightBG,
        minHeight: '100%',
        flex: 1,
    },

    signInPageHeroCenter: {
        position: 'absolute',
        top: 0,
        left: 0,
        right: 0,
        bottom: 0,
        justifyContent: 'center',
        alignItems: 'center',
    },

    signInPageGradient: {
        height: '100%',
        width: 540,
        position: 'absolute',
        top: 0,
        left: 0,
    },

    signInPageGradientMobile: {
        height: 300,
        width: 800,
        position: 'absolute',
        top: 0,
        left: 0,
    },

    signInBackground: {
        position: 'absolute',
        bottom: 0,
        left: 0,
        minHeight: 700,
    },

    signInPageInner: {
        marginLeft: 'auto',
        marginRight: 'auto',
        height: '100%',
        width: '100%',
    },

    signInPageContentTopSpacer: {
        maxHeight: 132,
        minHeight: 24,
    },

    signInPageContentTopSpacerSmallScreens: {
        maxHeight: 132,
        minHeight: 45,
    },

    signInPageLeftContainer: {
        paddingLeft: 40,
        paddingRight: 40,
    },

    signInPageLeftContainerWide: {
        maxWidth: variables.sideBarWidth,
    },

    signInPageWelcomeFormContainer: {
        maxWidth: CONST.SIGN_IN_FORM_WIDTH,
    },

    signInPageWelcomeTextContainer: {
        width: CONST.SIGN_IN_FORM_WIDTH,
    },

    changeExpensifyLoginLinkContainer: {
        flexDirection: 'row',
        flexWrap: 'wrap',
        ...wordBreak.breakWord,
    },

    // Sidebar Styles
    sidebar: {
        backgroundColor: theme.sidebar,
        height: '100%',
    },

    sidebarAnimatedWrapperContainer: {
        height: '100%',
        position: 'absolute',
    },

    sidebarFooter: {
        alignItems: 'center',
        display: 'flex',
        justifyContent: 'center',
        paddingVertical: variables.lineHeightXLarge,
        width: '100%',
    },

    sidebarAvatar: {
        backgroundColor: theme.icon,
        borderRadius: 20,
        height: variables.componentSizeNormal,
        width: variables.componentSizeNormal,
    },

    statusIndicator: (backgroundColor = theme.danger) => ({
        borderColor: theme.sidebar,
        backgroundColor,
        borderRadius: 8,
        borderWidth: 2,
        position: 'absolute',
        right: -2,
        top: -1,
        height: 16,
        width: 16,
        zIndex: 10,
    }),

    floatingActionButtonContainer: {
        position: 'absolute',
        right: 20,

        // The bottom of the floating action button should align with the bottom of the compose box.
        // The value should be equal to the height + marginBottom + marginTop of chatItemComposeSecondaryRow
        bottom: 25,
    },

    floatingActionButton: {
        backgroundColor: theme.success,
        height: variables.componentSizeLarge,
        width: variables.componentSizeLarge,
        borderRadius: 999,
        alignItems: 'center',
        justifyContent: 'center',
    },

    sidebarFooterUsername: {
        color: theme.heading,
        fontSize: variables.fontSizeLabel,
        fontWeight: '700',
        width: 200,
        textOverflow: 'ellipsis',
        overflow: 'hidden',
        ...whiteSpace.noWrap,
    },

    sidebarFooterLink: {
        color: theme.textSupporting,
        fontSize: variables.fontSizeSmall,
        textDecorationLine: 'none',
        fontFamily: fontFamily.EXP_NEUE,
        lineHeight: 20,
    },

    sidebarListContainer: {
        scrollbarWidth: 'none',
        paddingBottom: 4,
    },

    sidebarListItem: {
        justifyContent: 'center',
        textDecorationLine: 'none',
    },

    RHPNavigatorContainer: (isSmallScreenWidth) => ({
        width: isSmallScreenWidth ? '100%' : variables.sideBarWidth,
        position: 'absolute',
        right: 0,
        height: '100%',
    }),

    onlyEmojisText: {
        fontSize: variables.fontSizeOnlyEmojis,
        lineHeight: variables.fontSizeOnlyEmojisHeight,
    },

    onlyEmojisTextLineHeight: {
        lineHeight: variables.fontSizeOnlyEmojisHeight,
    },

    createMenuPositionSidebar: (windowHeight) => ({
        horizontal: 18,
        vertical: windowHeight - 100,
    }),

    createMenuPositionProfile: (windowWidth) => ({
        horizontal: windowWidth - 355,
        ...getPopOverVerticalOffset(162),
    }),

    createMenuPositionReportActionCompose: (windowHeight) => ({
        horizontal: 18 + variables.sideBarWidth,
        vertical: windowHeight - 83,
    }),

    createMenuPositionRightSidepane: {
        right: 18,
        bottom: 75,
    },

    createMenuContainer: {
        width: variables.sideBarWidth - 40,
        paddingVertical: 12,
    },

    createMenuHeaderText: {
        fontFamily: fontFamily.EXP_NEUE,
        fontSize: variables.fontSizeLabel,
        color: theme.heading,
    },

    popoverMenuItem: {
        flexDirection: 'row',
        borderRadius: 0,
        paddingHorizontal: 20,
        paddingVertical: 12,
        justifyContent: 'space-between',
        width: '100%',
    },

    popoverMenuIcon: {
        width: variables.componentSizeNormal,
        justifyContent: 'center',
        alignItems: 'center',
    },

    popoverMenuText: {
        fontSize: variables.fontSizeNormal,
        color: theme.heading,
    },

    popoverInnerContainer: {
        paddingTop: 0, // adjusting this because the mobile modal adds additional padding that we don't need for our layout
        maxHeight: '95%',
    },

    menuItemTextContainer: {
        minHeight: variables.componentSizeNormal,
    },

    chatLinkRowPressable: {
        minWidth: 0,
        textDecorationLine: 'none',
        flex: 1,
    },

    sidebarLink: {
        textDecorationLine: 'none',
    },

    sidebarLinkInner: {
        alignItems: 'center',
        flexDirection: 'row',
        paddingLeft: 20,
        paddingRight: 20,
    },

    sidebarLinkText: {
        color: theme.textSupporting,
        fontSize: variables.fontSizeNormal,
        textDecorationLine: 'none',
        overflow: 'hidden',
    },

    sidebarLinkHover: {
        backgroundColor: theme.sidebarHover,
    },

    sidebarLinkActive: {
        backgroundColor: theme.border,
        textDecorationLine: 'none',
    },

    sidebarLinkTextBold: {
        fontWeight: '700',
        color: theme.heading,
    },

    sidebarLinkActiveText: {
        color: theme.textSupporting,
        fontSize: variables.fontSizeNormal,
        textDecorationLine: 'none',
        overflow: 'hidden',
    },

    optionItemAvatarNameWrapper: {
        minWidth: 0,
        flex: 1,
    },

    optionDisplayName: {
        fontFamily: fontFamily.EXP_NEUE,
        minHeight: variables.alternateTextHeight,
        lineHeight: variables.lineHeightXLarge,
        ...whiteSpace.noWrap,
    },

    optionDisplayNameCompact: {
        minWidth: 'auto',
        flexBasis: 'auto',
        flexGrow: 0,
        flexShrink: 1,
    },

    displayNameTooltipEllipsis: {
        position: 'absolute',
        opacity: 0,
        right: 0,
        bottom: 0,
    },

    optionAlternateText: {
        minHeight: variables.alternateTextHeight,
        lineHeight: variables.lineHeightXLarge,
    },

    optionAlternateTextCompact: {
        flexShrink: 1,
        flexGrow: 1,
        flexBasis: 'auto',
        ...optionAlternateTextPlatformStyles,
    },

    optionRow: {
        minHeight: variables.optionRowHeight,
        paddingTop: 12,
        paddingBottom: 12,
    },

    optionRowSelected: {
        backgroundColor: theme.activeComponentBG,
    },

    optionRowDisabled: {
        color: theme.textSupporting,
    },

    optionRowCompact: {
        height: variables.optionRowHeightCompact,
        paddingTop: 12,
        paddingBottom: 12,
    },

    optionsListSectionHeader: {
        height: variables.optionsListSectionHeaderHeight,
    },

    overlayStyles: (current) => ({
        position: 'fixed',

        // We need to stretch the overlay to cover the sidebar and the translate animation distance.
        left: -2 * variables.sideBarWidth,
        top: 0,
        bottom: 0,
        right: 0,
        backgroundColor: theme.shadow,
        opacity: current.progress.interpolate({
            inputRange: [0, 1],
            outputRange: [0, variables.overlayOpacity],
            extrapolate: 'clamp',
        }),
    }),

    appContent: {
        backgroundColor: theme.appBG,
        overflow: 'hidden',
    },

    appContentHeader: {
        height: variables.contentHeaderHeight,
        justifyContent: 'center',
        display: 'flex',
        paddingRight: 20,
    },

    appContentHeaderTitle: {
        alignItems: 'center',
        flexDirection: 'row',
    },

    LHNToggle: {
        alignItems: 'center',
        height: variables.contentHeaderHeight,
        justifyContent: 'center',
        paddingRight: 10,
        paddingLeft: 20,
    },

    LHNToggleIcon: {
        height: 15,
        width: 18,
    },

    chatContent: {
        flex: 4,
        justifyContent: 'flex-end',
    },

    chatContentScrollView: {
        flexGrow: 1,
        justifyContent: 'flex-end',
        paddingBottom: 16,
    },

    // Chat Item
    chatItem: {
        display: 'flex',
        flexDirection: 'row',
        paddingTop: 8,
        paddingBottom: 8,
        paddingLeft: 20,
        paddingRight: 20,
    },

    chatItemRightGrouped: {
        flexGrow: 1,
        flexShrink: 1,
        flexBasis: 0,
        position: 'relative',
        marginLeft: variables.chatInputSpacing,
    },

    chatItemRight: {
        flexGrow: 1,
        flexShrink: 1,
        flexBasis: 0,
        position: 'relative',
    },

    chatItemMessageHeader: {
        alignItems: 'center',
        display: 'flex',
        flexDirection: 'row',
        flexWrap: 'nowrap',
    },

    chatItemMessageHeaderSender: {
        color: theme.heading,
        fontFamily: fontFamily.EXP_NEUE_BOLD,
        fontSize: variables.fontSizeNormal,
        fontWeight: fontWeightBold,
        lineHeight: variables.lineHeightXLarge,
        ...wordBreak.breakWord,
    },

    chatItemMessageHeaderTimestamp: {
        flexShrink: 0,
        color: theme.textSupporting,
        fontSize: variables.fontSizeSmall,
        paddingTop: 2,
    },

    chatItemMessage: {
        color: theme.text,
        fontSize: variables.fontSizeNormal,
        fontFamily: fontFamily.EXP_NEUE,
        lineHeight: variables.lineHeightXLarge,
        maxWidth: '100%',
        ...cursor.cursorAuto,
        ...whiteSpace.preWrap,
        ...wordBreak.breakWord,
    },

    chatItemComposeWithFirstRow: {
        minHeight: 90,
    },

    chatItemFullComposeRow: {
        ...sizing.h100,
    },

    chatItemComposeBoxColor: {
        borderColor: theme.border,
    },

    chatItemComposeBoxFocusedColor: {
        borderColor: theme.borderFocus,
    },

    chatItemComposeBox: {
        backgroundColor: theme.componentBG,
        borderWidth: 1,
        borderRadius: variables.componentBorderRadiusRounded,
        minHeight: variables.componentSizeMedium,
    },

    chatItemFullComposeBox: {
        ...flex.flex1,
        ...sizing.h100,
    },

    chatFooter: {
        paddingLeft: 20,
        paddingRight: 20,
        display: 'flex',
        backgroundColor: theme.appBG,
    },

    chatFooterFullCompose: {
        flex: 1,
    },

    chatItemDraft: {
        display: 'flex',
        flexDirection: 'row',
        paddingTop: 8,
        paddingBottom: 8,
        paddingLeft: 20,
        paddingRight: 20,
    },

    chatItemReactionsDraftRight: {
        marginLeft: 52,
    },
    chatFooterAtTheTop: {
        flexGrow: 1,
        justifyContent: 'flex-start',
    },

    // Be extremely careful when editing the compose styles, as it is easy to introduce regressions.
    // Make sure you run the following tests against any changes: #12669
    textInputCompose: addOutlineWidth(
        {
            backgroundColor: theme.componentBG,
            borderColor: theme.border,
            color: theme.text,
            fontFamily: fontFamily.EXP_NEUE,
            fontSize: variables.fontSizeNormal,
            borderWidth: 0,
            height: 'auto',
            lineHeight: variables.lineHeightXLarge,
            ...overflowXHidden,

            // On Android, multiline TextInput with height: 'auto' will show extra padding unless they are configured with
            // paddingVertical: 0, alignSelf: 'center', and verticalAlign: 'middle'

            paddingHorizontal: variables.avatarChatSpacing,
            paddingTop: 0,
            paddingBottom: 0,
            alignSelf: 'center',
            verticalAlign: 'middle',
        },
        0,
    ),

    textInputFullCompose: {
        alignSelf: 'stretch',
        flex: 1,
        maxHeight: '100%',
        verticalAlign: 'top',
    },

    editInputComposeSpacing: {
        backgroundColor: theme.transparent,
        marginVertical: 8,
    },

    // composer padding should not be modified unless thoroughly tested against the cases in this PR: #12669
    textInputComposeSpacing: {
        paddingVertical: 5,
        ...flex.flexRow,
        flex: 1,
    },

    textInputComposeBorder: {
        borderLeftWidth: 1,
        borderColor: theme.border,
    },

    chatItemSubmitButton: {
        alignSelf: 'flex-end',
        borderRadius: variables.componentBorderRadiusRounded,
        backgroundColor: theme.transparent,
        height: 40,
        padding: 10,
        margin: 3,
        justifyContent: 'center',
    },

    emojiPickerContainer: {
        backgroundColor: theme.componentBG,
    },

    emojiHeaderContainer: {
        backgroundColor: theme.componentBG,
        display: 'flex',
        height: CONST.EMOJI_PICKER_HEADER_HEIGHT,
        justifyContent: 'center',
        width: '100%',
    },

    emojiSkinToneTitle: {
        width: '100%',
        ...spacing.pv1,
        fontFamily: fontFamily.EXP_NEUE_BOLD,
        fontWeight: fontWeightBold,
        color: theme.heading,
        fontSize: variables.fontSizeSmall,
    },

    // Emoji Picker Styles
    emojiText: {
        textAlign: 'center',
        fontSize: variables.emojiSize,
        ...spacing.pv0,
        ...spacing.ph0,
        lineHeight: variables.emojiLineHeight,
    },

    emojiItem: {
        width: '12.5%',
        textAlign: 'center',
        borderRadius: 8,
        paddingTop: 2,
        paddingBottom: 2,
        height: CONST.EMOJI_PICKER_ITEM_HEIGHT,
        ...userSelect.userSelectNone,
    },

    emojiItemHighlighted: {
        transition: '0.2s ease',
        backgroundColor: theme.buttonDefaultBG,
    },

    emojiItemKeyboardHighlighted: {
        transition: '0.2s ease',
        borderWidth: 1,
        borderColor: theme.link,
        borderRadius: variables.buttonBorderRadius,
    },

    categoryShortcutButton: {
        flex: 1,
        borderRadius: 8,
        height: CONST.EMOJI_PICKER_ITEM_HEIGHT,
        alignItems: 'center',
        justifyContent: 'center',
    },

    chatItemEmojiButton: {
        alignSelf: 'flex-end',
        borderRadius: variables.buttonBorderRadius,
        height: 40,
        marginVertical: 3,
        paddingHorizontal: 10,
        justifyContent: 'center',
    },

    editChatItemEmojiWrapper: {
        marginRight: 3,
        alignSelf: 'flex-end',
    },

    hoveredButton: {
        backgroundColor: theme.buttonHoveredBG,
    },

    composerSizeButton: {
        alignSelf: 'center',
        height: 32,
        width: 32,
        padding: 6,
        margin: 3,
        borderRadius: variables.componentBorderRadiusRounded,
        backgroundColor: theme.transparent,
        justifyContent: 'center',
    },

    chatItemAttachmentPlaceholder: {
        backgroundColor: theme.sidebar,
        borderColor: theme.border,
        borderWidth: 1,
        borderRadius: variables.componentBorderRadiusNormal,
        height: 150,
        textAlign: 'center',
        verticalAlign: 'middle',
        width: 200,
    },

    chatSwticherPillWrapper: {
        marginTop: 5,
        marginRight: 4,
    },

    navigationModalOverlay: {
        ...userSelect.userSelectNone,
        position: 'absolute',
        width: '100%',
        height: '100%',
        transform: `translateX(${-variables.sideBarWidth})`,
    },

    sidebarVisible: {
        borderRightWidth: 1,
    },

    sidebarHidden: {
        width: 0,
        borderRightWidth: 0,
    },

    exampleCheckImage: {
        width: '100%',
        height: 80,
        borderColor: theme.border,
        borderWidth: 1,
        borderRadius: variables.componentBorderRadiusNormal,
    },

    singleAvatar: {
        height: 24,
        width: 24,
        backgroundColor: theme.icon,
        borderRadius: 24,
    },

    singleSubscript: {
        height: variables.iconSizeNormal,
        width: variables.iconSizeNormal,
        backgroundColor: theme.icon,
        borderRadius: 20,
        zIndex: 1,
    },

    singleAvatarSmall: {
        height: 18,
        width: 18,
        backgroundColor: theme.icon,
        borderRadius: 18,
    },

    secondAvatar: {
        position: 'absolute',
        right: -18,
        bottom: -18,
        borderWidth: 3,
        borderRadius: 30,
        borderColor: 'transparent',
    },

    secondAvatarSmall: {
        position: 'absolute',
        right: -13,
        bottom: -13,
        borderWidth: 3,
        borderRadius: 18,
        borderColor: 'transparent',
    },

    secondAvatarSubscript: {
        position: 'absolute',
        right: -6,
        bottom: -6,
    },

    secondAvatarSubscriptCompact: {
        position: 'absolute',
        bottom: -1,
        right: -1,
    },

    secondAvatarSubscriptSmallNormal: {
        position: 'absolute',
        bottom: 0,
        right: 0,
    },

    leftSideLargeAvatar: {
        left: 15,
    },

    rightSideLargeAvatar: {
        right: 15,
        zIndex: 2,
        borderWidth: 4,
        borderRadius: 100,
    },

    secondAvatarInline: {
        bottom: -3,
        right: -25,
        borderWidth: 3,
        borderRadius: 18,
        borderColor: theme.cardBorder,
        backgroundColor: theme.appBG,
    },

    avatarLarge: {
        width: variables.avatarSizeLarge,
        height: variables.avatarSizeLarge,
    },

    avatarNormal: {
        height: variables.componentSizeNormal,
        width: variables.componentSizeNormal,
        borderRadius: variables.componentSizeNormal,
    },

    avatarSmall: {
        height: variables.avatarSizeSmall,
        width: variables.avatarSizeSmall,
        borderRadius: variables.avatarSizeSmall,
    },

    avatarInnerText: {
        color: theme.textLight,
        fontSize: variables.fontSizeSmall,
        lineHeight: undefined,
        marginLeft: -3,
        textAlign: 'center',
    },

    avatarInnerTextSmall: {
        color: theme.textLight,
        fontSize: variables.fontSizeExtraSmall,
        lineHeight: undefined,
        marginLeft: -2,
        textAlign: 'center',
    },

    avatarSpace: {
        top: 3,
        left: 3,
    },

    avatar: {
        backgroundColor: theme.sidebar,
        borderColor: theme.sidebar,
    },

    focusedAvatar: {
        backgroundColor: theme.border,
        borderColor: theme.border,
    },

    emptyAvatar: {
        height: variables.avatarSizeNormal,
        width: variables.avatarSizeNormal,
    },

    emptyAvatarSmallNormal: {
        height: variables.avatarSizeSmallNormal,
        width: variables.avatarSizeSmallNormal,
    },

    emptyAvatarSmall: {
        height: variables.avatarSizeSmall,
        width: variables.avatarSizeSmall,
    },

    emptyAvatarSmaller: {
        height: variables.avatarSizeSmaller,
        width: variables.avatarSizeSmaller,
    },

    emptyAvatarMedium: {
        height: variables.avatarSizeMedium,
        width: variables.avatarSizeMedium,
    },

    emptyAvatarLarge: {
        height: variables.avatarSizeLarge,
        width: variables.avatarSizeLarge,
    },

    emptyAvatarMargin: {
        marginRight: variables.avatarChatSpacing,
    },

    emptyAvatarMarginChat: {
        marginRight: variables.avatarChatSpacing - 12,
    },

    emptyAvatarMarginSmall: {
        marginRight: variables.avatarChatSpacing - 4,
    },

    emptyAvatarMarginSmaller: {
        marginRight: variables.avatarChatSpacing - 4,
    },

    modalViewContainer: {
        alignItems: 'center',
        flex: 1,
    },

    borderTop: {
        borderTopWidth: variables.borderTopWidth,
        borderColor: theme.border,
    },

    borderTopRounded: {
        borderTopWidth: 1,
        borderColor: theme.border,
        borderTopLeftRadius: variables.componentBorderRadiusNormal,
        borderTopRightRadius: variables.componentBorderRadiusNormal,
    },

    borderBottomRounded: {
        borderBottomWidth: 1,
        borderColor: theme.border,
        borderBottomLeftRadius: variables.componentBorderRadiusNormal,
        borderBottomRightRadius: variables.componentBorderRadiusNormal,
    },

    borderBottom: {
        borderBottomWidth: 1,
        borderColor: theme.border,
    },

    borderNone: {
        borderWidth: 0,
        borderBottomWidth: 0,
    },

    borderRight: {
        borderRightWidth: 1,
        borderColor: theme.border,
    },

    borderLeft: {
        borderLeftWidth: 1,
        borderColor: theme.border,
    },

    pointerEventsNone,

    pointerEventsAuto,

    pointerEventsBoxNone,

    headerBar: {
        overflow: 'hidden',
        justifyContent: 'center',
        display: 'flex',
        paddingLeft: 20,
        height: variables.contentHeaderHeight,
        width: '100%',
    },

    imageViewContainer: {
        width: '100%',
        height: '100%',
        alignItems: 'center',
        justifyContent: 'center',
    },

    imageModalPDF: {
        flex: 1,
        backgroundColor: theme.modalBackground,
    },

    PDFView: {
        // `display: grid` is not supported in native platforms!
        // It's being used on Web/Desktop only to vertically center short PDFs,
        // while preventing the overflow of the top of long PDF files.
        display: 'grid',
        backgroundColor: theme.modalBackground,
        width: '100%',
        height: '100%',
        justifyContent: 'center',
        overflow: 'hidden',
        alignItems: 'center',
    },

    PDFViewList: {
        overflowX: 'hidden',
        // There properties disable "focus" effect on list
        boxShadow: 'none',
        outline: 'none',
    },

    getPDFPasswordFormStyle: (isSmallScreenWidth) => ({
        width: isSmallScreenWidth ? '100%' : 350,
        ...(isSmallScreenWidth && flex.flex1),
    }),

    modalCenterContentContainer: {
        flex: 1,
        flexDirection: 'column',
        justifyContent: 'center',
        alignItems: 'center',
        backgroundColor: theme.modalBackdrop,
    },

    centeredModalStyles: (isSmallScreenWidth, isFullScreenWhenSmall) => ({
        borderWidth: isSmallScreenWidth && !isFullScreenWhenSmall ? 1 : 0,
        marginHorizontal: isSmallScreenWidth ? 0 : 20,
    }),

    imageModalImageCenterContainer: {
        alignItems: 'center',
        flex: 1,
        justifyContent: 'center',
        width: '100%',
    },

    defaultAttachmentView: {
        backgroundColor: theme.sidebar,
        borderRadius: variables.componentBorderRadiusNormal,
        borderWidth: 1,
        borderColor: theme.border,
        flexDirection: 'row',
        padding: 20,
        alignItems: 'center',
    },

    notFoundSafeArea: {
        flex: 1,
        backgroundColor: theme.heading,
    },

    notFoundView: {
        flex: 1,
        alignItems: 'center',
        paddingTop: 40,
        paddingBottom: 40,
        justifyContent: 'space-between',
    },

    notFoundLogo: {
        width: 202,
        height: 63,
    },

    notFoundContent: {
        alignItems: 'center',
    },

    notFoundTextHeader: {
        ...headlineFont,
        color: theme.heading,
        fontSize: variables.fontSizeXLarge,
        lineHeight: variables.lineHeightXXLarge,
        marginTop: 20,
        marginBottom: 8,
        textAlign: 'center',
    },

    notFoundTextBody: {
        color: theme.componentBG,
        fontFamily: fontFamily.EXP_NEUE_BOLD,
        fontWeight: fontWeightBold,
        fontSize: 15,
    },

    notFoundButtonText: {
        color: theme.link,
        fontFamily: fontFamily.EXP_NEUE_BOLD,
        fontWeight: fontWeightBold,
        fontSize: 15,
    },

    blockingViewContainer: {
        paddingBottom: variables.contentHeaderHeight,
    },

    defaultModalContainer: {
        backgroundColor: theme.componentBG,
        borderColor: theme.transparent,
    },

    reportActionContextMenuMiniButton: {
        ...spacing.p1,
        ...spacing.mv1,
        ...spacing.mh1,
        ...{borderRadius: variables.buttonBorderRadius},
    },

    reportActionSystemMessageContainer: {
        marginLeft: 42,
    },

    reportDetailsTitleContainer: {
        ...flex.dFlex,
        ...flex.flexColumn,
        ...flex.alignItemsCenter,
        paddingHorizontal: 20,
        paddingBottom: 20,
    },

    reportDetailsRoomInfo: {
        ...flex.flex1,
        ...flex.dFlex,
        ...flex.flexColumn,
        ...flex.alignItemsCenter,
    },

    reportSettingsVisibilityText: {
        textTransform: 'capitalize',
    },

    settingsPageBackground: {
        flexDirection: 'column',
        width: '100%',
        flexGrow: 1,
    },

    settingsPageBody: {
        width: '100%',
        justifyContent: 'space-around',
    },

    settingsPageColumn: {
        width: '100%',
        alignItems: 'center',
        justifyContent: 'space-around',
    },

    settingsPageContainer: {
        justifyContent: 'space-between',
        alignItems: 'center',
        width: '100%',
    },

    twoFactorAuthSection: {
        backgroundColor: theme.appBG,
        padding: 0,
    },

    twoFactorAuthCodesBox: ({isExtraSmallScreenWidth, isSmallScreenWidth}) => {
        let paddingHorizontal = styles.ph9;

        if (isSmallScreenWidth) {
            paddingHorizontal = styles.ph4;
        }

        if (isExtraSmallScreenWidth) {
            paddingHorizontal = styles.ph2;
        }

        return {
            alignItems: 'center',
            justifyContent: 'center',
            backgroundColor: theme.highlightBG,
            paddingVertical: 28,
            borderRadius: 16,
            marginTop: 32,
            ...paddingHorizontal,
        };
    },

    twoFactorLoadingContainer: {
        alignItems: 'center',
        justifyContent: 'center',
        height: 210,
    },

    twoFactorAuthCodesContainer: {
        alignItems: 'center',
        justifyContent: 'center',
        flexDirection: 'row',
        flexWrap: 'wrap',
        gap: 12,
    },

    twoFactorAuthCode: {
        fontFamily: fontFamily.MONOSPACE,
        width: 112,
        textAlign: 'center',
    },

    twoFactorAuthCodesButtonsContainer: {
        flexDirection: 'row',
        justifyContent: 'center',
        gap: 12,
        marginTop: 20,
        flexWrap: 'wrap',
    },

    twoFactorAuthCodesButton: {
        minWidth: 112,
    },

    twoFactorAuthCopyCodeButton: {
        minWidth: 110,
    },

    anonymousRoomFooter: (isSmallSizeLayout) => ({
        flexDirection: isSmallSizeLayout ? 'column' : 'row',
        ...(!isSmallSizeLayout && {
            alignItems: 'center',
            justifyContent: 'space-between',
        }),
        padding: 20,
        backgroundColor: theme.sidebar,
        borderRadius: variables.componentBorderRadiusLarge,
        overflow: 'hidden',
    }),
    anonymousRoomFooterWordmarkAndLogoContainer: (isSmallSizeLayout) => ({
        flexDirection: 'row',
        alignItems: 'center',
        ...(isSmallSizeLayout && {
            justifyContent: 'space-between',
            marginTop: 16,
        }),
    }),
    anonymousRoomFooterLogo: {
        width: 88,
        marginLeft: 0,
        height: 20,
    },
    anonymousRoomFooterLogoTaglineText: {
        fontFamily: fontFamily.EXP_NEUE,
        fontSize: variables.fontSizeMedium,
        color: theme.textLight,
    },
    signInButtonAvatar: {
        width: 80,
    },

    anonymousRoomFooterSignInButton: {
        width: 110,
    },

    roomHeaderAvatarSize: {
        height: variables.componentSizeLarge,
        width: variables.componentSizeLarge,
    },

    roomHeaderAvatar: {
        backgroundColor: theme.appBG,
        borderRadius: 100,
        borderColor: theme.componentBG,
        borderWidth: 4,
    },

    roomHeaderAvatarOverlay: {
        position: 'absolute',
        top: 0,
        right: 0,
        bottom: 0,
        left: 0,
        backgroundColor: theme.overlay,
        opacity: variables.overlayOpacity,
        borderRadius: 88,
    },

    rootNavigatorContainerStyles: (isSmallScreenWidth) => ({marginLeft: isSmallScreenWidth ? 0 : variables.sideBarWidth, flex: 1}),
    RHPNavigatorContainerNavigatorContainerStyles: (isSmallScreenWidth) => ({marginLeft: isSmallScreenWidth ? 0 : variables.sideBarWidth, flex: 1}),

    avatarInnerTextChat: {
        color: theme.textLight,
        fontSize: variables.fontSizeXLarge,
        fontFamily: fontFamily.EXP_NEW_KANSAS_MEDIUM,
        textAlign: 'center',
        fontWeight: 'normal',
        position: 'absolute',
        width: 88,
        left: -16,
    },

    svgAvatarBorder: {
        borderRadius: 100,
        overflow: 'hidden',
    },

    displayName: {
        fontSize: variables.fontSizeLarge,
        fontFamily: fontFamily.EXP_NEUE_BOLD,
        fontWeight: fontWeightBold,
        color: theme.heading,
    },

    pageWrapper: {
        width: '100%',
        alignItems: 'center',
        padding: 20,
    },

    avatarSectionWrapper: {
        width: '100%',
        alignItems: 'center',
        paddingHorizontal: 20,
        paddingBottom: 20,
    },

    avatarSectionWrapperSkeleton: {
        width: '100%',
        paddingHorizontal: 20,
        paddingBottom: 20,
    },

    selectCircle: {
        width: variables.componentSizeSmall,
        height: variables.componentSizeSmall,
        borderColor: theme.border,
        borderWidth: 1,
        borderRadius: variables.componentSizeSmall / 2,
        justifyContent: 'center',
        alignItems: 'center',
        backgroundColor: theme.componentBG,
        marginLeft: 8,
    },

    unreadIndicatorContainer: {
        position: 'absolute',
        top: -10,
        left: 0,
        width: '100%',
        height: 20,
        paddingHorizontal: 20,
        flexDirection: 'row',
        alignItems: 'center',
        zIndex: 1,
        ...cursor.cursorDefault,
    },

    unreadIndicatorLine: {
        height: 1,
        backgroundColor: theme.unreadIndicator,
        flexGrow: 1,
        marginRight: 8,
        opacity: 0.5,
    },

    threadDividerLine: {
        height: 1,
        backgroundColor: theme.border,
        flexGrow: 1,
        marginHorizontal: 20,
    },

    unreadIndicatorText: {
        color: theme.unreadIndicator,
        fontFamily: fontFamily.EXP_NEUE_BOLD,
        fontSize: variables.fontSizeSmall,
        fontWeight: fontWeightBold,
        textTransform: 'capitalize',
    },

    flipUpsideDown: {
        transform: `rotate(180deg)`,
    },

    navigationSceneContainer: {
        backgroundColor: theme.appBG,
    },

    navigationScreenCardStyle: {
        backgroundColor: theme.appBG,
        height: '100%',
    },

    navigationSceneFullScreenWrapper: {
        borderRadius: variables.componentBorderRadiusCard,
        overflow: 'hidden',
        height: '100%',
    },

    invisible: {
        position: 'absolute',
        opacity: 0,
    },

    containerWithSpaceBetween: {
        justifyContent: 'space-between',
        width: '100%',
        flex: 1,
    },

    detailsPageSectionContainer: {
        alignSelf: 'flex-start',
    },

    attachmentCarouselContainer: {
        height: '100%',
        width: '100%',
        display: 'flex',
        justifyContent: 'center',
        ...cursor.cursorUnset,
    },

    attachmentArrow: {
        zIndex: 23,
        position: 'absolute',
    },

    attachmentRevealButtonContainer: {
        flex: 1,
        alignItems: 'center',
        justifyContent: 'center',
        ...spacing.ph4,
    },

    arrowIcon: {
        height: 40,
        width: 40,
        alignItems: 'center',
        paddingHorizontal: 0,
        paddingTop: 0,
        paddingBottom: 0,
    },

    detailsPageSectionVersion: {
        alignSelf: 'center',
        color: theme.textSupporting,
        fontSize: variables.fontSizeSmall,
        height: 24,
        lineHeight: 20,
    },

    switchTrack: {
        width: 50,
        height: 28,
        justifyContent: 'center',
        borderRadius: 20,
        padding: 15,
        backgroundColor: theme.success,
    },

    switchInactive: {
        backgroundColor: theme.border,
    },

    switchThumb: {
        width: 22,
        height: 22,
        borderRadius: 11,
        position: 'absolute',
        left: 4,
        backgroundColor: theme.appBG,
    },

    switchThumbTransformation: (translateX) => ({
        transform: [{translateX}],
    }),

    radioButtonContainer: {
        backgroundColor: theme.componentBG,
        borderRadius: 10,
        height: 20,
        width: 20,
        borderColor: theme.icon,
        borderWidth: 1,
        justifyContent: 'center',
        alignItems: 'center',
    },

    checkboxPressable: {
        borderRadius: 6,
        padding: 2,
        justifyContent: 'center',
        alignItems: 'center',
    },

    checkedContainer: {
        backgroundColor: theme.checkBox,
    },

    magicCodeInputContainer: {
        flexDirection: 'row',
        justifyContent: 'space-between',
        minHeight: variables.inputHeight,
    },

    magicCodeInput: {
        fontSize: variables.fontSizeXLarge,
        color: theme.heading,
        lineHeight: variables.inputHeight,
    },

    // Manually style transparent, in iOS Safari, an input in a container with its opacity set to
    // 0 (completely transparent) cannot handle user interaction, hence the Paste option is never shown
    inputTransparent: {
        color: 'transparent',
        // These properties are available in browser only
        ...(Browser.getBrowser()
            ? {
                  caretColor: 'transparent',
                  WebkitTextFillColor: 'transparent',
                  // After setting the input text color to transparent, it acquires the background-color.
                  // However, it is not possible to override the background-color directly as explained in this resource: https://developer.mozilla.org/en-US/docs/Web/CSS/:autofill
                  // Therefore, the transition effect needs to be delayed.
                  transitionDelay: '99999s',
              }
            : {}),
    },

    iouAmountText: {
        ...headlineFont,
        fontSize: variables.iouAmountTextSize,
        color: theme.heading,
        lineHeight: variables.inputHeight,
    },

    iouAmountTextInput: addOutlineWidth(
        {
            ...headlineFont,
            fontSize: variables.iouAmountTextSize,
            color: theme.heading,
            padding: 0,
            lineHeight: undefined,
        },
        0,
    ),

    moneyRequestConfirmationAmount: {
        ...headlineFont,
        fontSize: variables.fontSizeh1,
    },

    moneyRequestMenuItem: {
        flexDirection: 'row',
        borderRadius: 0,
        justifyContent: 'space-between',
        width: '100%',
        paddingHorizontal: 20,
        paddingVertical: 12,
    },

    requestPreviewBox: {
        marginTop: 12,
        maxWidth: variables.sideBarWidth,
    },

    moneyRequestPreviewBox: {
        backgroundColor: theme.cardBG,
        borderRadius: variables.componentBorderRadiusLarge,
        maxWidth: variables.sideBarWidth,
        width: '100%',
    },

    moneyRequestPreviewBoxText: {
        padding: 16,
    },

    amountSplitPadding: {
        paddingTop: 2,
    },

    moneyRequestPreviewBoxLoading: {
        // When a new IOU request arrives it is very briefly in a loading state, so set the minimum height of the container to 94 to match the rendered height after loading.
        // Otherwise, the IOU request pay button will not be fully visible and the user will have to scroll up to reveal the entire IOU request container.
        // See https://github.com/Expensify/App/issues/10283.
        minHeight: 94,
        width: '100%',
    },

    moneyRequestPreviewBoxAvatar: {
        marginRight: -10,
        marginBottom: 0,
    },

    moneyRequestPreviewAmount: {
        ...headlineFont,
        ...whiteSpace.preWrap,
        color: theme.heading,
    },

    defaultCheckmarkWrapper: {
        marginLeft: 8,
        alignSelf: 'center',
    },

    iouDetailsContainer: {
        flexGrow: 1,
        paddingStart: 20,
        paddingEnd: 20,
    },

    codeWordWrapper: {
        ...codeStyles.codeWordWrapper,
    },

    codeWordStyle: {
        borderLeftWidth: 0,
        borderRightWidth: 0,
        borderTopLeftRadius: 0,
        borderBottomLeftRadius: 0,
        borderTopRightRadius: 0,
        borderBottomRightRadius: 0,
        paddingLeft: 0,
        paddingRight: 0,
        justifyContent: 'center',
        ...codeStyles.codeWordStyle,
    },

    codeFirstWordStyle: {
        borderLeftWidth: 1,
        borderTopLeftRadius: 4,
        borderBottomLeftRadius: 4,
        paddingLeft: 5,
    },

    codeLastWordStyle: {
        borderRightWidth: 1,
        borderTopRightRadius: 4,
        borderBottomRightRadius: 4,
        paddingRight: 5,
    },

    fullScreenLoading: {
        backgroundColor: theme.componentBG,
        opacity: 0.8,
        justifyContent: 'center',
        alignItems: 'center',
        zIndex: 10,
    },

    navigatorFullScreenLoading: {
        backgroundColor: theme.highlightBG,
        opacity: 1,
    },

    reimbursementAccountFullScreenLoading: {
        backgroundColor: theme.componentBG,
        opacity: 0.8,
        justifyContent: 'flex-start',
        alignItems: 'center',
        zIndex: 10,
    },

    hiddenElementOutsideOfWindow: {
        position: 'absolute',
        top: -10000,
        left: 0,
        opacity: 0,
    },

    growlNotificationWrapper: {
        zIndex: 2,
    },

    growlNotificationContainer: {
        flex: 1,
        justifyContent: 'flex-start',
        position: 'absolute',
        width: '100%',
        top: 20,
        ...spacing.pl5,
        ...spacing.pr5,
    },

    growlNotificationDesktopContainer: {
        maxWidth: variables.sideBarWidth,
        right: 0,
        position: 'fixed',
    },

    growlNotificationTranslateY: (y) => ({
        transform: [{translateY: y}],
    }),

    makeSlideInTranslation: (translationType, fromValue) => ({
        from: {
            [translationType]: fromValue,
        },
        to: {
            [translationType]: 0,
        },
    }),

    growlNotificationBox: {
        backgroundColor: theme.inverse,
        borderRadius: variables.componentBorderRadiusNormal,
        alignItems: 'center',
        flexDirection: 'row',
        justifyContent: 'space-between',
<<<<<<< HEAD
        boxShadow: `${themeColors.shadow}`,
=======
        shadowColor: theme.shadow,
>>>>>>> 01c5b71e
        ...spacing.p5,
    },

    growlNotificationText: {
        fontSize: variables.fontSizeNormal,
        fontFamily: fontFamily.EXP_NEUE,
        width: '90%',
        lineHeight: variables.fontSizeNormalHeight,
        color: theme.textReversed,
        ...spacing.ml4,
    },

    blockquote: {
        borderLeftColor: theme.border,
        borderLeftWidth: 4,
        paddingLeft: 12,
        marginVertical: 4,
    },

    noSelect: {
        boxShadow: 'none',
        outline: 'none',
    },

    cardStyleNavigator: {
        overflow: 'hidden',
        height: '100%',
    },

    fullscreenCard: {
        position: 'absolute',
        left: 0,
        top: 0,
        width: '100%',
        height: '100%',
    },

    fullscreenCardWeb: {
        left: 'auto',
        right: '-24%',
        top: '-18%',
        height: '120%',
    },

    fullscreenCardWebCentered: {
        left: '0',
        right: '0',
        top: '0',
        height: '60%',
    },

    fullscreenCardMobile: {
        left: '-20%',
        top: '-30%',
        width: '150%',
    },

    fullscreenCardMediumScreen: {
        left: '-15%',
        top: '-30%',
        width: '145%',
    },

    smallEditIcon: {
        alignItems: 'center',
        backgroundColor: theme.buttonHoveredBG,
        borderColor: theme.textReversed,
        borderRadius: 14,
        borderWidth: 3,
        color: theme.textReversed,
        height: 28,
        width: 28,
        justifyContent: 'center',
    },

    smallAvatarEditIcon: {
        position: 'absolute',
        right: -4,
        bottom: -4,
    },

    workspaceCard: {
        width: '100%',
        height: 400,
        borderRadius: variables.componentBorderRadiusCard,
        overflow: 'hidden',
        backgroundColor: theme.heroCard,
    },

    workspaceCardMobile: {
        height: 475,
    },

    workspaceCardMediumScreen: {
        height: 540,
    },

    workspaceCardMainText: {
        fontSize: variables.fontSizeXXXLarge,
        fontWeight: 'bold',
        lineHeight: variables.fontSizeXXXLarge,
    },

    workspaceCardContent: {
        zIndex: 1,
        padding: 50,
    },

    workspaceCardContentMediumScreen: {
        padding: 25,
    },

    workspaceCardCTA: {
        width: 250,
    },

    autoGrowHeightMultilineInput: {
        maxHeight: 115,
    },

    peopleRow: {
        width: '100%',
        flexDirection: 'row',
        justifyContent: 'space-between',
        alignItems: 'center',
        ...spacing.ph5,
    },

    peopleRowBorderBottom: {
        borderColor: theme.border,
        borderBottomWidth: 1,
        ...spacing.pb2,
    },

    peopleBadge: {
        backgroundColor: theme.icon,
        ...spacing.ph3,
    },

    peopleBadgeText: {
        color: theme.textReversed,
        fontSize: variables.fontSizeSmall,
        lineHeight: variables.lineHeightNormal,
        ...whiteSpace.noWrap,
    },

    offlineFeedback: {
        deleted: {
            textDecorationLine: 'line-through',
            textDecorationStyle: 'solid',
        },
        pending: {
            opacity: 0.5,
        },
        error: {
            flexDirection: 'row',
            alignItems: 'center',
        },
        container: {
            ...spacing.pv2,
        },
        textContainer: {
            flexDirection: 'column',
            flex: 1,
        },
        text: {
<<<<<<< HEAD
            color: themeColors.textSupporting,
            verticalAlign: 'middle',
=======
            color: theme.textSupporting,
            textAlignVertical: 'center',
>>>>>>> 01c5b71e
            fontSize: variables.fontSizeLabel,
        },
        errorDot: {
            marginRight: 12,
        },
    },

    dotIndicatorMessage: {
        display: 'flex',
        flexDirection: 'row',
        alignItems: 'center',
    },

    sidebarPopover: {
        width: variables.sideBarWidth - 68,
    },

    cardOverlay: {
        backgroundColor: theme.overlay,
        position: 'absolute',
        top: 0,
        left: 0,
        width: '100%',
        height: '100%',
        opacity: variables.overlayOpacity,
    },

    communicationsLinkIcon: {
        right: -36,
        top: 0,
        bottom: 0,
    },

    shortTermsBorder: {
        borderWidth: 1,
        borderColor: theme.border,
    },

    shortTermsHorizontalRule: {
        borderBottomWidth: 1,
        borderColor: theme.border,
        ...spacing.mh3,
    },

    shortTermsLargeHorizontalRule: {
        borderWidth: 1,
        borderColor: theme.border,
        ...spacing.mh3,
    },

    shortTermsRow: {
        flexDirection: 'row',
        padding: 12,
    },

    termsCenterRight: {
        marginTop: 'auto',
        marginBottom: 'auto',
    },

    shortTermsBoldHeadingSection: {
        paddingRight: 12,
        paddingLeft: 12,
        marginTop: 12,
    },

    shortTermsHeadline: {
        ...headlineFont,
        ...whiteSpace.preWrap,
        color: theme.heading,
        fontSize: variables.fontSizeXXXLarge,
        lineHeight: variables.lineHeightXXXLarge,
    },

    longTermsRow: {
        flexDirection: 'row',
        marginTop: 20,
    },

    collapsibleSectionBorder: {
        borderBottomWidth: 2,
        borderBottomColor: theme.border,
    },

    communicationsLinkHeight: {
        height: variables.communicationsLinkHeight,
    },

    floatingMessageCounterWrapper: {
        position: 'absolute',
        left: '50%',
        top: 0,
        zIndex: 100,
        ...visibility.hidden,
    },

    floatingMessageCounterWrapperAndroid: {
        left: 0,
        width: '100%',
        alignItems: 'center',
        position: 'absolute',
        top: 0,
        zIndex: 100,
        ...visibility.hidden,
    },

    floatingMessageCounterSubWrapperAndroid: {
        left: '50%',
        width: 'auto',
    },

    floatingMessageCounter: {
        left: '-50%',
        ...visibility.visible,
    },

    floatingMessageCounterTransformation: (translateY) => ({
        transform: [{translateY}],
    }),

    confirmationAnimation: {
        height: 180,
        width: 180,
        marginBottom: 20,
    },

    googleSearchTextInputContainer: {
        flexDirection: 'column',
    },

    googleSearchSeparator: {
        height: 1,
        backgroundColor: theme.border,
    },

    googleSearchText: {
        color: theme.text,
        fontSize: variables.fontSizeNormal,
        lineHeight: variables.fontSizeNormalHeight,
        fontFamily: fontFamily.EXP_NEUE,
        flex: 1,
    },

    threeDotsPopoverOffset: (windowWidth) => ({
        ...getPopOverVerticalOffset(60),
        horizontal: windowWidth - 60,
    }),

    threeDotsPopoverOffsetNoCloseButton: (windowWidth) => ({
        ...getPopOverVerticalOffset(60),
        horizontal: windowWidth - 10,
    }),

    invert: {
        // It's important to invert the Y AND X axis to prevent a react native issue that can lead to ANRs on android 13
        transform: [{scaleX: -1}, {scaleY: -1}],
    },

    keyboardShortcutModalContainer: {
        maxHeight: '100%',
        flex: 0,
        flexBasis: 'auto',
    },

    keyboardShortcutTableWrapper: {
        alignItems: 'center',
        flex: 1,
        height: 'auto',
        maxHeight: '100%',
    },

    keyboardShortcutTableContainer: {
        display: 'flex',
        width: '100%',
        borderColor: theme.border,
        height: 'auto',
        borderRadius: variables.componentBorderRadius,
        borderWidth: 1,
    },

    keyboardShortcutTableRow: {
        flex: 1,
        flexDirection: 'row',
        borderColor: theme.border,
        flexBasis: 'auto',
        alignSelf: 'stretch',
        borderTopWidth: 1,
    },

    keyboardShortcutTablePrefix: {
        width: '30%',
        borderRightWidth: 1,
        borderColor: theme.border,
    },

    keyboardShortcutTableFirstRow: {
        borderTopWidth: 0,
    },

    iPhoneXSafeArea: {
        backgroundColor: theme.inverse,
        flex: 1,
    },

    transferBalancePayment: {
        borderWidth: 1,
        borderRadius: variables.componentBorderRadiusNormal,
        borderColor: theme.border,
    },

    transferBalanceSelectedPayment: {
        borderColor: theme.iconSuccessFill,
    },

    transferBalanceBalance: {
        fontSize: 48,
    },

    closeAccountMessageInput: {
        height: 153,
    },

    imageCropContainer: {
        overflow: 'hidden',
        alignItems: 'center',
        justifyContent: 'center',
        backgroundColor: theme.imageCropBackgroundColor,
        ...cursor.cursorMove,
    },

    sliderKnobTooltipView: {
        height: variables.sliderKnobSize,
        width: variables.sliderKnobSize,
        borderRadius: variables.sliderKnobSize / 2,
    },

    sliderKnob: {
        backgroundColor: theme.success,
        position: 'absolute',
        height: variables.sliderKnobSize,
        width: variables.sliderKnobSize,
        borderRadius: variables.sliderKnobSize / 2,
        left: -(variables.sliderKnobSize / 2),
        ...cursor.cursorPointer,
    },

    sliderBar: {
        backgroundColor: theme.border,
        height: variables.sliderBarHeight,
        borderRadius: variables.sliderBarHeight / 2,
        alignSelf: 'stretch',
        justifyContent: 'center',
    },

    screenCenteredContainer: {
        flex: 1,
        justifyContent: 'center',
        marginBottom: 40,
        padding: 16,
    },

    inlineSystemMessage: {
        color: theme.textSupporting,
        fontSize: variables.fontSizeLabel,
        fontFamily: fontFamily.EXP_NEUE,
        marginLeft: 6,
    },

    fullScreen: {
        position: 'absolute',
        top: 0,
        left: 0,
        right: 0,
        bottom: 0,
    },

    invisibleOverlay: {
        backgroundColor: theme.transparent,
        zIndex: 1000,
    },

    reportDropOverlay: {
        backgroundColor: theme.dropUIBG,
        zIndex: 2,
    },

    receiptDropOverlay: {
        backgroundColor: theme.receiptDropUIBG,
        zIndex: 2,
    },

    receiptImageWrapper: (receiptImageTopPosition) => ({
        position: 'absolute',
        top: receiptImageTopPosition,
    }),

    cardSection: {
        backgroundColor: theme.cardBG,
        borderRadius: variables.componentBorderRadiusCard,
        marginBottom: 20,
        marginHorizontal: 16,
        padding: 20,
        width: 'auto',
        textAlign: 'left',
    },

    cardSectionTitle: {
        lineHeight: variables.lineHeightXXLarge,
    },

    cardMenuItem: {
        paddingLeft: 8,
        paddingRight: 0,
        borderRadius: variables.buttonBorderRadius,
        height: variables.componentSizeLarge,
        alignItems: 'center',
    },

    callRequestSection: {
        backgroundColor: theme.appBG,
        paddingHorizontal: 0,
        paddingBottom: 0,
        marginHorizontal: 0,
        marginBottom: 0,
    },

    archivedReportFooter: {
        borderRadius: variables.componentBorderRadius,
        ...wordBreak.breakWord,
    },

    saveButtonPadding: {
        paddingLeft: 18,
        paddingRight: 18,
    },

    deeplinkWrapperContainer: {
        padding: 20,
        flex: 1,
        alignItems: 'center',
        justifyContent: 'center',
        backgroundColor: theme.appBG,
    },

    deeplinkWrapperMessage: {
        flex: 1,
        alignItems: 'center',
        justifyContent: 'center',
    },

    deeplinkWrapperFooter: {
        paddingTop: 80,
        paddingBottom: 45,
    },

    emojiReactionBubble: {
        borderRadius: 28,
        alignItems: 'center',
        justifyContent: 'center',
        flexDirection: 'row',
        alignSelf: 'flex-start',
    },

    emojiReactionListHeader: {
        marginTop: 8,
        paddingBottom: 20,
        borderBottomColor: theme.border,
        borderBottomWidth: 1,
        marginHorizontal: 20,
    },
    emojiReactionListHeaderBubble: {
        paddingVertical: 2,
        paddingHorizontal: 8,
        borderRadius: 28,
        backgroundColor: theme.border,
        alignItems: 'center',
        justifyContent: 'center',
        flexDirection: 'row',
        alignSelf: 'flex-start',
        marginRight: 4,
    },
    reactionListItem: {
        flexDirection: 'row',
        paddingVertical: 12,
        paddingHorizontal: 20,
    },
    reactionListHeaderText: {
        color: theme.textSupporting,
        marginLeft: 8,
        alignSelf: 'center',
    },

    miniQuickEmojiReactionText: {
        fontSize: 15,
        lineHeight: 20,
        verticalAlign: 'middle',
    },

    emojiReactionBubbleText: {
        verticalAlign: 'middle',
    },

    reactionCounterText: {
        fontSize: 13,
        marginLeft: 4,
        fontWeight: 'bold',
    },

    fontColorReactionLabel: {
        color: theme.tooltipSupportingText,
    },

    reactionEmojiTitle: {
        fontSize: variables.iconSizeLarge,
        lineHeight: variables.iconSizeXLarge,
    },

    textReactionSenders: {
        color: theme.tooltipPrimaryText,
        ...wordBreak.breakWord,
    },

    quickReactionsContainer: {
        gap: 12,
        flexDirection: 'row',
        paddingHorizontal: 25,
        paddingVertical: 12,
        justifyContent: 'space-between',
    },

    reactionListContainer: {
        maxHeight: variables.listItemHeightNormal * 5.75,
        ...spacing.pv2,
    },

    reactionListContainerFixedWidth: {
        maxWidth: variables.popoverWidth,
    },

    validateCodeDigits: {
        color: theme.text,
        fontFamily: fontFamily.EXP_NEUE,
        fontSize: variables.fontSizeXXLarge,
        letterSpacing: 4,
    },

    footerWrapper: {
        fontSize: variables.fontSizeNormal,
        paddingTop: 64,
        maxWidth: 1100, // Match footer across all Expensify platforms
    },

    footerColumnsContainer: {
        flex: 1,
        flexWrap: 'wrap',
        marginBottom: 40,
        marginHorizontal: -16,
    },

    footerTitle: {
        fontSize: variables.fontSizeLarge,
        color: theme.success,
        marginBottom: 16,
    },

    footerRow: {
        paddingVertical: 4,
        marginBottom: 8,
        color: theme.textLight,
        fontSize: variables.fontSizeMedium,
    },

    footerBottomLogo: {
        marginTop: 40,
        width: '100%',
    },

    listPickerSeparator: {
        height: 1,
        backgroundColor: theme.buttonDefaultBG,
    },

    datePickerRoot: {
        position: 'relative',
        zIndex: 99,
    },

    datePickerPopover: {
        backgroundColor: theme.appBG,
        width: '100%',
        alignSelf: 'center',
        zIndex: 100,
        marginTop: 8,
    },

    loginHeroHeader: {
        fontFamily: fontFamily.EXP_NEW_KANSAS_MEDIUM,
        color: theme.success,
        fontWeight: '500',
        textAlign: 'center',
    },

    newKansasLarge: {
        ...headlineFont,
        fontSize: variables.fontSizeXLarge,
        lineHeight: variables.lineHeightXXLarge,
    },

    loginHeroBody: {
        fontFamily: fontFamily.EXP_NEUE,
        fontSize: variables.fontSizeSignInHeroBody,
        color: theme.textLight,
        textAlign: 'center',
    },

    linkPreviewWrapper: {
        marginTop: 16,
        borderLeftWidth: 4,
        borderLeftColor: theme.border,
        paddingLeft: 12,
    },

    linkPreviewImage: {
        flex: 1,
        borderRadius: 8,
        marginTop: 8,
    },

    linkPreviewLogoImage: {
        height: 16,
        width: 16,
    },

    validateCodeMessage: {
        width: variables.modalContentMaxWidth,
        textAlign: 'center',
    },

    whisper: {
        backgroundColor: theme.cardBG,
    },

    contextMenuItemPopoverMaxWidth: {
        maxWidth: 375,
    },

    formSpaceVertical: {
        height: 20,
        width: 1,
    },

    taskCheckbox: {
        height: 16,
        width: 16,
    },

    taskTitleMenuItem: {
        ...writingDirection.ltr,
        ...headlineFont,
        ...spacing.flexWrap,
        ...spacing.flex1,
        fontSize: variables.fontSizeXLarge,
        maxWidth: '100%',
        ...wordBreak.breakWord,
    },

    taskDescriptionMenuItem: {
        maxWidth: '100%',
        ...wordBreak.breakWord,
    },

    taskTitleDescription: {
        fontFamily: fontFamily.EXP_NEUE,
        fontSize: variables.fontSizeLabel,
        color: theme.textSupporting,
        lineHeight: variables.lineHeightNormal,
        ...spacing.mb1,
    },

    taskMenuItemCheckbox: {
        height: 27,
        ...spacing.mr3,
    },

    reportHorizontalRule: {
        borderBottomWidth: 1,
        borderColor: theme.border,
        ...spacing.mh5,
        ...spacing.mv2,
    },

    assigneeTextStyle: {
        fontFamily: fontFamily.EXP_NEUE_BOLD,
        fontWeight: fontWeightBold,
        minHeight: variables.avatarSizeSubscript,
    },

    taskRightIconContainer: {
        width: variables.componentSizeNormal,
        marginLeft: 'auto',
        ...spacing.mt1,
        ...pointerEventsAuto,
        ...spacing.dFlex,
        ...spacing.alignItemsCenter,
    },

    shareCodePage: {
        paddingHorizontal: 38.5,
    },

    shareCodeContainer: {
        width: '100%',
        alignItems: 'center',
        paddingHorizontal: variables.qrShareHorizontalPadding,
        paddingVertical: 20,
        borderRadius: 20,
        overflow: 'hidden',
        borderColor: theme.borderFocus,
        borderWidth: 2,
        backgroundColor: theme.highlightBG,
    },

    splashScreenHider: {
        backgroundColor: theme.splashBG,
        alignItems: 'center',
        justifyContent: 'center',
    },

    headerEnvBadge: {
        marginLeft: 0,
        marginBottom: 2,
        height: 12,
        paddingLeft: 4,
        paddingRight: 4,
        alignItems: 'center',
    },

    headerEnvBadgeText: {
        fontSize: 7,
        fontWeight: fontWeightBold,
        lineHeight: undefined,
    },

    expensifyQrLogo: {
        alignSelf: 'stretch',
        height: 27,
        marginBottom: 20,
    },

    qrShareTitle: {
        marginTop: 15,
        textAlign: 'center',
    },

    loginButtonRow: {
        justifyContent: 'center',
        width: '100%',
        ...flex.flexRow,
    },

    loginButtonRowSmallScreen: {
        justifyContent: 'center',
        width: '100%',
        marginBottom: 10,
        ...flex.flexRow,
    },

    appleButtonContainer: {
        width: 40,
        height: 40,
        marginRight: 20,
    },

    signInIconButton: {
        margin: 10,
        marginTop: 0,
        padding: 2,
    },

    googleButtonContainer: {
        colorScheme: 'light',
        width: 40,
        height: 40,
        marginLeft: 12,
        alignItems: 'center',
        overflow: 'hidden',
    },

    googlePillButtonContainer: {
        colorScheme: 'light',
        height: 40,
        width: 219,
    },

    thirdPartyLoadingContainer: {
        alignItems: 'center',
        justifyContent: 'center',
        height: 450,
    },

    tabSelectorButton: {
        height: variables.tabSelectorButtonHeight,
        padding: variables.tabSelectorButtonPadding,
        flexDirection: 'row',
        alignItems: 'center',
        justifyContent: 'center',
        borderRadius: variables.buttonBorderRadius,
    },

    tabSelector: {
        flexDirection: 'row',
        paddingHorizontal: 20,
        paddingBottom: 12,
    },

    tabText: (isSelected) => ({
        marginLeft: 8,
        fontFamily: isSelected ? fontFamily.EXP_NEUE_BOLD : fontFamily.EXP_NEUE,
        fontWeight: isSelected ? fontWeightBold : 400,
        color: isSelected ? theme.textLight : theme.textSupporting,
    }),

    /**
     * @param {String} backgroundColor
     * @param {Number} height
     * @returns {Object}
     */
    overscrollSpacer: (backgroundColor, height) => ({
        backgroundColor,
        height,
        width: '100%',
        position: 'absolute',
        top: -height,
        left: 0,
        right: 0,
    }),

    dualColorOverscrollSpacer: {
        position: 'absolute',
        top: 0,
        left: 0,
        width: '100%',
        height: '100%',
        zIndex: -1,
    },

    willChangeTransform: {
        willChange: 'transform',
    },

    dropDownButtonCartIconContainerPadding: {
        paddingRight: 0,
        paddingLeft: 0,
    },

    dropDownButtonArrowContain: {
        marginLeft: 12,
        marginRight: 14,
    },

    dropDownButtonCartIconView: {
        borderTopRightRadius: variables.buttonBorderRadius,
        borderBottomRightRadius: variables.buttonBorderRadius,
        ...flex.flexRow,
        ...flex.alignItemsCenter,
    },

    emojiPickerButtonDropdown: {
        justifyContent: 'center',
        backgroundColor: theme.activeComponentBG,
        width: 86,
        height: 52,
        borderRadius: 26,
        alignItems: 'center',
        paddingLeft: 10,
        paddingRight: 4,
        marginBottom: 32,
        alignSelf: 'flex-start',
    },

    emojiPickerButtonDropdownIcon: {
        fontSize: 30,
    },

    moneyRequestImage: {
        height: 200,
        borderRadius: 16,
        margin: 20,
    },

    reportPreviewBox: {
        backgroundColor: theme.cardBG,
        borderRadius: variables.componentBorderRadiusLarge,
        maxWidth: variables.sideBarWidth,
        width: '100%',
    },

    reportPreviewBoxHoverBorder: {
        borderColor: theme.border,
        backgroundColor: theme.border,
    },

    reportPreviewBoxBody: {
        padding: 16,
    },

    reportActionItemImages: {
        flexDirection: 'row',
        borderWidth: 4,
        borderColor: theme.transparent,
        borderTopLeftRadius: variables.componentBorderRadiusLarge,
        borderTopRightRadius: variables.componentBorderRadiusLarge,
        borderBottomLeftRadius: variables.componentBorderRadiusLarge,
        borderBottomRightRadius: variables.componentBorderRadiusLarge,
        overflow: 'hidden',
        height: 200,
    },

    reportActionItemImage: {
        flex: 1,
        width: '100%',
        height: '100%',
        display: 'flex',
        justifyContent: 'center',
        alignItems: 'center',
    },

    reportActionItemImageBorder: {
        borderRightWidth: 2,
        borderColor: theme.cardBG,
    },

    reportActionItemImagesMore: {
        position: 'absolute',
        borderRadius: 18,
        backgroundColor: theme.cardBG,
        width: 36,
        height: 36,
        display: 'flex',
        justifyContent: 'center',
        alignItems: 'center',
    },

    moneyRequestHeaderStatusBarBadge: {
        paddingHorizontal: 8,
        borderRadius: variables.componentBorderRadiusSmall,
        height: variables.inputHeightSmall,
        display: 'flex',
        justifyContent: 'center',
        alignItems: 'center',
        backgroundColor: theme.border,
        marginRight: 12,
    },

    staticHeaderImage: {
        minHeight: 240,
    },

    emojiPickerButtonDropdownContainer: {
        flexDirection: 'row',
        alignItems: 'center',
    },

    rotate90: {
        transform: 'rotate(90deg)',
    },

    emojiStatusLHN: {
        fontSize: 22,
    },
    sidebarStatusAvatarContainer: {
        height: 44,
        width: 84,
        backgroundColor: theme.componentBG,
        flexDirection: 'row',
        alignItems: 'center',
        justifyContent: 'space-between',
        borderRadius: 42,
        paddingHorizontal: 2,
        marginVertical: -2,
        marginRight: -2,
    },
    sidebarStatusAvatar: {
        flex: 1,
        alignItems: 'center',
        justifyContent: 'center',
    },

    moneyRequestViewImage: {
        ...spacing.mh5,
        ...spacing.mv3,
        overflow: 'hidden',
        borderWidth: 2,
        borderColor: theme.cardBG,
        borderRadius: variables.componentBorderRadiusLarge,
        height: 200,
        maxWidth: 400,
    },

    distanceRequestContainer: (maxHeight) => ({
        ...flex.flexShrink2,
        minHeight: variables.optionRowHeight * 2,
        maxHeight,
    }),

    mapViewContainer: {
        ...flex.flex1,
        ...spacing.p4,
        ...spacing.flex1,
        minHeight: 300,
        maxHeight: 500,
    },

    mapView: {
        flex: 1,
        borderRadius: 20,
        overflow: 'hidden',
    },

    mapViewOverlay: {
        flex: 1,
        position: 'absolute',
        left: 0,
        top: 0,
        borderRadius: variables.componentBorderRadiusLarge,
        overflow: 'hidden',
        backgroundColor: theme.highlightBG,
        ...sizing.w100,
        ...sizing.h100,
    },

    confirmationListMapItem: {
        ...spacing.m5,
        height: 200,
    },

    mapDirection: {
        lineColor: theme.success,
        lineWidth: 7,
    },

    mapDirectionLayer: {
        layout: {'line-join': 'round', 'line-cap': 'round'},
        paint: {'line-color': theme.success, 'line-width': 7},
    },

    mapPendingView: {
        backgroundColor: theme.highlightBG,
        ...flex.flex1,
        borderRadius: variables.componentBorderRadiusLarge,
    },
    userReportStatusEmoji: {
        fontSize: variables.fontSizeNormal,
        marginRight: 4,
    },
    draggableTopBar: {
        height: 30,
        width: '100%',
    },
});

// For now we need to export the styles function that takes the theme as an argument
// as something named different than "styles", because a lot of files import the "defaultStyles"
// as "styles", which causes ESLint to throw an error.
// TODO: Remove "stylesGenerator" and instead only return "styles" once the app is migrated to theme switching hooks and HOCs and "styles/theme/default.js" is not used anywhere anymore (GH issue: https://github.com/Expensify/App/issues/27337)
const stylesGenerator = styles;
const defaultStyles = styles(defaultTheme);

export default defaultStyles;
export {stylesGenerator};<|MERGE_RESOLUTION|>--- conflicted
+++ resolved
@@ -2870,11 +2870,7 @@
         alignItems: 'center',
         flexDirection: 'row',
         justifyContent: 'space-between',
-<<<<<<< HEAD
         boxShadow: `${themeColors.shadow}`,
-=======
-        shadowColor: theme.shadow,
->>>>>>> 01c5b71e
         ...spacing.p5,
     },
 
@@ -3041,13 +3037,8 @@
             flex: 1,
         },
         text: {
-<<<<<<< HEAD
-            color: themeColors.textSupporting,
+            color: theme.textSupporting,
             verticalAlign: 'middle',
-=======
-            color: theme.textSupporting,
-            textAlignVertical: 'center',
->>>>>>> 01c5b71e
             fontSize: variables.fontSizeLabel,
         },
         errorDot: {

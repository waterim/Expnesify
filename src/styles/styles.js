--- conflicted
+++ resolved
@@ -3786,7 +3786,6 @@
         transform: [{rotate: '90deg'}],
     },
 
-<<<<<<< HEAD
     moneyRequestViewImage: {
         ...spacing.mh5,
         ...spacing.mv3,
@@ -3796,7 +3795,8 @@
         borderRadius: variables.componentBorderRadiusLarge,
         height: 200,
         maxWidth: 400,
-=======
+    },
+
     distanceRequestContainer: (maxHeight) => ({
         ...flex.flexShrink2,
         minHeight: variables.baseMenuItemHeight,
@@ -3821,7 +3821,6 @@
         backgroundColor: themeColors.highlightBG,
         ...flex.flex1,
         borderRadius: variables.componentBorderRadiusLarge,
->>>>>>> 3d075919
     },
 
     userReportStatusEmoji: {

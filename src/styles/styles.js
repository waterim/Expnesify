import fontFamily from './fontFamily';
import addOutlineWidth from './addOutlineWidth';
import themeColors from './themes/default';
import fontWeightBold from './fontWeight/bold';
import variables from './variables';
import spacing from './utilities/spacing';
import sizing from './utilities/sizing';
import flex from './utilities/flex';
import display from './utilities/display';
import overflow from './utilities/overflow';
import whiteSpace from './utilities/whiteSpace';
import wordBreak from './utilities/wordBreak';
import positioning from './utilities/positioning';
import codeStyles from './codeStyles';
import visibility from './utilities/visibility';
import writingDirection from './utilities/writingDirection';
import optionAlternateTextPlatformStyles from './optionAlternateTextPlatformStyles';
import pointerEventsNone from './pointerEventsNone';
import pointerEventsAuto from './pointerEventsAuto';
import overflowXHidden from './overflowXHidden';
import CONST from '../CONST';

const picker = {
    backgroundColor: themeColors.transparent,
    color: themeColors.text,
    fontFamily: fontFamily.EXP_NEUE,
    fontSize: variables.fontSizeNormal,
    lineHeight: variables.fontSizeNormalHeight,
    paddingBottom: 8,
    paddingTop: 23,
<<<<<<< HEAD
    height: 52,
    borderTopWidth: 0,
    borderLeftWidth: 0,
    borderRightWidth: 0,
    borderBottomWidth: 2,
    borderBottomStyle: 'solid',
    borderBottomColor: themeColors.border,
=======
    height: variables.inputHeight,
    borderWidth: 0,
    borderRadius: variables.componentBorderRadiusNormal,
    textAlign: 'left',
>>>>>>> 36a009b8
};

const link = {
    color: themeColors.link,
    textDecorationColor: themeColors.link,
    fontFamily: fontFamily.EXP_NEUE,
};

const baseCodeTagStyles = {
    borderWidth: 1,
    borderRadius: 5,
    borderColor: themeColors.border,
    backgroundColor: themeColors.textBackground,
};

const webViewStyles = {
    // As of react-native-render-html v6, don't declare distinct styles for
    // custom renderers, the API for custom renderers has changed. Declare the
    // styles in the below "tagStyles" instead. If you need to reuse those
    // styles from the renderer, just pass the "style" prop to the underlying
    // component.
    tagStyles: {
        em: {
            fontFamily: fontFamily.EXP_NEUE,
            fontStyle: 'italic',
        },

        del: {
            textDecorationLine: 'line-through',
            textDecorationStyle: 'solid',
        },

        strong: {
            fontFamily: fontFamily.EXP_NEUE,
            fontWeight: 'bold',
        },

        a: link,

        ul: {
            maxWidth: '100%',
        },

        ol: {
            maxWidth: '100%',
        },

        li: {
            flexShrink: 1,
        },

        blockquote: {
            borderLeftColor: themeColors.border,
            borderLeftWidth: 4,
            paddingLeft: 12,
            marginTop: 4,
            marginBottom: 4,

            // Overwrite default HTML margin for blockquotes
            marginLeft: 0,
        },

        pre: {
            ...baseCodeTagStyles,
            paddingTop: 12,
            paddingBottom: 12,
            paddingRight: 8,
            paddingLeft: 8,
            fontFamily: fontFamily.MONOSPACE,
            marginTop: 0,
            marginBottom: 0,
        },

        code: {
            ...baseCodeTagStyles,
            ...codeStyles.codeTextStyle,
            paddingLeft: 5,
            paddingRight: 5,
            fontFamily: fontFamily.MONOSPACE,
            fontSize: 13,
        },

        img: {
            borderColor: themeColors.border,
            borderRadius: variables.componentBorderRadiusNormal,
            borderWidth: 1,
        },

        p: {
            marginTop: 0,
            marginBottom: 0,
        },
        h1: {
            fontSize: variables.fontSizeLarge,
            marginBottom: 8,
        },
    },

    baseFontStyle: {
        color: themeColors.text,
        fontSize: variables.fontSizeNormal,
        fontFamily: fontFamily.EXP_NEUE,
        flex: 1,
    },
};

const styles = {
    // Add all of our utility and helper styles
    ...spacing,
    ...sizing,
    ...flex,
    ...display,
    ...overflow,
    ...positioning,
    ...wordBreak,
    ...whiteSpace,
    ...writingDirection,
    ...themeColors,

    rateCol: {
        margin: 0,
        padding: 0,
        flexBasis: '48%',
    },

    unitCol: {
        margin: 0,
        padding: 0,
        marginLeft: '4%',
        flexBasis: '48%',
    },

    webViewStyles,

    link,

    linkHovered: {
        color: themeColors.linkHover,
    },

    linkMuted: {
        color: themeColors.textSupporting,
        textDecorationColor: themeColors.textSupporting,
        fontFamily: fontFamily.EXP_NEUE,
    },

    linkMutedHovered: {
        color: themeColors.textMutedReversed,
    },

    h1: {
        color: themeColors.heading,
        fontFamily: fontFamily.EXP_NEUE_BOLD,
        fontSize: variables.fontSizeh1,
        fontWeight: fontWeightBold,
    },

    h3: {
        fontFamily: fontFamily.EXP_NEUE_BOLD,
        fontSize: variables.fontSizeNormal,
        fontWeight: fontWeightBold,
    },

    h4: {
        fontFamily: fontFamily.EXP_NEUE_BOLD,
        fontSize: variables.fontSizeLabel,
        fontWeight: fontWeightBold,
    },

    textAlignCenter: {
        textAlign: 'center',
    },

    textAlignRight: {
        textAlign: 'right',
    },

    textUnderline: {
        textDecorationLine: 'underline',
    },

    label: {
        fontSize: variables.fontSizeLabel,
        lineHeight: variables.lineHeightLarge,
    },

    textLabel: {
        color: themeColors.text,
        fontSize: variables.fontSizeLabel,
        lineHeight: variables.lineHeightLarge,
    },

    mutedTextLabel: {
        color: themeColors.textSupporting,
        fontSize: variables.fontSizeLabel,
        lineHeight: variables.lineHeightLarge,
    },

    textMicro: {
        fontFamily: fontFamily.EXP_NEUE,
        fontSize: variables.fontSizeSmall,
        lineHeight: variables.lineHeightSmall,
    },

    textMicroBold: {
        color: themeColors.text,
        fontWeight: fontWeightBold,
        fontFamily: fontFamily.EXP_NEUE_BOLD,
        fontSize: variables.fontSizeSmall,
    },

    textMicroSupporting: {
        color: themeColors.textSupporting,
        fontFamily: fontFamily.EXP_NEUE,
        fontSize: variables.fontSizeSmall,
        lineHeight: variables.lineHeightSmall,
    },

    textExtraSmallSupporting: {
        color: themeColors.textSupporting,
        fontFamily: fontFamily.EXP_NEUE,
        fontSize: variables.fontSizeExtraSmall,
    },

    textLarge: {
        fontSize: variables.fontSizeLarge,
    },

    textXXLarge: {
        fontSize: variables.fontSizeXXLarge,
    },

    textXXXLarge: {
        color: themeColors.heading,
        fontFamily: fontFamily.EXP_NEUE_BOLD,
        fontSize: variables.fontSizeXXXLarge,
        fontWeight: fontWeightBold,
    },

    textStrong: {
        fontFamily: fontFamily.EXP_NEUE_BOLD,
        fontWeight: fontWeightBold,
    },

    textItalic: {
        fontFamily: fontFamily.EXP_NEUE_ITALIC,
        fontStyle: 'italic',
    },

    textDecorationNoLine: {
        textDecorationLine: 'none',
    },

    textWhite: {
        color: themeColors.textLight,
    },

    textBlue: {
        color: themeColors.link,
    },

    textUppercase: {
        textTransform: 'uppercase',
    },

    textNoWrap: {
        ...whiteSpace.noWrap,
    },

    colorReversed: {
        color: themeColors.textReversed,
    },

    colorMutedReversed: {
        color: themeColors.textMutedReversed,
    },

    colorMuted: {
        color: themeColors.textSupporting,
    },

    colorHeading: {
        color: themeColors.heading,
    },

    bgTransparent: {
        backgroundColor: 'transparent',
    },

    bgDark: {
        backgroundColor: themeColors.inverse,
    },

    opacity0: {
        opacity: 0,
    },

    opacity1: {
        opacity: 1,
    },

    textDanger: {
        color: themeColors.danger,
    },

    borderRadiusNormal: {
        borderRadius: variables.buttonBorderRadius,
    },

    button: {
        backgroundColor: themeColors.buttonDefaultBG,
        borderRadius: variables.buttonBorderRadius,
        height: variables.componentSizeLarge,
        justifyContent: 'center',
        ...spacing.ph3,
    },

    buttonText: {
        color: themeColors.text,
        fontFamily: fontFamily.EXP_NEUE_BOLD,
        fontSize: variables.fontSizeNormal,
        fontWeight: fontWeightBold,
        textAlign: 'center',

        // It is needed to unset the Lineheight. We don't need it for buttons as button always contains single line of text.
        // It allows to vertically center the text.
        lineHeight: undefined,
    },

    buttonSmall: {
        borderRadius: variables.buttonBorderRadius,
        height: variables.componentSizeSmall,
        paddingTop: 4,
        paddingHorizontal: 14,
        paddingBottom: 4,
        backgroundColor: themeColors.buttonDefaultBG,
    },

    buttonMedium: {
        borderRadius: variables.buttonBorderRadius,
        height: variables.componentSizeNormal,
        paddingTop: 12,
        paddingRight: 16,
        paddingBottom: 12,
        paddingLeft: 16,
        backgroundColor: themeColors.buttonDefaultBG,
    },

    buttonLarge: {
        borderRadius: variables.buttonBorderRadius,
        height: variables.componentSizeLarge,
        paddingTop: 8,
        paddingRight: 18,
        paddingBottom: 8,
        paddingLeft: 18,
        backgroundColor: themeColors.buttonDefaultBG,
    },

    buttonSmallText: {
        fontSize: variables.fontSizeSmall,
        fontFamily: fontFamily.EXP_NEUE_BOLD,
        fontWeight: fontWeightBold,
        textAlign: 'center',
    },

    buttonMediumText: {
        fontSize: variables.fontSizeLabel,
        fontFamily: fontFamily.EXP_NEUE_BOLD,
        fontWeight: fontWeightBold,
        textAlign: 'center',
    },

    buttonLargeText: {
        fontSize: variables.fontSizeNormal,
        fontFamily: fontFamily.EXP_NEUE_BOLD,
        fontWeight: fontWeightBold,
        textAlign: 'center',
    },

    buttonSuccess: {
        backgroundColor: themeColors.success,
        borderWidth: 0,
    },

    buttonSuccessDisabled: {
        opacity: 0.5,
    },

    buttonSuccessHovered: {
        backgroundColor: themeColors.successHover,
        borderWidth: 0,
    },

    buttonDanger: {
        backgroundColor: themeColors.danger,
        borderWidth: 0,
    },

    buttonDangerDisabled: {
        backgroundColor: themeColors.dangerDisabled,
    },

    buttonDangerHovered: {
        backgroundColor: themeColors.dangerHover,
        borderWidth: 0,
    },

    buttonDisable: {
        backgroundColor: themeColors.buttonDefaultBG,
        borderWidth: 0,
    },

    buttonDropdown: {
        borderLeftWidth: 1,
        borderColor: themeColors.textLight,
    },

    noRightBorderRadius: {
        borderTopRightRadius: 0,
        borderBottomRightRadius: 0,
    },

    noLeftBorderRadius: {
        borderTopLeftRadius: 0,
        borderBottomLeftRadius: 0,
    },

    buttonCTA: {
        paddingVertical: 6,
        ...spacing.mh4,
    },

    buttonCTAIcon: {
        marginRight: 22,
    },

    buttonConfirm: {
        margin: 20,
    },

    attachmentButtonBigScreen: {
        minWidth: 300,
        alignSelf: 'center',
    },

    buttonConfirmText: {
        paddingLeft: 20,
        paddingRight: 20,
    },

    buttonSuccessText: {
        color: themeColors.textLight,
    },

    buttonDangerText: {
        color: themeColors.textLight,
    },

    hoveredComponentBG: {
        backgroundColor: themeColors.hoverComponentBG,
    },

    activeComponentBG: {
        backgroundColor: themeColors.activeComponentBG,
    },

    fontWeightBold: {
        fontWeight: fontWeightBold,
    },

    touchableButtonImage: {
        alignItems: 'center',
        height: variables.componentSizeNormal,
        justifyContent: 'center',
        marginRight: 8,
        width: variables.componentSizeNormal,
    },

    visuallyHidden: {
        ...visibility('hidden'),
        overflow: 'hidden',
        width: 0,
        height: 0,
    },

    visibilityHidden: {
        ...visibility('hidden'),
    },

    loadingVBAAnimation: {
        width: 160,
        height: 160,
    },

    pickerSmall: {
        inputIOS: {
            fontFamily: fontFamily.EXP_NEUE,
            fontSize: variables.fontSizeSmall,
            paddingLeft: 9,
            paddingRight: 25,
            paddingTop: 6,
            paddingBottom: 6,
            borderRadius: variables.componentBorderRadius,
            borderWidth: 0,
            color: themeColors.text,
            height: 26,
            opacity: 1,
            backgroundColor: 'transparent',
        },
        inputWeb: {
            fontFamily: fontFamily.EXP_NEUE,
            fontSize: variables.fontSizeSmall,
            paddingLeft: 9,
            paddingRight: 25,
            paddingTop: 6,
            paddingBottom: 6,
            borderWidth: 0,
            borderRadius: variables.componentBorderRadius,
            color: themeColors.text,
            appearance: 'none',
            height: 26,
            opacity: 1,
            cursor: 'pointer',
            backgroundColor: 'transparent',
        },
        inputAndroid: {
            fontFamily: fontFamily.EXP_NEUE,
            fontSize: variables.fontSizeSmall,
            paddingLeft: 9,
            paddingRight: 25,
            paddingTop: 6,
            paddingBottom: 6,
            borderWidth: 0,
            borderRadius: variables.componentBorderRadius,
            color: themeColors.text,
            height: 26,
            opacity: 1,
        },
        iconContainer: {
            top: 7,
            right: 8,
            ...pointerEventsNone,
        },
        icon: {
            width: variables.iconSizeExtraSmall,
            height: variables.iconSizeExtraSmall,
        },
    },

    badge: {
        backgroundColor: themeColors.border,
        borderRadius: 14,
        height: variables.iconSizeNormal,
        flexDirection: 'row',
        paddingHorizontal: 7,
        alignItems: 'center',
    },

    badgeSuccess: {
        backgroundColor: themeColors.success,
    },

    badgeSuccessPressed: {
        backgroundColor: themeColors.successHover,
    },

    badgeDanger: {
        backgroundColor: themeColors.danger,
    },

    badgeDangerPressed: {
        backgroundColor: themeColors.dangerPressed,
    },

    badgeText: {
        color: themeColors.text,
        fontSize: variables.fontSizeSmall,
        lineHeight: variables.lineHeightNormal,
        ...whiteSpace.noWrap,
    },

    border: {
        borderWidth: 1,
        borderRadius: variables.componentBorderRadius,
        borderColor: themeColors.border,
    },

    borderColorFocus: {
        borderColor: themeColors.borderFocus,
    },

    borderColorDanger: {
        borderColor: themeColors.danger,
    },

    headerText: {
        color: themeColors.heading,
        fontFamily: fontFamily.EXP_NEUE_BOLD,
        fontSize: variables.fontSizeNormal,
        fontWeight: fontWeightBold,
    },

    headerGap: {
        height: 12,
    },

    pushTextRight: {
        left: 100000,
    },

    reportOptions: {
        marginLeft: 8,
    },

    chatItemComposeSecondaryRow: {
        height: 15,
        marginBottom: 5,
        marginTop: 5,
    },

    chatItemComposeSecondaryRowSubText: {
        color: themeColors.textSupporting,
        fontFamily: fontFamily.EXP_NEUE,
        fontSize: variables.fontSizeSmall,
        lineHeight: variables.lineHeightSmall,
    },

    chatItemComposeSecondaryRowOffset: {
        marginLeft: 48,
    },

    offlineIndicator: {
        marginLeft: 48,
    },

    offlineIndicatorMobile: {
        paddingLeft: 20,
        paddingBottom: 9,
    },

    offlineIndicatorRow: {
        height: 25,
    },

    // Actions
    actionAvatar: {
        borderRadius: 20,
        marginRight: 8,
    },

    componentHeightLarge: {
        height: variables.inputHeight,
    },

    textInputContainer: {
        flex: 1,
        justifyContent: 'center',
        height: '100%',
        backgroundColor: themeColors.componentBG,
        borderBottomWidth: 2,
        borderBottomColor: themeColors.border,
        overflow: 'hidden',
    },

    textInputLabel: {
        position: 'absolute',
        left: 0,
        top: 0,
        fontSize: variables.fontSizeNormal,
        color: themeColors.textSupporting,
        fontFamily: fontFamily.EXP_NEUE,
        width: '100%',
    },

    textInputLabelBackground: {
        position: 'absolute',
        top: 0,
        width: '100%',
        height: 25,
        backgroundColor: themeColors.componentBG,
    },

    textInputLabelDesktop: {
        transformOrigin: 'left center',
    },

    textInputLabelTransformation: (translateY, translateX, scale) => ({
        transform: [
            {translateY},
            {translateX},
            {scale},
        ],
    }),

    baseTextInput: {
        fontFamily: fontFamily.EXP_NEUE,
        fontSize: variables.fontSizeNormal,
        lineHeight: variables.fontSizeNormalHeight,
        color: themeColors.text,
        paddingTop: 23,
        paddingBottom: 8,
        borderWidth: 0,
    },

    textInputMultiline: {
        scrollPadding: '23px 0 0 0',
    },

    textInputAndIconContainer: {
        flex: 1,
        height: '100%',
        zIndex: -1,
        flexDirection: 'row',
    },

    textInputDesktop: addOutlineWidth({}, 0),

    secureInputShowPasswordButton: {
        borderTopRightRadius: 6,
        borderBottomRightRadius: 6,
        paddingHorizontal: 11,
        justifyContent: 'center',
        margin: 1,
    },

    secureInput: {
        borderTopRightRadius: 0,
        borderBottomRightRadius: 0,
    },

    textInput: {
        backgroundColor: themeColors.componentBG,
        borderRadius: variables.componentBorderRadiusNormal,
        height: variables.inputComponentSizeNormal,
        borderColor: themeColors.border,
        borderWidth: 1,
        color: themeColors.text,
        fontFamily: fontFamily.EXP_NEUE,
        fontSize: variables.fontSizeNormal,
        paddingLeft: 12,
        paddingRight: 12,
        paddingTop: 10,
        paddingBottom: 10,
        textAlignVertical: 'center',
    },

    textInputPrefix: {
        position: 'absolute',
        left: 0,
        top: 0,
        height: '100%',
        paddingLeft: 11,
        paddingTop: 23,
        paddingBottom: 8,
        color: themeColors.text,
        fontFamily: fontFamily.EXP_NEUE,
        fontSize: variables.fontSizeNormal,
        textAlignVertical: 'center',
    },

    pickerContainer: {
<<<<<<< HEAD
        borderWidth: 0,
=======
        borderWidth: 1,
        borderStyle: 'solid',
        borderColor: themeColors.border,
        borderRadius: variables.componentBorderRadiusNormal,
>>>>>>> 36a009b8
        justifyContent: 'center',
        backgroundColor: themeColors.componentBG,
    },
    pickerLabel: {
        position: 'absolute',
<<<<<<< HEAD
        left: 0,
        top: 7,
=======
        left: 11,
        top: 6,
>>>>>>> 36a009b8
    },
    picker: (disabled = false) => ({
        iconContainer: {
            top: Math.round(variables.inputHeight * 0.5) - 11,
            right: 10,
            zIndex: -1,
        },
        inputWeb: {
            appearance: 'none',
            cursor: disabled ? 'not-allowed' : 'pointer',
            ...picker,
<<<<<<< HEAD
            ...(focused && {borderBottomColor: themeColors.borderFocus}),
            ...(error && {borderBottomColor: themeColors.badgeDangerBG}),
        },
        inputNative: {
            ...picker,
            ...(focused && {borderBottomColor: themeColors.borderFocus}),
            ...(error && {borderBottomColor: themeColors.badgeDangerBG}),
=======
        },
        inputNative: {
            ...picker,
>>>>>>> 36a009b8
        },
    }),

    disabledText: {
        color: themeColors.icon,
    },

    inputDisabled: {
        backgroundColor: themeColors.highlightBG,
        color: themeColors.icon,
    },

    textInputReversed: addOutlineWidth({
        backgroundColor: themeColors.heading,
        borderBottomColor: themeColors.text,
        color: themeColors.textReversed,
    }, 0),

    textInputReversedFocus: {
        borderColor: themeColors.icon,
    },

    noOutline: addOutlineWidth({}, 0),

    errorOutline: {
        borderColor: themeColors.danger,
    },

    textLabelSupporting: {
        fontFamily: fontFamily.EXP_NEUE,
        fontSize: variables.fontSizeLabel,
        color: themeColors.textSupporting,
    },

    lh16: {
        lineHeight: 16,
    },

    formLabel: {
        fontFamily: fontFamily.EXP_NEUE_BOLD,
        fontWeight: fontWeightBold,
        color: themeColors.heading,
        fontSize: variables.fontSizeLabel,
        lineHeight: variables.lineHeightLarge,
        marginBottom: 8,
    },

    formHelp: {
        color: themeColors.textSupporting,
        fontSize: variables.fontSizeLabel,
        lineHeight: variables.lineHeightLarge,
        marginBottom: 4,
    },

    formError: {
        color: themeColors.textError,
        fontSize: variables.fontSizeLabel,
        lineHeight: variables.formErrorLineHeight,
        marginBottom: 4,
    },

    formSuccess: {
        color: themeColors.success,
        fontSize: variables.fontSizeLabel,
        lineHeight: 18,
        marginBottom: 4,
    },

    signInPage: {
        backgroundColor: themeColors.sidebar,
        minHeight: '100%',
        flex: 1,
    },

    signInPageInner: {
        marginLeft: 'auto',
        marginRight: 'auto',
        height: '100%',
        width: '100%',
    },

    signInPageContentTopSpacer: {
        maxHeight: 132,
        minHeight: 24,
    },

    signInPageLeftContainer: {
        paddingLeft: 40,
        paddingRight: 40,
    },

    signInPageLeftContainerWide: {
        maxWidth: 360,
    },

    signInPageWelcomeFormContainer: {
        maxWidth: 300,
    },

    signInPageWelcomeTextContainer: {
        width: 300,
    },

    changeExpensifyLoginLinkContainer: {
        flexDirection: 'row',
        flexWrap: 'wrap',
        ...wordBreak.breakWord,
    },

    // Sidebar Styles
    sidebar: {
        backgroundColor: themeColors.sidebar,
        height: '100%',
    },

    sidebarFooter: {
        alignItems: 'center',
        display: 'flex',
        justifyContent: 'center',
        paddingVertical: variables.lineHeightXLarge,
        width: '100%',
    },

    sidebarAvatar: {
        backgroundColor: themeColors.icon,
        borderRadius: 20,
        height: variables.componentSizeNormal,
        width: variables.componentSizeNormal,
    },

    statusIndicator: {
        borderColor: themeColors.sidebar,
        backgroundColor: themeColors.danger,
        borderRadius: 6,
        borderWidth: 2,
        position: 'absolute',
        right: -1,
        bottom: -1,
        height: 12,
        width: 12,
        zIndex: 10,
    },

    statusIndicatorLarge: {
        borderColor: themeColors.componentBG,
        backgroundColor: themeColors.danger,
        borderRadius: 8,
        borderWidth: 2,
        position: 'absolute',
        right: 4,
        bottom: 4,
        height: 16,
        width: 16,
        zIndex: 10,
    },

    statusIndicatorOnline: {
        backgroundColor: themeColors.success,
    },

    avatarWithIndicator: {
        errorDot: {
            borderColor: themeColors.sidebar,
            borderRadius: 6,
            borderWidth: 2,
            position: 'absolute',
            right: -1,
            bottom: -1,
            height: 12,
            width: 12,
            zIndex: 10,
        },
    },

    floatingActionButton: {
        backgroundColor: themeColors.success,
        position: 'absolute',
        height: variables.componentSizeLarge,
        width: variables.componentSizeLarge,
        right: 20,
        bottom: 34,
        borderRadius: 999,
        alignItems: 'center',
        justifyContent: 'center',
    },

    sidebarFooterUsername: {
        color: themeColors.heading,
        fontSize: variables.fontSizeLabel,
        fontWeight: '700',
        width: 200,
        textOverflow: 'ellipsis',
        overflow: 'hidden',
        ...whiteSpace.noWrap,
    },

    sidebarFooterLink: {
        color: themeColors.textSupporting,
        fontSize: variables.fontSizeSmall,
        textDecorationLine: 'none',
        fontFamily: fontFamily.EXP_NEUE,
        lineHeight: 20,
    },

    sidebarListContainer: {
        scrollbarWidth: 'none',
        paddingBottom: 4,
    },

    sidebarListItem: {
        justifyContent: 'center',
        textDecorationLine: 'none',
    },

    onlyEmojisText: {
        fontSize: variables.fontSizeOnlyEmojis,
        lineHeight: variables.fontSizeOnlyEmojisHeight,
    },

    createMenuPositionSidebar: {
        left: 18,
        bottom: 100,
    },

    createMenuPositionProfile: {
        right: 18,
        top: 180,
    },

    createMenuPositionReportActionCompose: {
        left: 18 + variables.sideBarWidth,
        bottom: 75,
    },

    createMenuPositionRightSidepane: {
        right: 18,
        bottom: 75,
    },

    createMenuContainer: {
        width: variables.sideBarWidth - 40,
        paddingVertical: 12,
    },

    createMenuHeaderText: {
        fontFamily: fontFamily.EXP_NEUE,
        fontSize: variables.fontSizeLabel,
        color: themeColors.heading,
    },

    popoverMenuItem: {
        flexDirection: 'row',
        borderRadius: 0,
        paddingHorizontal: 20,
        paddingVertical: 12,
        justifyContent: 'space-between',
        width: '100%',
    },

    popoverMenuIcon: {
        width: variables.componentSizeNormal,
        height: variables.componentSizeNormal,
        justifyContent: 'center',
        alignItems: 'center',
    },

    popoverMenuIconEmphasized: {
        backgroundColor: themeColors.iconSuccessFill,
        borderRadius: variables.componentSizeLarge / 2,
    },

    popoverMenuText: {
        fontSize: variables.fontSizeNormal,
        color: themeColors.heading,
        maxWidth: 240,
    },

    menuItemTextContainer: {
        minHeight: variables.componentSizeNormal,
    },

    chatLinkRowPressable: {
        minWidth: 0,
        textDecorationLine: 'none',
        flex: 1,
    },

    sidebarLink: {
        textDecorationLine: 'none',
    },

    sidebarLinkInner: {
        alignItems: 'center',
        flexDirection: 'row',
        paddingLeft: 20,
        paddingRight: 20,
    },

    sidebarLinkText: {
        color: themeColors.text,
        fontSize: variables.fontSizeNormal,
        textDecorationLine: 'none',
        overflow: 'hidden',
    },

    sidebarLinkHover: {
        backgroundColor: themeColors.sidebarHover,
    },

    sidebarLinkActive: {
        backgroundColor: themeColors.border,
        textDecorationLine: 'none',
    },

    sidebarLinkTextUnread: {
        fontWeight: '700',
        color: themeColors.heading,
    },

    sidebarLinkActiveText: {
        color: themeColors.text,
        fontSize: variables.fontSizeNormal,
        textDecorationLine: 'none',
        overflow: 'hidden',
    },

    optionItemAvatarNameWrapper: {
        minWidth: 0,
        flex: 1,
    },

    optionDisplayName: {
        fontFamily: fontFamily.EXP_NEUE,
        height: variables.alternateTextHeight,
        lineHeight: variables.lineHeightXLarge,
        ...whiteSpace.noWrap,
    },

    optionDisplayNameCompact: {
        minWidth: 'auto',
        flexBasis: 'auto',
        flexGrow: 0,
        flexShrink: 0,
    },

    displayNameTooltipEllipsis: {
        position: 'absolute',
        opacity: 0,
        right: 0,
        bottom: 0,
    },

    optionAlternateText: {
        height: variables.alternateTextHeight,
        lineHeight: variables.lineHeightXLarge,
    },

    optionAlternateTextCompact: {
        flexShrink: 1,
        flexGrow: 1,
        flexBasis: 'auto',
        ...optionAlternateTextPlatformStyles,
    },

    optionRow: {
        height: variables.optionRowHeight,
        paddingTop: 12,
        paddingBottom: 12,
    },

    optionRowCompact: {
        height: variables.optionRowHeightCompact,
        paddingTop: 12,
        paddingBottom: 12,
    },

    optionsListSectionHeader: {
        height: variables.optionsListSectionHeaderHeight,
    },

    appContent: {
        backgroundColor: themeColors.appBG,
        overflow: 'hidden',

        // Starting version 6.3.2 @react-navigation/drawer adds "user-select: none;" to its container.
        // We add user-select-auto to the inner component to prevent incorrect triple-click text selection.
        // For further explanation see - https://github.com/Expensify/App/pull/12730/files#r1022883823
        userSelect: 'auto',
        WebkitUserSelect: 'auto',
    },

    appContentHeader: {
        borderBottomWidth: 1,
        borderColor: themeColors.border,
        height: variables.contentHeaderHeight,
        justifyContent: 'center',
        display: 'flex',
        paddingRight: 20,
    },

    appContentHeaderTitle: {
        alignItems: 'center',
        flexDirection: 'row',
    },

    LHNToggle: {
        alignItems: 'center',
        height: variables.contentHeaderHeight,
        justifyContent: 'center',
        paddingRight: 10,
        paddingLeft: 20,
    },

    LHNToggleIcon: {
        height: 15,
        width: 18,
    },

    chatContent: {
        flex: 4,
        justifyContent: 'flex-end',
    },

    chatContentScrollView: {
        flexGrow: 1,
        justifyContent: 'flex-start',
        paddingVertical: 16,
    },

    // Chat Item
    chatItem: {
        display: 'flex',
        flexDirection: 'row',
        paddingTop: 8,
        paddingBottom: 8,
        paddingLeft: 20,
        paddingRight: 20,
    },

    chatItemRightGrouped: {
        flexGrow: 1,
        flexShrink: 1,
        flexBasis: 0,
        position: 'relative',
        marginLeft: 48,
    },

    chatItemRight: {
        flexGrow: 1,
        flexShrink: 1,
        flexBasis: 0,
        position: 'relative',
    },

    chatItemMessageHeader: {
        alignItems: 'center',
        display: 'flex',
        flexDirection: 'row',
        flexWrap: 'nowrap',
    },

    chatItemMessageHeaderSender: {
        color: themeColors.heading,
        fontFamily: fontFamily.EXP_NEUE_BOLD,
        fontSize: variables.fontSizeNormal,
        fontWeight: fontWeightBold,
        lineHeight: variables.lineHeightXLarge,
        paddingRight: 5,
        paddingBottom: 4,
        ...wordBreak.breakWord,
    },

    chatItemMessageHeaderTimestamp: {
        flexShrink: 0,
        color: themeColors.textSupporting,
        fontSize: variables.fontSizeSmall,
        height: 24,
        lineHeight: variables.lineHeightXLarge,
    },

    chatItemMessage: {
        color: themeColors.text,
        fontSize: variables.fontSizeNormal,
        fontFamily: fontFamily.EXP_NEUE,
        lineHeight: variables.lineHeightXLarge,
        marginTop: -2,
        marginBottom: -2,
        maxWidth: '100%',
        cursor: 'auto',
        ...whiteSpace.preWrap,
        ...wordBreak.breakWord,
    },

    chatItemMessageLink: {
        color: themeColors.link,
        fontSize: variables.fontSizeNormal,
        fontFamily: fontFamily.EXP_NEUE,
        lineHeight: variables.lineHeightXLarge,
    },

    chatItemComposeWithFirstRow: {
        minHeight: 90,
    },

    chatItemFullComposeRow: {
        ...sizing.h100,
    },

    chatItemComposeBoxColor: {
        borderColor: themeColors.border,
    },

    chatItemComposeBoxFocusedColor: {
        borderColor: themeColors.borderFocus,
    },

    chatItemComposeBox: {
        backgroundColor: themeColors.componentBG,
        borderWidth: 1,
        borderRadius: variables.componentBorderRadiusRounded,
        minHeight: variables.componentSizeNormal,
    },

    chatItemFullComposeBox: {
        ...flex.flex1,
        ...spacing.mt4,
        ...sizing.h100,
    },

    chatFooter: {
        paddingLeft: 20,
        paddingRight: 20,
        display: 'flex',
        backgroundColor: themeColors.appBG,
    },

    chatFooterFullCompose: {
        flex: 1,
        flexShrink: 1,
        flexBasis: '100%',
    },

    // Be extremely careful when editing the compose styles, as it is easy to introduce regressions.
    // Make sure you run the following tests against any changes: #12669
    textInputCompose: addOutlineWidth({
        backgroundColor: themeColors.componentBG,
        borderColor: themeColors.border,
        color: themeColors.text,
        fontFamily: fontFamily.EMOJI_TEXT_FONT,
        fontSize: variables.fontSizeNormal,
        borderWidth: 0,
        borderRadius: variables.componentBorderRadiusRounded,
        height: 'auto',
        lineHeight: variables.lineHeightXLarge,
        ...overflowXHidden,

        // On Android, multiline TextInput with height: 'auto' will show extra padding unless they are configured with
        // paddingVertical: 0, alignSelf: 'center', and textAlignVertical: 'center'

        paddingHorizontal: 8,
        paddingTop: 0,
        paddingBottom: 0,
        alignSelf: 'center',
        textAlignVertical: 'center',
    }, 0),

    textInputFullCompose: {
        alignSelf: 'stretch',
        flex: 1,
        maxHeight: '100%',
        textAlignVertical: 'top',
    },

    editInputComposeSpacing: {
        marginVertical: 6,
    },

    // composer padding should not be modified unless thoroughly tested against the cases in this PR: #12669
    textInputComposeSpacing: {
        paddingVertical: 5,
        ...flex.flexRow,
        flex: 1,
    },

    chatItemSubmitButton: {
        alignSelf: 'flex-end',
        borderRadius: variables.componentBorderRadiusRounded,
        backgroundColor: themeColors.transparent,
        height: 32,
        padding: 6,
        margin: 4,
        justifyContent: 'center',
    },

    emojiPickerContainer: {
        backgroundColor: themeColors.componentBG,
    },

    emojiPickerList: {
        height: 300,
        width: '100%',
        ...spacing.ph4,
    },
    emojiPickerListLandscape: {
        height: 240,
    },

    emojiHeaderStyle: {
        backgroundColor: themeColors.componentBG,
        width: '100%',
        ...spacing.pv3,
        fontFamily: fontFamily.EXP_NEUE_BOLD,
        fontWeight: fontWeightBold,
        color: themeColors.heading,
        fontSize: variables.fontSizeSmall,
    },

    emojiSkinToneTitle: {
        backgroundColor: themeColors.componentBG,
        width: '100%',
        ...spacing.pv1,
        fontFamily: fontFamily.EXP_NEUE_BOLD,
        fontWeight: fontWeightBold,
        color: themeColors.heading,
        fontSize: variables.fontSizeSmall,
    },

    // Emoji Picker Styles
    emojiText: {
        fontFamily: fontFamily.EMOJI_TEXT_FONT,
        textAlign: 'center',
        fontSize: variables.emojiSize,
        ...spacing.pv0,
        ...spacing.ph0,
        lineHeight: variables.emojiLineHeight,
    },

    emojiItem: {
        width: '12.5%',
        textAlign: 'center',
        borderRadius: 8,
        paddingTop: 2,
        paddingBottom: 2,
        height: CONST.EMOJI_PICKER_ITEM_HEIGHT,
    },

    emojiItemHighlighted: {
        transition: '0.2s ease',
        backgroundColor: themeColors.buttonDefaultBG,
    },

    chatItemEmojiButton: {
        alignSelf: 'flex-end',
        borderRadius: 6,
        height: 32,
        margin: 3,
        justifyContent: 'center',
    },

    editChatItemEmojiWrapper: {
        marginRight: 3,
    },

    hoveredButton: {
        backgroundColor: themeColors.buttonHoveredBG,
    },

    chatItemAttachButton: {
        alignItems: 'center',
        alignSelf: 'flex-end',
        borderRightColor: themeColors.border,
        borderRightWidth: 1,
        height: 32,
        width: 32,
        marginBottom: 4,
        marginTop: 4,
        marginLeft: 4,
        justifyContent: 'center',
    },

    composerSizeButton: {
        alignItems: 'center',
        alignSelf: 'flex-end',
        height: 26,
        marginBottom: 6,
        marginTop: 6,
        justifyContent: 'center',
        width: 32,
    },

    chatItemAttachmentPlaceholder: {
        backgroundColor: themeColors.sidebar,
        borderColor: themeColors.border,
        borderWidth: 1,
        borderRadius: variables.componentBorderRadiusNormal,
        height: 150,
        textAlign: 'center',
        verticalAlign: 'middle',
        width: 200,
    },

    chatSwticherPillWrapper: {
        marginTop: 5,
        marginRight: 4,
    },

    navigationModalOverlay: {
        position: 'absolute',
        width: '100%',
        height: '100%',
        transform: [{
            translateX: -variables.sideBarWidth,
        }],
    },

    sidebarVisible: {
        borderRightWidth: 1,
    },

    sidebarHidden: {
        width: 0,
        borderRightWidth: 0,
    },

    exampleCheckImage: {
        width: '100%',
        height: 80,
        borderColor: themeColors.border,
        borderWidth: 1,
        borderRadius: variables.componentBorderRadiusNormal,
    },

    singleAvatar: {
        height: 24,
        width: 24,
        backgroundColor: themeColors.icon,
        borderRadius: 24,
    },

    horizontalStackedAvatar: {
        height: 28,
        width: 28,
        backgroundColor: themeColors.appBG,
        borderRadius: 33,
        paddingTop: 2,
    },

    singleSubscript: {
        height: variables.iconSizeNormal,
        width: variables.iconSizeNormal,
        backgroundColor: themeColors.icon,
        borderRadius: 20,
        zIndex: 1,
    },

    singleAvatarSmall: {
        height: 18,
        width: 18,
        backgroundColor: themeColors.icon,
        borderRadius: 18,
    },

    secondAvatar: {
        position: 'absolute',
        right: -18,
        bottom: -18,
        borderWidth: 3,
        borderRadius: 30,
        borderColor: 'transparent',
    },

    secondAvatarSmall: {
        position: 'absolute',
        right: -13,
        bottom: -13,
        borderWidth: 3,
        borderRadius: 18,
        borderColor: 'transparent',
    },

    secondAvatarSubscript: {
        position: 'absolute',
        right: -4,
        bottom: -2,
        borderWidth: 2,
        borderRadius: 18,
        borderColor: 'transparent',
    },

    secondAvatarSubscriptCompact: {
        position: 'absolute',
        bottom: -1,
        right: -1,
        borderWidth: 1,
        borderRadius: 18,
        borderColor: 'transparent',
    },

    leftSideLargeAvatar: {
        left: 15,
    },

    rightSideLargeAvatar: {
        right: 15,
        zIndex: 2,
        borderWidth: 4,
        borderRadius: 100,
    },

    secondAvatarInline: {
        bottom: -3,
        right: -25,
        borderWidth: 3,
        borderRadius: 18,
        borderColor: themeColors.cardBorder,
    },

    avatarLarge: {
        width: variables.avatarSizeLarge,
        height: variables.avatarSizeLarge,
    },

    avatarNormal: {
        height: variables.componentSizeNormal,
        width: variables.componentSizeNormal,
        borderRadius: variables.componentSizeNormal,
    },

    avatarSmall: {
        height: variables.avatarSizeSmall,
        width: variables.avatarSizeSmall,
        borderRadius: variables.avatarSizeSmall,
    },

    avatarInnerText: {
        color: themeColors.textLight,
        fontSize: variables.fontSizeSmall,
        lineHeight: undefined,
        marginLeft: -3,
        textAlign: 'center',
    },

    avatarInnerTextSmall: {
        color: themeColors.textLight,
        fontSize: variables.fontSizeExtraSmall,
        lineHeight: undefined,
        marginLeft: -2,
        textAlign: 'center',
    },

    avatarSpace: {
        top: 3,
        left: 3,
    },

    avatar: {
        backgroundColor: themeColors.sidebar,
        borderColor: themeColors.sidebar,
    },

    focusedAvatar: {
        backgroundColor: themeColors.border,
        borderColor: themeColors.border,
    },

    emptyAvatar: {
        marginRight: variables.componentSizeNormal - 24,
        height: variables.avatarSizeNormal,
        width: variables.avatarSizeNormal,
    },

    emptyAvatarSmall: {
        marginRight: variables.componentSizeNormal - 28,
        height: variables.avatarSizeSmall,
        width: variables.avatarSizeSmall,
    },

    horizontalStackedAvatar1: {
        left: -19,
        top: -79,
        zIndex: 2,
    },

    horizontalStackedAvatar2: {
        left: 1,
        top: -51,
        zIndex: 3,
    },

    horizontalStackedAvatar3: {
        left: 21,
        top: -23,
        zIndex: 4,
    },

    horizontalStackedAvatar4: {
        top: 5,
        left: 41,
        zIndex: 5,
    },

    horizontalStackedAvatar4Overlay: {
        top: -107,
        left: 41,
        height: 28,
        width: 28,
        borderWidth: 2,
        borderStyle: 'solid',
        borderColor: themeColors.appBG,
        backgroundColor: themeColors.opaqueAvatar,
        borderRadius: 24,
        zIndex: 6,
    },

    modalViewContainer: {
        alignItems: 'center',
        flex: 1,
    },

    borderTop: {
        borderTopWidth: 1,
        borderColor: themeColors.border,
    },

    borderTopRounded: {
        borderTopWidth: 1,
        borderColor: themeColors.border,
        borderTopLeftRadius: variables.componentBorderRadiusNormal,
        borderTopRightRadius: variables.componentBorderRadiusNormal,
    },

    borderBottomRounded: {
        borderBottomWidth: 1,
        borderColor: themeColors.border,
        borderBottomLeftRadius: variables.componentBorderRadiusNormal,
        borderBottomRightRadius: variables.componentBorderRadiusNormal,
    },

    borderBottom: {
        borderBottomWidth: 1,
        borderColor: themeColors.border,
    },

    borderNone: {
        borderWidth: 0,
    },

    borderRight: {
        borderRightWidth: 1,
        borderColor: themeColors.border,
    },

    borderLeft: {
        borderLeftWidth: 1,
        borderColor: themeColors.border,
    },

    pointerEventsNone,

    pointerEventsAuto,

    headerBar: {
        overflow: 'hidden',
        justifyContent: 'center',
        display: 'flex',
        paddingLeft: 20,
        height: variables.contentHeaderHeight,
        width: '100%',
    },

    imageViewContainer: {
        width: '100%',
        height: '100%',
        alignItems: 'center',
        justifyContent: 'center',
    },

    imageModalPDF: {
        flex: 1,
        backgroundColor: themeColors.modalBackground,
    },

    PDFView: {
        // `display: grid` is not supported in native platforms!
        // It's being used on Web/Desktop only to vertically center short PDFs,
        // while preventing the overflow of the top of long PDF files.
        display: 'grid',
        backgroundColor: themeColors.modalBackground,
        width: '100%',
        height: '100%',
        justifyContent: 'center',
        overflow: 'hidden',
        overflowY: 'auto',
        alignItems: 'center',
    },

    pdfPasswordForm: {
        wideScreenWidth: {
            width: 350,
        },
    },

    modalCenterContentContainer: {
        flex: 1,
        flexDirection: 'column',
        justifyContent: 'center',
        alignItems: 'center',
        backgroundColor: themeColors.modalBackdrop,
    },

    imageModalImageCenterContainer: {
        alignItems: 'center',
        flex: 1,
        justifyContent: 'center',
        width: '100%',
    },

    defaultAttachmentView: {
        backgroundColor: themeColors.sidebar,
        borderRadius: variables.componentBorderRadiusNormal,
        borderWidth: 1,
        borderColor: themeColors.border,
        flexDirection: 'row',
        padding: 20,
        alignItems: 'center',
    },

    notFoundSafeArea: {
        flex: 1,
        backgroundColor: themeColors.heading,
    },

    notFoundView: {
        flex: 1,
        alignItems: 'center',
        paddingTop: 40,
        paddingBottom: 40,
        justifyContent: 'space-between',
    },

    notFoundLogo: {
        width: 202,
        height: 63,
    },

    notFoundContent: {
        alignItems: 'center',
    },

    notFoundTextHeader: {
        color: themeColors.link,
        fontFamily: fontFamily.EXP_NEUE_BOLD,
        fontWeight: fontWeightBold,
        fontSize: 150,
    },

    notFoundTextBody: {
        color: themeColors.componentBG,
        fontFamily: fontFamily.EXP_NEUE_BOLD,
        fontWeight: fontWeightBold,
        fontSize: 15,
    },

    notFoundButtonText: {
        color: themeColors.link,
        fontFamily: fontFamily.EXP_NEUE_BOLD,
        fontWeight: fontWeightBold,
        fontSize: 15,
    },

    blockingViewContainer: {
        paddingBottom: variables.contentHeaderHeight,
    },

    defaultModalContainer: {
        backgroundColor: themeColors.componentBG,
        borderColor: themeColors.transparent,
    },

    reportActionContextMenuMiniButton: {
        ...spacing.p1,
        ...spacing.mv1,
        ...spacing.mh1,
        ...{borderRadius: variables.componentBorderRadiusSmall},
    },

    reportActionSystemMessageContainer: {
        marginLeft: 42,
    },

    reportDetailsTitleContainer: {
        ...flex.dFlex,
        ...flex.flexColumn,
        ...flex.alignItemsCenter,
        ...spacing.mt4,
        height: 170,
    },

    reportDetailsRoomInfo: {
        ...flex.flex1,
        ...flex.dFlex,
        ...flex.flexColumn,
        ...flex.alignItemsCenter,
    },

    reportSettingsVisibilityText: {
        textTransform: 'capitalize',
    },

    reportTransactionWrapper: {
        paddingVertical: 8,
        display: 'flex',
        flexDirection: 'row',
    },

    settingsPageBackground: {
        flexDirection: 'column',
        width: '100%',
        flexGrow: 1,
    },

    settingsPageBody: {
        width: '100%',
        justifyContent: 'space-around',
    },

    settingsPageColumn: {
        width: '100%',
        alignItems: 'center',
        justifyContent: 'space-around',
    },

    settingsPageContainer: {
        justifyContent: 'space-between',
        alignItems: 'center',
        width: '100%',
    },

    roomHeaderAvatar: {
        height: variables.componentSizeLarge,
        width: variables.componentSizeLarge,
        borderRadius: 100,
        borderColor: themeColors.componentBG,
        borderWidth: 4,
        marginLeft: -16,
    },

    screenBlur: {
        position: 'absolute',
        top: 0,
        right: 0,
        bottom: 0,
        left: 0,
        backgroundColor: themeColors.inverse,
        opacity: 0.5,
    },

    avatarInnerTextChat: {
        color: themeColors.textLight,
        fontSize: variables.fontSizeNormal,
        left: 1,
        textAlign: 'center',
        fontWeight: 'normal',
        position: 'absolute',
    },

    displayName: {
        fontSize: variables.fontSizeLarge,
        fontFamily: fontFamily.EXP_NEUE_BOLD,
        fontWeight: fontWeightBold,
        color: themeColors.heading,
    },

    pageWrapper: {
        width: '100%',
        alignItems: 'center',
        padding: 20,
    },

    selectCircle: {
        width: variables.componentSizeSmall,
        height: variables.componentSizeSmall,
        borderColor: themeColors.border,
        borderWidth: 1,
        borderRadius: variables.componentSizeSmall / 2,
        justifyContent: 'center',
        alignItems: 'center',
        backgroundColor: themeColors.componentBG,
        marginLeft: 8,
    },

    unreadIndicatorContainer: {
        position: 'absolute',
        top: -10,
        left: 0,
        width: '100%',
        height: 20,
        paddingHorizontal: 20,
        flexDirection: 'row',
        alignItems: 'center',
        zIndex: 1,
        cursor: 'default',
    },

    unreadIndicatorLine: {
        height: 1,
        backgroundColor: themeColors.unreadIndicator,
        flexGrow: 1,
        marginRight: 8,
        opacity: 0.5,
    },

    unreadIndicatorText: {
        color: themeColors.unreadIndicator,
        fontFamily: fontFamily.EXP_NEUE_BOLD,
        fontSize: variables.fontSizeSmall,
        fontWeight: fontWeightBold,
        textTransform: 'capitalize',
    },

    flipUpsideDown: {
        transform: [{rotate: '180deg'}],
    },

    navigationSceneContainer: {
        backgroundColor: themeColors.appBG,
    },

    navigationScreenCardStyle: {
        backgroundColor: themeColors.appBG,
        height: '100%',
    },

    navigationSceneFullScreenWrapper: {
        borderRadius: variables.componentBorderRadiusCard,
        overflow: 'hidden',
        height: '100%',
    },

    invisible: {
        position: 'absolute',
        opacity: 0,
    },

    containerWithSpaceBetween: {
        justifyContent: 'space-between',
        width: '100%',
        flex: 1,
    },

    detailsPageSectionContainer: {
        alignSelf: 'flex-start',
    },

    detailsPageSectionVersion: {
        alignSelf: 'center',
        color: themeColors.textSupporting,
        fontSize: variables.fontSizeSmall,
        height: 24,
        lineHeight: 20,
    },

    switchTrack: {
        width: 50,
        height: 28,
        justifyContent: 'center',
        borderRadius: 20,
        padding: 15,
        backgroundColor: themeColors.success,
    },

    switchInactive: {
        backgroundColor: themeColors.border,
    },

    switchThumb: {
        width: 22,
        height: 22,
        borderRadius: 11,
        position: 'absolute',
        left: 4,
        backgroundColor: themeColors.appBG,
    },

    radioButtonContainer: {
        backgroundColor: themeColors.componentBG,
        borderRadius: 10,
        height: 20,
        width: 20,
        borderColor: themeColors.icon,
        borderWidth: 1,
        justifyContent: 'center',
        alignItems: 'center',
    },

    checkboxContainer: {
        backgroundColor: themeColors.componentBG,
        borderRadius: 2,
        height: 20,
        width: 20,
        borderColor: themeColors.icon,
        borderWidth: 1,
        justifyContent: 'center',
        alignItems: 'center',
    },

    checkedContainer: {
        backgroundColor: themeColors.checkBox,
    },

    iouAmountText: {
        fontFamily: fontFamily.EXP_NEUE_BOLD,
        fontWeight: fontWeightBold,
        fontSize: variables.iouAmountTextSize,
        color: themeColors.heading,
    },

    iouAmountTextInput: addOutlineWidth({
        fontFamily: fontFamily.EXP_NEUE_BOLD,
        fontWeight: fontWeightBold,
        fontSize: variables.iouAmountTextSize,
        color: themeColors.heading,
        padding: 0,
        lineHeight: undefined,
    }, 0),

    iouPreviewBox: {
        backgroundColor: themeColors.cardBG,
        borderRadius: variables.componentBorderRadiusCard,
        padding: 20,
        marginTop: 16,
        maxWidth: variables.sideBarWidth,
        width: '100%',
    },

    iouPreviewBoxHover: {
        backgroundColor: themeColors.border,
    },

    iouPreviewBoxLoading: {
        // When a new IOU request arrives it is very briefly in a loading state, so set the minimum height of the container to 94 to match the rendered height after loading.
        // Otherwise, the IOU request pay button will not be fully visible and the user will have to scroll up to reveal the entire IOU request container.
        // See https://github.com/Expensify/App/issues/10283.
        minHeight: 94,
        width: '100%',
    },

    iouPreviewBoxAvatar: {
        marginRight: -10,
        marginBottom: -10,
    },

    iouPreviewBoxAvatarHover: {
        borderColor: themeColors.border,
    },

    iouPreviewBoxCheckmark: {
        marginLeft: 4,
        alignSelf: 'center',
    },

    iouDetailsContainer: {
        flexGrow: 1,
        paddingStart: 20,
        paddingEnd: 20,
    },

    noScrollbars: {
        scrollbarWidth: 'none',
    },

    codeWordWrapper: {
        ...codeStyles.codeWordWrapper,
    },

    codeWordStyle: {
        borderLeftWidth: 0,
        borderRightWidth: 0,
        borderTopLeftRadius: 0,
        borderBottomLeftRadius: 0,
        borderTopRightRadius: 0,
        borderBottomRightRadius: 0,
        paddingLeft: 0,
        paddingRight: 0,
        justifyContent: 'center',
        ...codeStyles.codeWordStyle,
    },

    codeFirstWordStyle: {
        borderLeftWidth: 1,
        borderTopLeftRadius: 4,
        borderBottomLeftRadius: 4,
        paddingLeft: 5,
    },

    codeLastWordStyle: {
        borderRightWidth: 1,
        borderTopRightRadius: 4,
        borderBottomRightRadius: 4,
        paddingRight: 5,
    },

    fullScreenLoading: {
        backgroundColor: themeColors.componentBG,
        opacity: 0.8,
        justifyContent: 'center',
        alignItems: 'center',
        zIndex: 10,
    },

    navigatorFullScreenLoading: {
        backgroundColor: themeColors.highlightBG,
        opacity: 1,
    },

    reimbursementAccountFullScreenLoading: {
        backgroundColor: themeColors.componentBG,
        opacity: 0.8,
        justifyContent: 'flex-start',
        alignItems: 'center',
        zIndex: 10,
    },

    hiddenElementOutsideOfWindow: {
        position: 'absolute',
        top: 0,
        left: 0,
        opacity: 0,
    },

    growlNotificationWrapper: {
        zIndex: 2,
    },

    growlNotificationContainer: {
        flex: 1,
        justifyContent: 'flex-start',
        position: 'absolute',
        width: '100%',
        top: 20,
        ...spacing.pl5,
        ...spacing.pr5,
    },

    growlNotificationDesktopContainer: {
        maxWidth: variables.sideBarWidth,
        right: 0,
        position: 'fixed',
    },

    growlNotificationTranslateY: y => ({
        transform: [{translateY: y}],
    }),

    makeSlideInTranslation: (translationType, fromValue) => ({
        from: {
            [translationType]: fromValue,
        },
        to: {
            [translationType]: 0,
        },
    }),

    growlNotificationBox: {
        backgroundColor: themeColors.inverse,
        borderRadius: variables.componentBorderRadiusNormal,
        alignItems: 'center',
        flexDirection: 'row',
        justifyContent: 'space-between',
        shadowColor: themeColors.shadow,
        ...spacing.p5,
    },

    growlNotificationText: {
        fontSize: variables.fontSizeNormal,
        fontFamily: fontFamily.EXP_NEUE,
        width: '90%',
        lineHeight: variables.fontSizeNormalHeight,
        color: themeColors.textReversed,
        ...spacing.ml4,
    },

    blockquote: {
        borderLeftColor: themeColors.border,
        borderLeftWidth: 4,
        paddingLeft: 12,
        marginVertical: 4,
    },

    cursorDefault: {
        cursor: 'default',
    },

    cursorDisabled: {
        cursor: 'not-allowed',
    },

    noSelect: {
        boxShadow: 'none',
        outline: 'none',
    },

    cursorPointer: {
        cursor: 'pointer',
    },

    fullscreenCard: {
        position: 'absolute',
        left: 0,
        top: 0,
        width: '100%',
        height: '100%',
    },

    fullscreenCardWeb: {
        left: 'auto',
        right: '-24%',
        top: '-18%',
        height: '120%',
    },

    fullscreenCardWebCentered: {
        left: '0',
        right: '0',
        top: '0',
        height: '60%',
    },

    fullscreenCardMobile: {
        left: '-20%',
        top: '-30%',
        width: '150%',
    },

    fullscreenCardMediumScreen: {
        left: '-15%',
        top: '-30%',
        width: '145%',
    },

    smallEditIcon: {
        alignItems: 'center',
        backgroundColor: themeColors.icon,
        borderColor: themeColors.textReversed,
        borderRadius: 14,
        borderWidth: 3,
        color: themeColors.textReversed,
        height: 28,
        width: 28,
        justifyContent: 'center',
    },

    smallAvatarEditIcon: {
        position: 'absolute',
        right: -4,
        bottom: -4,
    },

    workspaceCard: {
        width: '100%',
        height: 400,
        borderRadius: variables.componentBorderRadiusCard,
        overflow: 'hidden',
        backgroundColor: themeColors.heroCard,
    },

    workspaceCardMobile: {
        height: 475,
    },

    workspaceCardMediumScreen: {
        height: 540,
    },

    workspaceCardMainText: {
        fontSize: variables.fontSizeXXXLarge,
        fontWeight: 'bold',
        lineHeight: variables.fontSizeXXXLarge,
    },

    workspaceCardContent: {
        zIndex: 1,
        padding: 50,
    },

    workspaceCardContentMediumScreen: {
        padding: 25,
    },

    workspaceCardCTA: {
        width: 250,
    },

    workspaceInviteWelcome: {
        minHeight: 115,
    },

    peopleRow: {
        width: '100%',
        flexDirection: 'row',
        justifyContent: 'space-between',
        ...spacing.pt2,
    },

    peopleRowBorderBottom: {
        borderColor: themeColors.border,
        borderBottomWidth: 1,
        ...spacing.pb2,
    },

    peopleRowCell: {
        justifyContent: 'center',
    },

    peopleBadge: {
        backgroundColor: themeColors.icon,
        ...spacing.ph3,
    },

    peopleBadgeText: {
        color: themeColors.textReversed,
        fontSize: variables.fontSizeSmall,
        lineHeight: variables.lineHeightNormal,
        ...whiteSpace.noWrap,
    },

    offlineFeedback: {
        deleted: {
            textDecorationLine: 'line-through',
            textDecorationStyle: 'solid',
        },
        pending: {
            opacity: 0.5,
        },
        error: {
            flexDirection: 'row',
            alignItems: 'center',
        },
        container: {
            ...spacing.pv2,
        },
        textContainer: {
            flexDirection: 'column',
            flex: 1,
        },
        text: {
            color: themeColors.textSupporting,
            textAlignVertical: 'center',
            fontSize: variables.fontSizeLabel,
        },
        errorDot: {
            marginRight: 12,
        },
        menuItemErrorPadding: {
            paddingLeft: 44,
            paddingRight: 20,
        },
    },

    dotIndicatorMessage: {
        display: 'flex',
        flex: 1,
        flexDirection: 'row',
        alignItems: 'center',
    },

    sidebarPopover: {
        width: variables.sideBarWidth - 68,
    },

    cardOverlay: {
        backgroundColor: themeColors.modalBackdrop,
        position: 'absolute',
        top: 0,
        left: 0,
        width: '100%',
        height: '100%',
        opacity: 0.5,
    },

    communicationsLinkIcon: {
        right: -36,
        top: 0,
        bottom: 0,
    },

    shortTermsBorder: {
        borderWidth: 1,
        borderColor: themeColors.shadow,
    },

    shortTermsHorizontalRule: {
        borderBottomWidth: 1,
        borderColor: themeColors.shadow,
        ...spacing.mh3,
    },

    shortTermsLargeHorizontalRule: {
        borderWidth: 1,
        borderColor: themeColors.shadow,
        ...spacing.mh3,
    },

    shortTermsRow: {
        flexDirection: 'row',
        padding: 12,
    },

    termsCenterRight: {
        marginTop: 'auto',
        marginBottom: 'auto',
    },

    shortTermsBoldHeadingSection: {
        paddingRight: 12,
        paddingLeft: 12,
        marginTop: 12,
    },

    longTermsRow: {
        flexDirection: 'row',
        marginTop: 20,
    },

    collapsibleSectionBorder: {
        borderBottomWidth: 2,
        borderBottomColor: themeColors.border,
    },

    communicationsLinkHeight: {
        height: variables.communicationsLinkHeight,
    },

    floatingMessageCounterWrapper: {
        position: 'absolute',
        left: '50%',
        top: 0,
        zIndex: 100,
        ...visibility('hidden'),
    },

    floatingMessageCounterWrapperAndroid: {
        left: 0,
        width: '100%',
        alignItems: 'center',
        position: 'absolute',
        top: 0,
        zIndex: 100,
        ...visibility('hidden'),
    },

    floatingMessageCounterSubWrapperAndroid: {
        left: '50%',
        width: 'auto',
    },

    floatingMessageCounter: {
        left: '-50%',
        ...visibility('visible'),
    },

    floatingMessageCounterTransformation: translateY => ({
        transform: [
            {translateY},
        ],
    }),

    confettiIcon: {
        height: 100,
        width: 100,
        marginBottom: 20,
    },

    googleSearchTextInputContainer: {
        flexDirection: 'column',
    },

    googleSearchSeparator: {
        height: 1,
        backgroundColor: themeColors.border,
    },

    googleSearchText: {
        color: themeColors.text,
        fontSize: variables.fontSizeNormal,
        lineHeight: variables.fontSizeNormalHeight,
        fontFamily: fontFamily.EXP_NEUE,
        flex: 1,
    },

    threeDotsPopoverOffset: {
        top: 50,
        right: 60,
    },

    googleListView: {
        transform: [{scale: 0}],
    },

    invert: {
        // It's important to invert the Y AND X axis to prevent a react native issue that can lead to ANRs on android 13
        transform: [{scaleX: -1}, {scaleY: -1}],
    },

    keyboardShortcutModalContainer: {
        maxHeight: '100%',
        flex: '0 0 auto',
    },

    keyboardShortcutTableWrapper: {
        alignItems: 'center',
        flex: 1,
        height: 'auto',
        maxHeight: '100%',
    },

    keyboardShortcutTableContainer: {
        display: 'flex',
        width: '100%',
        borderColor: themeColors.border,
        height: 'auto',
        borderRadius: variables.componentBorderRadius,
        borderWidth: 1,
    },

    keyboardShortcutTableRow: {
        flex: 1,
        flexDirection: 'row',
        borderColor: themeColors.border,
        flexBasis: 'auto',
        alignSelf: 'stretch',
        borderTopWidth: 1,
    },

    keyboardShortcutTablePrefix: {
        width: '30%',
        borderRightWidth: 1,
        borderColor: themeColors.border,
    },

    keyboardShortcutTableFirstRow: {
        borderTopWidth: 0,
    },

    iPhoneXSafeArea: {
        backgroundColor: themeColors.inverse,
        flex: 1,
    },

    errorPageContainer: {
        backgroundColor: themeColors.componentBG,
    },

    transferBalancePayment: {
        borderWidth: 1,
        borderRadius: variables.componentBorderRadiusNormal,
        borderColor: themeColors.border,
    },

    transferBalanceSelectedPayment: {
        borderColor: themeColors.iconSuccessFill,
    },

    transferBalanceBalance: {
        fontSize: 48,
    },

    closeAccountMessageInput: {
        height: 153,
    },

    imageCropContainer: {
        borderRadius: variables.componentBorderRadiusCard,
        overflow: 'hidden',
        alignItems: 'center',
        justifyContent: 'center',
        backgroundColor: themeColors.shadow,
        cursor: 'move',
    },

    sliderKnob: {
        backgroundColor: themeColors.success,
        position: 'absolute',
        height: variables.sliderKnobSize,
        width: variables.sliderKnobSize,
        borderRadius: variables.sliderKnobSize / 2,
        top: -variables.sliderBarHeight,
        left: -(variables.sliderKnobSize / 2),
        cursor: 'pointer',
    },

    sliderBar: {
        backgroundColor: themeColors.border,
        height: variables.sliderBarHeight,
        borderRadius: variables.sliderBarHeight / 2,
        alignSelf: 'stretch',
    },

    imageCropRotateButton: {
        height: variables.iconSizeExtraLarge,
    },

    userSelectText: {
        userSelect: 'text',
        WebkitUserSelect: 'text',
    },

    userSelectNone: {
        userSelect: 'none',
        WebkitUserSelect: 'none',
    },

    screenCenteredContainer: {
        flex: 1,
        justifyContent: 'center',
        marginBottom: 40,
        padding: 16,
    },

    inlineSystemMessage: {
        color: themeColors.textSupporting,
        fontSize: variables.fontSizeLabel,
        fontFamily: fontFamily.EXP_NEUE,
        marginLeft: 6,
    },

    addWorkspaceRoomErrorRow: {
        paddingHorizontal: 20,
        maxWidth: 450,
        alignSelf: 'center',
    },

    textPill: {
        ellipsizeMode: 'end',
        backgroundColor: themeColors.border,
        borderRadius: 10,
        overflow: 'hidden',
        paddingVertical: 2,
        flexShrink: 1,
        fontSize: variables.fontSizeSmall,
        ...spacing.ph2,
    },

    cardSection: {
        backgroundColor: themeColors.cardBG,
        borderRadius: variables.componentBorderRadiusCard,
        marginBottom: 20,
        marginHorizontal: 16,
        padding: 20,
        width: 'auto',
        textAlign: 'left',
    },

    cardMenuItem: {
        paddingHorizontal: 0,
        borderRadius: variables.componentBorderRadiusNormal,
        paddingVertical: 12,
    },

    callRequestSection: {
        backgroundColor: themeColors.appBG,
        paddingHorizontal: 0,
        paddingBottom: 0,
        marginHorizontal: 0,
        marginBottom: 0,
    },
};

export default styles;<|MERGE_RESOLUTION|>--- conflicted
+++ resolved
@@ -28,20 +28,13 @@
     lineHeight: variables.fontSizeNormalHeight,
     paddingBottom: 8,
     paddingTop: 23,
-<<<<<<< HEAD
-    height: 52,
+    height: variables.inputHeight,
     borderTopWidth: 0,
     borderLeftWidth: 0,
     borderRightWidth: 0,
     borderBottomWidth: 2,
     borderBottomStyle: 'solid',
     borderBottomColor: themeColors.border,
-=======
-    height: variables.inputHeight,
-    borderWidth: 0,
-    borderRadius: variables.componentBorderRadiusNormal,
-    textAlign: 'left',
->>>>>>> 36a009b8
 };
 
 const link = {
@@ -803,26 +796,17 @@
     },
 
     pickerContainer: {
-<<<<<<< HEAD
-        borderWidth: 0,
-=======
         borderWidth: 1,
         borderStyle: 'solid',
         borderColor: themeColors.border,
         borderRadius: variables.componentBorderRadiusNormal,
->>>>>>> 36a009b8
         justifyContent: 'center',
         backgroundColor: themeColors.componentBG,
     },
     pickerLabel: {
         position: 'absolute',
-<<<<<<< HEAD
-        left: 0,
-        top: 7,
-=======
         left: 11,
         top: 6,
->>>>>>> 36a009b8
     },
     picker: (disabled = false) => ({
         iconContainer: {
@@ -834,7 +818,6 @@
             appearance: 'none',
             cursor: disabled ? 'not-allowed' : 'pointer',
             ...picker,
-<<<<<<< HEAD
             ...(focused && {borderBottomColor: themeColors.borderFocus}),
             ...(error && {borderBottomColor: themeColors.badgeDangerBG}),
         },
@@ -842,11 +825,6 @@
             ...picker,
             ...(focused && {borderBottomColor: themeColors.borderFocus}),
             ...(error && {borderBottomColor: themeColors.badgeDangerBG}),
-=======
-        },
-        inputNative: {
-            ...picker,
->>>>>>> 36a009b8
         },
     }),
 

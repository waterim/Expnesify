--- conflicted
+++ resolved
@@ -5110,11 +5110,6 @@
         },
 
         emptyStateScrollView: {
-<<<<<<< HEAD
-=======
-            marginTop: 12,
-            minHeight: 400,
->>>>>>> e624365b
             height: '100%',
             flex: 1,
         },

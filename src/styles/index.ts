/* eslint-disable @typescript-eslint/naming-convention */
import type {LineLayerStyleProps} from '@rnmapbox/maps/src/utils/MapboxStyles';
import lodashClamp from 'lodash/clamp';
import type {LineLayer} from 'react-map-gl';
import type {AnimatableNumericValue, Animated, ImageStyle, TextStyle, ViewStyle} from 'react-native';
import {StyleSheet} from 'react-native';
import type {CustomAnimation} from 'react-native-animatable';
import type {PickerStyle} from 'react-native-picker-select';
import type {MixedStyleDeclaration, MixedStyleRecord} from 'react-native-render-html';
import type DotLottieAnimation from '@components/LottieAnimations/types';
import * as Browser from '@libs/Browser';
import CONST from '@src/CONST';
import {defaultTheme} from './theme';
import colors from './theme/colors';
import type {ThemeColors} from './theme/types';
import addOutlineWidth from './utils/addOutlineWidth';
import borders from './utils/borders';
import chatContentScrollViewPlatformStyles from './utils/chatContentScrollViewPlatformStyles';
import codeStyles from './utils/codeStyles';
import cursor from './utils/cursor';
import display from './utils/display';
import editedLabelStyles from './utils/editedLabelStyles';
import emojiDefaultStyles from './utils/emojiDefaultStyles';
import flex from './utils/flex';
import FontUtils from './utils/FontUtils';
import getPopOverVerticalOffset from './utils/getPopOverVerticalOffset';
import objectFit from './utils/objectFit';
import optionAlternateTextPlatformStyles from './utils/optionAlternateTextPlatformStyles';
import overflow from './utils/overflow';
import overflowXHidden from './utils/overflowXHidden';
import pointerEventsAuto from './utils/pointerEventsAuto';
import pointerEventsBoxNone from './utils/pointerEventsBoxNone';
import pointerEventsNone from './utils/pointerEventsNone';
import positioning from './utils/positioning';
import sizing from './utils/sizing';
import spacing from './utils/spacing';
import textDecorationLine from './utils/textDecorationLine';
import textUnderline from './utils/textUnderline';
import userSelect from './utils/userSelect';
import visibility from './utils/visibility';
import whiteSpace from './utils/whiteSpace';
import wordBreak from './utils/wordBreak';
import writingDirection from './utils/writingDirection';
import variables from './variables';

type ColorScheme = (typeof CONST.COLOR_SCHEME)[keyof typeof CONST.COLOR_SCHEME];
type StatusBarStyle = (typeof CONST.STATUS_BAR_STYLE)[keyof typeof CONST.STATUS_BAR_STYLE];

type AnchorDimensions = {
    width: number;
    height: number;
};

type AnchorPosition = {
    horizontal: number;
    vertical: number;
};

type WebViewStyle = {
    tagStyles: MixedStyleRecord;
    baseFontStyle: MixedStyleDeclaration;
};

type CustomPickerStyle = PickerStyle & {icon?: ViewStyle};

type OverlayStylesParams = {progress: Animated.AnimatedInterpolation<string | number>};

type TwoFactorAuthCodesBoxParams = {isExtraSmallScreenWidth: boolean; isSmallScreenWidth: boolean};

type Translation = 'perspective' | 'rotate' | 'rotateX' | 'rotateY' | 'rotateZ' | 'scale' | 'scaleX' | 'scaleY' | 'translateX' | 'translateY' | 'skewX' | 'skewY' | 'matrix';

type OfflineFeedbackStyle = Record<'deleted' | 'pending' | 'error' | 'container' | 'textContainer' | 'text' | 'errorDot', ViewStyle | TextStyle>;

type MapDirectionStyle = Pick<LineLayerStyleProps, 'lineColor' | 'lineWidth'>;

type MapDirectionLayerStyle = Pick<LineLayer, 'layout' | 'paint'>;

type Styles = Record<
    string,
    | ViewStyle
    | TextStyle
    | ImageStyle
    | WebViewStyle
    | OfflineFeedbackStyle
    | MapDirectionStyle
    | MapDirectionLayerStyle
    // eslint-disable-next-line @typescript-eslint/no-explicit-any
    | ((...args: any[]) => ViewStyle | TextStyle | ImageStyle | AnchorPosition | CustomAnimation | CustomPickerStyle)
>;

// touchCallout is an iOS safari only property that controls the display of the callout information when you touch and hold a target
const touchCalloutNone: Pick<ViewStyle, 'WebkitTouchCallout'> = Browser.isMobileSafari() ? {WebkitTouchCallout: 'none'} : {};
// to prevent vertical text offset in Safari for badges, new lineHeight values have been added
const lineHeightBadge: Pick<TextStyle, 'lineHeight'> = Browser.isSafari() ? {lineHeight: variables.lineHeightXSmall} : {lineHeight: variables.lineHeightNormal};

const picker = (theme: ThemeColors) =>
    ({
        backgroundColor: theme.transparent,
        color: theme.text,
        fontFamily: FontUtils.fontFamily.platform.EXP_NEUE,
        fontSize: variables.fontSizeNormal,
        lineHeight: variables.fontSizeNormalHeight,
        paddingBottom: 8,
        paddingTop: 23,
        paddingLeft: 0,
        paddingRight: 25,
        height: variables.inputHeight,
        borderWidth: 0,
        textAlign: 'left',
    } satisfies TextStyle);

const link = (theme: ThemeColors) =>
    ({
        color: theme.link,
        textDecorationColor: theme.link,
        fontFamily: FontUtils.fontFamily.platform.EXP_NEUE,
    } satisfies ViewStyle & MixedStyleDeclaration);

const baseCodeTagStyles = (theme: ThemeColors) =>
    ({
        borderWidth: 1,
        borderRadius: 5,
        borderColor: theme.border,
        backgroundColor: theme.textBackground,
    } satisfies ViewStyle & MixedStyleDeclaration);

const headlineFont = {
    fontFamily: FontUtils.fontFamily.platform.EXP_NEW_KANSAS_MEDIUM,
    fontWeight: '500',
} satisfies TextStyle;

const modalNavigatorContainer = (isSmallScreenWidth: boolean) =>
    ({
        position: 'absolute',
        width: isSmallScreenWidth ? '100%' : variables.sideBarWidth,
        height: '100%',
    } satisfies ViewStyle);

const webViewStyles = (theme: ThemeColors) =>
    ({
        // As of react-native-render-html v6, don't declare distinct styles for
        // custom renderers, the API for custom renderers has changed. Declare the
        // styles in the below "tagStyles" instead. If you need to reuse those
        // styles from the renderer, just pass the "style" prop to the underlying
        // component.
        tagStyles: {
            em: {
                fontFamily: FontUtils.fontFamily.platform.EXP_NEUE,
                fontStyle: 'italic',
            },

            del: {
                textDecorationLine: 'line-through',
                textDecorationStyle: 'solid',
            },

            strong: {
                fontFamily: FontUtils.fontFamily.platform.EXP_NEUE,
                fontWeight: 'bold',
            },

            a: link(theme),

            ul: {
                maxWidth: '100%',
            },

            ol: {
                maxWidth: '100%',
            },

            li: {
                flexShrink: 1,
            },

            blockquote: {
                borderLeftColor: theme.border,
                borderLeftWidth: 4,
                paddingLeft: 12,
                marginTop: 4,
                marginBottom: 4,

                // Overwrite default HTML margin for blockquotes
                marginLeft: 0,
            },

            pre: {
                ...baseCodeTagStyles(theme),
                paddingVertical: 8,
                paddingHorizontal: 12,
                fontSize: 13,
                fontFamily: FontUtils.fontFamily.platform.MONOSPACE,
                marginTop: 0,
                marginBottom: 0,
            },

            code: {
                ...baseCodeTagStyles(theme),
                ...(codeStyles.codeTextStyle as MixedStyleDeclaration),
                paddingLeft: 5,
                paddingRight: 5,
                fontFamily: FontUtils.fontFamily.platform.MONOSPACE,
                // Font size is determined by getCodeFontSize function in `StyleUtils.js`
            },

            img: {
                borderColor: theme.border,
                borderRadius: variables.componentBorderRadiusNormal,
                borderWidth: 1,
                ...touchCalloutNone,
            },

            video: {
                minWidth: CONST.VIDEO_PLAYER.MIN_WIDTH,
                minHeight: CONST.VIDEO_PLAYER.MIN_HEIGHT,
                borderRadius: variables.componentBorderRadiusNormal,
                backgroundColor: theme.highlightBG,
                ...touchCalloutNone,
            },

            p: {
                marginTop: 0,
                marginBottom: 0,
            },
            h1: {
                fontSize: variables.fontSizeLarge,
                marginBottom: 8,
            },
        },

        baseFontStyle: {
            color: theme.text,
            fontSize: variables.fontSizeNormal,
            fontFamily: FontUtils.fontFamily.platform.EXP_NEUE,
            flex: 1,
            lineHeight: variables.fontSizeNormalHeight,
            ...writingDirection.ltr,
        },
    } satisfies WebViewStyle);

const styles = (theme: ThemeColors) =>
    ({
        // Add all of our utility and helper styles
        ...spacing,
        ...borders,
        ...sizing,
        ...flex,
        ...display,
        ...overflow,
        ...positioning,
        ...wordBreak,
        ...whiteSpace,
        ...writingDirection,
        ...cursor,
        ...userSelect,
        ...textUnderline,
        ...objectFit,
        ...textDecorationLine,
        editedLabelStyles,
        emojiDefaultStyles,

        autoCompleteSuggestionsContainer: {
            backgroundColor: theme.appBG,
            borderRadius: 8,
            borderWidth: 1,
            borderColor: theme.border,
            justifyContent: 'center',
            boxShadow: variables.popoverMenuShadow,
            position: 'absolute',
            left: 0,
            right: 0,
            paddingVertical: CONST.AUTO_COMPLETE_SUGGESTER.SUGGESTER_INNER_PADDING,
        },

        autoCompleteSuggestionContainer: {
            flexDirection: 'row',
            alignItems: 'center',
        },

        rtlTextRenderForSafari: {
            textAlign: 'left',
            ...writingDirection.ltr,
        },

        emojiSuggestionsEmoji: {
            fontSize: variables.fontSizeMedium,
            width: 51,
            textAlign: 'center',
        },
        emojiSuggestionsText: {
            fontSize: variables.fontSizeMedium,
            flex: 1,
            ...wordBreak.breakWord,
            ...spacing.pr4,
        },
        emojiTooltipWrapper: {
            ...spacing.p2,
            borderRadius: 8,
        },

        mentionSuggestionsAvatarContainer: {
            width: 24,
            height: 24,
            alignItems: 'center',
            justifyContent: 'center',
        },

        mentionSuggestionsText: {
            fontSize: variables.fontSizeMedium,
            ...spacing.ml2,
        },

        mentionSuggestionsDisplayName: {
            fontFamily: FontUtils.fontFamily.platform.EXP_NEUE_BOLD,
            fontWeight: FontUtils.fontWeight.bold,
        },

        textSupporting: {
            color: theme.textSupporting,
        },

        webViewStyles: webViewStyles(theme),

        link: link(theme),

        linkMuted: {
            color: theme.textSupporting,
            textDecorationColor: theme.textSupporting,
            fontFamily: FontUtils.fontFamily.platform.EXP_NEUE,
        },

        linkMutedHovered: {
            color: theme.textMutedReversed,
        },

        highlightBG: {
            backgroundColor: theme.highlightBG,
        },

        appBG: {
            backgroundColor: theme.appBG,
        },

        h4: {
            fontFamily: FontUtils.fontFamily.platform.EXP_NEUE_BOLD,
            fontSize: variables.fontSizeLabel,
            fontWeight: FontUtils.fontWeight.bold,
        },

        textAlignCenter: {
            textAlign: 'center',
        },

        textAlignRight: {
            textAlign: 'right',
        },

        textAlignLeft: {
            textAlign: 'left',
        },

        verticalAlignTop: {
            verticalAlign: 'top',
        },

        label: {
            fontSize: variables.fontSizeLabel,
            lineHeight: variables.lineHeightLarge,
        },

        textLabel: {
            color: theme.text,
            fontSize: variables.fontSizeLabel,
            lineHeight: variables.lineHeightLarge,
        },

        mutedTextLabel: {
            color: theme.textSupporting,
            fontSize: variables.fontSizeLabel,
            lineHeight: variables.lineHeightLarge,
        },

        mutedNormalTextLabel: {
            color: theme.textSupporting,
            fontSize: variables.fontSizeLabel,
            lineHeight: variables.lineHeightNormal,
        },

        textMicro: {
            fontFamily: FontUtils.fontFamily.platform.EXP_NEUE,
            fontSize: variables.fontSizeSmall,
            lineHeight: variables.lineHeightSmall,
        },

        textMicroBold: {
            color: theme.text,
            fontWeight: FontUtils.fontWeight.bold,
            fontFamily: FontUtils.fontFamily.platform.EXP_NEUE_BOLD,
            fontSize: variables.fontSizeSmall,
            lineHeight: variables.lineHeightSmall,
        },

        textMicroSupporting: {
            color: theme.textSupporting,
            fontFamily: FontUtils.fontFamily.platform.EXP_NEUE,
            fontSize: variables.fontSizeSmall,
            lineHeight: variables.lineHeightSmall,
        },

        textExtraSmallSupporting: {
            color: theme.textSupporting,
            fontFamily: FontUtils.fontFamily.platform.EXP_NEUE,
            fontSize: variables.fontSizeExtraSmall,
        },

        textNormal: {
            fontSize: variables.fontSizeNormal,
        },

        textNormalThemeText: {
            color: theme.text,
            fontSize: variables.fontSizeNormal,
        },

        textLarge: {
            fontSize: variables.fontSizeLarge,
        },

        textXXLarge: {
            fontSize: variables.fontSizeXXLarge,
        },

        textXXXLarge: {
            fontSize: variables.fontSizeXXXLarge,
        },

        textHero: {
            fontSize: variables.fontSizeHero,
            fontFamily: FontUtils.fontFamily.platform.EXP_NEW_KANSAS_MEDIUM,
            lineHeight: variables.lineHeightHero,
        },

        textNewKansasNormal: {
            fontFamily: FontUtils.fontFamily.platform.EXP_NEW_KANSAS_MEDIUM,
            fontSize: variables.fontSizeNormal,
        },

        textStrong: {
            fontFamily: FontUtils.fontFamily.platform.EXP_NEUE_BOLD,
            fontWeight: FontUtils.fontWeight.bold,
        },

        fontWeightNormal: {
            fontWeight: FontUtils.fontWeight.normal,
        },

        textHeadline: {
            ...headlineFont,
            ...whiteSpace.preWrap,
            color: theme.heading,
            fontSize: variables.fontSizeXLarge,
            lineHeight: variables.lineHeightXXXLarge,
        },

        textHeadlineH2: {
            ...headlineFont,
            ...whiteSpace.preWrap,
            color: theme.heading,
            fontSize: variables.fontSizeh2,
            lineHeight: variables.lineHeightSizeh2,
        },

        textHeadlineH1: {
            ...headlineFont,
            ...whiteSpace.preWrap,
            color: theme.heading,
            fontSize: variables.fontSizeXLarge,
            lineHeight: variables.lineHeightSizeh1,
        },

        textWhite: {
            color: theme.textLight,
        },

        textBlue: {
            color: theme.link,
        },

        textVersion: {
            color: theme.iconColorfulBackground,
            fontSize: variables.fontSizeNormal,
            lineHeight: variables.lineHeightNormal,
            fontFamily: FontUtils.fontFamily.platform.MONOSPACE,
            textAlign: 'center',
        },

        textNoWrap: {
            ...whiteSpace.noWrap,
        },

        colorReversed: {
            color: theme.textReversed,
        },

        colorMutedReversed: {
            color: theme.textMutedReversed,
        },

        colorMuted: {
            color: theme.textSupporting,
        },

        bgTransparent: {
            backgroundColor: 'transparent',
        },

        bgDark: {
            backgroundColor: theme.inverse,
        },

        opacity0: {
            opacity: 0,
        },

        opacitySemiTransparent: {
            opacity: 0.5,
        },

        opacity1: {
            opacity: 1,
        },

        textDanger: {
            color: theme.danger,
        },

        borderRadiusNormal: {
            borderRadius: variables.buttonBorderRadius,
        },

        borderRadiusComponentLarge: {
            borderRadius: variables.componentBorderRadiusLarge,
        },

        bottomTabBarContainer: {
            flexDirection: 'row',
            height: variables.bottomTabHeight,
            borderTopWidth: 1,
            borderTopColor: theme.border,
            backgroundColor: theme.appBG,
        },

        bottomTabBarItem: {
            height: '100%',
            display: 'flex',
            justifyContent: 'center',
            alignItems: 'center',
        },

        button: {
            backgroundColor: theme.buttonDefaultBG,
            borderRadius: variables.buttonBorderRadius,
            minHeight: variables.componentSizeNormal,
            justifyContent: 'center',
            alignItems: 'center',
            ...spacing.ph3,
            ...spacing.pv0,
        },

        buttonContainer: {
            borderRadius: variables.buttonBorderRadius,
        },

        buttonText: {
            color: theme.text,
            fontFamily: FontUtils.fontFamily.platform.EXP_NEUE_BOLD,
            fontSize: variables.fontSizeNormal,
            fontWeight: FontUtils.fontWeight.bold,
            textAlign: 'center',
            flexShrink: 1,

            // It is needed to unset the Lineheight. We don't need it for buttons as button always contains single line of text.
            // It allows to vertically center the text.
            lineHeight: undefined,

            // Add 1px to the Button text to give optical vertical alignment.
            paddingBottom: 1,
        },

        testRowContainer: {
            ...flex.flexRow,
            ...flex.justifyContentBetween,
            ...flex.alignItemsCenter,
            ...sizing.mnw120,
            height: 64,
        },

        buttonSmall: {
            borderRadius: variables.buttonBorderRadius,
            minHeight: variables.componentSizeSmall,
            minWidth: variables.componentSizeSmall,
            paddingHorizontal: 12,
            backgroundColor: theme.buttonDefaultBG,
        },

        buttonMedium: {
            borderRadius: variables.buttonBorderRadius,
            minHeight: variables.componentSizeNormal,
            minWidth: variables.componentSizeNormal,
            paddingHorizontal: 16,
            backgroundColor: theme.buttonDefaultBG,
        },

        buttonLarge: {
            borderRadius: variables.buttonBorderRadius,
            minHeight: variables.componentSizeLarge,
            minWidth: variables.componentSizeLarge,
            paddingHorizontal: 20,
            backgroundColor: theme.buttonDefaultBG,
        },

        buttonSmallText: {
            fontSize: variables.fontSizeSmall,
            fontFamily: FontUtils.fontFamily.platform.EXP_NEUE_BOLD,
            fontWeight: FontUtils.fontWeight.bold,
            textAlign: 'center',
        },

        buttonMediumText: {
            fontSize: variables.fontSizeLabel,
            fontFamily: FontUtils.fontFamily.platform.EXP_NEUE_BOLD,
            fontWeight: FontUtils.fontWeight.bold,
            textAlign: 'center',
        },

        buttonLargeText: {
            fontSize: variables.fontSizeNormal,
            fontFamily: FontUtils.fontFamily.platform.EXP_NEUE_BOLD,
            fontWeight: FontUtils.fontWeight.bold,
            textAlign: 'center',
        },

        buttonDefaultHovered: {
            backgroundColor: theme.buttonHoveredBG,
            borderWidth: 0,
        },

        buttonSuccess: {
            backgroundColor: theme.success,
            borderWidth: 0,
        },

        buttonOpacityDisabled: {
            opacity: 0.5,
        },

        buttonSuccessHovered: {
            backgroundColor: theme.successHover,
            borderWidth: 0,
        },

        buttonDanger: {
            backgroundColor: theme.danger,
            borderWidth: 0,
        },

        buttonDangerHovered: {
            backgroundColor: theme.dangerHover,
            borderWidth: 0,
        },

        buttonDisabled: {
            backgroundColor: theme.buttonDefaultBG,
            borderWidth: 0,
        },

        buttonDivider: {
            borderRightWidth: 1,
            borderRightColor: theme.buttonHoveredBG,
            ...sizing.h100,
        },

        buttonSuccessDivider: {
            borderRightWidth: 1,
            borderRightColor: theme.successHover,
            ...sizing.h100,
        },

        buttonDangerDivider: {
            borderRightWidth: 1,
            borderRightColor: theme.dangerHover,
            ...sizing.h100,
        },

        noBorderRadius: {
            borderRadius: 0,
        },

        noRightBorderRadius: {
            borderTopRightRadius: 0,
            borderBottomRightRadius: 0,
        },

        noLeftBorderRadius: {
            borderTopLeftRadius: 0,
            borderBottomLeftRadius: 0,
        },

        buttonCTA: {
            ...spacing.mh4,
        },

        buttonCTAIcon: {
            marginRight: 22,
            marginLeft: 8,
            // Align vertically with the Button text
            paddingBottom: 1,
            paddingTop: 1,
        },

        buttonConfirm: {
            margin: 20,
        },

        attachmentButtonBigScreen: {
            minWidth: 300,
            alignSelf: 'center',
        },

        buttonConfirmText: {
            paddingLeft: 20,
            paddingRight: 20,
        },

        buttonSuccessText: {
            color: theme.textLight,
        },

        buttonDangerText: {
            color: theme.textLight,
        },

        hoveredComponentBG: {
            backgroundColor: theme.hoverComponentBG,
        },

        activeComponentBG: {
            backgroundColor: theme.activeComponentBG,
        },

        touchableButtonImage: {
            alignItems: 'center',
            height: variables.componentSizeNormal,
            justifyContent: 'center',
            width: variables.componentSizeNormal,
        },

        visuallyHidden: {
            ...visibility.hidden,
            overflow: 'hidden',
            width: 0,
            height: 0,
        },

        visibilityHidden: {
            ...visibility.hidden,
        },

        loadingVBAAnimation: {
            width: 140,
            height: 140,
        },

        loadingVBAAnimationWeb: {
            width: 140,
            height: 140,
        },

        pickerSmall: (disabled = false, backgroundColor = theme.highlightBG) =>
            ({
                inputIOS: {
                    fontFamily: FontUtils.fontFamily.platform.EXP_NEUE,
                    fontSize: variables.fontSizeSmall,
                    paddingLeft: 0,
                    paddingRight: 17,
                    paddingTop: 6,
                    paddingBottom: 6,
                    borderWidth: 0,
                    color: theme.text,
                    height: 26,
                    opacity: 1,
                    backgroundColor: 'transparent',
                },
                done: {
                    color: theme.text,
                },
                doneDepressed: {
                    // Extracted from react-native-picker-select, src/styles.js
                    fontSize: 17,
                },
                modalViewMiddle: {
                    position: 'relative',
                    backgroundColor: theme.border,
                    borderTopWidth: 0,
                },
                modalViewBottom: {
                    backgroundColor: theme.highlightBG,
                },
                inputWeb: {
                    fontFamily: FontUtils.fontFamily.platform.EXP_NEUE,
                    fontSize: variables.fontSizeSmall,
                    paddingLeft: 0,
                    paddingRight: 17,
                    paddingTop: 6,
                    paddingBottom: 6,
                    borderWidth: 0,
                    color: theme.text,
                    appearance: 'none',
                    height: 26,
                    opacity: 1,
                    backgroundColor,
                    ...(disabled ? cursor.cursorDisabled : cursor.cursorPointer),
                },
                inputAndroid: {
                    fontFamily: FontUtils.fontFamily.platform.EXP_NEUE,
                    fontSize: variables.fontSizeSmall,
                    paddingLeft: 0,
                    paddingRight: 17,
                    paddingTop: 6,
                    paddingBottom: 6,
                    borderWidth: 0,
                    color: theme.text,
                    height: 26,
                    opacity: 1,
                    backgroundColor: 'transparent',
                },
                iconContainer: {
                    top: 7,
                    ...pointerEventsNone,
                },
                icon: {
                    width: variables.iconSizeExtraSmall,
                    height: variables.iconSizeExtraSmall,
                },
                chevronContainer: {
                    pointerEvents: 'none',
                    opacity: 0,
                },
            } satisfies CustomPickerStyle),

        badge: {
            backgroundColor: theme.border,
            borderRadius: 14,
            height: variables.iconSizeNormal,
            flexDirection: 'row',
            paddingHorizontal: 7,
            alignItems: 'center',
        },

        defaultBadge: {
            backgroundColor: theme.transparent,
            borderWidth: 1,
            borderRadius: variables.componentBorderRadiusSmall,
            borderColor: theme.buttonHoveredBG,
            paddingHorizontal: 12,
            minHeight: 28,
            height: variables.iconSizeNormal,
            flexDirection: 'row',
            alignItems: 'center',
        },

        environmentBadge: {
            minHeight: 12,
            borderRadius: 14,
            paddingHorizontal: 7,
            minWidth: 22,
            borderWidth: 0,
        },

        badgeSuccess: {
            borderColor: theme.success,
        },

        badgeEnvironmentSuccess: {
            backgroundColor: theme.success,
        },

        badgeSuccessPressed: {
            borderColor: theme.successHover,
        },

        badgeAdHocSuccess: {
            backgroundColor: theme.badgeAdHoc,
            minWidth: 28,
        },

        badgeAdHocSuccessPressed: {
            backgroundColor: theme.badgeAdHocHover,
        },

        badgeDanger: {
            borderColor: theme.danger,
        },

        badgeEnvironmentDanger: {
            backgroundColor: theme.danger,
        },

        badgeDangerPressed: {
            borderColor: theme.dangerPressed,
        },

        badgeBordered: {
            backgroundColor: theme.transparent,
            borderWidth: 1,
            borderRadius: variables.componentBorderRadiusSmall,
            borderColor: theme.border,
            paddingHorizontal: 12,
            minHeight: 28,
        },

        badgeSmall: {
            backgroundColor: theme.border,
            borderRadius: variables.componentBorderRadiusSmall,
            borderColor: theme.border,
            paddingHorizontal: 6,
            minHeight: 20,
        },

        badgeText: {
            color: theme.text,
            fontSize: variables.fontSizeSmall,
            ...lineHeightBadge,
            ...whiteSpace.noWrap,
        },

        activeItemBadge: {
            borderColor: theme.buttonHoveredBG,
        },

        border: {
            borderWidth: 1,
            borderRadius: variables.componentBorderRadius,
            borderColor: theme.border,
        },

        borderColorFocus: {
            borderColor: theme.borderFocus,
        },

        borderColorDanger: {
            borderColor: theme.danger,
        },

        textInputDisabled: {
            // Adding disabled color theme to indicate user that the field is not editable.
            backgroundColor: theme.highlightBG,
            borderBottomWidth: 2,
            borderColor: theme.borderLighter,
            // Adding browser specefic style to bring consistency between Safari and other platforms.
            // Applying the Webkit styles only to browsers as it is not available in native.
            ...(Browser.getBrowser()
                ? {
                      WebkitTextFillColor: theme.textSupporting,
                      WebkitOpacity: 1,
                  }
                : {}),
            color: theme.textSupporting,
        },

        uploadReceiptView: (isSmallScreenWidth: boolean) =>
            ({
                borderRadius: variables.componentBorderRadiusLarge,
                borderWidth: isSmallScreenWidth ? 0 : 2,
                borderColor: theme.borderFocus,
                borderStyle: 'dotted',
                marginBottom: 20,
                marginLeft: 20,
                marginRight: 20,
                justifyContent: 'center',
                alignItems: 'center',
                paddingVertical: 40,
                gap: 4,
                flex: 1,
            } satisfies ViewStyle),

        receiptViewTextContainer: {
            paddingHorizontal: 40,
            ...sizing.w100,
        },

        cameraView: {
            flex: 1,
            overflow: 'hidden',
            borderRadius: variables.componentBorderRadiusXLarge,
            borderStyle: 'solid',
            borderWidth: variables.componentBorderWidth,
            backgroundColor: theme.highlightBG,
            borderColor: theme.appBG,
            display: 'flex',
            justifyContent: 'center',
            justifyItems: 'center',
        },

        cameraFocusIndicator: {
            position: 'absolute',
            left: -32,
            top: -32,
            width: 64,
            height: 64,
            borderRadius: 32,
            borderWidth: 2,
            borderColor: theme.white,
            pointerEvents: 'none',
        },

        permissionView: {
            paddingVertical: 108,
            paddingHorizontal: 61,
            alignItems: 'center',
            justifyContent: 'center',
        },

        headerAnonymousFooter: {
            color: theme.heading,
            fontFamily: FontUtils.fontFamily.platform.EXP_NEW_KANSAS_MEDIUM,
            fontSize: variables.fontSizeXLarge,
            lineHeight: variables.lineHeightXXLarge,
        },

        headerText: {
            color: theme.heading,
            fontFamily: FontUtils.fontFamily.platform.EXP_NEUE_BOLD,
            fontSize: variables.fontSizeNormal,
            fontWeight: FontUtils.fontWeight.bold,
        },

        headerGap: {
            height: CONST.DESKTOP_HEADER_PADDING,
        },

        reportOptions: {
            marginLeft: 8,
        },

        chatItemComposeSecondaryRow: {
            height: CONST.CHAT_FOOTER_SECONDARY_ROW_HEIGHT,
            marginBottom: CONST.CHAT_FOOTER_SECONDARY_ROW_PADDING,
            marginTop: CONST.CHAT_FOOTER_SECONDARY_ROW_PADDING,
        },

        chatItemComposeSecondaryRowSubText: {
            color: theme.textSupporting,
            fontFamily: FontUtils.fontFamily.platform.EXP_NEUE,
            fontSize: variables.fontSizeSmall,
            lineHeight: variables.lineHeightSmall,
        },

        chatItemComposeSecondaryRowOffset: {
            marginLeft: variables.chatInputSpacing,
        },

        offlineIndicator: {
            marginLeft: variables.chatInputSpacing,
        },

        offlineIndicatorMobile: {
            paddingLeft: 20,
            paddingTop: 5,
            paddingBottom: 30,
            marginBottom: -25,
        },

        offlineIndicatorRow: {
            height: 25,
        },

        // Actions
        actionAvatar: {
            borderRadius: 20,
        },

        componentHeightLarge: {
            height: variables.inputHeight,
        },

        calendarHeader: {
            height: 50,
            flexDirection: 'row',
            justifyContent: 'space-between',
            alignItems: 'center',
            paddingHorizontal: 15,
            paddingRight: 5,
            ...userSelect.userSelectNone,
        },

        calendarDayRoot: {
            flex: 1,
            height: 45,
            justifyContent: 'center',
            alignItems: 'center',
            ...userSelect.userSelectNone,
        },

        calendarDayContainer: {
            width: 30,
            height: 30,
            justifyContent: 'center',
            alignItems: 'center',
            borderRadius: 15,
            overflow: 'hidden',
        },

        buttonDefaultBG: {
            backgroundColor: theme.buttonDefaultBG,
        },

        buttonHoveredBG: {
            backgroundColor: theme.buttonHoveredBG,
        },

        autoGrowHeightInputContainer: (textInputHeight: number, minHeight: number, maxHeight: number) =>
            ({
                height: lodashClamp(textInputHeight, minHeight, maxHeight),
                minHeight,
            } satisfies ViewStyle),

        autoGrowHeightHiddenInput: (maxWidth: number, maxHeight?: number) =>
            ({
                maxWidth,
                maxHeight: maxHeight && maxHeight + 1,
                overflow: 'hidden',
            } satisfies TextStyle),

        textInputContainer: {
            flex: 1,
            justifyContent: 'center',
            height: '100%',
            backgroundColor: 'transparent',
            overflow: 'hidden',
            borderBottomWidth: 2,
            borderColor: theme.border,
        },

        optionRowAmountInput: {
            textAlign: 'right',
        },

        textInputLabel: {
            position: 'absolute',
            left: 0,
            top: 0,
            fontSize: variables.fontSizeNormal,
            color: theme.textSupporting,
            fontFamily: FontUtils.fontFamily.platform.EXP_NEUE,
            width: '100%',
            zIndex: 1,
        },

        textInputLabelBackground: {
            position: 'absolute',
            top: 0,
            width: '100%',
            height: 23,
            backgroundColor: theme.componentBG,
        },

        textInputLabelDesktop: {
            transformOrigin: 'left center',
        },

        textInputLabelTransformation: (translateY: AnimatableNumericValue, translateX: AnimatableNumericValue, scale: AnimatableNumericValue) =>
            ({
                transform: [{translateY}, {translateX}, {scale}],
            } satisfies TextStyle),

        baseTextInput: {
            fontFamily: FontUtils.fontFamily.platform.EXP_NEUE,
            fontSize: variables.fontSizeNormal,
            lineHeight: variables.lineHeightXLarge,
            color: theme.text,
            paddingTop: 23,
            paddingBottom: 8,
            paddingLeft: 0,
            borderWidth: 0,
        },

        textInputMultiline: {
            scrollPadding: '23px 0 0 0',
        },

        textInputMultilineContainer: {
            paddingTop: 23,
        },

        textInputAndIconContainer: {
            flex: 1,
            height: '100%',
            zIndex: -1,
            flexDirection: 'row',
        },

        textInputDesktop: addOutlineWidth(theme, {}, 0),

        textInputIconContainer: {
            paddingHorizontal: 11,
            justifyContent: 'center',
            margin: 1,
        },

        textInputLeftIconContainer: {
            justifyContent: 'center',
            paddingRight: 8,
        },

        secureInput: {
            borderTopRightRadius: 0,
            borderBottomRightRadius: 0,
        },

        textInput: {
            backgroundColor: 'transparent',
            borderRadius: variables.componentBorderRadiusNormal,
            height: variables.inputComponentSizeNormal,
            borderColor: theme.border,
            borderWidth: 1,
            color: theme.text,
            fontFamily: FontUtils.fontFamily.platform.EXP_NEUE,
            fontSize: variables.fontSizeNormal,
            paddingLeft: 12,
            paddingRight: 12,
            paddingTop: 10,
            paddingBottom: 10,
            verticalAlign: 'middle',
        },

        textInputPrefixWrapper: {
            position: 'absolute',
            left: 0,
            top: 0,
            height: variables.inputHeight,
            display: 'flex',
            flexDirection: 'row',
            alignItems: 'center',
            paddingTop: 23,
            paddingBottom: 8,
        },

        textInputPrefix: {
            color: theme.text,
            fontFamily: FontUtils.fontFamily.platform.EXP_NEUE,
            fontSize: variables.fontSizeNormal,
            verticalAlign: 'middle',
        },

        pickerContainer: {
            borderBottomWidth: 2,
            paddingLeft: 0,
            borderStyle: 'solid',
            borderColor: theme.border,
            justifyContent: 'center',
            backgroundColor: 'transparent',
            height: variables.inputHeight,
            overflow: 'hidden',
        },

        pickerContainerSmall: {
            height: variables.inputHeightSmall,
        },

        pickerLabel: {
            position: 'absolute',
            left: 0,
            top: 6,
            zIndex: 1,
        },

        picker: (disabled = false, backgroundColor = theme.appBG) =>
            ({
                iconContainer: {
                    top: Math.round(variables.inputHeight * 0.5) - 11,
                    right: 0,
                    ...pointerEventsNone,
                },

                inputWeb: {
                    appearance: 'none',
                    ...(disabled ? cursor.cursorDisabled : cursor.cursorPointer),
                    ...picker(theme),
                    backgroundColor,
                },

                inputIOS: {
                    ...picker(theme),
                },
                done: {
                    color: theme.text,
                },
                doneDepressed: {
                    // Extracted from react-native-picker-select, src/styles.js
                    fontSize: 17,
                },
                modalViewMiddle: {
                    backgroundColor: theme.border,
                    borderTopWidth: 0,
                },
                modalViewBottom: {
                    backgroundColor: theme.highlightBG,
                },

                inputAndroid: {
                    ...picker(theme),
                },
            } satisfies CustomPickerStyle),

        disabledText: {
            color: theme.icon,
        },

        inputDisabled: {
            backgroundColor: theme.highlightBG,
            color: theme.icon,
        },

        noOutline: addOutlineWidth(theme, {}, 0),

        labelStrong: {
            fontFamily: FontUtils.fontFamily.platform.EXP_NEUE,
            fontWeight: 'bold',
            fontSize: variables.fontSizeLabel,
            lineHeight: variables.lineHeightNormal,
        },

        textLabelSupporting: {
            fontFamily: FontUtils.fontFamily.platform.EXP_NEUE,
            fontSize: variables.fontSizeLabel,
            color: theme.textSupporting,
        },

        textLabelSupportingEmptyValue: {
            fontFamily: FontUtils.fontFamily.platform.EXP_NEUE,
            fontSize: variables.fontSizeNormal,
            fontWeight: FontUtils.fontWeight.normal,
            color: theme.textSupporting,
        },

        textLabelSupportingNormal: {
            fontFamily: FontUtils.fontFamily.platform.EXP_NEUE,
            fontSize: variables.fontSizeLabel,
            color: theme.textSupporting,
            fontWeight: FontUtils.fontWeight.normal,
        },

        textLabelError: {
            fontFamily: FontUtils.fontFamily.platform.EXP_NEUE,
            fontSize: variables.fontSizeLabel,
            color: theme.textError,
        },

        textReceiptUpload: {
            ...headlineFont,
            fontSize: variables.fontSizeXLarge,
            color: theme.text,
            textAlign: 'center',
        },

        subTextReceiptUpload: {
            fontFamily: FontUtils.fontFamily.platform.EXP_NEUE,
            lineHeight: variables.lineHeightLarge,
            textAlign: 'center',
            color: theme.text,
        },

        furtherDetailsText: {
            fontFamily: FontUtils.fontFamily.platform.EXP_NEUE,
            fontSize: variables.fontSizeSmall,
            color: theme.textSupporting,
        },

        lh16: {
            lineHeight: 16,
        },

        lh20: {
            lineHeight: 20,
        },

        lh140Percent: {
            lineHeight: '140%',
        },

        formHelp: {
            color: theme.textSupporting,
            fontSize: variables.fontSizeLabel,
            lineHeight: variables.lineHeightNormal,
            marginBottom: 4,
        },

        formError: {
            color: theme.textError,
            fontSize: variables.fontSizeLabel,
            lineHeight: variables.lineHeightNormal,
            marginBottom: 4,
        },

        formSuccess: {
            color: theme.success,
            fontSize: variables.fontSizeLabel,
            lineHeight: 18,
            marginBottom: 4,
        },

        signInPage: {
            backgroundColor: theme.highlightBG,
            minHeight: '100%',
            flex: 1,
        },

        signInPageHeroCenter: {
            position: 'absolute',
            top: 0,
            left: 0,
            right: 0,
            bottom: 0,
            justifyContent: 'center',
            alignItems: 'center',
        },

        signInPageGradient: {
            height: '100%',
            width: 540,
            position: 'absolute',
            top: 0,
            left: 0,
        },

        signInPageGradientMobile: {
            height: 300,
            width: 800,
            position: 'absolute',
            top: 0,
            left: 0,
        },

        signInBackground: {
            position: 'absolute',
            bottom: 0,
            left: 0,
            minHeight: 700,
        },

        signInPageInner: {
            marginLeft: 'auto',
            marginRight: 'auto',
            height: '100%',
            width: '100%',
        },

        signInPageContentTopSpacer: {
            maxHeight: 132,
            minHeight: 24,
        },

        signInPageContentTopSpacerSmallScreens: {
            maxHeight: 132,
            minHeight: 45,
        },

        signInPageLeftContainer: {
            paddingLeft: 40,
            paddingRight: 40,
        },

        signInPageLeftContainerWide: {
            maxWidth: variables.sideBarWidth,
        },

        signInPageWelcomeFormContainer: {
            maxWidth: CONST.SIGN_IN_FORM_WIDTH,
        },

        signInPageWelcomeTextContainer: {
            width: CONST.SIGN_IN_FORM_WIDTH,
        },

        changeExpensifyLoginLinkContainer: {
            flexDirection: 'row',
            flexWrap: 'wrap',
            ...wordBreak.breakWord,
        },

        // Sidebar Styles
        sidebar: {
            backgroundColor: theme.sidebar,
            height: '100%',
        },

        sidebarHeaderContainer: {
            flexDirection: 'row',
            paddingHorizontal: 20,
            paddingVertical: 19,
            justifyContent: 'space-between',
            alignItems: 'center',
        },

        subNavigationContainer: {
            backgroundColor: theme.sidebar,
            flex: 1,
            borderTopLeftRadius: variables.componentBorderRadiusRounded,
        },

        sidebarAnimatedWrapperContainer: {
            height: '100%',
            position: 'absolute',
        },

        sidebarFooter: {
            display: 'flex',
            justifyContent: 'center',
            width: '100%',
            paddingLeft: 20,
        },

        sidebarAvatar: {
            borderRadius: variables.sidebarAvatarSize,
            height: variables.sidebarAvatarSize,
            width: variables.sidebarAvatarSize,
        },

        selectedAvatarBorder: {
            padding: 2,
            borderWidth: 2,
            borderRadius: 20,
            borderColor: theme.success,
        },

        statusIndicator: (backgroundColor = theme.danger) =>
            ({
                borderColor: theme.sidebar,
                backgroundColor,
                borderRadius: 8,
                borderWidth: 2,
                position: 'absolute',
                right: -4,
                top: -3,
                height: 12,
                width: 12,
                zIndex: 10,
            } satisfies ViewStyle),

        bottomTabStatusIndicator: (backgroundColor = theme.danger) => ({
            borderColor: theme.sidebar,
            backgroundColor,
            borderRadius: 8,
            borderWidth: 2,
            position: 'absolute',
            right: -3,
            top: -4,
            height: 12,
            width: 12,
            zIndex: 10,
        }),

        floatingActionButton: {
            backgroundColor: theme.success,
            height: variables.componentSizeLarge,
            width: variables.componentSizeLarge,
            borderRadius: 999,
            alignItems: 'center',
            justifyContent: 'center',
        },

        sidebarFooterUsername: {
            color: theme.heading,
            fontSize: variables.fontSizeLabel,
            fontWeight: '700',
            width: 200,
            textOverflow: 'ellipsis',
            overflow: 'hidden',
            ...whiteSpace.noWrap,
        },

        sidebarFooterLink: {
            color: theme.textSupporting,
            fontSize: variables.fontSizeSmall,
            textDecorationLine: 'none',
            fontFamily: FontUtils.fontFamily.platform.EXP_NEUE,
            lineHeight: 20,
        },

        sidebarListContainer: {
            paddingBottom: 4,
        },

        sidebarListItem: {
            justifyContent: 'center',
            textDecorationLine: 'none',
        },

        breadcrumsContainer: {
            minHeight: 24,
        },

        breadcrumb: {
            color: theme.textSupporting,
            fontSize: variables.breadcrumbsFontSize,
            ...headlineFont,
        },

        breadcrumbStrong: {
            color: theme.text,
            fontSize: variables.breadcrumbsFontSize,
        },

        breadcrumbSeparator: {
            color: theme.icon,
            fontSize: variables.breadcrumbsFontSize,
            ...headlineFont,
        },

        breadcrumbLogo: {
            top: 1.66, // Pixel-perfect alignment due to a small difference between logo height and breadcrumb text height
        },

        LHPNavigatorContainer: (isSmallScreenWidth: boolean) =>
            ({
                ...modalNavigatorContainer(isSmallScreenWidth),
                left: 0,
            } satisfies ViewStyle),

        RHPNavigatorContainer: (isSmallScreenWidth: boolean) =>
            ({
                ...modalNavigatorContainer(isSmallScreenWidth),
                right: 0,
            } satisfies ViewStyle),

        onboardingNavigatorOuterView: {
            flex: 1,
            justifyContent: 'center',
            alignItems: 'center',
        },

        OnboardingNavigatorInnerView: (shouldUseNarrowLayout: boolean) =>
            ({
                width: shouldUseNarrowLayout ? variables.onboardingModalWidth : '100%',
                height: shouldUseNarrowLayout ? 732 : '100%',
                maxHeight: '100%',
                borderRadius: shouldUseNarrowLayout ? 16 : 0,
                overflow: 'hidden',
            } satisfies ViewStyle),

        welcomeVideoNarrowLayout: {
            width: variables.onboardingModalWidth,
        },

        onlyEmojisText: {
            fontSize: variables.fontSizeOnlyEmojis,
            lineHeight: variables.fontSizeOnlyEmojisHeight,
        },

        onlyEmojisTextLineHeight: {
            lineHeight: variables.fontSizeOnlyEmojisHeight,
        },

        createMenuPositionSidebar: (windowHeight: number) =>
            ({
                horizontal: 18,
                // Menu should be displayed 12px above the floating action button.
                // To achieve that sidebar must be moved by: distance from the bottom of the sidebar to the fab (variables.fabBottom) + fab height (variables.componentSizeLarge) + distance above the fab (12px)
                vertical: windowHeight - (variables.fabBottom + variables.componentSizeLarge + 12),
            } satisfies AnchorPosition),

        createAccountMenuPositionProfile: () =>
            ({
                horizontal: 18,
                ...getPopOverVerticalOffset(202 + 40),
            } satisfies AnchorPosition),

        createMenuPositionReportActionCompose: (shouldUseNarrowLayout: boolean, windowHeight: number, windowWidth: number) =>
            ({
                // On a narrow layout the menu is displayed in ReportScreen in RHP, so it must be moved from the right side of the screen
                horizontal: (shouldUseNarrowLayout ? windowWidth - variables.sideBarWidth : variables.sideBarWidth) + 18,
                vertical: windowHeight - CONST.MENU_POSITION_REPORT_ACTION_COMPOSE_BOTTOM,
            } satisfies AnchorPosition),

        createMenuPositionRightSidepane: {
            right: 18,
            bottom: 75,
        },

        createMenuContainer: {
            width: variables.sideBarWidth - 40,
            paddingVertical: 12,
        },

        createMenuHeaderText: {
            fontFamily: FontUtils.fontFamily.platform.EXP_NEUE,
            fontSize: variables.fontSizeLabel,
            color: theme.textSupporting,
        },

        popoverMenuItem: {
            flexDirection: 'row',
            borderRadius: 0,
            paddingHorizontal: 20,
            paddingVertical: 12,
            justifyContent: 'space-between',
            width: '100%',
        },

        popoverMenuIcon: {
            width: variables.componentSizeNormal,
            justifyContent: 'center',
            alignItems: 'center',
        },

        rightLabelMenuItem: {
            fontSize: variables.fontSizeLabel,
            color: theme.textSupporting,
        },

        popoverMenuText: {
            fontSize: variables.fontSizeNormal,
            color: theme.heading,
        },

        popoverInnerContainer: {
            paddingTop: 0, // adjusting this because the mobile modal adds additional padding that we don't need for our layout
            maxHeight: '95%',
        },

        menuItemTextContainer: {
            minHeight: variables.componentSizeNormal,
        },

        chatLinkRowPressable: {
            minWidth: 0,
            textDecorationLine: 'none',
            flex: 1,
        },

        sidebarLink: {
            textDecorationLine: 'none',
        },

        sidebarLinkLHN: {
            textDecorationLine: 'none',
            marginLeft: 12,
            marginRight: 12,
            borderRadius: 8,
        },

        sidebarLinkInner: {
            alignItems: 'center',
            flexDirection: 'row',
            paddingLeft: 20,
            paddingRight: 20,
        },

        sidebarLinkInnerLHN: {
            alignItems: 'center',
            flexDirection: 'row',
            paddingLeft: 8,
            paddingRight: 8,
            marginHorizontal: 12,
            borderRadius: variables.componentBorderRadiusNormal,
        },

        sidebarLinkText: {
            color: theme.textSupporting,
            fontSize: variables.fontSizeNormal,
            textDecorationLine: 'none',
            overflow: 'hidden',
        },

        sidebarLinkHover: {
            backgroundColor: theme.sidebarHover,
        },

        sidebarLinkHoverLHN: {
            backgroundColor: theme.highlightBG,
        },

        sidebarLinkActive: {
            backgroundColor: theme.buttonHoveredBG,
            textDecorationLine: 'none',
        },

        sidebarLinkActiveLHN: {
            backgroundColor: theme.highlightBG,
            textDecorationLine: 'none',
        },

        sidebarLinkTextBold: {
            fontFamily: FontUtils.fontFamily.platform.EXP_NEUE_BOLD,
            fontWeight: FontUtils.fontWeight.bold,
            color: theme.heading,
        },

        sidebarLinkActiveText: {
            color: theme.textSupporting,
            fontSize: variables.fontSizeNormal,
            textDecorationLine: 'none',
            overflow: 'hidden',
        },

        optionItemAvatarNameWrapper: {
            minWidth: 0,
            flex: 1,
        },

        optionDisplayName: {
            fontFamily: FontUtils.fontFamily.platform.EXP_NEUE,
            minHeight: variables.alternateTextHeight,
            lineHeight: variables.lineHeightXLarge,
            ...whiteSpace.noWrap,
        },

        optionDisplayNameCompact: {
            minWidth: 'auto',
            flexBasis: 'auto',
            flexGrow: 0,
            flexShrink: 1,
        },

        displayNameTooltipEllipsis: {
            position: 'absolute',
            opacity: 0,
            right: 0,
            bottom: 0,
        },

        optionAlternateText: {
            minHeight: variables.alternateTextHeight,
            lineHeight: variables.lineHeightXLarge,
        },

        optionAlternateTextCompact: {
            flexShrink: 1,
            flexGrow: 1,
            flexBasis: 'auto',
            ...optionAlternateTextPlatformStyles,
        },

        optionRow: {
            minHeight: variables.optionRowHeight,
            paddingTop: 12,
            paddingBottom: 12,
        },

        optionRowSelected: {
            backgroundColor: theme.activeComponentBG,
        },

        optionRowDisabled: {
            color: theme.textSupporting,
        },

        optionRowCompact: {
            height: variables.optionRowHeightCompact,
            paddingTop: 12,
            paddingBottom: 12,
        },

        optionsListSectionHeader: {
            marginTop: 8,
            marginBottom: 4,
        },

        emptyWorkspaceIllustrationStyle: {
            marginTop: 12,
            marginBottom: -20,
        },

        travelIllustrationStyle: {
            marginTop: 16,
            marginBottom: -16,
        },

        overlayStyles: (current: OverlayStylesParams, isModalOnTheLeft: boolean) =>
            ({
                ...positioning.pFixed,
                // We need to stretch the overlay to cover the sidebar and the translate animation distance.
                left: isModalOnTheLeft ? 0 : -2 * variables.sideBarWidth,
                top: 0,
                bottom: 0,
                right: isModalOnTheLeft ? -2 * variables.sideBarWidth : 0,
                backgroundColor: theme.overlay,
                opacity: current.progress.interpolate({
                    inputRange: [0, 1],
                    outputRange: [0, variables.overlayOpacity],
                    extrapolate: 'clamp',
                }),
            } satisfies ViewStyle),

        nativeOverlayStyles: (current: OverlayStylesParams) =>
            ({
                position: 'absolute',
                backgroundColor: theme.overlay,
                width: '100%',
                height: '100%',
                opacity: current.progress.interpolate({
                    inputRange: [0, 1],
                    outputRange: [0, variables.overlayOpacity],
                    extrapolate: 'clamp',
                }),
            } satisfies ViewStyle),

        appContent: {
            backgroundColor: theme.appBG,
            overflow: 'hidden',
        },

        appContentHeader: {
            height: variables.contentHeaderHeight,
            justifyContent: 'center',
            display: 'flex',
            paddingRight: 20,
        },

        appContentHeaderTitle: {
            alignItems: 'center',
            flexDirection: 'row',
        },

        LHNToggle: {
            alignItems: 'center',
            height: variables.contentHeaderHeight,
            justifyContent: 'center',
            paddingRight: 10,
            paddingLeft: 20,
        },

        LHNToggleIcon: {
            height: 15,
            width: 18,
        },

        chatContentScrollViewWithHeaderLoader: {
            paddingTop: CONST.CHAT_HEADER_LOADER_HEIGHT,
        },

        chatContentScrollView: {
            flexGrow: 1,
            justifyContent: 'flex-start',
            paddingBottom: 16,
            ...chatContentScrollViewPlatformStyles,
        },

        // Chat Item
        chatItem: {
            display: 'flex',
            flexDirection: 'row',
            paddingTop: 8,
            paddingBottom: 8,
            paddingLeft: 20,
            paddingRight: 20,
        },

        chatItemRightGrouped: {
            flexGrow: 1,
            flexShrink: 1,
            flexBasis: 0,
            position: 'relative',
            marginLeft: variables.chatInputSpacing,
        },

        chatItemRight: {
            flexGrow: 1,
            flexShrink: 1,
            flexBasis: 0,
            position: 'relative',
        },

        chatItemMessageHeader: {
            alignItems: 'center',
            display: 'flex',
            flexDirection: 'row',
            flexWrap: 'nowrap',
        },

        chatItemMessageHeaderSender: {
            color: theme.heading,
            fontFamily: FontUtils.fontFamily.platform.EXP_NEUE_BOLD,
            fontSize: variables.fontSizeNormal,
            fontWeight: FontUtils.fontWeight.bold,
            lineHeight: variables.lineHeightXLarge,
            ...wordBreak.breakWord,
        },

        chatItemMessageHeaderTimestamp: {
            flexShrink: 0,
            color: theme.textSupporting,
            fontSize: variables.fontSizeSmall,
            paddingTop: 2,
        },

        chatItemMessage: {
            color: theme.text,
            fontSize: variables.fontSizeNormal,
            fontFamily: FontUtils.fontFamily.platform.EXP_NEUE,
            lineHeight: variables.lineHeightXLarge,
            maxWidth: '100%',
            ...whiteSpace.preWrap,
            ...wordBreak.breakWord,
        },

        renderHTMLTitle: {
            color: theme.text,
            fontSize: variables.fontSizeNormal,
            fontFamily: FontUtils.fontFamily.platform.EXP_NEUE,
            lineHeight: variables.lineHeightXLarge,
            maxWidth: '100%',
            ...whiteSpace.preWrap,
            ...wordBreak.breakWord,
        },

        renderHTML: {
            maxWidth: '100%',
            ...whiteSpace.preWrap,
            ...wordBreak.breakWord,
        },

        chatItemComposeWithFirstRow: {
            minHeight: 90,
        },

        chatItemFullComposeRow: {
            ...sizing.h100,
        },

        chatItemComposeBoxColor: {
            borderColor: theme.border,
        },

        chatItemComposeBoxFocusedColor: {
            borderColor: theme.borderFocus,
        },

        chatItemComposeBox: {
            backgroundColor: theme.componentBG,
            borderWidth: 1,
            borderRadius: variables.componentBorderRadiusRounded,
            minHeight: variables.componentSizeMedium,
        },

        chatItemFullComposeBox: {
            ...flex.flex1,
            ...sizing.h100,
        },

        chatFooter: {
            paddingLeft: 20,
            paddingRight: 20,
            display: 'flex',
            backgroundColor: theme.appBG,
        },

        chatFooterFullCompose: {
            flex: 1,
        },

        chatItemDraft: {
            display: 'flex',
            flexDirection: 'row',
            paddingTop: 8,
            paddingBottom: 8,
            paddingLeft: 20,
            paddingRight: 20,
        },

        chatItemReactionsDraftRight: {
            marginLeft: 52,
        },
        chatFooterAtTheTop: {
            flexGrow: 1,
            justifyContent: 'flex-start',
        },

        // Be extremely careful when editing the compose styles, as it is easy to introduce regressions.
        // Make sure you run the following tests against any changes: #12669
        textInputCompose: addOutlineWidth(
            theme,
            {
                backgroundColor: theme.componentBG,
                borderColor: theme.border,
                color: theme.text,
                fontFamily: FontUtils.fontFamily.platform.EXP_NEUE,
                fontSize: variables.fontSizeNormal,
                borderWidth: 0,
                height: 'auto',
                lineHeight: variables.lineHeightXLarge,
                ...overflowXHidden,

                // On Android, multiline TextInput with height: 'auto' will show extra padding unless they are configured with
                // paddingVertical: 0, alignSelf: 'center', and verticalAlign: 'middle'

                paddingHorizontal: variables.avatarChatSpacing,
                paddingTop: 0,
                paddingBottom: 0,
                alignSelf: 'center',
                verticalAlign: 'middle',
            },
            0,
        ),

        textInputFullCompose: {
            alignSelf: 'stretch',
            flex: 1,
            maxHeight: '100%',
            verticalAlign: 'top',
        },

        textInputCollapseCompose: {
            maxHeight: '100%',
            flex: 4,
        },

        // composer padding should not be modified unless thoroughly tested against the cases in this PR: #12669
        textInputComposeSpacing: {
            paddingVertical: 5,
            ...flex.flexRow,
            flex: 1,
        },

        textInputComposeBorder: {
            borderLeftWidth: 1,
            borderColor: theme.border,
        },

        chatItemSubmitButton: {
            alignSelf: 'flex-end',
            borderRadius: variables.componentBorderRadiusRounded,
            backgroundColor: theme.transparent,
            height: 40,
            padding: 10,
            margin: 3,
            justifyContent: 'center',
        },

        emojiPickerContainer: {
            backgroundColor: theme.componentBG,
        },

        emojiHeaderContainer: {
            backgroundColor: theme.componentBG,
            display: 'flex',
            height: CONST.EMOJI_PICKER_HEADER_HEIGHT,
            justifyContent: 'center',
        },

        emojiSkinToneTitle: {
            ...spacing.pv1,
            fontFamily: FontUtils.fontFamily.platform.EXP_NEUE_BOLD,
            fontWeight: FontUtils.fontWeight.bold,
            color: theme.heading,
            fontSize: variables.fontSizeSmall,
        },

        // Emoji Picker Styles
        emojiText: {
            textAlign: 'center',
            fontSize: variables.emojiSize,
            ...spacing.pv0,
            ...spacing.ph0,
            lineHeight: variables.emojiLineHeight,
        },

        emojiItem: {
            width: '100%',
            textAlign: 'center',
            borderRadius: 8,
            paddingTop: 2,
            paddingBottom: 2,
            height: CONST.EMOJI_PICKER_ITEM_HEIGHT,
            flexShrink: 1,
            ...userSelect.userSelectNone,
        },

        emojiItemHighlighted: {
            transition: '0.2s ease',
            backgroundColor: theme.buttonDefaultBG,
        },

        emojiItemKeyboardHighlighted: {
            transition: '0.2s ease',
            borderWidth: 1,
            borderColor: theme.link,
            borderRadius: variables.buttonBorderRadius,
        },

        categoryShortcutButton: {
            flex: 1,
            borderRadius: 8,
            height: CONST.EMOJI_PICKER_ITEM_HEIGHT,
            alignItems: 'center',
            justifyContent: 'center',
        },

        chatItemEmojiButton: {
            alignSelf: 'flex-end',
            borderRadius: variables.buttonBorderRadius,
            height: 40,
            marginVertical: 3,
            paddingHorizontal: 10,
            justifyContent: 'center',
        },

        editChatItemEmojiWrapper: {
            marginRight: 3,
            alignSelf: 'flex-end',
        },

        customMarginButtonWithMenuItem: {
            marginRight: variables.bankButtonMargin,
        },

        composerSizeButton: {
            alignSelf: 'center',
            height: 32,
            width: 32,
            padding: 6,
            margin: 3,
            borderRadius: variables.componentBorderRadiusRounded,
            backgroundColor: theme.transparent,
            justifyContent: 'center',
        },

        chatItemAttachmentPlaceholder: {
            backgroundColor: theme.sidebar,
            borderColor: theme.border,
            borderWidth: 1,
            borderRadius: variables.componentBorderRadiusNormal,
            height: 150,
            textAlign: 'center',
            verticalAlign: 'middle',
            width: 200,
        },

        chatItemPDFAttachmentLoading: {
            backgroundColor: 'transparent',
            borderColor: theme.border,
            borderWidth: 1,
            borderRadius: variables.componentBorderRadiusNormal,
            ...flex.alignItemsCenter,
            ...flex.justifyContentCenter,
        },

        sidebarVisible: {
            borderRightWidth: 1,
        },

        sidebarHidden: {
            width: 0,
            borderRightWidth: 0,
        },

        exampleCheckImage: {
            width: '100%',
            height: 80,
            borderColor: theme.border,
            borderWidth: 1,
            borderRadius: variables.componentBorderRadiusNormal,
        },

        singleAvatar: {
            height: 24,
            width: 24,
            backgroundColor: theme.icon,
            borderRadius: 12,
        },

        singleAvatarSmall: {
            height: 16,
            width: 16,
            backgroundColor: theme.icon,
            borderRadius: 8,
        },

        singleAvatarMedium: {
            height: 52,
            width: 52,
            backgroundColor: theme.icon,
            borderRadius: 52,
        },

        secondAvatar: {
            position: 'absolute',
            right: -18,
            bottom: -18,
            borderWidth: 2,
            borderRadius: 14,
            borderColor: 'transparent',
        },

        secondAvatarSmall: {
            position: 'absolute',
            right: -14,
            bottom: -14,
            borderWidth: 2,
            borderRadius: 10,
            borderColor: 'transparent',
        },

        secondAvatarMedium: {
            position: 'absolute',
            right: -36,
            bottom: -36,
            borderWidth: 3,
            borderRadius: 52,
            borderColor: 'transparent',
        },

        secondAvatarSubscript: {
            position: 'absolute',
            right: -6,
            bottom: -6,
        },

        secondAvatarSubscriptCompact: {
            position: 'absolute',
            bottom: -4,
            right: -4,
        },

        secondAvatarSubscriptSmallNormal: {
            position: 'absolute',
            bottom: 0,
            right: 0,
        },

        secondAvatarInline: {
            bottom: -3,
            right: -25,
            borderWidth: 3,
            borderRadius: 18,
            borderColor: theme.cardBorder,
            backgroundColor: theme.appBG,
        },

        avatarLarge: {
            width: variables.avatarSizeLarge,
            height: variables.avatarSizeLarge,
        },

        avatarXLarge: {
            width: variables.avatarSizeXLarge,
            height: variables.avatarSizeXLarge,
        },

        avatarInnerText: {
            color: theme.text,
            fontSize: variables.fontSizeSmall,
            lineHeight: undefined,
            marginLeft: -3,
            textAlign: 'center',
        },

        avatarInnerTextSmall: {
            color: theme.text,
            fontSize: variables.fontSizeExtraSmall,
            lineHeight: undefined,
            marginLeft: -2,
            textAlign: 'center',
            zIndex: 10,
        },

        emptyAvatar: {
            height: variables.avatarSizeNormal,
            width: variables.avatarSizeNormal,
        },

        emptyAvatarSmallNormal: {
            height: variables.avatarSizeSmallNormal,
            width: variables.avatarSizeSmallNormal,
        },

        emptyAvatarSmall: {
            height: variables.avatarSizeSmall,
            width: variables.avatarSizeSmall,
        },

        emptyAvatarSmaller: {
            height: variables.avatarSizeSmaller,
            width: variables.avatarSizeSmaller,
        },

        emptyAvatarMedium: {
            height: variables.avatarSizeMedium,
            width: variables.avatarSizeMedium,
        },

        emptyAvatarLarge: {
            height: variables.avatarSizeLarge,
            width: variables.avatarSizeLarge,
        },

        emptyAvatarMargin: {
            marginRight: variables.avatarChatSpacing,
        },

        emptyAvatarMarginChat: {
            marginRight: variables.avatarChatSpacing - 12,
        },

        emptyAvatarMarginSmall: {
            marginRight: variables.avatarChatSpacing - 4,
        },

        emptyAvatarMarginSmaller: {
            marginRight: variables.avatarChatSpacing - 4,
        },

        subscriptIcon: {
            position: 'absolute',
            bottom: -4,
            right: -4,
            width: 20,
            height: 20,
            backgroundColor: theme.buttonDefaultBG,
        },

        borderTop: {
            borderTopWidth: variables.borderTopWidth,
            borderColor: theme.border,
        },

        borderTopRounded: {
            borderTopWidth: 1,
            borderColor: theme.border,
            borderTopLeftRadius: variables.componentBorderRadiusNormal,
            borderTopRightRadius: variables.componentBorderRadiusNormal,
        },

        borderBottomRounded: {
            borderBottomWidth: 1,
            borderColor: theme.border,
            borderBottomLeftRadius: variables.componentBorderRadiusNormal,
            borderBottomRightRadius: variables.componentBorderRadiusNormal,
        },

        borderBottom: {
            borderBottomWidth: 1,
            borderColor: theme.border,
        },

        borderNone: {
            borderWidth: 0,
            borderBottomWidth: 0,
        },

        borderRight: {
            borderRightWidth: 1,
            borderColor: theme.border,
        },

        borderLeft: {
            borderLeftWidth: 1,
            borderColor: theme.border,
        },

        pointerEventsNone,

        pointerEventsAuto,

        pointerEventsBoxNone,

        headerBar: {
            overflow: 'hidden',
            justifyContent: 'center',
            display: 'flex',
            paddingLeft: 20,
            height: variables.contentHeaderHeight,
            width: '100%',
        },

        headerBarDesktopHeight: {
            height: variables.contentHeaderDesktopHeight,
        },

        imageViewContainer: {
            width: '100%',
            height: '100%',
            alignItems: 'center',
            justifyContent: 'center',
        },

        imageModalPDF: {
            flex: 1,
            backgroundColor: theme.modalBackground,
        },

        getPDFPasswordFormStyle: (isSmallScreenWidth: boolean) =>
            ({
                width: isSmallScreenWidth ? '100%' : 350,
                flexBasis: isSmallScreenWidth ? '100%' : 350,
                flexGrow: 0,
                alignSelf: 'flex-start',
            } satisfies ViewStyle),

        centeredModalStyles: (isSmallScreenWidth: boolean, isFullScreenWhenSmall: boolean) =>
            ({
                borderWidth: isSmallScreenWidth && !isFullScreenWhenSmall ? 1 : 0,
                marginHorizontal: isSmallScreenWidth ? 0 : 20,
            } satisfies ViewStyle),

        imageModalImageCenterContainer: {
            alignItems: 'center',
            flex: 1,
            justifyContent: 'center',
            width: '100%',
        },

        defaultAttachmentView: {
            backgroundColor: theme.sidebar,
            borderRadius: variables.componentBorderRadiusNormal,
            borderWidth: 1,
            borderColor: theme.border,
            flexDirection: 'row',
            padding: 20,
            alignItems: 'center',
        },

        notFoundTextHeader: {
            ...headlineFont,
            color: theme.heading,
            fontSize: variables.fontSizeXLarge,
            lineHeight: variables.lineHeightXXLarge,
            marginTop: 20,
            marginBottom: 8,
            textAlign: 'center',
        },

        blockingViewContainer: {
            paddingBottom: variables.contentHeaderHeight,
            maxWidth: 400,
            alignSelf: 'center',
        },

        forcedBlockingViewContainer: {
            ...positioning.pFixed,
            top: 0,
            left: 0,
            right: 0,
            bottom: 0,
            backgroundColor: theme.appBG,
        },

        defaultModalContainer: {
            backgroundColor: theme.componentBG,
            borderColor: theme.transparent,
        },

        reportActionContextMenuMiniButton: {
            height: 28,
            width: 28,
            ...flex.alignItemsCenter,
            ...flex.justifyContentCenter,
            ...{borderRadius: variables.buttonBorderRadius},
        },

        reportActionSystemMessageContainer: {
            marginLeft: 42,
        },

        reportDetailsTitleContainer: {
            ...display.dFlex,
            ...flex.flexColumn,
            ...flex.alignItemsCenter,
            paddingHorizontal: 20,
            paddingBottom: 20,
        },

        reportDetailsRoomInfo: {
            ...flex.flex1,
            ...display.dFlex,
            ...flex.flexColumn,
            ...flex.alignItemsCenter,
        },

        reportSettingsVisibilityText: {
            textTransform: 'capitalize',
        },

        settingsPageBackground: {
            flexDirection: 'column',
            width: '100%',
            flexGrow: 1,
        },

        settingsPageBody: {
            width: '100%',
            justifyContent: 'space-around',
        },

        twoFactorAuthSection: {
            backgroundColor: theme.appBG,
            padding: 0,
        },

        twoFactorAuthCodesBox: ({isExtraSmallScreenWidth, isSmallScreenWidth}: TwoFactorAuthCodesBoxParams) => {
            let paddingHorizontal = spacing.ph9;

            if (isSmallScreenWidth) {
                paddingHorizontal = spacing.ph4;
            }

            if (isExtraSmallScreenWidth) {
                paddingHorizontal = spacing.ph2;
            }

            return {
                alignItems: 'center',
                justifyContent: 'center',
                backgroundColor: theme.highlightBG,
                paddingVertical: 28,
                borderRadius: 16,
                marginTop: 32,
                ...paddingHorizontal,
            } satisfies ViewStyle;
        },

        twoFactorLoadingContainer: {
            alignItems: 'center',
            justifyContent: 'center',
            height: 210,
        },

        twoFactorAuthCodesContainer: {
            alignItems: 'center',
            justifyContent: 'center',
            flexDirection: 'row',
            flexWrap: 'wrap',
            gap: 12,
        },

        twoFactorAuthCode: {
            fontFamily: FontUtils.fontFamily.platform.MONOSPACE,
            width: 112,
            textAlign: 'center',
        },

        twoFactorAuthCodesButtonsContainer: {
            flexDirection: 'row',
            justifyContent: 'center',
            gap: 12,
            marginTop: 20,
            flexWrap: 'wrap',
        },

        twoFactorAuthCodesButton: {
            minWidth: 112,
        },

        twoFactorAuthCopyCodeButton: {
            minWidth: 110,
        },

        anonymousRoomFooter: (isSmallSizeLayout: boolean) =>
            ({
                flexDirection: isSmallSizeLayout ? 'column' : 'row',
                ...(!isSmallSizeLayout && {
                    alignItems: 'center',
                    justifyContent: 'space-between',
                }),
                padding: 20,
                backgroundColor: theme.cardBG,
                borderRadius: variables.componentBorderRadiusLarge,
                overflow: 'hidden',
            } satisfies ViewStyle & TextStyle),
        anonymousRoomFooterWordmarkAndLogoContainer: (isSmallSizeLayout: boolean) =>
            ({
                flexDirection: 'row',
                alignItems: 'center',
                ...(isSmallSizeLayout && {
                    justifyContent: 'space-between',
                    marginTop: 16,
                }),
            } satisfies ViewStyle),
        anonymousRoomFooterLogo: {
            width: 88,
            marginLeft: 0,
            height: 20,
        },
        anonymousRoomFooterLogoTaglineText: {
            fontFamily: FontUtils.fontFamily.platform.EXP_NEUE,
            fontSize: variables.fontSizeMedium,
            color: theme.text,
        },
        signInButtonAvatar: {
            width: 80,
        },

        anonymousRoomFooterSignInButton: {
            width: 110,
        },

        roomHeaderAvatarSize: {
            height: variables.componentSizeLarge,
            width: variables.componentSizeLarge,
        },

        roomHeaderAvatar: {
            backgroundColor: theme.appBG,
            borderRadius: 100,
            borderColor: theme.componentBG,
            borderWidth: 4,
        },

        roomHeaderAvatarOverlay: {
            position: 'absolute',
            top: 0,
            right: 0,
            bottom: 0,
            left: 0,
            backgroundColor: theme.overlay,
            opacity: variables.overlayOpacity,
            borderRadius: 88,
        },

        rootNavigatorContainerStyles: (isSmallScreenWidth: boolean) => ({marginLeft: isSmallScreenWidth ? 0 : variables.sideBarWidth, flex: 1} satisfies ViewStyle),
        RHPNavigatorContainerNavigatorContainerStyles: (isSmallScreenWidth: boolean) => ({marginLeft: isSmallScreenWidth ? 0 : variables.sideBarWidth, flex: 1} satisfies ViewStyle),

        avatarInnerTextChat: {
            color: theme.text,
            fontSize: variables.fontSizeXLarge,
            fontFamily: FontUtils.fontFamily.platform.EXP_NEW_KANSAS_MEDIUM,
            textAlign: 'center',
            fontWeight: 'normal',
            position: 'absolute',
            width: 88,
            left: -16,
        },

        pageWrapper: {
            width: '100%',
            alignItems: 'center',
            padding: 20,
        },
        numberPadWrapper: {
            width: '100%',
            alignItems: 'center',
            paddingHorizontal: 20,
        },

        avatarSectionWrapper: {
            width: '100%',
            alignItems: 'center',
            paddingHorizontal: 20,
            paddingBottom: 20,
        },

        avatarSectionWrapperSkeleton: {
            width: '100%',
            paddingHorizontal: 20,
            paddingBottom: 20,
        },

        avatarSectionWrapperSettings: {
            width: '100%',
            alignItems: 'center',
        },

        accountSettingsSectionContainer: {
            borderBottomWidth: 1,
            borderBottomColor: theme.border,
            ...spacing.mt0,
            ...spacing.mb0,
            ...spacing.pt0,
        },

        workspaceSettingsSectionContainer: {
            borderBottomWidth: 1,
            borderBottomColor: theme.border,
            ...spacing.pt4,
        },

        centralPaneAnimation: {
            height: CONST.CENTRAL_PANE_ANIMATION_HEIGHT,
        },

        sectionTitle: {
            ...spacing.pt2,
            ...spacing.pr3,
            ...spacing.pb4,
            paddingLeft: 13,
            fontSize: 13,
            fontFamily: FontUtils.fontFamily.platform.EXP_NEUE,
            fontWeight: '400',
            lineHeight: 16,
            color: theme.textSupporting,
        },

        accountSettingsSectionTitle: {
            fontFamily: FontUtils.fontFamily.platform.EXP_NEUE_BOLD,
            fontWeight: FontUtils.fontWeight.bold,
        },

        borderedContentCard: {
            borderWidth: 1,
            borderColor: theme.border,
<<<<<<< HEAD
            borderRadius: variables.componentBorderRadiusNormal,
        },

        borderedContentCardFocused: {
            borderWidth: 1,
            borderColor: theme.borderFocus,
            borderRadius: variables.componentBorderRadiusNormal,
=======
            borderRadius: variables.componentBorderRadiusMedium,
>>>>>>> eb03ad29
        },

        sectionMenuItem: {
            borderRadius: 8,
            paddingHorizontal: 8,
            height: 56,
            alignItems: 'center',
        },

        sectionSelectCircle: {
            backgroundColor: colors.productDark200,
        },

        qrShareSection: {
            width: 264,
        },

        sectionMenuItemTopDescription: {
            ...spacing.ph8,
            ...spacing.mhn8,
            width: 'auto',
        },

        selectCircle: {
            width: variables.componentSizeSmall,
            height: variables.componentSizeSmall,
            borderColor: theme.border,
            borderWidth: 1,
            borderRadius: variables.componentSizeSmall / 2,
            justifyContent: 'center',
            alignItems: 'center',
            backgroundColor: theme.componentBG,
            marginLeft: 8,
        },

        optionSelectCircle: {
            borderRadius: variables.componentSizeSmall / 2 + 1,
            padding: 1,
        },

        unreadIndicatorContainer: {
            position: 'absolute',
            top: -10,
            left: 0,
            width: '100%',
            height: 20,
            paddingHorizontal: 20,
            flexDirection: 'row',
            alignItems: 'center',
            zIndex: 1,
            ...cursor.cursorDefault,
        },

        topUnreadIndicatorContainer: {
            position: 'relative',
            width: '100%',
            /** 17 = height of the indicator 1px + 8px top and bottom */
            height: 17,
            paddingHorizontal: 20,
            flexDirection: 'row',
            alignItems: 'center',
            zIndex: 1,
            ...cursor.cursorDefault,
        },

        unreadIndicatorLine: {
            height: 1,
            backgroundColor: theme.unreadIndicator,
            flexGrow: 1,
            marginRight: 8,
            opacity: 0.5,
        },

        threadDividerLine: {
            height: 1,
            backgroundColor: theme.border,
            flexGrow: 1,
            marginLeft: 8,
            marginRight: 20,
        },

        unreadIndicatorText: {
            color: theme.unreadIndicator,
            fontFamily: FontUtils.fontFamily.platform.EXP_NEUE_BOLD,
            fontSize: variables.fontSizeSmall,
            fontWeight: FontUtils.fontWeight.bold,
            textTransform: 'capitalize',
        },

        threadDividerText: {
            fontFamily: FontUtils.fontFamily.platform.EXP_NEUE,
            fontSize: variables.fontSizeSmall,
            textTransform: 'capitalize',
        },

        flipUpsideDown: {
            transform: `rotate(180deg)`,
        },

        navigationScreenCardStyle: {
            backgroundColor: theme.appBG,
            height: '100%',
        },

        invisible: {
            position: 'absolute',
            opacity: 0,
        },

        invisiblePopover: {
            position: 'absolute',
            opacity: 0,
            left: -9999,
        },

        containerWithSpaceBetween: {
            justifyContent: 'space-between',
            width: '100%',
            flex: 1,
        },

        detailsPageSectionContainer: {
            alignSelf: 'flex-start',
        },

        attachmentCarouselContainer: {
            height: '100%',
            width: '100%',
            display: 'flex',
            justifyContent: 'center',
            ...cursor.cursorUnset,
        },

        attachmentArrow: {
            zIndex: 23,
            position: 'absolute',
        },

        attachmentRevealButtonContainer: {
            flex: 1,
            alignItems: 'center',
            justifyContent: 'center',
            ...spacing.ph4,
        },

        arrowIcon: {
            height: 40,
            width: 40,
            alignItems: 'center',
            paddingHorizontal: 0,
            paddingTop: 0,
            paddingBottom: 0,
        },

        switchTrack: {
            width: 50,
            height: 28,
            justifyContent: 'center',
            borderRadius: 20,
            padding: 15,
            backgroundColor: theme.success,
        },

        switchInactive: {
            backgroundColor: theme.icon,
        },

        switchThumb: {
            width: 22,
            height: 22,
            borderRadius: 11,
            position: 'absolute',
            left: 4,
            justifyContent: 'center',
            alignItems: 'center',
            backgroundColor: theme.appBG,
        },

        switchThumbTransformation: (translateX: AnimatableNumericValue) =>
            ({
                transform: [{translateX}],
            } satisfies ViewStyle),

        radioButtonContainer: {
            backgroundColor: theme.componentBG,
            borderRadius: 10,
            height: 20,
            width: 20,
            borderColor: theme.border,
            borderWidth: 1,
            justifyContent: 'center',
            alignItems: 'center',
        },

        toggleSwitchLockIcon: {
            width: variables.iconSizeExtraSmall,
            height: variables.iconSizeExtraSmall,
        },

        checkedContainer: {
            backgroundColor: theme.checkBox,
        },

        magicCodeInputContainer: {
            flexDirection: 'row',
            justifyContent: 'space-between',
            minHeight: variables.inputHeight,
        },

        magicCodeInput: {
            fontSize: variables.fontSizeXLarge,
            color: theme.heading,
            lineHeight: variables.inputHeight,
        },

        // Manually style transparent, in iOS Safari, an input in a container with its opacity set to
        // 0 (completely transparent) cannot handle user interaction, hence the Paste option is never shown
        inputTransparent: {
            color: 'transparent',
            // These properties are available in browser only
            ...(Browser.getBrowser()
                ? {
                      caretColor: 'transparent',
                      WebkitTextFillColor: 'transparent',
                      // After setting the input text color to transparent, it acquires the background-color.
                      // However, it is not possible to override the background-color directly as explained in this resource: https://developer.mozilla.org/en-US/docs/Web/CSS/:autofill
                      // Therefore, the transition effect needs to be delayed.
                      transitionDelay: '99999s',
                      transitionProperty: 'background-color',
                  }
                : {}),
        },

        iouAmountText: {
            ...headlineFont,
            fontSize: variables.iouAmountTextSize,
            color: theme.heading,
            lineHeight: variables.inputHeight,
        },

        iouAmountTextInput: addOutlineWidth(
            theme,
            {
                ...headlineFont,
                fontSize: variables.iouAmountTextSize,
                color: theme.heading,
                lineHeight: undefined,
                paddingHorizontal: 0,
                paddingVertical: 0,
                borderTopLeftRadius: 0,
                borderBottomLeftRadius: 0,
                borderTopRightRadius: 0,
                borderBottomRightRadius: 0,
            },
            0,
        ),

        iouAmountTextInputContainer: {
            borderWidth: 0,
            borderBottomWidth: 0,
            borderTopLeftRadius: 0,
            borderBottomLeftRadius: 0,
            borderTopRightRadius: 0,
            borderBottomRightRadius: 0,
        },

        moneyRequestConfirmationAmount: {
            ...headlineFont,
            fontSize: variables.fontSizeh1,
        },

        moneyRequestMenuItem: {
            flexDirection: 'row',
            borderRadius: 0,
            justifyContent: 'space-between',
            width: '100%',
            paddingHorizontal: 20,
            paddingVertical: 12,
        },

        moneyRequestAmountContainer: {minHeight: variables.inputHeight + 2 * (variables.formErrorLineHeight + 8)},

        requestPreviewBox: {
            marginTop: 12,
            maxWidth: variables.reportPreviewMaxWidth,
        },

        moneyRequestPreviewBox: {
            backgroundColor: theme.cardBG,
            borderRadius: variables.componentBorderRadiusLarge,
            maxWidth: variables.reportPreviewMaxWidth,
            width: '100%',
        },

        moneyRequestPreviewBoxText: {
            padding: 16,
        },

        amountSplitPadding: {
            paddingTop: 2,
        },

        moneyRequestPreviewBoxLoading: {
            // When a new IOU request arrives it is very briefly in a loading state, so set the minimum height of the container to 94 to match the rendered height after loading.
            // Otherwise, the IOU request pay button will not be fully visible and the user will have to scroll up to reveal the entire IOU request container.
            // See https://github.com/Expensify/App/issues/10283.
            minHeight: 94,
            width: '100%',
        },

        moneyRequestPreviewBoxAvatar: {
            // This should "hide" the right border of the last avatar
            marginRight: -2,
            marginBottom: 0,
        },

        moneyRequestPreviewAmount: {
            ...headlineFont,
            ...whiteSpace.preWrap,
            color: theme.heading,
        },

        defaultCheckmarkWrapper: {
            marginLeft: 8,
            alignSelf: 'center',
        },

        codeWordWrapper: {
            ...codeStyles.codeWordWrapper,
        },

        codeWordStyle: {
            borderLeftWidth: 0,
            borderRightWidth: 0,
            borderTopLeftRadius: 0,
            borderBottomLeftRadius: 0,
            borderTopRightRadius: 0,
            borderBottomRightRadius: 0,
            paddingLeft: 0,
            paddingRight: 0,
            justifyContent: 'center',
            ...codeStyles.codeWordStyle,
        },

        codeFirstWordStyle: {
            borderLeftWidth: 1,
            borderTopLeftRadius: 4,
            borderBottomLeftRadius: 4,
            paddingLeft: 5,
        },

        codeLastWordStyle: {
            borderRightWidth: 1,
            borderTopRightRadius: 4,
            borderBottomRightRadius: 4,
            paddingRight: 5,
        },

        codePlainTextStyle: {
            ...codeStyles.codePlainTextStyle,
        },

        fullScreenLoading: {
            backgroundColor: theme.componentBG,
            opacity: 0.8,
            justifyContent: 'center',
            alignItems: 'center',
            zIndex: 10,
        },

        reimbursementAccountFullScreenLoading: {
            backgroundColor: theme.componentBG,
            opacity: 0.8,
            justifyContent: 'flex-start',
            alignItems: 'center',
            zIndex: 10,
        },

        hiddenElementOutsideOfWindow: {
            position: 'absolute',
            top: -10000,
            left: 0,
            opacity: 0,
        },

        growlNotificationWrapper: {
            zIndex: 2,
        },

        growlNotificationContainer: {
            flex: 1,
            justifyContent: 'flex-start',
            position: 'absolute',
            width: '100%',
            top: 20,
            ...spacing.pl5,
            ...spacing.pr5,
        },

        growlNotificationDesktopContainer: {
            maxWidth: variables.sideBarWidth,
            right: 0,
            ...positioning.pFixed,
        },

        growlNotificationTranslateY: (translateY: AnimatableNumericValue) =>
            ({
                transform: [{translateY}],
            } satisfies ViewStyle),

        makeSlideInTranslation: (translationType: Translation, fromValue: number) =>
            ({
                from: {
                    [translationType]: fromValue,
                },
                to: {
                    [translationType]: 0,
                },
            } satisfies CustomAnimation),

        growlNotificationBox: {
            backgroundColor: theme.inverse,
            borderRadius: variables.componentBorderRadiusNormal,
            alignItems: 'center',
            flexDirection: 'row',
            justifyContent: 'space-between',
            boxShadow: `${theme.shadow}`,
            ...spacing.p5,
        },

        growlNotificationText: {
            fontSize: variables.fontSizeNormal,
            fontFamily: FontUtils.fontFamily.platform.EXP_NEUE,
            width: '90%',
            lineHeight: variables.fontSizeNormalHeight,
            color: theme.textReversed,
            ...spacing.ml4,
        },

        blockquote: {
            borderLeftColor: theme.border,
            borderLeftWidth: 4,
            paddingLeft: 12,
            marginVertical: 4,
        },

        noSelect: {
            boxShadow: 'none',
            outlineStyle: 'none',
        },

        boxShadowNone: {
            boxShadow: 'none',
        },

        cardStyleNavigator: {
            overflow: 'hidden',
            height: '100%',
        },

        smallEditIcon: {
            alignItems: 'center',
            backgroundColor: theme.buttonDefaultBG,
            borderRadius: 20,
            borderWidth: 3,
            color: theme.textReversed,
            height: 40,
            width: 40,
            justifyContent: 'center',
        },

        smallEditIconWorkspace: {
            borderColor: theme.cardBG,
        },

        smallEditIconAccount: {
            borderColor: theme.appBG,
        },

        smallAvatarEditIcon: {
            position: 'absolute',
            right: -8,
            bottom: -8,
        },

        primaryMediumIcon: {
            alignItems: 'center',
            backgroundColor: theme.buttonDefaultBG,
            borderRadius: 20,
            color: theme.textReversed,
            height: 40,
            width: 40,
            justifyContent: 'center',
        },

        primaryMediumText: {
            fontSize: variables.iconSizeNormal,
        },

        workspaceOwnerAvatarWrapper: {
            margin: 6,
        },

        workspaceOwnerSectionTitle: {
            marginLeft: 6,
        },

        workspaceTypeWrapper: {
            margin: 3,
        },

        workspaceTypeSectionTitle: {
            marginLeft: 3,
        },

        workspaceRightColumn: {
            marginLeft: 124,
        },

        workspaceThreeDotMenu: {
            marginLeft: 84,
        },

        workspaceListBadge: {
            flexDirection: 'column',
            justifyContent: 'flex-start',
            marginTop: 6,
        },

        workspaceListRBR: {
            flexDirection: 'column',
            justifyContent: 'flex-start',
            marginTop: 10,
        },

        peopleRow: {
            width: '100%',
            flexDirection: 'row',
            justifyContent: 'space-between',
            alignItems: 'center',
            ...spacing.ph5,
        },

        peopleRowBorderBottom: {
            borderColor: theme.border,
            borderBottomWidth: 1,
            ...spacing.pb2,
        },

        offlineFeedback: {
            deleted: {
                textDecorationLine: 'line-through',
                textDecorationStyle: 'solid',
            },
            pending: {
                opacity: 0.5,
            },
            error: {
                flexDirection: 'row',
                alignItems: 'center',
            },
            container: {
                ...spacing.pv2,
            },
            textContainer: {
                flexDirection: 'column',
                flex: 1,
            },
            text: {
                color: theme.textSupporting,
                verticalAlign: 'middle',
                fontSize: variables.fontSizeLabel,
            },
            errorDot: {
                marginRight: 12,
            },
        },

        dotIndicatorMessage: {
            display: 'flex',
            flexDirection: 'row',
            alignItems: 'center',
        },

        emptyLHNWrapper: {
            marginBottom: variables.bottomTabHeight,
        },

        emptyLHNAnimation: {
            width: 180,
            height: 180,
        },

        locationErrorLinkText: {
            textAlignVertical: 'center',
            fontSize: variables.fontSizeLabel,
        },

        sidebarPopover: {
            width: variables.sideBarWidth - 68,
        },

        shortTermsBorder: {
            borderWidth: 1,
            borderColor: theme.border,
            borderRadius: variables.componentBorderRadius,
        },

        shortTermsHorizontalRule: {
            borderBottomWidth: 1,
            borderColor: theme.border,
            ...spacing.mh3,
        },

        shortTermsLargeHorizontalRule: {
            borderWidth: 1,
            borderColor: theme.border,
            ...spacing.mh3,
        },

        shortTermsRow: {
            flexDirection: 'row',
            padding: 12,
        },

        termsCenterRight: {
            marginTop: 'auto',
            marginBottom: 'auto',
        },

        shortTermsBoldHeadingSection: {
            paddingRight: 12,
            paddingLeft: 12,
            marginTop: 12,
        },

        shortTermsHeadline: {
            ...headlineFont,
            ...whiteSpace.preWrap,
            color: theme.heading,
            fontSize: variables.fontSizeXLarge,
            lineHeight: variables.lineHeightXXLarge,
        },

        longTermsRow: {
            flexDirection: 'row',
            marginTop: 20,
        },

        collapsibleSectionBorder: {
            borderBottomWidth: 2,
            borderBottomColor: theme.border,
        },

        communicationsLinkHeight: {
            height: variables.communicationsLinkHeight,
        },

        floatingMessageCounterWrapper: {
            position: 'absolute',
            left: '50%',
            top: 0,
            zIndex: 100,
            ...visibility.hidden,
        },

        floatingMessageCounter: {
            left: '-50%',
            ...visibility.visible,
        },

        confirmationAnimation: {
            height: 180,
            width: 180,
            marginBottom: 20,
        },

        googleSearchTextInputContainer: {
            flexDirection: 'column',
        },

        googleSearchSeparator: {
            height: 1,
            backgroundColor: theme.border,
        },

        googleSearchText: {
            color: theme.text,
            fontSize: variables.fontSizeNormal,
            lineHeight: variables.fontSizeNormalHeight,
            fontFamily: FontUtils.fontFamily.platform.EXP_NEUE,
            flex: 1,
        },

        searchPressable: {
            height: variables.componentSizeNormal,
        },

        searchContainer: {
            flex: 1,
            flexDirection: 'row',
            alignItems: 'center',
            gap: 8,
            paddingHorizontal: 24,
            backgroundColor: theme.hoverComponentBG,
            borderRadius: variables.componentBorderRadiusRounded,
            justifyContent: 'center',
        },

        searchContainerHovered: {
            backgroundColor: theme.border,
        },

        searchInputStyle: {
            color: theme.textSupporting,
            fontSize: 13,
            lineHeight: 16,
        },

        searchTableHeaderActive: {
            fontWeight: 'bold',
        },

        threeDotsPopoverOffset: (windowWidth: number) =>
            ({
                ...getPopOverVerticalOffset(60),
                horizontal: windowWidth - 60,
            } satisfies AnchorPosition),

        threeDotsPopoverOffsetNoCloseButton: (windowWidth: number) =>
            ({
                ...getPopOverVerticalOffset(60),
                horizontal: windowWidth - 10,
            } satisfies AnchorPosition),

        threeDotsPopoverOffsetAttachmentModal: (windowWidth: number) =>
            ({
                ...getPopOverVerticalOffset(80),
                horizontal: windowWidth - 140,
            } satisfies AnchorPosition),

        popoverMenuOffset: (windowWidth: number) =>
            ({
                ...getPopOverVerticalOffset(180),
                horizontal: windowWidth - 355,
            } satisfies AnchorPosition),

        iPhoneXSafeArea: {
            backgroundColor: theme.inverse,
            flex: 1,
        },

        transferBalancePayment: {
            borderWidth: 1,
            borderRadius: variables.componentBorderRadiusNormal,
            borderColor: theme.border,
        },

        transferBalanceSelectedPayment: {
            borderColor: theme.iconSuccessFill,
        },

        transferBalanceBalance: {
            fontSize: 48,
        },

        imageCropContainer: {
            overflow: 'hidden',
            alignItems: 'center',
            justifyContent: 'center',
            backgroundColor: theme.imageCropBackgroundColor,
            ...cursor.cursorMove,
        },

        sliderKnobTooltipView: {
            height: variables.sliderKnobSize,
            width: variables.sliderKnobSize,
            borderRadius: variables.sliderKnobSize / 2,
        },

        sliderKnob: {
            backgroundColor: theme.success,
            position: 'absolute',
            height: variables.sliderKnobSize,
            width: variables.sliderKnobSize,
            borderRadius: variables.sliderKnobSize / 2,
            left: -(variables.sliderKnobSize / 2),
            ...cursor.cursorPointer,
        },

        sliderBar: {
            backgroundColor: theme.border,
            height: variables.sliderBarHeight,
            borderRadius: variables.sliderBarHeight / 2,
            alignSelf: 'stretch',
            justifyContent: 'center',
        },

        screenCenteredContainer: {
            flex: 1,
            justifyContent: 'center',
            marginBottom: 40,
            padding: 16,
        },

        inlineSystemMessage: {
            color: theme.textSupporting,
            fontSize: variables.fontSizeLabel,
            fontFamily: FontUtils.fontFamily.platform.EXP_NEUE,
            marginLeft: 6,
        },

        fullScreen: {
            position: 'absolute',
            top: 0,
            left: 0,
            right: 0,
            bottom: 0,
        },

        invisibleOverlay: {
            backgroundColor: theme.transparent,
            zIndex: 1000,
        },

        invisibleImage: {
            opacity: 0,
            width: 200,
            height: 200,
        },

        reportDropOverlay: {
            backgroundColor: theme.dropUIBG,
            zIndex: 2,
        },

        receiptDropOverlay: {
            backgroundColor: theme.receiptDropUIBG,
            zIndex: 2,
        },

        isDraggingOver: {
            backgroundColor: theme.receiptDropUIBG,
        },

        receiptImageWrapper: (receiptImageTopPosition: number) =>
            ({
                position: 'absolute',
                top: receiptImageTopPosition,
            } satisfies ViewStyle),

        cardSectionContainer: {
            backgroundColor: theme.cardBG,
            borderRadius: variables.componentBorderRadiusCard,
            width: 'auto',
            textAlign: 'left',
            overflow: 'hidden',
            marginBottom: 20,
            marginHorizontal: variables.sectionMargin,
        },

        cardSectionIllustration: {
            width: 'auto',
            height: variables.sectionIllustrationHeight,
        },

        cardSectionTitle: {
            fontSize: variables.fontSizeLarge,
            lineHeight: variables.lineHeightXLarge,
        },

        cardMenuItem: {
            paddingLeft: 8,
            paddingRight: 0,
            borderRadius: variables.buttonBorderRadius,
            height: variables.componentSizeLarge,
            alignItems: 'center',
        },

        emptyCardSectionTitle: {
            fontSize: variables.fontSizeXLarge,
            lineHeight: variables.lineHeightXXLarge,
            textAlign: 'center',
        },

        emptyCardSectionSubtitle: {
            fontSize: variables.fontSizeNormal,
            lineHeight: variables.lineHeightXLarge,
            color: theme.textSupporting,
            textAlign: 'center',
        },

        transferBalance: {
            width: 'auto',
            borderRadius: 0,
            height: 64,
            alignItems: 'center',
        },

        paymentMethod: {
            paddingHorizontal: 20,
            height: variables.optionRowHeight,
        },

        archivedReportFooter: {
            borderRadius: variables.componentBorderRadius,
            ...wordBreak.breakWord,
        },

        deeplinkWrapperContainer: {
            padding: 20,
            flex: 1,
            alignItems: 'center',
            justifyContent: 'center',
            backgroundColor: theme.appBG,
        },

        deeplinkWrapperMessage: {
            flex: 1,
            alignItems: 'center',
            justifyContent: 'center',
        },

        deeplinkWrapperFooter: {
            paddingTop: 80,
            paddingBottom: 45,
        },

        emojiReactionBubble: {
            borderRadius: 28,
            alignItems: 'center',
            justifyContent: 'center',
            flexDirection: 'row',
            alignSelf: 'flex-start',
        },

        emojiReactionListHeader: {
            marginTop: 8,
            paddingBottom: 20,
            borderBottomColor: theme.border,
            borderBottomWidth: 1,
            marginHorizontal: 20,
        },
        emojiReactionListHeaderBubble: {
            paddingVertical: 2,
            paddingHorizontal: 8,
            borderRadius: 28,
            backgroundColor: theme.border,
            alignItems: 'center',
            justifyContent: 'center',
            flexDirection: 'row',
            alignSelf: 'flex-start',
            marginRight: 4,
        },

        reactionListHeaderText: {
            color: theme.textSupporting,
            marginLeft: 8,
            alignSelf: 'center',
        },

        miniQuickEmojiReactionText: {
            fontSize: 18,
            lineHeight: 22,
            verticalAlign: 'middle',
        },

        emojiReactionBubbleText: {
            verticalAlign: 'middle',
        },

        stickyHeaderEmoji: (isSmallScreenWidth: boolean, windowWidth: number) =>
            ({
                position: 'absolute',
                width: isSmallScreenWidth ? windowWidth - 32 : CONST.EMOJI_PICKER_SIZE.WIDTH - 32,
                ...spacing.mh4,
            } satisfies ViewStyle),

        reactionCounterText: {
            fontSize: 13,
            marginLeft: 4,
            fontWeight: 'bold',
        },

        fontColorReactionLabel: {
            color: theme.tooltipSupportingText,
        },

        reactionEmojiTitle: {
            fontSize: variables.iconSizeLarge,
            lineHeight: variables.iconSizeXLarge,
        },

        textReactionSenders: {
            color: theme.tooltipPrimaryText,
            ...wordBreak.breakWord,
        },

        quickReactionsContainer: {
            gap: 12,
            flexDirection: 'row',
            paddingHorizontal: 25,
            paddingVertical: 12,
            justifyContent: 'space-between',
        },

        reactionListContainer: {
            maxHeight: variables.listItemHeightNormal * 5.75,
            ...spacing.pv2,
        },

        reactionListContainerFixedWidth: {
            maxWidth: variables.popoverWidth,
        },

        validateCodeDigits: {
            color: theme.text,
            fontFamily: FontUtils.fontFamily.platform.EXP_NEUE,
            fontSize: variables.fontSizeXXLarge,
            letterSpacing: 4,
        },

        footerWrapper: {
            fontSize: variables.fontSizeNormal,
            paddingTop: 64,
            maxWidth: 1100, // Match footer across all Expensify platforms
        },

        footerColumnsContainer: {
            flex: 1,
            flexWrap: 'wrap',
            marginBottom: 40,
            marginHorizontal: -16,
        },

        footerTitle: {
            fontSize: variables.fontSizeLarge,
            color: theme.success,
            marginBottom: 16,
        },

        footerRow: {
            paddingVertical: 4,
            marginBottom: 8,
            color: theme.textLight,
            fontSize: variables.fontSizeMedium,
        },

        footerBottomLogo: {
            marginTop: 40,
            width: '100%',
        },

        datePickerRoot: {
            position: 'relative',
            zIndex: 99,
        },

        datePickerPopover: {
            backgroundColor: theme.appBG,
            width: '100%',
            alignSelf: 'center',
            zIndex: 100,
            marginTop: 8,
        },

        loginHeroHeader: {
            fontFamily: FontUtils.fontFamily.platform.EXP_NEW_KANSAS_MEDIUM,
            color: theme.success,
            fontWeight: '500',
            textAlign: 'center',
        },

        newKansasLarge: {
            ...headlineFont,
            fontSize: variables.fontSizeXLarge,
            lineHeight: variables.lineHeightXXLarge,
        },

        eReceiptAmount: {
            ...headlineFont,
            fontSize: variables.fontSizeXXXLarge,
            color: colors.green400,
        },

        eReceiptAmountLarge: {
            ...headlineFont,
            fontSize: variables.fontSizeEReceiptLarge,
            textAlign: 'center',
        },

        eReceiptCurrency: {
            ...headlineFont,
            fontSize: variables.fontSizeXXLarge,
        },

        eReceiptMerchant: {
            fontFamily: FontUtils.fontFamily.platform.EXP_NEUE,
            fontSize: variables.fontSizeXLarge,
            lineHeight: variables.lineHeightXXLarge,
            color: theme.textColorfulBackground,
        },

        eReceiptWaypointTitle: {
            fontFamily: FontUtils.fontFamily.platform.EXP_NEUE,
            fontSize: variables.fontSizeSmall,
            lineHeight: variables.lineHeightSmall,
            color: colors.green400,
        },

        eReceiptWaypointAddress: {
            fontFamily: FontUtils.fontFamily.platform.MONOSPACE,
            fontSize: variables.fontSizeNormal,
            lineHeight: variables.lineHeightNormal,
            color: theme.textColorfulBackground,
        },

        eReceiptGuaranteed: {
            fontFamily: FontUtils.fontFamily.platform.MONOSPACE,
            fontSize: variables.fontSizeSmall,
            lineHeight: variables.lineHeightSmall,
            color: theme.textColorfulBackground,
        },

        eReceiptBackground: {
            ...sizing.w100,
            borderRadius: 20,
            position: 'absolute',
            top: 0,
            left: 0,
            height: 540,
        },

        eReceiptPanel: {
            ...spacing.p5,
            ...spacing.pb8,
            ...spacing.m5,
            backgroundColor: colors.green800,
            borderRadius: 20,
            width: 335,
        },

        eReceiptBackgroundThumbnail: {
            ...sizing.w100,
            position: 'absolute',
            aspectRatio: 335 / 540,
            top: 0,
        },

        eReceiptContainer: {
            width: 335,
            minHeight: 540,
            borderRadius: 20,
            overflow: 'hidden',
        },

        loginHeroBody: {
            fontFamily: FontUtils.fontFamily.platform.EXP_NEUE,
            fontSize: variables.fontSizeSignInHeroBody,
            color: theme.textLight,
            textAlign: 'center',
        },

        linkPreviewWrapper: {
            marginTop: 16,
            borderLeftWidth: 4,
            borderLeftColor: theme.border,
            paddingLeft: 12,
        },

        linkPreviewImage: {
            flex: 1,
            borderRadius: 8,
            marginTop: 8,
        },

        linkPreviewLogoImage: {
            height: 16,
            width: 16,
        },

        contextMenuItemPopoverMaxWidth: {
            maxWidth: 375,
        },

        formSpaceVertical: {
            height: 20,
            width: 1,
        },

        taskCheckbox: {
            height: 16,
            width: 16,
        },

        taskTitleMenuItem: {
            ...writingDirection.ltr,
            ...headlineFont,
            fontSize: variables.fontSizeXLarge,
            maxWidth: '100%',
            ...wordBreak.breakWord,
        },

        taskDescriptionMenuItem: {
            maxWidth: '100%',
            ...wordBreak.breakWord,
        },

        taskTitleDescription: {
            fontFamily: FontUtils.fontFamily.platform.EXP_NEUE,
            fontSize: variables.fontSizeLabel,
            color: theme.textSupporting,
            lineHeight: variables.lineHeightNormal,
            ...spacing.mb1,
        },

        taskMenuItemCheckbox: {
            height: 27,
            ...spacing.mr3,
        },

        reportHorizontalRule: {
            borderColor: theme.border,
            ...spacing.mh5,
        },

        assigneeTextStyle: {
            fontFamily: FontUtils.fontFamily.platform.EXP_NEUE_BOLD,
            fontWeight: FontUtils.fontWeight.bold,
            minHeight: variables.avatarSizeSubscript,
        },

        taskRightIconContainer: {
            width: variables.componentSizeNormal,
            marginLeft: 'auto',
            ...spacing.mt1,
            ...pointerEventsAuto,
            ...display.dFlex,
            ...flex.alignItemsCenter,
        },

        shareCodeContainer: {
            width: '100%',
            alignItems: 'center',
            paddingHorizontal: variables.qrShareHorizontalPadding,
            paddingVertical: 20,
            borderRadius: 20,
            overflow: 'hidden',
            borderColor: theme.borderFocus,
            borderWidth: 2,
            backgroundColor: theme.highlightBG,
        },

        splashScreenHider: {
            backgroundColor: theme.splashBG,
            alignItems: 'center',
            justifyContent: 'center',
        },

        headerEnvBadge: {
            position: 'absolute',
            bottom: -8,
            left: -8,
            height: 12,
            width: 22,
            paddingLeft: 4,
            paddingRight: 4,
            alignItems: 'center',
            zIndex: -1,
        },

        headerEnvBadgeText: {
            fontSize: 7,
            fontWeight: FontUtils.fontWeight.bold,
            lineHeight: undefined,
            color: theme.textLight,
        },

        expensifyQrLogo: {
            alignSelf: 'stretch',
            height: 27,
            marginBottom: 20,
        },

        qrShareTitle: {
            marginTop: 15,
            textAlign: 'center',
        },

        loginButtonRow: {
            width: '100%',
            gap: 12,
            ...flex.flexRow,
            ...flex.justifyContentCenter,
        },

        loginButtonRowSmallScreen: {
            width: '100%',
            gap: 12,
            ...flex.flexRow,
            ...flex.justifyContentCenter,
            marginBottom: 10,
        },

        desktopSignInButtonContainer: {
            width: 40,
            height: 40,
        },

        signInIconButton: {
            paddingVertical: 2,
        },

        googleButtonContainer: {
            colorScheme: 'light',
            width: 40,
            height: 40,
            alignItems: 'center',
            overflow: 'hidden',
        },

        googlePillButtonContainer: {
            colorScheme: 'light',
            height: 40,
            width: 300,
            overflow: 'hidden',
        },

        thirdPartyLoadingContainer: {
            alignItems: 'center',
            justifyContent: 'center',
            height: 450,
        },

        tabSelectorButton: {
            height: variables.tabSelectorButtonHeight,
            padding: variables.tabSelectorButtonPadding,
            flexDirection: 'row',
            alignItems: 'center',
            justifyContent: 'center',
            borderRadius: variables.buttonBorderRadius,
        },

        tabSelector: {
            flexDirection: 'row',
            paddingHorizontal: 20,
            paddingBottom: 12,
        },

        tabText: (isSelected: boolean) =>
            ({
                marginLeft: 8,
                fontFamily: isSelected ? FontUtils.fontFamily.platform.EXP_NEUE_BOLD : FontUtils.fontFamily.platform.EXP_NEUE,
                fontWeight: isSelected ? FontUtils.fontWeight.bold : '400',
                color: isSelected ? theme.text : theme.textSupporting,
                lineHeight: variables.lineHeightNormal,
                fontSize: variables.fontSizeNormal,
            } satisfies TextStyle),

        tabBackground: (hovered: boolean, isFocused: boolean, background: string | Animated.AnimatedInterpolation<string>) => ({
            backgroundColor: hovered && !isFocused ? theme.highlightBG : background,
        }),

        tabOpacity: (
            hovered: boolean,
            isFocused: boolean,
            activeOpacityValue: number | Animated.AnimatedInterpolation<number>,
            inactiveOpacityValue: number | Animated.AnimatedInterpolation<number>,
        ) => ({
            opacity: hovered && !isFocused ? inactiveOpacityValue : activeOpacityValue,
        }),

        overscrollSpacer: (backgroundColor: string, height: number) =>
            ({
                backgroundColor,
                height,
                width: '100%',
                position: 'absolute',
                top: -height,
                left: 0,
                right: 0,
            } satisfies ViewStyle),

        dualColorOverscrollSpacer: {
            position: 'absolute',
            top: 0,
            left: 0,
            width: '100%',
            height: '100%',
            zIndex: -1,
        },

        purposeMenuItem: {
            backgroundColor: theme.cardBG,
            borderRadius: 8,
            paddingHorizontal: 8,
            alignItems: 'center',
            marginBottom: 8,
        },

        purposeMenuItemSelected: {
            backgroundColor: theme.activeComponentBG,
        },

        willChangeTransform: {
            willChange: 'transform',
        },

        dropDownButtonCartIconContainerPadding: {
            paddingRight: 0,
            paddingLeft: 0,
        },

        dropDownMediumButtonArrowContain: {
            marginLeft: 12,
            marginRight: 16,
        },

        dropDownLargeButtonArrowContain: {
            marginLeft: 16,
            marginRight: 20,
        },

        dropDownButtonCartIconView: {
            borderTopRightRadius: variables.buttonBorderRadius,
            borderBottomRightRadius: variables.buttonBorderRadius,
            ...flex.flexRow,
            ...flex.alignItemsCenter,
        },

        emojiPickerButtonDropdown: {
            justifyContent: 'center',
            backgroundColor: theme.activeComponentBG,
            width: 86,
            height: 52,
            borderRadius: 26,
            alignItems: 'center',
            paddingLeft: 10,
            paddingRight: 4,
            alignSelf: 'flex-start',
            ...userSelect.userSelectNone,
        },

        emojiPickerButtonDropdownIcon: {
            fontSize: 30,
        },

        moneyRequestImage: {
            height: 200,
            borderRadius: 16,
            margin: 20,
            overflow: 'hidden',
        },

        reportPreviewBox: {
            backgroundColor: theme.cardBG,
            borderRadius: variables.componentBorderRadiusLarge,
            maxWidth: variables.reportPreviewMaxWidth,
            width: '100%',
        },

        reportPreviewBoxHoverBorder: {
            borderColor: theme.cardBG,
            backgroundColor: theme.cardBG,
        },

        reportContainerBorderRadius: {
            borderRadius: variables.componentBorderRadiusLarge,
        },

        expenseAndReportPreviewBoxBody: {
            padding: 16,
        },

        expenseAndReportPreviewTextContainer: {
            gap: 8,
        },

        reportPreviewAmountSubtitleContainer: {
            gap: 4,
        },

        expenseAndReportPreviewTextButtonContainer: {
            gap: 16,
        },

        reportActionItemImagesContainer: {
            margin: 4,
        },

        reportActionItemImages: {
            flexDirection: 'row',
            borderRadius: 12,
            overflow: 'hidden',
            height: variables.reportActionImagesSingleImageHeight,
        },

        reportActionItemImage: {
            flex: 1,
            width: '100%',
            height: '100%',
            display: 'flex',
            justifyContent: 'center',
            alignItems: 'center',
        },

        reportActionItemImageBorder: {
            borderRightWidth: 4,
            borderColor: theme.cardBG,
        },

        reportActionItemImagesMoreContainer: {
            position: 'absolute',
            bottom: 0,
            right: 0,
            display: 'flex',
        },

        reportActionItemImagesMore: {
            borderTopLeftRadius: 12,
            backgroundColor: theme.border,
            width: 40,
            height: 40,
        },

        reportActionItemImagesMoreHovered: {
            backgroundColor: theme.cardBG,
        },

        reportActionItemImagesMoreText: {
            position: 'absolute',
            marginLeft: 20,
            marginTop: 16,
            color: theme.textSupporting,
        },

        reportActionItemImagesMoreCornerTriangle: {
            position: 'absolute',
        },

        assignedCardsIconContainer: {
            height: variables.bankCardHeight,
            width: variables.bankCardWidth,
            borderRadius: 4,
            overflow: 'hidden',
            alignSelf: 'center',
        },

        bankIconContainer: {
            height: variables.bankCardWidth,
            width: variables.bankCardWidth,
            borderRadius: 8,
            overflow: 'hidden',
            alignSelf: 'center',
        },

        staticHeaderImage: {
            minHeight: 240,
        },

        emojiPickerButtonDropdownContainer: {
            flexDirection: 'row',
            alignItems: 'center',
        },

        rotate90: {
            transform: 'rotate(90deg)',
        },

        emojiStatusLHN: {
            fontSize: 9,
        },

        onboardingVideoPlayer: {
            borderRadius: 12,
            backgroundColor: theme.highlightBG,
        },

        sidebarStatusAvatarContainer: {
            height: 40,
            width: 40,
            backgroundColor: theme.componentBG,
            alignItems: 'center',
            justifyContent: 'center',
            borderRadius: 20,
        },
        sidebarStatusAvatar: {
            alignItems: 'center',
            justifyContent: 'center',
            backgroundColor: theme.border,
            height: 20,
            width: 20,
            borderRadius: 10,
            position: 'absolute',
            right: -4,
            bottom: -4,
            borderColor: theme.highlightBG,
            borderWidth: 2,
        },
        moneyRequestViewImage: {
            ...spacing.mh5,
            ...spacing.mv3,
            overflow: 'hidden',
            borderWidth: 2,
            borderColor: theme.cardBG,
            borderRadius: variables.componentBorderRadiusLarge,
            height: 200,
            maxWidth: 400,
        },

        moneyRequestAttachReceipt: {
            backgroundColor: theme.highlightBG,
            borderColor: theme.border,
            borderWidth: 1,
        },

        mapViewContainer: {
            ...flex.flex1,
            minHeight: 300,
        },

        mapView: {
            ...flex.flex1,
            overflow: 'hidden',
            backgroundColor: theme.highlightBG,
        },

        mapEditView: {
            borderRadius: variables.componentBorderRadiusXLarge,
            borderWidth: variables.componentBorderWidth,
            borderColor: theme.appBG,
        },
        currentPositionDot: {backgroundColor: colors.blue400, width: 16, height: 16, borderRadius: 16},

        mapViewOverlay: {
            flex: 1,
            position: 'absolute',
            left: 0,
            top: 0,
            borderRadius: variables.componentBorderRadiusLarge,
            overflow: 'hidden',
            backgroundColor: theme.highlightBG,
            ...sizing.w100,
            ...sizing.h100,
        },

        confirmationListMapItem: {
            ...spacing.mv2,
            ...spacing.mh5,
            height: 200,
        },

        mapDirection: {
            lineColor: theme.success,
            lineWidth: 7,
        },

        mapDirectionLayer: {
            layout: {'line-join': 'round', 'line-cap': 'round'},
            paint: {'line-color': theme.success, 'line-width': 7},
        },

        mapPendingView: {
            backgroundColor: theme.highlightBG,
            ...flex.flex1,
            borderRadius: variables.componentBorderRadiusLarge,
        },
        userReportStatusEmoji: {
            flexShrink: 0,
            fontSize: variables.fontSizeNormal,
            marginRight: 4,
        },
        timePickerInput: {
            fontSize: 69,
            minWidth: 56,
            alignSelf: 'center',
        },
        timePickerWidth100: {
            width: 100,
        },
        timePickerHeight100: {
            height: 100,
        },
        timePickerSemiDot: {
            fontSize: 69,
            height: 84,
            alignSelf: 'center',
        },
        timePickerSwitcherContainer: {
            flexDirection: 'row',
            alignItems: 'flex-start',
            justifyContent: 'center',
        },
        selectionListRadioSeparator: {
            height: StyleSheet.hairlineWidth,
            backgroundColor: theme.border,
            marginHorizontal: 20,
        },

        selectionListPressableItemWrapper: {
            alignItems: 'center',
            flexDirection: 'row',
            paddingHorizontal: 16,
            paddingVertical: 16,
            marginHorizontal: 20,
            backgroundColor: theme.highlightBG,
            borderRadius: 8,
        },

        selectionListStickyHeader: {
            backgroundColor: theme.appBG,
        },

        draggableTopBar: {
            height: 30,
            width: '100%',
        },
        menuItemError: {
            marginTop: 4,
            marginBottom: 0,
        },
        formHelperMessage: {
            height: 32,
        },
        timePickerInputExtraSmall: {
            fontSize: 50,
        },
        setTimeFormButtonContainer: {
            minHeight: 54,
        },
        timePickerInputsContainer: {
            maxHeight: 100,
        },
        timePickerButtonErrorText: {
            position: 'absolute',
            top: -36,
        },

        listBoundaryLoader: {
            position: 'absolute',
            top: 0,
            bottom: 0,
            left: 0,
            right: 0,
            height: CONST.CHAT_HEADER_LOADER_HEIGHT,
        },
        listBoundaryError: {
            paddingVertical: 15,
            paddingHorizontal: 20,
        },
        listBoundaryErrorText: {
            color: theme.textSupporting,
            fontSize: variables.fontSizeLabel,
            marginBottom: 10,
        },

        videoContainer: {
            ...flex.flex1,
            ...flex.alignItemsCenter,
            ...flex.justifyContentCenter,
            ...objectFit.oFCover,
        },

        singleOptionSelectorRow: {
            ...flex.flexRow,
            ...flex.alignItemsCenter,
            gap: 12,
            marginBottom: 16,
        },

        holdRequestInline: {
            ...headlineFont,
            ...whiteSpace.preWrap,
            color: theme.heading,
            fontSize: variables.fontSizeXLarge,
            lineHeight: variables.lineHeightXXLarge,

            backgroundColor: colors.red,
            borderRadius: variables.componentBorderRadiusMedium,
            overflow: 'hidden',

            paddingHorizontal: 8,
            paddingVertical: 4,
        },

        headerStatusBarContainer: {
            minHeight: variables.componentSizeNormal,
        },

        walletCardLimit: {
            color: theme.text,
            fontSize: variables.fontSizeNormal,
        },

        walletCard: {
            borderRadius: variables.componentBorderRadiusLarge,
            position: 'relative',
            alignSelf: 'center',
            overflow: 'hidden',
        },

        walletCardNumber: {
            color: theme.text,
            fontSize: variables.fontSizeNormal,
        },

        walletCardMenuItem: {
            fontFamily: FontUtils.fontFamily.platform.EXP_NEUE_BOLD,
            fontWeight: FontUtils.fontWeight.bold,
            color: theme.text,
            fontSize: variables.fontSizeNormal,
            lineHeight: variables.lineHeightXLarge,
        },

        walletCardHolder: {
            position: 'absolute',
            left: 16,
            bottom: 16,
            width: variables.cardNameWidth,
            color: theme.textLight,
            fontSize: variables.fontSizeSmall,
            lineHeight: variables.lineHeightLarge,
        },

        walletBalance: {
            lineHeight: undefined,
            fontSize: 45,
            paddingTop: 0,
            paddingBottom: 0,
        },

        walletRedDotSectionTitle: {
            color: theme.text,
            fontWeight: FontUtils.fontWeight.bold,
            fontSize: variables.fontSizeNormal,
            lineHeight: variables.lineHeightXLarge,
        },

        walletRedDotSectionText: {
            color: theme.darkSupportingText,
            fontSize: variables.fontSizeLabel,
            lineHeight: variables.lineHeightNormal,
        },

        walletLockedMessage: {
            color: theme.text,
            fontSize: variables.fontSizeNormal,
            lineHeight: variables.lineHeightXLarge,
        },

        workspaceSection: {
            maxWidth: variables.workspaceSectionMaxWidth + variables.sectionMargin * 2,
        },

        workspaceSectionMobile: {
            width: '100%',
            alignSelf: 'center',
        },

        aspectRatioLottie: (animation: DotLottieAnimation) => ({aspectRatio: animation.w / animation.h}),

        receiptDropHeaderGap: {
            backgroundColor: theme.receiptDropUIBG,
        },

        checkboxWithLabelCheckboxStyle: {
            marginLeft: -2,
        },

        singleOptionSelectorCircle: {
            borderColor: theme.icon,
        },

        headerProgressBarContainer: {
            position: 'absolute',
            width: '100%',
            zIndex: -1,
        },

        headerProgressBar: {
            width: variables.componentSizeMedium,
            height: variables.iconSizeXXXSmall,
            borderRadius: variables.componentBorderRadiusRounded,
            backgroundColor: theme.border,
            alignSelf: 'center',
        },

        headerProgressBarFill: {
            borderRadius: variables.componentBorderRadiusRounded,
            height: '100%',
            backgroundColor: theme.success,
        },

        interactiveStepHeaderContainer: {
            flex: 1,
            alignSelf: 'center',
            flexDirection: 'row',
        },

        interactiveStepHeaderStepContainer: {
            flexDirection: 'row',
            alignItems: 'center',
        },

        interactiveStepHeaderStepButton: {
            width: 40,
            height: 40,
            borderWidth: 2,
            borderRadius: 20,
            borderColor: theme.borderFocus,
            justifyContent: 'center',
            alignItems: 'center',
            color: theme.white,
        },

        interactiveStepHeaderLockedStepButton: {
            borderColor: theme.borderLighter,
        },

        interactiveStepHeaderStepText: {
            fontSize: variables.fontSizeLabel,
            fontFamily: FontUtils.fontFamily.platform.EXP_NEUE,
            fontWeight: FontUtils.fontWeight.bold,
        },

        interactiveStepHeaderCompletedStepButton: {
            backgroundColor: theme.iconSuccessFill,
        },

        interactiveStepHeaderStepLine: {
            height: 1,
            flexGrow: 1,
            backgroundColor: theme.iconSuccessFill,
        },

        interactiveStepHeaderLockedStepLine: {
            backgroundColor: theme.activeComponentBG,
        },
        confirmBankInfoCard: {
            backgroundColor: colors.green800,
            borderRadius: variables.componentBorderRadiusCard,
            marginBottom: 20,
            marginHorizontal: 16,
            padding: 20,
            width: 'auto',
            textAlign: 'left',
        },
        confirmBankInfoText: {
            fontSize: variables.fontSizeNormal,
            fontFamily: FontUtils.fontFamily.platform.EXP_NEUE,
            color: theme.text,
        },
        confirmBankInfoCompanyIcon: {
            height: 40,
            width: 40,
            backgroundColor: colors.darkIcons,
            borderRadius: 50,
            justifyContent: 'center',
            alignItems: 'center',
        },
        confirmBankInfoBankIcon: {
            height: 40,
            width: 40,
            borderRadius: 50,
        },
        confirmBankInfoNumber: {
            fontFamily: FontUtils.fontFamily.platform.MONOSPACE,
            fontSize: variables.fontSizeNormal,
            lineHeight: variables.lineHeightXLarge,
            color: theme.text,
            textAlignVertical: 'center',
        },

        textHeadlineLineHeightXXL: {
            ...headlineFont,
            ...whiteSpace.preWrap,
            color: theme.heading,
            fontSize: variables.fontSizeXLarge,
            lineHeight: variables.lineHeightXXLarge,
        },

        videoPlayerPreview: {
            width: '100%',
            height: '100%',
            borderRadius: variables.componentBorderRadiusNormal,
            backgroundColor: theme.highlightBG,
        },

        videoPlayerControlsContainer: {
            position: 'absolute',
            bottom: CONST.VIDEO_PLAYER.CONTROLS_POSITION.NORMAL,
            left: CONST.VIDEO_PLAYER.CONTROLS_POSITION.NORMAL,
            right: CONST.VIDEO_PLAYER.CONTROLS_POSITION.NORMAL,
            backgroundColor: theme.videoPlayerBG,
            borderRadius: 8,
            flexDirection: 'column',
            overflow: 'visible',
            zIndex: 9000,
        },

        videoPlayerControlsButtonContainer: {
            flexDirection: 'row',
            alignItems: 'center',
            justifyContent: 'space-between',
        },

        progressBarOutline: {
            width: '100%',
            height: 4,
            borderRadius: 8,
            backgroundColor: theme.transparentWhite,
        },

        progressBarFill: {
            height: '100%',
            backgroundColor: colors.white,
            borderRadius: 8,
        },

        videoPlayerControlsRow: {
            flexDirection: 'row',
            alignItems: 'center',
        },

        videoPlayerText: {
            textAlign: 'center',
            fontSize: variables.fontSizeLabel,
            fontWeight: '700',
            lineHeight: 16,
            color: theme.white,
            userSelect: 'none',
            WebkitUserSelect: 'none',
        },

        volumeSliderContainer: {
            position: 'absolute',
            left: 0,
            bottom: 0,
            width: '100%',
            height: 100,
            alignItems: 'center',
            borderRadius: 4,
            backgroundColor: colors.green700,
        },

        volumeSliderOverlay: {
            width: 4,
            height: 60,
            backgroundColor: theme.transparentWhite,
            borderRadius: 8,
            marginTop: 8,
            alignItems: 'center',
            justifyContent: 'flex-end',
        },

        volumeSliderThumb: {
            width: 8,
            height: 8,
            borderRadius: 8,
            backgroundColor: colors.white,
            marginBottom: -2,
        },

        volumeSliderFill: {
            width: 4,
            height: 20,
            backgroundColor: colors.white,
            borderRadius: 8,
        },

        videoIconButton: {
            padding: 4,
            borderRadius: 4,
        },

        videoIconButtonHovered: {
            backgroundColor: colors.green700,
        },

        videoThumbnailContainer: {
            width: '100%',
            height: '100%',
            alignItems: 'center',
            justifyContent: 'center',
            position: 'absolute',
            top: 0,
            left: 0,
        },

        videoThumbnailPlayButton: {
            backgroundColor: theme.videoPlayerBG,
            borderRadius: 100,
            width: 72,
            height: 72,
            alignItems: 'center',
            justifyContent: 'center',
        },

        videoExpandButton: {
            position: 'absolute',
            top: 12,
            right: 12,
            backgroundColor: theme.videoPlayerBG,
            borderRadius: 8,
            padding: 8,
        },

        videoPlayerTimeComponentWidth: {
            width: 40,
        },

        colorSchemeStyle: (colorScheme: ColorScheme) => ({colorScheme}),

        updateAnimation: {
            width: variables.updateAnimationW,
            height: variables.updateAnimationH,
        },

        updateRequiredViewHeader: {
            height: variables.updateViewHeaderHeight,
        },

        updateRequiredViewTextContainer: {
            width: variables.updateTextViewContainerWidth,
        },

        widthAuto: {
            width: 'auto',
        },

        workspaceTitleStyle: {
            ...headlineFont,
            fontSize: variables.fontSizeXLarge,
            flex: 1,
        },

        textLineThrough: {
            textDecorationLine: 'line-through',
        },

        reportListItemSeparator: {
            borderBottomWidth: 1,
            borderBottomColor: theme.activeComponentBG,
        },

        reportListItemTitle: {
            color: theme.text,
            fontSize: variables.fontSizeNormal,
            fontWeight: FontUtils.fontWeight.bold,
        },

        reportListItemActionButtonMargin: {
            marginLeft: variables.searchTypeColumnWidth,
        },
    } satisfies Styles);

type ThemeStyles = ReturnType<typeof styles>;

const defaultStyles = styles(defaultTheme);

export default styles;
export {defaultStyles};
export type {Styles, ThemeStyles, StatusBarStyle, ColorScheme, AnchorPosition, AnchorDimensions};<|MERGE_RESOLUTION|>--- conflicted
+++ resolved
@@ -2799,7 +2799,6 @@
         borderedContentCard: {
             borderWidth: 1,
             borderColor: theme.border,
-<<<<<<< HEAD
             borderRadius: variables.componentBorderRadiusNormal,
         },
 
@@ -2807,9 +2806,6 @@
             borderWidth: 1,
             borderColor: theme.borderFocus,
             borderRadius: variables.componentBorderRadiusNormal,
-=======
-            borderRadius: variables.componentBorderRadiusMedium,
->>>>>>> eb03ad29
         },
 
         sectionMenuItem: {

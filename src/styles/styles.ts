--- conflicted
+++ resolved
@@ -327,8 +327,6 @@
             textAlign: 'left',
         },
 
-<<<<<<< HEAD
-=======
         textUnderline: {
             textDecorationLine: 'underline',
         },
@@ -341,7 +339,6 @@
             verticalAlign: 'top',
         },
 
->>>>>>> 1ac950b0
         label: {
             fontSize: variables.fontSizeLabel,
             lineHeight: variables.lineHeightLarge,

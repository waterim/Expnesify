import {CSSProperties} from 'react';
import {Animated, DimensionValue, ImageStyle, PressableStateCallbackType, TextStyle, ViewStyle} from 'react-native';
import {EdgeInsets} from 'react-native-safe-area-context';
import {ValueOf} from 'type-fest';
import CONST from '../CONST';
import * as Browser from '../libs/Browser';
import * as UserUtils from '../libs/UserUtils';
import colors from './colors';
import fontFamily from './fontFamily';
import styles from './styles';
import themeColors from './themes/default';
import cursor from './utilities/cursor';
import positioning from './utilities/positioning';
import spacing from './utilities/spacing';
<<<<<<< HEAD
import variables from './variables';

type AllStyles = ViewStyle | TextStyle | ImageStyle;
type ParsableStyle = AllStyles | ((state: PressableStateCallbackType) => AllStyles);
=======
import * as UserUtils from '../libs/UserUtils';
import * as Browser from '../libs/Browser';
import cursor from './utilities/cursor';
import {Transaction} from '../types/onyx';
>>>>>>> 6f533d67

type ColorValue = ValueOf<typeof colors>;
type AvatarSizeName = ValueOf<typeof CONST.AVATAR_SIZE>;
type EReceiptColorName = ValueOf<typeof CONST.ERECEIPT_COLORS>;
type AvatarSizeValue = ValueOf<
    Pick<
        typeof variables,
        | 'avatarSizeNormal'
        | 'avatarSizeSmallSubscript'
        | 'avatarSizeMidSubscript'
        | 'avatarSizeSubscript'
        | 'avatarSizeSmall'
        | 'avatarSizeSmaller'
        | 'avatarSizeXLarge'
        | 'avatarSizeLarge'
        | 'avatarSizeMedium'
        | 'avatarSizeLargeBordered'
        | 'avatarSizeHeader'
        | 'avatarSizeMentionIcon'
        | 'avatarSizeSmallNormal'
    >
>;
type ButtonSizeValue = ValueOf<typeof CONST.DROPDOWN_BUTTON_SIZE>;
type EmptyAvatarSizeName = ValueOf<Pick<typeof CONST.AVATAR_SIZE, 'SMALL' | 'MEDIUM' | 'LARGE'>>;
type ButtonStateName = ValueOf<typeof CONST.BUTTON_STATES>;
type AvatarSize = {width: number};

type WorkspaceColorStyle = {backgroundColor: ColorValue; fill: ColorValue};
type EreceiptColorStyle = {backgroundColor: ColorValue; color: ColorValue};

type ModalPaddingStylesParams = {
    shouldAddBottomSafeAreaMargin: boolean;
    shouldAddTopSafeAreaMargin: boolean;
    shouldAddBottomSafeAreaPadding: boolean;
    shouldAddTopSafeAreaPadding: boolean;
    safeAreaPaddingTop: number;
    safeAreaPaddingBottom: number;
    safeAreaPaddingLeft: number;
    safeAreaPaddingRight: number;
    modalContainerStyleMarginTop: number;
    modalContainerStyleMarginBottom: number;
    modalContainerStylePaddingTop: number;
    modalContainerStylePaddingBottom: number;
    insets: EdgeInsets;
};

type AvatarBorderStyleParams = {
    isHovered: boolean;
    isPressed: boolean;
    isInReportAction: boolean;
    shouldUseCardBackground: boolean;
};

type GetBaseAutoCompleteSuggestionContainerStyleParams = {
    left: number;
    bottom: number;
    width: number;
};

const workspaceColorOptions: WorkspaceColorStyle[] = [
    {backgroundColor: colors.blue200, fill: colors.blue700},
    {backgroundColor: colors.blue400, fill: colors.blue800},
    {backgroundColor: colors.blue700, fill: colors.blue200},
    {backgroundColor: colors.green200, fill: colors.green700},
    {backgroundColor: colors.green400, fill: colors.green800},
    {backgroundColor: colors.green700, fill: colors.green200},
    {backgroundColor: colors.yellow200, fill: colors.yellow700},
    {backgroundColor: colors.yellow400, fill: colors.yellow800},
    {backgroundColor: colors.yellow700, fill: colors.yellow200},
    {backgroundColor: colors.tangerine200, fill: colors.tangerine700},
    {backgroundColor: colors.tangerine400, fill: colors.tangerine800},
    {backgroundColor: colors.tangerine700, fill: colors.tangerine400},
    {backgroundColor: colors.pink200, fill: colors.pink700},
    {backgroundColor: colors.pink400, fill: colors.pink800},
    {backgroundColor: colors.pink700, fill: colors.pink200},
    {backgroundColor: colors.ice200, fill: colors.ice700},
    {backgroundColor: colors.ice400, fill: colors.ice800},
    {backgroundColor: colors.ice700, fill: colors.ice200},
];

const eReceiptColorStyles: Partial<Record<EReceiptColorName, EreceiptColorStyle>> = {
    [CONST.ERECEIPT_COLORS.YELLOW]: {backgroundColor: colors.yellow600, color: colors.yellow100},
    [CONST.ERECEIPT_COLORS.ICE]: {backgroundColor: colors.blue800, color: colors.ice400},
    [CONST.ERECEIPT_COLORS.BLUE]: {backgroundColor: colors.blue400, color: colors.blue100},
    [CONST.ERECEIPT_COLORS.GREEN]: {backgroundColor: colors.green800, color: colors.green400},
    [CONST.ERECEIPT_COLORS.TANGERINE]: {backgroundColor: colors.tangerine800, color: colors.tangerine400},
    [CONST.ERECEIPT_COLORS.PINK]: {backgroundColor: colors.pink800, color: colors.pink400},
};

const eReceiptColors: EReceiptColorName[] = [
    CONST.ERECEIPT_COLORS.YELLOW,
    CONST.ERECEIPT_COLORS.ICE,
    CONST.ERECEIPT_COLORS.BLUE,
    CONST.ERECEIPT_COLORS.GREEN,
    CONST.ERECEIPT_COLORS.TANGERINE,
    CONST.ERECEIPT_COLORS.PINK,
];

const avatarBorderSizes: Partial<Record<AvatarSizeName, number>> = {
    [CONST.AVATAR_SIZE.SMALL_SUBSCRIPT]: variables.componentBorderRadiusSmall,
    [CONST.AVATAR_SIZE.MID_SUBSCRIPT]: variables.componentBorderRadiusSmall,
    [CONST.AVATAR_SIZE.SUBSCRIPT]: variables.componentBorderRadiusMedium,
    [CONST.AVATAR_SIZE.SMALLER]: variables.componentBorderRadiusMedium,
    [CONST.AVATAR_SIZE.SMALL]: variables.componentBorderRadiusMedium,
    [CONST.AVATAR_SIZE.HEADER]: variables.componentBorderRadiusMedium,
    [CONST.AVATAR_SIZE.DEFAULT]: variables.componentBorderRadiusNormal,
    [CONST.AVATAR_SIZE.MEDIUM]: variables.componentBorderRadiusLarge,
    [CONST.AVATAR_SIZE.LARGE]: variables.componentBorderRadiusLarge,
    [CONST.AVATAR_SIZE.XLARGE]: variables.componentBorderRadiusLarge,
    [CONST.AVATAR_SIZE.LARGE_BORDERED]: variables.componentBorderRadiusRounded,
    [CONST.AVATAR_SIZE.SMALL_NORMAL]: variables.componentBorderRadiusMedium,
};

const avatarSizes: Record<AvatarSizeName, AvatarSizeValue> = {
    [CONST.AVATAR_SIZE.DEFAULT]: variables.avatarSizeNormal,
    [CONST.AVATAR_SIZE.SMALL_SUBSCRIPT]: variables.avatarSizeSmallSubscript,
    [CONST.AVATAR_SIZE.MID_SUBSCRIPT]: variables.avatarSizeMidSubscript,
    [CONST.AVATAR_SIZE.SUBSCRIPT]: variables.avatarSizeSubscript,
    [CONST.AVATAR_SIZE.SMALL]: variables.avatarSizeSmall,
    [CONST.AVATAR_SIZE.SMALLER]: variables.avatarSizeSmaller,
    [CONST.AVATAR_SIZE.LARGE]: variables.avatarSizeLarge,
    [CONST.AVATAR_SIZE.XLARGE]: variables.avatarSizeXLarge,
    [CONST.AVATAR_SIZE.MEDIUM]: variables.avatarSizeMedium,
    [CONST.AVATAR_SIZE.LARGE_BORDERED]: variables.avatarSizeLargeBordered,
    [CONST.AVATAR_SIZE.HEADER]: variables.avatarSizeHeader,
    [CONST.AVATAR_SIZE.MENTION_ICON]: variables.avatarSizeMentionIcon,
    [CONST.AVATAR_SIZE.SMALL_NORMAL]: variables.avatarSizeSmallNormal,
};

const emptyAvatarStyles: Record<EmptyAvatarSizeName, ViewStyle> = {
    [CONST.AVATAR_SIZE.SMALL]: styles.emptyAvatarSmall,
    [CONST.AVATAR_SIZE.MEDIUM]: styles.emptyAvatarMedium,
    [CONST.AVATAR_SIZE.LARGE]: styles.emptyAvatarLarge,
};

const avatarFontSizes: Partial<Record<AvatarSizeName, number>> = {
    [CONST.AVATAR_SIZE.DEFAULT]: variables.fontSizeNormal,
    [CONST.AVATAR_SIZE.SMALL_SUBSCRIPT]: variables.fontSizeExtraSmall,
    [CONST.AVATAR_SIZE.MID_SUBSCRIPT]: variables.fontSizeExtraSmall,
    [CONST.AVATAR_SIZE.SUBSCRIPT]: variables.fontSizeExtraSmall,
    [CONST.AVATAR_SIZE.SMALL]: variables.fontSizeSmall,
    [CONST.AVATAR_SIZE.SMALLER]: variables.fontSizeExtraSmall,
    [CONST.AVATAR_SIZE.LARGE]: variables.fontSizeXLarge,
    [CONST.AVATAR_SIZE.MEDIUM]: variables.fontSizeMedium,
    [CONST.AVATAR_SIZE.LARGE_BORDERED]: variables.fontSizeXLarge,
};

const avatarBorderWidths: Partial<Record<AvatarSizeName, number>> = {
    [CONST.AVATAR_SIZE.DEFAULT]: 3,
    [CONST.AVATAR_SIZE.SMALL_SUBSCRIPT]: 1,
    [CONST.AVATAR_SIZE.MID_SUBSCRIPT]: 2,
    [CONST.AVATAR_SIZE.SUBSCRIPT]: 2,
    [CONST.AVATAR_SIZE.SMALL]: 2,
    [CONST.AVATAR_SIZE.SMALLER]: 2,
    [CONST.AVATAR_SIZE.LARGE]: 4,
    [CONST.AVATAR_SIZE.MEDIUM]: 3,
    [CONST.AVATAR_SIZE.LARGE_BORDERED]: 4,
};

/**
 * Return the style size from an avatar size constant
 */
function getAvatarSize(size: AvatarSizeName): number {
    return avatarSizes[size];
}

/**
 * Return the height of magic code input container
 */
function getHeightOfMagicCodeInput(): ViewStyle {
    return {height: styles.magicCodeInputContainer.minHeight - styles.textInputContainer.borderBottomWidth};
}

/**
 * Return the style from an empty avatar size constant
 */
function getEmptyAvatarStyle(size: EmptyAvatarSizeName): ViewStyle | undefined {
    return emptyAvatarStyles[size];
}

/**
 * Return the width style from an avatar size constant
 */
function getAvatarWidthStyle(size: AvatarSizeName): ViewStyle {
    const avatarSize = getAvatarSize(size);
    return {
        width: avatarSize,
    };
}

/**
 * Return the style from an avatar size constant
 */
function getAvatarStyle(size: AvatarSizeName): ViewStyle {
    const avatarSize = getAvatarSize(size);
    return {
        height: avatarSize,
        width: avatarSize,
        borderRadius: avatarSize,
        backgroundColor: themeColors.offline,
    };
}

/**
 * Get Font size of '+1' text on avatar overlay
 */
function getAvatarExtraFontSizeStyle(size: AvatarSizeName): TextStyle {
    return {
        fontSize: avatarFontSizes[size],
    };
}

/**
 * Get Bordersize of Avatar based on avatar size
 */
function getAvatarBorderWidth(size: AvatarSizeName): ViewStyle {
    return {
        borderWidth: avatarBorderWidths[size],
    };
}

/**
 * Return the border radius for an avatar
 */
function getAvatarBorderRadius(size: AvatarSizeName, type: string): ViewStyle {
    if (type === CONST.ICON_TYPE_WORKSPACE) {
        return {borderRadius: avatarBorderSizes[size]};
    }

    // Default to rounded border
    return {borderRadius: variables.buttonBorderRadius};
}

/**
 * Return the border style for an avatar
 */
function getAvatarBorderStyle(size: AvatarSizeName, type: string): ViewStyle {
    return {
        overflow: 'hidden',
        ...getAvatarBorderRadius(size, type),
    };
}

/**
 * Helper method to return workspace avatar color styles
 */
function getDefaultWorkspaceAvatarColor(workspaceName: string): ViewStyle {
    const colorHash = UserUtils.hashText(workspaceName.trim(), workspaceColorOptions.length);

    return workspaceColorOptions[colorHash];
}

/**
 * Helper method to return eReceipt color code
 */
function getEReceiptColorCode(transaction: Transaction): EReceiptColorName {
    const transactionID = transaction.parentTransactionID ?? transaction.transactionID ?? '';

    const colorHash = UserUtils.hashText(transactionID.trim(), eReceiptColors.length);

    return eReceiptColors[colorHash];
}

/**
 * Helper method to return eReceipt color styles
 */
function getEReceiptColorStyles(colorCode: EReceiptColorName): EreceiptColorStyle | undefined {
    return eReceiptColorStyles[colorCode];
}

/**
 * Takes safe area insets and returns padding to use for a View
 */
function getSafeAreaPadding(insets?: EdgeInsets, insetsPercentage: number = variables.safeInsertPercentage): ViewStyle {
    return {
        paddingTop: insets?.top,
        paddingBottom: (insets?.bottom ?? 0) * insetsPercentage,
        paddingLeft: (insets?.left ?? 0) * insetsPercentage,
        paddingRight: (insets?.right ?? 0) * insetsPercentage,
    };
}

/**
 * Takes safe area insets and returns margin to use for a View
 */
function getSafeAreaMargins(insets?: EdgeInsets): ViewStyle {
    return {marginBottom: (insets?.bottom ?? 0) * variables.safeInsertPercentage};
}

function getZoomCursorStyle(isZoomed: boolean, isDragging: boolean): ViewStyle {
    if (!isZoomed) {
        // TODO: Remove this "eslint-disable-next" once the theme switching migration is done and styles are fully typed (GH Issue: https://github.com/Expensify/App/issues/27337)
        // eslint-disable-next-line @typescript-eslint/no-unsafe-return
        return styles.cursorZoomIn;
    }

    // eslint-disable-next-line @typescript-eslint/no-unsafe-return
    return isDragging ? styles.cursorGrabbing : styles.cursorZoomOut;
}

// NOTE: asserting some web style properties to a valid type, because it isn't possible to augment them.
function getZoomSizingStyle(
    isZoomed: boolean,
    imgWidth: number,
    imgHeight: number,
    zoomScale: number,
    containerHeight: number,
    containerWidth: number,
    isLoading: boolean,
): ViewStyle | undefined {
    // Hide image until finished loading to prevent showing preview with wrong dimensions
    if (isLoading || imgWidth === 0 || imgHeight === 0) {
        return undefined;
    }
    const top = `${Math.max((containerHeight - imgHeight) / 2, 0)}px` as DimensionValue;
    const left = `${Math.max((containerWidth - imgWidth) / 2, 0)}px` as DimensionValue;

    // Return different size and offset style based on zoomScale and isZoom.
    if (isZoomed) {
        // When both width and height are smaller than container(modal) size, set the height by multiplying zoomScale if it is zoomed in.
        if (zoomScale >= 1) {
            return {
                height: `${imgHeight * zoomScale}px` as DimensionValue,
                width: `${imgWidth * zoomScale}px` as DimensionValue,
            };
        }

        // If image height and width are bigger than container size, display image with original size because original size is bigger and position absolute.
        return {
            height: `${imgHeight}px` as DimensionValue,
            width: `${imgWidth}px` as DimensionValue,
            top,
            left,
        };
    }

    // If image is not zoomed in and image size is smaller than container size, display with original size based on offset and position absolute.
    if (zoomScale > 1) {
        return {
            height: `${imgHeight}px` as DimensionValue,
            width: `${imgWidth}px` as DimensionValue,
            top,
            left,
        };
    }

    // If image is bigger than container size, display full image in the screen with scaled size (fit by container size) and position absolute.
    // top, left offset should be different when displaying long or wide image.
    const scaledTop = `${Math.max((containerHeight - imgHeight * zoomScale) / 2, 0)}px` as DimensionValue;
    const scaledLeft = `${Math.max((containerWidth - imgWidth * zoomScale) / 2, 0)}px` as DimensionValue;
    return {
        height: `${imgHeight * zoomScale}px` as DimensionValue,
        width: `${imgWidth * zoomScale}px` as DimensionValue,
        top: scaledTop,
        left: scaledLeft,
    };
}

/**
 * Returns auto grow text input style
 */
function getWidthStyle(width: number): ViewStyle {
    return {
        width,
    };
}

/**
 * Returns auto grow height text input style
 */
function getAutoGrowHeightInputStyle(textInputHeight: number, maxHeight: number): ViewStyle {
    if (textInputHeight > maxHeight) {
        // TODO: Remove this "eslint-disable-next" once the theme switching migration is done and styles are fully typed (GH Issue: https://github.com/Expensify/App/issues/27337)
        // eslint-disable-next-line @typescript-eslint/no-unsafe-return
        return {
            ...styles.pr0,
            ...styles.overflowAuto,
        };
    }

    // TODO: Remove this "eslint-disable-next" once the theme switching migration is done and styles are fully typed (GH Issue: https://github.com/Expensify/App/issues/27337)
    // eslint-disable-next-line @typescript-eslint/no-unsafe-return
    return {
        ...styles.pr0,
        ...styles.overflowHidden,
        // maxHeight is not of the input only but the of the whole input container
        // which also includes the top padding and bottom border
        height: maxHeight - styles.textInputMultilineContainer.paddingTop - styles.textInputContainer.borderBottomWidth,
    };
}

/**
 * Returns a style with backgroundColor and borderColor set to the same color
 */
function getBackgroundAndBorderStyle(backgroundColor: string): ViewStyle {
    return {
        backgroundColor,
        borderColor: backgroundColor,
    };
}

/**
 * Returns a style with the specified backgroundColor
 */
function getBackgroundColorStyle(backgroundColor: string): ViewStyle {
    return {
        backgroundColor,
    };
}

/**
 * Returns a style for text color
 */
function getTextColorStyle(color: string): TextStyle {
    return {
        color,
    };
}

/**
 * Returns a style with the specified borderColor
 */
function getBorderColorStyle(borderColor: string): ViewStyle {
    return {
        borderColor,
    };
}

/**
 * Returns the width style for the wordmark logo on the sign in page
 */
function getSignInWordmarkWidthStyle(environment: string, isSmallScreenWidth: boolean): ViewStyle {
    if (environment === CONST.ENVIRONMENT.DEV) {
        return isSmallScreenWidth ? {width: variables.signInLogoWidthPill} : {width: variables.signInLogoWidthLargeScreenPill};
    }
    if (environment === CONST.ENVIRONMENT.STAGING) {
        return isSmallScreenWidth ? {width: variables.signInLogoWidthPill} : {width: variables.signInLogoWidthLargeScreenPill};
    }
    if (environment === CONST.ENVIRONMENT.PRODUCTION) {
        return isSmallScreenWidth ? {width: variables.signInLogoWidth} : {width: variables.signInLogoWidthLargeScreen};
    }
    return isSmallScreenWidth ? {width: variables.signInLogoWidthPill} : {width: variables.signInLogoWidthLargeScreenPill};
}

/**
 * Converts a color in hexadecimal notation into RGB notation.
 *
 * @param hexadecimal A color in hexadecimal notation.
 * @returns `undefined` if the input color is not in hexadecimal notation. Otherwise, the RGB components of the input color.
 */
function hexadecimalToRGBArray(hexadecimal: string): number[] | undefined {
    const components = /^#?([a-f\d]{2})([a-f\d]{2})([a-f\d]{2})$/i.exec(hexadecimal);

    if (components === null) {
        return undefined;
    }

    return components.slice(1).map((component) => parseInt(component, 16));
}

/**
 * Returns a background color with opacity style
 */
function getBackgroundColorWithOpacityStyle(backgroundColor: string, opacity: number): ViewStyle {
    const result = hexadecimalToRGBArray(backgroundColor);
    if (result !== undefined) {
        return {
            backgroundColor: `rgba(${result[0]}, ${result[1]}, ${result[2]}, ${opacity})`,
        };
    }
    return {};
}

/**
 * Generate a style for the background color of the Badge
 */
function getBadgeColorStyle(isSuccess: boolean, isError: boolean, isPressed = false, isAdHoc = false): ViewStyle {
    if (isSuccess) {
        if (isAdHoc) {
            // TODO: Remove this "eslint-disable-next" once the theme switching migration is done and styles are fully typed (GH Issue: https://github.com/Expensify/App/issues/27337)
            // eslint-disable-next-line @typescript-eslint/no-unsafe-return
            return isPressed ? styles.badgeAdHocSuccessPressed : styles.badgeAdHocSuccess;
        }
        // TODO: Remove this "eslint-disable-next" once the theme switching migration is done and styles are fully typed (GH Issue: https://github.com/Expensify/App/issues/27337)
        // eslint-disable-next-line @typescript-eslint/no-unsafe-return
        return isPressed ? styles.badgeSuccessPressed : styles.badgeSuccess;
    }
    if (isError) {
        // TODO: Remove this "eslint-disable-next" once the theme switching migration is done and styles are fully typed (GH Issue: https://github.com/Expensify/App/issues/27337)
        // eslint-disable-next-line @typescript-eslint/no-unsafe-return
        return isPressed ? styles.badgeDangerPressed : styles.badgeDanger;
    }
    return {};
}

/**
 * Generate a style for the background color of the button, based on its current state.
 *
 * @param buttonState - One of {'default', 'hovered', 'pressed'}
 * @param isMenuItem - whether this button is apart of a list
 */
function getButtonBackgroundColorStyle(buttonState: ButtonStateName = CONST.BUTTON_STATES.DEFAULT, isMenuItem = false): ViewStyle {
    switch (buttonState) {
        case CONST.BUTTON_STATES.PRESSED:
            return {backgroundColor: themeColors.buttonPressedBG};
        case CONST.BUTTON_STATES.ACTIVE:
            return isMenuItem ? {backgroundColor: themeColors.border} : {backgroundColor: themeColors.buttonHoveredBG};
        case CONST.BUTTON_STATES.DISABLED:
        case CONST.BUTTON_STATES.DEFAULT:
        default:
            return {};
    }
}

/**
 * Generate fill color of an icon based on its state.
 *
 * @param buttonState - One of {'default', 'hovered', 'pressed'}
 * @param isMenuIcon - whether this icon is apart of a list
 */
function getIconFillColor(buttonState: ButtonStateName = CONST.BUTTON_STATES.DEFAULT, isMenuIcon = false): string {
    switch (buttonState) {
        case CONST.BUTTON_STATES.ACTIVE:
        case CONST.BUTTON_STATES.PRESSED:
            return themeColors.iconHovered;
        case CONST.BUTTON_STATES.COMPLETE:
            return themeColors.iconSuccessFill;
        case CONST.BUTTON_STATES.DEFAULT:
        case CONST.BUTTON_STATES.DISABLED:
        default:
            if (isMenuIcon) {
                return themeColors.iconMenu;
            }
            return themeColors.icon;
    }
}

function getAnimatedFABStyle(rotate: Animated.Value, backgroundColor: Animated.Value): Animated.WithAnimatedValue<ViewStyle> {
    return {
        transform: [{rotate}],
        backgroundColor,
    };
}

function getWidthAndHeightStyle(width: number, height?: number): ViewStyle {
    return {
        width,
        height: height ?? width,
    };
}

function getModalPaddingStyles({
    shouldAddBottomSafeAreaMargin,
    shouldAddTopSafeAreaMargin,
    shouldAddBottomSafeAreaPadding,
    shouldAddTopSafeAreaPadding,
    safeAreaPaddingTop,
    safeAreaPaddingBottom,
    safeAreaPaddingLeft,
    safeAreaPaddingRight,
    modalContainerStyleMarginTop,
    modalContainerStyleMarginBottom,
    modalContainerStylePaddingTop,
    modalContainerStylePaddingBottom,
    insets,
}: ModalPaddingStylesParams): ViewStyle {
    // use fallback value for safeAreaPaddingBottom to keep padding bottom consistent with padding top.
    // More info: issue #17376
    const safeAreaPaddingBottomWithFallback = insets.bottom === 0 ? modalContainerStylePaddingTop ?? 0 : safeAreaPaddingBottom;
    return {
        marginTop: (modalContainerStyleMarginTop ?? 0) + (shouldAddTopSafeAreaMargin ? safeAreaPaddingTop : 0),
        marginBottom: (modalContainerStyleMarginBottom ?? 0) + (shouldAddBottomSafeAreaMargin ? safeAreaPaddingBottomWithFallback : 0),
        paddingTop: shouldAddTopSafeAreaPadding ? (modalContainerStylePaddingTop ?? 0) + safeAreaPaddingTop : modalContainerStylePaddingTop ?? 0,
        paddingBottom: shouldAddBottomSafeAreaPadding ? (modalContainerStylePaddingBottom ?? 0) + safeAreaPaddingBottomWithFallback : modalContainerStylePaddingBottom ?? 0,
        paddingLeft: safeAreaPaddingLeft ?? 0,
        paddingRight: safeAreaPaddingRight ?? 0,
    };
}

/**
 * Takes fontStyle and fontWeight and returns the correct fontFamily
 */
function getFontFamilyMonospace({fontStyle, fontWeight}: TextStyle): string {
    const italic = fontStyle === 'italic' && fontFamily.MONOSPACE_ITALIC;
    const bold = fontWeight === 'bold' && fontFamily.MONOSPACE_BOLD;
    const italicBold = italic && bold && fontFamily.MONOSPACE_BOLD_ITALIC;

    return italicBold || bold || italic || fontFamily.MONOSPACE;
}

/**
 * Gives the width for Emoji picker Widget
 */
function getEmojiPickerStyle(isSmallScreenWidth: boolean): ViewStyle {
    if (isSmallScreenWidth) {
        return {
            width: CONST.SMALL_EMOJI_PICKER_SIZE.WIDTH,
        };
    }
    return {
        width: CONST.EMOJI_PICKER_SIZE.WIDTH,
        height: CONST.EMOJI_PICKER_SIZE.HEIGHT,
    };
}

/**
 * Generate the styles for the ReportActionItem wrapper view.
 */
function getReportActionItemStyle(isHovered = false): ViewStyle {
    // TODO: Remove this "eslint-disable-next" once the theme switching migration is done and styles are fully typed (GH Issue: https://github.com/Expensify/App/issues/27337)
    // eslint-disable-next-line @typescript-eslint/no-unsafe-return
    return {
        display: 'flex',
        justifyContent: 'space-between',
        backgroundColor: isHovered
            ? themeColors.hoverComponentBG
            : // Warning: Setting this to a non-transparent color will cause unread indicator to break on Android
              themeColors.transparent,
        opacity: 1,
        ...styles.cursorInitial,
    };
}

/**
 * Generate the wrapper styles for the mini ReportActionContextMenu.
 */
function getMiniReportActionContextMenuWrapperStyle(isReportActionItemGrouped: boolean): ViewStyle {
    // TODO: Remove this "eslint-disable-next" once the theme switching migration is done and styles are fully typed (GH Issue: https://github.com/Expensify/App/issues/27337)
    // eslint-disable-next-line @typescript-eslint/no-unsafe-return
    return {
        ...(isReportActionItemGrouped ? positioning.tn8 : positioning.tn4),
        ...positioning.r4,
        ...styles.cursorDefault,
        position: 'absolute',
        zIndex: 1,
    };
}

function getPaymentMethodMenuWidth(isSmallScreenWidth: boolean): ViewStyle {
    const margin = 20;
    return {width: !isSmallScreenWidth ? variables.sideBarWidth - margin * 2 : undefined};
}

/**
 * Converts a color in RGBA notation to an equivalent color in RGB notation.
 *
 * @param foregroundRGB The three components of the foreground color in RGB notation.
 * @param backgroundRGB The three components of the background color in RGB notation.
 * @param opacity The desired opacity of the foreground color.
 * @returns The RGB components of the RGBA color converted to RGB.
 */
function convertRGBAToRGB(foregroundRGB: number[], backgroundRGB: number[], opacity: number): number[] {
    const [foregroundRed, foregroundGreen, foregroundBlue] = foregroundRGB;
    const [backgroundRed, backgroundGreen, backgroundBlue] = backgroundRGB;

    return [(1 - opacity) * backgroundRed + opacity * foregroundRed, (1 - opacity) * backgroundGreen + opacity * foregroundGreen, (1 - opacity) * backgroundBlue + opacity * foregroundBlue];
}

/**
 * Converts three unit values to the three components of a color in RGB notation.
 *
 * @param red A unit value representing the first component of a color in RGB notation.
 * @param green A unit value representing the second component of a color in RGB notation.
 * @param blue A unit value representing the third component of a color in RGB notation.
 * @returns An array with the three components of a color in RGB notation.
 */
function convertUnitValuesToRGB(red: number, green: number, blue: number): number[] {
    return [Math.floor(red * 255), Math.floor(green * 255), Math.floor(blue * 255)];
}

/**
 * Converts the three components of a color in RGB notation to three unit values.
 *
 * @param red The first component of a color in RGB notation.
 * @param green The second component of a color in RGB notation.
 * @param blue The third component of a color in RGB notation.
 * @returns An array with three unit values representing the components of a color in RGB notation.
 */
function convertRGBToUnitValues(red: number, green: number, blue: number): number[] {
    return [red / 255, green / 255, blue / 255];
}

/**
 * Matches an RGBA or RGB color value and extracts the color components.
 *
 * @param color - The RGBA or RGB color value to match and extract components from.
 * @returns An array containing the extracted color components [red, green, blue, alpha].
 *
 * Returns null if the input string does not match the pattern.
 */
function extractValuesFromRGB(color: string): number[] | null {
    const rgbaPattern = /rgba?\((?<r>[.\d]+)[, ]+(?<g>[.\d]+)[, ]+(?<b>[.\d]+)(?:\s?[,/]\s?(?<a>[.\d]+%?))?\)$/i;
    const matchRGBA = color.match(rgbaPattern);
    if (matchRGBA) {
        const [, red, green, blue, alpha] = matchRGBA;
        return [parseInt(red, 10), parseInt(green, 10), parseInt(blue, 10), alpha ? parseFloat(alpha) : 1];
    }

    return null;
}

/**
 * Determines the theme color for a modal based on the app's background color,
 * the modal's backdrop, and the backdrop's opacity.
 *
 * @param bgColor - theme background color
 * @returns The theme color as an RGB value.
 */
function getThemeBackgroundColor(bgColor: string = themeColors.appBG): string {
    const backdropOpacity = variables.overlayOpacity;

    const [backgroundRed, backgroundGreen, backgroundBlue] = extractValuesFromRGB(bgColor) ?? hexadecimalToRGBArray(bgColor) ?? [];
    const [backdropRed, backdropGreen, backdropBlue] = hexadecimalToRGBArray(themeColors.overlay) ?? [];
    const normalizedBackdropRGB = convertRGBToUnitValues(backdropRed, backdropGreen, backdropBlue);
    const normalizedBackgroundRGB = convertRGBToUnitValues(backgroundRed, backgroundGreen, backgroundBlue);
    const [red, green, blue] = convertRGBAToRGB(normalizedBackdropRGB, normalizedBackgroundRGB, backdropOpacity);
    const themeRGB = convertUnitValuesToRGB(red, green, blue);

    return `rgb(${themeRGB.join(', ')})`;
}

/**
 * Parse styleParam and return Styles array
 */
function parseStyleAsArray<T extends AllStyles>(styleParam: T | T[]): T[] {
    return Array.isArray(styleParam) ? styleParam : [styleParam];
}

/**
 * Parse style function and return Styles object
 */
function parseStyleFromFunction(style: ParsableStyle, state: PressableStateCallbackType): AllStyles[] {
    const functionAppliedStyle = typeof style === 'function' ? style(state) : style;
    return parseStyleAsArray(functionAppliedStyle);
}

/**
 * Receives any number of object or array style objects and returns them all as an array
 */
function combineStyles<T extends AllStyles>(...allStyles: Array<T | T[]>): T[] {
    let finalStyles: T[] = [];
    allStyles.forEach((style) => {
        finalStyles = finalStyles.concat(parseStyleAsArray(style));
    });
    return finalStyles;
}

/**
 * Get variable padding-left as style
 */
function getPaddingLeft(paddingLeft: number): ViewStyle {
    return {
        paddingLeft,
    };
}

/**
 * Checks to see if the iOS device has safe areas or not
 */
function hasSafeAreas(windowWidth: number, windowHeight: number): boolean {
    const heightsIphonesWithNotches = [812, 896, 844, 926];
    return heightsIphonesWithNotches.includes(windowHeight) || heightsIphonesWithNotches.includes(windowWidth);
}

/**
 * Get height as style
 */
function getHeight(height: number): ViewStyle {
    return {
        height,
    };
}

/**
 * Get minimum height as style
 */
function getMinimumHeight(minHeight: number): ViewStyle {
    return {
        minHeight,
    };
}

/**
 * Get minimum width as style
 */
function getMinimumWidth(minWidth: number): ViewStyle | CSSProperties {
    return {
        minWidth,
    };
}

/**
 * Get maximum height as style
 */
function getMaximumHeight(maxHeight: number): ViewStyle {
    return {
        maxHeight,
    };
}

/**
 * Get maximum width as style
 */
function getMaximumWidth(maxWidth: number): ViewStyle {
    return {
        maxWidth,
    };
}

/**
 * Return style for opacity animation.
 */
function fade(fadeAnimation: Animated.Value): Animated.WithAnimatedValue<ViewStyle> {
    return {
        opacity: fadeAnimation,
    };
}

<<<<<<< HEAD
/**
 * Return width for keyboard shortcuts modal.
 */
function getKeyboardShortcutsModalWidth(isSmallScreenWidth: boolean): ViewStyle {
    if (isSmallScreenWidth) {
        return {maxWidth: '100%'};
    }
    return {maxWidth: 600};
}

function getHorizontalStackedAvatarBorderStyle({isHovered, isPressed, isInReportAction = false, shouldUseCardBackground = false}: AvatarBorderStyleParams): ViewStyle {
=======
function getHorizontalStackedAvatarBorderStyle({isHovered, isPressed, isInReportAction = false, shouldUseCardBackground = false}: AvatarBorderStyleArgs): ViewStyle | CSSProperties {
>>>>>>> 6f533d67
    let borderColor = shouldUseCardBackground ? themeColors.cardBG : themeColors.appBG;

    if (isHovered) {
        borderColor = isInReportAction ? themeColors.highlightBG : themeColors.border;
    }

    if (isPressed) {
        borderColor = isInReportAction ? themeColors.highlightBG : themeColors.buttonPressedBG;
    }

    return {borderColor};
}

/**
 * Get computed avatar styles based on position and border size
 */
function getHorizontalStackedAvatarStyle(index: number, overlapSize: number): ViewStyle {
    return {
        marginLeft: index > 0 ? -overlapSize : 0,
        zIndex: index + 2,
    };
}

/**
 * Get computed avatar styles of '+1' overlay based on size
 */
function getHorizontalStackedOverlayAvatarStyle(oneAvatarSize: AvatarSize, oneAvatarBorderWidth: number): ViewStyle {
    return {
        borderWidth: oneAvatarBorderWidth,
        borderRadius: oneAvatarSize.width,
        marginLeft: -(oneAvatarSize.width + oneAvatarBorderWidth * 2),
        zIndex: 6,
        borderStyle: 'solid',
    };
}

function getErrorPageContainerStyle(safeAreaPaddingBottom = 0): ViewStyle {
    return {
        backgroundColor: themeColors.componentBG,
        paddingBottom: 40 + safeAreaPaddingBottom,
    };
}

/**
 * Gets the correct size for the empty state background image based on screen dimensions
 */
function getReportWelcomeBackgroundImageStyle(isSmallScreenWidth: boolean): ViewStyle {
    if (isSmallScreenWidth) {
        return {
            height: CONST.EMPTY_STATE_BACKGROUND.SMALL_SCREEN.IMAGE_HEIGHT,
            width: '200%',
            position: 'absolute',
        };
    }

    return {
        height: CONST.EMPTY_STATE_BACKGROUND.WIDE_SCREEN.IMAGE_HEIGHT,
        width: '100%',
        position: 'absolute',
    };
}

/**
 * Gets the correct top margin size for the chat welcome message based on screen dimensions
 */
function getReportWelcomeTopMarginStyle(isSmallScreenWidth: boolean): ViewStyle {
    if (isSmallScreenWidth) {
        return {
            marginTop: CONST.EMPTY_STATE_BACKGROUND.SMALL_SCREEN.VIEW_HEIGHT,
        };
    }

    return {
        marginTop: CONST.EMPTY_STATE_BACKGROUND.WIDE_SCREEN.VIEW_HEIGHT,
    };
}

/**
 * Returns fontSize style
 */
function getFontSizeStyle(fontSize: number): TextStyle {
    return {
        fontSize,
    };
}

/**
 * Returns lineHeight style
 */
function getLineHeightStyle(lineHeight: number): TextStyle {
    return {
        lineHeight,
    };
}

/**
 * Gets the correct size for the empty state container based on screen dimensions
 */
function getReportWelcomeContainerStyle(isSmallScreenWidth: boolean): ViewStyle {
    if (isSmallScreenWidth) {
        return {
            minHeight: CONST.EMPTY_STATE_BACKGROUND.SMALL_SCREEN.CONTAINER_MINHEIGHT,
            display: 'flex',
            justifyContent: 'space-between',
        };
    }

    return {
        minHeight: CONST.EMPTY_STATE_BACKGROUND.WIDE_SCREEN.CONTAINER_MINHEIGHT,
        display: 'flex',
        justifyContent: 'space-between',
    };
}

/**
 * Gets styles for AutoCompleteSuggestion row
 */
function getAutoCompleteSuggestionItemStyle(highlightedEmojiIndex: number, rowHeight: number, isHovered: boolean, currentEmojiIndex: number): ViewStyle[] {
    let backgroundColor;

    if (currentEmojiIndex === highlightedEmojiIndex) {
        backgroundColor = themeColors.activeComponentBG;
    } else if (isHovered) {
        backgroundColor = themeColors.hoverComponentBG;
    }

    return [
        {
            height: rowHeight,
            justifyContent: 'center',
        },
        backgroundColor
            ? {
                  backgroundColor,
              }
            : {},
    ];
}

/**
 * Gets the correct position for the base auto complete suggestion container
 */
function getBaseAutoCompleteSuggestionContainerStyle({left, bottom, width}: GetBaseAutoCompleteSuggestionContainerStyleParams): ViewStyle {
    return {
        ...positioning.pFixed,
        bottom,
        left,
        width,
    };
}

/**
 * Gets the correct position for auto complete suggestion container
 */
function getAutoCompleteSuggestionContainerStyle(itemsHeight: number): ViewStyle {
    'worklet';

    const borderWidth = 2;
    const height = itemsHeight + 2 * CONST.AUTO_COMPLETE_SUGGESTER.SUGGESTER_INNER_PADDING;

    // The suggester is positioned absolutely within the component that includes the input and RecipientLocalTime view (for non-expanded mode only). To position it correctly,
    // we need to shift it by the suggester's height plus its padding and, if applicable, the height of the RecipientLocalTime view.
    return {
        overflow: 'hidden',
        top: -(height + CONST.AUTO_COMPLETE_SUGGESTER.SUGGESTER_PADDING + borderWidth),
        height,
    };
}

/**
 * Select the correct color for text.
 */
function getColoredBackgroundStyle(isColored: boolean): ViewStyle {
    return {backgroundColor: isColored ? themeColors.link : undefined};
}

function getEmojiReactionBubbleStyle(isHovered: boolean, hasUserReacted: boolean, isContextMenu = false): ViewStyle {
    let backgroundColor = themeColors.border;

    if (isHovered) {
        backgroundColor = themeColors.buttonHoveredBG;
    }

    if (hasUserReacted) {
        backgroundColor = themeColors.reactionActiveBackground;
    }

    if (isContextMenu) {
        return {
            paddingVertical: 3,
            paddingHorizontal: 12,
            backgroundColor,
        };
    }

    return {
        paddingVertical: 2,
        paddingHorizontal: 8,
        backgroundColor,
    };
}

function getEmojiReactionBubbleTextStyle(isContextMenu = false): TextStyle {
    if (isContextMenu) {
        return {
            fontSize: 17,
            lineHeight: 24,
        };
    }

    return {
        fontSize: 15,
        lineHeight: 22,
    };
}

function getEmojiReactionCounterTextStyle(hasUserReacted: boolean): TextStyle {
    if (hasUserReacted) {
        return {color: themeColors.reactionActiveText};
    }

    return {color: themeColors.text};
}

/**
 * Returns a style object with a rotation transformation applied based on the provided direction prop.
 *
 * @param direction - The direction of the rotation (CONST.DIRECTION.LEFT or CONST.DIRECTION.RIGHT).
 */
function getDirectionStyle(direction: ValueOf<typeof CONST.DIRECTION>): ViewStyle {
    if (direction === CONST.DIRECTION.LEFT) {
        return {transform: [{rotate: '180deg'}]};
    }

    return {};
}

/**
 * Returns a style object with display flex or none basing on the condition value.
 */
function displayIfTrue(condition: boolean): ViewStyle {
    return {display: condition ? 'flex' : 'none'};
}

function getGoogleListViewStyle(shouldDisplayBorder: boolean): ViewStyle {
    if (shouldDisplayBorder) {
        // TODO: Remove this "eslint-disable-next" once the theme switching migration is done and styles are fully typed (GH Issue: https://github.com/Expensify/App/issues/27337)
        // eslint-disable-next-line @typescript-eslint/no-unsafe-return
        return {
            ...styles.borderTopRounded,
            ...styles.borderBottomRounded,
            marginTop: 4,
            paddingVertical: 6,
        };
    }

    return {
        transform: [{scale: 0}],
    };
}

/**
 * Gets the correct height for emoji picker list based on screen dimensions
 */
function getEmojiPickerListHeight(hasAdditionalSpace: boolean, windowHeight: number): ViewStyle {
    const style = {
        ...spacing.ph4,
        height: hasAdditionalSpace ? CONST.NON_NATIVE_EMOJI_PICKER_LIST_HEIGHT + CONST.CATEGORY_SHORTCUT_BAR_HEIGHT : CONST.NON_NATIVE_EMOJI_PICKER_LIST_HEIGHT,
    };

    if (windowHeight) {
        // dimensions of content above the emoji picker list
        const dimensions = hasAdditionalSpace ? CONST.EMOJI_PICKER_TEXT_INPUT_SIZES : CONST.EMOJI_PICKER_TEXT_INPUT_SIZES + CONST.CATEGORY_SHORTCUT_BAR_HEIGHT;
        return {
            ...style,
            maxHeight: windowHeight - dimensions,
        };
    }
    return style;
}

/**
 * Returns style object for the user mention component based on whether the mention is ours or not.
 */
function getMentionStyle(isOurMention: boolean): ViewStyle {
    const backgroundColor = isOurMention ? themeColors.ourMentionBG : themeColors.mentionBG;
    return {
        backgroundColor,
        borderRadius: variables.componentBorderRadiusSmall,
        paddingHorizontal: 2,
    };
}

/**
 * Returns text color for the user mention text based on whether the mention is ours or not.
 */
function getMentionTextColor(isOurMention: boolean): string {
    return isOurMention ? themeColors.ourMentionText : themeColors.mentionText;
}

/**
 * Returns padding vertical based on number of lines
 */
function getComposeTextAreaPadding(numberOfLines: number, isComposerFullSize: boolean): ViewStyle {
    let paddingValue = 5;
    // Issue #26222: If isComposerFullSize paddingValue will always be 5 to prevent padding jumps when adding multiple lines.
    if (!isComposerFullSize) {
        if (numberOfLines === 1) {
            paddingValue = 9;
        }
        // In case numberOfLines = 3, there will be a Expand Icon appearing at the top left, so it has to be recalculated so that the textArea can be full height
        else if (numberOfLines === 3) {
            paddingValue = 8;
        }
    }
    return {
        paddingTop: paddingValue,
        paddingBottom: paddingValue,
    };
}

/**
 * Returns style object for the mobile on WEB
 */
function getOuterModalStyle(windowHeight: number, viewportOffsetTop: number): ViewStyle {
    return Browser.isMobile() ? {maxHeight: windowHeight, marginTop: viewportOffsetTop} : {};
}

/**
 * Returns style object for flexWrap depending on the screen size
 */
function getWrappingStyle(isExtraSmallScreenWidth: boolean): ViewStyle {
    return {
        flexWrap: isExtraSmallScreenWidth ? 'wrap' : 'nowrap',
    };
}

/**
 * Returns the text container styles for menu items depending on if the menu item container a small avatar
 */
function getMenuItemTextContainerStyle(isSmallAvatarSubscriptMenu: boolean): ViewStyle {
    return {
        minHeight: isSmallAvatarSubscriptMenu ? variables.avatarSizeSubscript : variables.componentSizeNormal,
    };
}

/**
 * Returns link styles based on whether the link is disabled or not
 */
function getDisabledLinkStyles(isDisabled = false): ViewStyle {
    const disabledLinkStyles = {
        color: themeColors.textSupporting,
        ...cursor.cursorDisabled,
    };

    // TODO: Remove this "eslint-disable-next" once the theme switching migration is done and styles are fully typed (GH Issue: https://github.com/Expensify/App/issues/27337)
    // eslint-disable-next-line @typescript-eslint/no-unsafe-return
    return {
        ...styles.link,
        ...(isDisabled ? disabledLinkStyles : {}),
    };
}

/**
 * Returns color style
 */
function getColorStyle(color: string): ViewStyle | CSSProperties {
    return {color};
}

/**
 * Returns the checkbox pressable style
 */
function getCheckboxPressableStyle(borderRadius = 6): ViewStyle {
    return {
        padding: 2,
        justifyContent: 'center',
        alignItems: 'center',
        // eslint-disable-next-line object-shorthand
        borderRadius: borderRadius,
    };
}

/**
 * Returns the checkbox container style
 */
function getCheckboxContainerStyle(size: number, borderRadius = 4): ViewStyle {
    return {
        backgroundColor: themeColors.componentBG,
        height: size,
        width: size,
        borderColor: themeColors.borderLighter,
        borderWidth: 2,
        justifyContent: 'center',
        alignItems: 'center',
        // eslint-disable-next-line object-shorthand
        borderRadius: borderRadius,
    };
}

/**
 * Returns style object for the dropbutton height
 */
function getDropDownButtonHeight(buttonSize: ButtonSizeValue): ViewStyle {
    if (buttonSize === CONST.DROPDOWN_BUTTON_SIZE.LARGE) {
        return {
            height: variables.componentSizeLarge,
        };
    }
    return {
        height: variables.componentSizeNormal,
    };
}

/**
 * Returns fitting fontSize and lineHeight values in order to prevent large amounts from being cut off on small screen widths.
 */
function getAmountFontSizeAndLineHeight(baseFontSize: number, baseLineHeight: number, isSmallScreenWidth: boolean, windowWidth: number): TextStyle {
    let toSubtract = 0;

    if (isSmallScreenWidth) {
        const widthDifference = variables.mobileResponsiveWidthBreakpoint - windowWidth;
        switch (true) {
            case widthDifference > 450:
                toSubtract = 11;
                break;
            case widthDifference > 400:
                toSubtract = 8;
                break;
            case widthDifference > 350:
                toSubtract = 4;
                break;
            default:
                break;
        }
    }

    return {
        fontSize: baseFontSize - toSubtract,
        lineHeight: baseLineHeight - toSubtract,
    };
}

/**
 * Returns container styles for showing the icons in MultipleAvatars/SubscriptAvatar
 */
function getContainerStyles(size: string, isInReportAction = false): Array<ViewStyle | CSSProperties> {
    let containerStyles: Array<ViewStyle | CSSProperties>;

    switch (size) {
        case CONST.AVATAR_SIZE.SMALL:
            containerStyles = [styles.emptyAvatarSmall, styles.emptyAvatarMarginSmall];
            break;
        case CONST.AVATAR_SIZE.SMALLER:
            containerStyles = [styles.emptyAvatarSmaller, styles.emptyAvatarMarginSmaller];
            break;
        case CONST.AVATAR_SIZE.MEDIUM:
            containerStyles = [styles.emptyAvatarMedium, styles.emptyAvatarMargin];
            break;
        default:
            containerStyles = [styles.emptyAvatar, isInReportAction ? styles.emptyAvatarMarginChat : styles.emptyAvatarMargin];
    }

    return containerStyles;
}

/**
 * Get transparent color by setting alpha value 0 of the passed hex(#xxxxxx) color code
 */
function getTransparentColor(color: string) {
    return `${color}00`;
}

export {
    combineStyles,
    displayIfTrue,
    fade,
    getAmountFontSizeAndLineHeight,
    getAnimatedFABStyle,
    getAutoCompleteSuggestionContainerStyle,
    getAutoCompleteSuggestionItemStyle,
    getAutoGrowHeightInputStyle,
    getAvatarBorderRadius,
    getAvatarBorderStyle,
    getAvatarBorderWidth,
    getAvatarExtraFontSizeStyle,
    getAvatarSize,
    getAvatarStyle,
    getAvatarWidthStyle,
    getBackgroundAndBorderStyle,
    getBackgroundColorStyle,
    getBackgroundColorWithOpacityStyle,
    getBadgeColorStyle,
<<<<<<< HEAD
=======
    getButtonBackgroundColorStyle,
    getIconFillColor,
    getAnimatedFABStyle,
    getWidthAndHeightStyle,
    getModalPaddingStyles,
    getFontFamilyMonospace,
    getEmojiPickerStyle,
    getReportActionItemStyle,
    getMiniReportActionContextMenuWrapperStyle,
    getPaymentMethodMenuWidth,
    getThemeBackgroundColor,
    parseStyleAsArray,
    parseStyleFromFunction,
    combineStyles,
    getPaddingLeft,
    hasSafeAreas,
    getHeight,
    getMinimumHeight,
    getMinimumWidth,
    getMaximumHeight,
    getMaximumWidth,
    fade,
    getHorizontalStackedAvatarBorderStyle,
    getHorizontalStackedAvatarStyle,
    getHorizontalStackedOverlayAvatarStyle,
    getReportWelcomeBackgroundImageStyle,
    getReportWelcomeTopMarginStyle,
    getReportWelcomeContainerStyle,
>>>>>>> 6f533d67
    getBaseAutoCompleteSuggestionContainerStyle,
    getBorderColorStyle,
    getButtonBackgroundColorStyle,
    getCheckboxContainerStyle,
    getCheckboxPressableStyle,
    getColoredBackgroundStyle,
<<<<<<< HEAD
    getComposeTextAreaPadding,
=======
    getColorStyle,
>>>>>>> 6f533d67
    getDefaultWorkspaceAvatarColor,
    getDirectionStyle,
    getDisabledLinkStyles,
    getDropDownButtonHeight,
    getEmojiPickerListHeight,
    getEmojiPickerStyle,
    getEmojiReactionBubbleStyle,
    getEmojiReactionBubbleTextStyle,
    getEmojiReactionCounterTextStyle,
    getEmptyAvatarStyle,
    getErrorPageContainerStyle,
    getFontFamilyMonospace,
    getFontSizeStyle,
    getGoogleListViewStyle,
    getHeight,
    getHeightOfMagicCodeInput,
    getHorizontalStackedAvatarBorderStyle,
    getHorizontalStackedAvatarStyle,
    getHorizontalStackedOverlayAvatarStyle,
    getIconFillColor,
    getKeyboardShortcutsModalWidth,
    getLineHeightStyle,
    getMaximumHeight,
    getMaximumWidth,
    getMentionStyle,
    getMentionTextColor,
    getMenuItemTextContainerStyle,
<<<<<<< HEAD
    getMiniReportActionContextMenuWrapperStyle,
    getMinimumHeight,
    getModalPaddingStyles,
    getOuterModalStyle,
    getPaddingLeft,
    getPaymentMethodMenuWidth,
    getReportActionItemStyle,
    getReportWelcomeBackgroundImageStyle,
    getReportWelcomeContainerStyle,
    getReportWelcomeTopMarginStyle,
    getSafeAreaMargins,
    getSafeAreaPadding,
    getSignInWordmarkWidthStyle,
    getTextColorStyle,
    getThemeBackgroundColor,
    getTransparentColor,
    getWidthAndHeightStyle,
    getWidthStyle,
    getWrappingStyle,
    getZoomCursorStyle,
    getZoomSizingStyle,
    hasSafeAreas,
    parseStyleAsArray,
    parseStyleFromFunction,
    getEReceiptColor,
=======
    getDisabledLinkStyles,
    getCheckboxPressableStyle,
    getCheckboxContainerStyle,
    getDropDownButtonHeight,
    getAmountFontSizeAndLineHeight,
    getContainerStyles,
    getTransparentColor,
    getEReceiptColorStyles,
    getEReceiptColorCode,
>>>>>>> 6f533d67
};<|MERGE_RESOLUTION|>--- conflicted
+++ resolved
@@ -12,17 +12,11 @@
 import cursor from './utilities/cursor';
 import positioning from './utilities/positioning';
 import spacing from './utilities/spacing';
-<<<<<<< HEAD
 import variables from './variables';
+import {Transaction} from '../types/onyx';
 
 type AllStyles = ViewStyle | TextStyle | ImageStyle;
 type ParsableStyle = AllStyles | ((state: PressableStateCallbackType) => AllStyles);
-=======
-import * as UserUtils from '../libs/UserUtils';
-import * as Browser from '../libs/Browser';
-import cursor from './utilities/cursor';
-import {Transaction} from '../types/onyx';
->>>>>>> 6f533d67
 
 type ColorValue = ValueOf<typeof colors>;
 type AvatarSizeName = ValueOf<typeof CONST.AVATAR_SIZE>;
@@ -841,21 +835,7 @@
     };
 }
 
-<<<<<<< HEAD
-/**
- * Return width for keyboard shortcuts modal.
- */
-function getKeyboardShortcutsModalWidth(isSmallScreenWidth: boolean): ViewStyle {
-    if (isSmallScreenWidth) {
-        return {maxWidth: '100%'};
-    }
-    return {maxWidth: 600};
-}
-
 function getHorizontalStackedAvatarBorderStyle({isHovered, isPressed, isInReportAction = false, shouldUseCardBackground = false}: AvatarBorderStyleParams): ViewStyle {
-=======
-function getHorizontalStackedAvatarBorderStyle({isHovered, isPressed, isInReportAction = false, shouldUseCardBackground = false}: AvatarBorderStyleArgs): ViewStyle | CSSProperties {
->>>>>>> 6f533d67
     let borderColor = shouldUseCardBackground ? themeColors.cardBG : themeColors.appBG;
 
     if (isHovered) {
@@ -1332,7 +1312,6 @@
 export {
     combineStyles,
     displayIfTrue,
-    fade,
     getAmountFontSizeAndLineHeight,
     getAnimatedFABStyle,
     getAutoCompleteSuggestionContainerStyle,
@@ -1349,22 +1328,7 @@
     getBackgroundColorStyle,
     getBackgroundColorWithOpacityStyle,
     getBadgeColorStyle,
-<<<<<<< HEAD
-=======
     getButtonBackgroundColorStyle,
-    getIconFillColor,
-    getAnimatedFABStyle,
-    getWidthAndHeightStyle,
-    getModalPaddingStyles,
-    getFontFamilyMonospace,
-    getEmojiPickerStyle,
-    getReportActionItemStyle,
-    getMiniReportActionContextMenuWrapperStyle,
-    getPaymentMethodMenuWidth,
-    getThemeBackgroundColor,
-    parseStyleAsArray,
-    parseStyleFromFunction,
-    combineStyles,
     getPaddingLeft,
     hasSafeAreas,
     getHeight,
@@ -1379,18 +1343,13 @@
     getReportWelcomeBackgroundImageStyle,
     getReportWelcomeTopMarginStyle,
     getReportWelcomeContainerStyle,
->>>>>>> 6f533d67
     getBaseAutoCompleteSuggestionContainerStyle,
     getBorderColorStyle,
-    getButtonBackgroundColorStyle,
     getCheckboxContainerStyle,
     getCheckboxPressableStyle,
     getColoredBackgroundStyle,
-<<<<<<< HEAD
     getComposeTextAreaPadding,
-=======
     getColorStyle,
->>>>>>> 6f533d67
     getDefaultWorkspaceAvatarColor,
     getDirectionStyle,
     getDisabledLinkStyles,
@@ -1405,30 +1364,17 @@
     getFontFamilyMonospace,
     getFontSizeStyle,
     getGoogleListViewStyle,
-    getHeight,
     getHeightOfMagicCodeInput,
-    getHorizontalStackedAvatarBorderStyle,
-    getHorizontalStackedAvatarStyle,
-    getHorizontalStackedOverlayAvatarStyle,
     getIconFillColor,
-    getKeyboardShortcutsModalWidth,
     getLineHeightStyle,
-    getMaximumHeight,
-    getMaximumWidth,
     getMentionStyle,
     getMentionTextColor,
     getMenuItemTextContainerStyle,
-<<<<<<< HEAD
     getMiniReportActionContextMenuWrapperStyle,
-    getMinimumHeight,
     getModalPaddingStyles,
     getOuterModalStyle,
-    getPaddingLeft,
     getPaymentMethodMenuWidth,
     getReportActionItemStyle,
-    getReportWelcomeBackgroundImageStyle,
-    getReportWelcomeContainerStyle,
-    getReportWelcomeTopMarginStyle,
     getSafeAreaMargins,
     getSafeAreaPadding,
     getSignInWordmarkWidthStyle,
@@ -1440,19 +1386,9 @@
     getWrappingStyle,
     getZoomCursorStyle,
     getZoomSizingStyle,
-    hasSafeAreas,
     parseStyleAsArray,
     parseStyleFromFunction,
-    getEReceiptColor,
-=======
-    getDisabledLinkStyles,
-    getCheckboxPressableStyle,
-    getCheckboxContainerStyle,
-    getDropDownButtonHeight,
-    getAmountFontSizeAndLineHeight,
     getContainerStyles,
-    getTransparentColor,
     getEReceiptColorStyles,
     getEReceiptColorCode,
->>>>>>> 6f533d67
 };
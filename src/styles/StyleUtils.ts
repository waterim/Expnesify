import {CSSProperties} from 'react';
import {Animated, DimensionValue, ImageStyle, PressableStateCallbackType, TextStyle, ViewStyle} from 'react-native';
import {EdgeInsets} from 'react-native-safe-area-context';
import {ValueOf} from 'type-fest';
import * as Browser from '@libs/Browser';
import * as UserUtils from '@libs/UserUtils';
import CONST from '@src/CONST';
import {Transaction} from '@src/types/onyx';
import colors from './colors';
import fontFamily from './fontFamily';
import styles from './styles';
import themeColors from './themes/default';
import cursor from './utilities/cursor';
import positioning from './utilities/positioning';
import spacing from './utilities/spacing';
import variables from './variables';

type AllStyles = ViewStyle | TextStyle | ImageStyle;
type ParsableStyle = AllStyles | ((state: PressableStateCallbackType) => AllStyles);

type ColorValue = ValueOf<typeof colors>;
type AvatarSizeName = ValueOf<typeof CONST.AVATAR_SIZE>;
type EReceiptColorName = ValueOf<typeof CONST.ERECEIPT_COLORS>;
type AvatarSizeValue = ValueOf<
    Pick<
        typeof variables,
        | 'avatarSizeNormal'
        | 'avatarSizeSmallSubscript'
        | 'avatarSizeMidSubscript'
        | 'avatarSizeSubscript'
        | 'avatarSizeSmall'
        | 'avatarSizeSmaller'
        | 'avatarSizeXLarge'
        | 'avatarSizeLarge'
        | 'avatarSizeMedium'
        | 'avatarSizeLargeBordered'
        | 'avatarSizeHeader'
        | 'avatarSizeMentionIcon'
        | 'avatarSizeSmallNormal'
    >
>;
type ButtonSizeValue = ValueOf<typeof CONST.DROPDOWN_BUTTON_SIZE>;
type EmptyAvatarSizeName = ValueOf<Pick<typeof CONST.AVATAR_SIZE, 'SMALL' | 'MEDIUM' | 'LARGE'>>;
type ButtonStateName = ValueOf<typeof CONST.BUTTON_STATES>;
type AvatarSize = {width: number};

type WorkspaceColorStyle = {backgroundColor: ColorValue; fill: ColorValue};
type EreceiptColorStyle = {backgroundColor: ColorValue; color: ColorValue};

type ModalPaddingStylesParams = {
    shouldAddBottomSafeAreaMargin: boolean;
    shouldAddTopSafeAreaMargin: boolean;
    shouldAddBottomSafeAreaPadding: boolean;
    shouldAddTopSafeAreaPadding: boolean;
    safeAreaPaddingTop: number;
    safeAreaPaddingBottom: number;
    safeAreaPaddingLeft: number;
    safeAreaPaddingRight: number;
    modalContainerStyleMarginTop: number;
    modalContainerStyleMarginBottom: number;
    modalContainerStylePaddingTop: number;
    modalContainerStylePaddingBottom: number;
    insets: EdgeInsets;
};

type AvatarBorderStyleParams = {
    isHovered: boolean;
    isPressed: boolean;
    isInReportAction: boolean;
    shouldUseCardBackground: boolean;
};

type GetBaseAutoCompleteSuggestionContainerStyleParams = {
    left: number;
    bottom: number;
    width: number;
};

const workspaceColorOptions: WorkspaceColorStyle[] = [
    {backgroundColor: colors.blue200, fill: colors.blue700},
    {backgroundColor: colors.blue400, fill: colors.blue800},
    {backgroundColor: colors.blue700, fill: colors.blue200},
    {backgroundColor: colors.green200, fill: colors.green700},
    {backgroundColor: colors.green400, fill: colors.green800},
    {backgroundColor: colors.green700, fill: colors.green200},
    {backgroundColor: colors.yellow200, fill: colors.yellow700},
    {backgroundColor: colors.yellow400, fill: colors.yellow800},
    {backgroundColor: colors.yellow700, fill: colors.yellow200},
    {backgroundColor: colors.tangerine200, fill: colors.tangerine700},
    {backgroundColor: colors.tangerine400, fill: colors.tangerine800},
    {backgroundColor: colors.tangerine700, fill: colors.tangerine400},
    {backgroundColor: colors.pink200, fill: colors.pink700},
    {backgroundColor: colors.pink400, fill: colors.pink800},
    {backgroundColor: colors.pink700, fill: colors.pink200},
    {backgroundColor: colors.ice200, fill: colors.ice700},
    {backgroundColor: colors.ice400, fill: colors.ice800},
    {backgroundColor: colors.ice700, fill: colors.ice200},
];

const eReceiptColorStyles: Partial<Record<EReceiptColorName, EreceiptColorStyle>> = {
    [CONST.ERECEIPT_COLORS.YELLOW]: {backgroundColor: colors.yellow600, color: colors.yellow100},
    [CONST.ERECEIPT_COLORS.ICE]: {backgroundColor: colors.blue800, color: colors.ice400},
    [CONST.ERECEIPT_COLORS.BLUE]: {backgroundColor: colors.blue400, color: colors.blue100},
    [CONST.ERECEIPT_COLORS.GREEN]: {backgroundColor: colors.green800, color: colors.green400},
    [CONST.ERECEIPT_COLORS.TANGERINE]: {backgroundColor: colors.tangerine800, color: colors.tangerine400},
    [CONST.ERECEIPT_COLORS.PINK]: {backgroundColor: colors.pink800, color: colors.pink400},
};

const eReceiptColors: EReceiptColorName[] = [
    CONST.ERECEIPT_COLORS.YELLOW,
    CONST.ERECEIPT_COLORS.ICE,
    CONST.ERECEIPT_COLORS.BLUE,
    CONST.ERECEIPT_COLORS.GREEN,
    CONST.ERECEIPT_COLORS.TANGERINE,
    CONST.ERECEIPT_COLORS.PINK,
];

const avatarBorderSizes: Partial<Record<AvatarSizeName, number>> = {
    [CONST.AVATAR_SIZE.SMALL_SUBSCRIPT]: variables.componentBorderRadiusSmall,
    [CONST.AVATAR_SIZE.MID_SUBSCRIPT]: variables.componentBorderRadiusSmall,
    [CONST.AVATAR_SIZE.SUBSCRIPT]: variables.componentBorderRadiusMedium,
    [CONST.AVATAR_SIZE.SMALLER]: variables.componentBorderRadiusMedium,
    [CONST.AVATAR_SIZE.SMALL]: variables.componentBorderRadiusMedium,
    [CONST.AVATAR_SIZE.HEADER]: variables.componentBorderRadiusMedium,
    [CONST.AVATAR_SIZE.DEFAULT]: variables.componentBorderRadiusNormal,
    [CONST.AVATAR_SIZE.MEDIUM]: variables.componentBorderRadiusLarge,
    [CONST.AVATAR_SIZE.LARGE]: variables.componentBorderRadiusLarge,
    [CONST.AVATAR_SIZE.XLARGE]: variables.componentBorderRadiusLarge,
    [CONST.AVATAR_SIZE.LARGE_BORDERED]: variables.componentBorderRadiusRounded,
    [CONST.AVATAR_SIZE.SMALL_NORMAL]: variables.componentBorderRadiusMedium,
};

const avatarSizes: Record<AvatarSizeName, AvatarSizeValue> = {
    [CONST.AVATAR_SIZE.DEFAULT]: variables.avatarSizeNormal,
    [CONST.AVATAR_SIZE.SMALL_SUBSCRIPT]: variables.avatarSizeSmallSubscript,
    [CONST.AVATAR_SIZE.MID_SUBSCRIPT]: variables.avatarSizeMidSubscript,
    [CONST.AVATAR_SIZE.SUBSCRIPT]: variables.avatarSizeSubscript,
    [CONST.AVATAR_SIZE.SMALL]: variables.avatarSizeSmall,
    [CONST.AVATAR_SIZE.SMALLER]: variables.avatarSizeSmaller,
    [CONST.AVATAR_SIZE.LARGE]: variables.avatarSizeLarge,
    [CONST.AVATAR_SIZE.XLARGE]: variables.avatarSizeXLarge,
    [CONST.AVATAR_SIZE.MEDIUM]: variables.avatarSizeMedium,
    [CONST.AVATAR_SIZE.LARGE_BORDERED]: variables.avatarSizeLargeBordered,
    [CONST.AVATAR_SIZE.HEADER]: variables.avatarSizeHeader,
    [CONST.AVATAR_SIZE.MENTION_ICON]: variables.avatarSizeMentionIcon,
    [CONST.AVATAR_SIZE.SMALL_NORMAL]: variables.avatarSizeSmallNormal,
};

const emptyAvatarStyles: Record<EmptyAvatarSizeName, ViewStyle> = {
    [CONST.AVATAR_SIZE.SMALL]: styles.emptyAvatarSmall,
    [CONST.AVATAR_SIZE.MEDIUM]: styles.emptyAvatarMedium,
    [CONST.AVATAR_SIZE.LARGE]: styles.emptyAvatarLarge,
};

const avatarFontSizes: Partial<Record<AvatarSizeName, number>> = {
    [CONST.AVATAR_SIZE.DEFAULT]: variables.fontSizeNormal,
    [CONST.AVATAR_SIZE.SMALL_SUBSCRIPT]: variables.fontSizeExtraSmall,
    [CONST.AVATAR_SIZE.MID_SUBSCRIPT]: variables.fontSizeExtraSmall,
    [CONST.AVATAR_SIZE.SUBSCRIPT]: variables.fontSizeExtraSmall,
    [CONST.AVATAR_SIZE.SMALL]: variables.fontSizeSmall,
    [CONST.AVATAR_SIZE.SMALLER]: variables.fontSizeExtraSmall,
    [CONST.AVATAR_SIZE.LARGE]: variables.fontSizeXLarge,
    [CONST.AVATAR_SIZE.MEDIUM]: variables.fontSizeMedium,
    [CONST.AVATAR_SIZE.LARGE_BORDERED]: variables.fontSizeXLarge,
};

const avatarBorderWidths: Partial<Record<AvatarSizeName, number>> = {
    [CONST.AVATAR_SIZE.DEFAULT]: 3,
    [CONST.AVATAR_SIZE.SMALL_SUBSCRIPT]: 1,
    [CONST.AVATAR_SIZE.MID_SUBSCRIPT]: 2,
    [CONST.AVATAR_SIZE.SUBSCRIPT]: 2,
    [CONST.AVATAR_SIZE.SMALL]: 2,
    [CONST.AVATAR_SIZE.SMALLER]: 2,
    [CONST.AVATAR_SIZE.LARGE]: 4,
    [CONST.AVATAR_SIZE.MEDIUM]: 3,
    [CONST.AVATAR_SIZE.LARGE_BORDERED]: 4,
};

/**
 * Return the style size from an avatar size constant
 */
function getAvatarSize(size: AvatarSizeName): number {
    return avatarSizes[size];
}

/**
 * Return the height of magic code input container
 */
function getHeightOfMagicCodeInput(): ViewStyle {
    return {height: styles.magicCodeInputContainer.minHeight - styles.textInputContainer.borderBottomWidth};
}

/**
 * Return the style from an empty avatar size constant
 */
function getEmptyAvatarStyle(size: EmptyAvatarSizeName): ViewStyle | undefined {
    return emptyAvatarStyles[size];
}

/**
 * Return the width style from an avatar size constant
 */
function getAvatarWidthStyle(size: AvatarSizeName): ViewStyle {
    const avatarSize = getAvatarSize(size);
    return {
        width: avatarSize,
    };
}

/**
 * Return the style from an avatar size constant
 */
function getAvatarStyle(size: AvatarSizeName): ViewStyle {
    const avatarSize = getAvatarSize(size);
    return {
        height: avatarSize,
        width: avatarSize,
        borderRadius: avatarSize,
        backgroundColor: themeColors.offline,
    };
}

/**
 * Get Font size of '+1' text on avatar overlay
 */
function getAvatarExtraFontSizeStyle(size: AvatarSizeName): TextStyle {
    return {
        fontSize: avatarFontSizes[size],
    };
}

/**
 * Get Bordersize of Avatar based on avatar size
 */
function getAvatarBorderWidth(size: AvatarSizeName): ViewStyle {
    return {
        borderWidth: avatarBorderWidths[size],
    };
}

/**
 * Return the border radius for an avatar
 */
function getAvatarBorderRadius(size: AvatarSizeName, type: string): ViewStyle {
    if (type === CONST.ICON_TYPE_WORKSPACE) {
        return {borderRadius: avatarBorderSizes[size]};
    }

    // Default to rounded border
    return {borderRadius: variables.buttonBorderRadius};
}

/**
 * Return the border style for an avatar
 */
function getAvatarBorderStyle(size: AvatarSizeName, type: string): ViewStyle {
    return {
        overflow: 'hidden',
        ...getAvatarBorderRadius(size, type),
    };
}

/**
 * Helper method to return workspace avatar color styles
 */
function getDefaultWorkspaceAvatarColor(workspaceName: string): ViewStyle {
    const colorHash = UserUtils.hashText(workspaceName.trim(), workspaceColorOptions.length);

    return workspaceColorOptions[colorHash];
}

/**
 * Helper method to return eReceipt color code
 */
function getEReceiptColorCode(transaction: Transaction): EReceiptColorName {
    const transactionID = transaction.parentTransactionID ?? transaction.transactionID ?? '';

    const colorHash = UserUtils.hashText(transactionID.trim(), eReceiptColors.length);

    return eReceiptColors[colorHash];
}

/**
 * Helper method to return eReceipt color styles
 */
function getEReceiptColorStyles(colorCode: EReceiptColorName): EreceiptColorStyle | undefined {
    return eReceiptColorStyles[colorCode];
}

/**
 * Takes safe area insets and returns padding to use for a View
 */
function getSafeAreaPadding(insets?: EdgeInsets, insetsPercentage: number = variables.safeInsertPercentage): ViewStyle {
    return {
        paddingTop: insets?.top,
        paddingBottom: (insets?.bottom ?? 0) * insetsPercentage,
        paddingLeft: (insets?.left ?? 0) * insetsPercentage,
        paddingRight: (insets?.right ?? 0) * insetsPercentage,
    };
}

/**
 * Takes safe area insets and returns margin to use for a View
 */
function getSafeAreaMargins(insets?: EdgeInsets): ViewStyle {
    return {marginBottom: (insets?.bottom ?? 0) * variables.safeInsertPercentage};
}

function getZoomCursorStyle(isZoomed: boolean, isDragging: boolean): ViewStyle {
    if (!isZoomed) {
        // TODO: Remove this "eslint-disable-next" once the theme switching migration is done and styles are fully typed (GH Issue: https://github.com/Expensify/App/issues/27337)
        // eslint-disable-next-line @typescript-eslint/no-unsafe-return
        return styles.cursorZoomIn;
    }

    // eslint-disable-next-line @typescript-eslint/no-unsafe-return
    return isDragging ? styles.cursorGrabbing : styles.cursorZoomOut;
}

// NOTE: asserting some web style properties to a valid type, because it isn't possible to augment them.
function getZoomSizingStyle(
    isZoomed: boolean,
    imgWidth: number,
    imgHeight: number,
    zoomScale: number,
    containerHeight: number,
    containerWidth: number,
    isLoading: boolean,
): ViewStyle | undefined {
    // Hide image until finished loading to prevent showing preview with wrong dimensions
    if (isLoading || imgWidth === 0 || imgHeight === 0) {
        return undefined;
    }
    const top = `${Math.max((containerHeight - imgHeight) / 2, 0)}px` as DimensionValue;
    const left = `${Math.max((containerWidth - imgWidth) / 2, 0)}px` as DimensionValue;

    // Return different size and offset style based on zoomScale and isZoom.
    if (isZoomed) {
        // When both width and height are smaller than container(modal) size, set the height by multiplying zoomScale if it is zoomed in.
        if (zoomScale >= 1) {
            return {
                height: `${imgHeight * zoomScale}px` as DimensionValue,
                width: `${imgWidth * zoomScale}px` as DimensionValue,
            };
        }

        // If image height and width are bigger than container size, display image with original size because original size is bigger and position absolute.
        return {
            height: `${imgHeight}px` as DimensionValue,
            width: `${imgWidth}px` as DimensionValue,
            top,
            left,
        };
    }

    // If image is not zoomed in and image size is smaller than container size, display with original size based on offset and position absolute.
    if (zoomScale > 1) {
        return {
            height: `${imgHeight}px` as DimensionValue,
            width: `${imgWidth}px` as DimensionValue,
            top,
            left,
        };
    }

    // If image is bigger than container size, display full image in the screen with scaled size (fit by container size) and position absolute.
    // top, left offset should be different when displaying long or wide image.
    const scaledTop = `${Math.max((containerHeight - imgHeight * zoomScale) / 2, 0)}px` as DimensionValue;
    const scaledLeft = `${Math.max((containerWidth - imgWidth * zoomScale) / 2, 0)}px` as DimensionValue;
    return {
        height: `${imgHeight * zoomScale}px` as DimensionValue,
        width: `${imgWidth * zoomScale}px` as DimensionValue,
        top: scaledTop,
        left: scaledLeft,
    };
}

/**
 * Returns auto grow text input style
 */
function getWidthStyle(width: number): ViewStyle {
    return {
        width,
    };
}

/**
 * Returns auto grow height text input style
 */
function getAutoGrowHeightInputStyle(textInputHeight: number, maxHeight: number): ViewStyle {
    if (textInputHeight > maxHeight) {
        // TODO: Remove this "eslint-disable-next" once the theme switching migration is done and styles are fully typed (GH Issue: https://github.com/Expensify/App/issues/27337)
        // eslint-disable-next-line @typescript-eslint/no-unsafe-return
        return {
            ...styles.pr0,
            ...styles.overflowAuto,
        };
    }

    // TODO: Remove this "eslint-disable-next" once the theme switching migration is done and styles are fully typed (GH Issue: https://github.com/Expensify/App/issues/27337)
    // eslint-disable-next-line @typescript-eslint/no-unsafe-return
    return {
        ...styles.pr0,
        ...styles.overflowHidden,
        // maxHeight is not of the input only but the of the whole input container
        // which also includes the top padding and bottom border
        height: maxHeight - styles.textInputMultilineContainer.paddingTop - styles.textInputContainer.borderBottomWidth,
    };
}

/**
 * Returns a style with backgroundColor and borderColor set to the same color
 */
function getBackgroundAndBorderStyle(backgroundColor: string): ViewStyle {
    return {
        backgroundColor,
        borderColor: backgroundColor,
    };
}

/**
 * Returns a style with the specified backgroundColor
 */
function getBackgroundColorStyle(backgroundColor: string): ViewStyle {
    return {
        backgroundColor,
    };
}

/**
 * Returns a style for text color
 */
function getTextColorStyle(color: string): TextStyle {
    return {
        color,
    };
}

/**
 * Returns a style with the specified borderColor
 */
function getBorderColorStyle(borderColor: string): ViewStyle {
    return {
        borderColor,
    };
}

/**
 * Returns the width style for the wordmark logo on the sign in page
 */
function getSignInWordmarkWidthStyle(environment: string, isSmallScreenWidth: boolean): ViewStyle {
    if (environment === CONST.ENVIRONMENT.DEV) {
        return isSmallScreenWidth ? {width: variables.signInLogoWidthPill} : {width: variables.signInLogoWidthLargeScreenPill};
    }
    if (environment === CONST.ENVIRONMENT.STAGING) {
        return isSmallScreenWidth ? {width: variables.signInLogoWidthPill} : {width: variables.signInLogoWidthLargeScreenPill};
    }
    if (environment === CONST.ENVIRONMENT.PRODUCTION) {
        return isSmallScreenWidth ? {width: variables.signInLogoWidth} : {width: variables.signInLogoWidthLargeScreen};
    }
    return isSmallScreenWidth ? {width: variables.signInLogoWidthPill} : {width: variables.signInLogoWidthLargeScreenPill};
}

/**
 * Converts a color in hexadecimal notation into RGB notation.
 *
 * @param hexadecimal A color in hexadecimal notation.
 * @returns `undefined` if the input color is not in hexadecimal notation. Otherwise, the RGB components of the input color.
 */
function hexadecimalToRGBArray(hexadecimal: string): number[] | undefined {
    const components = /^#?([a-f\d]{2})([a-f\d]{2})([a-f\d]{2})$/i.exec(hexadecimal);

    if (components === null) {
        return undefined;
    }

    return components.slice(1).map((component) => parseInt(component, 16));
}

/**
 * Returns a background color with opacity style
 */
function getBackgroundColorWithOpacityStyle(backgroundColor: string, opacity: number): ViewStyle {
    const result = hexadecimalToRGBArray(backgroundColor);
    if (result !== undefined) {
        return {
            backgroundColor: `rgba(${result[0]}, ${result[1]}, ${result[2]}, ${opacity})`,
        };
    }
    return {};
}

/**
 * Generate a style for the background color of the Badge
 */
function getBadgeColorStyle(isSuccess: boolean, isError: boolean, isPressed = false, isAdHoc = false): ViewStyle {
    if (isSuccess) {
        if (isAdHoc) {
            // TODO: Remove this "eslint-disable-next" once the theme switching migration is done and styles are fully typed (GH Issue: https://github.com/Expensify/App/issues/27337)
            // eslint-disable-next-line @typescript-eslint/no-unsafe-return
            return isPressed ? styles.badgeAdHocSuccessPressed : styles.badgeAdHocSuccess;
        }
        // TODO: Remove this "eslint-disable-next" once the theme switching migration is done and styles are fully typed (GH Issue: https://github.com/Expensify/App/issues/27337)
        // eslint-disable-next-line @typescript-eslint/no-unsafe-return
        return isPressed ? styles.badgeSuccessPressed : styles.badgeSuccess;
    }
    if (isError) {
        // TODO: Remove this "eslint-disable-next" once the theme switching migration is done and styles are fully typed (GH Issue: https://github.com/Expensify/App/issues/27337)
        // eslint-disable-next-line @typescript-eslint/no-unsafe-return
        return isPressed ? styles.badgeDangerPressed : styles.badgeDanger;
    }
    return {};
}

/**
 * Generate a style for the background color of the button, based on its current state.
 *
 * @param buttonState - One of {'default', 'hovered', 'pressed'}
 * @param isMenuItem - whether this button is apart of a list
 */
function getButtonBackgroundColorStyle(buttonState: ButtonStateName = CONST.BUTTON_STATES.DEFAULT, isMenuItem = false): ViewStyle {
    switch (buttonState) {
        case CONST.BUTTON_STATES.PRESSED:
            return {backgroundColor: themeColors.buttonPressedBG};
        case CONST.BUTTON_STATES.ACTIVE:
            return isMenuItem ? {backgroundColor: themeColors.border} : {backgroundColor: themeColors.buttonHoveredBG};
        case CONST.BUTTON_STATES.DISABLED:
        case CONST.BUTTON_STATES.DEFAULT:
        default:
            return {};
    }
}

/**
 * Generate fill color of an icon based on its state.
 *
 * @param buttonState - One of {'default', 'hovered', 'pressed'}
 * @param isMenuIcon - whether this icon is apart of a list
 */
function getIconFillColor(buttonState: ButtonStateName = CONST.BUTTON_STATES.DEFAULT, isMenuIcon = false): string {
    switch (buttonState) {
        case CONST.BUTTON_STATES.ACTIVE:
        case CONST.BUTTON_STATES.PRESSED:
            return themeColors.iconHovered;
        case CONST.BUTTON_STATES.COMPLETE:
            return themeColors.iconSuccessFill;
        case CONST.BUTTON_STATES.DEFAULT:
        case CONST.BUTTON_STATES.DISABLED:
        default:
            if (isMenuIcon) {
                return themeColors.iconMenu;
            }
            return themeColors.icon;
    }
}

function getAnimatedFABStyle(rotate: Animated.Value, backgroundColor: Animated.Value): Animated.WithAnimatedValue<ViewStyle> {
    return {
        transform: [{rotate}],
        backgroundColor,
    };
}

function getWidthAndHeightStyle(width: number, height?: number): ViewStyle {
    return {
        width,
        height: height ?? width,
    };
}

function getModalPaddingStyles({
    shouldAddBottomSafeAreaMargin,
    shouldAddTopSafeAreaMargin,
    shouldAddBottomSafeAreaPadding,
    shouldAddTopSafeAreaPadding,
    safeAreaPaddingTop,
    safeAreaPaddingBottom,
    safeAreaPaddingLeft,
    safeAreaPaddingRight,
    modalContainerStyleMarginTop,
    modalContainerStyleMarginBottom,
    modalContainerStylePaddingTop,
    modalContainerStylePaddingBottom,
    insets,
}: ModalPaddingStylesParams): ViewStyle {
    // use fallback value for safeAreaPaddingBottom to keep padding bottom consistent with padding top.
    // More info: issue #17376
    const safeAreaPaddingBottomWithFallback = insets.bottom === 0 ? modalContainerStylePaddingTop ?? 0 : safeAreaPaddingBottom;
    return {
        marginTop: (modalContainerStyleMarginTop ?? 0) + (shouldAddTopSafeAreaMargin ? safeAreaPaddingTop : 0),
        marginBottom: (modalContainerStyleMarginBottom ?? 0) + (shouldAddBottomSafeAreaMargin ? safeAreaPaddingBottomWithFallback : 0),
        paddingTop: shouldAddTopSafeAreaPadding ? (modalContainerStylePaddingTop ?? 0) + safeAreaPaddingTop : modalContainerStylePaddingTop ?? 0,
        paddingBottom: shouldAddBottomSafeAreaPadding ? (modalContainerStylePaddingBottom ?? 0) + safeAreaPaddingBottomWithFallback : modalContainerStylePaddingBottom ?? 0,
        paddingLeft: safeAreaPaddingLeft ?? 0,
        paddingRight: safeAreaPaddingRight ?? 0,
    };
}

/**
 * Takes fontStyle and fontWeight and returns the correct fontFamily
 */
function getFontFamilyMonospace({fontStyle, fontWeight}: TextStyle): string {
    const italic = fontStyle === 'italic' && fontFamily.MONOSPACE_ITALIC;
    const bold = fontWeight === 'bold' && fontFamily.MONOSPACE_BOLD;
    const italicBold = italic && bold && fontFamily.MONOSPACE_BOLD_ITALIC;

    return italicBold || bold || italic || fontFamily.MONOSPACE;
}

/**
 * Gives the width for Emoji picker Widget
 */
function getEmojiPickerStyle(isSmallScreenWidth: boolean): ViewStyle {
    if (isSmallScreenWidth) {
        return {
            width: CONST.SMALL_EMOJI_PICKER_SIZE.WIDTH,
        };
    }
    return {
        width: CONST.EMOJI_PICKER_SIZE.WIDTH,
        height: CONST.EMOJI_PICKER_SIZE.HEIGHT,
    };
}

/**
 * Generate the styles for the ReportActionItem wrapper view.
 */
function getReportActionItemStyle(isHovered = false): ViewStyle {
    // TODO: Remove this "eslint-disable-next" once the theme switching migration is done and styles are fully typed (GH Issue: https://github.com/Expensify/App/issues/27337)
    // eslint-disable-next-line @typescript-eslint/no-unsafe-return
    return {
        display: 'flex',
        justifyContent: 'space-between',
        backgroundColor: isHovered
            ? themeColors.hoverComponentBG
            : // Warning: Setting this to a non-transparent color will cause unread indicator to break on Android
              themeColors.transparent,
        opacity: 1,
        ...styles.cursorInitial,
    };
}

/**
 * Generate the wrapper styles for the mini ReportActionContextMenu.
 */
function getMiniReportActionContextMenuWrapperStyle(isReportActionItemGrouped: boolean): ViewStyle {
    // TODO: Remove this "eslint-disable-next" once the theme switching migration is done and styles are fully typed (GH Issue: https://github.com/Expensify/App/issues/27337)
    // eslint-disable-next-line @typescript-eslint/no-unsafe-return
    return {
        ...(isReportActionItemGrouped ? positioning.tn8 : positioning.tn4),
        ...positioning.r4,
        ...styles.cursorDefault,
        position: 'absolute',
        zIndex: 1,
    };
}

function getPaymentMethodMenuWidth(isSmallScreenWidth: boolean): ViewStyle {
    const margin = 20;
    return {width: !isSmallScreenWidth ? variables.sideBarWidth - margin * 2 : undefined};
}

/**
 * Converts a color in RGBA notation to an equivalent color in RGB notation.
 *
 * @param foregroundRGB The three components of the foreground color in RGB notation.
 * @param backgroundRGB The three components of the background color in RGB notation.
 * @param opacity The desired opacity of the foreground color.
 * @returns The RGB components of the RGBA color converted to RGB.
 */
function convertRGBAToRGB(foregroundRGB: number[], backgroundRGB: number[], opacity: number): number[] {
    const [foregroundRed, foregroundGreen, foregroundBlue] = foregroundRGB;
    const [backgroundRed, backgroundGreen, backgroundBlue] = backgroundRGB;

    return [(1 - opacity) * backgroundRed + opacity * foregroundRed, (1 - opacity) * backgroundGreen + opacity * foregroundGreen, (1 - opacity) * backgroundBlue + opacity * foregroundBlue];
}

/**
 * Converts three unit values to the three components of a color in RGB notation.
 *
 * @param red A unit value representing the first component of a color in RGB notation.
 * @param green A unit value representing the second component of a color in RGB notation.
 * @param blue A unit value representing the third component of a color in RGB notation.
 * @returns An array with the three components of a color in RGB notation.
 */
function convertUnitValuesToRGB(red: number, green: number, blue: number): number[] {
    return [Math.floor(red * 255), Math.floor(green * 255), Math.floor(blue * 255)];
}

/**
 * Converts the three components of a color in RGB notation to three unit values.
 *
 * @param red The first component of a color in RGB notation.
 * @param green The second component of a color in RGB notation.
 * @param blue The third component of a color in RGB notation.
 * @returns An array with three unit values representing the components of a color in RGB notation.
 */
function convertRGBToUnitValues(red: number, green: number, blue: number): number[] {
    return [red / 255, green / 255, blue / 255];
}

/**
 * Matches an RGBA or RGB color value and extracts the color components.
 *
 * @param color - The RGBA or RGB color value to match and extract components from.
 * @returns An array containing the extracted color components [red, green, blue, alpha].
 *
 * Returns null if the input string does not match the pattern.
 */
function extractValuesFromRGB(color: string): number[] | null {
    const rgbaPattern = /rgba?\((?<r>[.\d]+)[, ]+(?<g>[.\d]+)[, ]+(?<b>[.\d]+)(?:\s?[,/]\s?(?<a>[.\d]+%?))?\)$/i;
    const matchRGBA = color.match(rgbaPattern);
    if (matchRGBA) {
        const [, red, green, blue, alpha] = matchRGBA;
        return [parseInt(red, 10), parseInt(green, 10), parseInt(blue, 10), alpha ? parseFloat(alpha) : 1];
    }

    return null;
}

/**
 * Determines the theme color for a modal based on the app's background color,
 * the modal's backdrop, and the backdrop's opacity.
 *
 * @param bgColor - theme background color
 * @returns The theme color as an RGB value.
 */
function getThemeBackgroundColor(bgColor: string = themeColors.appBG): string {
    const backdropOpacity = variables.overlayOpacity;

    const [backgroundRed, backgroundGreen, backgroundBlue] = extractValuesFromRGB(bgColor) ?? hexadecimalToRGBArray(bgColor) ?? [];
    const [backdropRed, backdropGreen, backdropBlue] = hexadecimalToRGBArray(themeColors.overlay) ?? [];
    const normalizedBackdropRGB = convertRGBToUnitValues(backdropRed, backdropGreen, backdropBlue);
    const normalizedBackgroundRGB = convertRGBToUnitValues(backgroundRed, backgroundGreen, backgroundBlue);
    const [red, green, blue] = convertRGBAToRGB(normalizedBackdropRGB, normalizedBackgroundRGB, backdropOpacity);
    const themeRGB = convertUnitValuesToRGB(red, green, blue);

    return `rgb(${themeRGB.join(', ')})`;
}

/**
 * Parse styleParam and return Styles array
 */
function parseStyleAsArray<T extends AllStyles>(styleParam: T | T[]): T[] {
    return Array.isArray(styleParam) ? styleParam : [styleParam];
}

/**
 * Parse style function and return Styles object
 */
function parseStyleFromFunction(style: ParsableStyle, state: PressableStateCallbackType): AllStyles[] {
    const functionAppliedStyle = typeof style === 'function' ? style(state) : style;
    return parseStyleAsArray(functionAppliedStyle);
}

/**
 * Receives any number of object or array style objects and returns them all as an array
 */
function combineStyles<T extends AllStyles>(...allStyles: Array<T | T[]>): T[] {
    let finalStyles: T[] = [];
    allStyles.forEach((style) => {
        finalStyles = finalStyles.concat(parseStyleAsArray(style));
    });
    return finalStyles;
}

/**
 * Get variable padding-left as style
 */
function getPaddingLeft(paddingLeft: number): ViewStyle {
    return {
        paddingLeft,
    };
}

/**
 * Checks to see if the iOS device has safe areas or not
 */
function hasSafeAreas(windowWidth: number, windowHeight: number): boolean {
    const heightsIphonesWithNotches = [812, 896, 844, 926];
    return heightsIphonesWithNotches.includes(windowHeight) || heightsIphonesWithNotches.includes(windowWidth);
}

/**
 * Get height as style
 */
function getHeight(height: number): ViewStyle {
    return {
        height,
    };
}

/**
 * Get minimum height as style
 */
function getMinimumHeight(minHeight: number): ViewStyle {
    return {
        minHeight,
    };
}

/**
 * Get minimum width as style
 */
function getMinimumWidth(minWidth: number): ViewStyle | CSSProperties {
    return {
        minWidth,
    };
}

/**
 * Get maximum height as style
 */
function getMaximumHeight(maxHeight: number): ViewStyle {
    return {
        maxHeight,
    };
}

/**
 * Get maximum width as style
 */
function getMaximumWidth(maxWidth: number): ViewStyle {
    return {
        maxWidth,
    };
}

/**
 * Return style for opacity animation.
 */
function fade(fadeAnimation: Animated.Value): Animated.WithAnimatedValue<ViewStyle> {
    return {
        opacity: fadeAnimation,
    };
}

function getHorizontalStackedAvatarBorderStyle({isHovered, isPressed, isInReportAction = false, shouldUseCardBackground = false}: AvatarBorderStyleParams): ViewStyle {
    let borderColor = shouldUseCardBackground ? themeColors.cardBG : themeColors.appBG;

    if (isHovered) {
        borderColor = isInReportAction ? themeColors.highlightBG : themeColors.border;
    }

    if (isPressed) {
        borderColor = isInReportAction ? themeColors.highlightBG : themeColors.buttonPressedBG;
    }

    return {borderColor};
}

/**
 * Get computed avatar styles based on position and border size
 */
function getHorizontalStackedAvatarStyle(index: number, overlapSize: number): ViewStyle {
    return {
        marginLeft: index > 0 ? -overlapSize : 0,
        zIndex: index + 2,
    };
}

/**
 * Get computed avatar styles of '+1' overlay based on size
 */
function getHorizontalStackedOverlayAvatarStyle(oneAvatarSize: AvatarSize, oneAvatarBorderWidth: number): ViewStyle {
    return {
        borderWidth: oneAvatarBorderWidth,
        borderRadius: oneAvatarSize.width,
        marginLeft: -(oneAvatarSize.width + oneAvatarBorderWidth * 2),
        zIndex: 6,
        borderStyle: 'solid',
    };
}

function getErrorPageContainerStyle(safeAreaPaddingBottom = 0): ViewStyle {
    return {
        backgroundColor: themeColors.componentBG,
        paddingBottom: 40 + safeAreaPaddingBottom,
    };
}

/**
 * Gets the correct size for the empty state background image based on screen dimensions
 */
function getReportWelcomeBackgroundImageStyle(isSmallScreenWidth: boolean, isMoneyReport = false): ViewStyle {
    const emptyStateBackground = isMoneyReport ? CONST.EMPTY_STATE_BACKGROUND.MONEY_REPORT : CONST.EMPTY_STATE_BACKGROUND;

    if (isSmallScreenWidth) {
        return {
            height: emptyStateBackground.SMALL_SCREEN.IMAGE_HEIGHT,
            width: '200%',
            position: 'absolute',
        };
    }

    return {
        height: emptyStateBackground.WIDE_SCREEN.IMAGE_HEIGHT,
        width: '100%',
        position: 'absolute',
    };
}

/**
 * Gets the correct top margin size for the chat welcome message based on screen dimensions
 */
function getReportWelcomeTopMarginStyle(isSmallScreenWidth: boolean, isMoneyReport = false): ViewStyle {
    const emptyStateBackground = isMoneyReport ? CONST.EMPTY_STATE_BACKGROUND.MONEY_REPORT : CONST.EMPTY_STATE_BACKGROUND;
    if (isSmallScreenWidth) {
        return {
            marginTop: emptyStateBackground.SMALL_SCREEN.VIEW_HEIGHT,
        };
    }

    return {
        marginTop: emptyStateBackground.WIDE_SCREEN.VIEW_HEIGHT,
    };
}

/**
 * Returns fontSize style
 */
function getFontSizeStyle(fontSize: number): TextStyle {
    return {
        fontSize,
    };
}

/**
 * Returns lineHeight style
 */
function getLineHeightStyle(lineHeight: number): TextStyle {
    return {
        lineHeight,
    };
}

/**
 * Gets the correct size for the empty state container based on screen dimensions
 */
function getReportWelcomeContainerStyle(isSmallScreenWidth: boolean, isMoneyReport = false): ViewStyle {
    const emptyStateBackground = isMoneyReport ? CONST.EMPTY_STATE_BACKGROUND.MONEY_REPORT : CONST.EMPTY_STATE_BACKGROUND;
    if (isSmallScreenWidth) {
        return {
            minHeight: emptyStateBackground.SMALL_SCREEN.CONTAINER_MINHEIGHT,
            display: 'flex',
            justifyContent: 'space-between',
        };
    }

    return {
        minHeight: emptyStateBackground.WIDE_SCREEN.CONTAINER_MINHEIGHT,
        display: 'flex',
        justifyContent: 'space-between',
    };
}

/**
 * Gets styles for AutoCompleteSuggestion row
 */
function getAutoCompleteSuggestionItemStyle(highlightedEmojiIndex: number, rowHeight: number, isHovered: boolean, currentEmojiIndex: number): ViewStyle[] {
    let backgroundColor;

    if (currentEmojiIndex === highlightedEmojiIndex) {
        backgroundColor = themeColors.activeComponentBG;
    } else if (isHovered) {
        backgroundColor = themeColors.hoverComponentBG;
    }

    return [
        {
            height: rowHeight,
            justifyContent: 'center',
        },
        backgroundColor
            ? {
                  backgroundColor,
              }
            : {},
    ];
}

/**
 * Gets the correct position for the base auto complete suggestion container
 */
function getBaseAutoCompleteSuggestionContainerStyle({left, bottom, width}: GetBaseAutoCompleteSuggestionContainerStyleParams): ViewStyle {
    return {
        ...positioning.pFixed,
        bottom,
        left,
        width,
    };
}

/**
 * Gets the correct position for auto complete suggestion container
 */
function getAutoCompleteSuggestionContainerStyle(itemsHeight: number): ViewStyle {
    'worklet';

    const borderWidth = 2;
    const height = itemsHeight + 2 * CONST.AUTO_COMPLETE_SUGGESTER.SUGGESTER_INNER_PADDING;

    // The suggester is positioned absolutely within the component that includes the input and RecipientLocalTime view (for non-expanded mode only). To position it correctly,
    // we need to shift it by the suggester's height plus its padding and, if applicable, the height of the RecipientLocalTime view.
    return {
        overflow: 'hidden',
        top: -(height + CONST.AUTO_COMPLETE_SUGGESTER.SUGGESTER_PADDING + borderWidth),
        height,
    };
}

/**
 * Select the correct color for text.
 */
function getColoredBackgroundStyle(isColored: boolean): ViewStyle {
    return {backgroundColor: isColored ? themeColors.link : undefined};
}

function getEmojiReactionBubbleStyle(isHovered: boolean, hasUserReacted: boolean, isContextMenu = false): ViewStyle {
    let backgroundColor = themeColors.border;

    if (isHovered) {
        backgroundColor = themeColors.buttonHoveredBG;
    }

    if (hasUserReacted) {
        backgroundColor = themeColors.reactionActiveBackground;
    }

    if (isContextMenu) {
        return {
            paddingVertical: 3,
            paddingHorizontal: 12,
            backgroundColor,
        };
    }

    return {
        paddingVertical: 2,
        paddingHorizontal: 8,
        backgroundColor,
    };
}

function getEmojiReactionBubbleTextStyle(isContextMenu = false): TextStyle {
    if (isContextMenu) {
        return {
            fontSize: 17,
            lineHeight: 24,
        };
    }

    return {
        fontSize: 15,
        lineHeight: 22,
    };
}

function getEmojiReactionCounterTextStyle(hasUserReacted: boolean): TextStyle {
    if (hasUserReacted) {
        return {color: themeColors.reactionActiveText};
    }

    return {color: themeColors.text};
}

/**
 * Returns a style object with a rotation transformation applied based on the provided direction prop.
 *
 * @param direction - The direction of the rotation (CONST.DIRECTION.LEFT or CONST.DIRECTION.RIGHT).
 */
function getDirectionStyle(direction: ValueOf<typeof CONST.DIRECTION>): ViewStyle {
    if (direction === CONST.DIRECTION.LEFT) {
        return {transform: [{rotate: '180deg'}]};
    }

    return {};
}

/**
 * Returns a style object with display flex or none basing on the condition value.
 */
function displayIfTrue(condition: boolean): ViewStyle {
    return {display: condition ? 'flex' : 'none'};
}

function getGoogleListViewStyle(shouldDisplayBorder: boolean): ViewStyle {
    if (shouldDisplayBorder) {
        // TODO: Remove this "eslint-disable-next" once the theme switching migration is done and styles are fully typed (GH Issue: https://github.com/Expensify/App/issues/27337)
        // eslint-disable-next-line @typescript-eslint/no-unsafe-return
        return {
            ...styles.borderTopRounded,
            ...styles.borderBottomRounded,
            marginTop: 4,
            paddingVertical: 6,
        };
    }

    return {
        transform: [{scale: 0}],
    };
}

/**
 * Gets the correct height for emoji picker list based on screen dimensions
 */
function getEmojiPickerListHeight(hasAdditionalSpace: boolean, windowHeight: number): ViewStyle {
    const style = {
        ...spacing.ph4,
        height: hasAdditionalSpace ? CONST.NON_NATIVE_EMOJI_PICKER_LIST_HEIGHT + CONST.CATEGORY_SHORTCUT_BAR_HEIGHT : CONST.NON_NATIVE_EMOJI_PICKER_LIST_HEIGHT,
    };

    if (windowHeight) {
        // dimensions of content above the emoji picker list
        const dimensions = hasAdditionalSpace ? CONST.EMOJI_PICKER_TEXT_INPUT_SIZES : CONST.EMOJI_PICKER_TEXT_INPUT_SIZES + CONST.CATEGORY_SHORTCUT_BAR_HEIGHT;
        return {
            ...style,
            maxHeight: windowHeight - dimensions,
        };
    }
    return style;
}

/**
 * Returns style object for the user mention component based on whether the mention is ours or not.
 */
function getMentionStyle(isOurMention: boolean): ViewStyle {
    const backgroundColor = isOurMention ? themeColors.ourMentionBG : themeColors.mentionBG;
    return {
        backgroundColor,
        borderRadius: variables.componentBorderRadiusSmall,
        paddingHorizontal: 2,
    };
}

/**
 * Returns text color for the user mention text based on whether the mention is ours or not.
 */
function getMentionTextColor(isOurMention: boolean): string {
    return isOurMention ? themeColors.ourMentionText : themeColors.mentionText;
}

/**
 * Returns padding vertical based on number of lines
 */
function getComposeTextAreaPadding(numberOfLines: number, isComposerFullSize: boolean): ViewStyle {
    let paddingValue = 5;
    // Issue #26222: If isComposerFullSize paddingValue will always be 5 to prevent padding jumps when adding multiple lines.
    if (!isComposerFullSize) {
        if (numberOfLines === 1) {
            paddingValue = 9;
        }
        // In case numberOfLines = 3, there will be a Expand Icon appearing at the top left, so it has to be recalculated so that the textArea can be full height
        else if (numberOfLines === 3) {
            paddingValue = 8;
        }
    }
    return {
        paddingTop: paddingValue,
        paddingBottom: paddingValue,
    };
}

/**
 * Returns style object for the mobile on WEB
 */
function getOuterModalStyle(windowHeight: number, viewportOffsetTop: number): ViewStyle {
    return Browser.isMobile() ? {maxHeight: windowHeight, marginTop: viewportOffsetTop} : {};
}

/**
 * Returns style object for flexWrap depending on the screen size
 */
function getWrappingStyle(isExtraSmallScreenWidth: boolean): ViewStyle {
    return {
        flexWrap: isExtraSmallScreenWidth ? 'wrap' : 'nowrap',
    };
}

/**
 * Returns the text container styles for menu items depending on if the menu item container a small avatar
 */
function getMenuItemTextContainerStyle(isSmallAvatarSubscriptMenu: boolean): ViewStyle {
    return {
        minHeight: isSmallAvatarSubscriptMenu ? variables.avatarSizeSubscript : variables.componentSizeNormal,
    };
}

/**
 * Returns link styles based on whether the link is disabled or not
 */
function getDisabledLinkStyles(isDisabled = false): ViewStyle {
    const disabledLinkStyles = {
        color: themeColors.textSupporting,
        ...cursor.cursorDisabled,
    };

    // TODO: Remove this "eslint-disable-next" once the theme switching migration is done and styles are fully typed (GH Issue: https://github.com/Expensify/App/issues/27337)
    // eslint-disable-next-line @typescript-eslint/no-unsafe-return
    return {
        ...styles.link,
        ...(isDisabled ? disabledLinkStyles : {}),
    };
}

/**
 * Returns color style
 */
function getColorStyle(color: string): ViewStyle | CSSProperties {
    return {color};
}

/**
 * Returns the checkbox pressable style
 */
function getCheckboxPressableStyle(borderRadius = 6): ViewStyle {
    return {
        padding: 2,
        justifyContent: 'center',
        alignItems: 'center',
        // eslint-disable-next-line object-shorthand
        borderRadius: borderRadius,
    };
}

/**
 * Returns the checkbox container style
 */
function getCheckboxContainerStyle(size: number, borderRadius = 4): ViewStyle {
    return {
        backgroundColor: themeColors.componentBG,
        height: size,
        width: size,
        borderColor: themeColors.borderLighter,
        borderWidth: 2,
        justifyContent: 'center',
        alignItems: 'center',
        // eslint-disable-next-line object-shorthand
        borderRadius: borderRadius,
    };
}

/**
 * Returns style object for the dropbutton height
 */
function getDropDownButtonHeight(buttonSize: ButtonSizeValue): ViewStyle {
    if (buttonSize === CONST.DROPDOWN_BUTTON_SIZE.LARGE) {
        return {
            height: variables.componentSizeLarge,
        };
    }
    return {
        height: variables.componentSizeNormal,
    };
}

/**
 * Returns fitting fontSize and lineHeight values in order to prevent large amounts from being cut off on small screen widths.
 */
function getAmountFontSizeAndLineHeight(baseFontSize: number, baseLineHeight: number, isSmallScreenWidth: boolean, windowWidth: number): TextStyle {
    let toSubtract = 0;

    if (isSmallScreenWidth) {
        const widthDifference = variables.mobileResponsiveWidthBreakpoint - windowWidth;
        switch (true) {
            case widthDifference > 450:
                toSubtract = 11;
                break;
            case widthDifference > 400:
                toSubtract = 8;
                break;
            case widthDifference > 350:
                toSubtract = 4;
                break;
            default:
                break;
        }
    }

    return {
        fontSize: baseFontSize - toSubtract,
        lineHeight: baseLineHeight - toSubtract,
    };
}

/**
 * Returns container styles for showing the icons in MultipleAvatars/SubscriptAvatar
 */
function getContainerStyles(size: string, isInReportAction = false): Array<ViewStyle | CSSProperties> {
    let containerStyles: Array<ViewStyle | CSSProperties>;

    switch (size) {
        case CONST.AVATAR_SIZE.SMALL:
            containerStyles = [styles.emptyAvatarSmall, styles.emptyAvatarMarginSmall];
            break;
        case CONST.AVATAR_SIZE.SMALLER:
            containerStyles = [styles.emptyAvatarSmaller, styles.emptyAvatarMarginSmaller];
            break;
        case CONST.AVATAR_SIZE.MEDIUM:
            containerStyles = [styles.emptyAvatarMedium, styles.emptyAvatarMargin];
            break;
        case CONST.AVATAR_SIZE.LARGE:
            containerStyles = [styles.emptyAvatarLarge, styles.mb2, styles.mr2];
            break;
        default:
            containerStyles = [styles.emptyAvatar, isInReportAction ? styles.emptyAvatarMarginChat : styles.emptyAvatarMargin];
    }

    return containerStyles;
}

/**
 * Get transparent color by setting alpha value 0 of the passed hex(#xxxxxx) color code
 */
function getTransparentColor(color: string) {
    return `${color}00`;
}

/**
<<<<<<< HEAD
 * Get the style for the AM and PM buttons in the TimePicker
 */
function getStatusAMandPMButtonStyle(amPmValue: string): {styleForAM: ViewStyle | CSSProperties; styleForPM: ViewStyle | CSSProperties} {
    const computedStyleForAM: ViewStyle = amPmValue !== CONST.TIME_PERIOD.AM ? {backgroundColor: themeColors.componentBG} : {};
    const computedStyleForPM: ViewStyle = amPmValue !== CONST.TIME_PERIOD.PM ? {backgroundColor: themeColors.componentBG} : {};

    return {
        styleForAM: [styles.timePickerWidth100, computedStyleForAM] as ViewStyle,
        styleForPM: [styles.timePickerWidth100, computedStyleForPM] as ViewStyle,
    };
=======
 * Get the styles of the text next to dot indicators
 */
function getDotIndicatorTextStyles(isErrorText = true): TextStyle {
    return isErrorText ? {...styles.offlineFeedback.text, color: styles.formError.color} : {...styles.offlineFeedback.text};
>>>>>>> 02ad2fc7
}

export {
    combineStyles,
    displayIfTrue,
    getAmountFontSizeAndLineHeight,
    getAnimatedFABStyle,
    getAutoCompleteSuggestionContainerStyle,
    getAutoCompleteSuggestionItemStyle,
    getAutoGrowHeightInputStyle,
    getAvatarBorderRadius,
    getAvatarBorderStyle,
    getAvatarBorderWidth,
    getAvatarExtraFontSizeStyle,
    getAvatarSize,
    getAvatarStyle,
    getAvatarWidthStyle,
    getBackgroundAndBorderStyle,
    getBackgroundColorStyle,
    getBackgroundColorWithOpacityStyle,
    getBadgeColorStyle,
    getButtonBackgroundColorStyle,
    getPaddingLeft,
    hasSafeAreas,
    getHeight,
    getMinimumHeight,
    getMinimumWidth,
    getMaximumHeight,
    getMaximumWidth,
    fade,
    getHorizontalStackedAvatarBorderStyle,
    getHorizontalStackedAvatarStyle,
    getHorizontalStackedOverlayAvatarStyle,
    getReportWelcomeBackgroundImageStyle,
    getReportWelcomeTopMarginStyle,
    getReportWelcomeContainerStyle,
    getBaseAutoCompleteSuggestionContainerStyle,
    getBorderColorStyle,
    getCheckboxContainerStyle,
    getCheckboxPressableStyle,
    getColoredBackgroundStyle,
    getComposeTextAreaPadding,
    getColorStyle,
    getDefaultWorkspaceAvatarColor,
    getDirectionStyle,
    getDisabledLinkStyles,
    getDropDownButtonHeight,
    getDotIndicatorTextStyles,
    getEmojiPickerListHeight,
    getEmojiPickerStyle,
    getEmojiReactionBubbleStyle,
    getEmojiReactionBubbleTextStyle,
    getEmojiReactionCounterTextStyle,
    getEmptyAvatarStyle,
    getErrorPageContainerStyle,
    getFontFamilyMonospace,
    getFontSizeStyle,
    getGoogleListViewStyle,
    getHeightOfMagicCodeInput,
    getIconFillColor,
    getLineHeightStyle,
    getMentionStyle,
    getMentionTextColor,
    getMenuItemTextContainerStyle,
    getMiniReportActionContextMenuWrapperStyle,
    getModalPaddingStyles,
    getOuterModalStyle,
    getPaymentMethodMenuWidth,
    getReportActionItemStyle,
    getSafeAreaMargins,
    getSafeAreaPadding,
    getSignInWordmarkWidthStyle,
    getTextColorStyle,
    getThemeBackgroundColor,
    getTransparentColor,
    getStatusAMandPMButtonStyle,
    getWidthAndHeightStyle,
    getWidthStyle,
    getWrappingStyle,
    getZoomCursorStyle,
    getZoomSizingStyle,
    parseStyleAsArray,
    parseStyleFromFunction,
    getContainerStyles,
    getEReceiptColorStyles,
    getEReceiptColorCode,
};<|MERGE_RESOLUTION|>--- conflicted
+++ resolved
@@ -1317,23 +1317,23 @@
 }
 
 /**
-<<<<<<< HEAD
  * Get the style for the AM and PM buttons in the TimePicker
  */
-function getStatusAMandPMButtonStyle(amPmValue: string): {styleForAM: ViewStyle | CSSProperties; styleForPM: ViewStyle | CSSProperties} {
+function getStatusAMandPMButtonStyle(amPmValue: string): {styleForAM: ViewStyle; styleForPM: ViewStyle} {
     const computedStyleForAM: ViewStyle = amPmValue !== CONST.TIME_PERIOD.AM ? {backgroundColor: themeColors.componentBG} : {};
     const computedStyleForPM: ViewStyle = amPmValue !== CONST.TIME_PERIOD.PM ? {backgroundColor: themeColors.componentBG} : {};
 
     return {
-        styleForAM: [styles.timePickerWidth100, computedStyleForAM] as ViewStyle,
-        styleForPM: [styles.timePickerWidth100, computedStyleForPM] as ViewStyle,
-    };
-=======
+        styleForAM: [styles.timePickerWidth100, computedStyleForAM] as unknown as ViewStyle,
+        styleForPM: [styles.timePickerWidth100, computedStyleForPM] as unknown as ViewStyle,
+    };
+}
+
+/**
  * Get the styles of the text next to dot indicators
  */
 function getDotIndicatorTextStyles(isErrorText = true): TextStyle {
     return isErrorText ? {...styles.offlineFeedback.text, color: styles.formError.color} : {...styles.offlineFeedback.text};
->>>>>>> 02ad2fc7
 }
 
 export {

--- conflicted
+++ resolved
@@ -574,26 +574,17 @@
 /**
  * Generate the styles for the ReportActionItem wrapper view.
  */
-<<<<<<< HEAD
 function getReportActionItemStyle(isHovered = false): ViewStyle | CSSProperties {
-=======
-function getReportActionItemStyle(isHovered = false, isLoading = false): ViewStyle | CSSProperties {
     // TODO: Remove this "eslint-disable-next" once the theme switching migration is done and styles are fully typed (GH Issue: https://github.com/Expensify/App/issues/27337)
     // eslint-disable-next-line @typescript-eslint/no-unsafe-return
->>>>>>> 446f29b7
     return {
         display: 'flex',
         justifyContent: 'space-between',
         backgroundColor: isHovered
             ? themeColors.hoverComponentBG
             : // Warning: Setting this to a non-transparent color will cause unread indicator to break on Android
-<<<<<<< HEAD
-              colors.transparent,
+              themeColors.transparent,
         opacity: 1,
-=======
-              themeColors.transparent,
-        opacity: isLoading ? 0.5 : 1,
->>>>>>> 446f29b7
         ...styles.cursorInitial,
     };
 }

--- conflicted
+++ resolved
@@ -568,18 +568,7 @@
     }
 }
 
-<<<<<<< HEAD
-function getWidthAndHeightStyle(width: number, height: number | undefined = undefined): ViewStyle | CSSProperties {
-=======
-function getAnimatedFABStyle(rotate: Animated.Value, backgroundColor: Animated.Value): Animated.WithAnimatedValue<ViewStyle> {
-    return {
-        transform: [{rotate}],
-        backgroundColor,
-    };
-}
-
 function getWidthAndHeightStyle(width: number, height?: number): ViewStyle {
->>>>>>> a52c0b5f
     return {
         width,
         height: height ?? width,
@@ -1398,7 +1387,6 @@
     combineStyles,
     displayIfTrue,
     getAmountFontSizeAndLineHeight,
-    getAnimatedFABStyle,
     getAutoCompleteSuggestionContainerStyle,
     getAutoCompleteSuggestionItemStyle,
     getAutoGrowHeightInputStyle,
@@ -1414,22 +1402,6 @@
     getBackgroundColorWithOpacityStyle,
     getBadgeColorStyle,
     getButtonBackgroundColorStyle,
-<<<<<<< HEAD
-    getIconFillColor,
-    getWidthAndHeightStyle,
-    getModalPaddingStyles,
-    getFontFamilyMonospace,
-    getEmojiPickerStyle,
-    getReportActionItemStyle,
-    getMiniReportActionContextMenuWrapperStyle,
-    getKeyboardShortcutsModalWidth,
-    getPaymentMethodMenuWidth,
-    getThemeBackgroundColor,
-    parseStyleAsArray,
-    parseStyleFromFunction,
-    combineStyles,
-=======
->>>>>>> a52c0b5f
     getPaddingLeft,
     hasSafeAreas,
     getHeight,

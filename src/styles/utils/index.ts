import {CSSProperties} from 'react';
<<<<<<< HEAD
import {Animated, DimensionValue, ImageStyle, PressableStateCallbackType, StyleProp, StyleSheet, TextStyle, ViewStyle} from 'react-native';
=======
import {Animated, DimensionValue, PressableStateCallbackType, StyleProp, TextStyle, ViewStyle} from 'react-native';
>>>>>>> 207d4ac2
import {EdgeInsets} from 'react-native-safe-area-context';
import {ValueOf} from 'type-fest';
import * as Browser from '@libs/Browser';
import * as UserUtils from '@libs/UserUtils';
import {defaultTheme} from '@styles/theme';
import colors from '@styles/theme/colors';
import {ThemeColors} from '@styles/theme/types';
import variables from '@styles/variables';
import CONST from '@src/CONST';
import {Transaction} from '@src/types/onyx';
import {defaultStyles, type ThemeStyles} from '..';
import containerComposeStyles from './containerComposeStyles';
import fontFamily from './fontFamily';
import createModalStyleUtils from './generators/ModalStyleUtils';
import createReportActionContextMenuStyleUtils from './generators/ReportActionContextMenuStyleUtils';
import createTooltipStyleUtils from './generators/TooltipStyleUtils';
import getContextMenuItemStyles from './getContextMenuItemStyles';
import {compactContentContainerStyles} from './optionRowStyles';
import positioning from './positioning';
import spacing from './spacing';
import {
    AllStyles,
    AvatarSize,
    AvatarSizeName,
    AvatarSizeValue,
    AvatarStyle,
    ButtonSizeValue,
    ButtonStateName,
    EReceiptColorName,
    EreceiptColorStyle,
    ParsableStyle,
    WorkspaceColorStyle,
} from './types';

const workspaceColorOptions: WorkspaceColorStyle[] = [
    {backgroundColor: colors.blue200, fill: colors.blue700},
    {backgroundColor: colors.blue400, fill: colors.blue800},
    {backgroundColor: colors.blue700, fill: colors.blue200},
    {backgroundColor: colors.green200, fill: colors.green700},
    {backgroundColor: colors.green400, fill: colors.green800},
    {backgroundColor: colors.green700, fill: colors.green200},
    {backgroundColor: colors.yellow200, fill: colors.yellow700},
    {backgroundColor: colors.yellow400, fill: colors.yellow800},
    {backgroundColor: colors.yellow700, fill: colors.yellow200},
    {backgroundColor: colors.tangerine200, fill: colors.tangerine700},
    {backgroundColor: colors.tangerine400, fill: colors.tangerine800},
    {backgroundColor: colors.tangerine700, fill: colors.tangerine400},
    {backgroundColor: colors.pink200, fill: colors.pink700},
    {backgroundColor: colors.pink400, fill: colors.pink800},
    {backgroundColor: colors.pink700, fill: colors.pink200},
    {backgroundColor: colors.ice200, fill: colors.ice700},
    {backgroundColor: colors.ice400, fill: colors.ice800},
    {backgroundColor: colors.ice700, fill: colors.ice200},
];

const eReceiptColorStyles: Partial<Record<EReceiptColorName, EreceiptColorStyle>> = {
    [CONST.ERECEIPT_COLORS.YELLOW]: {backgroundColor: colors.yellow600, color: colors.yellow100},
    [CONST.ERECEIPT_COLORS.ICE]: {backgroundColor: colors.blue800, color: colors.ice400},
    [CONST.ERECEIPT_COLORS.BLUE]: {backgroundColor: colors.blue400, color: colors.blue100},
    [CONST.ERECEIPT_COLORS.GREEN]: {backgroundColor: colors.green800, color: colors.green400},
    [CONST.ERECEIPT_COLORS.TANGERINE]: {backgroundColor: colors.tangerine800, color: colors.tangerine400},
    [CONST.ERECEIPT_COLORS.PINK]: {backgroundColor: colors.pink800, color: colors.pink400},
};

const eReceiptColors: EReceiptColorName[] = [
    CONST.ERECEIPT_COLORS.YELLOW,
    CONST.ERECEIPT_COLORS.ICE,
    CONST.ERECEIPT_COLORS.BLUE,
    CONST.ERECEIPT_COLORS.GREEN,
    CONST.ERECEIPT_COLORS.TANGERINE,
    CONST.ERECEIPT_COLORS.PINK,
];

const avatarBorderSizes: Partial<Record<AvatarSizeName, number>> = {
    [CONST.AVATAR_SIZE.SMALL_SUBSCRIPT]: variables.componentBorderRadiusSmall,
    [CONST.AVATAR_SIZE.MID_SUBSCRIPT]: variables.componentBorderRadiusSmall,
    [CONST.AVATAR_SIZE.SUBSCRIPT]: variables.componentBorderRadiusMedium,
    [CONST.AVATAR_SIZE.SMALLER]: variables.componentBorderRadiusMedium,
    [CONST.AVATAR_SIZE.SMALL]: variables.componentBorderRadiusMedium,
    [CONST.AVATAR_SIZE.HEADER]: variables.componentBorderRadiusMedium,
    [CONST.AVATAR_SIZE.DEFAULT]: variables.componentBorderRadiusNormal,
    [CONST.AVATAR_SIZE.MEDIUM]: variables.componentBorderRadiusLarge,
    [CONST.AVATAR_SIZE.LARGE]: variables.componentBorderRadiusLarge,
    [CONST.AVATAR_SIZE.XLARGE]: variables.componentBorderRadiusLarge,
    [CONST.AVATAR_SIZE.LARGE_BORDERED]: variables.componentBorderRadiusRounded,
    [CONST.AVATAR_SIZE.SMALL_NORMAL]: variables.componentBorderRadiusMedium,
};

const avatarSizes: Record<AvatarSizeName, AvatarSizeValue> = {
    [CONST.AVATAR_SIZE.DEFAULT]: variables.avatarSizeNormal,
    [CONST.AVATAR_SIZE.SMALL_SUBSCRIPT]: variables.avatarSizeSmallSubscript,
    [CONST.AVATAR_SIZE.MID_SUBSCRIPT]: variables.avatarSizeMidSubscript,
    [CONST.AVATAR_SIZE.SUBSCRIPT]: variables.avatarSizeSubscript,
    [CONST.AVATAR_SIZE.SMALL]: variables.avatarSizeSmall,
    [CONST.AVATAR_SIZE.SMALLER]: variables.avatarSizeSmaller,
    [CONST.AVATAR_SIZE.LARGE]: variables.avatarSizeLarge,
    [CONST.AVATAR_SIZE.XLARGE]: variables.avatarSizeXLarge,
    [CONST.AVATAR_SIZE.MEDIUM]: variables.avatarSizeMedium,
    [CONST.AVATAR_SIZE.LARGE_BORDERED]: variables.avatarSizeLargeBordered,
    [CONST.AVATAR_SIZE.HEADER]: variables.avatarSizeHeader,
    [CONST.AVATAR_SIZE.MENTION_ICON]: variables.avatarSizeMentionIcon,
    [CONST.AVATAR_SIZE.SMALL_NORMAL]: variables.avatarSizeSmallNormal,
};

const avatarFontSizes: Partial<Record<AvatarSizeName, number>> = {
    [CONST.AVATAR_SIZE.DEFAULT]: variables.fontSizeNormal,
    [CONST.AVATAR_SIZE.SMALL_SUBSCRIPT]: variables.fontSizeExtraSmall,
    [CONST.AVATAR_SIZE.MID_SUBSCRIPT]: variables.fontSizeExtraSmall,
    [CONST.AVATAR_SIZE.SUBSCRIPT]: variables.fontSizeExtraSmall,
    [CONST.AVATAR_SIZE.SMALL]: variables.fontSizeSmall,
    [CONST.AVATAR_SIZE.SMALLER]: variables.fontSizeExtraSmall,
    [CONST.AVATAR_SIZE.LARGE]: variables.fontSizeXLarge,
    [CONST.AVATAR_SIZE.MEDIUM]: variables.fontSizeMedium,
    [CONST.AVATAR_SIZE.LARGE_BORDERED]: variables.fontSizeXLarge,
};

const avatarBorderWidths: Partial<Record<AvatarSizeName, number>> = {
    [CONST.AVATAR_SIZE.DEFAULT]: 3,
    [CONST.AVATAR_SIZE.SMALL_SUBSCRIPT]: 1,
    [CONST.AVATAR_SIZE.MID_SUBSCRIPT]: 2,
    [CONST.AVATAR_SIZE.SUBSCRIPT]: 2,
    [CONST.AVATAR_SIZE.SMALL]: 2,
    [CONST.AVATAR_SIZE.SMALLER]: 2,
    [CONST.AVATAR_SIZE.LARGE]: 4,
    [CONST.AVATAR_SIZE.MEDIUM]: 3,
    [CONST.AVATAR_SIZE.LARGE_BORDERED]: 4,
};

/**
 * Converts a color in hexadecimal notation into RGB notation.
 *
 * @param hexadecimal A color in hexadecimal notation.
 * @returns `undefined` if the input color is not in hexadecimal notation. Otherwise, the RGB components of the input color.
 */
function hexadecimalToRGBArray(hexadecimal: string): number[] | undefined {
    const components = /^#?([a-f\d]{2})([a-f\d]{2})([a-f\d]{2})$/i.exec(hexadecimal);

    if (components === null) {
        return undefined;
    }

    return components.slice(1).map((component) => parseInt(component, 16));
}

/**
 * Converts a color in RGBA notation to an equivalent color in RGB notation.
 *
 * @param foregroundRGB The three components of the foreground color in RGB notation.
 * @param backgroundRGB The three components of the background color in RGB notation.
 * @param opacity The desired opacity of the foreground color.
 * @returns The RGB components of the RGBA color converted to RGB.
 */
function convertRGBAToRGB(foregroundRGB: number[], backgroundRGB: number[], opacity: number): number[] {
    const [foregroundRed, foregroundGreen, foregroundBlue] = foregroundRGB;
    const [backgroundRed, backgroundGreen, backgroundBlue] = backgroundRGB;

    return [(1 - opacity) * backgroundRed + opacity * foregroundRed, (1 - opacity) * backgroundGreen + opacity * foregroundGreen, (1 - opacity) * backgroundBlue + opacity * foregroundBlue];
}

/**
 * Converts three unit values to the three components of a color in RGB notation.
 *
 * @param red A unit value representing the first component of a color in RGB notation.
 * @param green A unit value representing the second component of a color in RGB notation.
 * @param blue A unit value representing the third component of a color in RGB notation.
 * @returns An array with the three components of a color in RGB notation.
 */
function convertUnitValuesToRGB(red: number, green: number, blue: number): number[] {
    return [Math.floor(red * 255), Math.floor(green * 255), Math.floor(blue * 255)];
}

/**
 * Converts the three components of a color in RGB notation to three unit values.
 *
 * @param red The first component of a color in RGB notation.
 * @param green The second component of a color in RGB notation.
 * @param blue The third component of a color in RGB notation.
 * @returns An array with three unit values representing the components of a color in RGB notation.
 */
function convertRGBToUnitValues(red: number, green: number, blue: number): number[] {
    return [red / 255, green / 255, blue / 255];
}

/**
 * Matches an RGBA or RGB color value and extracts the color components.
 *
 * @param color - The RGBA or RGB color value to match and extract components from.
 * @returns An array containing the extracted color components [red, green, blue, alpha].
 *
 * Returns null if the input string does not match the pattern.
 */
function extractValuesFromRGB(color: string): number[] | null {
    const rgbaPattern = /rgba?\((?<r>[.\d]+)[, ]+(?<g>[.\d]+)[, ]+(?<b>[.\d]+)(?:\s?[,/]\s?(?<a>[.\d]+%?))?\)$/i;
    const matchRGBA = color.match(rgbaPattern);
    if (matchRGBA) {
        const [, red, green, blue, alpha] = matchRGBA;
        return [parseInt(red, 10), parseInt(green, 10), parseInt(blue, 10), alpha ? parseFloat(alpha) : 1];
    }

    return null;
}

/**
 * Return the style size from an avatar size constant
 */
function getAvatarSize(size: AvatarSizeName): number {
    return avatarSizes[size];
}

/**
 * Return the width style from an avatar size constant
 */
function getAvatarWidthStyle(size: AvatarSizeName): ViewStyle {
    const avatarSize = getAvatarSize(size);
    return {
        width: avatarSize,
    };
}

/**
 * Get Font size of '+1' text on avatar overlay
 */
function getAvatarExtraFontSizeStyle(size: AvatarSizeName): TextStyle {
    return {
        fontSize: avatarFontSizes[size],
    };
}

/**
 * Get Bordersize of Avatar based on avatar size
 */
function getAvatarBorderWidth(size: AvatarSizeName): ViewStyle {
    return {
        borderWidth: avatarBorderWidths[size],
    };
}

/**
 * Return the border radius for an avatar
 */
function getAvatarBorderRadius(size: AvatarSizeName, type?: string): ViewStyle {
    if (type === CONST.ICON_TYPE_WORKSPACE) {
        return {borderRadius: avatarBorderSizes[size]};
    }

    // Default to rounded border
    return {borderRadius: variables.buttonBorderRadius};
}

/**
 * Return the border style for an avatar
 */
function getAvatarBorderStyle(size: AvatarSizeName, type: string): ViewStyle {
    return {
        overflow: 'hidden',
        ...getAvatarBorderRadius(size, type),
    };
}

/**
 * Helper method to return workspace avatar color styles
 */
function getDefaultWorkspaceAvatarColor(workspaceName: string): ViewStyle {
    const colorHash = UserUtils.hashText(workspaceName.trim(), workspaceColorOptions.length);

    return workspaceColorOptions[colorHash];
}

/**
 * Helper method to return eReceipt color code
 */
function getEReceiptColorCode(transaction: Transaction): EReceiptColorName {
    // eslint-disable-next-line @typescript-eslint/prefer-nullish-coalescing
    const transactionID = transaction.parentTransactionID || transaction.transactionID || '';

    const colorHash = UserUtils.hashText(transactionID.trim(), eReceiptColors.length);

    return eReceiptColors[colorHash];
}

/**
 * Helper method to return eReceipt color styles
 */
function getEReceiptColorStyles(colorCode: EReceiptColorName): EreceiptColorStyle | undefined {
    return eReceiptColorStyles[colorCode];
}

type SafeAreaPadding = {
    paddingTop: number;
    paddingBottom: number;
    paddingLeft: number;
    paddingRight: number;
};

/**
 * Takes safe area insets and returns padding to use for a View
 */
function getSafeAreaPadding(insets?: EdgeInsets, insetsPercentage: number = variables.safeInsertPercentage): SafeAreaPadding {
    return {
        paddingTop: insets?.top ?? 0,
        paddingBottom: (insets?.bottom ?? 0) * insetsPercentage,
        paddingLeft: (insets?.left ?? 0) * insetsPercentage,
        paddingRight: (insets?.right ?? 0) * insetsPercentage,
    };
}

/**
 * Takes safe area insets and returns margin to use for a View
 */
function getSafeAreaMargins(insets?: EdgeInsets): ViewStyle {
    return {marginBottom: (insets?.bottom ?? 0) * variables.safeInsertPercentage};
}

// NOTE: asserting some web style properties to a valid type, because it isn't possible to augment them.
function getZoomSizingStyle(
    isZoomed: boolean,
    imgWidth: number,
    imgHeight: number,
    zoomScale: number,
    containerHeight: number,
    containerWidth: number,
    isLoading: boolean,
): ViewStyle | undefined {
    // Hide image until finished loading to prevent showing preview with wrong dimensions
    if (isLoading || imgWidth === 0 || imgHeight === 0) {
        return undefined;
    }
    const top = `${Math.max((containerHeight - imgHeight) / 2, 0)}px` as DimensionValue;
    const left = `${Math.max((containerWidth - imgWidth) / 2, 0)}px` as DimensionValue;

    // Return different size and offset style based on zoomScale and isZoom.
    if (isZoomed) {
        // When both width and height are smaller than container(modal) size, set the height by multiplying zoomScale if it is zoomed in.
        if (zoomScale >= 1) {
            return {
                height: `${imgHeight * zoomScale}px` as DimensionValue,
                width: `${imgWidth * zoomScale}px` as DimensionValue,
            };
        }

        // If image height and width are bigger than container size, display image with original size because original size is bigger and position absolute.
        return {
            height: `${imgHeight}px` as DimensionValue,
            width: `${imgWidth}px` as DimensionValue,
            top,
            left,
        };
    }

    // If image is not zoomed in and image size is smaller than container size, display with original size based on offset and position absolute.
    if (zoomScale > 1) {
        return {
            height: `${imgHeight}px` as DimensionValue,
            width: `${imgWidth}px` as DimensionValue,
            top,
            left,
        };
    }

    // If image is bigger than container size, display full image in the screen with scaled size (fit by container size) and position absolute.
    // top, left offset should be different when displaying long or wide image.
    const scaledTop = `${Math.max((containerHeight - imgHeight * zoomScale) / 2, 0)}px` as DimensionValue;
    const scaledLeft = `${Math.max((containerWidth - imgWidth * zoomScale) / 2, 0)}px` as DimensionValue;
    return {
        height: `${imgHeight * zoomScale}px` as DimensionValue,
        width: `${imgWidth * zoomScale}px` as DimensionValue,
        top: scaledTop,
        left: scaledLeft,
    };
}

/**
 * Returns auto grow text input style
 */
function getWidthStyle(width: number): ViewStyle {
    return {
        width,
    };
}

/**
 * Returns a style with backgroundColor and borderColor set to the same color
 */
function getBackgroundAndBorderStyle(backgroundColor: string): ViewStyle {
    return {
        backgroundColor,
        borderColor: backgroundColor,
    };
}

/**
 * Returns a style with the specified backgroundColor
 */
function getBackgroundColorStyle(backgroundColor: string): ViewStyle {
    return {
        backgroundColor,
    };
}

/**
 * Returns a style for text color
 */
function getTextColorStyle(color: string): TextStyle {
    return {
        color,
    };
}

/**
 * Returns a style with the specified borderColor
 */
function getBorderColorStyle(borderColor: string): ViewStyle {
    return {
        borderColor,
    };
}

/**
 * Returns the width style for the wordmark logo on the sign in page
 */
function getSignInWordmarkWidthStyle(isSmallScreenWidth: boolean, environment: ValueOf<typeof CONST.ENVIRONMENT>): ViewStyle {
    if (environment === CONST.ENVIRONMENT.DEV) {
        return isSmallScreenWidth ? {width: variables.signInLogoWidthPill} : {width: variables.signInLogoWidthLargeScreenPill};
    }
    if (environment === CONST.ENVIRONMENT.STAGING) {
        return isSmallScreenWidth ? {width: variables.signInLogoWidthPill} : {width: variables.signInLogoWidthLargeScreenPill};
    }
    if (environment === CONST.ENVIRONMENT.PRODUCTION) {
        return isSmallScreenWidth ? {width: variables.signInLogoWidth} : {width: variables.signInLogoWidthLargeScreen};
    }
    return isSmallScreenWidth ? {width: variables.signInLogoWidthPill} : {width: variables.signInLogoWidthLargeScreenPill};
}

/**
 * Returns a background color with opacity style
 */
function getBackgroundColorWithOpacityStyle(backgroundColor: string, opacity: number): ViewStyle {
    const result = hexadecimalToRGBArray(backgroundColor);
    if (result !== undefined) {
        return {
            backgroundColor: `rgba(${result[0]}, ${result[1]}, ${result[2]}, ${opacity})`,
        };
    }
    return {};
}

function getAnimatedFABStyle(rotate: Animated.Value, backgroundColor: Animated.Value): Animated.WithAnimatedValue<ViewStyle> {
    return {
        transform: [{rotate}],
        backgroundColor,
    };
}

function getWidthAndHeightStyle(width: number, height?: number): ViewStyle {
    return {
        width,
        height: height ?? width,
    };
}

/**
 * Combine margin/padding with safe area inset
 *
 * @param modalContainerValue - margin or padding value
 * @param safeAreaValue - safe area inset
 * @param shouldAddSafeAreaValue - indicator whether safe area inset should be applied
 */
function getCombinedSpacing(modalContainerValue: DimensionValue | undefined, safeAreaValue: number, shouldAddSafeAreaValue: boolean): number | DimensionValue | undefined {
    // modalContainerValue can only be added to safe area inset if it's a number, otherwise it's returned as is
    if (typeof modalContainerValue === 'number' || !modalContainerValue) {
        return (modalContainerValue ?? 0) + (shouldAddSafeAreaValue ? safeAreaValue : 0);
    }

    return modalContainerValue;
}

type ModalPaddingStylesParams = {
    shouldAddBottomSafeAreaMargin: boolean;
    shouldAddTopSafeAreaMargin: boolean;
    shouldAddBottomSafeAreaPadding: boolean;
    shouldAddTopSafeAreaPadding: boolean;
    safeAreaPaddingTop: number;
    safeAreaPaddingBottom: number;
    safeAreaPaddingLeft: number;
    safeAreaPaddingRight: number;
    modalContainerStyleMarginTop: DimensionValue | undefined;
    modalContainerStyleMarginBottom: DimensionValue | undefined;
    modalContainerStylePaddingTop: DimensionValue | undefined;
    modalContainerStylePaddingBottom: DimensionValue | undefined;
    insets: EdgeInsets;
};

function getModalPaddingStyles({
    shouldAddBottomSafeAreaMargin,
    shouldAddTopSafeAreaMargin,
    shouldAddBottomSafeAreaPadding,
    shouldAddTopSafeAreaPadding,
    safeAreaPaddingTop,
    safeAreaPaddingBottom,
    safeAreaPaddingLeft,
    safeAreaPaddingRight,
    modalContainerStyleMarginTop,
    modalContainerStyleMarginBottom,
    modalContainerStylePaddingTop,
    modalContainerStylePaddingBottom,
    insets,
}: ModalPaddingStylesParams): ViewStyle {
    // use fallback value for safeAreaPaddingBottom to keep padding bottom consistent with padding top.
    // More info: issue #17376
    const safeAreaPaddingBottomWithFallback = insets.bottom === 0 && typeof modalContainerStylePaddingTop === 'number' ? modalContainerStylePaddingTop ?? 0 : safeAreaPaddingBottom;
    return {
        marginTop: getCombinedSpacing(modalContainerStyleMarginTop, safeAreaPaddingTop, shouldAddTopSafeAreaMargin),
        marginBottom: getCombinedSpacing(modalContainerStyleMarginBottom, safeAreaPaddingBottomWithFallback, shouldAddBottomSafeAreaMargin),
        paddingTop: getCombinedSpacing(modalContainerStylePaddingTop, safeAreaPaddingTop, shouldAddTopSafeAreaPadding),
        paddingBottom: getCombinedSpacing(modalContainerStylePaddingBottom, safeAreaPaddingBottomWithFallback, shouldAddBottomSafeAreaPadding),
        paddingLeft: safeAreaPaddingLeft ?? 0,
        paddingRight: safeAreaPaddingRight ?? 0,
    };
}

/**
 * Takes fontStyle and fontWeight and returns the correct fontFamily
 */
function getFontFamilyMonospace({fontStyle, fontWeight}: TextStyle): string {
    const italic = fontStyle === 'italic' && fontFamily.MONOSPACE_ITALIC;
    const bold = fontWeight === 'bold' && fontFamily.MONOSPACE_BOLD;
    const italicBold = italic && bold && fontFamily.MONOSPACE_BOLD_ITALIC;

    return italicBold || bold || italic || fontFamily.MONOSPACE;
}
/**
 * Returns the font size for the HTML code tag renderer.
 */
function getCodeFontSize(isInsideH1: boolean) {
    return isInsideH1 ? 15 : 13;
}

/**
 * Gives the width for Emoji picker Widget
 */
function getEmojiPickerStyle(isSmallScreenWidth: boolean): ViewStyle {
    if (isSmallScreenWidth) {
        return {
            width: CONST.SMALL_EMOJI_PICKER_SIZE.WIDTH,
        };
    }
    return {
        width: CONST.EMOJI_PICKER_SIZE.WIDTH,
        height: CONST.EMOJI_PICKER_SIZE.HEIGHT,
    };
}

function getPaymentMethodMenuWidth(isSmallScreenWidth: boolean): ViewStyle {
    const margin = 20;
    return {width: !isSmallScreenWidth ? variables.sideBarWidth - margin * 2 : undefined};
}

/**
 * Parse styleParam and return Styles array
 */
function parseStyleAsArray<T extends AllStyles>(styleParam: T | T[]): T[] {
    return Array.isArray(styleParam) ? styleParam : [styleParam];
}

/**
 * Parse style function and return Styles object
 */
function parseStyleFromFunction(style: ParsableStyle, state: PressableStateCallbackType): StyleProp<ViewStyle> {
    return typeof style === 'function' ? style(state) : style;
}

/**
 * Receives any number of object or array style objects and returns them all as an array
 */
function combineStyles<T extends AllStyles>(...allStyles: Array<T | T[]>): T[] {
    let finalStyles: T[] = [];
    allStyles.forEach((style) => {
        finalStyles = finalStyles.concat(parseStyleAsArray(style));
    });
    return finalStyles;
}

/**
 * Get variable padding-left as style
 */
function getPaddingLeft(paddingLeft: number): ViewStyle {
    return {
        paddingLeft,
    };
}

/**
 * Checks to see if the iOS device has safe areas or not
 */
function hasSafeAreas(windowWidth: number, windowHeight: number): boolean {
    const heightsIphonesWithNotches = [812, 896, 844, 926];
    return heightsIphonesWithNotches.includes(windowHeight) || heightsIphonesWithNotches.includes(windowWidth);
}

/**
 * Get height as style
 */
function getHeight(height: number): ViewStyle {
    return {
        height,
    };
}

/**
 * Get minimum height as style
 */
function getMinimumHeight(minHeight: number): ViewStyle {
    return {
        minHeight,
    };
}

/**
 * Get minimum width as style
 */
function getMinimumWidth(minWidth: number): ViewStyle | CSSProperties {
    return {
        minWidth,
    };
}

/**
 * Get maximum height as style
 */
function getMaximumHeight(maxHeight: number): ViewStyle {
    return {
        maxHeight,
    };
}

/**
 * Get maximum width as style
 */
function getMaximumWidth(maxWidth: number): ViewStyle {
    return {
        maxWidth,
    };
}

/**
 * Return style for opacity animation.
 */
function fade(fadeAnimation: Animated.Value): Animated.WithAnimatedValue<ViewStyle> {
    return {
        opacity: fadeAnimation,
    };
}

type AvatarBorderStyleParams = {
    theme: ThemeColors;
    isHovered: boolean;
    isPressed: boolean;
    isInReportAction: boolean;
    shouldUseCardBackground: boolean;
};

function getHorizontalStackedAvatarBorderStyle({theme, isHovered, isPressed, isInReportAction = false, shouldUseCardBackground = false}: AvatarBorderStyleParams): ViewStyle {
    let borderColor = shouldUseCardBackground ? theme.cardBG : theme.appBG;

    if (isHovered) {
        borderColor = isInReportAction ? theme.highlightBG : theme.border;
    }

    if (isPressed) {
        borderColor = isInReportAction ? theme.highlightBG : theme.buttonPressedBG;
    }

    return {borderColor};
}

/**
 * Get computed avatar styles based on position and border size
 */
function getHorizontalStackedAvatarStyle(index: number, overlapSize: number): ViewStyle {
    return {
        marginLeft: index > 0 ? -overlapSize : 0,
        zIndex: index + 2,
    };
}

/**
 * Get computed avatar styles of '+1' overlay based on size
 */
function getHorizontalStackedOverlayAvatarStyle(oneAvatarSize: AvatarSize, oneAvatarBorderWidth: number): ViewStyle {
    return {
        borderWidth: oneAvatarBorderWidth,
        borderRadius: oneAvatarSize.width,
        marginLeft: -(oneAvatarSize.width + oneAvatarBorderWidth * 2),
        zIndex: 6,
        borderStyle: 'solid',
    };
}

/**
 * Gets the correct size for the empty state background image based on screen dimensions
 */
function getReportWelcomeBackgroundImageStyle(isSmallScreenWidth: boolean, isMoneyReport = false): ViewStyle {
    const emptyStateBackground = isMoneyReport ? CONST.EMPTY_STATE_BACKGROUND.MONEY_REPORT : CONST.EMPTY_STATE_BACKGROUND;

    if (isSmallScreenWidth) {
        return {
            height: emptyStateBackground.SMALL_SCREEN.IMAGE_HEIGHT,
            width: '200%',
            position: 'absolute',
        };
    }

    return {
        height: emptyStateBackground.WIDE_SCREEN.IMAGE_HEIGHT,
        width: '100%',
        position: 'absolute',
    };
}

/**
 * Gets the correct top margin size for the chat welcome message based on screen dimensions
 */
function getReportWelcomeTopMarginStyle(isSmallScreenWidth: boolean, isMoneyReport = false): ViewStyle {
    const emptyStateBackground = isMoneyReport ? CONST.EMPTY_STATE_BACKGROUND.MONEY_REPORT : CONST.EMPTY_STATE_BACKGROUND;
    if (isSmallScreenWidth) {
        return {
            marginTop: emptyStateBackground.SMALL_SCREEN.VIEW_HEIGHT,
        };
    }

    return {
        marginTop: emptyStateBackground.WIDE_SCREEN.VIEW_HEIGHT,
    };
}

/**
 * Returns fontSize style
 */
function getFontSizeStyle(fontSize: number): TextStyle {
    return {
        fontSize,
    };
}

/**
 * Returns lineHeight style
 */
function getLineHeightStyle(lineHeight: number): TextStyle {
    return {
        lineHeight,
    };
}

/**
 * Gets the correct size for the empty state container based on screen dimensions
 */
function getReportWelcomeContainerStyle(isSmallScreenWidth: boolean, isMoneyReport = false): ViewStyle {
    const emptyStateBackground = isMoneyReport ? CONST.EMPTY_STATE_BACKGROUND.MONEY_REPORT : CONST.EMPTY_STATE_BACKGROUND;
    if (isSmallScreenWidth) {
        return {
            minHeight: emptyStateBackground.SMALL_SCREEN.CONTAINER_MINHEIGHT,
            display: 'flex',
            justifyContent: 'space-between',
        };
    }

    return {
        minHeight: emptyStateBackground.WIDE_SCREEN.CONTAINER_MINHEIGHT,
        display: 'flex',
        justifyContent: 'space-between',
    };
}

type GetBaseAutoCompleteSuggestionContainerStyleParams = {
    left: number;
    bottom: number;
    width: number;
};

/**
 * Gets the correct position for the base auto complete suggestion container
 */
function getBaseAutoCompleteSuggestionContainerStyle({left, bottom, width}: GetBaseAutoCompleteSuggestionContainerStyleParams): ViewStyle {
    return {
        ...positioning.pFixed,
        bottom,
        left,
        width,
    };
}

/**
 * Gets the correct position for auto complete suggestion container
 */
function getAutoCompleteSuggestionContainerStyle(itemsHeight: number): ViewStyle {
    'worklet';

    const borderWidth = 2;
    const height = itemsHeight + 2 * CONST.AUTO_COMPLETE_SUGGESTER.SUGGESTER_INNER_PADDING;

    // The suggester is positioned absolutely within the component that includes the input and RecipientLocalTime view (for non-expanded mode only). To position it correctly,
    // we need to shift it by the suggester's height plus its padding and, if applicable, the height of the RecipientLocalTime view.
    return {
        overflow: 'hidden',
        top: -(height + CONST.AUTO_COMPLETE_SUGGESTER.SUGGESTER_PADDING + borderWidth),
        height,
        minHeight: CONST.AUTO_COMPLETE_SUGGESTER.SUGGESTION_ROW_HEIGHT,
    };
}

function getEmojiReactionBubbleTextStyle(isContextMenu = false): TextStyle {
    if (isContextMenu) {
        return {
            fontSize: 17,
            lineHeight: 24,
        };
    }

    return {
        fontSize: 15,
        lineHeight: 22,
    };
}

/**
 * Returns a style object with a rotation transformation applied based on the provided direction prop.
 *
 * @param direction - The direction of the rotation (CONST.DIRECTION.LEFT or CONST.DIRECTION.RIGHT).
 */
function getDirectionStyle(direction: ValueOf<typeof CONST.DIRECTION>): ViewStyle {
    if (direction === CONST.DIRECTION.LEFT) {
        return {transform: 'rotate(180deg)'};
    }

    return {};
}

/**
 * Returns a style object with display flex or none basing on the condition value.
 */
function displayIfTrue(condition: boolean): ViewStyle {
    return {display: condition ? 'flex' : 'none'};
}

/**
 * Gets the correct height for emoji picker list based on screen dimensions
 */
function getEmojiPickerListHeight(hasAdditionalSpace: boolean, windowHeight: number): ViewStyle {
    const style = {
        ...spacing.ph4,
        height: hasAdditionalSpace ? CONST.NON_NATIVE_EMOJI_PICKER_LIST_HEIGHT + CONST.CATEGORY_SHORTCUT_BAR_HEIGHT : CONST.NON_NATIVE_EMOJI_PICKER_LIST_HEIGHT,
    };

    if (windowHeight) {
        // dimensions of content above the emoji picker list
        const dimensions = hasAdditionalSpace ? CONST.EMOJI_PICKER_TEXT_INPUT_SIZES : CONST.EMOJI_PICKER_TEXT_INPUT_SIZES + CONST.CATEGORY_SHORTCUT_BAR_HEIGHT;
        return {
            ...style,
            maxHeight: windowHeight - dimensions,
        };
    }
    return style;
}

/**
 * Returns padding vertical based on number of lines
 */
function getComposeTextAreaPadding(numberOfLines: number, isComposerFullSize: boolean): ViewStyle {
    let paddingValue = 5;
    // Issue #26222: If isComposerFullSize paddingValue will always be 5 to prevent padding jumps when adding multiple lines.
    if (!isComposerFullSize) {
        if (numberOfLines === 1) {
            paddingValue = 9;
        }
        // In case numberOfLines = 3, there will be a Expand Icon appearing at the top left, so it has to be recalculated so that the textArea can be full height
        else if (numberOfLines === 3) {
            paddingValue = 8;
        }
    }
    return {
        paddingTop: paddingValue,
        paddingBottom: paddingValue,
    };
}

/**
 * Returns style object for the mobile on WEB
 */
function getOuterModalStyle(windowHeight: number, viewportOffsetTop: number): ViewStyle {
    return Browser.isMobile() ? {maxHeight: windowHeight, marginTop: viewportOffsetTop} : {};
}

/**
 * Returns style object for flexWrap depending on the screen size
 */
function getWrappingStyle(isExtraSmallScreenWidth: boolean): ViewStyle {
    return {
        flexWrap: isExtraSmallScreenWidth ? 'wrap' : 'nowrap',
    };
}

/**
 * Returns the text container styles for menu items depending on if the menu item container a small avatar
 */
function getMenuItemTextContainerStyle(isSmallAvatarSubscriptMenu: boolean): ViewStyle {
    return {
        minHeight: isSmallAvatarSubscriptMenu ? variables.avatarSizeSubscript : variables.componentSizeNormal,
    };
}

/**
 * Returns color style
 */
function getColorStyle(color: string): ViewStyle | CSSProperties {
    return {color};
}

/**
 * Returns the checkbox pressable style
 */
function getCheckboxPressableStyle(borderRadius = 6): ViewStyle {
    return {
        padding: 2,
        justifyContent: 'center',
        alignItems: 'center',
        // eslint-disable-next-line object-shorthand
        borderRadius: borderRadius,
    };
}

/**
 * Returns style object for the dropbutton height
 */
function getDropDownButtonHeight(buttonSize: ButtonSizeValue): ViewStyle {
    if (buttonSize === CONST.DROPDOWN_BUTTON_SIZE.LARGE) {
        return {
            height: variables.componentSizeLarge,
        };
    }
    return {
        height: variables.componentSizeNormal,
    };
}

/**
 * Returns fitting fontSize and lineHeight values in order to prevent large amounts from being cut off on small screen widths.
 */
function getAmountFontSizeAndLineHeight(isSmallScreenWidth: boolean, windowWidth: number, displayAmountLength: number, numberOfParticipant: number): TextStyle {
    let toSubtract = 0;
    const baseFontSize = variables.fontSizeXLarge;
    const baseLineHeight = variables.lineHeightXXLarge;

    const numberOfAvatar = numberOfParticipant < 4 ? numberOfParticipant : 4;
    const differentWithMaxLength = 17 - displayAmountLength;

    // with a window width is more than 420px the maximum amount will not be cut off with the maximum avatar displays
    if (isSmallScreenWidth && windowWidth < 420) {
        // Based on width Difference we can see the max length of amount can be displayed with the number of avatars.
        // From there we can calculate subtract in accordance with the number of avatar and the length of amount text
        const widthDifference = 420 - windowWidth;
        switch (true) {
            // It is very rare for native devices to have a width smaller than 350px so add a constant subtract here
            case widthDifference > 70:
                toSubtract = 11;
                break;
            case widthDifference > 60:
                if (18 - numberOfAvatar * 2 < displayAmountLength) {
                    toSubtract = numberOfAvatar * 2 - differentWithMaxLength;
                }
                break;
            case widthDifference > 50:
                if (19 - numberOfAvatar * 2 < displayAmountLength) {
                    toSubtract = (numberOfAvatar - 1) * 2 + 1 - differentWithMaxLength;
                }
                break;
            case widthDifference > 40:
                if (20 - numberOfAvatar * 2 < displayAmountLength) {
                    toSubtract = (numberOfAvatar - 1) * 2 - differentWithMaxLength;
                }
                break;
            case widthDifference > 30:
                if (21 - numberOfAvatar * 2 < displayAmountLength) {
                    toSubtract = (numberOfAvatar - 1) * 2 - 1 - differentWithMaxLength;
                }
                break;
            case widthDifference > 20:
                if (22 - numberOfAvatar * 2 < displayAmountLength) {
                    toSubtract = (numberOfAvatar - 2) * 2 - differentWithMaxLength;
                }
                break;
            default:
                if (displayAmountLength + numberOfAvatar === 21) {
                    toSubtract = 3;
                }
                break;
        }
    }

    return {
        fontSize: baseFontSize - toSubtract,
        lineHeight: baseLineHeight - toSubtract,
    };
}

/**
 * Get transparent color by setting alpha value 0 of the passed hex(#xxxxxx) color code
 */
function getTransparentColor(color: string) {
    return `${color}00`;
}

const staticStyleUtils = {
    combineStyles,
    displayIfTrue,
    getAmountFontSizeAndLineHeight,
    getAnimatedFABStyle,
    getAutoCompleteSuggestionContainerStyle,
    getAvatarBorderRadius,
    getAvatarBorderStyle,
    getAvatarBorderWidth,
    getAvatarExtraFontSizeStyle,
    getAvatarSize,
    getAvatarWidthStyle,
    getBackgroundAndBorderStyle,
    getBackgroundColorStyle,
    getBackgroundColorWithOpacityStyle,
    getPaddingLeft,
    hasSafeAreas,
    getHeight,
    getMinimumHeight,
    getMinimumWidth,
    getMaximumHeight,
    getMaximumWidth,
    fade,
    getHorizontalStackedAvatarBorderStyle,
    getHorizontalStackedAvatarStyle,
    getHorizontalStackedOverlayAvatarStyle,
    getReportWelcomeBackgroundImageStyle,
    getReportWelcomeTopMarginStyle,
    getReportWelcomeContainerStyle,
    getBaseAutoCompleteSuggestionContainerStyle,
    getBorderColorStyle,
    getCheckboxPressableStyle,
    getComposeTextAreaPadding,
    getColorStyle,
    getDefaultWorkspaceAvatarColor,
    getDirectionStyle,
    getDropDownButtonHeight,
    getEmojiPickerListHeight,
    getEmojiPickerStyle,
    getEmojiReactionBubbleTextStyle,
    getFontFamilyMonospace,
    getCodeFontSize,
    getFontSizeStyle,
    getLineHeightStyle,
    getMenuItemTextContainerStyle,
    getModalPaddingStyles,
    getOuterModalStyle,
    getPaymentMethodMenuWidth,
    getSafeAreaMargins,
    getSafeAreaPadding,
    getSignInWordmarkWidthStyle,
    getTextColorStyle,
    getTransparentColor,
    getWidthAndHeightStyle,
    getWidthStyle,
    getWrappingStyle,
    getZoomSizingStyle,
    parseStyleAsArray,
    parseStyleFromFunction,
    getEReceiptColorStyles,
    getEReceiptColorCode,
};

const createStyleUtils = (theme: ThemeColors, styles: ThemeStyles) => ({
    ...staticStyleUtils,
    ...createModalStyleUtils({theme, styles}),
    ...createTooltipStyleUtils({theme, styles}),
    ...createReportActionContextMenuStyleUtils({theme, styles}),

    getCompactContentContainerStyles: () => compactContentContainerStyles(styles),
    getContextMenuItemStyles: (windowWidth?: number) => getContextMenuItemStyles(styles, windowWidth),
    getContainerComposeStyles: () => containerComposeStyles(styles),

    /**
     * Gets styles for AutoCompleteSuggestion row
     */
    getAutoCompleteSuggestionItemStyle: (highlightedEmojiIndex: number, rowHeight: number, isHovered: boolean, currentEmojiIndex: number): ViewStyle[] => {
        let backgroundColor;

        if (currentEmojiIndex === highlightedEmojiIndex) {
            backgroundColor = theme.activeComponentBG;
        } else if (isHovered) {
            backgroundColor = theme.hoverComponentBG;
        }

        return [
            {
                height: rowHeight,
                justifyContent: 'center',
            },
            backgroundColor
                ? {
                      backgroundColor,
                  }
                : {},
        ];
    },

    /**
     * Returns auto grow height text input style
     */
    getAutoGrowHeightInputStyle: (textInputHeight: number, maxHeight: number): ViewStyle => {
        if (textInputHeight > maxHeight) {
            // TODO: Remove this "eslint-disable-next" once the theme switching migration is done and styles are fully typed (GH Issue: https://github.com/Expensify/App/issues/27337)
            // eslint-disable-next-line @typescript-eslint/no-unsafe-return
            return {
                ...styles.pr0,
                ...styles.overflowAuto,
            };
        }

        // TODO: Remove this "eslint-disable-next" once the theme switching migration is done and styles are fully typed (GH Issue: https://github.com/Expensify/App/issues/27337)
        // eslint-disable-next-line @typescript-eslint/no-unsafe-return
        return {
            ...styles.pr0,
            ...styles.overflowHidden,
            // maxHeight is not of the input only but the of the whole input container
            // which also includes the top padding and bottom border
            height: maxHeight - styles.textInputMultilineContainer.paddingTop - styles.textInputContainer.borderBottomWidth,
        };
    },

    /**
     * Return the style from an avatar size constant
     */
    getAvatarStyle: (size: AvatarSizeName): AvatarStyle => {
        const avatarSize = getAvatarSize(size);
        return {
            height: avatarSize,
            width: avatarSize,
            borderRadius: avatarSize,
            backgroundColor: theme.offline,
        };
    },

    /**
     * Generate a style for the background color of the Badge
     */
    getBadgeColorStyle: (isSuccess: boolean, isError: boolean, isPressed = false, isAdHoc = false): ViewStyle => {
        if (isSuccess) {
            if (isAdHoc) {
                // TODO: Remove this "eslint-disable-next" once the theme switching migration is done and styles are fully typed (GH Issue: https://github.com/Expensify/App/issues/27337)
                // eslint-disable-next-line @typescript-eslint/no-unsafe-return
                return isPressed ? styles.badgeAdHocSuccessPressed : styles.badgeAdHocSuccess;
            }
            // TODO: Remove this "eslint-disable-next" once the theme switching migration is done and styles are fully typed (GH Issue: https://github.com/Expensify/App/issues/27337)
            // eslint-disable-next-line @typescript-eslint/no-unsafe-return
            return isPressed ? styles.badgeSuccessPressed : styles.badgeSuccess;
        }
        if (isError) {
            // TODO: Remove this "eslint-disable-next" once the theme switching migration is done and styles are fully typed (GH Issue: https://github.com/Expensify/App/issues/27337)
            // eslint-disable-next-line @typescript-eslint/no-unsafe-return
            return isPressed ? styles.badgeDangerPressed : styles.badgeDanger;
        }
        return {};
    },

    /**
     * Generate a style for the background color of the button, based on its current state.
     *
     * @param buttonState - One of {'default', 'hovered', 'pressed'}
     * @param isMenuItem - whether this button is apart of a list
     */
    getButtonBackgroundColorStyle: (buttonState: ButtonStateName = CONST.BUTTON_STATES.DEFAULT, isMenuItem = false): ViewStyle => {
        switch (buttonState) {
            case CONST.BUTTON_STATES.PRESSED:
                return {backgroundColor: theme.buttonPressedBG};
            case CONST.BUTTON_STATES.ACTIVE:
                return isMenuItem ? {backgroundColor: theme.border} : {backgroundColor: theme.buttonHoveredBG};
            case CONST.BUTTON_STATES.DISABLED:
            case CONST.BUTTON_STATES.DEFAULT:
            default:
                return {};
        }
    },

    /**
     * Returns the checkbox container style
     */
    getCheckboxContainerStyle: (size: number, borderRadius = 4): ViewStyle => ({
        backgroundColor: theme.componentBG,
        height: size,
        width: size,
        borderColor: theme.borderLighter,
        borderWidth: 2,
        justifyContent: 'center',
        alignItems: 'center',
        // eslint-disable-next-line object-shorthand
        borderRadius: borderRadius,
    }),

    /**
     * Select the correct color for text.
     */
    getColoredBackgroundStyle: (isColored: boolean): StyleProp<TextStyle> => ({backgroundColor: isColored ? theme.mentionBG : undefined}),

    /**
     * Returns link styles based on whether the link is disabled or not
     */
    getDisabledLinkStyles: (isDisabled = false): ViewStyle => {
        const disabledLinkStyles = {
            color: theme.textSupporting,
            ...styles.cursorDisabled,
        };

        // TODO: Remove this "eslint-disable-next" once the theme switching migration is done and styles are fully typed (GH Issue: https://github.com/Expensify/App/issues/27337)
        // eslint-disable-next-line @typescript-eslint/no-unsafe-return
        return {
            ...styles.link,
            ...(isDisabled ? disabledLinkStyles : {}),
        };
    },

    /**
     * Get the style for the AM and PM buttons in the TimePicker
     */
    getStatusAMandPMButtonStyle: (amPmValue: string): {styleForAM: ViewStyle; styleForPM: ViewStyle} => {
        const computedStyleForAM: ViewStyle = amPmValue !== CONST.TIME_PERIOD.AM ? {backgroundColor: theme.componentBG} : {};
        const computedStyleForPM: ViewStyle = amPmValue !== CONST.TIME_PERIOD.PM ? {backgroundColor: theme.componentBG} : {};

        return {
            styleForAM: [styles.timePickerWidth100, computedStyleForAM] as unknown as ViewStyle,
            styleForPM: [styles.timePickerWidth100, computedStyleForPM] as unknown as ViewStyle,
        };
    },

    /**
     * Get the styles of the text next to dot indicators
     */
    getDotIndicatorTextStyles: (isErrorText = true): TextStyle => (isErrorText ? {...styles.offlineFeedback.text, color: styles.formError.color} : {...styles.offlineFeedback.text}),

    getEmojiReactionBubbleStyle: (isHovered: boolean, hasUserReacted: boolean, isContextMenu = false): ViewStyle => {
        let backgroundColor = theme.border;

        if (isHovered) {
            backgroundColor = theme.buttonHoveredBG;
        }

        if (hasUserReacted) {
            backgroundColor = theme.reactionActiveBackground;
        }

        if (isContextMenu) {
            return {
                paddingVertical: 3,
                paddingHorizontal: 12,
                backgroundColor,
            };
        }

        return {
            paddingVertical: 2,
            paddingHorizontal: 8,
            backgroundColor,
        };
    },

    getEmojiReactionCounterTextStyle: (hasUserReacted: boolean): TextStyle => {
        if (hasUserReacted) {
            return {color: theme.reactionActiveText};
        }

        return {color: theme.text};
    },

    getErrorPageContainerStyle: (safeAreaPaddingBottom = 0): ViewStyle => ({
        backgroundColor: theme.componentBG,
        paddingBottom: 40 + safeAreaPaddingBottom,
    }),

    getGoogleListViewStyle: (shouldDisplayBorder: boolean): ViewStyle => {
        if (shouldDisplayBorder) {
            // TODO: Remove this "eslint-disable-next" once the theme switching migration is done and styles are fully typed (GH Issue: https://github.com/Expensify/App/issues/27337)
            // eslint-disable-next-line @typescript-eslint/no-unsafe-return
            return {
                ...styles.borderTopRounded,
                ...styles.borderBottomRounded,
                marginTop: 4,
                paddingVertical: 6,
            };
        }

        return {
            transform: 'scale(0)',
        };
    },

    /**
     * Return the height of magic code input container
     */
    getHeightOfMagicCodeInput: (): ViewStyle => ({height: styles.magicCodeInputContainer.minHeight - styles.textInputContainer.borderBottomWidth}),

    /**
     * Generate fill color of an icon based on its state.
     *
     * @param buttonState - One of {'default', 'hovered', 'pressed'}
     * @param isMenuIcon - whether this icon is apart of a list
     */
    getIconFillColor: (buttonState: ButtonStateName = CONST.BUTTON_STATES.DEFAULT, isMenuIcon = false): string => {
        switch (buttonState) {
            case CONST.BUTTON_STATES.ACTIVE:
            case CONST.BUTTON_STATES.PRESSED:
                return theme.iconHovered;
            case CONST.BUTTON_STATES.COMPLETE:
                return theme.iconSuccessFill;
            case CONST.BUTTON_STATES.DEFAULT:
            case CONST.BUTTON_STATES.DISABLED:
            default:
                if (isMenuIcon) {
                    return theme.iconMenu;
                }
                return theme.icon;
        }
    },

    /**
     * Returns style object for the user mention component based on whether the mention is ours or not.
     */
    getMentionStyle: (isOurMention: boolean): ViewStyle => {
        const backgroundColor = isOurMention ? theme.ourMentionBG : theme.mentionBG;
        return {
            backgroundColor,
            borderRadius: variables.componentBorderRadiusSmall,
            paddingHorizontal: 2,
        };
    },

    /**
     * Returns text color for the user mention text based on whether the mention is ours or not.
     */
    getMentionTextColor: (isOurMention: boolean): string => (isOurMention ? theme.ourMentionText : theme.mentionText),

    /**
     * Generate the wrapper styles for the mini ReportActionContextMenu.
     */
    getMiniReportActionContextMenuWrapperStyle: (isReportActionItemGrouped: boolean): ViewStyle =>
        // TODO: Remove this "eslint-disable-next" once the theme switching migration is done and styles are fully typed (GH Issue: https://github.com/Expensify/App/issues/27337)
        // eslint-disable-next-line @typescript-eslint/no-unsafe-return
        ({
            ...(isReportActionItemGrouped ? positioning.tn8 : positioning.tn4),
            ...positioning.r4,
            ...styles.cursorDefault,
            position: 'absolute',
            zIndex: 8,
        }),

    /**
     * Generate the styles for the ReportActionItem wrapper view.
     */
    getReportActionItemStyle: (isHovered = false): ViewStyle =>
        // TODO: Remove this "eslint-disable-next" once the theme switching migration is done and styles are fully typed (GH Issue: https://github.com/Expensify/App/issues/27337)
        // eslint-disable-next-line @typescript-eslint/no-unsafe-return
        ({
            display: 'flex',
            justifyContent: 'space-between',
            backgroundColor: isHovered
                ? theme.hoverComponentBG
                : // Warning: Setting this to a non-transparent color will cause unread indicator to break on Android
                  theme.transparent,
            opacity: 1,
            ...styles.cursorInitial,
        }),

    /**
     * Determines the theme color for a modal based on the app's background color,
     * the modal's backdrop, and the backdrop's opacity.
     *
     * @param bgColor - theme background color
     * @returns The theme color as an RGB value.
     */
    getThemeBackgroundColor: (bgColor: string): string => {
        const backdropOpacity = variables.overlayOpacity;

        const [backgroundRed, backgroundGreen, backgroundBlue] = extractValuesFromRGB(bgColor) ?? hexadecimalToRGBArray(bgColor) ?? [];
        const [backdropRed, backdropGreen, backdropBlue] = hexadecimalToRGBArray(theme.overlay) ?? [];
        const normalizedBackdropRGB = convertRGBToUnitValues(backdropRed, backdropGreen, backdropBlue);
        const normalizedBackgroundRGB = convertRGBToUnitValues(backgroundRed, backgroundGreen, backgroundBlue);
        const [red, green, blue] = convertRGBAToRGB(normalizedBackdropRGB, normalizedBackgroundRGB, backdropOpacity);
        const themeRGB = convertUnitValuesToRGB(red, green, blue);

        return `rgb(${themeRGB.join(', ')})`;
    },

    getZoomCursorStyle: (isZoomed: boolean, isDragging: boolean): ViewStyle => {
        if (!isZoomed) {
            // TODO: Remove this "eslint-disable-next" once the theme switching migration is done and styles are fully typed (GH Issue: https://github.com/Expensify/App/issues/27337)
            // eslint-disable-next-line @typescript-eslint/no-unsafe-return
            return styles.cursorZoomIn;
        }

        // eslint-disable-next-line @typescript-eslint/no-unsafe-return
        return isDragging ? styles.cursorGrabbing : styles.cursorZoomOut;
    },

    /**
     * Returns container styles for showing the icons in MultipleAvatars/SubscriptAvatar
     */
    getContainerStyles: (size: string, isInReportAction = false): ViewStyle[] => {
        let containerStyles: ViewStyle[];

        switch (size) {
            case CONST.AVATAR_SIZE.SMALL:
                containerStyles = [styles.emptyAvatarSmall, styles.emptyAvatarMarginSmall];
                break;
            case CONST.AVATAR_SIZE.SMALLER:
                containerStyles = [styles.emptyAvatarSmaller, styles.emptyAvatarMarginSmaller];
                break;
            case CONST.AVATAR_SIZE.MEDIUM:
                containerStyles = [styles.emptyAvatarMedium, styles.emptyAvatarMargin];
                break;
            case CONST.AVATAR_SIZE.LARGE:
                containerStyles = [styles.emptyAvatarLarge, styles.mb2, styles.mr2];
                break;
            default:
                containerStyles = [styles.emptyAvatar, isInReportAction ? styles.emptyAvatarMarginChat : styles.emptyAvatarMargin];
        }

        return containerStyles;
    },
<<<<<<< HEAD

    getFullscreenCenteredContentStyles: () => [StyleSheet.absoluteFill, styles.justifyContentCenter, styles.alignItemsCenter],

    getCompactContentContainerStyles: () => compactContentContainerStyles(styles),

    getContextMenuItemStyles: (windowWidth?: number) => getContextMenuItemStyles(styles, windowWidth),

    getContainerComposeStyles: () => containerComposeStyles(styles),
=======
>>>>>>> 207d4ac2
});

type StyleUtilsType = ReturnType<typeof createStyleUtils>;

const DefaultStyleUtils = createStyleUtils(defaultTheme, defaultStyles);

export default createStyleUtils;
export {DefaultStyleUtils};
export type {StyleUtilsType, AvatarSizeName};<|MERGE_RESOLUTION|>--- conflicted
+++ resolved
@@ -1,9 +1,5 @@
 import {CSSProperties} from 'react';
-<<<<<<< HEAD
-import {Animated, DimensionValue, ImageStyle, PressableStateCallbackType, StyleProp, StyleSheet, TextStyle, ViewStyle} from 'react-native';
-=======
-import {Animated, DimensionValue, PressableStateCallbackType, StyleProp, TextStyle, ViewStyle} from 'react-native';
->>>>>>> 207d4ac2
+import {Animated, DimensionValue, PressableStateCallbackType, StyleProp, StyleSheet, TextStyle, ViewStyle} from 'react-native';
 import {EdgeInsets} from 'react-native-safe-area-context';
 import {ValueOf} from 'type-fest';
 import * as Browser from '@libs/Browser';
@@ -1434,17 +1430,8 @@
 
         return containerStyles;
     },
-<<<<<<< HEAD
 
     getFullscreenCenteredContentStyles: () => [StyleSheet.absoluteFill, styles.justifyContentCenter, styles.alignItemsCenter],
-
-    getCompactContentContainerStyles: () => compactContentContainerStyles(styles),
-
-    getContextMenuItemStyles: (windowWidth?: number) => getContextMenuItemStyles(styles, windowWidth),
-
-    getContainerComposeStyles: () => containerComposeStyles(styles),
-=======
->>>>>>> 207d4ac2
 });
 
 type StyleUtilsType = ReturnType<typeof createStyleUtils>;

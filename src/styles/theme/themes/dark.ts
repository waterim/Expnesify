--- conflicted
+++ resolved
@@ -130,13 +130,6 @@
         },
         [SCREENS.SETTINGS.TROUBLESHOOT]: {
             backgroundColor: colors.blue700,
-<<<<<<< HEAD
-            statusBarStyle: CONST.STATUS_BAR_STYLE.LIGHT_CONTENT,
-        },
-        [SCREENS.SETTINGS.ABOUT]: {
-            backgroundColor: colors.yellow600,
-=======
->>>>>>> f28c398a
             statusBarStyle: CONST.STATUS_BAR_STYLE.LIGHT_CONTENT,
         },
         [SCREENS.REFERRAL_DETAILS]: {

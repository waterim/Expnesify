import _ from 'underscore';
import Onyx from 'react-native-onyx';
import HttpUtils from './HttpUtils';
import NetworkConnection from './NetworkConnection';
import ONYXKEYS from '../ONYXKEYS';

let isQueuePaused = false;

// Queue for network requests so we don't lose actions done by the user while offline
let networkRequestQueue = [];

// This is an optional function that this lib can be configured with (via registerParameterEnhancer())
// that accepts all request parameters and returns a new copy of them. This allows other code to inject
// parameters such as authTokens or CSRF tokens, etc.
let enhanceParameters;

// We subscribe to changes to the online/offline status of the network to determine when we should fire off API calls
// vs queueing them for later.
let isOffline;
Onyx.connect({
    key: ONYXKEYS.NETWORK,
    callback: val => isOffline = val && val.isOffline,
});

/**
 * Process the networkRequestQueue by looping through the queue and attempting to make the requests
 */
function processNetworkRequestQueue() {
    if (isOffline) {
        // Several things will bring the app online again...
        // 1. Pusher reconnecting (see registerSocketEventCallback in this file)
        // 2. Getting a 200 response back from the API (happens right below)
        // 3. NetInfo triggering an event that the network is back online

        // Make a simple request every second to see if the API is online again
        HttpUtils.xhr('Get', {doNotRetry: true})
            .then(() => NetworkConnection.setOfflineStatus(false));
        return;
    }

    // When the queue length is empty an early return is performed since nothing needs to be processed
    if (networkRequestQueue.length === 0) {
        return;
    }

    _.each(networkRequestQueue, (queuedRequest) => {
        // Some requests must be allowed to run even when the queue is paused e.g. an authentication request
        // that pauses the network queue while authentication happens, then unpauses it when it's done.
        const shouldSkipRequest = isQueuePaused && queuedRequest.data.forceNetworkRequest !== true;

        if (shouldSkipRequest) {
            return;
        }

        const finalParameters = _.isFunction(enhanceParameters)
            ? enhanceParameters(queuedRequest.command, queuedRequest.data)
            : queuedRequest.data;

        // Check to see if the queue has paused again. It's possible that a call to enhanceParameters()
        // has paused the queue and if this is the case we must return.
<<<<<<< HEAD
        if (isQueuePaused && queuedRequest.data.forceNetworkRequest !== true) {
=======
        if (shouldSkipRequest) {
>>>>>>> 5739dc88
            return;
        }

        HttpUtils.xhr(queuedRequest.command, finalParameters, queuedRequest.type)
            .then(queuedRequest.resolve)
            .catch(queuedRequest.reject);
    });

    networkRequestQueue = [];
}

// Process our write queue very often
setInterval(processNetworkRequestQueue, 1000);

/**
 * Perform a queued post request
 *
 * @param {String} command
 * @param {*} data
 * @param {String} type
 * @returns {Promise}
 */
function post(command, data, type) {
    return new Promise((resolve, reject) => {
        // Add the write request to a queue of actions to perform
        networkRequestQueue.push({
            command,
            data,
            type,
            resolve,
            reject,
        });

        // Try to fire off the request as soon as it's queued so we don't add a delay to every queued command
        processNetworkRequestQueue();
    });
}

/**
 * Prevent the network queue from being processed
 */
function pauseRequestQueue() {
    isQueuePaused = true;
}

/**
 * Allow the network queue to continue to be processed
 */
function unpauseRequestQueue() {
    isQueuePaused = false;
}

/**
 * Register a function that will accept all the parameters being sent in a request
 * and will return a new set of parameters to send instead. Useful for adding data to every request
 * like auth or CRSF tokens.
 *
 * @param {Function} callback
 */
function registerParameterEnhancer(callback) {
    enhanceParameters = callback;
}

/**
 * Clear the queue so all pending requests will be cancelled
 */
function clearRequestQueue() {
    networkRequestQueue = [];
}

export {
    post,
    pauseRequestQueue,
    unpauseRequestQueue,
    registerParameterEnhancer,
    clearRequestQueue,
};<|MERGE_RESOLUTION|>--- conflicted
+++ resolved
@@ -58,11 +58,7 @@
 
         // Check to see if the queue has paused again. It's possible that a call to enhanceParameters()
         // has paused the queue and if this is the case we must return.
-<<<<<<< HEAD
-        if (isQueuePaused && queuedRequest.data.forceNetworkRequest !== true) {
-=======
         if (shouldSkipRequest) {
->>>>>>> 5739dc88
             return;
         }
 

import _ from 'underscore';
import lodashGet from 'lodash/get';
import Onyx from 'react-native-onyx';
import HttpUtils from './HttpUtils';
import ONYXKEYS from '../ONYXKEYS';
<<<<<<< HEAD
import * as ActiveClientManager from './ActiveClientManager';
=======
import CONST from '../CONST';
>>>>>>> ae6e3f4e

let isQueuePaused = false;

// Are we retrying requests when user comes back online?
let retryRequestsAdded = false;

// Queue for network requests so we don't lose actions done by the user while offline
let networkRequestQueue = [];

// This is an optional function that this lib can be configured with (via registerParameterEnhancer())
// that accepts all request parameters and returns a new copy of them. This allows other code to inject
// parameters such as authTokens or CSRF tokens, etc.
let enhanceParameters;

// These handlers must be registered in order to process the response or network errors returned from the queue.
// The first argument passed will be the queuedRequest object and the second will be either the response or error.
let onResponse = () => {};
let onError = () => {};

// We subscribe to changes to the online/offline status of the network to determine when we should fire off API calls
// vs queueing them for later.
let isOffline;
Onyx.connect({
    key: ONYXKEYS.NETWORK,
    callback: val => isOffline = val && val.isOffline,
});

let didLoadPersistedRequests;
Onyx.connect({
    key: ONYXKEYS.NETWORK_REQUEST_QUEUE,
    callback: (persistedRequests) => {
        ActiveClientManager.isReady.then(() => {
            // Only process queue when client is Leader and we have not retried the requests already
            if (!ActiveClientManager.isClientTheLeader()
                || retryRequestsAdded
                || didLoadPersistedRequests
                || !persistedRequests.length) {
                return;
            }

            // Merge the persisted requests with the requests in memory then clear out the queue as we only need to load
            // this once when the app initializes
            networkRequestQueue = [...networkRequestQueue, ...persistedRequests];
            Onyx.set(ONYXKEYS.NETWORK_REQUEST_QUEUE, []);
            didLoadPersistedRequests = true;
        });
    },
});

// Subscribe to the user's session so we can include their email in every request and include it in the server logs
let email;
Onyx.connect({
    key: ONYXKEYS.SESSION,
    callback: val => email = val ? val.email : null,
});

/**
 * Checks to see if a request can be made.
 *
 * @param {Object} request
 * @param {Object} request.data
 * @param {Boolean} request.data.forceNetworkRequest
 * @return {Boolean}
 */
function canMakeRequest(request) {
    // These requests are always made even when the queue is paused
    if (request.data.forceNetworkRequest === true) {
        return true;
    }

    // If the queue is paused we will not make the request right now
    return !isQueuePaused;
}

/**
 * Checks to see if a request should be retried when the queue is "paused" and logs the command name + returnValueList
 * to give us some limited debugging info. We don't want to log the entire request since this could lead to
 * unintentional sharing of sensitive information.
 *
 * @param {Object} request
 * @param {String} request.command
 * @param {Object} request.data
 * @param {Boolean} request.data.doNotRetry
 * @param {String} [request.data.returnValueList]
 * @return {Boolean}
 */
function canRetryRequest(request) {
    const doNotRetry = lodashGet(request, 'data.doNotRetry', false);
    const logParams = {command: request.command, doNotRetry, isQueuePaused};
    const returnValueList = lodashGet(request, 'data.returnValueList');
    if (returnValueList) {
        logParams.returnValueList = returnValueList;
    }

    if (doNotRetry) {
        console.debug('Skipping request that should not be re-tried: ', logParams);
    } else {
        console.debug('Skipping request and re-queueing: ', logParams);
    }

    return !doNotRetry;
}

/**
 * Process the networkRequestQueue by looping through the queue and attempting to make the requests
 */
function processNetworkRequestQueue() {
    // NetInfo tells us whether the app is offline
    if (isOffline) {
        if (!networkRequestQueue.length) {
            return;
        }

        // If we have a request then we need to check if it can be persisted in case we close the tab while offline
        const retryableRequests = _.filter(networkRequestQueue, request => (
            !request.data.doNotRetry && request.data.persist
        ));
        Onyx.set(ONYXKEYS.NETWORK_REQUEST_QUEUE, retryableRequests);
        retryRequestsAdded = true;
        return;
    }

    // When the queue length is empty an early return is performed since nothing needs to be processed
    if (networkRequestQueue.length === 0) {
        return;
    }

    // Some requests should be retried and will end up here if the following conditions are met:
    // - the queue is paused
    // - the request does not have forceNetworkRequest === true
    // - the request does not have doNotRetry === true
    const requestsToProcessOnNextRun = [];

    _.each(networkRequestQueue, (queuedRequest) => {
        // Some requests must be allowed to run even when the queue is paused e.g. an authentication request
        // that pauses the network queue while authentication happens, then unpauses it when it's done.
        if (!canMakeRequest(queuedRequest)) {
            if (canRetryRequest(queuedRequest)) {
                requestsToProcessOnNextRun.push(queuedRequest);
            }
            return;
        }

        const requestData = queuedRequest.data;
        const requestEmail = requestData.email ?? '';

        // If we haven't passed an email in the request data, set it to the current user's email
        if (email && _.isEmpty(requestEmail)) {
            requestData.email = email;
        }

        const finalParameters = _.isFunction(enhanceParameters)
            ? enhanceParameters(queuedRequest.command, requestData)
            : requestData;

        // Check to see if the queue has paused again. It's possible that a call to enhanceParameters()
        // has paused the queue and if this is the case we must return. We don't retry these requests
        // since if a request is made without an authToken we sign out the user.
        if (!canMakeRequest(queuedRequest)) {
            return;
        }

        HttpUtils.xhr(queuedRequest.command, finalParameters, queuedRequest.type, queuedRequest.shouldUseSecure)
            .then(response => onResponse(queuedRequest, response))
            .catch(error => onError(queuedRequest, error));
    });

    // User came back online and the request queue will resume, thus we should clear the NETWORK_REQUEST_QUEUE
    if (ActiveClientManager.isClientTheLeader() && retryRequestsAdded) {
        Onyx.set(ONYXKEYS.NETWORK_REQUEST_QUEUE, []);
    }

    // We clear the request queue at the end by setting the queue to retryableRequests which will either have some
    // requests we want to retry or an empty array
    networkRequestQueue = requestsToProcessOnNextRun;
}

// Process our write queue very often
setInterval(processNetworkRequestQueue, 1000);

/**
 * Perform a queued post request
 *
 * @param {String} command
 * @param {*} [data]
 * @param {String} [type]
 * @param {Boolean} shouldUseSecure - Whether we should use the secure API
 * @returns {Promise}
 */
function post(command, data = {}, type = CONST.NETWORK.METHOD.POST, shouldUseSecure = false) {
    return new Promise((resolve, reject) => {
        // Add the write request to a queue of actions to perform
        networkRequestQueue.push({
            command,
            data,
            type,
            resolve,
            reject,
            shouldUseSecure,
        });

        // Try to fire off the request as soon as it's queued so we don't add a delay to every queued command
        processNetworkRequestQueue();
    });
}

/**
 * Prevent the network queue from being processed
 */
function pauseRequestQueue() {
    isQueuePaused = true;
}

/**
 * Allow the network queue to continue to be processed
 */
function unpauseRequestQueue() {
    isQueuePaused = false;
}

/**
 * Register a function that will accept all the parameters being sent in a request
 * and will return a new set of parameters to send instead. Useful for adding data to every request
 * like auth or CRSF tokens.
 *
 * @param {Function} callback
 */
function registerParameterEnhancer(callback) {
    enhanceParameters = callback;
}

/**
 * Clear the queue so all pending requests will be cancelled
 */
function clearRequestQueue() {
    networkRequestQueue = [];
}

/**
 * Register a method to call when the authToken expires
 * @param {Function} callback
 */
function registerResponseHandler(callback) {
    onResponse = callback;
}

/**
 * The error handler will handle fetch() errors. Not used for successful responses that might send expected error codes
 * e.g. jsonCode: 407.
 * @param {Function} callback
 */
function registerErrorHandler(callback) {
    onError = callback;
}

export {
    post,
    pauseRequestQueue,
    unpauseRequestQueue,
    registerParameterEnhancer,
    clearRequestQueue,
    registerResponseHandler,
    registerErrorHandler,
};<|MERGE_RESOLUTION|>--- conflicted
+++ resolved
@@ -3,11 +3,8 @@
 import Onyx from 'react-native-onyx';
 import HttpUtils from './HttpUtils';
 import ONYXKEYS from '../ONYXKEYS';
-<<<<<<< HEAD
 import * as ActiveClientManager from './ActiveClientManager';
-=======
 import CONST from '../CONST';
->>>>>>> ae6e3f4e
 
 let isQueuePaused = false;
 

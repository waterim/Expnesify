import type {ValueOf} from 'type-fest';
import type {ASTNode, QueryFilter, QueryFilters, SearchColumnType, SearchQueryJSON, SearchQueryString, SortOrder} from '@components/Search/types';
import ReportListItem from '@components/SelectionList/Search/ReportListItem';
import TransactionListItem from '@components/SelectionList/Search/TransactionListItem';
import type {ListItem, ReportListItemType, TransactionListItemType} from '@components/SelectionList/types';
import CONST from '@src/CONST';
import ONYXKEYS from '@src/ONYXKEYS';
import SCREENS from '@src/SCREENS';
import type {SearchAdvancedFiltersForm} from '@src/types/form';
import INPUT_IDS from '@src/types/form/SearchAdvancedFiltersForm';
import type * as OnyxTypes from '@src/types/onyx';
import type SearchResults from '@src/types/onyx/SearchResults';
import type {SearchAccountDetails, SearchDataTypes, SearchPersonalDetails, SearchTransaction, SearchTypeToItemMap, SectionsType} from '@src/types/onyx/SearchResults';
import DateUtils from './DateUtils';
import navigationRef from './Navigation/navigationRef';
import type {AuthScreensParamList, BottomTabNavigatorParamList, RootStackParamList, State} from './Navigation/types';
import * as searchParser from './SearchParser/searchParser';
import * as TransactionUtils from './TransactionUtils';
import * as UserUtils from './UserUtils';

const columnNamesToSortingProperty = {
    [CONST.SEARCH.TABLE_COLUMNS.TO]: 'formattedTo' as const,
    [CONST.SEARCH.TABLE_COLUMNS.FROM]: 'formattedFrom' as const,
    [CONST.SEARCH.TABLE_COLUMNS.DATE]: 'date' as const,
    [CONST.SEARCH.TABLE_COLUMNS.TAG]: 'tag' as const,
    [CONST.SEARCH.TABLE_COLUMNS.MERCHANT]: 'formattedMerchant' as const,
    [CONST.SEARCH.TABLE_COLUMNS.TOTAL_AMOUNT]: 'formattedTotal' as const,
    [CONST.SEARCH.TABLE_COLUMNS.CATEGORY]: 'category' as const,
    [CONST.SEARCH.TABLE_COLUMNS.TYPE]: 'transactionType' as const,
    [CONST.SEARCH.TABLE_COLUMNS.ACTION]: 'action' as const,
    [CONST.SEARCH.TABLE_COLUMNS.DESCRIPTION]: 'comment' as const,
    [CONST.SEARCH.TABLE_COLUMNS.TAX_AMOUNT]: null,
    [CONST.SEARCH.TABLE_COLUMNS.RECEIPT]: null,
};

// This map contains signs with spaces that match each operator
const operatorToSignMap = {
    [CONST.SEARCH.SYNTAX_OPERATORS.EQUAL_TO]: ':' as const,
    [CONST.SEARCH.SYNTAX_OPERATORS.LOWER_THAN]: '<' as const,
    [CONST.SEARCH.SYNTAX_OPERATORS.LOWER_THAN_OR_EQUAL_TO]: '<=' as const,
    [CONST.SEARCH.SYNTAX_OPERATORS.GREATER_THAN]: '>' as const,
    [CONST.SEARCH.SYNTAX_OPERATORS.GREATER_THAN_OR_EQUAL_TO]: '>=' as const,
    [CONST.SEARCH.SYNTAX_OPERATORS.NOT_EQUAL_TO]: '!=' as const,
    [CONST.SEARCH.SYNTAX_OPERATORS.AND]: ',' as const,
    [CONST.SEARCH.SYNTAX_OPERATORS.OR]: ' ' as const,
};

/**
 * @private
 */
function getTransactionItemCommonFormattedProperties(
    transactionItem: SearchTransaction,
    from: SearchPersonalDetails,
    to: SearchAccountDetails,
): Pick<TransactionListItemType, 'formattedFrom' | 'formattedTo' | 'formattedTotal' | 'formattedMerchant' | 'date'> {
    const isExpenseReport = transactionItem.reportType === CONST.REPORT.TYPE.EXPENSE;

    const formattedFrom = from?.displayName ?? from?.login ?? '';
    const formattedTo = to?.name ?? to?.displayName ?? to?.login ?? '';
    const formattedTotal = TransactionUtils.getAmount(transactionItem, isExpenseReport);
    const date = transactionItem?.modifiedCreated ? transactionItem.modifiedCreated : transactionItem?.created;
    const merchant = TransactionUtils.getMerchant(transactionItem);
    const formattedMerchant = merchant === CONST.TRANSACTION.PARTIAL_TRANSACTION_MERCHANT || merchant === CONST.TRANSACTION.DEFAULT_MERCHANT ? '' : merchant;

    return {
        formattedFrom,
        formattedTo,
        date,
        formattedTotal,
        formattedMerchant,
    };
}

function isSearchDataType(type: string): type is SearchDataTypes {
    const searchDataTypes: string[] = Object.values(CONST.SEARCH.DATA_TYPES);
    return searchDataTypes.includes(type);
}

function getSearchType(search: OnyxTypes.SearchResults['search'] | undefined): SearchDataTypes | undefined {
    if (!search) {
        return undefined;
    }

    if (!isSearchDataType(search.type)) {
        return undefined;
    }

    return search.type;
}

function getShouldShowMerchant(data: OnyxTypes.SearchResults['data']): boolean {
    return Object.values(data).some((item) => {
        const merchant = item.modifiedMerchant ? item.modifiedMerchant : item.merchant ?? '';
        return merchant !== '' && merchant !== CONST.TRANSACTION.PARTIAL_TRANSACTION_MERCHANT && merchant !== CONST.TRANSACTION.DEFAULT_MERCHANT;
    });
}

const currentYear = new Date().getFullYear();

function isReportListItemType(item: ListItem): item is ReportListItemType {
    return 'transactions' in item;
}

function isTransactionListItemType(item: TransactionListItemType | ReportListItemType): item is TransactionListItemType {
    const transactionListItem = item as TransactionListItemType;
    return transactionListItem.transactionID !== undefined;
}

function shouldShowYear(data: TransactionListItemType[] | ReportListItemType[] | OnyxTypes.SearchResults['data']): boolean {
    if (Array.isArray(data)) {
        return data.some((item: TransactionListItemType | ReportListItemType) => {
            if (isReportListItemType(item)) {
                // If the item is a ReportListItemType, iterate over its transactions and check them
                return item.transactions.some((transaction) => {
                    const transactionYear = new Date(TransactionUtils.getCreated(transaction)).getFullYear();
                    return transactionYear !== currentYear;
                });
            }

            const createdYear = new Date(item?.modifiedCreated ? item.modifiedCreated : item?.created || '').getFullYear();
            return createdYear !== currentYear;
        });
    }

    for (const [key, transactionItem] of Object.entries(data)) {
        if (key.startsWith(ONYXKEYS.COLLECTION.TRANSACTION)) {
            const item = transactionItem as SearchTransaction;
            const date = TransactionUtils.getCreated(item);

            if (DateUtils.doesDateBelongToAPastYear(date)) {
                return true;
            }
        }
    }
    return false;
}

function getTransactionsSections(data: OnyxTypes.SearchResults['data'], metadata: OnyxTypes.SearchResults['search']): TransactionListItemType[] {
    const shouldShowMerchant = getShouldShowMerchant(data);

    const doesDataContainAPastYearTransaction = shouldShowYear(data);

    return Object.entries(data)
        .filter(([key]) => key.startsWith(ONYXKEYS.COLLECTION.TRANSACTION))
        .map(([, transactionItem]) => {
            const isExpenseReport = transactionItem.reportType === CONST.REPORT.TYPE.EXPENSE;
            const from = data.personalDetailsList?.[transactionItem.accountID];
            const to = isExpenseReport
                ? (data[`${ONYXKEYS.COLLECTION.POLICY}${transactionItem.policyID}`] as SearchAccountDetails)
                : (data.personalDetailsList?.[transactionItem.managerID] as SearchAccountDetails);

            const {formattedFrom, formattedTo, formattedTotal, formattedMerchant, date} = getTransactionItemCommonFormattedProperties(transactionItem, from, to);

            return {
                ...transactionItem,
                from,
                to,
                formattedFrom,
                formattedTo,
                formattedTotal,
                formattedMerchant,
                date,
                shouldShowMerchant,
                shouldShowCategory: metadata?.columnsToShow?.shouldShowCategoryColumn,
                shouldShowTag: metadata?.columnsToShow?.shouldShowTagColumn,
                shouldShowTax: metadata?.columnsToShow?.shouldShowTaxColumn,
                keyForList: transactionItem.transactionID,
                shouldShowYear: doesDataContainAPastYearTransaction,
            };
        });
}

function getReportSections(data: OnyxTypes.SearchResults['data'], metadata: OnyxTypes.SearchResults['search']): ReportListItemType[] {
    const shouldShowMerchant = getShouldShowMerchant(data);

    const doesDataContainAPastYearTransaction = shouldShowYear(data);

    const reportIDToTransactions: Record<string, ReportListItemType> = {};
    for (const key in data) {
        if (key.startsWith(ONYXKEYS.COLLECTION.REPORT)) {
            const reportItem = {...data[key]};
            const reportKey = `${ONYXKEYS.COLLECTION.REPORT}${reportItem.reportID}`;
            const transactions = reportIDToTransactions[reportKey]?.transactions ?? [];
            const isExpenseReport = reportItem.type === CONST.REPORT.TYPE.EXPENSE;

            const to = isExpenseReport
                ? (data[`${ONYXKEYS.COLLECTION.POLICY}${reportItem.policyID}`] as SearchAccountDetails)
                : (data.personalDetailsList?.[reportItem.managerID] as SearchAccountDetails);

            reportIDToTransactions[reportKey] = {
                ...reportItem,
                keyForList: reportItem.reportID,
                from: data.personalDetailsList?.[reportItem.accountID],
                to,
                transactions,
            };
        } else if (key.startsWith(ONYXKEYS.COLLECTION.TRANSACTION)) {
            const transactionItem = {...data[key]};
            const isExpenseReport = transactionItem.reportType === CONST.REPORT.TYPE.EXPENSE;
            const reportKey = `${ONYXKEYS.COLLECTION.REPORT}${transactionItem.reportID}`;

            const from = data.personalDetailsList?.[transactionItem.accountID];
            const to = isExpenseReport
                ? (data[`${ONYXKEYS.COLLECTION.POLICY}${transactionItem.policyID}`] as SearchAccountDetails)
                : (data.personalDetailsList?.[transactionItem.managerID] as SearchAccountDetails);

            const {formattedFrom, formattedTo, formattedTotal, formattedMerchant, date} = getTransactionItemCommonFormattedProperties(transactionItem, from, to);

            const transaction = {
                ...transactionItem,
                from,
                to,
                formattedFrom,
                formattedTo,
                formattedTotal,
                formattedMerchant,
                date,
                shouldShowMerchant,
                shouldShowCategory: metadata?.columnsToShow?.shouldShowCategoryColumn,
                shouldShowTag: metadata?.columnsToShow?.shouldShowTagColumn,
                shouldShowTax: metadata?.columnsToShow?.shouldShowTaxColumn,
                keyForList: transactionItem.transactionID,
                shouldShowYear: doesDataContainAPastYearTransaction,
            };
            if (reportIDToTransactions[reportKey]?.transactions) {
                reportIDToTransactions[reportKey].transactions.push(transaction);
            } else if (reportIDToTransactions[reportKey]) {
                reportIDToTransactions[reportKey].transactions = [transaction];
            }
        }
    }

    return Object.values(reportIDToTransactions);
}

const searchTypeToItemMap: SearchTypeToItemMap = {
    [CONST.SEARCH.DATA_TYPES.TRANSACTION]: {
        listItem: TransactionListItem,
        getSections: getTransactionsSections,
        getSortedSections: getSortedTransactionData,
    },
    [CONST.SEARCH.DATA_TYPES.REPORT]: {
        listItem: ReportListItem,
        getSections: getReportSections,
        // sorting for ReportItems not yet implemented
        getSortedSections: getSortedReportData,
    },
};

function getListItem<K extends keyof SearchTypeToItemMap>(type: K): SearchTypeToItemMap[K]['listItem'] {
    return searchTypeToItemMap[type].listItem;
}

function getSections<K extends keyof SearchTypeToItemMap>(
    data: OnyxTypes.SearchResults['data'],
    metadata: OnyxTypes.SearchResults['search'],
    type: K,
): ReturnType<SearchTypeToItemMap[K]['getSections']> {
    return searchTypeToItemMap[type].getSections(data, metadata) as ReturnType<SearchTypeToItemMap[K]['getSections']>;
}

function getSortedSections<K extends keyof SearchTypeToItemMap>(
    type: K,
    data: SectionsType<K>,
    sortBy?: SearchColumnType,
    sortOrder?: SortOrder,
): ReturnType<SearchTypeToItemMap[K]['getSortedSections']> {
    return searchTypeToItemMap[type].getSortedSections(data, sortBy, sortOrder) as ReturnType<SearchTypeToItemMap[K]['getSortedSections']>;
}

function getQueryHash(query: string, policyID?: string, sortBy?: string, sortOrder?: string): number {
    const textToHash = [query, policyID, sortOrder, sortBy].filter(Boolean).join('_');
    return UserUtils.hashText(textToHash, 2 ** 32);
}

function getSortedTransactionData(data: TransactionListItemType[], sortBy?: SearchColumnType, sortOrder?: SortOrder) {
    if (!sortBy || !sortOrder) {
        return data;
    }

    const sortingProperty = columnNamesToSortingProperty[sortBy];

    if (!sortingProperty) {
        return data;
    }

    return data.sort((a, b) => {
        const aValue = sortingProperty === 'comment' ? a.comment?.comment : a[sortingProperty];
        const bValue = sortingProperty === 'comment' ? b.comment?.comment : b[sortingProperty];

        if (aValue === undefined || bValue === undefined) {
            return 0;
        }

        // We are guaranteed that both a and b will be string or number at the same time
        if (typeof aValue === 'string' && typeof bValue === 'string') {
            return sortOrder === CONST.SEARCH.SORT_ORDER.ASC ? aValue.toLowerCase().localeCompare(bValue) : bValue.toLowerCase().localeCompare(aValue);
        }

        const aNum = aValue as number;
        const bNum = bValue as number;

        return sortOrder === CONST.SEARCH.SORT_ORDER.ASC ? aNum - bNum : bNum - aNum;
    });
}

function getSortedReportData(data: ReportListItemType[]) {
    return data.sort((a, b) => {
        const aValue = a?.created;
        const bValue = b?.created;

        if (aValue === undefined || bValue === undefined) {
            return 0;
        }

        return bValue.toLowerCase().localeCompare(aValue);
    });
}

function getCurrentSearchParams() {
    const rootState = navigationRef.getRootState() as State<RootStackParamList>;

    const lastSearchCentralPaneRoute = rootState.routes.filter((route) => route.name === SCREENS.SEARCH.CENTRAL_PANE).at(-1);
    const lastSearchBottomTabRoute = rootState.routes[0].state?.routes.filter((route) => route.name === SCREENS.SEARCH.BOTTOM_TAB).at(-1);

    if (lastSearchCentralPaneRoute) {
        return lastSearchCentralPaneRoute.params as AuthScreensParamList[typeof SCREENS.SEARCH.CENTRAL_PANE];
    }

    if (lastSearchBottomTabRoute) {
        const {policyID, ...rest} = lastSearchBottomTabRoute.params as BottomTabNavigatorParamList[typeof SCREENS.SEARCH.BOTTOM_TAB];
        const params: AuthScreensParamList[typeof SCREENS.SEARCH.CENTRAL_PANE] = {policyIDs: policyID, ...rest};
        return params;
    }
}

function isSearchResultsEmpty(searchResults: SearchResults) {
    return !Object.keys(searchResults?.data).some((key) => key.startsWith(ONYXKEYS.COLLECTION.TRANSACTION));
}

function getQueryHashFromString(query: SearchQueryString): number {
    return UserUtils.hashText(query, 2 ** 32);
}

function buildSearchQueryJSON(query: SearchQueryString, policyID?: string) {
    try {
        // Add the full input and hash to the results
        const result = searchParser.parse(query) as SearchQueryJSON;
        result.inputQuery = query;

        // Temporary solution until we move policyID filter into the AST - then remove this line and keep only query
        const policyIDPart = policyID ?? '';
        result.hash = getQueryHashFromString(query + policyIDPart);
        return result;
    } catch (e) {
        console.error(e);
    }
}

function buildSearchQueryString(queryJSON?: SearchQueryJSON) {
    const queryParts: string[] = [];
    const defaultQueryJSON = buildSearchQueryJSON('');

    // For this const values are lowercase version of the keys. We are using lowercase for ast keys.
    for (const [, key] of Object.entries(CONST.SEARCH.SYNTAX_ROOT_KEYS)) {
        if (queryJSON?.[key]) {
            queryParts.push(`${key}:${queryJSON[key]}`);
        } else if (defaultQueryJSON) {
            queryParts.push(`${key}:${defaultQueryJSON[key]}`);
        }
    }

    if (!queryJSON) {
        return queryParts.join(' ');
    }

    const filters = getFilters(queryJSON);

    for (const [, filterKey] of Object.entries(CONST.SEARCH.SYNTAX_FILTER_KEYS)) {
        const queryFilter = filters[filterKey];

        if (queryFilter) {
            const filterValueString = buildFilterString(filterKey, queryFilter);
            queryParts.push(filterValueString);
        }
    }

    return queryParts.join(' ');
}

/**
 * Update string query with all the default params that are set by parser
 */
function normalizeQuery(query: string) {
    const normalizedQueryJSON = buildSearchQueryJSON(query);
    return buildSearchQueryString(normalizedQueryJSON);
}

/**
 * @private
 * returns Date filter query string part, which needs special logic
 */
function buildDateFilterQuery(filterValues: Partial<SearchAdvancedFiltersForm>) {
    const dateBefore = filterValues[INPUT_IDS.DATE_BEFORE];
    const dateAfter = filterValues[INPUT_IDS.DATE_AFTER];

    let dateFilter = '';
    if (dateBefore) {
        dateFilter += `${CONST.SEARCH.SYNTAX_FILTER_KEYS.DATE}<${dateBefore}`;
    }
    if (dateBefore && dateAfter) {
        dateFilter += ' ';
    }
    if (dateAfter) {
        dateFilter += `${CONST.SEARCH.SYNTAX_FILTER_KEYS.DATE}>${dateAfter}`;
    }

    return dateFilter;
}

function sanitizeString(str: string) {
    if (str.includes(' ')) {
        return `"${str}"`;
    }
    return str;
}

/**
 * Given object with chosen search filters builds correct query string from them
 */
function buildQueryStringFromFilters(filterValues: Partial<SearchAdvancedFiltersForm>) {
    const filtersString = Object.entries(filterValues)
        .map(([filterKey, filterValue]) => {
            if (filterKey === INPUT_IDS.TYPE && filterValue) {
                return `${CONST.SEARCH.SYNTAX_ROOT_KEYS.TYPE}:${filterValue as string}`;
            }

            if (filterKey === INPUT_IDS.STATUS && filterValue) {
                return `${CONST.SEARCH.SYNTAX_ROOT_KEYS.STATUS}:${filterValue as string}`;
            }

            if (filterKey === INPUT_IDS.CURRENCY && Array.isArray(filterValue) && filterValue.length > 0) {
                return `${CONST.SEARCH.SYNTAX_FILTER_KEYS.CURRENCY}:${filterValue.join(',')}`;
            }
            if (filterKey === INPUT_IDS.MERCHANT && filterValue) {
                return `${CONST.SEARCH.SYNTAX_FILTER_KEYS.MERCHANT}:${filterValue as string}`;
            }

            if (filterKey === INPUT_IDS.DESCRIPTION && filterValue) {
                return `${CONST.SEARCH.SYNTAX_FILTER_KEYS.DESCRIPTION}:${filterValue as string}`;
            }

            if (filterKey === INPUT_IDS.REPORT_ID && filterValue) {
                return `${CONST.SEARCH.SYNTAX_FILTER_KEYS.REPORT_ID}:${filterValue as string}`;
            }

            if (filterKey === INPUT_IDS.CATEGORY && Array.isArray(filterValue) && filterValue.length > 0) {
                const categories = filterValues[filterKey] ?? [];
                return `${CONST.SEARCH.SYNTAX_FILTER_KEYS.CATEGORY}:${categories.map(sanitizeString).join(',')}`;
            }

            if (filterKey === INPUT_IDS.CARD_ID && Array.isArray(filterValue) && filterValue.length > 0) {
                const cardIDs = filterValues[filterKey] ?? [];
                return `${CONST.SEARCH.SYNTAX_FILTER_KEYS.CARD_ID}:${cardIDs.join(',')}`;
            }

<<<<<<< HEAD
            if (filterKey === INPUT_IDS.FROM && Array.isArray(filterValue) && filterValue.length > 0) {
                const accountIDs = filterValues[filterKey] ?? [];
                return `${CONST.SEARCH.SYNTAX_FILTER_KEYS.FROM}:${accountIDs.join(',')}`;
            }

            if (filterKey === INPUT_IDS.TO && Array.isArray(filterValue) && filterValue.length > 0) {
                const accountIDs = filterValues[filterKey] ?? [];
                return `${CONST.SEARCH.SYNTAX_FILTER_KEYS.TO}:${accountIDs.join(',')}`;
=======
            if (filterKey === INPUT_IDS.KEYWORD && filterValue) {
                return `${CONST.SEARCH.SYNTAX_FILTER_KEYS.KEYWORD}:${filterValue as string}`;
>>>>>>> 87c116bd
            }

            return undefined;
        })
        .filter(Boolean)
        .join(' ');

    const dateFilter = buildDateFilterQuery(filterValues);

    return dateFilter ? `${filtersString} ${dateFilter}` : filtersString;
}

function getFilters(queryJSON: SearchQueryJSON) {
    const filters = {} as QueryFilters;
    const filterKeys = Object.values(CONST.SEARCH.SYNTAX_FILTER_KEYS);

    function traverse(node: ASTNode) {
        if (!node.operator) {
            return;
        }

        if (typeof node?.left === 'object' && node.left) {
            traverse(node.left);
        }

        if (typeof node?.right === 'object' && node.right) {
            traverse(node.right);
        }

        const nodeKey = node.left as ValueOf<typeof CONST.SEARCH.SYNTAX_FILTER_KEYS>;
        if (!filterKeys.includes(nodeKey)) {
            return;
        }

        if (!filters[nodeKey]) {
            filters[nodeKey] = [];
        }

        // the "?? []" is added only for typescript because otherwise TS throws an error, in newer TS versions this should be fixed
        const filterArray = filters[nodeKey] ?? [];
        filterArray.push({
            operator: node.operator,
            value: node.right as string | number,
        });
    }

    if (queryJSON.filters) {
        traverse(queryJSON.filters);
    }

    return filters;
}

function buildFilterString(filterName: string, queryFilters: QueryFilter[]) {
    let filterValueString = '';
    queryFilters.forEach((queryFilter, index) => {
        // If the previous queryFilter has the same operator (this rule applies only to eq and neq operators) then append the current value
        if ((queryFilter.operator === 'eq' && queryFilters[index - 1]?.operator === 'eq') || (queryFilter.operator === 'neq' && queryFilters[index - 1]?.operator === 'neq')) {
            filterValueString += ` ${sanitizeString(queryFilter.value.toString())}`;
        } else {
            filterValueString += ` ${filterName}${operatorToSignMap[queryFilter.operator]}${queryFilter.value}`;
        }
    });

    return filterValueString;
}

function getSearchHeaderTitle(queryJSON: SearchQueryJSON) {
    const {type, status} = queryJSON;
    const filters = getFilters(queryJSON) ?? {};

    let title = `type:${type} status:${status}`;

    Object.keys(filters).forEach((key) => {
        const queryFilter = filters[key as ValueOf<typeof CONST.SEARCH.SYNTAX_FILTER_KEYS>] ?? [];
        title += buildFilterString(key, queryFilter);
    });

    return title;
}

export {
    buildQueryStringFromFilters,
    buildSearchQueryJSON,
    buildSearchQueryString,
    getCurrentSearchParams,
    getFilters,
    getListItem,
    getQueryHash,
    getSearchHeaderTitle,
    getSearchType,
    getSections,
    getShouldShowMerchant,
    getSortedSections,
    isReportListItemType,
    isSearchResultsEmpty,
    isTransactionListItemType,
    normalizeQuery,
    shouldShowYear,
};<|MERGE_RESOLUTION|>--- conflicted
+++ resolved
@@ -464,7 +464,10 @@
                 return `${CONST.SEARCH.SYNTAX_FILTER_KEYS.CARD_ID}:${cardIDs.join(',')}`;
             }
 
-<<<<<<< HEAD
+            if (filterKey === INPUT_IDS.KEYWORD && filterValue) {
+                return `${CONST.SEARCH.SYNTAX_FILTER_KEYS.KEYWORD}:${filterValue as string}`;
+            }
+
             if (filterKey === INPUT_IDS.FROM && Array.isArray(filterValue) && filterValue.length > 0) {
                 const accountIDs = filterValues[filterKey] ?? [];
                 return `${CONST.SEARCH.SYNTAX_FILTER_KEYS.FROM}:${accountIDs.join(',')}`;
@@ -473,10 +476,6 @@
             if (filterKey === INPUT_IDS.TO && Array.isArray(filterValue) && filterValue.length > 0) {
                 const accountIDs = filterValues[filterKey] ?? [];
                 return `${CONST.SEARCH.SYNTAX_FILTER_KEYS.TO}:${accountIDs.join(',')}`;
-=======
-            if (filterKey === INPUT_IDS.KEYWORD && filterValue) {
-                return `${CONST.SEARCH.SYNTAX_FILTER_KEYS.KEYWORD}:${filterValue as string}`;
->>>>>>> 87c116bd
             }
 
             return undefined;

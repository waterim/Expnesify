import type {OnyxEntry} from 'react-native-onyx';
import CONST from '@src/CONST';
import ONYXKEYS from '@src/ONYXKEYS';
import type {Message} from '@src/types/onyx/ReportAction';
import type ReportAction from '@src/types/onyx/ReportAction';
import * as Localize from './Localize';
<<<<<<< HEAD
import getAllReports from './ReportConnection';
=======
import {getReportActionHtml, getReportActionText} from './ReportActionsUtils';

let allReports: OnyxCollection<Report> = {};
Onyx.connect({
    key: ONYXKEYS.COLLECTION.REPORT,
    waitForCollectionCallback: true,
    callback: (reports) => {
        allReports = reports;
    },
});
>>>>>>> 0150459d

/**
 * Given the Task reportAction name, return the appropriate message to be displayed and copied to clipboard.
 */
function getTaskReportActionMessage(action: OnyxEntry<ReportAction>): Pick<Message, 'text' | 'html'> {
    switch (action?.actionName) {
        case CONST.REPORT.ACTIONS.TYPE.TASK_COMPLETED:
            return {text: Localize.translateLocal('task.messages.completed')};
        case CONST.REPORT.ACTIONS.TYPE.TASK_CANCELLED:
            return {text: Localize.translateLocal('task.messages.canceled')};
        case CONST.REPORT.ACTIONS.TYPE.TASK_REOPENED:
            return {text: Localize.translateLocal('task.messages.reopened')};
        case CONST.REPORT.ACTIONS.TYPE.TASK_EDITED:
            return {
                text: getReportActionText(action),
                html: getReportActionHtml(action),
            };
        default:
            return {text: Localize.translateLocal('task.task')};
    }
}

function getTaskTitle(taskReportID: string, fallbackTitle = ''): string {
    const taskReport = getAllReports()?.[`${ONYXKEYS.COLLECTION.REPORT}${taskReportID}`] ?? {};
    // We need to check for reportID, not just reportName, because when a receiver opens the task for the first time,
    // an optimistic report is created with the only property – reportName: 'Chat report',
    // and it will be displayed as the task title without checking for reportID to be present.
    return Object.hasOwn(taskReport, 'reportID') && 'reportName' in taskReport && typeof taskReport.reportName === 'string' ? taskReport.reportName : fallbackTitle;
}

function getTaskCreatedMessage(reportAction: OnyxEntry<ReportAction>) {
    const taskReportID = reportAction?.childReportID ?? '-1';
    const taskTitle = getTaskTitle(taskReportID, reportAction?.childReportName);
    return taskTitle ? Localize.translateLocal('task.messages.created', {title: taskTitle}) : '';
}

export {getTaskReportActionMessage, getTaskTitle, getTaskCreatedMessage};<|MERGE_RESOLUTION|>--- conflicted
+++ resolved
@@ -4,20 +4,8 @@
 import type {Message} from '@src/types/onyx/ReportAction';
 import type ReportAction from '@src/types/onyx/ReportAction';
 import * as Localize from './Localize';
-<<<<<<< HEAD
+import {getReportActionHtml, getReportActionText} from './ReportActionsUtils';
 import getAllReports from './ReportConnection';
-=======
-import {getReportActionHtml, getReportActionText} from './ReportActionsUtils';
-
-let allReports: OnyxCollection<Report> = {};
-Onyx.connect({
-    key: ONYXKEYS.COLLECTION.REPORT,
-    waitForCollectionCallback: true,
-    callback: (reports) => {
-        allReports = reports;
-    },
-});
->>>>>>> 0150459d
 
 /**
  * Given the Task reportAction name, return the appropriate message to be displayed and copied to clipboard.

--- conflicted
+++ resolved
@@ -3,12 +3,8 @@
 import type {ValueOf} from 'type-fest';
 import CONST from '@src/CONST';
 import ONYXKEYS from '@src/ONYXKEYS';
-<<<<<<< HEAD
 import ROUTES from '@src/ROUTES';
-import type {PersonalDetailsList, Policy, PolicyMembers, PolicyTag, PolicyTags} from '@src/types/onyx';
-=======
 import type {PersonalDetailsList, Policy, PolicyMembers, PolicyTagList, PolicyTags} from '@src/types/onyx';
->>>>>>> 39b575c6
 import type {EmptyObject} from '@src/types/utils/EmptyObject';
 import {isEmptyObject} from '@src/types/utils/EmptyObject';
 import Navigation from './Navigation/Navigation';
@@ -286,11 +282,7 @@
     extractPolicyIDFromPath,
     getPathWithoutPolicyID,
     getPolicyMembersByIdWithoutCurrentUser,
-<<<<<<< HEAD
     goBackFromInvalidPolicy,
 };
-=======
-};
-
-export type {MemberEmailsToAccountIDs};
->>>>>>> 39b575c6
+
+export type {MemberEmailsToAccountIDs};
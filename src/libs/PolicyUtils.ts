import Str from 'expensify-common/lib/str';
import type {OnyxCollection, OnyxEntry} from 'react-native-onyx';
import type {ValueOf} from 'type-fest';
import CONST from '@src/CONST';
import ONYXKEYS from '@src/ONYXKEYS';
<<<<<<< HEAD
import type {PersonalDetailsList, Policy, PolicyMembers, PolicyTag, PolicyTagList, PolicyTags} from '@src/types/onyx';
=======
import type {PersonalDetailsList, Policy, PolicyMembers, PolicyTagList, PolicyTags} from '@src/types/onyx';
>>>>>>> 74540f8d
import type {EmptyObject} from '@src/types/utils/EmptyObject';
import {isEmptyObject} from '@src/types/utils/EmptyObject';

type MemberEmailsToAccountIDs = Record<string, number>;
type UnitRate = {rate: number};

/**
 * Filter out the active policies, which will exclude policies with pending deletion
 * These are policies that we can use to create reports with in NewDot.
 */
function getActivePolicies(policies: OnyxCollection<Policy>): Policy[] | undefined {
    return Object.values(policies ?? {}).filter<Policy>(
        (policy): policy is Policy => policy !== null && policy && policy.pendingAction !== CONST.RED_BRICK_ROAD_PENDING_ACTION.DELETE && !!policy.name && !!policy.id,
    );
}

/**
 * Checks if we have any errors stored within the POLICY_MEMBERS. Determines whether we should show a red brick road error or not.
 * Data structure: {accountID: {role:'user', errors: []}, accountID2: {role:'admin', errors: [{1231312313: 'Unable to do X'}]}, ...}
 */
function hasPolicyMemberError(policyMembers: OnyxEntry<PolicyMembers>): boolean {
    return Object.values(policyMembers ?? {}).some((member) => Object.keys(member?.errors ?? {}).length > 0);
}

/**
 * Check if the policy has any error fields.
 */
function hasPolicyErrorFields(policy: OnyxEntry<Policy>): boolean {
    return Object.values(policy?.errorFields ?? {}).some((fieldErrors) => Object.keys(fieldErrors ?? {}).length > 0);
}

/**
 * Check if the policy has any errors, and if it doesn't, then check if it has any error fields.
 */
function hasPolicyError(policy: OnyxEntry<Policy>): boolean {
    return Object.keys(policy?.errors ?? {}).length > 0 ? true : hasPolicyErrorFields(policy);
}

/**
 * Checks if we have any errors stored within the policy custom units.
 */
function hasCustomUnitsError(policy: OnyxEntry<Policy>): boolean {
    return Object.keys(policy?.customUnits?.errors ?? {}).length > 0;
}

function getNumericValue(value: number, toLocaleDigit: (arg: string) => string): number | string {
    const numValue = parseFloat(value.toString().replace(toLocaleDigit('.'), '.'));
    if (Number.isNaN(numValue)) {
        return NaN;
    }
    return numValue.toFixed(CONST.CUSTOM_UNITS.RATE_DECIMALS);
}

function getRateDisplayValue(value: number, toLocaleDigit: (arg: string) => string): string {
    const numValue = getNumericValue(value, toLocaleDigit);
    if (Number.isNaN(numValue)) {
        return '';
    }
    return numValue.toString().replace('.', toLocaleDigit('.')).substring(0, value.toString().length);
}

function getUnitRateValue(customUnitRate: UnitRate, toLocaleDigit: (arg: string) => string) {
    return getRateDisplayValue((customUnitRate?.rate ?? 0) / CONST.POLICY.CUSTOM_UNIT_RATE_BASE_OFFSET, toLocaleDigit);
}

/**
 * Get the brick road indicator status for a policy. The policy has an error status if there is a policy member error, a custom unit error or a field error.
 */
function getPolicyBrickRoadIndicatorStatus(policy: OnyxEntry<Policy>, policyMembersCollection: OnyxCollection<PolicyMembers>): ValueOf<typeof CONST.BRICK_ROAD_INDICATOR_STATUS> | undefined {
    const policyMembers = policyMembersCollection?.[`${ONYXKEYS.COLLECTION.POLICY_MEMBERS}${policy?.id}`] ?? {};
    if (hasPolicyMemberError(policyMembers) || hasCustomUnitsError(policy) || hasPolicyErrorFields(policy)) {
        return CONST.BRICK_ROAD_INDICATOR_STATUS.ERROR;
    }
    return undefined;
}

/**
 * Check if the policy can be displayed
 * If offline, always show the policy pending deletion.
 * If online, show the policy pending deletion only if there is an error.
 * Note: Using a local ONYXKEYS.NETWORK subscription will cause a delay in
 * updating the screen. Passing the offline status from the component.
 */
function shouldShowPolicy(policy: OnyxEntry<Policy>, isOffline: boolean): boolean {
    return (
        !!policy && policy?.isPolicyExpenseChatEnabled && (isOffline || policy?.pendingAction !== CONST.RED_BRICK_ROAD_PENDING_ACTION.DELETE || Object.keys(policy.errors ?? {}).length > 0)
    );
}

function isExpensifyTeam(email: string): boolean {
    const emailDomain = Str.extractEmailDomain(email ?? '');
    return emailDomain === CONST.EXPENSIFY_PARTNER_NAME || emailDomain === CONST.EMAIL.GUIDES_DOMAIN;
}

function isExpensifyGuideTeam(email: string): boolean {
    const emailDomain = Str.extractEmailDomain(email ?? '');
    return emailDomain === CONST.EMAIL.GUIDES_DOMAIN;
}

/**
 * Checks if the current user is an admin of the policy.
 */
const isPolicyAdmin = (policy: OnyxEntry<Policy> | EmptyObject): boolean => policy?.role === CONST.POLICY.ROLE.ADMIN;

/**
 * Checks if the policy is a free group policy.
 */
const isFreeGroupPolicy = (policy: OnyxEntry<Policy> | EmptyObject): boolean => policy?.type === CONST.POLICY.TYPE.FREE;

const isPolicyMember = (policyID: string, policies: OnyxCollection<Policy>): boolean => Object.values(policies ?? {}).some((policy) => policy?.id === policyID);

/**
 * Create an object mapping member emails to their accountIDs. Filter for members without errors, and get the login email from the personalDetail object using the accountID.
 *
 * We only return members without errors. Otherwise, the members with errors would immediately be removed before the user has a chance to read the error.
 */
function getMemberAccountIDsForWorkspace(policyMembers: OnyxEntry<PolicyMembers>, personalDetails: OnyxEntry<PersonalDetailsList>): MemberEmailsToAccountIDs {
    const memberEmailsToAccountIDs: MemberEmailsToAccountIDs = {};
    Object.keys(policyMembers ?? {}).forEach((accountID) => {
        const member = policyMembers?.[accountID];
        if (Object.keys(member?.errors ?? {})?.length > 0) {
            return;
        }
        const personalDetail = personalDetails?.[accountID];
        if (!personalDetail?.login) {
            return;
        }
        memberEmailsToAccountIDs[personalDetail.login] = Number(accountID);
    });
    return memberEmailsToAccountIDs;
}

/**
 * Get login list that we should not show in the workspace invite options
 */
function getIneligibleInvitees(policyMembers: OnyxEntry<PolicyMembers>, personalDetails: OnyxEntry<PersonalDetailsList>): string[] {
    const memberEmailsToExclude: string[] = [...CONST.EXPENSIFY_EMAILS];
    Object.keys(policyMembers ?? {}).forEach((accountID) => {
        const policyMember = policyMembers?.[accountID];
        // Policy members that are pending delete or have errors are not valid and we should show them in the invite options (don't exclude them).
        if (policyMember?.pendingAction === CONST.RED_BRICK_ROAD_PENDING_ACTION.DELETE || Object.keys(policyMember?.errors ?? {}).length > 0) {
            return;
        }
        const memberEmail = personalDetails?.[accountID]?.login;
        if (!memberEmail) {
            return;
        }
        memberEmailsToExclude.push(memberEmail);
    });

    return memberEmailsToExclude;
}

/**
 * Gets a tag name of policy tags based on a tag index.
 */
<<<<<<< HEAD
function getTag(policyTags: OnyxEntry<PolicyTagList>, tagKey?: keyof typeof policyTags): PolicyTag | undefined | EmptyObject {
    if (isEmptyObject(policyTags)) {
        return {};
    }

    const policyTagKey = tagKey ?? Object.keys(policyTags ?? {})[0];
    return policyTags?.[policyTagKey] ?? {};
=======
function getTagListName(policyTagList: OnyxEntry<PolicyTagList>, tagIndex: number): string {
    if (isEmptyObject(policyTagList)) {
        return '';
    }

    const policyTagKeys = Object.keys(policyTagList ?? {});
    const policyTagKey = policyTagKeys[tagIndex] ?? '';

    return policyTagList?.[policyTagKey]?.name ?? '';
>>>>>>> 74540f8d
}

/**
 * Gets all tag lists of a policy
 */
function getTagLists(policyTagList: OnyxEntry<PolicyTagList>): Array<PolicyTagList[keyof PolicyTagList]> {
    if (isEmptyObject(policyTagList)) {
        return [];
    }

    return Object.values(policyTagList).filter((policyTagListValue) => policyTagListValue !== null);
}

/**
 * Gets a tag list of a policy by a tag index
 */
<<<<<<< HEAD
function getTagList(policyTags: OnyxEntry<PolicyTagList>, tagKey: string) {
    if (Object.keys(policyTags ?? {})?.length === 0) {
        return {};
    }

    const policyTagKey = tagKey ?? Object.keys(policyTags ?? {})[0];
=======
function getTagList(policyTagList: OnyxEntry<PolicyTagList>, tagIndex: number): PolicyTagList[keyof PolicyTagList] {
    const tagLists = getTagLists(policyTagList);
>>>>>>> 74540f8d

    return (
        tagLists[tagIndex] ?? {
            name: '',
            required: false,
            tags: {},
        }
    );
}

/**
 * Cleans up escaping of colons (used to create multi-level tags, e.g. "Parent: Child") in the tag name we receive from the backend
 */
function getCleanedTagName(tag: string) {
    return tag?.replace(/\\{1,2}:/g, CONST.COLON);
}

/**
 * Gets a count of enabled tags of a policy
 */
function getCountOfEnabledTagsOfList(policyTags: PolicyTags) {
    return Object.values(policyTags).filter((policyTag) => policyTag.enabled).length;
}

function isPendingDeletePolicy(policy: OnyxEntry<Policy>): boolean {
    return policy?.pendingAction === CONST.RED_BRICK_ROAD_PENDING_ACTION.DELETE;
}

function isPaidGroupPolicy(policy: OnyxEntry<Policy> | EmptyObject): boolean {
    return policy?.type === CONST.POLICY.TYPE.TEAM || policy?.type === CONST.POLICY.TYPE.CORPORATE;
}

/**
 * Checks if policy's scheduled submit / auto reporting frequency is "instant".
 * Note: Free policies have "instant" submit always enabled.
 */
function isInstantSubmitEnabled(policy: OnyxEntry<Policy>): boolean {
    return policy?.autoReportingFrequency === CONST.POLICY.AUTO_REPORTING_FREQUENCIES.INSTANT || policy?.type === CONST.POLICY.TYPE.FREE;
}

/**
 * Checks if policy's approval mode is "optional", a.k.a. "Submit & Close"
 */
function isSubmitAndClose(policy: OnyxEntry<Policy>): boolean {
    return policy?.approvalMode === CONST.POLICY.APPROVAL_MODE.OPTIONAL;
}

function extractPolicyIDFromPath(path: string) {
    return path.match(CONST.REGEX.POLICY_ID_FROM_PATH)?.[1];
}

function getPathWithoutPolicyID(path: string) {
    return path.replace(CONST.REGEX.PATH_WITHOUT_POLICY_ID, '/');
}

function getPolicyMembersByIdWithoutCurrentUser(policyMembers: OnyxCollection<PolicyMembers>, currentPolicyID?: string, currentUserAccountID?: number) {
    return policyMembers
        ? Object.keys(policyMembers[`${ONYXKEYS.COLLECTION.POLICY_MEMBERS}${currentPolicyID}`] ?? {})
              .map((policyMemberAccountID) => Number(policyMemberAccountID))
              .filter((policyMemberAccountID) => policyMemberAccountID !== currentUserAccountID)
        : [];
}

export {
    getActivePolicies,
    hasPolicyMemberError,
    hasPolicyError,
    hasPolicyErrorFields,
    hasCustomUnitsError,
    getNumericValue,
    getUnitRateValue,
    getPolicyBrickRoadIndicatorStatus,
    shouldShowPolicy,
    isExpensifyTeam,
    isExpensifyGuideTeam,
    isInstantSubmitEnabled,
    isFreeGroupPolicy,
    isPolicyAdmin,
    isSubmitAndClose,
    getMemberAccountIDsForWorkspace,
    getIneligibleInvitees,
    getTagLists,
    getTagListName,
    getTagList,
    getCleanedTagName,
    getCountOfEnabledTagsOfList,
    isPendingDeletePolicy,
    isPolicyMember,
    isPaidGroupPolicy,
    extractPolicyIDFromPath,
    getPathWithoutPolicyID,
    getPolicyMembersByIdWithoutCurrentUser,
};

export type {MemberEmailsToAccountIDs};<|MERGE_RESOLUTION|>--- conflicted
+++ resolved
@@ -3,11 +3,7 @@
 import type {ValueOf} from 'type-fest';
 import CONST from '@src/CONST';
 import ONYXKEYS from '@src/ONYXKEYS';
-<<<<<<< HEAD
-import type {PersonalDetailsList, Policy, PolicyMembers, PolicyTag, PolicyTagList, PolicyTags} from '@src/types/onyx';
-=======
 import type {PersonalDetailsList, Policy, PolicyMembers, PolicyTagList, PolicyTags} from '@src/types/onyx';
->>>>>>> 74540f8d
 import type {EmptyObject} from '@src/types/utils/EmptyObject';
 import {isEmptyObject} from '@src/types/utils/EmptyObject';
 
@@ -164,15 +160,6 @@
 /**
  * Gets a tag name of policy tags based on a tag index.
  */
-<<<<<<< HEAD
-function getTag(policyTags: OnyxEntry<PolicyTagList>, tagKey?: keyof typeof policyTags): PolicyTag | undefined | EmptyObject {
-    if (isEmptyObject(policyTags)) {
-        return {};
-    }
-
-    const policyTagKey = tagKey ?? Object.keys(policyTags ?? {})[0];
-    return policyTags?.[policyTagKey] ?? {};
-=======
 function getTagListName(policyTagList: OnyxEntry<PolicyTagList>, tagIndex: number): string {
     if (isEmptyObject(policyTagList)) {
         return '';
@@ -182,7 +169,6 @@
     const policyTagKey = policyTagKeys[tagIndex] ?? '';
 
     return policyTagList?.[policyTagKey]?.name ?? '';
->>>>>>> 74540f8d
 }
 
 /**
@@ -199,17 +185,8 @@
 /**
  * Gets a tag list of a policy by a tag index
  */
-<<<<<<< HEAD
-function getTagList(policyTags: OnyxEntry<PolicyTagList>, tagKey: string) {
-    if (Object.keys(policyTags ?? {})?.length === 0) {
-        return {};
-    }
-
-    const policyTagKey = tagKey ?? Object.keys(policyTags ?? {})[0];
-=======
 function getTagList(policyTagList: OnyxEntry<PolicyTagList>, tagIndex: number): PolicyTagList[keyof PolicyTagList] {
     const tagLists = getTagLists(policyTagList);
->>>>>>> 74540f8d
 
     return (
         tagLists[tagIndex] ?? {

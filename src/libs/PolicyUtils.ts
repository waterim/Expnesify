--- conflicted
+++ resolved
@@ -285,10 +285,6 @@
     Navigation.navigate(ROUTES.SETTINGS_WORKSPACES);
 }
 
-<<<<<<< HEAD
-function getPersonalPolicy() {
-    return Object.values(allPolicies ?? {}).find((policy) => policy?.type === CONST.POLICY.TYPE.PERSONAL);
-=======
 /** Get a tax with given ID from policy */
 function getTaxByID(policy: OnyxEntry<Policy>, taxID: string): TaxRate | undefined {
     return policy?.taxRates?.taxes?.[taxID];
@@ -307,7 +303,10 @@
     }
 
     return Boolean(policy?.[featureName]);
->>>>>>> d0a78c8d
+}
+
+function getPersonalPolicy() {
+    return Object.values(allPolicies ?? {}).find((policy) => policy?.type === CONST.POLICY.TYPE.PERSONAL);
 }
 
 export {
@@ -341,11 +340,8 @@
     getPathWithoutPolicyID,
     getPolicyMembersByIdWithoutCurrentUser,
     goBackFromInvalidPolicy,
-<<<<<<< HEAD
     getPersonalPolicy,
-=======
     isPolicyFeatureEnabled,
->>>>>>> d0a78c8d
     hasTaxRateError,
     getTaxByID,
     hasPolicyCategoriesError,

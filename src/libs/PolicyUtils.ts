--- conflicted
+++ resolved
@@ -420,11 +420,7 @@
  */
 function getPolicy(policyID: string | undefined): OnyxEntry<Policy> {
     if (!allPolicies || !policyID) {
-<<<<<<< HEAD
-        return null;
-=======
         return undefined;
->>>>>>> aae4922b
     }
     return allPolicies[`${ONYXKEYS.COLLECTION.POLICY}${policyID}`];
 }

--- conflicted
+++ resolved
@@ -56,17 +56,9 @@
                     path: ROUTES.SETTINGS_WALLET,
                     exact: true,
                 },
-<<<<<<< HEAD
-                [SCREENS.WORKSPACE.TAXES]: {
-                    path: ROUTES.WORKSPACE_TAXES.route,
-                },
-                [SCREENS.WORKSPACE.DISTANCE_RATES]: {
-                    path: ROUTES.WORKSPACE_DISTANCE_RATES.route,
-=======
                 [SCREENS.SETTINGS.ABOUT]: {
                     path: ROUTES.SETTINGS_ABOUT,
                     exact: true,
->>>>>>> ce3da4ef
                 },
                 [SCREENS.SETTINGS.WORKSPACES]: ROUTES.SETTINGS_WORKSPACES,
             },
@@ -590,6 +582,9 @@
                         [SCREENS.WORKSPACE.TAGS]: {
                             path: ROUTES.WORKSPACE_TAGS.route,
                         },
+                        [SCREENS.WORKSPACE.TAXES]: {
+                            path: ROUTES.WORKSPACE_TAXES.route,
+                        },
                         [SCREENS.WORKSPACE.DISTANCE_RATES]: {
                             path: ROUTES.WORKSPACE_DISTANCE_RATES.route,
                         },

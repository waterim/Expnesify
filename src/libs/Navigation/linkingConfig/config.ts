/* eslint-disable @typescript-eslint/naming-convention */
import type {LinkingOptions} from '@react-navigation/native';
import type {RootStackParamList} from '@navigation/types';
import NAVIGATORS from '@src/NAVIGATORS';
import ROUTES from '@src/ROUTES';
import SCREENS from '@src/SCREENS';

// Moved to a separate file to avoid cyclic dependencies.
const config: LinkingOptions<RootStackParamList>['config'] = {
    initialRouteName: NAVIGATORS.BOTTOM_TAB_NAVIGATOR,
    screens: {
        // Main Routes
        [SCREENS.VALIDATE_LOGIN]: ROUTES.VALIDATE_LOGIN,
        [SCREENS.UNLINK_LOGIN]: ROUTES.UNLINK_LOGIN,
        [SCREENS.TRANSITION_BETWEEN_APPS]: ROUTES.TRANSITION_BETWEEN_APPS,
        [SCREENS.CONNECTION_COMPLETE]: ROUTES.CONNECTION_COMPLETE,
        [SCREENS.CONCIERGE]: ROUTES.CONCIERGE,
        [SCREENS.SIGN_IN_WITH_APPLE_DESKTOP]: ROUTES.APPLE_SIGN_IN,
        [SCREENS.SIGN_IN_WITH_GOOGLE_DESKTOP]: ROUTES.GOOGLE_SIGN_IN,
        [SCREENS.SAML_SIGN_IN]: ROUTES.SAML_SIGN_IN,
        [SCREENS.DESKTOP_SIGN_IN_REDIRECT]: ROUTES.DESKTOP_SIGN_IN_REDIRECT,
        [SCREENS.ATTACHMENTS]: ROUTES.ATTACHMENTS.route,
        [SCREENS.PROFILE_AVATAR]: ROUTES.PROFILE_AVATAR.route,
        [SCREENS.WORKSPACE_AVATAR]: ROUTES.WORKSPACE_AVATAR.route,
        [SCREENS.REPORT_AVATAR]: ROUTES.REPORT_AVATAR.route,
        [SCREENS.TRANSACTION_RECEIPT]: ROUTES.TRANSACTION_RECEIPT.route,
        [SCREENS.WORKSPACE_JOIN_USER]: ROUTES.WORKSPACE_JOIN_USER.route,
        [SCREENS.REPORT]: ROUTES.REPORT_WITH_ID.route,
        [SCREENS.SETTINGS.PROFILE.ROOT]: {
            path: ROUTES.SETTINGS_PROFILE,
            exact: true,
        },
        [SCREENS.SETTINGS.PREFERENCES.ROOT]: {
            path: ROUTES.SETTINGS_PREFERENCES,
            exact: true,
        },
        [SCREENS.SETTINGS.SECURITY]: {
            path: ROUTES.SETTINGS_SECURITY,
            exact: true,
        },
        [SCREENS.SETTINGS.WALLET.ROOT]: {
            path: ROUTES.SETTINGS_WALLET,
            exact: true,
        },
        [SCREENS.SETTINGS.ABOUT]: {
            path: ROUTES.SETTINGS_ABOUT,
            exact: true,
        },
        [SCREENS.SETTINGS.TROUBLESHOOT]: {
            path: ROUTES.SETTINGS_TROUBLESHOOT,
            exact: true,
        },
        [SCREENS.SETTINGS.WORKSPACES]: ROUTES.SETTINGS_WORKSPACES,
        [SCREENS.SEARCH.CENTRAL_PANE]: ROUTES.SEARCH.route,
        [SCREENS.SETTINGS.SAVE_THE_WORLD]: ROUTES.SETTINGS_SAVE_THE_WORLD,
        [SCREENS.SETTINGS.SUBSCRIPTION.ROOT]: ROUTES.SETTINGS_SUBSCRIPTION,

        // Sidebar
        [NAVIGATORS.BOTTOM_TAB_NAVIGATOR]: {
            path: ROUTES.ROOT,
            initialRouteName: SCREENS.HOME,
            screens: {
                [SCREENS.HOME]: ROUTES.HOME,
                [SCREENS.SETTINGS.ROOT]: {
                    path: ROUTES.SETTINGS,
                },
            },
        },

        [SCREENS.NOT_FOUND]: '*',
        [NAVIGATORS.LEFT_MODAL_NAVIGATOR]: {
            screens: {
                [SCREENS.LEFT_MODAL.CHAT_FINDER]: ROUTES.CHAT_FINDER,
                [SCREENS.LEFT_MODAL.WORKSPACE_SWITCHER]: {
                    path: ROUTES.WORKSPACE_SWITCHER,
                },
            },
        },
        [NAVIGATORS.FEATURE_TRANING_MODAL_NAVIGATOR]: {
            screens: {
                [SCREENS.FEATURE_TRAINING_ROOT]: {
                    path: ROUTES.TRACK_TRAINING_MODAL,
                    exact: true,
                },
            },
        },
        [NAVIGATORS.WELCOME_VIDEO_MODAL_NAVIGATOR]: {
            screens: {
                [SCREENS.WELCOME_VIDEO.ROOT]: {
                    path: ROUTES.WELCOME_VIDEO_ROOT,
                    exact: true,
                },
            },
        },
        [NAVIGATORS.EXPLANATION_MODAL_NAVIGATOR]: {
            screens: {
                [SCREENS.EXPLANATION_MODAL.ROOT]: {
                    path: ROUTES.EXPLANATION_MODAL_ROOT,
                    exact: true,
                },
            },
        },
        [NAVIGATORS.ONBOARDING_MODAL_NAVIGATOR]: {
            path: ROUTES.ONBOARDING_ROOT,
            initialRouteName: SCREENS.ONBOARDING.PURPOSE,
            screens: {
                [SCREENS.ONBOARDING.PURPOSE]: {
                    path: ROUTES.ONBOARDING_PURPOSE,
                    exact: true,
                },
                [SCREENS.ONBOARDING.PERSONAL_DETAILS]: {
                    path: ROUTES.ONBOARDING_PERSONAL_DETAILS,
                    exact: true,
                },
                [SCREENS.ONBOARDING.WORK]: {
                    path: ROUTES.ONBOARDING_WORK,
                    exact: true,
                },
            },
        },
        [NAVIGATORS.RIGHT_MODAL_NAVIGATOR]: {
            screens: {
                [SCREENS.RIGHT_MODAL.SETTINGS]: {
                    screens: {
                        [SCREENS.SETTINGS.PREFERENCES.PRIORITY_MODE]: {
                            path: ROUTES.SETTINGS_PRIORITY_MODE,
                            exact: true,
                        },
                        [SCREENS.SETTINGS.PREFERENCES.LANGUAGE]: {
                            path: ROUTES.SETTINGS_LANGUAGE,
                            exact: true,
                        },
                        [SCREENS.SETTINGS.SUBSCRIPTION.ADD_PAYMENT_CARD]: {
                            path: ROUTES.SETTINGS_SUBSCRIPTION_ADD_PAYMENT_CARD,
                            exact: true,
                        },
                        [SCREENS.SETTINGS.SUBSCRIPTION.CHANGE_BILLING_CURRENCY]: {
                            path: ROUTES.SETTINGS_SUBSCRIPTION_CHANGE_BILLING_CURRENCY,
                            exact: true,
                        },
                        [SCREENS.SETTINGS.SUBSCRIPTION.CHANGE_PAYMENT_CURRENCY]: {
                            path: ROUTES.SETTINGS_SUBSCRIPTION_CHANGE_PAYMENT_CURRENCY,
                            exact: true,
                        },
                        [SCREENS.SETTINGS.ADD_PAYMENT_CARD_CHANGE_CURRENCY]: {
                            path: ROUTES.SETTINGS_CHANGE_CURRENCY,
                            exact: true,
                        },
                        [SCREENS.SETTINGS.PREFERENCES.THEME]: {
                            path: ROUTES.SETTINGS_THEME,
                            exact: true,
                        },
                        [SCREENS.SETTINGS.CLOSE]: {
                            path: ROUTES.SETTINGS_CLOSE,
                            exact: true,
                        },
                        [SCREENS.SETTINGS.WALLET.DOMAIN_CARD]: {
                            path: ROUTES.SETTINGS_WALLET_DOMAINCARD.route,
                            exact: true,
                        },
                        [SCREENS.SETTINGS.WALLET.REPORT_VIRTUAL_CARD_FRAUD]: {
                            path: ROUTES.SETTINGS_REPORT_FRAUD.route,
                            exact: true,
                        },
                        [SCREENS.SETTINGS.WALLET.CARD_GET_PHYSICAL.NAME]: {
                            path: ROUTES.SETTINGS_WALLET_CARD_GET_PHYSICAL_NAME.route,
                            exact: true,
                        },
                        [SCREENS.SETTINGS.WALLET.CARD_GET_PHYSICAL.PHONE]: {
                            path: ROUTES.SETTINGS_WALLET_CARD_GET_PHYSICAL_PHONE.route,
                            exact: true,
                        },
                        [SCREENS.SETTINGS.WALLET.CARD_GET_PHYSICAL.ADDRESS]: {
                            path: ROUTES.SETTINGS_WALLET_CARD_GET_PHYSICAL_ADDRESS.route,
                            exact: true,
                        },
                        [SCREENS.SETTINGS.WALLET.CARD_GET_PHYSICAL.CONFIRM]: {
                            path: ROUTES.SETTINGS_WALLET_CARD_GET_PHYSICAL_CONFIRM.route,
                            exact: true,
                        },
                        [SCREENS.SETTINGS.WALLET.ENABLE_PAYMENTS]: {
                            path: ROUTES.SETTINGS_ENABLE_PAYMENTS,
                            exact: true,
                        },
                        [SCREENS.SETTINGS.WALLET.TRANSFER_BALANCE]: {
                            path: ROUTES.SETTINGS_WALLET_TRANSFER_BALANCE,
                            exact: true,
                        },
                        [SCREENS.SETTINGS.WALLET.CHOOSE_TRANSFER_ACCOUNT]: {
                            path: ROUTES.SETTINGS_WALLET_CHOOSE_TRANSFER_ACCOUNT,
                            exact: true,
                        },
                        [SCREENS.SETTINGS.REPORT_CARD_LOST_OR_DAMAGED]: {
                            path: ROUTES.SETTINGS_WALLET_REPORT_CARD_LOST_OR_DAMAGED.route,
                            exact: true,
                        },
                        [SCREENS.SETTINGS.WALLET.CARD_ACTIVATE]: {
                            path: ROUTES.SETTINGS_WALLET_CARD_ACTIVATE.route,
                            exact: true,
                        },
                        [SCREENS.SETTINGS.WALLET.CARDS_DIGITAL_DETAILS_UPDATE_ADDRESS]: {
                            path: ROUTES.SETTINGS_WALLET_CARD_DIGITAL_DETAILS_UPDATE_ADDRESS.route,
                            exact: true,
                        },
                        [SCREENS.SETTINGS.ADD_DEBIT_CARD]: {
                            path: ROUTES.SETTINGS_ADD_DEBIT_CARD,
                            exact: true,
                        },
                        [SCREENS.SETTINGS.ADD_BANK_ACCOUNT]: {
                            path: ROUTES.SETTINGS_ADD_BANK_ACCOUNT,
                            exact: true,
                        },
                        [SCREENS.SETTINGS.PROFILE.PRONOUNS]: {
                            path: ROUTES.SETTINGS_PRONOUNS,
                            exact: true,
                        },
                        [SCREENS.SETTINGS.PROFILE.DISPLAY_NAME]: {
                            path: ROUTES.SETTINGS_DISPLAY_NAME,
                            exact: true,
                        },
                        [SCREENS.SETTINGS.PROFILE.TIMEZONE]: {
                            path: ROUTES.SETTINGS_TIMEZONE,
                            exact: true,
                        },
                        [SCREENS.SETTINGS.PROFILE.TIMEZONE_SELECT]: {
                            path: ROUTES.SETTINGS_TIMEZONE_SELECT,
                            exact: true,
                        },
                        [SCREENS.SETTINGS.APP_DOWNLOAD_LINKS]: {
                            path: ROUTES.SETTINGS_APP_DOWNLOAD_LINKS,
                            exact: true,
                        },
                        [SCREENS.SETTINGS.CONSOLE]: {
                            path: ROUTES.SETTINGS_CONSOLE.route,
                            exact: true,
                        },
                        [SCREENS.SETTINGS.SHARE_LOG]: ROUTES.SETTINGS_SHARE_LOG.route,
                        [SCREENS.SETTINGS.PROFILE.CONTACT_METHODS]: {
                            path: ROUTES.SETTINGS_CONTACT_METHODS.route,
                            exact: true,
                        },
                        [SCREENS.SETTINGS.PROFILE.CONTACT_METHOD_DETAILS]: {
                            path: ROUTES.SETTINGS_CONTACT_METHOD_DETAILS.route,
                        },
                        [SCREENS.SETTINGS.PROFILE.NEW_CONTACT_METHOD]: {
                            path: ROUTES.SETTINGS_NEW_CONTACT_METHOD.route,
                            exact: true,
                        },
                        [SCREENS.SETTINGS.PROFILE.LEGAL_NAME]: {
                            path: ROUTES.SETTINGS_LEGAL_NAME,
                            exact: true,
                        },
                        [SCREENS.SETTINGS.PROFILE.DATE_OF_BIRTH]: {
                            path: ROUTES.SETTINGS_DATE_OF_BIRTH,
                            exact: true,
                        },
                        [SCREENS.SETTINGS.PROFILE.ADDRESS]: {
                            path: ROUTES.SETTINGS_ADDRESS,
                            exact: true,
                        },
                        [SCREENS.SETTINGS.PROFILE.ADDRESS_COUNTRY]: {
                            path: ROUTES.SETTINGS_ADDRESS_COUNTRY.route,
                            exact: true,
                        },
                        [SCREENS.SETTINGS.PROFILE.ADDRESS_STATE]: {
                            path: ROUTES.SETTINGS_ADDRESS_STATE.route,
                            exact: true,
                        },
                        [SCREENS.SETTINGS.TWO_FACTOR_AUTH]: {
                            path: ROUTES.SETTINGS_2FA.route,
                            exact: true,
                        },
                        [SCREENS.SETTINGS.PROFILE.STATUS]: {
                            path: ROUTES.SETTINGS_STATUS,
                            exact: true,
                        },
                        [SCREENS.SETTINGS.PROFILE.STATUS_CLEAR_AFTER]: {
                            path: ROUTES.SETTINGS_STATUS_CLEAR_AFTER,
                        },
                        [SCREENS.SETTINGS.PROFILE.STATUS_CLEAR_AFTER_DATE]: {
                            path: ROUTES.SETTINGS_STATUS_CLEAR_AFTER_DATE,
                        },
                        [SCREENS.SETTINGS.PROFILE.STATUS_CLEAR_AFTER_TIME]: {
                            path: ROUTES.SETTINGS_STATUS_CLEAR_AFTER_TIME,
                        },
                        [SCREENS.SETTINGS.SUBSCRIPTION.SIZE]: {
                            path: ROUTES.SETTINGS_SUBSCRIPTION_SIZE.route,
                            parse: {
                                canChangeSize: Number,
                            },
                        },
                        [SCREENS.SETTINGS.SUBSCRIPTION.DISABLE_AUTO_RENEW_SURVEY]: {
                            path: ROUTES.SETTINGS_SUBSCRIPTION_DISABLE_AUTO_RENEW_SURVEY,
                        },
                        [SCREENS.WORKSPACE.CURRENCY]: {
                            path: ROUTES.WORKSPACE_PROFILE_CURRENCY.route,
                        },
                        [SCREENS.WORKSPACE.ADDRESS]: {
                            path: ROUTES.WORKSPACE_PROFILE_ADDRESS.route,
                        },
                        [SCREENS.WORKSPACE.ACCOUNTING.QUICKBOOKS_ONLINE_IMPORT]: {path: ROUTES.POLICY_ACCOUNTING_QUICKBOOKS_ONLINE_IMPORT.route},
                        [SCREENS.WORKSPACE.ACCOUNTING.QUICKBOOKS_ONLINE_CHART_OF_ACCOUNTS]: {path: ROUTES.POLICY_ACCOUNTING_QUICKBOOKS_ONLINE_CHART_OF_ACCOUNTS.route},
                        [SCREENS.WORKSPACE.ACCOUNTING.QUICKBOOKS_ONLINE_CLASSES]: {path: ROUTES.POLICY_ACCOUNTING_QUICKBOOKS_ONLINE_CLASSES.route},
                        [SCREENS.WORKSPACE.ACCOUNTING.QUICKBOOKS_ONLINE_CUSTOMERS]: {path: ROUTES.POLICY_ACCOUNTING_QUICKBOOKS_ONLINE_CUSTOMERS.route},
                        [SCREENS.WORKSPACE.ACCOUNTING.QUICKBOOKS_ONLINE_LOCATIONS]: {path: ROUTES.POLICY_ACCOUNTING_QUICKBOOKS_ONLINE_LOCATIONS.route},
                        [SCREENS.WORKSPACE.ACCOUNTING.QUICKBOOKS_ONLINE_TAXES]: {path: ROUTES.POLICY_ACCOUNTING_QUICKBOOKS_ONLINE_TAXES.route},
                        [SCREENS.WORKSPACE.ACCOUNTING.QUICKBOOKS_ONLINE_EXPORT]: {path: ROUTES.POLICY_ACCOUNTING_QUICKBOOKS_ONLINE_EXPORT.route},
                        [SCREENS.WORKSPACE.ACCOUNTING.QUICKBOOKS_ONLINE_EXPORT_DATE_SELECT]: {path: ROUTES.POLICY_ACCOUNTING_QUICKBOOKS_ONLINE_EXPORT_DATE_SELECT.route},
                        [SCREENS.WORKSPACE.ACCOUNTING.QUICKBOOKS_ONLINE_EXPORT_INVOICE_ACCOUNT_SELECT]: {path: ROUTES.POLICY_ACCOUNTING_QUICKBOOKS_ONLINE_INVOICE_ACCOUNT_SELECT.route},
                        [SCREENS.WORKSPACE.ACCOUNTING.QUICKBOOKS_ONLINE_EXPORT_OUT_OF_POCKET_EXPENSES_ACCOUNT_SELECT]: {
                            path: ROUTES.POLICY_ACCOUNTING_QUICKBOOKS_ONLINE_EXPORT_OUT_OF_POCKET_EXPENSES_ACCOUNT_SELECT.route,
                        },
                        [SCREENS.WORKSPACE.ACCOUNTING.QUICKBOOKS_ONLINE_EXPORT_OUT_OF_POCKET_EXPENSES]: {
                            path: ROUTES.POLICY_ACCOUNTING_QUICKBOOKS_ONLINE_EXPORT_OUT_OF_POCKET_EXPENSES.route,
                        },
                        [SCREENS.WORKSPACE.ACCOUNTING.QUICKBOOKS_ONLINE_EXPORT_OUT_OF_POCKET_EXPENSES_SELECT]: {
                            path: ROUTES.POLICY_ACCOUNTING_QUICKBOOKS_ONLINE_EXPORT_OUT_OF_POCKET_EXPENSES_SELECT.route,
                        },
                        [SCREENS.WORKSPACE.ACCOUNTING.QUICKBOOKS_ONLINE_COMPANY_CARD_EXPENSE_ACCOUNT_SELECT]: {
                            path: ROUTES.POLICY_ACCOUNTING_QUICKBOOKS_ONLINE_COMPANY_CARD_EXPENSE_ACCOUNT_SELECT.route,
                        },
                        [SCREENS.WORKSPACE.ACCOUNTING.QUICKBOOKS_ONLINE_NON_REIMBURSABLE_DEFAULT_VENDOR_SELECT]: {
                            path: ROUTES.POLICY_ACCOUNTING_QUICKBOOKS_ONLINE_NON_REIMBURSABLE_DEFAULT_VENDOR_SELECT.route,
                        },
                        [SCREENS.WORKSPACE.ACCOUNTING.QUICKBOOKS_ONLINE_COMPANY_CARD_EXPENSE_ACCOUNT]: {
                            path: ROUTES.POLICY_ACCOUNTING_QUICKBOOKS_ONLINE_COMPANY_CARD_EXPENSE_ACCOUNT.route,
                        },
                        [SCREENS.WORKSPACE.ACCOUNTING.QUICKBOOKS_ONLINE_COMPANY_CARD_EXPENSE_ACCOUNT_COMPANY_CARD_SELECT]: {
                            path: ROUTES.POLICY_ACCOUNTING_QUICKBOOKS_ONLINE_COMPANY_CARD_EXPENSE_SELECT.route,
                        },
                        [SCREENS.WORKSPACE.ACCOUNTING.QUICKBOOKS_ONLINE_EXPORT_PREFERRED_EXPORTER]: {path: ROUTES.POLICY_ACCOUNTING_QUICKBOOKS_ONLINE_PREFERRED_EXPORTER.route},
                        [SCREENS.WORKSPACE.ACCOUNTING.QUICKBOOKS_ONLINE_ADVANCED]: {
                            path: ROUTES.WORKSPACE_ACCOUNTING_QUICKBOOKS_ONLINE_ADVANCED.route,
                        },
                        [SCREENS.WORKSPACE.ACCOUNTING.QUICKBOOKS_ONLINE_ACCOUNT_SELECTOR]: {
                            path: ROUTES.WORKSPACE_ACCOUNTING_QUICKBOOKS_ONLINE_ACCOUNT_SELECTOR.route,
                        },
                        [SCREENS.WORKSPACE.ACCOUNTING.QUICKBOOKS_ONLINE_INVOICE_ACCOUNT_SELECTOR]: {
                            path: ROUTES.WORKSPACE_ACCOUNTING_QUICKBOOKS_ONLINE_INVOICE_ACCOUNT_SELECTOR.route,
                        },
                        [SCREENS.WORKSPACE.ACCOUNTING.XERO_IMPORT]: {path: ROUTES.POLICY_ACCOUNTING_XERO_IMPORT.route},
                        [SCREENS.WORKSPACE.ACCOUNTING.XERO_CHART_OF_ACCOUNTS]: {path: ROUTES.POLICY_ACCOUNTING_XERO_CHART_OF_ACCOUNTS.route},
                        [SCREENS.WORKSPACE.ACCOUNTING.XERO_ORGANIZATION]: {path: ROUTES.POLICY_ACCOUNTING_XERO_ORGANIZATION.route},
                        [SCREENS.WORKSPACE.ACCOUNTING.XERO_TRACKING_CATEGORIES]: {path: ROUTES.POLICY_ACCOUNTING_XERO_TRACKING_CATEGORIES.route},
                        [SCREENS.WORKSPACE.ACCOUNTING.XERO_MAP_TRACKING_CATEGORY]: {path: ROUTES.POLICY_ACCOUNTING_XERO_TRACKING_CATEGORIES_MAP.route},
                        [SCREENS.WORKSPACE.ACCOUNTING.XERO_CUSTOMER]: {path: ROUTES.POLICY_ACCOUNTING_XERO_CUSTOMER.route},
                        [SCREENS.WORKSPACE.ACCOUNTING.XERO_TAXES]: {path: ROUTES.POLICY_ACCOUNTING_XERO_TAXES.route},
                        [SCREENS.WORKSPACE.ACCOUNTING.XERO_EXPORT]: {path: ROUTES.POLICY_ACCOUNTING_XERO_EXPORT.route},
                        [SCREENS.WORKSPACE.ACCOUNTING.XERO_EXPORT_PURCHASE_BILL_DATE_SELECT]: {path: ROUTES.POLICY_ACCOUNTING_XERO_EXPORT_PURCHASE_BILL_DATE_SELECT.route},
                        [SCREENS.WORKSPACE.ACCOUNTING.XERO_EXPORT_BANK_ACCOUNT_SELECT]: {path: ROUTES.POLICY_ACCOUNTING_XERO_EXPORT_BANK_ACCOUNT_SELECT.route},
                        [SCREENS.WORKSPACE.ACCOUNTING.XERO_ADVANCED]: {path: ROUTES.POLICY_ACCOUNTING_XERO_ADVANCED.route},
                        [SCREENS.WORKSPACE.ACCOUNTING.XERO_BILL_STATUS_SELECTOR]: {path: ROUTES.POLICY_ACCOUNTING_XERO_BILL_STATUS_SELECTOR.route},
                        [SCREENS.WORKSPACE.ACCOUNTING.XERO_INVOICE_ACCOUNT_SELECTOR]: {path: ROUTES.POLICY_ACCOUNTING_XERO_INVOICE_SELECTOR.route},
                        [SCREENS.WORKSPACE.ACCOUNTING.XERO_EXPORT_PREFERRED_EXPORTER_SELECT]: {path: ROUTES.POLICY_ACCOUNTING_XERO_PREFERRED_EXPORTER_SELECT.route},
                        [SCREENS.WORKSPACE.ACCOUNTING.XERO_BILL_PAYMENT_ACCOUNT_SELECTOR]: {path: ROUTES.POLICY_ACCOUNTING_XERO_BILL_PAYMENT_ACCOUNT_SELECTOR.route},
                        [SCREENS.WORKSPACE.ACCOUNTING.NETSUITE_SUBSIDIARY_SELECTOR]: {path: ROUTES.POLICY_ACCOUNTING_NETSUITE_SUBSIDIARY_SELECTOR.route},
                        [SCREENS.WORKSPACE.ACCOUNTING.NETSUITE_TOKEN_INPUT]: {path: ROUTES.POLICY_ACCOUNTING_NETSUITE_TOKEN_INPUT.route},
                        [SCREENS.WORKSPACE.ACCOUNTING.NETSUITE_IMPORT]: {path: ROUTES.POLICY_ACCOUNTING_NETSUITE_IMPORT.route},
                        [SCREENS.WORKSPACE.ACCOUNTING.NETSUITE_IMPORT_MAPPING]: {path: ROUTES.POLICY_ACCOUNTING_NETSUITE_IMPORT_MAPPING.route},
                        [SCREENS.WORKSPACE.ACCOUNTING.NETSUITE_IMPORT_CUSTOM_FIELD]: {path: ROUTES.POLICY_ACCOUNTING_NETSUITE_IMPORT_CUSTOM_FIELD_MAPPING.route},
                        [SCREENS.WORKSPACE.ACCOUNTING.NETSUITE_IMPORT_CUSTOM_FIELD_VIEW]: {path: ROUTES.POLICY_ACCOUNTING_NETSUITE_IMPORT_CUSTOM_FIELD_VIEW.route},
                        [SCREENS.WORKSPACE.ACCOUNTING.NETSUITE_IMPORT_CUSTOM_FIELD_EDIT]: {path: ROUTES.POLICY_ACCOUNTING_NETSUITE_IMPORT_CUSTOM_FIELD_EDIT.route},
                        [SCREENS.WORKSPACE.ACCOUNTING.NETSUITE_IMPORT_CUSTOM_LIST_ADD]: {path: ROUTES.POLICY_ACCOUNTING_NETSUITE_IMPORT_CUSTOM_LIST_ADD.route},
                        [SCREENS.WORKSPACE.ACCOUNTING.NETSUITE_IMPORT_CUSTOM_SEGMENT_ADD]: {path: ROUTES.POLICY_ACCOUNTING_NETSUITE_IMPORT_CUSTOM_SEGMENT_ADD.route},
                        [SCREENS.WORKSPACE.ACCOUNTING.NETSUITE_IMPORT_CUSTOMERS_OR_PROJECTS]: {path: ROUTES.POLICY_ACCOUNTING_NETSUITE_IMPORT_CUSTOMERS_OR_PROJECTS.route},
                        [SCREENS.WORKSPACE.ACCOUNTING.NETSUITE_IMPORT_CUSTOMERS_OR_PROJECTS_SELECT]: {path: ROUTES.POLICY_ACCOUNTING_NETSUITE_IMPORT_CUSTOMERS_OR_PROJECTS_SELECT.route},
                        [SCREENS.WORKSPACE.ACCOUNTING.NETSUITE_EXPORT]: {
                            path: ROUTES.POLICY_ACCOUNTING_NETSUITE_EXPORT.route,
                        },
                        [SCREENS.WORKSPACE.ACCOUNTING.NETSUITE_PREFERRED_EXPORTER_SELECT]: {
                            path: ROUTES.POLICY_ACCOUNTING_NETSUITE_PREFERRED_EXPORTER_SELECT.route,
                        },
                        [SCREENS.WORKSPACE.ACCOUNTING.NETSUITE_DATE_SELECT]: {
                            path: ROUTES.POLICY_ACCOUNTING_NETSUITE_DATE_SELECT.route,
                        },
                        [SCREENS.WORKSPACE.ACCOUNTING.NETSUITE_EXPORT_EXPENSES]: {
                            path: ROUTES.POLICY_ACCOUNTING_NETSUITE_EXPORT_EXPENSES.route,
                        },
                        [SCREENS.WORKSPACE.ACCOUNTING.NETSUITE_EXPORT_EXPENSES_DESTINATION_SELECT]: {
                            path: ROUTES.POLICY_ACCOUNTING_NETSUITE_EXPORT_EXPENSES_DESTINATION_SELECT.route,
                        },
                        [SCREENS.WORKSPACE.ACCOUNTING.NETSUITE_EXPORT_EXPENSES_VENDOR_SELECT]: {
                            path: ROUTES.POLICY_ACCOUNTING_NETSUITE_EXPORT_EXPENSES_VENDOR_SELECT.route,
                        },
                        [SCREENS.WORKSPACE.ACCOUNTING.NETSUITE_EXPORT_EXPENSES_PAYABLE_ACCOUNT_SELECT]: {
                            path: ROUTES.POLICY_ACCOUNTING_NETSUITE_EXPORT_EXPENSES_PAYABLE_ACCOUNT_SELECT.route,
                        },
                        [SCREENS.WORKSPACE.ACCOUNTING.NETSUITE_EXPORT_EXPENSES_JOURNAL_POSTING_PREFERENCE_SELECT]: {
                            path: ROUTES.POLICY_ACCOUNTING_NETSUITE_EXPORT_EXPENSES_JOURNAL_POSTING_PREFERENCE_SELECT.route,
                        },
                        [SCREENS.WORKSPACE.ACCOUNTING.NETSUITE_RECEIVABLE_ACCOUNT_SELECT]: {
                            path: ROUTES.POLICY_ACCOUNTING_NETSUITE_RECEIVABLE_ACCOUNT_SELECT.route,
                        },
                        [SCREENS.WORKSPACE.ACCOUNTING.NETSUITE_INVOICE_ITEM_PREFERENCE_SELECT]: {
                            path: ROUTES.POLICY_ACCOUNTING_NETSUITE_INVOICE_ITEM_PREFERENCE_SELECT.route,
                        },
                        [SCREENS.WORKSPACE.ACCOUNTING.NETSUITE_INVOICE_ITEM_SELECT]: {
                            path: ROUTES.POLICY_ACCOUNTING_NETSUITE_INVOICE_ITEM_SELECT.route,
                        },
                        [SCREENS.WORKSPACE.ACCOUNTING.NETSUITE_TAX_POSTING_ACCOUNT_SELECT]: {
                            path: ROUTES.POLICY_ACCOUNTING_NETSUITE_TAX_POSTING_ACCOUNT_SELECT.route,
                        },
                        [SCREENS.WORKSPACE.ACCOUNTING.NETSUITE_PROVINCIAL_TAX_POSTING_ACCOUNT_SELECT]: {
                            path: ROUTES.POLICY_ACCOUNTING_NETSUITE_PROVINCIAL_TAX_POSTING_ACCOUNT_SELECT.route,
                        },
                        [SCREENS.WORKSPACE.ACCOUNTING.NETSUITE_ADVANCED]: {
                            path: ROUTES.POLICY_ACCOUNTING_NETSUITE_ADVANCED.route,
                        },
                        [SCREENS.WORKSPACE.ACCOUNTING.NETSUITE_REIMBURSEMENT_ACCOUNT_SELECT]: {
                            path: ROUTES.POLICY_ACCOUNTING_NETSUITE_REIMBURSEMENT_ACCOUNT_SELECT.route,
                        },
                        [SCREENS.WORKSPACE.ACCOUNTING.NETSUITE_COLLECTION_ACCOUNT_SELECT]: {
                            path: ROUTES.POLICY_ACCOUNTING_NETSUITE_COLLECTION_ACCOUNT_SELECT.route,
                        },
                        [SCREENS.WORKSPACE.ACCOUNTING.NETSUITE_EXPENSE_REPORT_APPROVAL_LEVEL_SELECT]: {
                            path: ROUTES.POLICY_ACCOUNTING_NETSUITE_EXPENSE_REPORT_APPROVAL_LEVEL_SELECT.route,
                        },
                        [SCREENS.WORKSPACE.ACCOUNTING.NETSUITE_VENDOR_BILL_APPROVAL_LEVEL_SELECT]: {
                            path: ROUTES.POLICY_ACCOUNTING_NETSUITE_VENDOR_BILL_APPROVAL_LEVEL_SELECT.route,
                        },
                        [SCREENS.WORKSPACE.ACCOUNTING.NETSUITE_JOURNAL_ENTRY_APPROVAL_LEVEL_SELECT]: {
                            path: ROUTES.POLICY_ACCOUNTING_NETSUITE_JOURNAL_ENTRY_APPROVAL_LEVEL_SELECT.route,
                        },
                        [SCREENS.WORKSPACE.ACCOUNTING.NETSUITE_APPROVAL_ACCOUNT_SELECT]: {
                            path: ROUTES.POLICY_ACCOUNTING_NETSUITE_APPROVAL_ACCOUNT_SELECT.route,
                        },
                        [SCREENS.WORKSPACE.ACCOUNTING.NETSUITE_CUSTOM_FORM_ID]: {
                            path: ROUTES.POLICY_ACCOUNTING_NETSUITE_CUSTOM_FORM_ID.route,
                        },
                        [SCREENS.WORKSPACE.ACCOUNTING.SAGE_INTACCT_PREREQUISITES]: {path: ROUTES.POLICY_ACCOUNTING_SAGE_INTACCT_PREREQUISITES.route},
                        [SCREENS.WORKSPACE.ACCOUNTING.ENTER_SAGE_INTACCT_CREDENTIALS]: {path: ROUTES.POLICY_ACCOUNTING_SAGE_INTACCT_ENTER_CREDENTIALS.route},
                        [SCREENS.WORKSPACE.ACCOUNTING.EXISTING_SAGE_INTACCT_CONNECTIONS]: {path: ROUTES.POLICY_ACCOUNTING_SAGE_INTACCT_EXISTING_CONNECTIONS.route},
<<<<<<< HEAD
                        [SCREENS.WORKSPACE.ACCOUNTING.SAGE_INTACCT_ENTITY]: {path: ROUTES.POLICY_ACCOUNTING_SAGE_INTACCT_ENTITY.route},
=======
                        [SCREENS.WORKSPACE.ACCOUNTING.SAGE_INTACCT_IMPORT]: {path: ROUTES.POLICY_ACCOUNTING_SAGE_INTACCT_IMPORT.route},
                        [SCREENS.WORKSPACE.ACCOUNTING.SAGE_INTACCT_MAPPING_TYPE]: {path: ROUTES.POLICY_ACCOUNTING_SAGE_INTACCT_MAPPINGS_TYPE.route},
                        [SCREENS.WORKSPACE.ACCOUNTING.SAGE_INTACCT_TOGGLE_MAPPING]: {path: ROUTES.POLICY_ACCOUNTING_SAGE_INTACCT_TOGGLE_MAPPINGS.route},
                        [SCREENS.WORKSPACE.ACCOUNTING.SAGE_INTACCT_USER_DIMENSIONS]: {path: ROUTES.POLICY_ACCOUNTING_SAGE_INTACCT_USER_DIMENSIONS.route},
                        [SCREENS.WORKSPACE.ACCOUNTING.SAGE_INTACCT_ADD_USER_DIMENSION]: {path: ROUTES.POLICY_ACCOUNTING_SAGE_INTACCT_ADD_USER_DIMENSION.route},
                        [SCREENS.WORKSPACE.ACCOUNTING.SAGE_INTACCT_EDIT_USER_DIMENSION]: {path: ROUTES.POLICY_ACCOUNTING_SAGE_INTACCT_EDIT_USER_DIMENSION.route},
                        [SCREENS.WORKSPACE.ACCOUNTING.SAGE_INTACCT_EXPORT]: {path: ROUTES.POLICY_ACCOUNTING_SAGE_INTACCT_EXPORT.route},
                        [SCREENS.WORKSPACE.ACCOUNTING.SAGE_INTACCT_PREFERRED_EXPORTER]: {path: ROUTES.POLICY_ACCOUNTING_SAGE_INTACCT_PREFERRED_EXPORTER.route},
                        [SCREENS.WORKSPACE.ACCOUNTING.SAGE_INTACCT_EXPORT_DATE]: {path: ROUTES.POLICY_ACCOUNTING_SAGE_INTACCT_EXPORT_DATE.route},
                        [SCREENS.WORKSPACE.ACCOUNTING.SAGE_INTACCT_REIMBURSABLE_EXPENSES]: {path: ROUTES.POLICY_ACCOUNTING_SAGE_INTACCT_REIMBURSABLE_EXPENSES.route},
                        [SCREENS.WORKSPACE.ACCOUNTING.SAGE_INTACCT_NON_REIMBURSABLE_EXPENSES]: {path: ROUTES.POLICY_ACCOUNTING_SAGE_INTACCT_NON_REIMBURSABLE_EXPENSES.route},
                        [SCREENS.WORKSPACE.ACCOUNTING.SAGE_INTACCT_DEFAULT_VENDOR]: {path: ROUTES.POLICY_ACCOUNTING_SAGE_INTACCT_DEFAULT_VENDOR.route},
                        [SCREENS.WORKSPACE.ACCOUNTING.SAGE_INTACCT_NON_REIMBURSABLE_CREDIT_CARD_ACCOUNT]: {
                            path: ROUTES.POLICY_ACCOUNTING_SAGE_INTACCT_NON_REIMBURSABLE_CREDIT_CARD_ACCOUNT.route,
                        },
                        [SCREENS.WORKSPACE.ACCOUNTING.SAGE_INTACCT_ADVANCED]: {path: ROUTES.POLICY_ACCOUNTING_SAGE_INTACCT_ADVANCED.route},
                        [SCREENS.WORKSPACE.ACCOUNTING.SAGE_INTACCT_PAYMENT_ACCOUNT]: {path: ROUTES.POLICY_ACCOUNTING_SAGE_INTACCT_PAYMENT_ACCOUNT.route},
>>>>>>> 8ee4c929
                        [SCREENS.WORKSPACE.DESCRIPTION]: {
                            path: ROUTES.WORKSPACE_PROFILE_DESCRIPTION.route,
                        },
                        [SCREENS.WORKSPACE.WORKFLOWS_AUTO_REPORTING_FREQUENCY]: {
                            path: ROUTES.WORKSPACE_WORKFLOWS_AUTOREPORTING_FREQUENCY.route,
                        },
                        [SCREENS.WORKSPACE.WORKFLOWS_AUTO_REPORTING_MONTHLY_OFFSET]: {
                            path: ROUTES.WORKSPACE_WORKFLOWS_AUTOREPORTING_MONTHLY_OFFSET.route,
                        },
                        [SCREENS.WORKSPACE.SHARE]: {
                            path: ROUTES.WORKSPACE_PROFILE_SHARE.route,
                        },
                        [SCREENS.WORKSPACE.EXPENSIFY_CARD_ISSUE_NEW]: {
                            path: ROUTES.WORKSPACE_EXPENSIFY_CARD_ISSUE_NEW.route,
                        },
                        [SCREENS.WORKSPACE.RATE_AND_UNIT]: {
                            path: ROUTES.WORKSPACE_RATE_AND_UNIT.route,
                        },
                        [SCREENS.WORKSPACE.RATE_AND_UNIT_RATE]: {
                            path: ROUTES.WORKSPACE_RATE_AND_UNIT_RATE.route,
                        },
                        [SCREENS.WORKSPACE.RATE_AND_UNIT_UNIT]: {
                            path: ROUTES.WORKSPACE_RATE_AND_UNIT_UNIT.route,
                        },
                        [SCREENS.WORKSPACE.INVITE]: {
                            path: ROUTES.WORKSPACE_INVITE.route,
                        },
                        [SCREENS.WORKSPACE.WORKFLOWS_APPROVER]: {
                            path: ROUTES.WORKSPACE_WORKFLOWS_APPROVER.route,
                        },
                        [SCREENS.WORKSPACE.INVITE_MESSAGE]: {
                            path: ROUTES.WORKSPACE_INVITE_MESSAGE.route,
                        },
                        [SCREENS.WORKSPACE.CATEGORY_SETTINGS]: {
                            path: ROUTES.WORKSPACE_CATEGORY_SETTINGS.route,
                            parse: {
                                categoryName: (categoryName: string) => decodeURIComponent(categoryName),
                            },
                        },
                        [SCREENS.WORKSPACE.UPGRADE]: {
                            path: ROUTES.WORKSPACE_UPGRADE.route,
                            parse: {
                                featureName: (featureName: string) => decodeURIComponent(featureName),
                            },
                        },
                        [SCREENS.WORKSPACE.CATEGORIES_SETTINGS]: {
                            path: ROUTES.WORKSPACE_CATEGORIES_SETTINGS.route,
                        },
                        [SCREENS.WORKSPACE.WORKFLOWS_PAYER]: {
                            path: ROUTES.WORKSPACE_WORKFLOWS_PAYER.route,
                        },
                        [SCREENS.WORKSPACE.MEMBER_DETAILS]: {
                            path: ROUTES.WORKSPACE_MEMBER_DETAILS.route,
                        },
                        [SCREENS.WORKSPACE.OWNER_CHANGE_SUCCESS]: {
                            path: ROUTES.WORKSPACE_OWNER_CHANGE_SUCCESS.route,
                        },
                        [SCREENS.WORKSPACE.OWNER_CHANGE_ERROR]: {
                            path: ROUTES.WORKSPACE_OWNER_CHANGE_ERROR.route,
                        },
                        [SCREENS.WORKSPACE.OWNER_CHANGE_CHECK]: {
                            path: ROUTES.WORKSPACE_OWNER_CHANGE_CHECK.route,
                        },
                        [SCREENS.WORKSPACE.CATEGORY_CREATE]: {
                            path: ROUTES.WORKSPACE_CATEGORY_CREATE.route,
                        },
                        [SCREENS.WORKSPACE.CATEGORY_EDIT]: {
                            path: ROUTES.WORKSPACE_CATEGORY_EDIT.route,
                            parse: {
                                categoryName: (categoryName: string) => decodeURIComponent(categoryName),
                            },
                        },
                        [SCREENS.WORKSPACE.CREATE_DISTANCE_RATE]: {
                            path: ROUTES.WORKSPACE_CREATE_DISTANCE_RATE.route,
                        },
                        [SCREENS.WORKSPACE.DISTANCE_RATES_SETTINGS]: {
                            path: ROUTES.WORKSPACE_DISTANCE_RATES_SETTINGS.route,
                        },
                        [SCREENS.WORKSPACE.DISTANCE_RATE_DETAILS]: {
                            path: ROUTES.WORKSPACE_DISTANCE_RATE_DETAILS.route,
                        },
                        [SCREENS.WORKSPACE.DISTANCE_RATE_EDIT]: {
                            path: ROUTES.WORKSPACE_DISTANCE_RATE_EDIT.route,
                        },
                        [SCREENS.WORKSPACE.DISTANCE_RATE_TAX_RECLAIMABLE_ON_EDIT]: {
                            path: ROUTES.WORKSPACE_DISTANCE_RATE_TAX_RECLAIMABLE_ON_EDIT.route,
                        },
                        [SCREENS.WORKSPACE.DISTANCE_RATE_TAX_RATE_EDIT]: {
                            path: ROUTES.WORKSPACE_DISTANCE_RATE_TAX_RATE_EDIT.route,
                        },
                        [SCREENS.WORKSPACE.TAGS_SETTINGS]: {
                            path: ROUTES.WORKSPACE_TAGS_SETTINGS.route,
                        },
                        [SCREENS.WORKSPACE.TAGS_EDIT]: {
                            path: ROUTES.WORKSPACE_EDIT_TAGS.route,
                            parse: {
                                orderWeight: Number,
                            },
                        },
                        [SCREENS.WORKSPACE.TAG_CREATE]: {
                            path: ROUTES.WORKSPACE_TAG_CREATE.route,
                        },
                        [SCREENS.WORKSPACE.TAG_EDIT]: {
                            path: ROUTES.WORKSPACE_TAG_EDIT.route,
                            parse: {
                                orderWeight: Number,
                                tagName: (tagName: string) => decodeURIComponent(tagName),
                            },
                        },
                        [SCREENS.WORKSPACE.TAG_SETTINGS]: {
                            path: ROUTES.WORKSPACE_TAG_SETTINGS.route,
                            parse: {
                                orderWeight: Number,
                                tagName: (tagName: string) => decodeURIComponent(tagName),
                            },
                        },
                        [SCREENS.WORKSPACE.TAG_LIST_VIEW]: {
                            path: ROUTES.WORKSPACE_TAG_LIST_VIEW.route,
                            parse: {
                                orderWeight: Number,
                            },
                        },
                        [SCREENS.WORKSPACE.TAXES_SETTINGS]: {
                            path: ROUTES.WORKSPACE_TAXES_SETTINGS.route,
                        },
                        [SCREENS.WORKSPACE.TAXES_SETTINGS_CUSTOM_TAX_NAME]: {
                            path: ROUTES.WORKSPACE_TAXES_SETTINGS_CUSTOM_TAX_NAME.route,
                        },
                        [SCREENS.WORKSPACE.TAXES_SETTINGS_FOREIGN_CURRENCY_DEFAULT]: {
                            path: ROUTES.WORKSPACE_TAXES_SETTINGS_FOREIGN_CURRENCY_DEFAULT.route,
                        },
                        [SCREENS.WORKSPACE.TAXES_SETTINGS_WORKSPACE_CURRENCY_DEFAULT]: {
                            path: ROUTES.WORKSPACE_TAXES_SETTINGS_WORKSPACE_CURRENCY_DEFAULT.route,
                        },
                        [SCREENS.WORKSPACE.REPORT_FIELDS_CREATE]: {
                            path: ROUTES.WORKSPACE_CREATE_REPORT_FIELD.route,
                        },
                        [SCREENS.WORKSPACE.REPORT_FIELDS_LIST_VALUES]: {
                            path: ROUTES.WORKSPACE_REPORT_FIELD_LIST_VALUES.route,
                            parse: {
                                reportFieldID: (reportFieldID: string) => decodeURIComponent(reportFieldID),
                            },
                        },
                        [SCREENS.WORKSPACE.REPORT_FIELDS_ADD_VALUE]: {
                            path: ROUTES.WORKSPACE_REPORT_FIELD_ADD_VALUE.route,
                            parse: {
                                reportFieldID: (reportFieldID: string) => decodeURIComponent(reportFieldID),
                            },
                        },
                        [SCREENS.WORKSPACE.REPORT_FIELDS_VALUE_SETTINGS]: {
                            path: ROUTES.WORKSPACE_REPORT_FIELD_VALUE_SETTINGS.route,
                            parse: {
                                reportFieldID: (reportFieldID: string) => decodeURIComponent(reportFieldID),
                            },
                        },
                        [SCREENS.WORKSPACE.REPORT_FIELDS_EDIT_VALUE]: {
                            path: ROUTES.WORKSPACE_REPORT_FIELD_EDIT_VALUE.route,
                        },
                        [SCREENS.WORKSPACE.REPORT_FIELD_SETTINGS]: {
                            path: ROUTES.WORKSPACE_REPORT_FIELD_SETTINGS.route,
                            parse: {
                                reportFieldID: (reportFieldID: string) => decodeURIComponent(reportFieldID),
                            },
                        },
                        [SCREENS.WORKSPACE.REPORT_FIELDS_EDIT_INITIAL_VALUE]: {
                            path: ROUTES.WORKSPACE_EDIT_REPORT_FIELD_INITIAL_VALUE.route,
                            parse: {
                                reportFieldID: (reportFieldID: string) => decodeURIComponent(reportFieldID),
                            },
                        },
                        [SCREENS.REIMBURSEMENT_ACCOUNT]: {
                            path: ROUTES.BANK_ACCOUNT_WITH_STEP_TO_OPEN.route,
                            exact: true,
                        },
                        [SCREENS.GET_ASSISTANCE]: {
                            path: ROUTES.GET_ASSISTANCE.route,
                        },
                        [SCREENS.KEYBOARD_SHORTCUTS]: {
                            path: ROUTES.KEYBOARD_SHORTCUTS,
                        },
                        [SCREENS.WORKSPACE.NAME]: ROUTES.WORKSPACE_PROFILE_NAME.route,
                        [SCREENS.SETTINGS.SHARE_CODE]: {
                            path: ROUTES.SETTINGS_SHARE_CODE,
                        },
                        [SCREENS.SETTINGS.EXIT_SURVEY.REASON]: {
                            path: ROUTES.SETTINGS_EXIT_SURVEY_REASON,
                        },
                        [SCREENS.SETTINGS.EXIT_SURVEY.RESPONSE]: {
                            path: ROUTES.SETTINGS_EXIT_SURVEY_RESPONSE.route,
                        },
                        [SCREENS.SETTINGS.EXIT_SURVEY.CONFIRM]: {
                            path: ROUTES.SETTINGS_EXIT_SURVEY_CONFIRM.route,
                        },
                        [SCREENS.WORKSPACE.TAX_CREATE]: {
                            path: ROUTES.WORKSPACE_TAX_CREATE.route,
                        },
                        [SCREENS.WORKSPACE.TAX_EDIT]: {
                            path: ROUTES.WORKSPACE_TAX_EDIT.route,
                            parse: {
                                taxID: (taxID: string) => decodeURIComponent(taxID),
                            },
                        },
                        [SCREENS.WORKSPACE.TAX_NAME]: {
                            path: ROUTES.WORKSPACE_TAX_NAME.route,
                            parse: {
                                taxID: (taxID: string) => decodeURIComponent(taxID),
                            },
                        },
                        [SCREENS.WORKSPACE.TAX_VALUE]: {
                            path: ROUTES.WORKSPACE_TAX_VALUE.route,
                            parse: {
                                taxID: (taxID: string) => decodeURIComponent(taxID),
                            },
                        },
                    },
                },
                [SCREENS.RIGHT_MODAL.PRIVATE_NOTES]: {
                    screens: {
                        [SCREENS.PRIVATE_NOTES.LIST]: ROUTES.PRIVATE_NOTES_LIST.route,
                        [SCREENS.PRIVATE_NOTES.EDIT]: ROUTES.PRIVATE_NOTES_EDIT.route,
                    },
                },
                [SCREENS.RIGHT_MODAL.REPORT_DETAILS]: {
                    screens: {
                        [SCREENS.REPORT_DETAILS.ROOT]: ROUTES.REPORT_WITH_ID_DETAILS.route,
                        [SCREENS.REPORT_DETAILS.SHARE_CODE]: ROUTES.REPORT_WITH_ID_DETAILS_SHARE_CODE.route,
                    },
                },
                [SCREENS.RIGHT_MODAL.REPORT_SETTINGS]: {
                    screens: {
                        [SCREENS.REPORT_SETTINGS.ROOT]: {
                            path: ROUTES.REPORT_SETTINGS.route,
                        },
                        [SCREENS.REPORT_SETTINGS.NAME]: {
                            path: ROUTES.REPORT_SETTINGS_NAME.route,
                        },
                        [SCREENS.REPORT_SETTINGS.NOTIFICATION_PREFERENCES]: {
                            path: ROUTES.REPORT_SETTINGS_NOTIFICATION_PREFERENCES.route,
                        },
                        [SCREENS.REPORT_SETTINGS.WRITE_CAPABILITY]: {
                            path: ROUTES.REPORT_SETTINGS_WRITE_CAPABILITY.route,
                        },
                        [SCREENS.REPORT_SETTINGS.VISIBILITY]: {
                            path: ROUTES.REPORT_SETTINGS_VISIBILITY.route,
                        },
                    },
                },
                [SCREENS.RIGHT_MODAL.SETTINGS_CATEGORIES]: {
                    screens: {
                        [SCREENS.SETTINGS_CATEGORIES.SETTINGS_CATEGORY_SETTINGS]: {
                            path: ROUTES.SETTINGS_CATEGORY_SETTINGS.route,
                            parse: {
                                categoryName: (categoryName: string) => decodeURIComponent(categoryName),
                            },
                        },
                        [SCREENS.SETTINGS_CATEGORIES.SETTINGS_CATEGORIES_SETTINGS]: {
                            path: ROUTES.SETTINGS_CATEGORIES_SETTINGS.route,
                        },
                        [SCREENS.SETTINGS_CATEGORIES.SETTINGS_CATEGORY_CREATE]: {
                            path: ROUTES.SETTINGS_CATEGORY_CREATE.route,
                        },
                        [SCREENS.SETTINGS_CATEGORIES.SETTINGS_CATEGORY_EDIT]: {
                            path: ROUTES.SETTINGS_CATEGORY_EDIT.route,
                            parse: {
                                categoryName: (categoryName: string) => decodeURIComponent(categoryName),
                            },
                        },
                    },
                },
                [SCREENS.RIGHT_MODAL.REPORT_DESCRIPTION]: {
                    screens: {
                        [SCREENS.REPORT_DESCRIPTION_ROOT]: ROUTES.REPORT_DESCRIPTION.route,
                    },
                },
                [SCREENS.RIGHT_MODAL.NEW_CHAT]: {
                    screens: {
                        [SCREENS.NEW_CHAT.ROOT]: {
                            path: ROUTES.NEW,
                            exact: true,
                            screens: {
                                [SCREENS.NEW_CHAT.NEW_CHAT]: {
                                    path: ROUTES.NEW_CHAT,
                                    exact: true,
                                },
                                [SCREENS.NEW_CHAT.NEW_ROOM]: {
                                    path: ROUTES.NEW_ROOM,
                                    exact: true,
                                },
                            },
                        },
                        [SCREENS.NEW_CHAT.NEW_CHAT_CONFIRM]: {
                            path: ROUTES.NEW_CHAT_CONFIRM,
                            exact: true,
                        },
                        [SCREENS.NEW_CHAT.NEW_CHAT_EDIT_NAME]: {
                            path: ROUTES.NEW_CHAT_EDIT_NAME,
                            exact: true,
                        },
                    },
                },
                [SCREENS.RIGHT_MODAL.NEW_TASK]: {
                    screens: {
                        [SCREENS.NEW_TASK.ROOT]: ROUTES.NEW_TASK,
                        [SCREENS.NEW_TASK.TASK_ASSIGNEE_SELECTOR]: ROUTES.NEW_TASK_ASSIGNEE,
                        [SCREENS.NEW_TASK.TASK_SHARE_DESTINATION_SELECTOR]: ROUTES.NEW_TASK_SHARE_DESTINATION,
                        [SCREENS.NEW_TASK.DETAILS]: ROUTES.NEW_TASK_DETAILS,
                        [SCREENS.NEW_TASK.TITLE]: ROUTES.NEW_TASK_TITLE,
                        [SCREENS.NEW_TASK.DESCRIPTION]: ROUTES.NEW_TASK_DESCRIPTION,
                    },
                },
                [SCREENS.RIGHT_MODAL.TEACHERS_UNITE]: {
                    screens: {
                        [SCREENS.I_KNOW_A_TEACHER]: ROUTES.I_KNOW_A_TEACHER,
                        [SCREENS.INTRO_SCHOOL_PRINCIPAL]: ROUTES.INTRO_SCHOOL_PRINCIPAL,
                        [SCREENS.I_AM_A_TEACHER]: ROUTES.I_AM_A_TEACHER,
                    },
                },
                [SCREENS.RIGHT_MODAL.PROFILE]: {
                    screens: {
                        [SCREENS.PROFILE_ROOT]: ROUTES.PROFILE.route,
                    },
                },
                [SCREENS.RIGHT_MODAL.PARTICIPANTS]: {
                    screens: {
                        [SCREENS.REPORT_PARTICIPANTS.ROOT]: ROUTES.REPORT_PARTICIPANTS.route,
                        [SCREENS.REPORT_PARTICIPANTS.INVITE]: ROUTES.REPORT_PARTICIPANTS_INVITE.route,
                        [SCREENS.REPORT_PARTICIPANTS.DETAILS]: ROUTES.REPORT_PARTICIPANTS_DETAILS.route,
                        [SCREENS.REPORT_PARTICIPANTS.ROLE]: ROUTES.REPORT_PARTICIPANTS_ROLE_SELECTION.route,
                    },
                },
                [SCREENS.RIGHT_MODAL.ROOM_INVITE]: {
                    screens: {
                        [SCREENS.ROOM_INVITE_ROOT]: ROUTES.ROOM_INVITE.route,
                    },
                },
                [SCREENS.RIGHT_MODAL.ROOM_MEMBERS]: {
                    screens: {
                        [SCREENS.ROOM_MEMBERS_ROOT]: ROUTES.ROOM_MEMBERS.route,
                    },
                },
                [SCREENS.RIGHT_MODAL.MONEY_REQUEST]: {
                    screens: {
                        [SCREENS.MONEY_REQUEST.START]: ROUTES.MONEY_REQUEST_START.route,
                        [SCREENS.MONEY_REQUEST.CREATE]: {
                            path: ROUTES.MONEY_REQUEST_CREATE.route,
                            exact: true,
                            screens: {
                                distance: {
                                    path: ROUTES.MONEY_REQUEST_CREATE_TAB_DISTANCE.route,
                                    exact: true,
                                },
                                manual: {
                                    path: ROUTES.MONEY_REQUEST_CREATE_TAB_MANUAL.route,
                                    exact: true,
                                },
                                scan: {
                                    path: ROUTES.MONEY_REQUEST_CREATE_TAB_SCAN.route,
                                    exact: true,
                                },
                            },
                        },
                        [SCREENS.SETTINGS_CATEGORIES.SETTINGS_CATEGORIES_ROOT]: ROUTES.SETTINGS_CATEGORIES_ROOT.route,
                        [SCREENS.MONEY_REQUEST.STEP_SEND_FROM]: ROUTES.MONEY_REQUEST_STEP_SEND_FROM.route,
                        [SCREENS.MONEY_REQUEST.STEP_AMOUNT]: ROUTES.MONEY_REQUEST_STEP_AMOUNT.route,
                        [SCREENS.MONEY_REQUEST.STEP_CATEGORY]: ROUTES.MONEY_REQUEST_STEP_CATEGORY.route,
                        [SCREENS.MONEY_REQUEST.STEP_CONFIRMATION]: ROUTES.MONEY_REQUEST_STEP_CONFIRMATION.route,
                        [SCREENS.MONEY_REQUEST.STEP_CURRENCY]: ROUTES.MONEY_REQUEST_STEP_CURRENCY.route,
                        [SCREENS.MONEY_REQUEST.STEP_DATE]: ROUTES.MONEY_REQUEST_STEP_DATE.route,
                        [SCREENS.MONEY_REQUEST.STEP_DESCRIPTION]: ROUTES.MONEY_REQUEST_STEP_DESCRIPTION.route,
                        [SCREENS.MONEY_REQUEST.STEP_DISTANCE]: ROUTES.MONEY_REQUEST_STEP_DISTANCE.route,
                        [SCREENS.MONEY_REQUEST.STEP_DISTANCE_RATE]: ROUTES.MONEY_REQUEST_STEP_DISTANCE_RATE.route,
                        [SCREENS.MONEY_REQUEST.HOLD]: ROUTES.MONEY_REQUEST_HOLD_REASON.route,
                        [SCREENS.MONEY_REQUEST.STEP_MERCHANT]: ROUTES.MONEY_REQUEST_STEP_MERCHANT.route,
                        [SCREENS.MONEY_REQUEST.STEP_PARTICIPANTS]: ROUTES.MONEY_REQUEST_STEP_PARTICIPANTS.route,
                        [SCREENS.MONEY_REQUEST.STEP_SCAN]: ROUTES.MONEY_REQUEST_STEP_SCAN.route,
                        [SCREENS.MONEY_REQUEST.STEP_TAG]: ROUTES.MONEY_REQUEST_STEP_TAG.route,
                        [SCREENS.MONEY_REQUEST.STEP_WAYPOINT]: ROUTES.MONEY_REQUEST_STEP_WAYPOINT.route,
                        [SCREENS.MONEY_REQUEST.STEP_TAX_AMOUNT]: ROUTES.MONEY_REQUEST_STEP_TAX_AMOUNT.route,
                        [SCREENS.MONEY_REQUEST.STEP_TAX_RATE]: ROUTES.MONEY_REQUEST_STEP_TAX_RATE.route,
                        [SCREENS.MONEY_REQUEST.STATE_SELECTOR]: {path: ROUTES.MONEY_REQUEST_STATE_SELECTOR.route, exact: true},
                        [SCREENS.MONEY_REQUEST.STEP_SPLIT_PAYER]: ROUTES.MONEY_REQUEST_STEP_SPLIT_PAYER.route,
                        [SCREENS.IOU_SEND.ENABLE_PAYMENTS]: ROUTES.IOU_SEND_ENABLE_PAYMENTS,
                        [SCREENS.IOU_SEND.ADD_BANK_ACCOUNT]: ROUTES.IOU_SEND_ADD_BANK_ACCOUNT,
                        [SCREENS.IOU_SEND.ADD_DEBIT_CARD]: ROUTES.IOU_SEND_ADD_DEBIT_CARD,
                    },
                },
                [SCREENS.RIGHT_MODAL.TRANSACTION_DUPLICATE]: {
                    screens: {
                        [SCREENS.TRANSACTION_DUPLICATE.REVIEW]: {
                            path: ROUTES.TRANSACTION_DUPLICATE_REVIEW_PAGE.route,
                            exact: true,
                        },
                        [SCREENS.TRANSACTION_DUPLICATE.MERCHANT]: {
                            path: ROUTES.TRANSACTION_DUPLICATE_REVIEW_MERCHANT_PAGE.route,
                            exact: true,
                        },
                        [SCREENS.TRANSACTION_DUPLICATE.CATEGORY]: {
                            path: ROUTES.TRANSACTION_DUPLICATE_REVIEW_CATEGORY_PAGE.route,
                            exact: true,
                        },
                        [SCREENS.TRANSACTION_DUPLICATE.TAG]: {
                            path: ROUTES.TRANSACTION_DUPLICATE_REVIEW_TAG_PAGE.route,
                            exact: true,
                        },
                        [SCREENS.TRANSACTION_DUPLICATE.DESCRIPTION]: {
                            path: ROUTES.TRANSACTION_DUPLICATE_REVIEW_DESCRIPTION_PAGE.route,
                            exact: true,
                        },
                        [SCREENS.TRANSACTION_DUPLICATE.TAX_CODE]: {
                            path: ROUTES.TRANSACTION_DUPLICATE_REVIEW_TAX_CODE_PAGE.route,
                            exact: true,
                        },
                        [SCREENS.TRANSACTION_DUPLICATE.REIMBURSABLE]: {
                            path: ROUTES.TRANSACTION_DUPLICATE_REVIEW_REIMBURSABLE_PAGE.route,
                            exact: true,
                        },
                        [SCREENS.TRANSACTION_DUPLICATE.BILLABLE]: {
                            path: ROUTES.TRANSACTION_DUPLICATE_REVIEW_BILLABLE_PAGE.route,
                            exact: true,
                        },
                    },
                },
                [SCREENS.RIGHT_MODAL.SPLIT_DETAILS]: {
                    screens: {
                        [SCREENS.SPLIT_DETAILS.ROOT]: ROUTES.SPLIT_BILL_DETAILS.route,
                    },
                },
                [SCREENS.RIGHT_MODAL.TASK_DETAILS]: {
                    screens: {
                        [SCREENS.TASK.TITLE]: ROUTES.TASK_TITLE.route,
                        [SCREENS.TASK.ASSIGNEE]: ROUTES.TASK_ASSIGNEE.route,
                    },
                },
                [SCREENS.RIGHT_MODAL.ADD_PERSONAL_BANK_ACCOUNT]: {
                    screens: {
                        [SCREENS.ADD_PERSONAL_BANK_ACCOUNT_ROOT]: ROUTES.BANK_ACCOUNT_PERSONAL,
                    },
                },
                [SCREENS.RIGHT_MODAL.ENABLE_PAYMENTS]: {
                    screens: {
                        [SCREENS.ENABLE_PAYMENTS_ROOT]: ROUTES.ENABLE_PAYMENTS,
                    },
                },
                [SCREENS.RIGHT_MODAL.WALLET_STATEMENT]: {
                    screens: {
                        [SCREENS.WALLET_STATEMENT_ROOT]: ROUTES.WALLET_STATEMENT_WITH_DATE,
                    },
                },
                [SCREENS.RIGHT_MODAL.FLAG_COMMENT]: {
                    screens: {
                        [SCREENS.FLAG_COMMENT_ROOT]: ROUTES.FLAG_COMMENT.route,
                    },
                },
                [SCREENS.RIGHT_MODAL.EDIT_REQUEST]: {
                    screens: {
                        [SCREENS.EDIT_REQUEST.REPORT_FIELD]: ROUTES.EDIT_REPORT_FIELD_REQUEST.route,
                    },
                },
                [SCREENS.RIGHT_MODAL.SIGN_IN]: {
                    screens: {
                        [SCREENS.SIGN_IN_ROOT]: ROUTES.SIGN_IN_MODAL,
                    },
                },
                [SCREENS.RIGHT_MODAL.REFERRAL]: {
                    screens: {
                        [SCREENS.REFERRAL_DETAILS]: ROUTES.REFERRAL_DETAILS_MODAL.route,
                    },
                },
                [SCREENS.RIGHT_MODAL.PROCESS_MONEY_REQUEST_HOLD]: {
                    screens: {
                        [SCREENS.PROCESS_MONEY_REQUEST_HOLD_ROOT]: ROUTES.PROCESS_MONEY_REQUEST_HOLD,
                    },
                },
                [SCREENS.RIGHT_MODAL.TRAVEL]: {
                    screens: {
                        [SCREENS.TRAVEL.MY_TRIPS]: ROUTES.TRAVEL_MY_TRIPS,
                        [SCREENS.TRAVEL.TCS]: ROUTES.TRAVEL_TCS,
                    },
                },
                [SCREENS.RIGHT_MODAL.SEARCH_REPORT]: {
                    screens: {
                        [SCREENS.SEARCH.REPORT_RHP]: ROUTES.SEARCH_REPORT.route,
                        [SCREENS.SEARCH.TRANSACTION_HOLD_REASON_RHP]: ROUTES.TRANSACTION_HOLD_REASON_RHP.route,
                    },
                },
                [SCREENS.RIGHT_MODAL.RESTRICTED_ACTION]: {
                    screens: {
                        [SCREENS.RESTRICTED_ACTION_ROOT]: ROUTES.RESTRICTED_ACTION.route,
                    },
                },
            },
        },

        [NAVIGATORS.FULL_SCREEN_NAVIGATOR]: {
            screens: {
                [SCREENS.WORKSPACE.INITIAL]: {
                    path: ROUTES.WORKSPACE_INITIAL.route,
                },
                [SCREENS.WORKSPACE.PROFILE]: ROUTES.WORKSPACE_PROFILE.route,
                [SCREENS.WORKSPACE.CARD]: {
                    path: ROUTES.WORKSPACE_CARD.route,
                },
                [SCREENS.WORKSPACE.EXPENSIFY_CARD]: {
                    path: ROUTES.WORKSPACE_EXPENSIFY_CARD.route,
                },
                [SCREENS.WORKSPACE.WORKFLOWS]: {
                    path: ROUTES.WORKSPACE_WORKFLOWS.route,
                },
                [SCREENS.WORKSPACE.REIMBURSE]: {
                    path: ROUTES.WORKSPACE_REIMBURSE.route,
                },
                [SCREENS.WORKSPACE.BILLS]: {
                    path: ROUTES.WORKSPACE_BILLS.route,
                },
                [SCREENS.WORKSPACE.INVOICES]: {
                    path: ROUTES.WORKSPACE_INVOICES.route,
                },
                [SCREENS.WORKSPACE.TRAVEL]: {
                    path: ROUTES.WORKSPACE_TRAVEL.route,
                },
                [SCREENS.WORKSPACE.MEMBERS]: {
                    path: ROUTES.WORKSPACE_MEMBERS.route,
                },
                [SCREENS.WORKSPACE.ACCOUNTING.ROOT]: {
                    path: ROUTES.POLICY_ACCOUNTING.route,
                },
                [SCREENS.WORKSPACE.CATEGORIES]: {
                    path: ROUTES.WORKSPACE_CATEGORIES.route,
                },
                [SCREENS.WORKSPACE.MORE_FEATURES]: {
                    path: ROUTES.WORKSPACE_MORE_FEATURES.route,
                },
                [SCREENS.WORKSPACE.TAGS]: {
                    path: ROUTES.WORKSPACE_TAGS.route,
                },
                [SCREENS.WORKSPACE.TAXES]: {
                    path: ROUTES.WORKSPACE_TAXES.route,
                },
                [SCREENS.WORKSPACE.REPORT_FIELDS]: {
                    path: ROUTES.WORKSPACE_REPORT_FIELDS.route,
                },
                [SCREENS.WORKSPACE.DISTANCE_RATES]: {
                    path: ROUTES.WORKSPACE_DISTANCE_RATES.route,
                },
            },
        },
    },
};

export default config;<|MERGE_RESOLUTION|>--- conflicted
+++ resolved
@@ -430,9 +430,7 @@
                         [SCREENS.WORKSPACE.ACCOUNTING.SAGE_INTACCT_PREREQUISITES]: {path: ROUTES.POLICY_ACCOUNTING_SAGE_INTACCT_PREREQUISITES.route},
                         [SCREENS.WORKSPACE.ACCOUNTING.ENTER_SAGE_INTACCT_CREDENTIALS]: {path: ROUTES.POLICY_ACCOUNTING_SAGE_INTACCT_ENTER_CREDENTIALS.route},
                         [SCREENS.WORKSPACE.ACCOUNTING.EXISTING_SAGE_INTACCT_CONNECTIONS]: {path: ROUTES.POLICY_ACCOUNTING_SAGE_INTACCT_EXISTING_CONNECTIONS.route},
-<<<<<<< HEAD
                         [SCREENS.WORKSPACE.ACCOUNTING.SAGE_INTACCT_ENTITY]: {path: ROUTES.POLICY_ACCOUNTING_SAGE_INTACCT_ENTITY.route},
-=======
                         [SCREENS.WORKSPACE.ACCOUNTING.SAGE_INTACCT_IMPORT]: {path: ROUTES.POLICY_ACCOUNTING_SAGE_INTACCT_IMPORT.route},
                         [SCREENS.WORKSPACE.ACCOUNTING.SAGE_INTACCT_MAPPING_TYPE]: {path: ROUTES.POLICY_ACCOUNTING_SAGE_INTACCT_MAPPINGS_TYPE.route},
                         [SCREENS.WORKSPACE.ACCOUNTING.SAGE_INTACCT_TOGGLE_MAPPING]: {path: ROUTES.POLICY_ACCOUNTING_SAGE_INTACCT_TOGGLE_MAPPINGS.route},
@@ -450,7 +448,6 @@
                         },
                         [SCREENS.WORKSPACE.ACCOUNTING.SAGE_INTACCT_ADVANCED]: {path: ROUTES.POLICY_ACCOUNTING_SAGE_INTACCT_ADVANCED.route},
                         [SCREENS.WORKSPACE.ACCOUNTING.SAGE_INTACCT_PAYMENT_ACCOUNT]: {path: ROUTES.POLICY_ACCOUNTING_SAGE_INTACCT_PAYMENT_ACCOUNT.route},
->>>>>>> 8ee4c929
                         [SCREENS.WORKSPACE.DESCRIPTION]: {
                             path: ROUTES.WORKSPACE_PROFILE_DESCRIPTION.route,
                         },

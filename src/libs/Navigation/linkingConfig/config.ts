--- conflicted
+++ resolved
@@ -357,12 +357,9 @@
                         [SCREENS.WORKSPACE.ACCOUNTING.NETSUITE_TOKEN_INPUT]: {path: ROUTES.POLICY_ACCOUNTING_NETSUITE_TOKEN_INPUT.route},
                         [SCREENS.WORKSPACE.ACCOUNTING.NETSUITE_IMPORT]: {path: ROUTES.POLICY_ACCOUNTING_NETSUITE_IMPORT.route},
                         [SCREENS.WORKSPACE.ACCOUNTING.NETSUITE_IMPORT_MAPPING]: {path: ROUTES.POLICY_ACCOUNTING_NETSUITE_IMPORT_MAPPING.route},
-<<<<<<< HEAD
                         [SCREENS.WORKSPACE.ACCOUNTING.NETSUITE_IMPORT_CUSTOM_FIELD]: {path: ROUTES.POLICY_ACCOUNTING_NETSUITE_IMPORT_CUSTOM_FIELD_MAPPING.route},
                         [SCREENS.WORKSPACE.ACCOUNTING.NETSUITE_IMPORT_CUSTOM_FIELD_VIEW]: {path: ROUTES.POLICY_ACCOUNTING_NETSUITE_IMPORT_CUSTOM_FIELD_VIEW.route},
                         [SCREENS.WORKSPACE.ACCOUNTING.NETSUITE_IMPORT_CUSTOM_FIELD_EDIT]: {path: ROUTES.POLICY_ACCOUNTING_NETSUITE_IMPORT_CUSTOM_FIELD_EDIT.route},
-=======
->>>>>>> 226b0da6
                         [SCREENS.WORKSPACE.ACCOUNTING.NETSUITE_IMPORT_CUSTOMERS_OR_PROJECTS]: {path: ROUTES.POLICY_ACCOUNTING_NETSUITE_IMPORT_CUSTOMERS_OR_PROJECTS.route},
                         [SCREENS.WORKSPACE.ACCOUNTING.NETSUITE_IMPORT_CUSTOMERS_OR_PROJECTS_SELECT]: {path: ROUTES.POLICY_ACCOUNTING_NETSUITE_IMPORT_CUSTOMERS_OR_PROJECTS_SELECT.route},
                         [SCREENS.WORKSPACE.ACCOUNTING.NETSUITE_EXPORT]: {

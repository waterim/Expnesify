--- conflicted
+++ resolved
@@ -520,11 +520,7 @@
                         [SCREENS.MONEY_REQUEST.CONFIRMATION]: ROUTES.MONEY_REQUEST_CONFIRMATION.route,
                         [SCREENS.MONEY_REQUEST.CURRENCY]: ROUTES.MONEY_REQUEST_CURRENCY.route,
                         [SCREENS.MONEY_REQUEST.RECEIPT]: ROUTES.MONEY_REQUEST_RECEIPT.route,
-<<<<<<< HEAD
-                        [SCREENS.MONEY_REQUEST.DISTANCE]: ROUTES.MONEY_REQUEST_DISTANCE.route,
                         [SCREENS.MONEY_REQUEST.STATE_SELECTOR]: {path: ROUTES.MONEY_REQUEST_STATE_SELECTOR.route, exact: true},
-=======
->>>>>>> 20038443
                         [SCREENS.IOU_SEND.ENABLE_PAYMENTS]: ROUTES.IOU_SEND_ENABLE_PAYMENTS,
                         [SCREENS.IOU_SEND.ADD_BANK_ACCOUNT]: ROUTES.IOU_SEND_ADD_BANK_ACCOUNT,
                         [SCREENS.IOU_SEND.ADD_DEBIT_CARD]: ROUTES.IOU_SEND_ADD_DEBIT_CARD,

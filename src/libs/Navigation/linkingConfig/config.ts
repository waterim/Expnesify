import type {LinkingOptions} from '@react-navigation/native';
import type {RootStackParamList} from '@navigation/types';
import NAVIGATORS from '@src/NAVIGATORS';
import ROUTES from '@src/ROUTES';
import type {Screen} from '@src/SCREENS';
import SCREENS from '@src/SCREENS';
import type {RouteConfig} from './createNormalizedConfigs';
import createNormalizedConfigs from './createNormalizedConfigs';

// Moved to a separate file to avoid cyclic dependencies.
const config: LinkingOptions<RootStackParamList>['config'] = {
    initialRouteName: NAVIGATORS.BOTTOM_TAB_NAVIGATOR,
    screens: {
        // Main Routes
        [SCREENS.VALIDATE_LOGIN]: ROUTES.VALIDATE_LOGIN,
        [SCREENS.UNLINK_LOGIN]: ROUTES.UNLINK_LOGIN,
        [SCREENS.TRANSITION_BETWEEN_APPS]: ROUTES.TRANSITION_BETWEEN_APPS,
        [SCREENS.CONNECTION_COMPLETE]: ROUTES.CONNECTION_COMPLETE,
        [SCREENS.CONCIERGE]: ROUTES.CONCIERGE,
        [SCREENS.TRACK_EXPENSE]: ROUTES.TRACK_EXPENSE,
        [SCREENS.SUBMIT_EXPENSE]: ROUTES.SUBMIT_EXPENSE,
        [SCREENS.SIGN_IN_WITH_APPLE_DESKTOP]: ROUTES.APPLE_SIGN_IN,
        [SCREENS.SIGN_IN_WITH_GOOGLE_DESKTOP]: ROUTES.GOOGLE_SIGN_IN,
        [SCREENS.SAML_SIGN_IN]: ROUTES.SAML_SIGN_IN,
        [SCREENS.DESKTOP_SIGN_IN_REDIRECT]: ROUTES.DESKTOP_SIGN_IN_REDIRECT,
        [SCREENS.ATTACHMENTS]: ROUTES.ATTACHMENTS.route,
        [SCREENS.PROFILE_AVATAR]: ROUTES.PROFILE_AVATAR.route,
        [SCREENS.WORKSPACE_AVATAR]: ROUTES.WORKSPACE_AVATAR.route,
        [SCREENS.REPORT_AVATAR]: ROUTES.REPORT_AVATAR.route,
        [SCREENS.TRANSACTION_RECEIPT]: ROUTES.TRANSACTION_RECEIPT.route,
        [SCREENS.WORKSPACE_JOIN_USER]: ROUTES.WORKSPACE_JOIN_USER.route,
        [SCREENS.REPORT]: ROUTES.REPORT_WITH_ID.route,
        [SCREENS.SETTINGS.PROFILE.ROOT]: {
            path: ROUTES.SETTINGS_PROFILE,
            exact: true,
        },
        [SCREENS.SETTINGS.PREFERENCES.ROOT]: {
            path: ROUTES.SETTINGS_PREFERENCES,
            exact: true,
        },
        [SCREENS.SETTINGS.SECURITY]: {
            path: ROUTES.SETTINGS_SECURITY,
            exact: true,
        },
        [SCREENS.SETTINGS.WALLET.ROOT]: {
            path: ROUTES.SETTINGS_WALLET,
            exact: true,
        },
        [SCREENS.SETTINGS.ABOUT]: {
            path: ROUTES.SETTINGS_ABOUT,
            exact: true,
        },
        [SCREENS.SETTINGS.TROUBLESHOOT]: {
            path: ROUTES.SETTINGS_TROUBLESHOOT,
            exact: true,
        },
        [SCREENS.SETTINGS.WORKSPACES]: ROUTES.SETTINGS_WORKSPACES,
        [SCREENS.SEARCH.CENTRAL_PANE]: {
            path: ROUTES.SEARCH_CENTRAL_PANE.route,
        },
        [SCREENS.SETTINGS.SAVE_THE_WORLD]: ROUTES.SETTINGS_SAVE_THE_WORLD,
        [SCREENS.SETTINGS.SUBSCRIPTION.ROOT]: ROUTES.SETTINGS_SUBSCRIPTION,

        // Sidebar
        [NAVIGATORS.BOTTOM_TAB_NAVIGATOR]: {
            path: ROUTES.ROOT,
            initialRouteName: SCREENS.HOME,
            screens: {
                [SCREENS.HOME]: ROUTES.HOME,
                [SCREENS.SETTINGS.ROOT]: {
                    path: ROUTES.SETTINGS,
                },
            },
        },

        [SCREENS.NOT_FOUND]: '*',
        [NAVIGATORS.LEFT_MODAL_NAVIGATOR]: {
            screens: {
                [SCREENS.LEFT_MODAL.CHAT_FINDER]: ROUTES.CHAT_FINDER,
                [SCREENS.LEFT_MODAL.WORKSPACE_SWITCHER]: {
                    path: ROUTES.WORKSPACE_SWITCHER,
                },
            },
        },
        [NAVIGATORS.FEATURE_TRANING_MODAL_NAVIGATOR]: {
            screens: {
                [SCREENS.FEATURE_TRAINING_ROOT]: {
                    path: ROUTES.TRACK_TRAINING_MODAL,
                    exact: true,
                },
            },
        },
        [NAVIGATORS.WELCOME_VIDEO_MODAL_NAVIGATOR]: {
            screens: {
                [SCREENS.WELCOME_VIDEO.ROOT]: {
                    path: ROUTES.WELCOME_VIDEO_ROOT,
                    exact: true,
                },
            },
        },
        [NAVIGATORS.EXPLANATION_MODAL_NAVIGATOR]: {
            screens: {
                [SCREENS.EXPLANATION_MODAL.ROOT]: {
                    path: ROUTES.EXPLANATION_MODAL_ROOT,
                    exact: true,
                },
            },
        },
        [NAVIGATORS.ONBOARDING_MODAL_NAVIGATOR]: {
            // Don't set the initialRouteName, because when the user continues from the last visited onboarding page,
            // the onboarding purpose page will be briefly visible.
            path: ROUTES.ONBOARDING_ROOT.route,
            screens: {
                [SCREENS.ONBOARDING.PURPOSE]: {
                    path: ROUTES.ONBOARDING_PURPOSE.route,
                    exact: true,
                },
                [SCREENS.ONBOARDING.PERSONAL_DETAILS]: {
                    path: ROUTES.ONBOARDING_PERSONAL_DETAILS.route,
                    exact: true,
                },
                [SCREENS.ONBOARDING.EMPLOYEES]: {
                    path: ROUTES.ONBOARDING_EMPLOYEES.route,
                    exact: true,
                },
                [SCREENS.ONBOARDING.ACCOUNTING]: {
                    path: ROUTES.ONBOARDING_ACCOUNTING.route,
                    exact: true,
                },
            },
        },
        [NAVIGATORS.RIGHT_MODAL_NAVIGATOR]: {
            screens: {
                [SCREENS.RIGHT_MODAL.SETTINGS]: {
                    screens: {
                        [SCREENS.SETTINGS.PREFERENCES.PRIORITY_MODE]: {
                            path: ROUTES.SETTINGS_PRIORITY_MODE,
                            exact: true,
                        },
                        [SCREENS.SETTINGS.PREFERENCES.LANGUAGE]: {
                            path: ROUTES.SETTINGS_LANGUAGE,
                            exact: true,
                        },
                        [SCREENS.SETTINGS.SUBSCRIPTION.ADD_PAYMENT_CARD]: {
                            path: ROUTES.SETTINGS_SUBSCRIPTION_ADD_PAYMENT_CARD,
                            exact: true,
                        },
                        [SCREENS.SETTINGS.SUBSCRIPTION.CHANGE_BILLING_CURRENCY]: {
                            path: ROUTES.SETTINGS_SUBSCRIPTION_CHANGE_BILLING_CURRENCY,
                            exact: true,
                        },
                        [SCREENS.SETTINGS.SUBSCRIPTION.CHANGE_PAYMENT_CURRENCY]: {
                            path: ROUTES.SETTINGS_SUBSCRIPTION_CHANGE_PAYMENT_CURRENCY,
                            exact: true,
                        },
                        [SCREENS.SETTINGS.ADD_PAYMENT_CARD_CHANGE_CURRENCY]: {
                            path: ROUTES.SETTINGS_CHANGE_CURRENCY,
                            exact: true,
                        },
                        [SCREENS.SETTINGS.PREFERENCES.THEME]: {
                            path: ROUTES.SETTINGS_THEME,
                            exact: true,
                        },
                        [SCREENS.SETTINGS.CLOSE]: {
                            path: ROUTES.SETTINGS_CLOSE,
                            exact: true,
                        },
                        [SCREENS.SETTINGS.WALLET.VERIFY_ACCOUNT]: {
                            path: ROUTES.SETTINGS_WALLET_VERIFY_ACCOUNT.route,
                            exact: true,
                        },
                        [SCREENS.SETTINGS.WALLET.DOMAIN_CARD]: {
                            path: ROUTES.SETTINGS_WALLET_DOMAINCARD.route,
                            exact: true,
                        },
                        [SCREENS.SETTINGS.WALLET.REPORT_VIRTUAL_CARD_FRAUD]: {
                            path: ROUTES.SETTINGS_REPORT_FRAUD.route,
                            exact: true,
                        },
                        [SCREENS.SETTINGS.WALLET.CARD_GET_PHYSICAL.NAME]: {
                            path: ROUTES.SETTINGS_WALLET_CARD_GET_PHYSICAL_NAME.route,
                            exact: true,
                        },
                        [SCREENS.SETTINGS.WALLET.CARD_GET_PHYSICAL.PHONE]: {
                            path: ROUTES.SETTINGS_WALLET_CARD_GET_PHYSICAL_PHONE.route,
                            exact: true,
                        },
                        [SCREENS.SETTINGS.WALLET.CARD_GET_PHYSICAL.ADDRESS]: {
                            path: ROUTES.SETTINGS_WALLET_CARD_GET_PHYSICAL_ADDRESS.route,
                            exact: true,
                        },
                        [SCREENS.SETTINGS.WALLET.CARD_GET_PHYSICAL.CONFIRM]: {
                            path: ROUTES.SETTINGS_WALLET_CARD_GET_PHYSICAL_CONFIRM.route,
                            exact: true,
                        },
                        [SCREENS.SETTINGS.WALLET.ENABLE_PAYMENTS]: {
                            path: ROUTES.SETTINGS_ENABLE_PAYMENTS,
                            exact: true,
                        },
                        [SCREENS.SETTINGS.WALLET.TRANSFER_BALANCE]: {
                            path: ROUTES.SETTINGS_WALLET_TRANSFER_BALANCE,
                            exact: true,
                        },
                        [SCREENS.SETTINGS.WALLET.CHOOSE_TRANSFER_ACCOUNT]: {
                            path: ROUTES.SETTINGS_WALLET_CHOOSE_TRANSFER_ACCOUNT,
                            exact: true,
                        },
                        [SCREENS.SETTINGS.REPORT_CARD_LOST_OR_DAMAGED]: {
                            path: ROUTES.SETTINGS_WALLET_REPORT_CARD_LOST_OR_DAMAGED.route,
                            exact: true,
                        },
                        [SCREENS.SETTINGS.WALLET.CARD_ACTIVATE]: {
                            path: ROUTES.SETTINGS_WALLET_CARD_ACTIVATE.route,
                            exact: true,
                        },
                        [SCREENS.SETTINGS.WALLET.CARDS_DIGITAL_DETAILS_UPDATE_ADDRESS]: {
                            path: ROUTES.SETTINGS_WALLET_CARD_DIGITAL_DETAILS_UPDATE_ADDRESS.route,
                            exact: true,
                        },
                        [SCREENS.SETTINGS.ADD_DEBIT_CARD]: {
                            path: ROUTES.SETTINGS_ADD_DEBIT_CARD,
                            exact: true,
                        },
                        [SCREENS.SETTINGS.ADD_BANK_ACCOUNT]: {
                            path: ROUTES.SETTINGS_ADD_BANK_ACCOUNT,
                            exact: true,
                        },
                        [SCREENS.SETTINGS.PROFILE.PRONOUNS]: {
                            path: ROUTES.SETTINGS_PRONOUNS,
                            exact: true,
                        },
                        [SCREENS.SETTINGS.PROFILE.DISPLAY_NAME]: {
                            path: ROUTES.SETTINGS_DISPLAY_NAME,
                            exact: true,
                        },
                        [SCREENS.SETTINGS.PROFILE.TIMEZONE]: {
                            path: ROUTES.SETTINGS_TIMEZONE,
                            exact: true,
                        },
                        [SCREENS.SETTINGS.PROFILE.TIMEZONE_SELECT]: {
                            path: ROUTES.SETTINGS_TIMEZONE_SELECT,
                            exact: true,
                        },
                        [SCREENS.SETTINGS.APP_DOWNLOAD_LINKS]: {
                            path: ROUTES.SETTINGS_APP_DOWNLOAD_LINKS,
                            exact: true,
                        },
                        [SCREENS.SETTINGS.CONSOLE]: {
                            path: ROUTES.SETTINGS_CONSOLE.route,
                            exact: true,
                        },
                        [SCREENS.SETTINGS.SHARE_LOG]: ROUTES.SETTINGS_SHARE_LOG.route,
                        [SCREENS.SETTINGS.PROFILE.CONTACT_METHODS]: {
                            path: ROUTES.SETTINGS_CONTACT_METHODS.route,
                            exact: true,
                        },
                        [SCREENS.SETTINGS.PROFILE.CONTACT_METHOD_DETAILS]: {
                            path: ROUTES.SETTINGS_CONTACT_METHOD_DETAILS.route,
                        },
                        [SCREENS.SETTINGS.PROFILE.CONTACT_METHOD_VALIDATE_ACTION]: {
                            path: ROUTES.SETINGS_CONTACT_METHOD_VALIDATE_ACTION,
                        },
                        [SCREENS.SETTINGS.PROFILE.NEW_CONTACT_METHOD]: {
                            path: ROUTES.SETTINGS_NEW_CONTACT_METHOD.route,
                            exact: true,
                        },
                        [SCREENS.SETTINGS.PROFILE.LEGAL_NAME]: {
                            path: ROUTES.SETTINGS_LEGAL_NAME,
                            exact: true,
                        },
                        [SCREENS.SETTINGS.PROFILE.DATE_OF_BIRTH]: {
                            path: ROUTES.SETTINGS_DATE_OF_BIRTH,
                            exact: true,
                        },
                        [SCREENS.SETTINGS.PROFILE.ADDRESS]: {
                            path: ROUTES.SETTINGS_ADDRESS,
                            exact: true,
                        },
                        [SCREENS.SETTINGS.PROFILE.ADDRESS_COUNTRY]: {
                            path: ROUTES.SETTINGS_ADDRESS_COUNTRY.route,
                            exact: true,
                        },
                        [SCREENS.SETTINGS.PROFILE.ADDRESS_STATE]: {
                            path: ROUTES.SETTINGS_ADDRESS_STATE.route,
                            exact: true,
                        },
                        [SCREENS.SETTINGS.TWO_FACTOR_AUTH]: {
                            path: ROUTES.SETTINGS_2FA.route,
                            exact: true,
                        },
                        [SCREENS.SETTINGS.DELEGATE.ADD_DELEGATE]: {
                            path: ROUTES.SETTINGS_ADD_DELEGATE,
                            exact: true,
                        },
                        [SCREENS.SETTINGS.DELEGATE.DELEGATE_ROLE]: {
                            path: ROUTES.SETTINGS_DELEGATE_ROLE.route,
                            parse: {
                                login: (login: string) => decodeURIComponent(login),
                            },
                        },
                        [SCREENS.SETTINGS.DELEGATE.UPDATE_DELEGATE_ROLE]: {
                            path: ROUTES.SETTINGS_UPDATE_DELEGATE_ROLE.route,
                            parse: {
                                login: (login: string) => decodeURIComponent(login),
                            },
                        },
                        [SCREENS.SETTINGS.DELEGATE.DELEGATE_CONFIRM]: {
                            path: ROUTES.SETTINGS_DELEGATE_CONFIRM.route,
                            parse: {
                                login: (login: string) => decodeURIComponent(login),
                            },
                        },
                        [SCREENS.SETTINGS.DELEGATE.DELEGATE_MAGIC_CODE]: {
                            path: ROUTES.SETTINGS_DELEGATE_MAGIC_CODE.route,
                            parse: {
                                login: (login: string) => decodeURIComponent(login),
                            },
                        },
                        [SCREENS.SETTINGS.DELEGATE.UPDATE_DELEGATE_ROLE_MAGIC_CODE]: {
                            path: ROUTES.SETTINGS_UPDATE_DELEGATE_ROLE_MAGIC_CODE.route,
                            parse: {
                                login: (login: string) => decodeURIComponent(login),
                            },
                        },
                        [SCREENS.SETTINGS.PROFILE.STATUS]: {
                            path: ROUTES.SETTINGS_STATUS,
                            exact: true,
                        },
                        [SCREENS.SETTINGS.PROFILE.STATUS_CLEAR_AFTER]: {
                            path: ROUTES.SETTINGS_STATUS_CLEAR_AFTER,
                        },
                        [SCREENS.SETTINGS.PROFILE.STATUS_CLEAR_AFTER_DATE]: {
                            path: ROUTES.SETTINGS_STATUS_CLEAR_AFTER_DATE,
                        },
                        [SCREENS.SETTINGS.PROFILE.STATUS_CLEAR_AFTER_TIME]: {
                            path: ROUTES.SETTINGS_STATUS_CLEAR_AFTER_TIME,
                        },
                        [SCREENS.SETTINGS.SUBSCRIPTION.SIZE]: {
                            path: ROUTES.SETTINGS_SUBSCRIPTION_SIZE.route,
                            parse: {
                                canChangeSize: Number,
                            },
                        },
                        [SCREENS.SETTINGS.SUBSCRIPTION.DISABLE_AUTO_RENEW_SURVEY]: {
                            path: ROUTES.SETTINGS_SUBSCRIPTION_DISABLE_AUTO_RENEW_SURVEY,
                        },
                        [SCREENS.SETTINGS.SUBSCRIPTION.REQUEST_EARLY_CANCELLATION]: {
                            path: ROUTES.SETTINGS_SUBSCRIPTION_REQUEST_EARLY_CANCELLATION,
                        },
                        [SCREENS.WORKSPACE.CURRENCY]: {
                            path: ROUTES.WORKSPACE_PROFILE_CURRENCY.route,
                        },
                        [SCREENS.WORKSPACE.ADDRESS]: {
                            path: ROUTES.WORKSPACE_PROFILE_ADDRESS.route,
                        },
                        [SCREENS.WORKSPACE.ACCOUNTING.QUICKBOOKS_ONLINE_IMPORT]: {path: ROUTES.POLICY_ACCOUNTING_QUICKBOOKS_ONLINE_IMPORT.route},
                        [SCREENS.WORKSPACE.ACCOUNTING.QUICKBOOKS_ONLINE_CHART_OF_ACCOUNTS]: {path: ROUTES.POLICY_ACCOUNTING_QUICKBOOKS_ONLINE_CHART_OF_ACCOUNTS.route},
                        [SCREENS.WORKSPACE.ACCOUNTING.QUICKBOOKS_ONLINE_CLASSES]: {path: ROUTES.POLICY_ACCOUNTING_QUICKBOOKS_ONLINE_CLASSES.route},
                        [SCREENS.WORKSPACE.ACCOUNTING.QUICKBOOKS_ONLINE_CUSTOMERS]: {path: ROUTES.POLICY_ACCOUNTING_QUICKBOOKS_ONLINE_CUSTOMERS.route},
                        [SCREENS.WORKSPACE.ACCOUNTING.QUICKBOOKS_ONLINE_LOCATIONS]: {path: ROUTES.POLICY_ACCOUNTING_QUICKBOOKS_ONLINE_LOCATIONS.route},
                        [SCREENS.WORKSPACE.ACCOUNTING.QUICKBOOKS_ONLINE_TAXES]: {path: ROUTES.POLICY_ACCOUNTING_QUICKBOOKS_ONLINE_TAXES.route},
                        [SCREENS.WORKSPACE.ACCOUNTING.QUICKBOOKS_ONLINE_EXPORT]: {path: ROUTES.POLICY_ACCOUNTING_QUICKBOOKS_ONLINE_EXPORT.route},
                        [SCREENS.WORKSPACE.ACCOUNTING.QUICKBOOKS_ONLINE_EXPORT_DATE_SELECT]: {path: ROUTES.POLICY_ACCOUNTING_QUICKBOOKS_ONLINE_EXPORT_DATE_SELECT.route},
                        [SCREENS.WORKSPACE.ACCOUNTING.QUICKBOOKS_ONLINE_EXPORT_INVOICE_ACCOUNT_SELECT]: {path: ROUTES.POLICY_ACCOUNTING_QUICKBOOKS_ONLINE_INVOICE_ACCOUNT_SELECT.route},
                        [SCREENS.WORKSPACE.ACCOUNTING.QUICKBOOKS_ONLINE_EXPORT_OUT_OF_POCKET_EXPENSES_ACCOUNT_SELECT]: {
                            path: ROUTES.POLICY_ACCOUNTING_QUICKBOOKS_ONLINE_EXPORT_OUT_OF_POCKET_EXPENSES_ACCOUNT_SELECT.route,
                        },
                        [SCREENS.WORKSPACE.ACCOUNTING.QUICKBOOKS_ONLINE_EXPORT_OUT_OF_POCKET_EXPENSES]: {
                            path: ROUTES.POLICY_ACCOUNTING_QUICKBOOKS_ONLINE_EXPORT_OUT_OF_POCKET_EXPENSES.route,
                        },
                        [SCREENS.WORKSPACE.ACCOUNTING.QUICKBOOKS_ONLINE_EXPORT_OUT_OF_POCKET_EXPENSES_SELECT]: {
                            path: ROUTES.POLICY_ACCOUNTING_QUICKBOOKS_ONLINE_EXPORT_OUT_OF_POCKET_EXPENSES_SELECT.route,
                        },
                        [SCREENS.WORKSPACE.ACCOUNTING.QUICKBOOKS_ONLINE_COMPANY_CARD_EXPENSE_ACCOUNT_SELECT]: {
                            path: ROUTES.POLICY_ACCOUNTING_QUICKBOOKS_ONLINE_COMPANY_CARD_EXPENSE_ACCOUNT_SELECT.route,
                        },
                        [SCREENS.WORKSPACE.ACCOUNTING.QUICKBOOKS_ONLINE_NON_REIMBURSABLE_DEFAULT_VENDOR_SELECT]: {
                            path: ROUTES.POLICY_ACCOUNTING_QUICKBOOKS_ONLINE_NON_REIMBURSABLE_DEFAULT_VENDOR_SELECT.route,
                        },
                        [SCREENS.WORKSPACE.ACCOUNTING.QUICKBOOKS_ONLINE_COMPANY_CARD_EXPENSE_ACCOUNT]: {
                            path: ROUTES.POLICY_ACCOUNTING_QUICKBOOKS_ONLINE_COMPANY_CARD_EXPENSE_ACCOUNT.route,
                        },
                        [SCREENS.WORKSPACE.ACCOUNTING.QUICKBOOKS_ONLINE_COMPANY_CARD_EXPENSE_ACCOUNT_COMPANY_CARD_SELECT]: {
                            path: ROUTES.POLICY_ACCOUNTING_QUICKBOOKS_ONLINE_COMPANY_CARD_EXPENSE_SELECT.route,
                        },
                        [SCREENS.WORKSPACE.ACCOUNTING.QUICKBOOKS_ONLINE_EXPORT_PREFERRED_EXPORTER]: {path: ROUTES.POLICY_ACCOUNTING_QUICKBOOKS_ONLINE_PREFERRED_EXPORTER.route},
                        [SCREENS.WORKSPACE.ACCOUNTING.QUICKBOOKS_ONLINE_ADVANCED]: {
                            path: ROUTES.WORKSPACE_ACCOUNTING_QUICKBOOKS_ONLINE_ADVANCED.route,
                        },
                        [SCREENS.WORKSPACE.ACCOUNTING.QUICKBOOKS_ONLINE_ACCOUNT_SELECTOR]: {
                            path: ROUTES.WORKSPACE_ACCOUNTING_QUICKBOOKS_ONLINE_ACCOUNT_SELECTOR.route,
                        },
                        [SCREENS.WORKSPACE.ACCOUNTING.QUICKBOOKS_ONLINE_INVOICE_ACCOUNT_SELECTOR]: {
                            path: ROUTES.WORKSPACE_ACCOUNTING_QUICKBOOKS_ONLINE_INVOICE_ACCOUNT_SELECTOR.route,
                        },
<<<<<<< HEAD
                        [SCREENS.WORKSPACE.ACCOUNTING.QUICKBOOKS_DESKTOP_EXPORT_PREFERRED_EXPORTER]: {path: ROUTES.POLICY_ACCOUNTING_QUICKBOOKS_DESKTOP_PREFERRED_EXPORTER.route},
=======
                        [SCREENS.WORKSPACE.ACCOUNTING.QUICKBOOKS_DESKTOP_EXPORT_OUT_OF_POCKET_EXPENSES_ACCOUNT_SELECT]: {
                            path: ROUTES.POLICY_ACCOUNTING_QUICKBOOKS_DESKTOP_EXPORT_OUT_OF_POCKET_EXPENSES_ACCOUNT_SELECT.route,
                        },
                        [SCREENS.WORKSPACE.ACCOUNTING.QUICKBOOKS_DESKTOP_EXPORT_OUT_OF_POCKET_EXPENSES]: {
                            path: ROUTES.POLICY_ACCOUNTING_QUICKBOOKS_DESKTOP_EXPORT_OUT_OF_POCKET_EXPENSES.route,
                        },
                        [SCREENS.WORKSPACE.ACCOUNTING.QUICKBOOKS_DESKTOP_EXPORT_OUT_OF_POCKET_EXPENSES_SELECT]: {
                            path: ROUTES.POLICY_ACCOUNTING_QUICKBOOKS_DESKTOP_EXPORT_OUT_OF_POCKET_EXPENSES_SELECT.route,
                        },
>>>>>>> 12e41b17
                        [SCREENS.WORKSPACE.ACCOUNTING.QUICKBOOKS_DESKTOP_EXPORT]: {path: ROUTES.POLICY_ACCOUNTING_QUICKBOOKS_DESKTOP_EXPORT.route},
                        [SCREENS.WORKSPACE.ACCOUNTING.QUICKBOOKS_DESKTOP_SETUP_MODAL]: {
                            path: ROUTES.POLICY_ACCOUNTING_QUICKBOOKS_DESKTOP_SETUP_MODAL.route,
                        },
                        [SCREENS.WORKSPACE.ACCOUNTING.QUICKBOOKS_DESKTOP_SETUP_REQUIRED_DEVICE_MODAL]: {
                            path: ROUTES.POLICY_ACCOUNTING_QUICKBOOKS_DESKTOP_SETUP_REQUIRED_DEVICE_MODAL.route,
                        },
                        [SCREENS.WORKSPACE.ACCOUNTING.QUICKBOOKS_DESKTOP_TRIGGER_FIRST_SYNC]: {
                            path: ROUTES.POLICY_ACCOUNTING_QUICKBOOKS_DESKTOP_TRIGGER_FIRST_SYNC.route,
                        },
                        [SCREENS.WORKSPACE.ACCOUNTING.QUICKBOOKS_DESKTOP_IMPORT]: {path: ROUTES.POLICY_ACCOUNTING_QUICKBOOKS_DESKTOP_IMPORT.route},
                        [SCREENS.WORKSPACE.ACCOUNTING.XERO_IMPORT]: {path: ROUTES.POLICY_ACCOUNTING_XERO_IMPORT.route},
                        [SCREENS.WORKSPACE.ACCOUNTING.XERO_CHART_OF_ACCOUNTS]: {path: ROUTES.POLICY_ACCOUNTING_XERO_CHART_OF_ACCOUNTS.route},
                        [SCREENS.WORKSPACE.ACCOUNTING.XERO_ORGANIZATION]: {path: ROUTES.POLICY_ACCOUNTING_XERO_ORGANIZATION.route},
                        [SCREENS.WORKSPACE.ACCOUNTING.XERO_TRACKING_CATEGORIES]: {path: ROUTES.POLICY_ACCOUNTING_XERO_TRACKING_CATEGORIES.route},
                        [SCREENS.WORKSPACE.ACCOUNTING.XERO_MAP_TRACKING_CATEGORY]: {path: ROUTES.POLICY_ACCOUNTING_XERO_TRACKING_CATEGORIES_MAP.route},
                        [SCREENS.WORKSPACE.ACCOUNTING.XERO_CUSTOMER]: {path: ROUTES.POLICY_ACCOUNTING_XERO_CUSTOMER.route},
                        [SCREENS.WORKSPACE.ACCOUNTING.XERO_TAXES]: {path: ROUTES.POLICY_ACCOUNTING_XERO_TAXES.route},
                        [SCREENS.WORKSPACE.ACCOUNTING.XERO_EXPORT]: {path: ROUTES.POLICY_ACCOUNTING_XERO_EXPORT.route},
                        [SCREENS.WORKSPACE.ACCOUNTING.XERO_EXPORT_PURCHASE_BILL_DATE_SELECT]: {path: ROUTES.POLICY_ACCOUNTING_XERO_EXPORT_PURCHASE_BILL_DATE_SELECT.route},
                        [SCREENS.WORKSPACE.ACCOUNTING.XERO_EXPORT_BANK_ACCOUNT_SELECT]: {path: ROUTES.POLICY_ACCOUNTING_XERO_EXPORT_BANK_ACCOUNT_SELECT.route},
                        [SCREENS.WORKSPACE.ACCOUNTING.XERO_ADVANCED]: {path: ROUTES.POLICY_ACCOUNTING_XERO_ADVANCED.route},
                        [SCREENS.WORKSPACE.ACCOUNTING.XERO_BILL_STATUS_SELECTOR]: {path: ROUTES.POLICY_ACCOUNTING_XERO_BILL_STATUS_SELECTOR.route},
                        [SCREENS.WORKSPACE.ACCOUNTING.XERO_INVOICE_ACCOUNT_SELECTOR]: {path: ROUTES.POLICY_ACCOUNTING_XERO_INVOICE_SELECTOR.route},
                        [SCREENS.WORKSPACE.ACCOUNTING.XERO_EXPORT_PREFERRED_EXPORTER_SELECT]: {path: ROUTES.POLICY_ACCOUNTING_XERO_PREFERRED_EXPORTER_SELECT.route},
                        [SCREENS.WORKSPACE.ACCOUNTING.XERO_BILL_PAYMENT_ACCOUNT_SELECTOR]: {path: ROUTES.POLICY_ACCOUNTING_XERO_BILL_PAYMENT_ACCOUNT_SELECTOR.route},
                        [SCREENS.WORKSPACE.ACCOUNTING.NETSUITE_SUBSIDIARY_SELECTOR]: {path: ROUTES.POLICY_ACCOUNTING_NETSUITE_SUBSIDIARY_SELECTOR.route},
                        [SCREENS.WORKSPACE.ACCOUNTING.NETSUITE_TOKEN_INPUT]: {path: ROUTES.POLICY_ACCOUNTING_NETSUITE_TOKEN_INPUT.route},
                        [SCREENS.WORKSPACE.ACCOUNTING.NETSUITE_REUSE_EXISTING_CONNECTIONS]: {path: ROUTES.POLICY_ACCOUNTING_NETSUITE_EXISTING_CONNECTIONS.route},
                        [SCREENS.WORKSPACE.ACCOUNTING.NETSUITE_IMPORT]: {path: ROUTES.POLICY_ACCOUNTING_NETSUITE_IMPORT.route},
                        [SCREENS.WORKSPACE.ACCOUNTING.NETSUITE_IMPORT_MAPPING]: {path: ROUTES.POLICY_ACCOUNTING_NETSUITE_IMPORT_MAPPING.route},
                        [SCREENS.WORKSPACE.ACCOUNTING.NETSUITE_IMPORT_CUSTOM_FIELD]: {path: ROUTES.POLICY_ACCOUNTING_NETSUITE_IMPORT_CUSTOM_FIELD_MAPPING.route},
                        [SCREENS.WORKSPACE.ACCOUNTING.NETSUITE_IMPORT_CUSTOM_FIELD_VIEW]: {path: ROUTES.POLICY_ACCOUNTING_NETSUITE_IMPORT_CUSTOM_FIELD_VIEW.route},
                        [SCREENS.WORKSPACE.ACCOUNTING.NETSUITE_IMPORT_CUSTOM_FIELD_EDIT]: {path: ROUTES.POLICY_ACCOUNTING_NETSUITE_IMPORT_CUSTOM_FIELD_EDIT.route},
                        [SCREENS.WORKSPACE.ACCOUNTING.NETSUITE_IMPORT_CUSTOM_LIST_ADD]: {path: ROUTES.POLICY_ACCOUNTING_NETSUITE_IMPORT_CUSTOM_LIST_ADD.route},
                        [SCREENS.WORKSPACE.ACCOUNTING.NETSUITE_IMPORT_CUSTOM_SEGMENT_ADD]: {path: ROUTES.POLICY_ACCOUNTING_NETSUITE_IMPORT_CUSTOM_SEGMENT_ADD.route},
                        [SCREENS.WORKSPACE.ACCOUNTING.NETSUITE_IMPORT_CUSTOMERS_OR_PROJECTS]: {path: ROUTES.POLICY_ACCOUNTING_NETSUITE_IMPORT_CUSTOMERS_OR_PROJECTS.route},
                        [SCREENS.WORKSPACE.ACCOUNTING.NETSUITE_IMPORT_CUSTOMERS_OR_PROJECTS_SELECT]: {path: ROUTES.POLICY_ACCOUNTING_NETSUITE_IMPORT_CUSTOMERS_OR_PROJECTS_SELECT.route},
                        [SCREENS.WORKSPACE.ACCOUNTING.NETSUITE_EXPORT]: {
                            path: ROUTES.POLICY_ACCOUNTING_NETSUITE_EXPORT.route,
                        },
                        [SCREENS.WORKSPACE.ACCOUNTING.NETSUITE_PREFERRED_EXPORTER_SELECT]: {
                            path: ROUTES.POLICY_ACCOUNTING_NETSUITE_PREFERRED_EXPORTER_SELECT.route,
                        },
                        [SCREENS.WORKSPACE.ACCOUNTING.NETSUITE_DATE_SELECT]: {
                            path: ROUTES.POLICY_ACCOUNTING_NETSUITE_DATE_SELECT.route,
                        },
                        [SCREENS.WORKSPACE.ACCOUNTING.NETSUITE_EXPORT_EXPENSES]: {
                            path: ROUTES.POLICY_ACCOUNTING_NETSUITE_EXPORT_EXPENSES.route,
                        },
                        [SCREENS.WORKSPACE.ACCOUNTING.NETSUITE_EXPORT_EXPENSES_DESTINATION_SELECT]: {
                            path: ROUTES.POLICY_ACCOUNTING_NETSUITE_EXPORT_EXPENSES_DESTINATION_SELECT.route,
                        },
                        [SCREENS.WORKSPACE.ACCOUNTING.NETSUITE_EXPORT_EXPENSES_VENDOR_SELECT]: {
                            path: ROUTES.POLICY_ACCOUNTING_NETSUITE_EXPORT_EXPENSES_VENDOR_SELECT.route,
                        },
                        [SCREENS.WORKSPACE.ACCOUNTING.NETSUITE_EXPORT_EXPENSES_PAYABLE_ACCOUNT_SELECT]: {
                            path: ROUTES.POLICY_ACCOUNTING_NETSUITE_EXPORT_EXPENSES_PAYABLE_ACCOUNT_SELECT.route,
                        },
                        [SCREENS.WORKSPACE.ACCOUNTING.NETSUITE_EXPORT_EXPENSES_JOURNAL_POSTING_PREFERENCE_SELECT]: {
                            path: ROUTES.POLICY_ACCOUNTING_NETSUITE_EXPORT_EXPENSES_JOURNAL_POSTING_PREFERENCE_SELECT.route,
                        },
                        [SCREENS.WORKSPACE.ACCOUNTING.NETSUITE_RECEIVABLE_ACCOUNT_SELECT]: {
                            path: ROUTES.POLICY_ACCOUNTING_NETSUITE_RECEIVABLE_ACCOUNT_SELECT.route,
                        },
                        [SCREENS.WORKSPACE.ACCOUNTING.NETSUITE_INVOICE_ITEM_PREFERENCE_SELECT]: {
                            path: ROUTES.POLICY_ACCOUNTING_NETSUITE_INVOICE_ITEM_PREFERENCE_SELECT.route,
                        },
                        [SCREENS.WORKSPACE.ACCOUNTING.NETSUITE_INVOICE_ITEM_SELECT]: {
                            path: ROUTES.POLICY_ACCOUNTING_NETSUITE_INVOICE_ITEM_SELECT.route,
                        },
                        [SCREENS.WORKSPACE.ACCOUNTING.NETSUITE_TAX_POSTING_ACCOUNT_SELECT]: {
                            path: ROUTES.POLICY_ACCOUNTING_NETSUITE_TAX_POSTING_ACCOUNT_SELECT.route,
                        },
                        [SCREENS.WORKSPACE.ACCOUNTING.NETSUITE_PROVINCIAL_TAX_POSTING_ACCOUNT_SELECT]: {
                            path: ROUTES.POLICY_ACCOUNTING_NETSUITE_PROVINCIAL_TAX_POSTING_ACCOUNT_SELECT.route,
                        },
                        [SCREENS.WORKSPACE.ACCOUNTING.NETSUITE_ADVANCED]: {
                            path: ROUTES.POLICY_ACCOUNTING_NETSUITE_ADVANCED.route,
                        },
                        [SCREENS.WORKSPACE.ACCOUNTING.NETSUITE_REIMBURSEMENT_ACCOUNT_SELECT]: {
                            path: ROUTES.POLICY_ACCOUNTING_NETSUITE_REIMBURSEMENT_ACCOUNT_SELECT.route,
                        },
                        [SCREENS.WORKSPACE.ACCOUNTING.NETSUITE_COLLECTION_ACCOUNT_SELECT]: {
                            path: ROUTES.POLICY_ACCOUNTING_NETSUITE_COLLECTION_ACCOUNT_SELECT.route,
                        },
                        [SCREENS.WORKSPACE.ACCOUNTING.NETSUITE_EXPENSE_REPORT_APPROVAL_LEVEL_SELECT]: {
                            path: ROUTES.POLICY_ACCOUNTING_NETSUITE_EXPENSE_REPORT_APPROVAL_LEVEL_SELECT.route,
                        },
                        [SCREENS.WORKSPACE.ACCOUNTING.NETSUITE_VENDOR_BILL_APPROVAL_LEVEL_SELECT]: {
                            path: ROUTES.POLICY_ACCOUNTING_NETSUITE_VENDOR_BILL_APPROVAL_LEVEL_SELECT.route,
                        },
                        [SCREENS.WORKSPACE.ACCOUNTING.NETSUITE_JOURNAL_ENTRY_APPROVAL_LEVEL_SELECT]: {
                            path: ROUTES.POLICY_ACCOUNTING_NETSUITE_JOURNAL_ENTRY_APPROVAL_LEVEL_SELECT.route,
                        },
                        [SCREENS.WORKSPACE.ACCOUNTING.NETSUITE_APPROVAL_ACCOUNT_SELECT]: {
                            path: ROUTES.POLICY_ACCOUNTING_NETSUITE_APPROVAL_ACCOUNT_SELECT.route,
                        },
                        [SCREENS.WORKSPACE.ACCOUNTING.NETSUITE_CUSTOM_FORM_ID]: {
                            path: ROUTES.POLICY_ACCOUNTING_NETSUITE_CUSTOM_FORM_ID.route,
                        },
                        [SCREENS.WORKSPACE.ACCOUNTING.SAGE_INTACCT_PREREQUISITES]: {path: ROUTES.POLICY_ACCOUNTING_SAGE_INTACCT_PREREQUISITES.route},
                        [SCREENS.WORKSPACE.ACCOUNTING.ENTER_SAGE_INTACCT_CREDENTIALS]: {path: ROUTES.POLICY_ACCOUNTING_SAGE_INTACCT_ENTER_CREDENTIALS.route},
                        [SCREENS.WORKSPACE.ACCOUNTING.EXISTING_SAGE_INTACCT_CONNECTIONS]: {path: ROUTES.POLICY_ACCOUNTING_SAGE_INTACCT_EXISTING_CONNECTIONS.route},
                        [SCREENS.WORKSPACE.ACCOUNTING.SAGE_INTACCT_ENTITY]: {path: ROUTES.POLICY_ACCOUNTING_SAGE_INTACCT_ENTITY.route},
                        [SCREENS.WORKSPACE.ACCOUNTING.SAGE_INTACCT_IMPORT]: {path: ROUTES.POLICY_ACCOUNTING_SAGE_INTACCT_IMPORT.route},
                        [SCREENS.WORKSPACE.ACCOUNTING.SAGE_INTACCT_MAPPING_TYPE]: {path: ROUTES.POLICY_ACCOUNTING_SAGE_INTACCT_MAPPINGS_TYPE.route},
                        [SCREENS.WORKSPACE.ACCOUNTING.SAGE_INTACCT_TOGGLE_MAPPING]: {path: ROUTES.POLICY_ACCOUNTING_SAGE_INTACCT_TOGGLE_MAPPINGS.route},
                        [SCREENS.WORKSPACE.ACCOUNTING.SAGE_INTACCT_USER_DIMENSIONS]: {path: ROUTES.POLICY_ACCOUNTING_SAGE_INTACCT_USER_DIMENSIONS.route},
                        [SCREENS.WORKSPACE.ACCOUNTING.SAGE_INTACCT_ADD_USER_DIMENSION]: {path: ROUTES.POLICY_ACCOUNTING_SAGE_INTACCT_ADD_USER_DIMENSION.route},
                        [SCREENS.WORKSPACE.ACCOUNTING.SAGE_INTACCT_EDIT_USER_DIMENSION]: {path: ROUTES.POLICY_ACCOUNTING_SAGE_INTACCT_EDIT_USER_DIMENSION.route},
                        [SCREENS.WORKSPACE.ACCOUNTING.SAGE_INTACCT_EXPORT]: {path: ROUTES.POLICY_ACCOUNTING_SAGE_INTACCT_EXPORT.route},
                        [SCREENS.WORKSPACE.ACCOUNTING.SAGE_INTACCT_PREFERRED_EXPORTER]: {path: ROUTES.POLICY_ACCOUNTING_SAGE_INTACCT_PREFERRED_EXPORTER.route},
                        [SCREENS.WORKSPACE.ACCOUNTING.SAGE_INTACCT_EXPORT_DATE]: {path: ROUTES.POLICY_ACCOUNTING_SAGE_INTACCT_EXPORT_DATE.route},
                        [SCREENS.WORKSPACE.ACCOUNTING.SAGE_INTACCT_REIMBURSABLE_EXPENSES]: {path: ROUTES.POLICY_ACCOUNTING_SAGE_INTACCT_REIMBURSABLE_EXPENSES.route},
                        [SCREENS.WORKSPACE.ACCOUNTING.SAGE_INTACCT_NON_REIMBURSABLE_EXPENSES]: {path: ROUTES.POLICY_ACCOUNTING_SAGE_INTACCT_NON_REIMBURSABLE_EXPENSES.route},
                        [SCREENS.WORKSPACE.ACCOUNTING.SAGE_INTACCT_REIMBURSABLE_DESTINATION]: {path: ROUTES.POLICY_ACCOUNTING_SAGE_INTACCT_REIMBURSABLE_DESTINATION.route},
                        [SCREENS.WORKSPACE.ACCOUNTING.SAGE_INTACCT_NON_REIMBURSABLE_DESTINATION]: {path: ROUTES.POLICY_ACCOUNTING_SAGE_INTACCT_NON_REIMBURSABLE_DESTINATION.route},
                        [SCREENS.WORKSPACE.ACCOUNTING.SAGE_INTACCT_DEFAULT_VENDOR]: {path: ROUTES.POLICY_ACCOUNTING_SAGE_INTACCT_DEFAULT_VENDOR.route},
                        [SCREENS.WORKSPACE.ACCOUNTING.SAGE_INTACCT_NON_REIMBURSABLE_CREDIT_CARD_ACCOUNT]: {
                            path: ROUTES.POLICY_ACCOUNTING_SAGE_INTACCT_NON_REIMBURSABLE_CREDIT_CARD_ACCOUNT.route,
                        },
                        [SCREENS.WORKSPACE.ACCOUNTING.SAGE_INTACCT_ADVANCED]: {path: ROUTES.POLICY_ACCOUNTING_SAGE_INTACCT_ADVANCED.route},
                        [SCREENS.WORKSPACE.ACCOUNTING.SAGE_INTACCT_PAYMENT_ACCOUNT]: {path: ROUTES.POLICY_ACCOUNTING_SAGE_INTACCT_PAYMENT_ACCOUNT.route},
                        [SCREENS.WORKSPACE.ACCOUNTING.CARD_RECONCILIATION]: {path: ROUTES.WORKSPACE_ACCOUNTING_CARD_RECONCILIATION.route},
                        [SCREENS.WORKSPACE.ACCOUNTING.RECONCILIATION_ACCOUNT_SETTINGS]: {path: ROUTES.WORKSPACE_ACCOUNTING_RECONCILIATION_ACCOUNT_SETTINGS.route},
                        [SCREENS.WORKSPACE.DESCRIPTION]: {
                            path: ROUTES.WORKSPACE_PROFILE_DESCRIPTION.route,
                        },
                        [SCREENS.WORKSPACE.WORKFLOWS_AUTO_REPORTING_FREQUENCY]: {
                            path: ROUTES.WORKSPACE_WORKFLOWS_AUTOREPORTING_FREQUENCY.route,
                        },
                        [SCREENS.WORKSPACE.WORKFLOWS_AUTO_REPORTING_MONTHLY_OFFSET]: {
                            path: ROUTES.WORKSPACE_WORKFLOWS_AUTOREPORTING_MONTHLY_OFFSET.route,
                        },
                        [SCREENS.WORKSPACE.SHARE]: {
                            path: ROUTES.WORKSPACE_PROFILE_SHARE.route,
                        },
                        [SCREENS.WORKSPACE.INVOICES_COMPANY_NAME]: {
                            path: ROUTES.WORKSPACE_INVOICES_COMPANY_NAME.route,
                        },
                        [SCREENS.WORKSPACE.INVOICES_COMPANY_WEBSITE]: {
                            path: ROUTES.WORKSPACE_INVOICES_COMPANY_WEBSITE.route,
                        },
                        [SCREENS.WORKSPACE.COMPANY_CARDS_SELECT_FEED]: {
                            path: ROUTES.WORKSPACE_COMPANY_CARDS_SELECT_FEED.route,
                        },
                        [SCREENS.WORKSPACE.COMPANY_CARD_DETAILS]: {
                            path: ROUTES.WORKSPACE_COMPANY_CARD_DETAILS.route,
                        },
                        [SCREENS.WORKSPACE.COMPANY_CARD_NAME]: {
                            path: ROUTES.WORKSPACE_COMPANY_CARD_NAME.route,
                        },
                        [SCREENS.WORKSPACE.COMPANY_CARD_EXPORT]: {
                            path: ROUTES.WORKSPACE_COMPANY_CARD_EXPORT.route,
                        },
                        [SCREENS.WORKSPACE.EXPENSIFY_CARD_LIMIT]: {
                            path: ROUTES.WORKSPACE_EXPENSIFY_CARD_LIMIT.route,
                        },
                        [SCREENS.WORKSPACE.EXPENSIFY_CARD_ISSUE_NEW]: {
                            path: ROUTES.WORKSPACE_EXPENSIFY_CARD_ISSUE_NEW.route,
                        },
                        [SCREENS.WORKSPACE.EXPENSIFY_CARD_NAME]: {
                            path: ROUTES.WORKSPACE_EXPENSIFY_CARD_NAME.route,
                        },
                        [SCREENS.WORKSPACE.EXPENSIFY_CARD_LIMIT_TYPE]: {
                            path: ROUTES.WORKSPACE_EXPENSIFY_CARD_LIMIT_TYPE.route,
                        },
                        [SCREENS.WORKSPACE.EXPENSIFY_CARD_BANK_ACCOUNT]: {
                            path: ROUTES.WORKSPACE_EXPENSIFY_CARD_BANK_ACCOUNT.route,
                        },
                        [SCREENS.WORKSPACE.EXPENSIFY_CARD_SETTINGS]: {
                            path: ROUTES.WORKSPACE_EXPENSIFY_CARD_SETTINGS.route,
                        },
                        [SCREENS.WORKSPACE.EXPENSIFY_CARD_SETTINGS_FREQUENCY]: {
                            path: ROUTES.WORKSPACE_EXPENSIFY_CARD_SETTINGS_FREQUENCY.route,
                        },
                        [SCREENS.WORKSPACE.EXPENSIFY_CARD_SETTINGS_ACCOUNT]: {
                            path: ROUTES.WORKSPACE_EXPENSIFY_CARD_SETTINGS_ACCOUNT.route,
                        },
                        [SCREENS.WORKSPACE.COMPANY_CARDS_SETTINGS]: {
                            path: ROUTES.WORKSPACE_COMPANY_CARDS_SETTINGS.route,
                        },
                        [SCREENS.WORKSPACE.COMPANY_CARDS_SETTINGS_FEED_NAME]: {
                            path: ROUTES.WORKSPACE_COMPANY_CARDS_SETTINGS_FEED_NAME.route,
                        },
                        [SCREENS.WORKSPACE.EXPENSIFY_CARD_DETAILS]: {
                            path: ROUTES.WORKSPACE_EXPENSIFY_CARD_DETAILS.route,
                        },
                        [SCREENS.WORKSPACE.COMPANY_CARDS_ADD_NEW]: {
                            path: ROUTES.WORKSPACE_COMPANY_CARDS_ADD_NEW.route,
                        },
                        [SCREENS.WORKSPACE.COMPANY_CARDS_ASSIGN_CARD]: {
                            path: ROUTES.WORKSPACE_COMPANY_CARDS_ASSIGN_CARD.route,
                        },
                        [SCREENS.WORKSPACE.INVITE]: {
                            path: ROUTES.WORKSPACE_INVITE.route,
                        },
                        [SCREENS.WORKSPACE.MEMBERS_IMPORT]: {
                            path: ROUTES.WORKSPACE_MEMBERS_IMPORT.route,
                        },
                        [SCREENS.WORKSPACE.MEMBERS_IMPORTED]: {
                            path: ROUTES.WORKSPACE_MEMBERS_IMPORTED.route,
                        },
                        [SCREENS.WORKSPACE.WORKFLOWS_APPROVALS_NEW]: {
                            path: ROUTES.WORKSPACE_WORKFLOWS_APPROVALS_NEW.route,
                        },
                        [SCREENS.WORKSPACE.WORKFLOWS_APPROVALS_EDIT]: {
                            path: ROUTES.WORKSPACE_WORKFLOWS_APPROVALS_EDIT.route,
                            parse: {
                                firstApproverEmail: (firstApproverEmail: string) => decodeURIComponent(firstApproverEmail),
                            },
                        },
                        [SCREENS.WORKSPACE.WORKFLOWS_APPROVALS_EXPENSES_FROM]: {
                            path: ROUTES.WORKSPACE_WORKFLOWS_APPROVALS_EXPENSES_FROM.route,
                        },
                        [SCREENS.WORKSPACE.WORKFLOWS_APPROVALS_APPROVER]: {
                            path: ROUTES.WORKSPACE_WORKFLOWS_APPROVALS_APPROVER.route,
                        },
                        [SCREENS.WORKSPACE.INVITE_MESSAGE]: {
                            path: ROUTES.WORKSPACE_INVITE_MESSAGE.route,
                        },
                        [SCREENS.WORKSPACE.CATEGORY_SETTINGS]: {
                            path: ROUTES.WORKSPACE_CATEGORY_SETTINGS.route,
                            parse: {
                                categoryName: (categoryName: string) => decodeURIComponent(categoryName),
                            },
                        },
                        [SCREENS.WORKSPACE.UPGRADE]: {
                            path: ROUTES.WORKSPACE_UPGRADE.route,
                            parse: {
                                featureName: (featureName: string) => decodeURIComponent(featureName),
                            },
                        },
                        [SCREENS.WORKSPACE.CATEGORIES_SETTINGS]: {
                            path: ROUTES.WORKSPACE_CATEGORIES_SETTINGS.route,
                        },
                        [SCREENS.WORKSPACE.CATEGORIES_IMPORT]: {
                            path: ROUTES.WORKSPACE_CATEGORIES_IMPORT.route,
                        },
                        [SCREENS.WORKSPACE.CATEGORIES_IMPORTED]: {
                            path: ROUTES.WORKSPACE_CATEGORIES_IMPORTED.route,
                        },
                        [SCREENS.WORKSPACE.WORKFLOWS_PAYER]: {
                            path: ROUTES.WORKSPACE_WORKFLOWS_PAYER.route,
                        },
                        [SCREENS.WORKSPACE.MEMBER_DETAILS]: {
                            path: ROUTES.WORKSPACE_MEMBER_DETAILS.route,
                        },
                        [SCREENS.WORKSPACE.MEMBER_NEW_CARD]: {
                            path: ROUTES.WORKSPACE_MEMBER_NEW_CARD.route,
                        },
                        [SCREENS.WORKSPACE.OWNER_CHANGE_SUCCESS]: {
                            path: ROUTES.WORKSPACE_OWNER_CHANGE_SUCCESS.route,
                        },
                        [SCREENS.WORKSPACE.OWNER_CHANGE_ERROR]: {
                            path: ROUTES.WORKSPACE_OWNER_CHANGE_ERROR.route,
                        },
                        [SCREENS.WORKSPACE.OWNER_CHANGE_CHECK]: {
                            path: ROUTES.WORKSPACE_OWNER_CHANGE_CHECK.route,
                        },
                        [SCREENS.WORKSPACE.CATEGORY_CREATE]: {
                            path: ROUTES.WORKSPACE_CATEGORY_CREATE.route,
                        },
                        [SCREENS.WORKSPACE.CATEGORY_EDIT]: {
                            path: ROUTES.WORKSPACE_CATEGORY_EDIT.route,
                            parse: {
                                categoryName: (categoryName: string) => decodeURIComponent(categoryName),
                            },
                        },
                        [SCREENS.WORKSPACE.CATEGORY_PAYROLL_CODE]: {
                            path: ROUTES.WORKSPACE_CATEGORY_PAYROLL_CODE.route,
                            parse: {
                                categoryName: (categoryName: string) => decodeURIComponent(categoryName),
                            },
                        },
                        [SCREENS.WORKSPACE.CATEGORY_GL_CODE]: {
                            path: ROUTES.WORKSPACE_CATEGORY_GL_CODE.route,
                            parse: {
                                categoryName: (categoryName: string) => decodeURIComponent(categoryName),
                            },
                        },
                        [SCREENS.WORKSPACE.CATEGORY_DEFAULT_TAX_RATE]: {
                            path: ROUTES.WORSKPACE_CATEGORY_DEFAULT_TAX_RATE.route,
                            parse: {
                                categoryName: (categoryName: string) => decodeURIComponent(categoryName),
                            },
                        },
                        [SCREENS.WORKSPACE.CATEGORY_FLAG_AMOUNTS_OVER]: {
                            path: ROUTES.WORSKPACE_CATEGORY_FLAG_AMOUNTS_OVER.route,
                            parse: {
                                categoryName: (categoryName: string) => decodeURIComponent(categoryName),
                            },
                        },
                        [SCREENS.WORKSPACE.CATEGORY_DESCRIPTION_HINT]: {
                            path: ROUTES.WORSKPACE_CATEGORY_DESCRIPTION_HINT.route,
                            parse: {
                                categoryName: (categoryName: string) => decodeURIComponent(categoryName),
                            },
                        },
                        [SCREENS.WORKSPACE.CATEGORY_APPROVER]: {
                            path: ROUTES.WORSKPACE_CATEGORY_APPROVER.route,
                            parse: {
                                categoryName: (categoryName: string) => decodeURIComponent(categoryName),
                            },
                        },
                        [SCREENS.WORKSPACE.CATEGORY_REQUIRE_RECEIPTS_OVER]: {
                            path: ROUTES.WORSKPACE_CATEGORY_REQUIRE_RECEIPTS_OVER.route,
                            parse: {
                                categoryName: (categoryName: string) => decodeURIComponent(categoryName),
                            },
                        },
                        [SCREENS.WORKSPACE.CREATE_DISTANCE_RATE]: {
                            path: ROUTES.WORKSPACE_CREATE_DISTANCE_RATE.route,
                        },
                        [SCREENS.WORKSPACE.DISTANCE_RATES_SETTINGS]: {
                            path: ROUTES.WORKSPACE_DISTANCE_RATES_SETTINGS.route,
                        },
                        [SCREENS.WORKSPACE.DISTANCE_RATE_DETAILS]: {
                            path: ROUTES.WORKSPACE_DISTANCE_RATE_DETAILS.route,
                        },
                        [SCREENS.WORKSPACE.DISTANCE_RATE_EDIT]: {
                            path: ROUTES.WORKSPACE_DISTANCE_RATE_EDIT.route,
                        },
                        [SCREENS.WORKSPACE.DISTANCE_RATE_TAX_RECLAIMABLE_ON_EDIT]: {
                            path: ROUTES.WORKSPACE_DISTANCE_RATE_TAX_RECLAIMABLE_ON_EDIT.route,
                        },
                        [SCREENS.WORKSPACE.DISTANCE_RATE_TAX_RATE_EDIT]: {
                            path: ROUTES.WORKSPACE_DISTANCE_RATE_TAX_RATE_EDIT.route,
                        },
                        [SCREENS.WORKSPACE.TAGS_SETTINGS]: {
                            path: ROUTES.WORKSPACE_TAGS_SETTINGS.route,
                        },
                        [SCREENS.WORKSPACE.TAGS_EDIT]: {
                            path: ROUTES.WORKSPACE_EDIT_TAGS.route,
                            parse: {
                                orderWeight: Number,
                            },
                        },
                        [SCREENS.WORKSPACE.TAGS_IMPORT]: {
                            path: ROUTES.WORKSPACE_TAGS_IMPORT.route,
                        },
                        [SCREENS.WORKSPACE.TAGS_IMPORTED]: {
                            path: ROUTES.WORKSPACE_TAGS_IMPORTED.route,
                        },
                        [SCREENS.WORKSPACE.TAG_CREATE]: {
                            path: ROUTES.WORKSPACE_TAG_CREATE.route,
                        },
                        [SCREENS.WORKSPACE.TAG_EDIT]: {
                            path: ROUTES.WORKSPACE_TAG_EDIT.route,
                            parse: {
                                orderWeight: Number,
                                tagName: (tagName: string) => decodeURIComponent(tagName),
                            },
                        },
                        [SCREENS.WORKSPACE.TAG_APPROVER]: {
                            path: ROUTES.WORKSPACE_TAG_APPROVER.route,
                            parse: {
                                orderWeight: Number,
                                tagName: (tagName: string) => decodeURIComponent(tagName),
                            },
                        },
                        [SCREENS.WORKSPACE.TAG_GL_CODE]: {
                            path: ROUTES.WORKSPACE_TAG_GL_CODE.route,
                            parse: {
                                orderWeight: Number,
                                tagName: (tagName: string) => decodeURIComponent(tagName),
                            },
                        },
                        [SCREENS.WORKSPACE.TAG_SETTINGS]: {
                            path: ROUTES.WORKSPACE_TAG_SETTINGS.route,
                            parse: {
                                orderWeight: Number,
                                tagName: (tagName: string) => decodeURIComponent(tagName),
                            },
                        },
                        [SCREENS.WORKSPACE.TAG_LIST_VIEW]: {
                            path: ROUTES.WORKSPACE_TAG_LIST_VIEW.route,
                            parse: {
                                orderWeight: Number,
                            },
                        },
                        [SCREENS.WORKSPACE.TAXES_SETTINGS]: {
                            path: ROUTES.WORKSPACE_TAXES_SETTINGS.route,
                        },
                        [SCREENS.WORKSPACE.TAXES_SETTINGS_CUSTOM_TAX_NAME]: {
                            path: ROUTES.WORKSPACE_TAXES_SETTINGS_CUSTOM_TAX_NAME.route,
                        },
                        [SCREENS.WORKSPACE.TAXES_SETTINGS_FOREIGN_CURRENCY_DEFAULT]: {
                            path: ROUTES.WORKSPACE_TAXES_SETTINGS_FOREIGN_CURRENCY_DEFAULT.route,
                        },
                        [SCREENS.WORKSPACE.TAXES_SETTINGS_WORKSPACE_CURRENCY_DEFAULT]: {
                            path: ROUTES.WORKSPACE_TAXES_SETTINGS_WORKSPACE_CURRENCY_DEFAULT.route,
                        },
                        [SCREENS.WORKSPACE.REPORT_FIELDS_CREATE]: {
                            path: ROUTES.WORKSPACE_CREATE_REPORT_FIELD.route,
                        },
                        [SCREENS.WORKSPACE.REPORT_FIELDS_LIST_VALUES]: {
                            path: ROUTES.WORKSPACE_REPORT_FIELDS_LIST_VALUES.route,
                            parse: {
                                reportFieldID: (reportFieldID: string) => decodeURIComponent(reportFieldID),
                            },
                        },
                        [SCREENS.WORKSPACE.REPORT_FIELDS_ADD_VALUE]: {
                            path: ROUTES.WORKSPACE_REPORT_FIELDS_ADD_VALUE.route,
                            parse: {
                                reportFieldID: (reportFieldID: string) => decodeURIComponent(reportFieldID),
                            },
                        },
                        [SCREENS.WORKSPACE.REPORT_FIELDS_VALUE_SETTINGS]: {
                            path: ROUTES.WORKSPACE_REPORT_FIELDS_VALUE_SETTINGS.route,
                            parse: {
                                reportFieldID: (reportFieldID: string) => decodeURIComponent(reportFieldID),
                            },
                        },
                        [SCREENS.WORKSPACE.REPORT_FIELDS_EDIT_VALUE]: {
                            path: ROUTES.WORKSPACE_REPORT_FIELDS_EDIT_VALUE.route,
                        },
                        [SCREENS.WORKSPACE.REPORT_FIELDS_SETTINGS]: {
                            path: ROUTES.WORKSPACE_REPORT_FIELDS_SETTINGS.route,
                            parse: {
                                reportFieldID: (reportFieldID: string) => decodeURIComponent(reportFieldID),
                            },
                        },
                        [SCREENS.WORKSPACE.REPORT_FIELDS_EDIT_INITIAL_VALUE]: {
                            path: ROUTES.WORKSPACE_EDIT_REPORT_FIELDS_INITIAL_VALUE.route,
                            parse: {
                                reportFieldID: (reportFieldID: string) => decodeURIComponent(reportFieldID),
                            },
                        },
                        [SCREENS.REIMBURSEMENT_ACCOUNT]: {
                            path: ROUTES.BANK_ACCOUNT_WITH_STEP_TO_OPEN.route,
                            exact: true,
                        },
                        [SCREENS.GET_ASSISTANCE]: {
                            path: ROUTES.GET_ASSISTANCE.route,
                        },
                        [SCREENS.KEYBOARD_SHORTCUTS]: {
                            path: ROUTES.KEYBOARD_SHORTCUTS,
                        },
                        [SCREENS.WORKSPACE.NAME]: ROUTES.WORKSPACE_PROFILE_NAME.route,
                        [SCREENS.SETTINGS.SHARE_CODE]: {
                            path: ROUTES.SETTINGS_SHARE_CODE,
                        },
                        [SCREENS.SETTINGS.EXIT_SURVEY.REASON]: {
                            path: ROUTES.SETTINGS_EXIT_SURVEY_REASON,
                        },
                        [SCREENS.SETTINGS.EXIT_SURVEY.RESPONSE]: {
                            path: ROUTES.SETTINGS_EXIT_SURVEY_RESPONSE.route,
                        },
                        [SCREENS.SETTINGS.EXIT_SURVEY.CONFIRM]: {
                            path: ROUTES.SETTINGS_EXIT_SURVEY_CONFIRM.route,
                        },
                        [SCREENS.WORKSPACE.TAX_CREATE]: {
                            path: ROUTES.WORKSPACE_TAX_CREATE.route,
                        },
                        [SCREENS.WORKSPACE.TAX_EDIT]: {
                            path: ROUTES.WORKSPACE_TAX_EDIT.route,
                            parse: {
                                taxID: (taxID: string) => decodeURIComponent(taxID),
                            },
                        },
                        [SCREENS.WORKSPACE.TAX_CODE]: {
                            path: ROUTES.WORKSPACE_TAX_CODE.route,
                            parse: {
                                taxID: (taxID: string) => decodeURIComponent(taxID),
                            },
                        },
                        [SCREENS.WORKSPACE.TAX_NAME]: {
                            path: ROUTES.WORKSPACE_TAX_NAME.route,
                            parse: {
                                taxID: (taxID: string) => decodeURIComponent(taxID),
                            },
                        },
                        [SCREENS.WORKSPACE.TAX_VALUE]: {
                            path: ROUTES.WORKSPACE_TAX_VALUE.route,
                            parse: {
                                taxID: (taxID: string) => decodeURIComponent(taxID),
                            },
                        },
                        [SCREENS.WORKSPACE.RULES_CUSTOM_NAME]: {
                            path: ROUTES.RULES_CUSTOM_NAME.route,
                        },
                        [SCREENS.WORKSPACE.RULES_AUTO_APPROVE_REPORTS_UNDER]: {
                            path: ROUTES.RULES_AUTO_APPROVE_REPORTS_UNDER.route,
                        },
                        [SCREENS.WORKSPACE.RULES_RANDOM_REPORT_AUDIT]: {
                            path: ROUTES.RULES_RANDOM_REPORT_AUDIT.route,
                        },
                        [SCREENS.WORKSPACE.RULES_AUTO_PAY_REPORTS_UNDER]: {
                            path: ROUTES.RULES_AUTO_PAY_REPORTS_UNDER.route,
                        },
                        [SCREENS.WORKSPACE.RULES_RECEIPT_REQUIRED_AMOUNT]: {
                            path: ROUTES.RULES_RECEIPT_REQUIRED_AMOUNT.route,
                        },
                        [SCREENS.WORKSPACE.RULES_MAX_EXPENSE_AMOUNT]: {
                            path: ROUTES.RULES_MAX_EXPENSE_AMOUNT.route,
                        },
                        [SCREENS.WORKSPACE.RULES_MAX_EXPENSE_AGE]: {
                            path: ROUTES.RULES_MAX_EXPENSE_AGE.route,
                        },
                        [SCREENS.WORKSPACE.RULES_BILLABLE_DEFAULT]: {
                            path: ROUTES.RULES_BILLABLE_DEFAULT.route,
                        },
                    },
                },
                [SCREENS.RIGHT_MODAL.PRIVATE_NOTES]: {
                    screens: {
                        [SCREENS.PRIVATE_NOTES.LIST]: ROUTES.PRIVATE_NOTES_LIST.route,
                        [SCREENS.PRIVATE_NOTES.EDIT]: ROUTES.PRIVATE_NOTES_EDIT.route,
                    },
                },
                [SCREENS.RIGHT_MODAL.REPORT_DETAILS]: {
                    screens: {
                        [SCREENS.REPORT_DETAILS.ROOT]: ROUTES.REPORT_WITH_ID_DETAILS.route,
                        [SCREENS.REPORT_DETAILS.SHARE_CODE]: ROUTES.REPORT_WITH_ID_DETAILS_SHARE_CODE.route,
                        [SCREENS.REPORT_DETAILS.EXPORT]: ROUTES.REPORT_WITH_ID_DETAILS_EXPORT.route,
                    },
                },
                [SCREENS.RIGHT_MODAL.REPORT_SETTINGS]: {
                    screens: {
                        [SCREENS.REPORT_SETTINGS.ROOT]: {
                            path: ROUTES.REPORT_SETTINGS.route,
                        },
                        [SCREENS.REPORT_SETTINGS.NAME]: {
                            path: ROUTES.REPORT_SETTINGS_NAME.route,
                        },
                        [SCREENS.REPORT_SETTINGS.NOTIFICATION_PREFERENCES]: {
                            path: ROUTES.REPORT_SETTINGS_NOTIFICATION_PREFERENCES.route,
                        },
                        [SCREENS.REPORT_SETTINGS.WRITE_CAPABILITY]: {
                            path: ROUTES.REPORT_SETTINGS_WRITE_CAPABILITY.route,
                        },
                        [SCREENS.REPORT_SETTINGS.VISIBILITY]: {
                            path: ROUTES.REPORT_SETTINGS_VISIBILITY.route,
                        },
                    },
                },
                [SCREENS.RIGHT_MODAL.SETTINGS_CATEGORIES]: {
                    screens: {
                        [SCREENS.SETTINGS_CATEGORIES.SETTINGS_CATEGORY_SETTINGS]: {
                            path: ROUTES.SETTINGS_CATEGORY_SETTINGS.route,
                            parse: {
                                categoryName: (categoryName: string) => decodeURIComponent(categoryName),
                            },
                        },
                        [SCREENS.SETTINGS_CATEGORIES.SETTINGS_CATEGORIES_SETTINGS]: {
                            path: ROUTES.SETTINGS_CATEGORIES_SETTINGS.route,
                        },
                        [SCREENS.SETTINGS_CATEGORIES.SETTINGS_CATEGORY_CREATE]: {
                            path: ROUTES.SETTINGS_CATEGORY_CREATE.route,
                        },
                        [SCREENS.SETTINGS_CATEGORIES.SETTINGS_CATEGORY_EDIT]: {
                            path: ROUTES.SETTINGS_CATEGORY_EDIT.route,
                            parse: {
                                categoryName: (categoryName: string) => decodeURIComponent(categoryName),
                            },
                        },
                    },
                },
                [SCREENS.RIGHT_MODAL.EXPENSIFY_CARD]: {
                    screens: {
                        [SCREENS.EXPENSIFY_CARD.EXPENSIFY_CARD_DETAILS]: {
                            path: ROUTES.EXPENSIFY_CARD_DETAILS.route,
                        },
                        [SCREENS.EXPENSIFY_CARD.EXPENSIFY_CARD_NAME]: {
                            path: ROUTES.EXPENSIFY_CARD_NAME.route,
                        },
                        [SCREENS.EXPENSIFY_CARD.EXPENSIFY_CARD_LIMIT]: {
                            path: ROUTES.EXPENSIFY_CARD_LIMIT.route,
                        },
                        [SCREENS.EXPENSIFY_CARD.EXPENSIFY_CARD_LIMIT_TYPE]: {
                            path: ROUTES.EXPENSIFY_CARD_LIMIT_TYPE.route,
                        },
                    },
                },
                [SCREENS.RIGHT_MODAL.DOMAIN_CARD]: {
                    screens: {
                        [SCREENS.DOMAIN_CARD.DOMAIN_CARD_DETAIL]: {
                            path: ROUTES.SETTINGS_DOMAINCARD_DETAIL.route,
                        },
                        [SCREENS.DOMAIN_CARD.DOMAIN_CARD_REPORT_FRAUD]: {
                            path: ROUTES.SETTINGS_DOMAINCARD_REPORT_FRAUD.route,
                        },
                    },
                },
                [SCREENS.RIGHT_MODAL.REPORT_DESCRIPTION]: {
                    screens: {
                        [SCREENS.REPORT_DESCRIPTION_ROOT]: ROUTES.REPORT_DESCRIPTION.route,
                    },
                },
                [SCREENS.RIGHT_MODAL.NEW_CHAT]: {
                    screens: {
                        [SCREENS.NEW_CHAT.ROOT]: {
                            path: ROUTES.NEW,
                            exact: true,
                            screens: {
                                [SCREENS.NEW_CHAT.NEW_CHAT]: {
                                    path: ROUTES.NEW_CHAT,
                                    exact: true,
                                },
                                [SCREENS.NEW_CHAT.NEW_ROOM]: {
                                    path: ROUTES.NEW_ROOM,
                                    exact: true,
                                },
                            },
                        },
                        [SCREENS.NEW_CHAT.NEW_CHAT_CONFIRM]: {
                            path: ROUTES.NEW_CHAT_CONFIRM,
                            exact: true,
                        },
                        [SCREENS.NEW_CHAT.NEW_CHAT_EDIT_NAME]: {
                            path: ROUTES.NEW_CHAT_EDIT_NAME,
                            exact: true,
                        },
                    },
                },
                [SCREENS.RIGHT_MODAL.NEW_TASK]: {
                    screens: {
                        [SCREENS.NEW_TASK.ROOT]: ROUTES.NEW_TASK.route,
                        [SCREENS.NEW_TASK.TASK_ASSIGNEE_SELECTOR]: ROUTES.NEW_TASK_ASSIGNEE.route,
                        [SCREENS.NEW_TASK.TASK_SHARE_DESTINATION_SELECTOR]: ROUTES.NEW_TASK_SHARE_DESTINATION,
                        [SCREENS.NEW_TASK.DETAILS]: ROUTES.NEW_TASK_DETAILS.route,
                        [SCREENS.NEW_TASK.TITLE]: ROUTES.NEW_TASK_TITLE.route,
                        [SCREENS.NEW_TASK.DESCRIPTION]: ROUTES.NEW_TASK_DESCRIPTION.route,
                    },
                },
                [SCREENS.RIGHT_MODAL.TEACHERS_UNITE]: {
                    screens: {
                        [SCREENS.I_KNOW_A_TEACHER]: ROUTES.I_KNOW_A_TEACHER,
                        [SCREENS.INTRO_SCHOOL_PRINCIPAL]: ROUTES.INTRO_SCHOOL_PRINCIPAL,
                        [SCREENS.I_AM_A_TEACHER]: ROUTES.I_AM_A_TEACHER,
                    },
                },
                [SCREENS.RIGHT_MODAL.PROFILE]: {
                    screens: {
                        [SCREENS.PROFILE_ROOT]: ROUTES.PROFILE.route,
                    },
                },
                [SCREENS.RIGHT_MODAL.PARTICIPANTS]: {
                    screens: {
                        [SCREENS.REPORT_PARTICIPANTS.ROOT]: ROUTES.REPORT_PARTICIPANTS.route,
                        [SCREENS.REPORT_PARTICIPANTS.INVITE]: ROUTES.REPORT_PARTICIPANTS_INVITE.route,
                        [SCREENS.REPORT_PARTICIPANTS.DETAILS]: ROUTES.REPORT_PARTICIPANTS_DETAILS.route,
                        [SCREENS.REPORT_PARTICIPANTS.ROLE]: ROUTES.REPORT_PARTICIPANTS_ROLE_SELECTION.route,
                    },
                },
                [SCREENS.RIGHT_MODAL.ROOM_MEMBERS]: {
                    screens: {
                        [SCREENS.ROOM_MEMBERS.ROOT]: ROUTES.ROOM_MEMBERS.route,
                        [SCREENS.ROOM_MEMBERS.INVITE]: ROUTES.ROOM_INVITE.route,
                        [SCREENS.ROOM_MEMBERS.DETAILS]: ROUTES.ROOM_MEMBER_DETAILS.route,
                    },
                },
                [SCREENS.RIGHT_MODAL.MONEY_REQUEST]: {
                    screens: {
                        [SCREENS.MONEY_REQUEST.START]: ROUTES.MONEY_REQUEST_START.route,
                        [SCREENS.MONEY_REQUEST.CREATE]: {
                            path: ROUTES.MONEY_REQUEST_CREATE.route,
                            exact: true,
                            screens: {
                                distance: {
                                    path: ROUTES.MONEY_REQUEST_CREATE_TAB_DISTANCE.route,
                                    exact: true,
                                },
                                manual: {
                                    path: ROUTES.MONEY_REQUEST_CREATE_TAB_MANUAL.route,
                                    exact: true,
                                },
                                scan: {
                                    path: ROUTES.MONEY_REQUEST_CREATE_TAB_SCAN.route,
                                    exact: true,
                                },
                            },
                        },
                        [SCREENS.SETTINGS_CATEGORIES.SETTINGS_CATEGORIES_ROOT]: ROUTES.SETTINGS_CATEGORIES_ROOT.route,
                        [SCREENS.SETTINGS_TAGS_ROOT]: ROUTES.SETTINGS_TAGS_ROOT.route,
                        [SCREENS.MONEY_REQUEST.STEP_SEND_FROM]: ROUTES.MONEY_REQUEST_STEP_SEND_FROM.route,
                        [SCREENS.MONEY_REQUEST.STEP_COMPANY_INFO]: ROUTES.MONEY_REQUEST_STEP_COMPANY_INFO.route,
                        [SCREENS.MONEY_REQUEST.STEP_AMOUNT]: ROUTES.MONEY_REQUEST_STEP_AMOUNT.route,
                        [SCREENS.MONEY_REQUEST.STEP_CATEGORY]: ROUTES.MONEY_REQUEST_STEP_CATEGORY.route,
                        [SCREENS.MONEY_REQUEST.STEP_CONFIRMATION]: ROUTES.MONEY_REQUEST_STEP_CONFIRMATION.route,
                        [SCREENS.MONEY_REQUEST.STEP_CURRENCY]: ROUTES.MONEY_REQUEST_STEP_CURRENCY.route,
                        [SCREENS.MONEY_REQUEST.STEP_DATE]: ROUTES.MONEY_REQUEST_STEP_DATE.route,
                        [SCREENS.MONEY_REQUEST.STEP_DESCRIPTION]: ROUTES.MONEY_REQUEST_STEP_DESCRIPTION.route,
                        [SCREENS.MONEY_REQUEST.STEP_DISTANCE]: ROUTES.MONEY_REQUEST_STEP_DISTANCE.route,
                        [SCREENS.MONEY_REQUEST.STEP_DISTANCE_RATE]: ROUTES.MONEY_REQUEST_STEP_DISTANCE_RATE.route,
                        [SCREENS.MONEY_REQUEST.HOLD]: ROUTES.MONEY_REQUEST_HOLD_REASON.route,
                        [SCREENS.MONEY_REQUEST.STEP_MERCHANT]: ROUTES.MONEY_REQUEST_STEP_MERCHANT.route,
                        [SCREENS.MONEY_REQUEST.STEP_PARTICIPANTS]: ROUTES.MONEY_REQUEST_STEP_PARTICIPANTS.route,
                        [SCREENS.MONEY_REQUEST.STEP_SCAN]: ROUTES.MONEY_REQUEST_STEP_SCAN.route,
                        [SCREENS.MONEY_REQUEST.STEP_TAG]: ROUTES.MONEY_REQUEST_STEP_TAG.route,
                        [SCREENS.MONEY_REQUEST.STEP_WAYPOINT]: ROUTES.MONEY_REQUEST_STEP_WAYPOINT.route,
                        [SCREENS.MONEY_REQUEST.STEP_TAX_AMOUNT]: ROUTES.MONEY_REQUEST_STEP_TAX_AMOUNT.route,
                        [SCREENS.MONEY_REQUEST.STEP_TAX_RATE]: ROUTES.MONEY_REQUEST_STEP_TAX_RATE.route,
                        [SCREENS.MONEY_REQUEST.STATE_SELECTOR]: {path: ROUTES.MONEY_REQUEST_STATE_SELECTOR.route, exact: true},
                        [SCREENS.MONEY_REQUEST.STEP_SPLIT_PAYER]: ROUTES.MONEY_REQUEST_STEP_SPLIT_PAYER.route,
                        [SCREENS.IOU_SEND.ENABLE_PAYMENTS]: ROUTES.IOU_SEND_ENABLE_PAYMENTS,
                        [SCREENS.IOU_SEND.ADD_BANK_ACCOUNT]: ROUTES.IOU_SEND_ADD_BANK_ACCOUNT,
                        [SCREENS.IOU_SEND.ADD_DEBIT_CARD]: ROUTES.IOU_SEND_ADD_DEBIT_CARD,
                    },
                },
                [SCREENS.RIGHT_MODAL.TRANSACTION_DUPLICATE]: {
                    screens: {
                        [SCREENS.TRANSACTION_DUPLICATE.REVIEW]: {
                            path: ROUTES.TRANSACTION_DUPLICATE_REVIEW_PAGE.route,
                            exact: true,
                        },
                        [SCREENS.TRANSACTION_DUPLICATE.MERCHANT]: {
                            path: ROUTES.TRANSACTION_DUPLICATE_REVIEW_MERCHANT_PAGE.route,
                            exact: true,
                        },
                        [SCREENS.TRANSACTION_DUPLICATE.CATEGORY]: {
                            path: ROUTES.TRANSACTION_DUPLICATE_REVIEW_CATEGORY_PAGE.route,
                            exact: true,
                        },
                        [SCREENS.TRANSACTION_DUPLICATE.TAG]: {
                            path: ROUTES.TRANSACTION_DUPLICATE_REVIEW_TAG_PAGE.route,
                            exact: true,
                        },
                        [SCREENS.TRANSACTION_DUPLICATE.DESCRIPTION]: {
                            path: ROUTES.TRANSACTION_DUPLICATE_REVIEW_DESCRIPTION_PAGE.route,
                            exact: true,
                        },
                        [SCREENS.TRANSACTION_DUPLICATE.TAX_CODE]: {
                            path: ROUTES.TRANSACTION_DUPLICATE_REVIEW_TAX_CODE_PAGE.route,
                            exact: true,
                        },
                        [SCREENS.TRANSACTION_DUPLICATE.REIMBURSABLE]: {
                            path: ROUTES.TRANSACTION_DUPLICATE_REVIEW_REIMBURSABLE_PAGE.route,
                            exact: true,
                        },
                        [SCREENS.TRANSACTION_DUPLICATE.BILLABLE]: {
                            path: ROUTES.TRANSACTION_DUPLICATE_REVIEW_BILLABLE_PAGE.route,
                            exact: true,
                        },
                        [SCREENS.TRANSACTION_DUPLICATE.CONFIRMATION]: {
                            path: ROUTES.TRANSACTION_DUPLICATE_CONFIRMATION_PAGE.route,
                            exact: true,
                        },
                    },
                },
                [SCREENS.RIGHT_MODAL.SPLIT_DETAILS]: {
                    screens: {
                        [SCREENS.SPLIT_DETAILS.ROOT]: ROUTES.SPLIT_BILL_DETAILS.route,
                    },
                },
                [SCREENS.RIGHT_MODAL.TASK_DETAILS]: {
                    screens: {
                        [SCREENS.TASK.TITLE]: ROUTES.TASK_TITLE.route,
                        [SCREENS.TASK.ASSIGNEE]: ROUTES.TASK_ASSIGNEE.route,
                    },
                },
                [SCREENS.RIGHT_MODAL.ADD_PERSONAL_BANK_ACCOUNT]: {
                    screens: {
                        [SCREENS.ADD_PERSONAL_BANK_ACCOUNT_ROOT]: ROUTES.BANK_ACCOUNT_PERSONAL,
                    },
                },
                [SCREENS.RIGHT_MODAL.ENABLE_PAYMENTS]: {
                    screens: {
                        [SCREENS.ENABLE_PAYMENTS_ROOT]: ROUTES.ENABLE_PAYMENTS,
                    },
                },
                [SCREENS.RIGHT_MODAL.WALLET_STATEMENT]: {
                    screens: {
                        [SCREENS.WALLET_STATEMENT_ROOT]: ROUTES.WALLET_STATEMENT_WITH_DATE,
                    },
                },
                [SCREENS.RIGHT_MODAL.FLAG_COMMENT]: {
                    screens: {
                        [SCREENS.FLAG_COMMENT_ROOT]: ROUTES.FLAG_COMMENT.route,
                    },
                },
                [SCREENS.RIGHT_MODAL.EDIT_REQUEST]: {
                    screens: {
                        [SCREENS.EDIT_REQUEST.REPORT_FIELD]: {
                            path: ROUTES.EDIT_REPORT_FIELD_REQUEST.route,
                            parse: {
                                fieldID: (fieldID: string) => decodeURIComponent(fieldID),
                            },
                        },
                    },
                },
                [SCREENS.RIGHT_MODAL.SIGN_IN]: {
                    screens: {
                        [SCREENS.SIGN_IN_ROOT]: ROUTES.SIGN_IN_MODAL,
                    },
                },
                [SCREENS.RIGHT_MODAL.REFERRAL]: {
                    screens: {
                        [SCREENS.REFERRAL_DETAILS]: ROUTES.REFERRAL_DETAILS_MODAL.route,
                    },
                },
                [SCREENS.RIGHT_MODAL.PROCESS_MONEY_REQUEST_HOLD]: {
                    screens: {
                        [SCREENS.PROCESS_MONEY_REQUEST_HOLD_ROOT]: ROUTES.PROCESS_MONEY_REQUEST_HOLD.route,
                    },
                },
                [SCREENS.RIGHT_MODAL.TRAVEL]: {
                    screens: {
                        [SCREENS.TRAVEL.MY_TRIPS]: ROUTES.TRAVEL_MY_TRIPS,
                        [SCREENS.TRAVEL.TCS]: ROUTES.TRAVEL_TCS,
                    },
                },
                [SCREENS.RIGHT_MODAL.SEARCH_REPORT]: {
                    screens: {
                        [SCREENS.SEARCH.REPORT_RHP]: ROUTES.SEARCH_REPORT.route,
                        [SCREENS.SEARCH.TRANSACTION_HOLD_REASON_RHP]: ROUTES.TRANSACTION_HOLD_REASON_RHP,
                    },
                },
                [SCREENS.RIGHT_MODAL.SEARCH_ADVANCED_FILTERS]: {
                    screens: {
                        [SCREENS.SEARCH.ADVANCED_FILTERS_RHP]: ROUTES.SEARCH_ADVANCED_FILTERS,
                        [SCREENS.SEARCH.ADVANCED_FILTERS_DATE_RHP]: ROUTES.SEARCH_ADVANCED_FILTERS_DATE,
                        [SCREENS.SEARCH.ADVANCED_FILTERS_CURRENCY_RHP]: ROUTES.SEARCH_ADVANCED_FILTERS_CURRENCY,
                        [SCREENS.SEARCH.ADVANCED_FILTERS_MERCHANT_RHP]: ROUTES.SEARCH_ADVANCED_FILTERS_MERCHANT,
                        [SCREENS.SEARCH.ADVANCED_FILTERS_DESCRIPTION_RHP]: ROUTES.SEARCH_ADVANCED_FILTERS_DESCRIPTION,
                        [SCREENS.SEARCH.ADVANCED_FILTERS_REPORT_ID_RHP]: ROUTES.SEARCH_ADVANCED_FILTERS_REPORT_ID,
                        [SCREENS.SEARCH.ADVANCED_FILTERS_AMOUNT_RHP]: ROUTES.SEARCH_ADVANCED_FILTERS_AMOUNT,
                        [SCREENS.SEARCH.ADVANCED_FILTERS_CATEGORY_RHP]: ROUTES.SEARCH_ADVANCED_FILTERS_CATEGORY,
                        [SCREENS.SEARCH.ADVANCED_FILTERS_KEYWORD_RHP]: ROUTES.SEARCH_ADVANCED_FILTERS_KEYWORD,
                        [SCREENS.SEARCH.ADVANCED_FILTERS_CARD_RHP]: ROUTES.SEARCH_ADVANCED_FILTERS_CARD,
                        [SCREENS.SEARCH.ADVANCED_FILTERS_TAX_RATE_RHP]: ROUTES.SEARCH_ADVANCED_FILTERS_TAX_RATE,
                        [SCREENS.SEARCH.ADVANCED_FILTERS_EXPENSE_TYPE_RHP]: ROUTES.SEARCH_ADVANCED_FILTERS_EXPENSE_TYPE,
                        [SCREENS.SEARCH.ADVANCED_FILTERS_TAG_RHP]: ROUTES.SEARCH_ADVANCED_FILTERS_TAG,
                        [SCREENS.SEARCH.ADVANCED_FILTERS_FROM_RHP]: ROUTES.SEARCH_ADVANCED_FILTERS_FROM,
                        [SCREENS.SEARCH.ADVANCED_FILTERS_TO_RHP]: ROUTES.SEARCH_ADVANCED_FILTERS_TO,
                        [SCREENS.SEARCH.ADVANCED_FILTERS_IN_RHP]: ROUTES.SEARCH_ADVANCED_FILTERS_IN,
                    },
                },
                [SCREENS.RIGHT_MODAL.SEARCH_SAVED_SEARCH]: {
                    screens: {
                        [SCREENS.SEARCH.SAVED_SEARCH_RENAME_RHP]: ROUTES.SEARCH_SAVED_SEARCH_RENAME.route,
                    },
                },
                [SCREENS.RIGHT_MODAL.RESTRICTED_ACTION]: {
                    screens: {
                        [SCREENS.RESTRICTED_ACTION_ROOT]: ROUTES.RESTRICTED_ACTION.route,
                    },
                },
                [SCREENS.RIGHT_MODAL.MISSING_PERSONAL_DETAILS]: {
                    screens: {
                        [SCREENS.MISSING_PERSONAL_DETAILS_ROOT]: ROUTES.MISSING_PERSONAL_DETAILS,
                    },
                },
                [SCREENS.RIGHT_MODAL.DEBUG]: {
                    screens: {
                        [SCREENS.DEBUG.REPORT]: {
                            path: ROUTES.DEBUG_REPORT.route,
                            exact: true,
                            screens: {
                                details: {
                                    path: ROUTES.DEBUG_REPORT_TAB_DETAILS.route,
                                    exact: true,
                                },
                                json: {
                                    path: ROUTES.DEBUG_REPORT_TAB_JSON.route,
                                    exact: true,
                                },
                                actions: {
                                    path: ROUTES.DEBUG_REPORT_TAB_ACTIONS.route,
                                    exact: true,
                                },
                            },
                        },
                        [SCREENS.DEBUG.REPORT_ACTION]: {
                            path: ROUTES.DEBUG_REPORT_ACTION.route,
                            exact: true,
                            screens: {
                                details: {
                                    path: ROUTES.DEBUG_REPORT_ACTION_TAB_DETAILS.route,
                                    exact: true,
                                },
                                json: {
                                    path: ROUTES.DEBUG_REPORT_ACTION_TAB_JSON.route,
                                    exact: true,
                                },
                                preview: {
                                    path: ROUTES.DEBUG_REPORT_ACTION_TAB_PREVIEW.route,
                                    exact: true,
                                },
                            },
                        },
                        [SCREENS.DEBUG.REPORT_ACTION_CREATE]: {
                            path: ROUTES.DEBUG_REPORT_ACTION_CREATE.route,
                            exact: true,
                        },
                        [SCREENS.DEBUG.DETAILS_CONSTANT_PICKER_PAGE]: {
                            path: ROUTES.DETAILS_CONSTANT_PICKER_PAGE.route,
                            exact: true,
                        },
                        [SCREENS.DEBUG.DETAILS_DATE_TIME_PICKER_PAGE]: {
                            path: ROUTES.DETAILS_DATE_TIME_PICKER_PAGE.route,
                            exact: true,
                        },
                    },
                },
            },
        },

        [NAVIGATORS.FULL_SCREEN_NAVIGATOR]: {
            screens: {
                [SCREENS.WORKSPACE.INITIAL]: {
                    path: ROUTES.WORKSPACE_INITIAL.route,
                },
                [SCREENS.WORKSPACE.PROFILE]: ROUTES.WORKSPACE_PROFILE.route,
                [SCREENS.WORKSPACE.EXPENSIFY_CARD]: {
                    path: ROUTES.WORKSPACE_EXPENSIFY_CARD.route,
                },
                [SCREENS.WORKSPACE.COMPANY_CARDS]: {
                    path: ROUTES.WORKSPACE_COMPANY_CARDS.route,
                },
                [SCREENS.WORKSPACE.WORKFLOWS]: {
                    path: ROUTES.WORKSPACE_WORKFLOWS.route,
                },
                [SCREENS.WORKSPACE.INVOICES]: {
                    path: ROUTES.WORKSPACE_INVOICES.route,
                },
                [SCREENS.WORKSPACE.MEMBERS]: {
                    path: ROUTES.WORKSPACE_MEMBERS.route,
                },
                [SCREENS.WORKSPACE.ACCOUNTING.ROOT]: {
                    path: ROUTES.POLICY_ACCOUNTING.route,
                },
                [SCREENS.WORKSPACE.CATEGORIES]: {
                    path: ROUTES.WORKSPACE_CATEGORIES.route,
                },
                [SCREENS.WORKSPACE.MORE_FEATURES]: {
                    path: ROUTES.WORKSPACE_MORE_FEATURES.route,
                },
                [SCREENS.WORKSPACE.TAGS]: {
                    path: ROUTES.WORKSPACE_TAGS.route,
                },
                [SCREENS.WORKSPACE.TAXES]: {
                    path: ROUTES.WORKSPACE_TAXES.route,
                },
                [SCREENS.WORKSPACE.REPORT_FIELDS]: {
                    path: ROUTES.WORKSPACE_REPORT_FIELDS.route,
                },
                [SCREENS.WORKSPACE.DISTANCE_RATES]: {
                    path: ROUTES.WORKSPACE_DISTANCE_RATES.route,
                },
                [SCREENS.WORKSPACE.RULES]: {
                    path: ROUTES.WORKSPACE_RULES.route,
                },
            },
        },
    },
};

const normalizedConfigs = Object.keys(config.screens)
    .map((key) =>
        createNormalizedConfigs(
            key,
            config.screens,
            [],
            config.initialRouteName
                ? [
                      {
                          initialRouteName: config.initialRouteName,
                          parentScreens: [],
                      },
                  ]
                : [],
            [],
        ),
    )
    .flat()
    .reduce((acc, route) => {
        acc[route.screen as Screen] = route;
        return acc;
    }, {} as Record<Screen, RouteConfig>);

export {normalizedConfigs};
export default config;<|MERGE_RESOLUTION|>--- conflicted
+++ resolved
@@ -393,9 +393,7 @@
                         [SCREENS.WORKSPACE.ACCOUNTING.QUICKBOOKS_ONLINE_INVOICE_ACCOUNT_SELECTOR]: {
                             path: ROUTES.WORKSPACE_ACCOUNTING_QUICKBOOKS_ONLINE_INVOICE_ACCOUNT_SELECTOR.route,
                         },
-<<<<<<< HEAD
                         [SCREENS.WORKSPACE.ACCOUNTING.QUICKBOOKS_DESKTOP_EXPORT_PREFERRED_EXPORTER]: {path: ROUTES.POLICY_ACCOUNTING_QUICKBOOKS_DESKTOP_PREFERRED_EXPORTER.route},
-=======
                         [SCREENS.WORKSPACE.ACCOUNTING.QUICKBOOKS_DESKTOP_EXPORT_OUT_OF_POCKET_EXPENSES_ACCOUNT_SELECT]: {
                             path: ROUTES.POLICY_ACCOUNTING_QUICKBOOKS_DESKTOP_EXPORT_OUT_OF_POCKET_EXPENSES_ACCOUNT_SELECT.route,
                         },
@@ -405,7 +403,6 @@
                         [SCREENS.WORKSPACE.ACCOUNTING.QUICKBOOKS_DESKTOP_EXPORT_OUT_OF_POCKET_EXPENSES_SELECT]: {
                             path: ROUTES.POLICY_ACCOUNTING_QUICKBOOKS_DESKTOP_EXPORT_OUT_OF_POCKET_EXPENSES_SELECT.route,
                         },
->>>>>>> 12e41b17
                         [SCREENS.WORKSPACE.ACCOUNTING.QUICKBOOKS_DESKTOP_EXPORT]: {path: ROUTES.POLICY_ACCOUNTING_QUICKBOOKS_DESKTOP_EXPORT.route},
                         [SCREENS.WORKSPACE.ACCOUNTING.QUICKBOOKS_DESKTOP_SETUP_MODAL]: {
                             path: ROUTES.POLICY_ACCOUNTING_QUICKBOOKS_DESKTOP_SETUP_MODAL.route,

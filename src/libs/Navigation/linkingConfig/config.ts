--- conflicted
+++ resolved
@@ -1017,14 +1017,11 @@
                         [SCREENS.SEARCH.ADVANCED_FILTERS_DATE_RHP]: ROUTES.SEARCH_ADVANCED_FILTERS_DATE,
                         [SCREENS.SEARCH.ADVANCED_FILTERS_TYPE_RHP]: ROUTES.SEARCH_ADVANCED_FILTERS_TYPE,
                         [SCREENS.SEARCH.ADVANCED_FILTERS_STATUS_RHP]: ROUTES.SEARCH_ADVANCED_FILTERS_STATUS,
-<<<<<<< HEAD
                         [SCREENS.SEARCH.ADVANCED_FILTERS_CURRENCY_RHP]: ROUTES.SEARCH_ADVANCED_FILTERS_CURRENCY,
-=======
                         [SCREENS.SEARCH.ADVANCED_FILTERS_MERCHANT_RHP]: ROUTES.SEARCH_ADVANCED_FILTERS_MERCHANT,
                         [SCREENS.SEARCH.ADVANCED_FILTERS_DESCRIPTION_RHP]: ROUTES.SEARCH_ADVANCED_FILTERS_DESCRIPTION,
                         [SCREENS.SEARCH.ADVANCED_FILTERS_REPORT_ID_RHP]: ROUTES.SEARCH_ADVANCED_FILTERS_REPORT_ID,
                         [SCREENS.SEARCH.ADVANCED_FILTERS_CATEGORY_RHP]: ROUTES.SEARCH_ADVANCED_FILTERS_CATEGORY,
->>>>>>> 4f16e265
                     },
                 },
                 [SCREENS.RIGHT_MODAL.RESTRICTED_ACTION]: {

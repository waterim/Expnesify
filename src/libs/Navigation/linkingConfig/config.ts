/* eslint-disable @typescript-eslint/naming-convention */
import type {LinkingOptions} from '@react-navigation/native';
import type {RootStackParamList} from '@navigation/types';
import NAVIGATORS from '@src/NAVIGATORS';
import ROUTES from '@src/ROUTES';
import SCREENS from '@src/SCREENS';

// Moved to a separate file to avoid cyclic dependencies.
const config: LinkingOptions<RootStackParamList>['config'] = {
    initialRouteName: NAVIGATORS.BOTTOM_TAB_NAVIGATOR,
    screens: {
        // Main Routes
        [SCREENS.VALIDATE_LOGIN]: ROUTES.VALIDATE_LOGIN,
        [SCREENS.UNLINK_LOGIN]: ROUTES.UNLINK_LOGIN,
        [SCREENS.TRANSITION_BETWEEN_APPS]: ROUTES.TRANSITION_BETWEEN_APPS,
        [SCREENS.CONNECTION_COMPLETE]: ROUTES.CONNECTION_COMPLETE,
        [SCREENS.CONCIERGE]: ROUTES.CONCIERGE,
        [SCREENS.SIGN_IN_WITH_APPLE_DESKTOP]: ROUTES.APPLE_SIGN_IN,
        [SCREENS.SIGN_IN_WITH_GOOGLE_DESKTOP]: ROUTES.GOOGLE_SIGN_IN,
        [SCREENS.SAML_SIGN_IN]: ROUTES.SAML_SIGN_IN,
        [SCREENS.DESKTOP_SIGN_IN_REDIRECT]: ROUTES.DESKTOP_SIGN_IN_REDIRECT,
        [SCREENS.ATTACHMENTS]: ROUTES.ATTACHMENTS.route,
        [SCREENS.PROFILE_AVATAR]: ROUTES.PROFILE_AVATAR.route,
        [SCREENS.WORKSPACE_AVATAR]: ROUTES.WORKSPACE_AVATAR.route,
        [SCREENS.REPORT_AVATAR]: ROUTES.REPORT_AVATAR.route,
        [SCREENS.TRANSACTION_RECEIPT]: ROUTES.TRANSACTION_RECEIPT.route,
        [SCREENS.WORKSPACE_JOIN_USER]: ROUTES.WORKSPACE_JOIN_USER.route,
        [SCREENS.REPORT]: ROUTES.REPORT_WITH_ID.route,
        [SCREENS.SETTINGS.PROFILE.ROOT]: {
            path: ROUTES.SETTINGS_PROFILE,
            exact: true,
        },
        [SCREENS.SETTINGS.PREFERENCES.ROOT]: {
            path: ROUTES.SETTINGS_PREFERENCES,
            exact: true,
        },
        [SCREENS.SETTINGS.SECURITY]: {
            path: ROUTES.SETTINGS_SECURITY,
            exact: true,
        },
        [SCREENS.SETTINGS.WALLET.ROOT]: {
            path: ROUTES.SETTINGS_WALLET,
            exact: true,
        },
        [SCREENS.SETTINGS.ABOUT]: {
            path: ROUTES.SETTINGS_ABOUT,
            exact: true,
        },
        [SCREENS.SETTINGS.TROUBLESHOOT]: {
            path: ROUTES.SETTINGS_TROUBLESHOOT,
            exact: true,
        },
        [SCREENS.SETTINGS.WORKSPACES]: ROUTES.SETTINGS_WORKSPACES,
        [SCREENS.SEARCH.CENTRAL_PANE]: ROUTES.SEARCH.route,
        [SCREENS.SETTINGS.SAVE_THE_WORLD]: ROUTES.SETTINGS_SAVE_THE_WORLD,
        [SCREENS.SETTINGS.SUBSCRIPTION.ROOT]: ROUTES.SETTINGS_SUBSCRIPTION,

        // Sidebar
        [NAVIGATORS.BOTTOM_TAB_NAVIGATOR]: {
            path: ROUTES.ROOT,
            initialRouteName: SCREENS.HOME,
            screens: {
                [SCREENS.HOME]: ROUTES.HOME,
                [SCREENS.SETTINGS.ROOT]: {
                    path: ROUTES.SETTINGS,
                },
            },
        },

        [SCREENS.NOT_FOUND]: '*',
        [NAVIGATORS.LEFT_MODAL_NAVIGATOR]: {
            screens: {
                [SCREENS.LEFT_MODAL.CHAT_FINDER]: ROUTES.CHAT_FINDER,
                [SCREENS.LEFT_MODAL.WORKSPACE_SWITCHER]: {
                    path: ROUTES.WORKSPACE_SWITCHER,
                },
            },
        },
        [NAVIGATORS.FEATURE_TRANING_MODAL_NAVIGATOR]: {
            screens: {
                [SCREENS.FEATURE_TRAINING_ROOT]: {
                    path: ROUTES.TRACK_TRAINING_MODAL,
                    exact: true,
                },
            },
        },
        [NAVIGATORS.WELCOME_VIDEO_MODAL_NAVIGATOR]: {
            screens: {
                [SCREENS.WELCOME_VIDEO.ROOT]: {
                    path: ROUTES.WELCOME_VIDEO_ROOT,
                    exact: true,
                },
            },
        },
        [NAVIGATORS.EXPLANATION_MODAL_NAVIGATOR]: {
            screens: {
                [SCREENS.EXPLANATION_MODAL.ROOT]: {
                    path: ROUTES.EXPLANATION_MODAL_ROOT,
                    exact: true,
                },
            },
        },
        [NAVIGATORS.ONBOARDING_MODAL_NAVIGATOR]: {
            path: ROUTES.ONBOARDING_ROOT,
            initialRouteName: SCREENS.ONBOARDING.PURPOSE,
            screens: {
                [SCREENS.ONBOARDING.PURPOSE]: {
                    path: ROUTES.ONBOARDING_PURPOSE,
                    exact: true,
                },
                [SCREENS.ONBOARDING.PERSONAL_DETAILS]: {
                    path: ROUTES.ONBOARDING_PERSONAL_DETAILS,
                    exact: true,
                },
                [SCREENS.ONBOARDING.WORK]: {
                    path: ROUTES.ONBOARDING_WORK,
                    exact: true,
                },
            },
        },
        [NAVIGATORS.RIGHT_MODAL_NAVIGATOR]: {
            screens: {
                [SCREENS.RIGHT_MODAL.SETTINGS]: {
                    screens: {
                        [SCREENS.SETTINGS.PREFERENCES.PRIORITY_MODE]: {
                            path: ROUTES.SETTINGS_PRIORITY_MODE,
                            exact: true,
                        },
                        [SCREENS.SETTINGS.PREFERENCES.LANGUAGE]: {
                            path: ROUTES.SETTINGS_LANGUAGE,
                            exact: true,
                        },
                        [SCREENS.SETTINGS.SUBSCRIPTION.ADD_PAYMENT_CARD]: {
                            path: ROUTES.SETTINGS_SUBSCRIPTION_ADD_PAYMENT_CARD,
                            exact: true,
                        },
                        [SCREENS.SETTINGS.SUBSCRIPTION.CHANGE_BILLING_CURRENCY]: {
                            path: ROUTES.SETTINGS_SUBSCRIPTION_CHANGE_BILLING_CURRENCY,
                            exact: true,
                        },
                        [SCREENS.SETTINGS.SUBSCRIPTION.CHANGE_PAYMENT_CURRENCY]: {
                            path: ROUTES.SETTINGS_SUBSCRIPTION_CHANGE_PAYMENT_CURRENCY,
                            exact: true,
                        },
                        [SCREENS.SETTINGS.ADD_PAYMENT_CARD_CHANGE_CURRENCY]: {
                            path: ROUTES.SETTINGS_CHANGE_CURRENCY,
                            exact: true,
                        },
                        [SCREENS.SETTINGS.PREFERENCES.THEME]: {
                            path: ROUTES.SETTINGS_THEME,
                            exact: true,
                        },
                        [SCREENS.SETTINGS.CLOSE]: {
                            path: ROUTES.SETTINGS_CLOSE,
                            exact: true,
                        },
                        [SCREENS.SETTINGS.WALLET.DOMAIN_CARD]: {
                            path: ROUTES.SETTINGS_WALLET_DOMAINCARD.route,
                            exact: true,
                        },
                        [SCREENS.SETTINGS.WALLET.REPORT_VIRTUAL_CARD_FRAUD]: {
                            path: ROUTES.SETTINGS_REPORT_FRAUD.route,
                            exact: true,
                        },
                        [SCREENS.SETTINGS.WALLET.CARD_GET_PHYSICAL.NAME]: {
                            path: ROUTES.SETTINGS_WALLET_CARD_GET_PHYSICAL_NAME.route,
                            exact: true,
                        },
                        [SCREENS.SETTINGS.WALLET.CARD_GET_PHYSICAL.PHONE]: {
                            path: ROUTES.SETTINGS_WALLET_CARD_GET_PHYSICAL_PHONE.route,
                            exact: true,
                        },
                        [SCREENS.SETTINGS.WALLET.CARD_GET_PHYSICAL.ADDRESS]: {
                            path: ROUTES.SETTINGS_WALLET_CARD_GET_PHYSICAL_ADDRESS.route,
                            exact: true,
                        },
                        [SCREENS.SETTINGS.WALLET.CARD_GET_PHYSICAL.CONFIRM]: {
                            path: ROUTES.SETTINGS_WALLET_CARD_GET_PHYSICAL_CONFIRM.route,
                            exact: true,
                        },
                        [SCREENS.SETTINGS.WALLET.ENABLE_PAYMENTS]: {
                            path: ROUTES.SETTINGS_ENABLE_PAYMENTS,
                            exact: true,
                        },
                        [SCREENS.SETTINGS.WALLET.TRANSFER_BALANCE]: {
                            path: ROUTES.SETTINGS_WALLET_TRANSFER_BALANCE,
                            exact: true,
                        },
                        [SCREENS.SETTINGS.WALLET.CHOOSE_TRANSFER_ACCOUNT]: {
                            path: ROUTES.SETTINGS_WALLET_CHOOSE_TRANSFER_ACCOUNT,
                            exact: true,
                        },
                        [SCREENS.SETTINGS.REPORT_CARD_LOST_OR_DAMAGED]: {
                            path: ROUTES.SETTINGS_WALLET_REPORT_CARD_LOST_OR_DAMAGED.route,
                            exact: true,
                        },
                        [SCREENS.SETTINGS.WALLET.CARD_ACTIVATE]: {
                            path: ROUTES.SETTINGS_WALLET_CARD_ACTIVATE.route,
                            exact: true,
                        },
                        [SCREENS.SETTINGS.WALLET.CARDS_DIGITAL_DETAILS_UPDATE_ADDRESS]: {
                            path: ROUTES.SETTINGS_WALLET_CARD_DIGITAL_DETAILS_UPDATE_ADDRESS.route,
                            exact: true,
                        },
                        [SCREENS.SETTINGS.ADD_DEBIT_CARD]: {
                            path: ROUTES.SETTINGS_ADD_DEBIT_CARD,
                            exact: true,
                        },
                        [SCREENS.SETTINGS.ADD_BANK_ACCOUNT]: {
                            path: ROUTES.SETTINGS_ADD_BANK_ACCOUNT,
                            exact: true,
                        },
                        [SCREENS.SETTINGS.PROFILE.PRONOUNS]: {
                            path: ROUTES.SETTINGS_PRONOUNS,
                            exact: true,
                        },
                        [SCREENS.SETTINGS.PROFILE.DISPLAY_NAME]: {
                            path: ROUTES.SETTINGS_DISPLAY_NAME,
                            exact: true,
                        },
                        [SCREENS.SETTINGS.PROFILE.TIMEZONE]: {
                            path: ROUTES.SETTINGS_TIMEZONE,
                            exact: true,
                        },
                        [SCREENS.SETTINGS.PROFILE.TIMEZONE_SELECT]: {
                            path: ROUTES.SETTINGS_TIMEZONE_SELECT,
                            exact: true,
                        },
                        [SCREENS.SETTINGS.APP_DOWNLOAD_LINKS]: {
                            path: ROUTES.SETTINGS_APP_DOWNLOAD_LINKS,
                            exact: true,
                        },
                        [SCREENS.SETTINGS.CONSOLE]: {
                            path: ROUTES.SETTINGS_CONSOLE.route,
                            exact: true,
                        },
                        [SCREENS.SETTINGS.SHARE_LOG]: ROUTES.SETTINGS_SHARE_LOG.route,
                        [SCREENS.SETTINGS.PROFILE.CONTACT_METHODS]: {
                            path: ROUTES.SETTINGS_CONTACT_METHODS.route,
                            exact: true,
                        },
                        [SCREENS.SETTINGS.PROFILE.CONTACT_METHOD_DETAILS]: {
                            path: ROUTES.SETTINGS_CONTACT_METHOD_DETAILS.route,
                        },
                        [SCREENS.SETTINGS.PROFILE.NEW_CONTACT_METHOD]: {
                            path: ROUTES.SETTINGS_NEW_CONTACT_METHOD.route,
                            exact: true,
                        },
                        [SCREENS.SETTINGS.PROFILE.LEGAL_NAME]: {
                            path: ROUTES.SETTINGS_LEGAL_NAME,
                            exact: true,
                        },
                        [SCREENS.SETTINGS.PROFILE.DATE_OF_BIRTH]: {
                            path: ROUTES.SETTINGS_DATE_OF_BIRTH,
                            exact: true,
                        },
                        [SCREENS.SETTINGS.PROFILE.ADDRESS]: {
                            path: ROUTES.SETTINGS_ADDRESS,
                            exact: true,
                        },
                        [SCREENS.SETTINGS.PROFILE.ADDRESS_COUNTRY]: {
                            path: ROUTES.SETTINGS_ADDRESS_COUNTRY.route,
                            exact: true,
                        },
                        [SCREENS.SETTINGS.PROFILE.ADDRESS_STATE]: {
                            path: ROUTES.SETTINGS_ADDRESS_STATE.route,
                            exact: true,
                        },
                        [SCREENS.SETTINGS.TWO_FACTOR_AUTH]: {
                            path: ROUTES.SETTINGS_2FA.route,
                            exact: true,
                        },
                        [SCREENS.SETTINGS.PROFILE.STATUS]: {
                            path: ROUTES.SETTINGS_STATUS,
                            exact: true,
                        },
                        [SCREENS.SETTINGS.PROFILE.STATUS_CLEAR_AFTER]: {
                            path: ROUTES.SETTINGS_STATUS_CLEAR_AFTER,
                        },
                        [SCREENS.SETTINGS.PROFILE.STATUS_CLEAR_AFTER_DATE]: {
                            path: ROUTES.SETTINGS_STATUS_CLEAR_AFTER_DATE,
                        },
                        [SCREENS.SETTINGS.PROFILE.STATUS_CLEAR_AFTER_TIME]: {
                            path: ROUTES.SETTINGS_STATUS_CLEAR_AFTER_TIME,
                        },
                        [SCREENS.SETTINGS.SUBSCRIPTION.SIZE]: {
                            path: ROUTES.SETTINGS_SUBSCRIPTION_SIZE.route,
                            parse: {
                                canChangeSize: Number,
                            },
                        },
                        [SCREENS.SETTINGS.SUBSCRIPTION.DISABLE_AUTO_RENEW_SURVEY]: {
                            path: ROUTES.SETTINGS_SUBSCRIPTION_DISABLE_AUTO_RENEW_SURVEY,
                        },
                        [SCREENS.WORKSPACE.CURRENCY]: {
                            path: ROUTES.WORKSPACE_PROFILE_CURRENCY.route,
                        },
                        [SCREENS.WORKSPACE.ADDRESS]: {
                            path: ROUTES.WORKSPACE_PROFILE_ADDRESS.route,
                        },
                        [SCREENS.WORKSPACE.ACCOUNTING.QUICKBOOKS_ONLINE_IMPORT]: {path: ROUTES.POLICY_ACCOUNTING_QUICKBOOKS_ONLINE_IMPORT.route},
                        [SCREENS.WORKSPACE.ACCOUNTING.QUICKBOOKS_ONLINE_CHART_OF_ACCOUNTS]: {path: ROUTES.POLICY_ACCOUNTING_QUICKBOOKS_ONLINE_CHART_OF_ACCOUNTS.route},
                        [SCREENS.WORKSPACE.ACCOUNTING.QUICKBOOKS_ONLINE_CLASSES]: {path: ROUTES.POLICY_ACCOUNTING_QUICKBOOKS_ONLINE_CLASSES.route},
                        [SCREENS.WORKSPACE.ACCOUNTING.QUICKBOOKS_ONLINE_CUSTOMERS]: {path: ROUTES.POLICY_ACCOUNTING_QUICKBOOKS_ONLINE_CUSTOMERS.route},
                        [SCREENS.WORKSPACE.ACCOUNTING.QUICKBOOKS_ONLINE_LOCATIONS]: {path: ROUTES.POLICY_ACCOUNTING_QUICKBOOKS_ONLINE_LOCATIONS.route},
                        [SCREENS.WORKSPACE.ACCOUNTING.QUICKBOOKS_ONLINE_TAXES]: {path: ROUTES.POLICY_ACCOUNTING_QUICKBOOKS_ONLINE_TAXES.route},
                        [SCREENS.WORKSPACE.ACCOUNTING.QUICKBOOKS_ONLINE_EXPORT]: {path: ROUTES.POLICY_ACCOUNTING_QUICKBOOKS_ONLINE_EXPORT.route},
                        [SCREENS.WORKSPACE.ACCOUNTING.QUICKBOOKS_ONLINE_EXPORT_DATE_SELECT]: {path: ROUTES.POLICY_ACCOUNTING_QUICKBOOKS_ONLINE_EXPORT_DATE_SELECT.route},
                        [SCREENS.WORKSPACE.ACCOUNTING.QUICKBOOKS_ONLINE_EXPORT_INVOICE_ACCOUNT_SELECT]: {path: ROUTES.POLICY_ACCOUNTING_QUICKBOOKS_ONLINE_INVOICE_ACCOUNT_SELECT.route},
                        [SCREENS.WORKSPACE.ACCOUNTING.QUICKBOOKS_ONLINE_EXPORT_OUT_OF_POCKET_EXPENSES_ACCOUNT_SELECT]: {
                            path: ROUTES.POLICY_ACCOUNTING_QUICKBOOKS_ONLINE_EXPORT_OUT_OF_POCKET_EXPENSES_ACCOUNT_SELECT.route,
                        },
                        [SCREENS.WORKSPACE.ACCOUNTING.QUICKBOOKS_ONLINE_EXPORT_OUT_OF_POCKET_EXPENSES]: {
                            path: ROUTES.POLICY_ACCOUNTING_QUICKBOOKS_ONLINE_EXPORT_OUT_OF_POCKET_EXPENSES.route,
                        },
                        [SCREENS.WORKSPACE.ACCOUNTING.QUICKBOOKS_ONLINE_EXPORT_OUT_OF_POCKET_EXPENSES_SELECT]: {
                            path: ROUTES.POLICY_ACCOUNTING_QUICKBOOKS_ONLINE_EXPORT_OUT_OF_POCKET_EXPENSES_SELECT.route,
                        },
                        [SCREENS.WORKSPACE.ACCOUNTING.QUICKBOOKS_ONLINE_COMPANY_CARD_EXPENSE_ACCOUNT_SELECT]: {
                            path: ROUTES.POLICY_ACCOUNTING_QUICKBOOKS_ONLINE_COMPANY_CARD_EXPENSE_ACCOUNT_SELECT.route,
                        },
                        [SCREENS.WORKSPACE.ACCOUNTING.QUICKBOOKS_ONLINE_NON_REIMBURSABLE_DEFAULT_VENDOR_SELECT]: {
                            path: ROUTES.POLICY_ACCOUNTING_QUICKBOOKS_ONLINE_NON_REIMBURSABLE_DEFAULT_VENDOR_SELECT.route,
                        },
                        [SCREENS.WORKSPACE.ACCOUNTING.QUICKBOOKS_ONLINE_COMPANY_CARD_EXPENSE_ACCOUNT]: {
                            path: ROUTES.POLICY_ACCOUNTING_QUICKBOOKS_ONLINE_COMPANY_CARD_EXPENSE_ACCOUNT.route,
                        },
                        [SCREENS.WORKSPACE.ACCOUNTING.QUICKBOOKS_ONLINE_COMPANY_CARD_EXPENSE_ACCOUNT_COMPANY_CARD_SELECT]: {
                            path: ROUTES.POLICY_ACCOUNTING_QUICKBOOKS_ONLINE_COMPANY_CARD_EXPENSE_SELECT.route,
                        },
                        [SCREENS.WORKSPACE.ACCOUNTING.QUICKBOOKS_ONLINE_EXPORT_PREFERRED_EXPORTER]: {path: ROUTES.POLICY_ACCOUNTING_QUICKBOOKS_ONLINE_PREFERRED_EXPORTER.route},
                        [SCREENS.WORKSPACE.ACCOUNTING.QUICKBOOKS_ONLINE_ADVANCED]: {
                            path: ROUTES.WORKSPACE_ACCOUNTING_QUICKBOOKS_ONLINE_ADVANCED.route,
                        },
                        [SCREENS.WORKSPACE.ACCOUNTING.QUICKBOOKS_ONLINE_ACCOUNT_SELECTOR]: {
                            path: ROUTES.WORKSPACE_ACCOUNTING_QUICKBOOKS_ONLINE_ACCOUNT_SELECTOR.route,
                        },
                        [SCREENS.WORKSPACE.ACCOUNTING.QUICKBOOKS_ONLINE_INVOICE_ACCOUNT_SELECTOR]: {
                            path: ROUTES.WORKSPACE_ACCOUNTING_QUICKBOOKS_ONLINE_INVOICE_ACCOUNT_SELECTOR.route,
                        },
                        [SCREENS.WORKSPACE.ACCOUNTING.XERO_IMPORT]: {path: ROUTES.POLICY_ACCOUNTING_XERO_IMPORT.route},
                        [SCREENS.WORKSPACE.ACCOUNTING.XERO_CHART_OF_ACCOUNTS]: {path: ROUTES.POLICY_ACCOUNTING_XERO_CHART_OF_ACCOUNTS.route},
                        [SCREENS.WORKSPACE.ACCOUNTING.XERO_ORGANIZATION]: {path: ROUTES.POLICY_ACCOUNTING_XERO_ORGANIZATION.route},
                        [SCREENS.WORKSPACE.ACCOUNTING.XERO_TRACKING_CATEGORIES]: {path: ROUTES.POLICY_ACCOUNTING_XERO_TRACKING_CATEGORIES.route},
                        [SCREENS.WORKSPACE.ACCOUNTING.XERO_MAP_TRACKING_CATEGORY]: {path: ROUTES.POLICY_ACCOUNTING_XERO_TRACKING_CATEGORIES_MAP.route},
                        [SCREENS.WORKSPACE.ACCOUNTING.XERO_CUSTOMER]: {path: ROUTES.POLICY_ACCOUNTING_XERO_CUSTOMER.route},
                        [SCREENS.WORKSPACE.ACCOUNTING.XERO_TAXES]: {path: ROUTES.POLICY_ACCOUNTING_XERO_TAXES.route},
                        [SCREENS.WORKSPACE.ACCOUNTING.XERO_EXPORT]: {path: ROUTES.POLICY_ACCOUNTING_XERO_EXPORT.route},
                        [SCREENS.WORKSPACE.ACCOUNTING.XERO_EXPORT_PURCHASE_BILL_DATE_SELECT]: {path: ROUTES.POLICY_ACCOUNTING_XERO_EXPORT_PURCHASE_BILL_DATE_SELECT.route},
                        [SCREENS.WORKSPACE.ACCOUNTING.XERO_EXPORT_BANK_ACCOUNT_SELECT]: {path: ROUTES.POLICY_ACCOUNTING_XERO_EXPORT_BANK_ACCOUNT_SELECT.route},
                        [SCREENS.WORKSPACE.ACCOUNTING.XERO_ADVANCED]: {path: ROUTES.POLICY_ACCOUNTING_XERO_ADVANCED.route},
                        [SCREENS.WORKSPACE.ACCOUNTING.XERO_BILL_STATUS_SELECTOR]: {path: ROUTES.POLICY_ACCOUNTING_XERO_BILL_STATUS_SELECTOR.route},
                        [SCREENS.WORKSPACE.ACCOUNTING.XERO_INVOICE_ACCOUNT_SELECTOR]: {path: ROUTES.POLICY_ACCOUNTING_XERO_INVOICE_SELECTOR.route},
                        [SCREENS.WORKSPACE.ACCOUNTING.XERO_EXPORT_PREFERRED_EXPORTER_SELECT]: {path: ROUTES.POLICY_ACCOUNTING_XERO_PREFERRED_EXPORTER_SELECT.route},
                        [SCREENS.WORKSPACE.ACCOUNTING.XERO_BILL_PAYMENT_ACCOUNT_SELECTOR]: {path: ROUTES.POLICY_ACCOUNTING_XERO_BILL_PAYMENT_ACCOUNT_SELECTOR.route},
                        [SCREENS.WORKSPACE.ACCOUNTING.NETSUITE_SUBSIDIARY_SELECTOR]: {path: ROUTES.POLICY_ACCOUNTING_NETSUITE_SUBSIDIARY_SELECTOR.route},
                        [SCREENS.WORKSPACE.ACCOUNTING.NETSUITE_TOKEN_INPUT]: {path: ROUTES.POLICY_ACCOUNTING_NETSUITE_TOKEN_INPUT.route},
                        [SCREENS.WORKSPACE.ACCOUNTING.NETSUITE_REUSE_EXISTING_CONNECTIONS]: {path: ROUTES.POLICY_ACCOUNTING_NETSUITE_EXISTING_CONNECTIONS.route},
                        [SCREENS.WORKSPACE.ACCOUNTING.NETSUITE_IMPORT]: {path: ROUTES.POLICY_ACCOUNTING_NETSUITE_IMPORT.route},
                        [SCREENS.WORKSPACE.ACCOUNTING.NETSUITE_IMPORT_MAPPING]: {path: ROUTES.POLICY_ACCOUNTING_NETSUITE_IMPORT_MAPPING.route},
                        [SCREENS.WORKSPACE.ACCOUNTING.NETSUITE_IMPORT_CUSTOM_FIELD]: {path: ROUTES.POLICY_ACCOUNTING_NETSUITE_IMPORT_CUSTOM_FIELD_MAPPING.route},
                        [SCREENS.WORKSPACE.ACCOUNTING.NETSUITE_IMPORT_CUSTOM_FIELD_VIEW]: {path: ROUTES.POLICY_ACCOUNTING_NETSUITE_IMPORT_CUSTOM_FIELD_VIEW.route},
                        [SCREENS.WORKSPACE.ACCOUNTING.NETSUITE_IMPORT_CUSTOM_FIELD_EDIT]: {path: ROUTES.POLICY_ACCOUNTING_NETSUITE_IMPORT_CUSTOM_FIELD_EDIT.route},
                        [SCREENS.WORKSPACE.ACCOUNTING.NETSUITE_IMPORT_CUSTOM_LIST_ADD]: {path: ROUTES.POLICY_ACCOUNTING_NETSUITE_IMPORT_CUSTOM_LIST_ADD.route},
                        [SCREENS.WORKSPACE.ACCOUNTING.NETSUITE_IMPORT_CUSTOM_SEGMENT_ADD]: {path: ROUTES.POLICY_ACCOUNTING_NETSUITE_IMPORT_CUSTOM_SEGMENT_ADD.route},
                        [SCREENS.WORKSPACE.ACCOUNTING.NETSUITE_IMPORT_CUSTOMERS_OR_PROJECTS]: {path: ROUTES.POLICY_ACCOUNTING_NETSUITE_IMPORT_CUSTOMERS_OR_PROJECTS.route},
                        [SCREENS.WORKSPACE.ACCOUNTING.NETSUITE_IMPORT_CUSTOMERS_OR_PROJECTS_SELECT]: {path: ROUTES.POLICY_ACCOUNTING_NETSUITE_IMPORT_CUSTOMERS_OR_PROJECTS_SELECT.route},
                        [SCREENS.WORKSPACE.ACCOUNTING.NETSUITE_EXPORT]: {
                            path: ROUTES.POLICY_ACCOUNTING_NETSUITE_EXPORT.route,
                        },
                        [SCREENS.WORKSPACE.ACCOUNTING.NETSUITE_PREFERRED_EXPORTER_SELECT]: {
                            path: ROUTES.POLICY_ACCOUNTING_NETSUITE_PREFERRED_EXPORTER_SELECT.route,
                        },
                        [SCREENS.WORKSPACE.ACCOUNTING.NETSUITE_DATE_SELECT]: {
                            path: ROUTES.POLICY_ACCOUNTING_NETSUITE_DATE_SELECT.route,
                        },
                        [SCREENS.WORKSPACE.ACCOUNTING.NETSUITE_EXPORT_EXPENSES]: {
                            path: ROUTES.POLICY_ACCOUNTING_NETSUITE_EXPORT_EXPENSES.route,
                        },
                        [SCREENS.WORKSPACE.ACCOUNTING.NETSUITE_EXPORT_EXPENSES_DESTINATION_SELECT]: {
                            path: ROUTES.POLICY_ACCOUNTING_NETSUITE_EXPORT_EXPENSES_DESTINATION_SELECT.route,
                        },
                        [SCREENS.WORKSPACE.ACCOUNTING.NETSUITE_EXPORT_EXPENSES_VENDOR_SELECT]: {
                            path: ROUTES.POLICY_ACCOUNTING_NETSUITE_EXPORT_EXPENSES_VENDOR_SELECT.route,
                        },
                        [SCREENS.WORKSPACE.ACCOUNTING.NETSUITE_EXPORT_EXPENSES_PAYABLE_ACCOUNT_SELECT]: {
                            path: ROUTES.POLICY_ACCOUNTING_NETSUITE_EXPORT_EXPENSES_PAYABLE_ACCOUNT_SELECT.route,
                        },
                        [SCREENS.WORKSPACE.ACCOUNTING.NETSUITE_EXPORT_EXPENSES_JOURNAL_POSTING_PREFERENCE_SELECT]: {
                            path: ROUTES.POLICY_ACCOUNTING_NETSUITE_EXPORT_EXPENSES_JOURNAL_POSTING_PREFERENCE_SELECT.route,
                        },
                        [SCREENS.WORKSPACE.ACCOUNTING.NETSUITE_RECEIVABLE_ACCOUNT_SELECT]: {
                            path: ROUTES.POLICY_ACCOUNTING_NETSUITE_RECEIVABLE_ACCOUNT_SELECT.route,
                        },
                        [SCREENS.WORKSPACE.ACCOUNTING.NETSUITE_INVOICE_ITEM_PREFERENCE_SELECT]: {
                            path: ROUTES.POLICY_ACCOUNTING_NETSUITE_INVOICE_ITEM_PREFERENCE_SELECT.route,
                        },
                        [SCREENS.WORKSPACE.ACCOUNTING.NETSUITE_INVOICE_ITEM_SELECT]: {
                            path: ROUTES.POLICY_ACCOUNTING_NETSUITE_INVOICE_ITEM_SELECT.route,
                        },
                        [SCREENS.WORKSPACE.ACCOUNTING.NETSUITE_TAX_POSTING_ACCOUNT_SELECT]: {
                            path: ROUTES.POLICY_ACCOUNTING_NETSUITE_TAX_POSTING_ACCOUNT_SELECT.route,
                        },
                        [SCREENS.WORKSPACE.ACCOUNTING.NETSUITE_PROVINCIAL_TAX_POSTING_ACCOUNT_SELECT]: {
                            path: ROUTES.POLICY_ACCOUNTING_NETSUITE_PROVINCIAL_TAX_POSTING_ACCOUNT_SELECT.route,
                        },
                        [SCREENS.WORKSPACE.ACCOUNTING.NETSUITE_ADVANCED]: {
                            path: ROUTES.POLICY_ACCOUNTING_NETSUITE_ADVANCED.route,
                        },
                        [SCREENS.WORKSPACE.ACCOUNTING.NETSUITE_REIMBURSEMENT_ACCOUNT_SELECT]: {
                            path: ROUTES.POLICY_ACCOUNTING_NETSUITE_REIMBURSEMENT_ACCOUNT_SELECT.route,
                        },
                        [SCREENS.WORKSPACE.ACCOUNTING.NETSUITE_COLLECTION_ACCOUNT_SELECT]: {
                            path: ROUTES.POLICY_ACCOUNTING_NETSUITE_COLLECTION_ACCOUNT_SELECT.route,
                        },
                        [SCREENS.WORKSPACE.ACCOUNTING.NETSUITE_EXPENSE_REPORT_APPROVAL_LEVEL_SELECT]: {
                            path: ROUTES.POLICY_ACCOUNTING_NETSUITE_EXPENSE_REPORT_APPROVAL_LEVEL_SELECT.route,
                        },
                        [SCREENS.WORKSPACE.ACCOUNTING.NETSUITE_VENDOR_BILL_APPROVAL_LEVEL_SELECT]: {
                            path: ROUTES.POLICY_ACCOUNTING_NETSUITE_VENDOR_BILL_APPROVAL_LEVEL_SELECT.route,
                        },
                        [SCREENS.WORKSPACE.ACCOUNTING.NETSUITE_JOURNAL_ENTRY_APPROVAL_LEVEL_SELECT]: {
                            path: ROUTES.POLICY_ACCOUNTING_NETSUITE_JOURNAL_ENTRY_APPROVAL_LEVEL_SELECT.route,
                        },
                        [SCREENS.WORKSPACE.ACCOUNTING.NETSUITE_APPROVAL_ACCOUNT_SELECT]: {
                            path: ROUTES.POLICY_ACCOUNTING_NETSUITE_APPROVAL_ACCOUNT_SELECT.route,
                        },
                        [SCREENS.WORKSPACE.ACCOUNTING.NETSUITE_CUSTOM_FORM_ID]: {
                            path: ROUTES.POLICY_ACCOUNTING_NETSUITE_CUSTOM_FORM_ID.route,
                        },
                        [SCREENS.WORKSPACE.ACCOUNTING.SAGE_INTACCT_PREREQUISITES]: {path: ROUTES.POLICY_ACCOUNTING_SAGE_INTACCT_PREREQUISITES.route},
                        [SCREENS.WORKSPACE.ACCOUNTING.ENTER_SAGE_INTACCT_CREDENTIALS]: {path: ROUTES.POLICY_ACCOUNTING_SAGE_INTACCT_ENTER_CREDENTIALS.route},
                        [SCREENS.WORKSPACE.ACCOUNTING.EXISTING_SAGE_INTACCT_CONNECTIONS]: {path: ROUTES.POLICY_ACCOUNTING_SAGE_INTACCT_EXISTING_CONNECTIONS.route},
                        [SCREENS.WORKSPACE.ACCOUNTING.SAGE_INTACCT_ENTITY]: {path: ROUTES.POLICY_ACCOUNTING_SAGE_INTACCT_ENTITY.route},
                        [SCREENS.WORKSPACE.ACCOUNTING.SAGE_INTACCT_IMPORT]: {path: ROUTES.POLICY_ACCOUNTING_SAGE_INTACCT_IMPORT.route},
                        [SCREENS.WORKSPACE.ACCOUNTING.SAGE_INTACCT_MAPPING_TYPE]: {path: ROUTES.POLICY_ACCOUNTING_SAGE_INTACCT_MAPPINGS_TYPE.route},
                        [SCREENS.WORKSPACE.ACCOUNTING.SAGE_INTACCT_TOGGLE_MAPPING]: {path: ROUTES.POLICY_ACCOUNTING_SAGE_INTACCT_TOGGLE_MAPPINGS.route},
                        [SCREENS.WORKSPACE.ACCOUNTING.SAGE_INTACCT_USER_DIMENSIONS]: {path: ROUTES.POLICY_ACCOUNTING_SAGE_INTACCT_USER_DIMENSIONS.route},
                        [SCREENS.WORKSPACE.ACCOUNTING.SAGE_INTACCT_ADD_USER_DIMENSION]: {path: ROUTES.POLICY_ACCOUNTING_SAGE_INTACCT_ADD_USER_DIMENSION.route},
                        [SCREENS.WORKSPACE.ACCOUNTING.SAGE_INTACCT_EDIT_USER_DIMENSION]: {path: ROUTES.POLICY_ACCOUNTING_SAGE_INTACCT_EDIT_USER_DIMENSION.route},
                        [SCREENS.WORKSPACE.ACCOUNTING.SAGE_INTACCT_EXPORT]: {path: ROUTES.POLICY_ACCOUNTING_SAGE_INTACCT_EXPORT.route},
                        [SCREENS.WORKSPACE.ACCOUNTING.SAGE_INTACCT_PREFERRED_EXPORTER]: {path: ROUTES.POLICY_ACCOUNTING_SAGE_INTACCT_PREFERRED_EXPORTER.route},
                        [SCREENS.WORKSPACE.ACCOUNTING.SAGE_INTACCT_EXPORT_DATE]: {path: ROUTES.POLICY_ACCOUNTING_SAGE_INTACCT_EXPORT_DATE.route},
                        [SCREENS.WORKSPACE.ACCOUNTING.SAGE_INTACCT_REIMBURSABLE_EXPENSES]: {path: ROUTES.POLICY_ACCOUNTING_SAGE_INTACCT_REIMBURSABLE_EXPENSES.route},
                        [SCREENS.WORKSPACE.ACCOUNTING.SAGE_INTACCT_NON_REIMBURSABLE_EXPENSES]: {path: ROUTES.POLICY_ACCOUNTING_SAGE_INTACCT_NON_REIMBURSABLE_EXPENSES.route},
                        [SCREENS.WORKSPACE.ACCOUNTING.SAGE_INTACCT_DEFAULT_VENDOR]: {path: ROUTES.POLICY_ACCOUNTING_SAGE_INTACCT_DEFAULT_VENDOR.route},
                        [SCREENS.WORKSPACE.ACCOUNTING.SAGE_INTACCT_NON_REIMBURSABLE_CREDIT_CARD_ACCOUNT]: {
                            path: ROUTES.POLICY_ACCOUNTING_SAGE_INTACCT_NON_REIMBURSABLE_CREDIT_CARD_ACCOUNT.route,
                        },
                        [SCREENS.WORKSPACE.ACCOUNTING.SAGE_INTACCT_ADVANCED]: {path: ROUTES.POLICY_ACCOUNTING_SAGE_INTACCT_ADVANCED.route},
                        [SCREENS.WORKSPACE.ACCOUNTING.SAGE_INTACCT_PAYMENT_ACCOUNT]: {path: ROUTES.POLICY_ACCOUNTING_SAGE_INTACCT_PAYMENT_ACCOUNT.route},
                        [SCREENS.WORKSPACE.ACCOUNTING.CARD_RECONCILIATION]: {path: ROUTES.WORKSPACE_ACCOUNTING_CARD_RECONCILIATION.route},
                        [SCREENS.WORKSPACE.ACCOUNTING.RECONCILIATION_ACCOUNT_SETTINGS]: {path: ROUTES.WORKSPACE_ACCOUNTING_RECONCILIATION_ACCOUNT_SETTINGS.route},
                        [SCREENS.WORKSPACE.DESCRIPTION]: {
                            path: ROUTES.WORKSPACE_PROFILE_DESCRIPTION.route,
                        },
                        [SCREENS.WORKSPACE.WORKFLOWS_AUTO_REPORTING_FREQUENCY]: {
                            path: ROUTES.WORKSPACE_WORKFLOWS_AUTOREPORTING_FREQUENCY.route,
                        },
                        [SCREENS.WORKSPACE.WORKFLOWS_AUTO_REPORTING_MONTHLY_OFFSET]: {
                            path: ROUTES.WORKSPACE_WORKFLOWS_AUTOREPORTING_MONTHLY_OFFSET.route,
                        },
                        [SCREENS.WORKSPACE.SHARE]: {
                            path: ROUTES.WORKSPACE_PROFILE_SHARE.route,
                        },
                        [SCREENS.WORKSPACE.EXPENSIFY_CARD_ISSUE_NEW]: {
                            path: ROUTES.WORKSPACE_EXPENSIFY_CARD_ISSUE_NEW.route,
                        },
<<<<<<< HEAD
                        [SCREENS.WORKSPACE.EXPENSIFY_CARD_LIMIT_TYPE]: {
                            path: ROUTES.WORKSPACE_EXPENSIFY_CARD_LIMIT_TYPE.route,
=======
                        [SCREENS.WORKSPACE.EXPENSIFY_CARD_NAME]: {
                            path: ROUTES.WORKSPACE_EXPENSIFY_CARD_NAME.route,
>>>>>>> 9c5297ef
                        },
                        [SCREENS.WORKSPACE.EXPENSIFY_CARD_BANK_ACCOUNT]: {
                            path: ROUTES.WORKSPACE_EXPENSIFY_CARD_BANK_ACCOUNT.route,
                        },
                        [SCREENS.WORKSPACE.EXPENSIFY_CARD_DETAILS]: {
                            path: ROUTES.WORKSPACE_EXPENSIFY_CARD_DETAILS.route,
                        },
                        [SCREENS.WORKSPACE.RATE_AND_UNIT]: {
                            path: ROUTES.WORKSPACE_RATE_AND_UNIT.route,
                        },
                        [SCREENS.WORKSPACE.RATE_AND_UNIT_RATE]: {
                            path: ROUTES.WORKSPACE_RATE_AND_UNIT_RATE.route,
                        },
                        [SCREENS.WORKSPACE.RATE_AND_UNIT_UNIT]: {
                            path: ROUTES.WORKSPACE_RATE_AND_UNIT_UNIT.route,
                        },
                        [SCREENS.WORKSPACE.INVITE]: {
                            path: ROUTES.WORKSPACE_INVITE.route,
                        },
                        [SCREENS.WORKSPACE.WORKFLOWS_APPROVER]: {
                            path: ROUTES.WORKSPACE_WORKFLOWS_APPROVER.route,
                        },
                        [SCREENS.WORKSPACE.INVITE_MESSAGE]: {
                            path: ROUTES.WORKSPACE_INVITE_MESSAGE.route,
                        },
                        [SCREENS.WORKSPACE.CATEGORY_SETTINGS]: {
                            path: ROUTES.WORKSPACE_CATEGORY_SETTINGS.route,
                            parse: {
                                categoryName: (categoryName: string) => decodeURIComponent(categoryName),
                            },
                        },
                        [SCREENS.WORKSPACE.UPGRADE]: {
                            path: ROUTES.WORKSPACE_UPGRADE.route,
                            parse: {
                                featureName: (featureName: string) => decodeURIComponent(featureName),
                            },
                        },
                        [SCREENS.WORKSPACE.CATEGORIES_SETTINGS]: {
                            path: ROUTES.WORKSPACE_CATEGORIES_SETTINGS.route,
                        },
                        [SCREENS.WORKSPACE.WORKFLOWS_PAYER]: {
                            path: ROUTES.WORKSPACE_WORKFLOWS_PAYER.route,
                        },
                        [SCREENS.WORKSPACE.MEMBER_DETAILS]: {
                            path: ROUTES.WORKSPACE_MEMBER_DETAILS.route,
                        },
                        [SCREENS.WORKSPACE.OWNER_CHANGE_SUCCESS]: {
                            path: ROUTES.WORKSPACE_OWNER_CHANGE_SUCCESS.route,
                        },
                        [SCREENS.WORKSPACE.OWNER_CHANGE_ERROR]: {
                            path: ROUTES.WORKSPACE_OWNER_CHANGE_ERROR.route,
                        },
                        [SCREENS.WORKSPACE.OWNER_CHANGE_CHECK]: {
                            path: ROUTES.WORKSPACE_OWNER_CHANGE_CHECK.route,
                        },
                        [SCREENS.WORKSPACE.CATEGORY_CREATE]: {
                            path: ROUTES.WORKSPACE_CATEGORY_CREATE.route,
                        },
                        [SCREENS.WORKSPACE.CATEGORY_EDIT]: {
                            path: ROUTES.WORKSPACE_CATEGORY_EDIT.route,
                            parse: {
                                categoryName: (categoryName: string) => decodeURIComponent(categoryName),
                            },
                        },
                        [SCREENS.WORKSPACE.CATEGORY_PAYROLL_CODE]: {
                            path: ROUTES.WORKSPACE_CATEGORY_PAYROLL_CODE.route,
                            parse: {
                                categoryName: (categoryName: string) => decodeURIComponent(categoryName),
                            },
                        },
                        [SCREENS.WORKSPACE.CATEGORY_GL_CODE]: {
                            path: ROUTES.WORKSPACE_CATEGORY_GL_CODE.route,
                            parse: {
                                categoryName: (categoryName: string) => decodeURIComponent(categoryName),
                            },
                        },
                        [SCREENS.WORKSPACE.CREATE_DISTANCE_RATE]: {
                            path: ROUTES.WORKSPACE_CREATE_DISTANCE_RATE.route,
                        },
                        [SCREENS.WORKSPACE.DISTANCE_RATES_SETTINGS]: {
                            path: ROUTES.WORKSPACE_DISTANCE_RATES_SETTINGS.route,
                        },
                        [SCREENS.WORKSPACE.DISTANCE_RATE_DETAILS]: {
                            path: ROUTES.WORKSPACE_DISTANCE_RATE_DETAILS.route,
                        },
                        [SCREENS.WORKSPACE.DISTANCE_RATE_EDIT]: {
                            path: ROUTES.WORKSPACE_DISTANCE_RATE_EDIT.route,
                        },
                        [SCREENS.WORKSPACE.DISTANCE_RATE_TAX_RECLAIMABLE_ON_EDIT]: {
                            path: ROUTES.WORKSPACE_DISTANCE_RATE_TAX_RECLAIMABLE_ON_EDIT.route,
                        },
                        [SCREENS.WORKSPACE.DISTANCE_RATE_TAX_RATE_EDIT]: {
                            path: ROUTES.WORKSPACE_DISTANCE_RATE_TAX_RATE_EDIT.route,
                        },
                        [SCREENS.WORKSPACE.TAGS_SETTINGS]: {
                            path: ROUTES.WORKSPACE_TAGS_SETTINGS.route,
                        },
                        [SCREENS.WORKSPACE.TAGS_EDIT]: {
                            path: ROUTES.WORKSPACE_EDIT_TAGS.route,
                            parse: {
                                orderWeight: Number,
                            },
                        },
                        [SCREENS.WORKSPACE.TAG_CREATE]: {
                            path: ROUTES.WORKSPACE_TAG_CREATE.route,
                        },
                        [SCREENS.WORKSPACE.TAG_EDIT]: {
                            path: ROUTES.WORKSPACE_TAG_EDIT.route,
                            parse: {
                                orderWeight: Number,
                                tagName: (tagName: string) => decodeURIComponent(tagName),
                            },
                        },
                        [SCREENS.WORKSPACE.TAG_GL_CODE]: {
                            path: ROUTES.WORKSPACE_TAG_GL_CODE.route,
                            parse: {
                                orderWeight: Number,
                                tagName: (tagName: string) => decodeURIComponent(tagName),
                            },
                        },
                        [SCREENS.WORKSPACE.TAG_SETTINGS]: {
                            path: ROUTES.WORKSPACE_TAG_SETTINGS.route,
                            parse: {
                                orderWeight: Number,
                                tagName: (tagName: string) => decodeURIComponent(tagName),
                            },
                        },
                        [SCREENS.WORKSPACE.TAG_LIST_VIEW]: {
                            path: ROUTES.WORKSPACE_TAG_LIST_VIEW.route,
                            parse: {
                                orderWeight: Number,
                            },
                        },
                        [SCREENS.WORKSPACE.TAXES_SETTINGS]: {
                            path: ROUTES.WORKSPACE_TAXES_SETTINGS.route,
                        },
                        [SCREENS.WORKSPACE.TAXES_SETTINGS_CUSTOM_TAX_NAME]: {
                            path: ROUTES.WORKSPACE_TAXES_SETTINGS_CUSTOM_TAX_NAME.route,
                        },
                        [SCREENS.WORKSPACE.TAXES_SETTINGS_FOREIGN_CURRENCY_DEFAULT]: {
                            path: ROUTES.WORKSPACE_TAXES_SETTINGS_FOREIGN_CURRENCY_DEFAULT.route,
                        },
                        [SCREENS.WORKSPACE.TAXES_SETTINGS_WORKSPACE_CURRENCY_DEFAULT]: {
                            path: ROUTES.WORKSPACE_TAXES_SETTINGS_WORKSPACE_CURRENCY_DEFAULT.route,
                        },
                        [SCREENS.WORKSPACE.REPORT_FIELDS_CREATE]: {
                            path: ROUTES.WORKSPACE_CREATE_REPORT_FIELD.route,
                        },
                        [SCREENS.WORKSPACE.REPORT_FIELDS_LIST_VALUES]: {
                            path: ROUTES.WORKSPACE_REPORT_FIELDS_LIST_VALUES.route,
                            parse: {
                                reportFieldID: (reportFieldID: string) => decodeURIComponent(reportFieldID),
                            },
                        },
                        [SCREENS.WORKSPACE.REPORT_FIELDS_ADD_VALUE]: {
                            path: ROUTES.WORKSPACE_REPORT_FIELDS_ADD_VALUE.route,
                            parse: {
                                reportFieldID: (reportFieldID: string) => decodeURIComponent(reportFieldID),
                            },
                        },
                        [SCREENS.WORKSPACE.REPORT_FIELDS_VALUE_SETTINGS]: {
                            path: ROUTES.WORKSPACE_REPORT_FIELDS_VALUE_SETTINGS.route,
                            parse: {
                                reportFieldID: (reportFieldID: string) => decodeURIComponent(reportFieldID),
                            },
                        },
                        [SCREENS.WORKSPACE.REPORT_FIELDS_EDIT_VALUE]: {
                            path: ROUTES.WORKSPACE_REPORT_FIELDS_EDIT_VALUE.route,
                        },
                        [SCREENS.WORKSPACE.REPORT_FIELDS_SETTINGS]: {
                            path: ROUTES.WORKSPACE_REPORT_FIELDS_SETTINGS.route,
                            parse: {
                                reportFieldID: (reportFieldID: string) => decodeURIComponent(reportFieldID),
                            },
                        },
                        [SCREENS.WORKSPACE.REPORT_FIELDS_EDIT_INITIAL_VALUE]: {
                            path: ROUTES.WORKSPACE_EDIT_REPORT_FIELDS_INITIAL_VALUE.route,
                            parse: {
                                reportFieldID: (reportFieldID: string) => decodeURIComponent(reportFieldID),
                            },
                        },
                        [SCREENS.REIMBURSEMENT_ACCOUNT]: {
                            path: ROUTES.BANK_ACCOUNT_WITH_STEP_TO_OPEN.route,
                            exact: true,
                        },
                        [SCREENS.GET_ASSISTANCE]: {
                            path: ROUTES.GET_ASSISTANCE.route,
                        },
                        [SCREENS.KEYBOARD_SHORTCUTS]: {
                            path: ROUTES.KEYBOARD_SHORTCUTS,
                        },
                        [SCREENS.WORKSPACE.NAME]: ROUTES.WORKSPACE_PROFILE_NAME.route,
                        [SCREENS.SETTINGS.SHARE_CODE]: {
                            path: ROUTES.SETTINGS_SHARE_CODE,
                        },
                        [SCREENS.SETTINGS.EXIT_SURVEY.REASON]: {
                            path: ROUTES.SETTINGS_EXIT_SURVEY_REASON,
                        },
                        [SCREENS.SETTINGS.EXIT_SURVEY.RESPONSE]: {
                            path: ROUTES.SETTINGS_EXIT_SURVEY_RESPONSE.route,
                        },
                        [SCREENS.SETTINGS.EXIT_SURVEY.CONFIRM]: {
                            path: ROUTES.SETTINGS_EXIT_SURVEY_CONFIRM.route,
                        },
                        [SCREENS.WORKSPACE.TAX_CREATE]: {
                            path: ROUTES.WORKSPACE_TAX_CREATE.route,
                        },
                        [SCREENS.WORKSPACE.TAX_EDIT]: {
                            path: ROUTES.WORKSPACE_TAX_EDIT.route,
                            parse: {
                                taxID: (taxID: string) => decodeURIComponent(taxID),
                            },
                        },
                        [SCREENS.WORKSPACE.TAX_CODE]: {
                            path: ROUTES.WORKSPACE_TAX_CODE.route,
                            parse: {
                                taxID: (taxID: string) => decodeURIComponent(taxID),
                            },
                        },
                        [SCREENS.WORKSPACE.TAX_NAME]: {
                            path: ROUTES.WORKSPACE_TAX_NAME.route,
                            parse: {
                                taxID: (taxID: string) => decodeURIComponent(taxID),
                            },
                        },
                        [SCREENS.WORKSPACE.TAX_VALUE]: {
                            path: ROUTES.WORKSPACE_TAX_VALUE.route,
                            parse: {
                                taxID: (taxID: string) => decodeURIComponent(taxID),
                            },
                        },
                    },
                },
                [SCREENS.RIGHT_MODAL.PRIVATE_NOTES]: {
                    screens: {
                        [SCREENS.PRIVATE_NOTES.LIST]: ROUTES.PRIVATE_NOTES_LIST.route,
                        [SCREENS.PRIVATE_NOTES.EDIT]: ROUTES.PRIVATE_NOTES_EDIT.route,
                    },
                },
                [SCREENS.RIGHT_MODAL.REPORT_DETAILS]: {
                    screens: {
                        [SCREENS.REPORT_DETAILS.ROOT]: ROUTES.REPORT_WITH_ID_DETAILS.route,
                        [SCREENS.REPORT_DETAILS.SHARE_CODE]: ROUTES.REPORT_WITH_ID_DETAILS_SHARE_CODE.route,
                        [SCREENS.REPORT_DETAILS.EXPORT]: ROUTES.REPORT_WITH_ID_DETAILS_EXPORT.route,
                    },
                },
                [SCREENS.RIGHT_MODAL.REPORT_SETTINGS]: {
                    screens: {
                        [SCREENS.REPORT_SETTINGS.ROOT]: {
                            path: ROUTES.REPORT_SETTINGS.route,
                        },
                        [SCREENS.REPORT_SETTINGS.NAME]: {
                            path: ROUTES.REPORT_SETTINGS_NAME.route,
                        },
                        [SCREENS.REPORT_SETTINGS.NOTIFICATION_PREFERENCES]: {
                            path: ROUTES.REPORT_SETTINGS_NOTIFICATION_PREFERENCES.route,
                        },
                        [SCREENS.REPORT_SETTINGS.WRITE_CAPABILITY]: {
                            path: ROUTES.REPORT_SETTINGS_WRITE_CAPABILITY.route,
                        },
                        [SCREENS.REPORT_SETTINGS.VISIBILITY]: {
                            path: ROUTES.REPORT_SETTINGS_VISIBILITY.route,
                        },
                    },
                },
                [SCREENS.RIGHT_MODAL.SETTINGS_CATEGORIES]: {
                    screens: {
                        [SCREENS.SETTINGS_CATEGORIES.SETTINGS_CATEGORY_SETTINGS]: {
                            path: ROUTES.SETTINGS_CATEGORY_SETTINGS.route,
                            parse: {
                                categoryName: (categoryName: string) => decodeURIComponent(categoryName),
                            },
                        },
                        [SCREENS.SETTINGS_CATEGORIES.SETTINGS_CATEGORIES_SETTINGS]: {
                            path: ROUTES.SETTINGS_CATEGORIES_SETTINGS.route,
                        },
                        [SCREENS.SETTINGS_CATEGORIES.SETTINGS_CATEGORY_CREATE]: {
                            path: ROUTES.SETTINGS_CATEGORY_CREATE.route,
                        },
                        [SCREENS.SETTINGS_CATEGORIES.SETTINGS_CATEGORY_EDIT]: {
                            path: ROUTES.SETTINGS_CATEGORY_EDIT.route,
                            parse: {
                                categoryName: (categoryName: string) => decodeURIComponent(categoryName),
                            },
                        },
                    },
                },
                [SCREENS.RIGHT_MODAL.REPORT_DESCRIPTION]: {
                    screens: {
                        [SCREENS.REPORT_DESCRIPTION_ROOT]: ROUTES.REPORT_DESCRIPTION.route,
                    },
                },
                [SCREENS.RIGHT_MODAL.NEW_CHAT]: {
                    screens: {
                        [SCREENS.NEW_CHAT.ROOT]: {
                            path: ROUTES.NEW,
                            exact: true,
                            screens: {
                                [SCREENS.NEW_CHAT.NEW_CHAT]: {
                                    path: ROUTES.NEW_CHAT,
                                    exact: true,
                                },
                                [SCREENS.NEW_CHAT.NEW_ROOM]: {
                                    path: ROUTES.NEW_ROOM,
                                    exact: true,
                                },
                            },
                        },
                        [SCREENS.NEW_CHAT.NEW_CHAT_CONFIRM]: {
                            path: ROUTES.NEW_CHAT_CONFIRM,
                            exact: true,
                        },
                        [SCREENS.NEW_CHAT.NEW_CHAT_EDIT_NAME]: {
                            path: ROUTES.NEW_CHAT_EDIT_NAME,
                            exact: true,
                        },
                    },
                },
                [SCREENS.RIGHT_MODAL.NEW_TASK]: {
                    screens: {
                        [SCREENS.NEW_TASK.ROOT]: ROUTES.NEW_TASK,
                        [SCREENS.NEW_TASK.TASK_ASSIGNEE_SELECTOR]: ROUTES.NEW_TASK_ASSIGNEE,
                        [SCREENS.NEW_TASK.TASK_SHARE_DESTINATION_SELECTOR]: ROUTES.NEW_TASK_SHARE_DESTINATION,
                        [SCREENS.NEW_TASK.DETAILS]: ROUTES.NEW_TASK_DETAILS,
                        [SCREENS.NEW_TASK.TITLE]: ROUTES.NEW_TASK_TITLE,
                        [SCREENS.NEW_TASK.DESCRIPTION]: ROUTES.NEW_TASK_DESCRIPTION,
                    },
                },
                [SCREENS.RIGHT_MODAL.TEACHERS_UNITE]: {
                    screens: {
                        [SCREENS.I_KNOW_A_TEACHER]: ROUTES.I_KNOW_A_TEACHER,
                        [SCREENS.INTRO_SCHOOL_PRINCIPAL]: ROUTES.INTRO_SCHOOL_PRINCIPAL,
                        [SCREENS.I_AM_A_TEACHER]: ROUTES.I_AM_A_TEACHER,
                    },
                },
                [SCREENS.RIGHT_MODAL.PROFILE]: {
                    screens: {
                        [SCREENS.PROFILE_ROOT]: ROUTES.PROFILE.route,
                    },
                },
                [SCREENS.RIGHT_MODAL.PARTICIPANTS]: {
                    screens: {
                        [SCREENS.REPORT_PARTICIPANTS.ROOT]: ROUTES.REPORT_PARTICIPANTS.route,
                        [SCREENS.REPORT_PARTICIPANTS.INVITE]: ROUTES.REPORT_PARTICIPANTS_INVITE.route,
                        [SCREENS.REPORT_PARTICIPANTS.DETAILS]: ROUTES.REPORT_PARTICIPANTS_DETAILS.route,
                        [SCREENS.REPORT_PARTICIPANTS.ROLE]: ROUTES.REPORT_PARTICIPANTS_ROLE_SELECTION.route,
                    },
                },
                [SCREENS.RIGHT_MODAL.ROOM_INVITE]: {
                    screens: {
                        [SCREENS.ROOM_INVITE_ROOT]: ROUTES.ROOM_INVITE.route,
                    },
                },
                [SCREENS.RIGHT_MODAL.ROOM_MEMBERS]: {
                    screens: {
                        [SCREENS.ROOM_MEMBERS_ROOT]: ROUTES.ROOM_MEMBERS.route,
                    },
                },
                [SCREENS.RIGHT_MODAL.MONEY_REQUEST]: {
                    screens: {
                        [SCREENS.MONEY_REQUEST.START]: ROUTES.MONEY_REQUEST_START.route,
                        [SCREENS.MONEY_REQUEST.CREATE]: {
                            path: ROUTES.MONEY_REQUEST_CREATE.route,
                            exact: true,
                            screens: {
                                distance: {
                                    path: ROUTES.MONEY_REQUEST_CREATE_TAB_DISTANCE.route,
                                    exact: true,
                                },
                                manual: {
                                    path: ROUTES.MONEY_REQUEST_CREATE_TAB_MANUAL.route,
                                    exact: true,
                                },
                                scan: {
                                    path: ROUTES.MONEY_REQUEST_CREATE_TAB_SCAN.route,
                                    exact: true,
                                },
                            },
                        },
                        [SCREENS.SETTINGS_CATEGORIES.SETTINGS_CATEGORIES_ROOT]: ROUTES.SETTINGS_CATEGORIES_ROOT.route,
                        [SCREENS.MONEY_REQUEST.STEP_SEND_FROM]: ROUTES.MONEY_REQUEST_STEP_SEND_FROM.route,
                        [SCREENS.MONEY_REQUEST.STEP_AMOUNT]: ROUTES.MONEY_REQUEST_STEP_AMOUNT.route,
                        [SCREENS.MONEY_REQUEST.STEP_CATEGORY]: ROUTES.MONEY_REQUEST_STEP_CATEGORY.route,
                        [SCREENS.MONEY_REQUEST.STEP_CONFIRMATION]: ROUTES.MONEY_REQUEST_STEP_CONFIRMATION.route,
                        [SCREENS.MONEY_REQUEST.STEP_CURRENCY]: ROUTES.MONEY_REQUEST_STEP_CURRENCY.route,
                        [SCREENS.MONEY_REQUEST.STEP_DATE]: ROUTES.MONEY_REQUEST_STEP_DATE.route,
                        [SCREENS.MONEY_REQUEST.STEP_DESCRIPTION]: ROUTES.MONEY_REQUEST_STEP_DESCRIPTION.route,
                        [SCREENS.MONEY_REQUEST.STEP_DISTANCE]: ROUTES.MONEY_REQUEST_STEP_DISTANCE.route,
                        [SCREENS.MONEY_REQUEST.STEP_DISTANCE_RATE]: ROUTES.MONEY_REQUEST_STEP_DISTANCE_RATE.route,
                        [SCREENS.MONEY_REQUEST.HOLD]: ROUTES.MONEY_REQUEST_HOLD_REASON.route,
                        [SCREENS.MONEY_REQUEST.STEP_MERCHANT]: ROUTES.MONEY_REQUEST_STEP_MERCHANT.route,
                        [SCREENS.MONEY_REQUEST.STEP_PARTICIPANTS]: ROUTES.MONEY_REQUEST_STEP_PARTICIPANTS.route,
                        [SCREENS.MONEY_REQUEST.STEP_SCAN]: ROUTES.MONEY_REQUEST_STEP_SCAN.route,
                        [SCREENS.MONEY_REQUEST.STEP_TAG]: ROUTES.MONEY_REQUEST_STEP_TAG.route,
                        [SCREENS.MONEY_REQUEST.STEP_WAYPOINT]: ROUTES.MONEY_REQUEST_STEP_WAYPOINT.route,
                        [SCREENS.MONEY_REQUEST.STEP_TAX_AMOUNT]: ROUTES.MONEY_REQUEST_STEP_TAX_AMOUNT.route,
                        [SCREENS.MONEY_REQUEST.STEP_TAX_RATE]: ROUTES.MONEY_REQUEST_STEP_TAX_RATE.route,
                        [SCREENS.MONEY_REQUEST.STATE_SELECTOR]: {path: ROUTES.MONEY_REQUEST_STATE_SELECTOR.route, exact: true},
                        [SCREENS.MONEY_REQUEST.STEP_SPLIT_PAYER]: ROUTES.MONEY_REQUEST_STEP_SPLIT_PAYER.route,
                        [SCREENS.IOU_SEND.ENABLE_PAYMENTS]: ROUTES.IOU_SEND_ENABLE_PAYMENTS,
                        [SCREENS.IOU_SEND.ADD_BANK_ACCOUNT]: ROUTES.IOU_SEND_ADD_BANK_ACCOUNT,
                        [SCREENS.IOU_SEND.ADD_DEBIT_CARD]: ROUTES.IOU_SEND_ADD_DEBIT_CARD,
                    },
                },
                [SCREENS.RIGHT_MODAL.TRANSACTION_DUPLICATE]: {
                    screens: {
                        [SCREENS.TRANSACTION_DUPLICATE.REVIEW]: {
                            path: ROUTES.TRANSACTION_DUPLICATE_REVIEW_PAGE.route,
                            exact: true,
                        },
                        [SCREENS.TRANSACTION_DUPLICATE.MERCHANT]: {
                            path: ROUTES.TRANSACTION_DUPLICATE_REVIEW_MERCHANT_PAGE.route,
                            exact: true,
                        },
                        [SCREENS.TRANSACTION_DUPLICATE.CATEGORY]: {
                            path: ROUTES.TRANSACTION_DUPLICATE_REVIEW_CATEGORY_PAGE.route,
                            exact: true,
                        },
                        [SCREENS.TRANSACTION_DUPLICATE.TAG]: {
                            path: ROUTES.TRANSACTION_DUPLICATE_REVIEW_TAG_PAGE.route,
                            exact: true,
                        },
                        [SCREENS.TRANSACTION_DUPLICATE.DESCRIPTION]: {
                            path: ROUTES.TRANSACTION_DUPLICATE_REVIEW_DESCRIPTION_PAGE.route,
                            exact: true,
                        },
                        [SCREENS.TRANSACTION_DUPLICATE.TAX_CODE]: {
                            path: ROUTES.TRANSACTION_DUPLICATE_REVIEW_TAX_CODE_PAGE.route,
                            exact: true,
                        },
                        [SCREENS.TRANSACTION_DUPLICATE.REIMBURSABLE]: {
                            path: ROUTES.TRANSACTION_DUPLICATE_REVIEW_REIMBURSABLE_PAGE.route,
                            exact: true,
                        },
                        [SCREENS.TRANSACTION_DUPLICATE.BILLABLE]: {
                            path: ROUTES.TRANSACTION_DUPLICATE_REVIEW_BILLABLE_PAGE.route,
                            exact: true,
                        },
                    },
                },
                [SCREENS.RIGHT_MODAL.SPLIT_DETAILS]: {
                    screens: {
                        [SCREENS.SPLIT_DETAILS.ROOT]: ROUTES.SPLIT_BILL_DETAILS.route,
                    },
                },
                [SCREENS.RIGHT_MODAL.TASK_DETAILS]: {
                    screens: {
                        [SCREENS.TASK.TITLE]: ROUTES.TASK_TITLE.route,
                        [SCREENS.TASK.ASSIGNEE]: ROUTES.TASK_ASSIGNEE.route,
                    },
                },
                [SCREENS.RIGHT_MODAL.ADD_PERSONAL_BANK_ACCOUNT]: {
                    screens: {
                        [SCREENS.ADD_PERSONAL_BANK_ACCOUNT_ROOT]: ROUTES.BANK_ACCOUNT_PERSONAL,
                    },
                },
                [SCREENS.RIGHT_MODAL.ENABLE_PAYMENTS]: {
                    screens: {
                        [SCREENS.ENABLE_PAYMENTS_ROOT]: ROUTES.ENABLE_PAYMENTS,
                    },
                },
                [SCREENS.RIGHT_MODAL.WALLET_STATEMENT]: {
                    screens: {
                        [SCREENS.WALLET_STATEMENT_ROOT]: ROUTES.WALLET_STATEMENT_WITH_DATE,
                    },
                },
                [SCREENS.RIGHT_MODAL.FLAG_COMMENT]: {
                    screens: {
                        [SCREENS.FLAG_COMMENT_ROOT]: ROUTES.FLAG_COMMENT.route,
                    },
                },
                [SCREENS.RIGHT_MODAL.EDIT_REQUEST]: {
                    screens: {
                        [SCREENS.EDIT_REQUEST.REPORT_FIELD]: ROUTES.EDIT_REPORT_FIELD_REQUEST.route,
                    },
                },
                [SCREENS.RIGHT_MODAL.SIGN_IN]: {
                    screens: {
                        [SCREENS.SIGN_IN_ROOT]: ROUTES.SIGN_IN_MODAL,
                    },
                },
                [SCREENS.RIGHT_MODAL.REFERRAL]: {
                    screens: {
                        [SCREENS.REFERRAL_DETAILS]: ROUTES.REFERRAL_DETAILS_MODAL.route,
                    },
                },
                [SCREENS.RIGHT_MODAL.PROCESS_MONEY_REQUEST_HOLD]: {
                    screens: {
                        [SCREENS.PROCESS_MONEY_REQUEST_HOLD_ROOT]: ROUTES.PROCESS_MONEY_REQUEST_HOLD,
                    },
                },
                [SCREENS.RIGHT_MODAL.TRAVEL]: {
                    screens: {
                        [SCREENS.TRAVEL.MY_TRIPS]: ROUTES.TRAVEL_MY_TRIPS,
                        [SCREENS.TRAVEL.TCS]: ROUTES.TRAVEL_TCS,
                    },
                },
                [SCREENS.RIGHT_MODAL.SEARCH_REPORT]: {
                    screens: {
                        [SCREENS.SEARCH.REPORT_RHP]: ROUTES.SEARCH_REPORT.route,
                        [SCREENS.SEARCH.TRANSACTION_HOLD_REASON_RHP]: ROUTES.TRANSACTION_HOLD_REASON_RHP.route,
                    },
                },
                [SCREENS.RIGHT_MODAL.SEARCH_ADVANCED_FILTERS]: {
                    screens: {
                        [SCREENS.SEARCH.ADVANCED_FILTERS_RHP]: ROUTES.SEARCH_ADVANCED_FILTERS,
                        [SCREENS.SEARCH.ADVANCED_FILTERS_DATE_RHP]: ROUTES.SEARCH_ADVANCED_FILTERS_DATE,
                        [SCREENS.SEARCH.ADVANCED_FILTERS_TYPE_RHP]: ROUTES.SEARCH_ADVANCED_FILTERS_TYPE,
                    },
                },
                [SCREENS.RIGHT_MODAL.RESTRICTED_ACTION]: {
                    screens: {
                        [SCREENS.RESTRICTED_ACTION_ROOT]: ROUTES.RESTRICTED_ACTION.route,
                    },
                },
            },
        },

        [NAVIGATORS.FULL_SCREEN_NAVIGATOR]: {
            screens: {
                [SCREENS.WORKSPACE.INITIAL]: {
                    path: ROUTES.WORKSPACE_INITIAL.route,
                },
                [SCREENS.WORKSPACE.PROFILE]: ROUTES.WORKSPACE_PROFILE.route,
                [SCREENS.WORKSPACE.CARD]: {
                    path: ROUTES.WORKSPACE_CARD.route,
                },
                [SCREENS.WORKSPACE.EXPENSIFY_CARD]: {
                    path: ROUTES.WORKSPACE_EXPENSIFY_CARD.route,
                },
                [SCREENS.WORKSPACE.WORKFLOWS]: {
                    path: ROUTES.WORKSPACE_WORKFLOWS.route,
                },
                [SCREENS.WORKSPACE.REIMBURSE]: {
                    path: ROUTES.WORKSPACE_REIMBURSE.route,
                },
                [SCREENS.WORKSPACE.BILLS]: {
                    path: ROUTES.WORKSPACE_BILLS.route,
                },
                [SCREENS.WORKSPACE.INVOICES]: {
                    path: ROUTES.WORKSPACE_INVOICES.route,
                },
                [SCREENS.WORKSPACE.TRAVEL]: {
                    path: ROUTES.WORKSPACE_TRAVEL.route,
                },
                [SCREENS.WORKSPACE.MEMBERS]: {
                    path: ROUTES.WORKSPACE_MEMBERS.route,
                },
                [SCREENS.WORKSPACE.ACCOUNTING.ROOT]: {
                    path: ROUTES.POLICY_ACCOUNTING.route,
                },
                [SCREENS.WORKSPACE.CATEGORIES]: {
                    path: ROUTES.WORKSPACE_CATEGORIES.route,
                },
                [SCREENS.WORKSPACE.MORE_FEATURES]: {
                    path: ROUTES.WORKSPACE_MORE_FEATURES.route,
                },
                [SCREENS.WORKSPACE.TAGS]: {
                    path: ROUTES.WORKSPACE_TAGS.route,
                },
                [SCREENS.WORKSPACE.TAXES]: {
                    path: ROUTES.WORKSPACE_TAXES.route,
                },
                [SCREENS.WORKSPACE.REPORT_FIELDS]: {
                    path: ROUTES.WORKSPACE_REPORT_FIELDS.route,
                },
                [SCREENS.WORKSPACE.DISTANCE_RATES]: {
                    path: ROUTES.WORKSPACE_DISTANCE_RATES.route,
                },
            },
        },
    },
};

export default config;<|MERGE_RESOLUTION|>--- conflicted
+++ resolved
@@ -466,13 +466,11 @@
                         [SCREENS.WORKSPACE.EXPENSIFY_CARD_ISSUE_NEW]: {
                             path: ROUTES.WORKSPACE_EXPENSIFY_CARD_ISSUE_NEW.route,
                         },
-<<<<<<< HEAD
+                        [SCREENS.WORKSPACE.EXPENSIFY_CARD_NAME]: {
+                            path: ROUTES.WORKSPACE_EXPENSIFY_CARD_NAME.route,
+                        },
                         [SCREENS.WORKSPACE.EXPENSIFY_CARD_LIMIT_TYPE]: {
                             path: ROUTES.WORKSPACE_EXPENSIFY_CARD_LIMIT_TYPE.route,
-=======
-                        [SCREENS.WORKSPACE.EXPENSIFY_CARD_NAME]: {
-                            path: ROUTES.WORKSPACE_EXPENSIFY_CARD_NAME.route,
->>>>>>> 9c5297ef
                         },
                         [SCREENS.WORKSPACE.EXPENSIFY_CARD_BANK_ACCOUNT]: {
                             path: ROUTES.WORKSPACE_EXPENSIFY_CARD_BANK_ACCOUNT.route,

/* eslint-disable @typescript-eslint/naming-convention */
import type {LinkingOptions} from '@react-navigation/native';
import type {RootStackParamList} from '@navigation/types';
import NAVIGATORS from '@src/NAVIGATORS';
import ROUTES from '@src/ROUTES';
import SCREENS from '@src/SCREENS';

// Moved to a separate file to avoid cyclic dependencies.
const config: LinkingOptions<RootStackParamList>['config'] = {
    initialRouteName: NAVIGATORS.BOTTOM_TAB_NAVIGATOR,
    screens: {
        // Main Routes
        [SCREENS.VALIDATE_LOGIN]: ROUTES.VALIDATE_LOGIN,
        [SCREENS.UNLINK_LOGIN]: ROUTES.UNLINK_LOGIN,
        [SCREENS.TRANSITION_BETWEEN_APPS]: ROUTES.TRANSITION_BETWEEN_APPS,
        [SCREENS.CONCIERGE]: ROUTES.CONCIERGE,
        [SCREENS.SIGN_IN_WITH_APPLE_DESKTOP]: ROUTES.APPLE_SIGN_IN,
        [SCREENS.SIGN_IN_WITH_GOOGLE_DESKTOP]: ROUTES.GOOGLE_SIGN_IN,
        [SCREENS.SAML_SIGN_IN]: ROUTES.SAML_SIGN_IN,
        [SCREENS.DESKTOP_SIGN_IN_REDIRECT]: ROUTES.DESKTOP_SIGN_IN_REDIRECT,
        [SCREENS.REPORT_ATTACHMENTS]: ROUTES.REPORT_ATTACHMENTS.route,
        [SCREENS.PROFILE_AVATAR]: ROUTES.PROFILE_AVATAR.route,
        [SCREENS.WORKSPACE_AVATAR]: ROUTES.WORKSPACE_AVATAR.route,
        [SCREENS.REPORT_AVATAR]: ROUTES.REPORT_AVATAR.route,
        [SCREENS.TRANSACTION_RECEIPT]: ROUTES.TRANSACTION_RECEIPT.route,
        [SCREENS.WORKSPACE_JOIN_USER]: ROUTES.WORKSPACE_JOIN_USER.route,

        // Sidebar
        [NAVIGATORS.BOTTOM_TAB_NAVIGATOR]: {
            path: ROUTES.ROOT,
            initialRouteName: SCREENS.HOME,
            screens: {
                [SCREENS.HOME]: ROUTES.HOME,
                [SCREENS.SETTINGS.ROOT]: {
                    path: ROUTES.SETTINGS,
                },
            },
        },

        [NAVIGATORS.CENTRAL_PANE_NAVIGATOR]: {
            screens: {
                [SCREENS.REPORT]: ROUTES.REPORT_WITH_ID.route,
                [SCREENS.SETTINGS.PROFILE.ROOT]: {
                    path: ROUTES.SETTINGS_PROFILE,
                    exact: true,
                },
                [SCREENS.SETTINGS.PREFERENCES.ROOT]: {
                    path: ROUTES.SETTINGS_PREFERENCES,
                    exact: true,
                },
                [SCREENS.SETTINGS.SECURITY]: {
                    path: ROUTES.SETTINGS_SECURITY,
                    exact: true,
                },
                [SCREENS.SETTINGS.WALLET.ROOT]: {
                    path: ROUTES.SETTINGS_WALLET,
                    exact: true,
                },
                [SCREENS.SETTINGS.ABOUT]: {
                    path: ROUTES.SETTINGS_ABOUT,
                    exact: true,
                },
                [SCREENS.SETTINGS.TROUBLESHOOT]: {
                    path: ROUTES.SETTINGS_TROUBLESHOOT,
                    exact: true,
                },
                [SCREENS.SETTINGS.WORKSPACES]: ROUTES.SETTINGS_WORKSPACES,
                [SCREENS.SEARCH.CENTRAL_PANE]: ROUTES.SEARCH.route,
                [SCREENS.SETTINGS.SAVE_THE_WORLD]: ROUTES.SETTINGS_SAVE_THE_WORLD,
            },
        },
        [SCREENS.NOT_FOUND]: '*',
        [NAVIGATORS.LEFT_MODAL_NAVIGATOR]: {
            screens: {
<<<<<<< HEAD
                [SCREENS.LEFT_MODAL.FIND]: {
                    screens: {
                        [SCREENS.FIND_ROOT]: ROUTES.FIND,
=======
                [SCREENS.LEFT_MODAL.CHAT_FINDER]: {
                    screens: {
                        [SCREENS.CHAT_FINDER_ROOT]: ROUTES.CHAT_FINDER,
>>>>>>> 8cc40c43
                    },
                },
                [SCREENS.LEFT_MODAL.WORKSPACE_SWITCHER]: {
                    screens: {
                        [SCREENS.WORKSPACE_SWITCHER.ROOT]: {
                            path: ROUTES.WORKSPACE_SWITCHER,
                        },
                    },
                },
            },
        },
        [NAVIGATORS.WELCOME_VIDEO_MODAL_NAVIGATOR]: {
            screens: {
                [SCREENS.WELCOME_VIDEO.ROOT]: {
                    path: ROUTES.WELCOME_VIDEO_ROOT,
                    exact: true,
                },
            },
        },
        [NAVIGATORS.ONBOARDING_MODAL_NAVIGATOR]: {
            path: ROUTES.ONBOARDING_ROOT,
            initialRouteName: SCREENS.ONBOARDING.PERSONAL_DETAILS,
            screens: {
                [SCREENS.ONBOARDING.PERSONAL_DETAILS]: {
                    path: ROUTES.ONBOARDING_PERSONAL_DETAILS,
                    exact: true,
                },
                [SCREENS.ONBOARDING.PURPOSE]: {
                    path: ROUTES.ONBOARDING_PURPOSE,
                    exact: true,
                },
            },
        },
        [NAVIGATORS.RIGHT_MODAL_NAVIGATOR]: {
            screens: {
                [SCREENS.RIGHT_MODAL.SETTINGS]: {
                    screens: {
                        [SCREENS.SETTINGS.PREFERENCES.PRIORITY_MODE]: {
                            path: ROUTES.SETTINGS_PRIORITY_MODE,
                            exact: true,
                        },
                        [SCREENS.SETTINGS.PREFERENCES.LANGUAGE]: {
                            path: ROUTES.SETTINGS_LANGUAGE,
                            exact: true,
                        },
                        [SCREENS.SETTINGS.PREFERENCES.THEME]: {
                            path: ROUTES.SETTINGS_THEME,
                            exact: true,
                        },
                        [SCREENS.SETTINGS.CLOSE]: {
                            path: ROUTES.SETTINGS_CLOSE,
                            exact: true,
                        },
                        [SCREENS.SETTINGS.WALLET.DOMAIN_CARD]: {
                            path: ROUTES.SETTINGS_WALLET_DOMAINCARD.route,
                            exact: true,
                        },
                        [SCREENS.SETTINGS.WALLET.REPORT_VIRTUAL_CARD_FRAUD]: {
                            path: ROUTES.SETTINGS_REPORT_FRAUD.route,
                            exact: true,
                        },
                        [SCREENS.SETTINGS.WALLET.CARD_GET_PHYSICAL.NAME]: {
                            path: ROUTES.SETTINGS_WALLET_CARD_GET_PHYSICAL_NAME.route,
                            exact: true,
                        },
                        [SCREENS.SETTINGS.WALLET.CARD_GET_PHYSICAL.PHONE]: {
                            path: ROUTES.SETTINGS_WALLET_CARD_GET_PHYSICAL_PHONE.route,
                            exact: true,
                        },
                        [SCREENS.SETTINGS.WALLET.CARD_GET_PHYSICAL.ADDRESS]: {
                            path: ROUTES.SETTINGS_WALLET_CARD_GET_PHYSICAL_ADDRESS.route,
                            exact: true,
                        },
                        [SCREENS.SETTINGS.WALLET.CARD_GET_PHYSICAL.CONFIRM]: {
                            path: ROUTES.SETTINGS_WALLET_CARD_GET_PHYSICAL_CONFIRM.route,
                            exact: true,
                        },
                        [SCREENS.SETTINGS.WALLET.ENABLE_PAYMENTS]: {
                            path: ROUTES.SETTINGS_ENABLE_PAYMENTS,
                            exact: true,
                        },
                        [SCREENS.SETTINGS.WALLET.TRANSFER_BALANCE]: {
                            path: ROUTES.SETTINGS_WALLET_TRANSFER_BALANCE,
                            exact: true,
                        },
                        [SCREENS.SETTINGS.WALLET.CHOOSE_TRANSFER_ACCOUNT]: {
                            path: ROUTES.SETTINGS_WALLET_CHOOSE_TRANSFER_ACCOUNT,
                            exact: true,
                        },
                        [SCREENS.SETTINGS.REPORT_CARD_LOST_OR_DAMAGED]: {
                            path: ROUTES.SETTINGS_WALLET_REPORT_CARD_LOST_OR_DAMAGED.route,
                            exact: true,
                        },
                        [SCREENS.SETTINGS.WALLET.CARD_ACTIVATE]: {
                            path: ROUTES.SETTINGS_WALLET_CARD_ACTIVATE.route,
                            exact: true,
                        },
                        [SCREENS.SETTINGS.WALLET.CARDS_DIGITAL_DETAILS_UPDATE_ADDRESS]: {
                            path: ROUTES.SETTINGS_WALLET_CARD_DIGITAL_DETAILS_UPDATE_ADDRESS.route,
                            exact: true,
                        },
                        [SCREENS.SETTINGS.ADD_DEBIT_CARD]: {
                            path: ROUTES.SETTINGS_ADD_DEBIT_CARD,
                            exact: true,
                        },
                        [SCREENS.SETTINGS.ADD_BANK_ACCOUNT]: {
                            path: ROUTES.SETTINGS_ADD_BANK_ACCOUNT,
                            exact: true,
                        },
                        [SCREENS.SETTINGS.ADD_BANK_ACCOUNT_REFACTOR]: {
                            path: ROUTES.SETTINGS_ADD_BANK_ACCOUNT_REFACTOR,
                            exact: true,
                        },
                        [SCREENS.SETTINGS.PROFILE.PRONOUNS]: {
                            path: ROUTES.SETTINGS_PRONOUNS,
                            exact: true,
                        },
                        [SCREENS.SETTINGS.PROFILE.DISPLAY_NAME]: {
                            path: ROUTES.SETTINGS_DISPLAY_NAME,
                            exact: true,
                        },
                        [SCREENS.SETTINGS.PROFILE.TIMEZONE]: {
                            path: ROUTES.SETTINGS_TIMEZONE,
                            exact: true,
                        },
                        [SCREENS.SETTINGS.PROFILE.TIMEZONE_SELECT]: {
                            path: ROUTES.SETTINGS_TIMEZONE_SELECT,
                            exact: true,
                        },
                        [SCREENS.SETTINGS.APP_DOWNLOAD_LINKS]: {
                            path: ROUTES.SETTINGS_APP_DOWNLOAD_LINKS,
                            exact: true,
                        },
                        [SCREENS.SETTINGS.CONSOLE]: {
                            path: ROUTES.SETTINGS_CONSOLE,
                            exact: true,
                        },
                        [SCREENS.SETTINGS.SHARE_LOG]: ROUTES.SETTINGS_SHARE_LOG.route,
                        [SCREENS.SETTINGS.PROFILE.CONTACT_METHODS]: {
                            path: ROUTES.SETTINGS_CONTACT_METHODS.route,
                            exact: true,
                        },
                        [SCREENS.SETTINGS.PROFILE.CONTACT_METHOD_DETAILS]: {
                            path: ROUTES.SETTINGS_CONTACT_METHOD_DETAILS.route,
                        },
                        [SCREENS.SETTINGS.PROFILE.NEW_CONTACT_METHOD]: {
                            path: ROUTES.SETTINGS_NEW_CONTACT_METHOD.route,
                            exact: true,
                        },
                        [SCREENS.SETTINGS.PROFILE.LEGAL_NAME]: {
                            path: ROUTES.SETTINGS_LEGAL_NAME,
                            exact: true,
                        },
                        [SCREENS.SETTINGS.PROFILE.DATE_OF_BIRTH]: {
                            path: ROUTES.SETTINGS_DATE_OF_BIRTH,
                            exact: true,
                        },
                        [SCREENS.SETTINGS.PROFILE.ADDRESS]: {
                            path: ROUTES.SETTINGS_ADDRESS,
                            exact: true,
                        },
                        [SCREENS.SETTINGS.PROFILE.ADDRESS_COUNTRY]: {
                            path: ROUTES.SETTINGS_ADDRESS_COUNTRY.route,
                            exact: true,
                        },
                        [SCREENS.SETTINGS.PROFILE.ADDRESS_STATE]: {
                            path: ROUTES.SETTINGS_ADDRESS_STATE.route,
                            exact: true,
                        },
                        [SCREENS.SETTINGS.TWO_FACTOR_AUTH]: {
                            path: ROUTES.SETTINGS_2FA.route,
                            exact: true,
                        },
                        [SCREENS.SETTINGS.PROFILE.STATUS]: {
                            path: ROUTES.SETTINGS_STATUS,
                            exact: true,
                        },
                        [SCREENS.SETTINGS.PROFILE.STATUS_CLEAR_AFTER]: {
                            path: ROUTES.SETTINGS_STATUS_CLEAR_AFTER,
                        },
                        [SCREENS.SETTINGS.PROFILE.STATUS_CLEAR_AFTER_DATE]: {
                            path: ROUTES.SETTINGS_STATUS_CLEAR_AFTER_DATE,
                        },
                        [SCREENS.SETTINGS.PROFILE.STATUS_CLEAR_AFTER_TIME]: {
                            path: ROUTES.SETTINGS_STATUS_CLEAR_AFTER_TIME,
                        },
                        [SCREENS.WORKSPACE.CURRENCY]: {
                            path: ROUTES.WORKSPACE_PROFILE_CURRENCY.route,
                        },
                        [SCREENS.WORKSPACE.QUICKBOOKS_ONLINE_IMPORT]: {path: ROUTES.WORKSPACE_ACCOUNTING_QUICKBOOKS_ONLINE_IMPORT.route},
                        [SCREENS.WORKSPACE.QUICKBOOKS_ONLINE_CHART_OF_ACCOUNTS]: {path: ROUTES.WORKSPACE_ACCOUNTING_QUICKBOOKS_ONLINE_CHART_OF_ACCOUNTS.route},
                        [SCREENS.WORKSPACE.QUICKBOOKS_ONLINE_CLASSES]: {path: ROUTES.WORKSPACE_ACCOUNTING_QUICKBOOKS_ONLINE_CLASSES.route},
                        [SCREENS.WORKSPACE.QUICKBOOKS_ONLINE_CUSTOMERS]: {path: ROUTES.WORKSPACE_ACCOUNTING_QUICKBOOKS_ONLINE_CUSTOMERS.route},
                        [SCREENS.WORKSPACE.QUICKBOOKS_ONLINE_LOCATIONS]: {path: ROUTES.WORKSPACE_ACCOUNTING_QUICKBOOKS_ONLINE_LOCATIONS.route},
                        [SCREENS.WORKSPACE.QUICKBOOKS_ONLINE_TAXES]: {path: ROUTES.WORKSPACE_ACCOUNTING_QUICKBOOKS_ONLINE_TAXES.route},
                        [SCREENS.WORKSPACE.DESCRIPTION]: {
                            path: ROUTES.WORKSPACE_PROFILE_DESCRIPTION.route,
                        },
                        [SCREENS.WORKSPACE.WORKFLOWS_AUTO_REPORTING_FREQUENCY]: {
                            path: ROUTES.WORKSPACE_WORKFLOWS_AUTOREPORTING_FREQUENCY.route,
                        },
                        [SCREENS.WORKSPACE.WORKFLOWS_AUTO_REPORTING_MONTHLY_OFFSET]: {
                            path: ROUTES.WORKSPACE_WORKFLOWS_AUTOREPORTING_MONTHLY_OFFSET.route,
                        },
                        [SCREENS.WORKSPACE.SHARE]: {
                            path: ROUTES.WORKSPACE_PROFILE_SHARE.route,
                        },
                        [SCREENS.WORKSPACE.RATE_AND_UNIT]: {
                            path: ROUTES.WORKSPACE_RATE_AND_UNIT.route,
                        },
                        [SCREENS.WORKSPACE.RATE_AND_UNIT_RATE]: {
                            path: ROUTES.WORKSPACE_RATE_AND_UNIT_RATE.route,
                        },
                        [SCREENS.WORKSPACE.RATE_AND_UNIT_UNIT]: {
                            path: ROUTES.WORKSPACE_RATE_AND_UNIT_UNIT.route,
                        },
                        [SCREENS.WORKSPACE.INVITE]: {
                            path: ROUTES.WORKSPACE_INVITE.route,
                        },
                        [SCREENS.WORKSPACE.WORKFLOWS_APPROVER]: {
                            path: ROUTES.WORKSPACE_WORKFLOWS_APPROVER.route,
                        },
                        [SCREENS.WORKSPACE.INVITE_MESSAGE]: {
                            path: ROUTES.WORKSPACE_INVITE_MESSAGE.route,
                        },
                        [SCREENS.WORKSPACE.CATEGORY_SETTINGS]: {
                            path: ROUTES.WORKSPACE_CATEGORY_SETTINGS.route,
                            parse: {
                                categoryName: (categoryName: string) => decodeURIComponent(categoryName),
                            },
                        },
                        [SCREENS.WORKSPACE.CATEGORIES_SETTINGS]: {
                            path: ROUTES.WORKSPACE_CATEGORIES_SETTINGS.route,
                        },
                        [SCREENS.WORKSPACE.WORKFLOWS_PAYER]: {
                            path: ROUTES.WORKSPACE_WORKFLOWS_PAYER.route,
                        },
                        [SCREENS.WORKSPACE.MEMBER_DETAILS]: {
                            path: ROUTES.WORKSPACE_MEMBER_DETAILS.route,
                        },
                        [SCREENS.WORKSPACE.OWNER_CHANGE_SUCCESS]: {
                            path: ROUTES.WORKSPACE_OWNER_CHANGE_SUCCESS.route,
                        },
                        [SCREENS.WORKSPACE.OWNER_CHANGE_ERROR]: {
                            path: ROUTES.WORKSPACE_OWNER_CHANGE_ERROR.route,
                        },
                        [SCREENS.WORKSPACE.OWNER_CHANGE_CHECK]: {
                            path: ROUTES.WORKSPACE_OWNER_CHANGE_CHECK.route,
                        },
                        [SCREENS.WORKSPACE.CATEGORY_CREATE]: {
                            path: ROUTES.WORKSPACE_CATEGORY_CREATE.route,
                        },
                        [SCREENS.WORKSPACE.CATEGORY_EDIT]: {
                            path: ROUTES.WORKSPACE_CATEGORY_EDIT.route,
                            parse: {
                                categoryName: (categoryName: string) => decodeURIComponent(categoryName),
                            },
                        },
                        [SCREENS.WORKSPACE.CREATE_DISTANCE_RATE]: {
                            path: ROUTES.WORKSPACE_CREATE_DISTANCE_RATE.route,
                        },
                        [SCREENS.WORKSPACE.DISTANCE_RATES_SETTINGS]: {
                            path: ROUTES.WORKSPACE_DISTANCE_RATES_SETTINGS.route,
                        },
                        [SCREENS.WORKSPACE.DISTANCE_RATE_DETAILS]: {
                            path: ROUTES.WORKSPACE_DISTANCE_RATE_DETAILS.route,
                        },
                        [SCREENS.WORKSPACE.DISTANCE_RATE_EDIT]: {
                            path: ROUTES.WORKSPACE_DISTANCE_RATE_EDIT.route,
                        },
                        [SCREENS.WORKSPACE.TAGS_SETTINGS]: {
                            path: ROUTES.WORKSPACE_TAGS_SETTINGS.route,
                        },
                        [SCREENS.WORKSPACE.TAGS_EDIT]: {
                            path: ROUTES.WORKSPACE_EDIT_TAGS.route,
                        },
                        [SCREENS.WORKSPACE.TAG_CREATE]: {
                            path: ROUTES.WORKSPACE_TAG_CREATE.route,
                        },
                        [SCREENS.WORKSPACE.TAG_EDIT]: {
                            path: ROUTES.WORKSPACE_TAG_EDIT.route,
                            parse: {
                                tagName: (tagName: string) => decodeURIComponent(tagName),
                            },
                        },
                        [SCREENS.WORKSPACE.TAG_SETTINGS]: {
                            path: ROUTES.WORKSPACE_TAG_SETTINGS.route,
                            parse: {
                                tagName: (tagName: string) => decodeURIComponent(tagName),
                            },
                        },
                        [SCREENS.WORKSPACE.TAXES_SETTINGS]: {
                            path: ROUTES.WORKSPACE_TAXES_SETTINGS.route,
                        },
                        [SCREENS.WORKSPACE.TAXES_SETTINGS_CUSTOM_TAX_NAME]: {
                            path: ROUTES.WORKSPACE_TAXES_SETTINGS_CUSTOM_TAX_NAME.route,
                        },
                        [SCREENS.WORKSPACE.TAXES_SETTINGS_FOREIGN_CURRENCY_DEFAULT]: {
                            path: ROUTES.WORKSPACE_TAXES_SETTINGS_FOREIGN_CURRENCY_DEFAULT.route,
                        },
                        [SCREENS.WORKSPACE.TAXES_SETTINGS_WORKSPACE_CURRENCY_DEFAULT]: {
                            path: ROUTES.WORKSPACE_TAXES_SETTINGS_WORKSPACE_CURRENCY_DEFAULT.route,
                        },
                        [SCREENS.REIMBURSEMENT_ACCOUNT]: {
                            path: ROUTES.BANK_ACCOUNT_WITH_STEP_TO_OPEN.route,
                            exact: true,
                        },
                        [SCREENS.GET_ASSISTANCE]: {
                            path: ROUTES.GET_ASSISTANCE.route,
                        },
                        [SCREENS.KEYBOARD_SHORTCUTS]: {
                            path: ROUTES.KEYBOARD_SHORTCUTS,
                        },
                        [SCREENS.WORKSPACE.NAME]: ROUTES.WORKSPACE_PROFILE_NAME.route,
                        [SCREENS.SETTINGS.SHARE_CODE]: {
                            path: ROUTES.SETTINGS_SHARE_CODE,
                        },
                        [SCREENS.SETTINGS.EXIT_SURVEY.REASON]: {
                            path: ROUTES.SETTINGS_EXIT_SURVEY_REASON,
                        },
                        [SCREENS.SETTINGS.EXIT_SURVEY.RESPONSE]: {
                            path: ROUTES.SETTINGS_EXIT_SURVEY_RESPONSE.route,
                        },
                        [SCREENS.SETTINGS.EXIT_SURVEY.CONFIRM]: {
                            path: ROUTES.SETTINGS_EXIT_SURVEY_CONFIRM.route,
                        },
                        [SCREENS.WORKSPACE.TAX_CREATE]: {
                            path: ROUTES.WORKSPACE_TAX_CREATE.route,
                        },
                        [SCREENS.WORKSPACE.TAX_EDIT]: {
                            path: ROUTES.WORKSPACE_TAX_EDIT.route,
                            parse: {
                                taxID: (taxID: string) => decodeURIComponent(taxID),
                            },
                        },
                        [SCREENS.WORKSPACE.TAX_NAME]: {
                            path: ROUTES.WORKSPACE_TAX_NAME.route,
                            parse: {
                                taxID: (taxID: string) => decodeURIComponent(taxID),
                            },
                        },
                        [SCREENS.WORKSPACE.TAX_VALUE]: {
                            path: ROUTES.WORKSPACE_TAX_VALUE.route,
                            parse: {
                                taxID: (taxID: string) => decodeURIComponent(taxID),
                            },
                        },
                    },
                },
                [SCREENS.RIGHT_MODAL.PRIVATE_NOTES]: {
                    screens: {
                        [SCREENS.PRIVATE_NOTES.LIST]: ROUTES.PRIVATE_NOTES_LIST.route,
                        [SCREENS.PRIVATE_NOTES.EDIT]: ROUTES.PRIVATE_NOTES_EDIT.route,
                    },
                },
                [SCREENS.RIGHT_MODAL.REPORT_DETAILS]: {
                    screens: {
                        [SCREENS.REPORT_DETAILS.ROOT]: ROUTES.REPORT_WITH_ID_DETAILS.route,
                        [SCREENS.REPORT_DETAILS.SHARE_CODE]: ROUTES.REPORT_WITH_ID_DETAILS_SHARE_CODE.route,
                    },
                },
                [SCREENS.RIGHT_MODAL.REPORT_SETTINGS]: {
                    screens: {
                        [SCREENS.REPORT_SETTINGS.ROOT]: {
                            path: ROUTES.REPORT_SETTINGS.route,
                        },
                        [SCREENS.REPORT_SETTINGS.ROOM_NAME]: {
                            path: ROUTES.REPORT_SETTINGS_ROOM_NAME.route,
                        },
                        [SCREENS.REPORT_SETTINGS.GROUP_NAME]: {
                            path: ROUTES.REPORT_SETTINGS_GROUP_NAME.route,
                        },
                        [SCREENS.REPORT_SETTINGS.NOTIFICATION_PREFERENCES]: {
                            path: ROUTES.REPORT_SETTINGS_NOTIFICATION_PREFERENCES.route,
                        },
                        [SCREENS.REPORT_SETTINGS.WRITE_CAPABILITY]: {
                            path: ROUTES.REPORT_SETTINGS_WRITE_CAPABILITY.route,
                        },
                        [SCREENS.REPORT_SETTINGS.VISIBILITY]: {
                            path: ROUTES.REPORT_SETTINGS_VISIBILITY.route,
                        },
                    },
                },
                [SCREENS.RIGHT_MODAL.REPORT_DESCRIPTION]: {
                    screens: {
                        [SCREENS.REPORT_DESCRIPTION_ROOT]: ROUTES.REPORT_DESCRIPTION.route,
                    },
                },
                [SCREENS.RIGHT_MODAL.NEW_CHAT]: {
                    screens: {
                        [SCREENS.NEW_CHAT.ROOT]: {
                            path: ROUTES.NEW,
                            exact: true,
                            screens: {
                                [SCREENS.NEW_CHAT.NEW_CHAT]: {
                                    path: ROUTES.NEW_CHAT,
                                    exact: true,
                                },
                                [SCREENS.NEW_CHAT.NEW_ROOM]: {
                                    path: ROUTES.NEW_ROOM,
                                    exact: true,
                                },
                            },
                        },
                        [SCREENS.NEW_CHAT.NEW_CHAT_CONFIRM]: {
                            path: ROUTES.NEW_CHAT_CONFIRM,
                            exact: true,
                        },
                        [SCREENS.NEW_CHAT.NEW_CHAT_EDIT_NAME]: {
                            path: ROUTES.NEW_CHAT_EDIT_NAME,
                            exact: true,
                        },
                    },
                },
                [SCREENS.RIGHT_MODAL.NEW_TASK]: {
                    screens: {
                        [SCREENS.NEW_TASK.ROOT]: ROUTES.NEW_TASK,
                        [SCREENS.NEW_TASK.TASK_ASSIGNEE_SELECTOR]: ROUTES.NEW_TASK_ASSIGNEE,
                        [SCREENS.NEW_TASK.TASK_SHARE_DESTINATION_SELECTOR]: ROUTES.NEW_TASK_SHARE_DESTINATION,
                        [SCREENS.NEW_TASK.DETAILS]: ROUTES.NEW_TASK_DETAILS,
                        [SCREENS.NEW_TASK.TITLE]: ROUTES.NEW_TASK_TITLE,
                        [SCREENS.NEW_TASK.DESCRIPTION]: ROUTES.NEW_TASK_DESCRIPTION,
                    },
                },
                [SCREENS.RIGHT_MODAL.ONBOARD_ENGAGEMENT]: {
                    screens: {
                        [SCREENS.ONBOARD_ENGAGEMENT.ROOT]: ROUTES.ONBOARD,
                        [SCREENS.ONBOARD_ENGAGEMENT.MANAGE_TEAMS_EXPENSES]: ROUTES.ONBOARD_MANAGE_EXPENSES,
                        [SCREENS.ONBOARD_ENGAGEMENT.EXPENSIFY_CLASSIC]: ROUTES.ONBOARD_EXPENSIFY_CLASSIC,
                    },
                },
                [SCREENS.RIGHT_MODAL.TEACHERS_UNITE]: {
                    screens: {
                        [SCREENS.I_KNOW_A_TEACHER]: ROUTES.I_KNOW_A_TEACHER,
                        [SCREENS.INTRO_SCHOOL_PRINCIPAL]: ROUTES.INTRO_SCHOOL_PRINCIPAL,
                        [SCREENS.I_AM_A_TEACHER]: ROUTES.I_AM_A_TEACHER,
                    },
                },
                [SCREENS.RIGHT_MODAL.DETAILS]: {
                    screens: {
                        [SCREENS.DETAILS_ROOT]: ROUTES.DETAILS.route,
                    },
                },
                [SCREENS.RIGHT_MODAL.PROFILE]: {
                    screens: {
                        [SCREENS.PROFILE_ROOT]: ROUTES.PROFILE.route,
                    },
                },
                [SCREENS.RIGHT_MODAL.PARTICIPANTS]: {
                    screens: {
                        [SCREENS.REPORT_PARTICIPANTS.ROOT]: ROUTES.REPORT_PARTICIPANTS.route,
                        [SCREENS.REPORT_PARTICIPANTS.INVITE]: ROUTES.REPORT_PARTICIPANTS_INVITE.route,
                        [SCREENS.REPORT_PARTICIPANTS.DETAILS]: ROUTES.REPORT_PARTICIPANTS_DETAILS.route,
                        [SCREENS.REPORT_PARTICIPANTS.ROLE]: ROUTES.REPORT_PARTICIPANTS_ROLE_SELECTION.route,
                    },
                },
                [SCREENS.RIGHT_MODAL.ROOM_INVITE]: {
                    screens: {
                        [SCREENS.ROOM_INVITE_ROOT]: ROUTES.ROOM_INVITE.route,
                    },
                },
                [SCREENS.RIGHT_MODAL.ROOM_MEMBERS]: {
                    screens: {
                        [SCREENS.ROOM_MEMBERS_ROOT]: ROUTES.ROOM_MEMBERS.route,
                    },
                },
                [SCREENS.RIGHT_MODAL.MONEY_REQUEST]: {
                    screens: {
                        [SCREENS.MONEY_REQUEST.START]: ROUTES.MONEY_REQUEST_START.route,
                        [SCREENS.MONEY_REQUEST.CREATE]: {
                            path: ROUTES.MONEY_REQUEST_CREATE.route,
                            exact: true,
                            screens: {
                                distance: {
                                    path: ROUTES.MONEY_REQUEST_CREATE_TAB_DISTANCE.route,
                                    exact: true,
                                },
                                manual: {
                                    path: ROUTES.MONEY_REQUEST_CREATE_TAB_MANUAL.route,
                                    exact: true,
                                },
                                scan: {
                                    path: ROUTES.MONEY_REQUEST_CREATE_TAB_SCAN.route,
                                    exact: true,
                                },
                            },
                        },
                        [SCREENS.MONEY_REQUEST.STEP_AMOUNT]: ROUTES.MONEY_REQUEST_STEP_AMOUNT.route,
                        [SCREENS.MONEY_REQUEST.STEP_CATEGORY]: ROUTES.MONEY_REQUEST_STEP_CATEGORY.route,
                        [SCREENS.MONEY_REQUEST.STEP_CONFIRMATION]: ROUTES.MONEY_REQUEST_STEP_CONFIRMATION.route,
                        [SCREENS.MONEY_REQUEST.STEP_CURRENCY]: ROUTES.MONEY_REQUEST_STEP_CURRENCY.route,
                        [SCREENS.MONEY_REQUEST.STEP_DATE]: ROUTES.MONEY_REQUEST_STEP_DATE.route,
                        [SCREENS.MONEY_REQUEST.STEP_DESCRIPTION]: ROUTES.MONEY_REQUEST_STEP_DESCRIPTION.route,
                        [SCREENS.MONEY_REQUEST.STEP_DISTANCE]: ROUTES.MONEY_REQUEST_STEP_DISTANCE.route,
                        [SCREENS.MONEY_REQUEST.HOLD]: ROUTES.MONEY_REQUEST_HOLD_REASON.route,
                        [SCREENS.MONEY_REQUEST.STEP_MERCHANT]: ROUTES.MONEY_REQUEST_STEP_MERCHANT.route,
                        [SCREENS.MONEY_REQUEST.STEP_PARTICIPANTS]: ROUTES.MONEY_REQUEST_STEP_PARTICIPANTS.route,
                        [SCREENS.MONEY_REQUEST.STEP_SCAN]: ROUTES.MONEY_REQUEST_STEP_SCAN.route,
                        [SCREENS.MONEY_REQUEST.STEP_TAG]: ROUTES.MONEY_REQUEST_STEP_TAG.route,
                        [SCREENS.MONEY_REQUEST.STEP_WAYPOINT]: ROUTES.MONEY_REQUEST_STEP_WAYPOINT.route,
                        [SCREENS.MONEY_REQUEST.STEP_TAX_AMOUNT]: ROUTES.MONEY_REQUEST_STEP_TAX_AMOUNT.route,
                        [SCREENS.MONEY_REQUEST.STEP_TAX_RATE]: ROUTES.MONEY_REQUEST_STEP_TAX_RATE.route,
                        [SCREENS.MONEY_REQUEST.PARTICIPANTS]: ROUTES.MONEY_REQUEST_PARTICIPANTS.route,
                        [SCREENS.MONEY_REQUEST.RECEIPT]: ROUTES.MONEY_REQUEST_RECEIPT.route,
                        [SCREENS.MONEY_REQUEST.STATE_SELECTOR]: {path: ROUTES.MONEY_REQUEST_STATE_SELECTOR.route, exact: true},
                        [SCREENS.IOU_SEND.ENABLE_PAYMENTS]: ROUTES.IOU_SEND_ENABLE_PAYMENTS,
                        [SCREENS.IOU_SEND.ADD_BANK_ACCOUNT]: ROUTES.IOU_SEND_ADD_BANK_ACCOUNT,
                        [SCREENS.IOU_SEND.ADD_DEBIT_CARD]: ROUTES.IOU_SEND_ADD_DEBIT_CARD,
                    },
                },
                [SCREENS.RIGHT_MODAL.SPLIT_DETAILS]: {
                    screens: {
                        [SCREENS.SPLIT_DETAILS.ROOT]: ROUTES.SPLIT_BILL_DETAILS.route,
                        [SCREENS.SPLIT_DETAILS.EDIT_REQUEST]: ROUTES.EDIT_SPLIT_BILL.route,
                    },
                },
                [SCREENS.RIGHT_MODAL.TASK_DETAILS]: {
                    screens: {
                        [SCREENS.TASK.TITLE]: ROUTES.TASK_TITLE.route,
                        [SCREENS.TASK.ASSIGNEE]: ROUTES.TASK_ASSIGNEE.route,
                    },
                },
                [SCREENS.RIGHT_MODAL.ADD_PERSONAL_BANK_ACCOUNT]: {
                    screens: {
                        [SCREENS.ADD_PERSONAL_BANK_ACCOUNT_ROOT]: ROUTES.BANK_ACCOUNT_PERSONAL,
                    },
                },
                [SCREENS.RIGHT_MODAL.ENABLE_PAYMENTS]: {
                    screens: {
                        [SCREENS.ENABLE_PAYMENTS_ROOT]: ROUTES.ENABLE_PAYMENTS,
                    },
                },
                [SCREENS.RIGHT_MODAL.WALLET_STATEMENT]: {
                    screens: {
                        [SCREENS.WALLET_STATEMENT_ROOT]: ROUTES.WALLET_STATEMENT_WITH_DATE,
                    },
                },
                [SCREENS.RIGHT_MODAL.FLAG_COMMENT]: {
                    screens: {
                        [SCREENS.FLAG_COMMENT_ROOT]: ROUTES.FLAG_COMMENT.route,
                    },
                },
                [SCREENS.RIGHT_MODAL.EDIT_REQUEST]: {
                    screens: {
                        [SCREENS.EDIT_REQUEST.ROOT]: ROUTES.EDIT_REQUEST.route,
                        [SCREENS.EDIT_REQUEST.REPORT_FIELD]: ROUTES.EDIT_REPORT_FIELD_REQUEST.route,
                    },
                },
                [SCREENS.RIGHT_MODAL.SIGN_IN]: {
                    screens: {
                        [SCREENS.SIGN_IN_ROOT]: ROUTES.SIGN_IN_MODAL,
                    },
                },
                [SCREENS.RIGHT_MODAL.REFERRAL]: {
                    screens: {
                        [SCREENS.REFERRAL_DETAILS]: ROUTES.REFERRAL_DETAILS_MODAL.route,
                    },
                },
                [SCREENS.RIGHT_MODAL.PROCESS_MONEY_REQUEST_HOLD]: {
                    screens: {
                        [SCREENS.PROCESS_MONEY_REQUEST_HOLD_ROOT]: ROUTES.PROCESS_MONEY_REQUEST_HOLD,
                    },
                },
                [SCREENS.RIGHT_MODAL.SEARCH_REPORT]: {
                    screens: {
                        [SCREENS.SEARCH.REPORT]: ROUTES.SEARCH_REPORT.route,
                    },
                },
            },
        },

        [NAVIGATORS.FULL_SCREEN_NAVIGATOR]: {
            screens: {
                [SCREENS.WORKSPACE.INITIAL]: {
                    path: ROUTES.WORKSPACE_INITIAL.route,
                },
                [SCREENS.WORKSPACES_CENTRAL_PANE]: {
                    screens: {
                        [SCREENS.WORKSPACE.PROFILE]: ROUTES.WORKSPACE_PROFILE.route,
                        [SCREENS.WORKSPACE.CARD]: {
                            path: ROUTES.WORKSPACE_CARD.route,
                        },
                        [SCREENS.WORKSPACE.WORKFLOWS]: {
                            path: ROUTES.WORKSPACE_WORKFLOWS.route,
                        },
                        [SCREENS.WORKSPACE.REIMBURSE]: {
                            path: ROUTES.WORKSPACE_REIMBURSE.route,
                        },
                        [SCREENS.WORKSPACE.BILLS]: {
                            path: ROUTES.WORKSPACE_BILLS.route,
                        },
                        [SCREENS.WORKSPACE.INVOICES]: {
                            path: ROUTES.WORKSPACE_INVOICES.route,
                        },
                        [SCREENS.WORKSPACE.TRAVEL]: {
                            path: ROUTES.WORKSPACE_TRAVEL.route,
                        },
                        [SCREENS.WORKSPACE.MEMBERS]: {
                            path: ROUTES.WORKSPACE_MEMBERS.route,
                        },
                        [SCREENS.WORKSPACE.ACCOUNTING]: {
                            path: ROUTES.WORKSPACE_ACCOUNTING.route,
                        },
                        [SCREENS.WORKSPACE.CATEGORIES]: {
                            path: ROUTES.WORKSPACE_CATEGORIES.route,
                        },
                        [SCREENS.WORKSPACE.MORE_FEATURES]: {
                            path: ROUTES.WORKSPACE_MORE_FEATURES.route,
                        },
                        [SCREENS.WORKSPACE.TAGS]: {
                            path: ROUTES.WORKSPACE_TAGS.route,
                        },
                        [SCREENS.WORKSPACE.TAXES]: {
                            path: ROUTES.WORKSPACE_TAXES.route,
                        },
                        [SCREENS.WORKSPACE.DISTANCE_RATES]: {
                            path: ROUTES.WORKSPACE_DISTANCE_RATES.route,
                        },
                    },
                },
            },
        },
    },
};

export default config;<|MERGE_RESOLUTION|>--- conflicted
+++ resolved
@@ -72,15 +72,9 @@
         [SCREENS.NOT_FOUND]: '*',
         [NAVIGATORS.LEFT_MODAL_NAVIGATOR]: {
             screens: {
-<<<<<<< HEAD
-                [SCREENS.LEFT_MODAL.FIND]: {
-                    screens: {
-                        [SCREENS.FIND_ROOT]: ROUTES.FIND,
-=======
                 [SCREENS.LEFT_MODAL.CHAT_FINDER]: {
                     screens: {
                         [SCREENS.CHAT_FINDER_ROOT]: ROUTES.CHAT_FINDER,
->>>>>>> 8cc40c43
                     },
                 },
                 [SCREENS.LEFT_MODAL.WORKSPACE_SWITCHER]: {

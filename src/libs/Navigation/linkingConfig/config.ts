--- conflicted
+++ resolved
@@ -52,17 +52,9 @@
                     path: ROUTES.SETTINGS_SECURITY,
                     exact: true,
                 },
-<<<<<<< HEAD
                 [SCREENS.SETTINGS.WALLET.ROOT]: {
                     path: ROUTES.SETTINGS_WALLET,
                     exact: true,
-=======
-                [SCREENS.WORKSPACE.MORE_FEATURES]: {
-                    path: ROUTES.WORKSPACE_MORE_FEATURES.route,
-                },
-                [SCREENS.WORKSPACE.TAGS]: {
-                    path: ROUTES.WORKSPACE_TAGS.route,
->>>>>>> 59ac1136
                 },
                 [SCREENS.SETTINGS.ABOUT]: {
                     path: ROUTES.SETTINGS_ABOUT,
@@ -572,6 +564,9 @@
                         [SCREENS.WORKSPACE.CATEGORIES]: {
                             path: ROUTES.WORKSPACE_CATEGORIES.route,
                         },
+                        [SCREENS.WORKSPACE.MORE_FEATURES]: {
+                            path: ROUTES.WORKSPACE_MORE_FEATURES.route,
+                        },
                         [SCREENS.WORKSPACE.TAGS]: {
                             path: ROUTES.WORKSPACE_TAGS.route,
                         },

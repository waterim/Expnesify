import type {FullScreenName} from '@libs/Navigation/types';
import SCREENS from '@src/SCREENS';

const FULL_SCREEN_TO_RHP_MAPPING: Partial<Record<FullScreenName, string[]>> = {
    [SCREENS.WORKSPACE.PROFILE]: [SCREENS.WORKSPACE.NAME, SCREENS.WORKSPACE.ADDRESS, SCREENS.WORKSPACE.CURRENCY, SCREENS.WORKSPACE.DESCRIPTION, SCREENS.WORKSPACE.SHARE],
    [SCREENS.WORKSPACE.REIMBURSE]: [SCREENS.WORKSPACE.RATE_AND_UNIT, SCREENS.WORKSPACE.RATE_AND_UNIT_RATE, SCREENS.WORKSPACE.RATE_AND_UNIT_UNIT],
    [SCREENS.WORKSPACE.MEMBERS]: [
        SCREENS.WORKSPACE.INVITE,
        SCREENS.WORKSPACE.INVITE_MESSAGE,
        SCREENS.WORKSPACE.MEMBER_DETAILS,
        SCREENS.WORKSPACE.OWNER_CHANGE_CHECK,
        SCREENS.WORKSPACE.OWNER_CHANGE_SUCCESS,
        SCREENS.WORKSPACE.OWNER_CHANGE_ERROR,
        SCREENS.WORKSPACE.OWNER_CHANGE_ERROR,
    ],
    [SCREENS.WORKSPACE.WORKFLOWS]: [
        SCREENS.WORKSPACE.WORKFLOWS_APPROVER,
        SCREENS.WORKSPACE.WORKFLOWS_AUTO_REPORTING_FREQUENCY,
        SCREENS.WORKSPACE.WORKFLOWS_AUTO_REPORTING_MONTHLY_OFFSET,
        SCREENS.WORKSPACE.WORKFLOWS_PAYER,
    ],
    [SCREENS.WORKSPACE.ACCOUNTING.ROOT]: [
        SCREENS.WORKSPACE.ACCOUNTING.QUICKBOOKS_ONLINE_IMPORT,
        SCREENS.WORKSPACE.ACCOUNTING.QUICKBOOKS_ONLINE_CHART_OF_ACCOUNTS,
        SCREENS.WORKSPACE.ACCOUNTING.QUICKBOOKS_ONLINE_CLASSES,
        SCREENS.WORKSPACE.ACCOUNTING.QUICKBOOKS_ONLINE_TAXES,
        SCREENS.WORKSPACE.ACCOUNTING.QUICKBOOKS_ONLINE_LOCATIONS,
        SCREENS.WORKSPACE.ACCOUNTING.QUICKBOOKS_ONLINE_CUSTOMERS,
        SCREENS.WORKSPACE.ACCOUNTING.QUICKBOOKS_ONLINE_EXPORT,
        SCREENS.WORKSPACE.ACCOUNTING.QUICKBOOKS_ONLINE_EXPORT_DATE_SELECT,
        SCREENS.WORKSPACE.ACCOUNTING.QUICKBOOKS_ONLINE_EXPORT_INVOICE_ACCOUNT_SELECT,
        SCREENS.WORKSPACE.ACCOUNTING.QUICKBOOKS_ONLINE_EXPORT_OUT_OF_POCKET_EXPENSES_ACCOUNT_SELECT,
        SCREENS.WORKSPACE.ACCOUNTING.QUICKBOOKS_ONLINE_COMPANY_CARD_EXPENSE_ACCOUNT,
        SCREENS.WORKSPACE.ACCOUNTING.QUICKBOOKS_ONLINE_COMPANY_CARD_EXPENSE_ACCOUNT_SELECT,
        SCREENS.WORKSPACE.ACCOUNTING.QUICKBOOKS_ONLINE_COMPANY_CARD_EXPENSE_ACCOUNT_COMPANY_CARD_SELECT,
        SCREENS.WORKSPACE.ACCOUNTING.QUICKBOOKS_ONLINE_EXPORT_PREFERRED_EXPORTER,
        SCREENS.WORKSPACE.ACCOUNTING.QUICKBOOKS_ONLINE_EXPORT_OUT_OF_POCKET_EXPENSES,
        SCREENS.WORKSPACE.ACCOUNTING.QUICKBOOKS_ONLINE_EXPORT_OUT_OF_POCKET_EXPENSES_SELECT,
        SCREENS.WORKSPACE.ACCOUNTING.QUICKBOOKS_ONLINE_NON_REIMBURSABLE_DEFAULT_VENDOR_SELECT,
        SCREENS.WORKSPACE.ACCOUNTING.QUICKBOOKS_ONLINE_ADVANCED,
        SCREENS.WORKSPACE.ACCOUNTING.QUICKBOOKS_ONLINE_ACCOUNT_SELECTOR,
        SCREENS.WORKSPACE.ACCOUNTING.QUICKBOOKS_ONLINE_INVOICE_ACCOUNT_SELECTOR,
        SCREENS.WORKSPACE.ACCOUNTING.XERO_IMPORT,
        SCREENS.WORKSPACE.ACCOUNTING.XERO_CHART_OF_ACCOUNTS,
        SCREENS.WORKSPACE.ACCOUNTING.XERO_ORGANIZATION,
        SCREENS.WORKSPACE.ACCOUNTING.XERO_CUSTOMER,
        SCREENS.WORKSPACE.ACCOUNTING.XERO_TAXES,
        SCREENS.WORKSPACE.ACCOUNTING.XERO_TRACKING_CATEGORIES,
        SCREENS.WORKSPACE.ACCOUNTING.XERO_MAP_TRACKING_CATEGORY,
        SCREENS.WORKSPACE.ACCOUNTING.XERO_EXPORT,
        SCREENS.WORKSPACE.ACCOUNTING.XERO_EXPORT_PURCHASE_BILL_DATE_SELECT,
        SCREENS.WORKSPACE.ACCOUNTING.XERO_ADVANCED,
        SCREENS.WORKSPACE.ACCOUNTING.XERO_BILL_STATUS_SELECTOR,
        SCREENS.WORKSPACE.ACCOUNTING.XERO_INVOICE_ACCOUNT_SELECTOR,
        SCREENS.WORKSPACE.ACCOUNTING.XERO_EXPORT_PREFERRED_EXPORTER_SELECT,
        SCREENS.WORKSPACE.ACCOUNTING.XERO_BILL_PAYMENT_ACCOUNT_SELECTOR,
        SCREENS.WORKSPACE.ACCOUNTING.XERO_EXPORT_BANK_ACCOUNT_SELECT,
        SCREENS.WORKSPACE.ACCOUNTING.NETSUITE_SUBSIDIARY_SELECTOR,
        SCREENS.WORKSPACE.ACCOUNTING.NETSUITE_EXPORT,
        SCREENS.WORKSPACE.ACCOUNTING.NETSUITE_PREFERRED_EXPORTER_SELECT,
        SCREENS.WORKSPACE.ACCOUNTING.NETSUITE_DATE_SELECT,
        SCREENS.WORKSPACE.ACCOUNTING.NETSUITE_EXPORT_EXPENSES,
        SCREENS.WORKSPACE.ACCOUNTING.NETSUITE_EXPORT_EXPENSES_DESTINATION_SELECT,
        SCREENS.WORKSPACE.ACCOUNTING.NETSUITE_EXPORT_EXPENSES_VENDOR_SELECT,
        SCREENS.WORKSPACE.ACCOUNTING.NETSUITE_EXPORT_EXPENSES_PAYABLE_ACCOUNT_SELECT,
        SCREENS.WORKSPACE.ACCOUNTING.NETSUITE_EXPORT_EXPENSES_JOURNAL_POSTING_PREFERENCE_SELECT,
        SCREENS.WORKSPACE.ACCOUNTING.NETSUITE_RECEIVABLE_ACCOUNT_SELECT,
        SCREENS.WORKSPACE.ACCOUNTING.NETSUITE_INVOICE_ITEM_PREFERENCE_SELECT,
        SCREENS.WORKSPACE.ACCOUNTING.NETSUITE_INVOICE_ITEM_SELECT,
        SCREENS.WORKSPACE.ACCOUNTING.NETSUITE_TAX_POSTING_ACCOUNT_SELECT,
        SCREENS.WORKSPACE.ACCOUNTING.NETSUITE_PROVINCIAL_TAX_POSTING_ACCOUNT_SELECT,
        SCREENS.WORKSPACE.ACCOUNTING.SAGE_INTACCT_PREREQUISITES,
        SCREENS.WORKSPACE.ACCOUNTING.ENTER_SAGE_INTACCT_CREDENTIALS,
        SCREENS.WORKSPACE.ACCOUNTING.EXISTING_SAGE_INTACCT_CONNECTIONS,
    ],
    [SCREENS.WORKSPACE.TAXES]: [
        SCREENS.WORKSPACE.TAXES_SETTINGS,
        SCREENS.WORKSPACE.TAX_CREATE,
        SCREENS.WORKSPACE.TAXES_SETTINGS_CUSTOM_TAX_NAME,
        SCREENS.WORKSPACE.TAXES_SETTINGS_FOREIGN_CURRENCY_DEFAULT,
        SCREENS.WORKSPACE.TAXES_SETTINGS_WORKSPACE_CURRENCY_DEFAULT,
        SCREENS.WORKSPACE.TAX_CREATE,
        SCREENS.WORKSPACE.TAX_EDIT,
        SCREENS.WORKSPACE.TAX_NAME,
        SCREENS.WORKSPACE.TAX_VALUE,
    ],
    [SCREENS.WORKSPACE.TAGS]: [
        SCREENS.WORKSPACE.TAGS_SETTINGS,
        SCREENS.WORKSPACE.TAGS_EDIT,
        SCREENS.WORKSPACE.TAG_CREATE,
        SCREENS.WORKSPACE.TAG_SETTINGS,
        SCREENS.WORKSPACE.TAG_EDIT,
        SCREENS.WORKSPACE.TAG_LIST_VIEW,
    ],
    [SCREENS.WORKSPACE.CATEGORIES]: [SCREENS.WORKSPACE.CATEGORY_CREATE, SCREENS.WORKSPACE.CATEGORY_SETTINGS, SCREENS.WORKSPACE.CATEGORIES_SETTINGS, SCREENS.WORKSPACE.CATEGORY_EDIT],
    [SCREENS.WORKSPACE.DISTANCE_RATES]: [
        SCREENS.WORKSPACE.CREATE_DISTANCE_RATE,
        SCREENS.WORKSPACE.DISTANCE_RATES_SETTINGS,
        SCREENS.WORKSPACE.DISTANCE_RATE_EDIT,
        SCREENS.WORKSPACE.DISTANCE_RATE_TAX_RECLAIMABLE_ON_EDIT,
        SCREENS.WORKSPACE.DISTANCE_RATE_TAX_RATE_EDIT,
        SCREENS.WORKSPACE.DISTANCE_RATE_DETAILS,
    ],
<<<<<<< HEAD
    [SCREENS.WORKSPACE.REPORT_FIELDS]: [SCREENS.WORKSPACE.REPORT_FIELD_SETTINGS],
=======
    [SCREENS.WORKSPACE.REPORT_FIELDS]: [],
    [SCREENS.WORKSPACE.EXPENSIFY_CARD]: [],
>>>>>>> 9fbbbfb0
};

export default FULL_SCREEN_TO_RHP_MAPPING;<|MERGE_RESOLUTION|>--- conflicted
+++ resolved
@@ -101,12 +101,8 @@
         SCREENS.WORKSPACE.DISTANCE_RATE_TAX_RATE_EDIT,
         SCREENS.WORKSPACE.DISTANCE_RATE_DETAILS,
     ],
-<<<<<<< HEAD
     [SCREENS.WORKSPACE.REPORT_FIELDS]: [SCREENS.WORKSPACE.REPORT_FIELD_SETTINGS],
-=======
-    [SCREENS.WORKSPACE.REPORT_FIELDS]: [],
     [SCREENS.WORKSPACE.EXPENSIFY_CARD]: [],
->>>>>>> 9fbbbfb0
 };
 
 export default FULL_SCREEN_TO_RHP_MAPPING;
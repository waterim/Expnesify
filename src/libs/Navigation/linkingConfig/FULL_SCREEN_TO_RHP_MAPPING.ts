import type {FullScreenName} from '@libs/Navigation/types';
import SCREENS from '@src/SCREENS';

const FULL_SCREEN_TO_RHP_MAPPING: Partial<Record<FullScreenName, string[]>> = {
    [SCREENS.WORKSPACE.PROFILE]: [SCREENS.WORKSPACE.NAME, SCREENS.WORKSPACE.ADDRESS, SCREENS.WORKSPACE.CURRENCY, SCREENS.WORKSPACE.DESCRIPTION, SCREENS.WORKSPACE.SHARE],
    [SCREENS.WORKSPACE.REIMBURSE]: [SCREENS.WORKSPACE.RATE_AND_UNIT, SCREENS.WORKSPACE.RATE_AND_UNIT_RATE, SCREENS.WORKSPACE.RATE_AND_UNIT_UNIT],
    [SCREENS.WORKSPACE.MEMBERS]: [
        SCREENS.WORKSPACE.INVITE,
        SCREENS.WORKSPACE.INVITE_MESSAGE,
        SCREENS.WORKSPACE.MEMBER_DETAILS,
        SCREENS.WORKSPACE.OWNER_CHANGE_CHECK,
        SCREENS.WORKSPACE.OWNER_CHANGE_SUCCESS,
        SCREENS.WORKSPACE.OWNER_CHANGE_ERROR,
        SCREENS.WORKSPACE.OWNER_CHANGE_ERROR,
    ],
    [SCREENS.WORKSPACE.WORKFLOWS]: [
        SCREENS.WORKSPACE.WORKFLOWS_APPROVER,
        SCREENS.WORKSPACE.WORKFLOWS_AUTO_REPORTING_FREQUENCY,
        SCREENS.WORKSPACE.WORKFLOWS_AUTO_REPORTING_MONTHLY_OFFSET,
        SCREENS.WORKSPACE.WORKFLOWS_PAYER,
    ],
    [SCREENS.WORKSPACE.ACCOUNTING.ROOT]: [
        SCREENS.WORKSPACE.ACCOUNTING.QUICKBOOKS_ONLINE_IMPORT,
        SCREENS.WORKSPACE.ACCOUNTING.QUICKBOOKS_ONLINE_CHART_OF_ACCOUNTS,
        SCREENS.WORKSPACE.ACCOUNTING.QUICKBOOKS_ONLINE_CLASSES,
        SCREENS.WORKSPACE.ACCOUNTING.QUICKBOOKS_ONLINE_TAXES,
        SCREENS.WORKSPACE.ACCOUNTING.QUICKBOOKS_ONLINE_LOCATIONS,
        SCREENS.WORKSPACE.ACCOUNTING.QUICKBOOKS_ONLINE_CUSTOMERS,
        SCREENS.WORKSPACE.ACCOUNTING.QUICKBOOKS_ONLINE_EXPORT,
        SCREENS.WORKSPACE.ACCOUNTING.QUICKBOOKS_ONLINE_EXPORT_DATE_SELECT,
        SCREENS.WORKSPACE.ACCOUNTING.QUICKBOOKS_ONLINE_EXPORT_INVOICE_ACCOUNT_SELECT,
        SCREENS.WORKSPACE.ACCOUNTING.QUICKBOOKS_ONLINE_EXPORT_OUT_OF_POCKET_EXPENSES_ACCOUNT_SELECT,
        SCREENS.WORKSPACE.ACCOUNTING.QUICKBOOKS_ONLINE_COMPANY_CARD_EXPENSE_ACCOUNT,
        SCREENS.WORKSPACE.ACCOUNTING.QUICKBOOKS_ONLINE_COMPANY_CARD_EXPENSE_ACCOUNT_SELECT,
        SCREENS.WORKSPACE.ACCOUNTING.QUICKBOOKS_ONLINE_COMPANY_CARD_EXPENSE_ACCOUNT_COMPANY_CARD_SELECT,
        SCREENS.WORKSPACE.ACCOUNTING.QUICKBOOKS_ONLINE_EXPORT_PREFERRED_EXPORTER,
        SCREENS.WORKSPACE.ACCOUNTING.QUICKBOOKS_ONLINE_EXPORT_OUT_OF_POCKET_EXPENSES,
        SCREENS.WORKSPACE.ACCOUNTING.QUICKBOOKS_ONLINE_EXPORT_OUT_OF_POCKET_EXPENSES_SELECT,
        SCREENS.WORKSPACE.ACCOUNTING.QUICKBOOKS_ONLINE_NON_REIMBURSABLE_DEFAULT_VENDOR_SELECT,
        SCREENS.WORKSPACE.ACCOUNTING.QUICKBOOKS_ONLINE_ADVANCED,
        SCREENS.WORKSPACE.ACCOUNTING.QUICKBOOKS_ONLINE_ACCOUNT_SELECTOR,
        SCREENS.WORKSPACE.ACCOUNTING.QUICKBOOKS_ONLINE_INVOICE_ACCOUNT_SELECTOR,
        SCREENS.WORKSPACE.ACCOUNTING.XERO_IMPORT,
        SCREENS.WORKSPACE.ACCOUNTING.XERO_CHART_OF_ACCOUNTS,
        SCREENS.WORKSPACE.ACCOUNTING.XERO_ORGANIZATION,
        SCREENS.WORKSPACE.ACCOUNTING.XERO_CUSTOMER,
        SCREENS.WORKSPACE.ACCOUNTING.XERO_TAXES,
        SCREENS.WORKSPACE.ACCOUNTING.XERO_TRACKING_CATEGORIES,
        SCREENS.WORKSPACE.ACCOUNTING.XERO_MAP_TRACKING_CATEGORY,
        SCREENS.WORKSPACE.ACCOUNTING.XERO_EXPORT,
        SCREENS.WORKSPACE.ACCOUNTING.XERO_EXPORT_PURCHASE_BILL_DATE_SELECT,
        SCREENS.WORKSPACE.ACCOUNTING.XERO_ADVANCED,
        SCREENS.WORKSPACE.ACCOUNTING.XERO_BILL_STATUS_SELECTOR,
        SCREENS.WORKSPACE.ACCOUNTING.XERO_INVOICE_ACCOUNT_SELECTOR,
        SCREENS.WORKSPACE.ACCOUNTING.XERO_EXPORT_PREFERRED_EXPORTER_SELECT,
        SCREENS.WORKSPACE.ACCOUNTING.XERO_BILL_PAYMENT_ACCOUNT_SELECTOR,
        SCREENS.WORKSPACE.ACCOUNTING.XERO_EXPORT_BANK_ACCOUNT_SELECT,
        SCREENS.WORKSPACE.ACCOUNTING.NETSUITE_SUBSIDIARY_SELECTOR,
        SCREENS.WORKSPACE.ACCOUNTING.NETSUITE_IMPORT,
        SCREENS.WORKSPACE.ACCOUNTING.NETSUITE_EXPORT,
        SCREENS.WORKSPACE.ACCOUNTING.NETSUITE_PREFERRED_EXPORTER_SELECT,
        SCREENS.WORKSPACE.ACCOUNTING.NETSUITE_DATE_SELECT,
        SCREENS.WORKSPACE.ACCOUNTING.NETSUITE_EXPORT_EXPENSES,
        SCREENS.WORKSPACE.ACCOUNTING.NETSUITE_EXPORT_EXPENSES_DESTINATION_SELECT,
        SCREENS.WORKSPACE.ACCOUNTING.NETSUITE_EXPORT_EXPENSES_VENDOR_SELECT,
        SCREENS.WORKSPACE.ACCOUNTING.NETSUITE_EXPORT_EXPENSES_PAYABLE_ACCOUNT_SELECT,
        SCREENS.WORKSPACE.ACCOUNTING.NETSUITE_EXPORT_EXPENSES_JOURNAL_POSTING_PREFERENCE_SELECT,
        SCREENS.WORKSPACE.ACCOUNTING.NETSUITE_RECEIVABLE_ACCOUNT_SELECT,
        SCREENS.WORKSPACE.ACCOUNTING.NETSUITE_INVOICE_ITEM_PREFERENCE_SELECT,
        SCREENS.WORKSPACE.ACCOUNTING.NETSUITE_INVOICE_ITEM_SELECT,
        SCREENS.WORKSPACE.ACCOUNTING.NETSUITE_TAX_POSTING_ACCOUNT_SELECT,
        SCREENS.WORKSPACE.ACCOUNTING.NETSUITE_PROVINCIAL_TAX_POSTING_ACCOUNT_SELECT,
        SCREENS.WORKSPACE.ACCOUNTING.SAGE_INTACCT_PREREQUISITES,
        SCREENS.WORKSPACE.ACCOUNTING.ENTER_SAGE_INTACCT_CREDENTIALS,
        SCREENS.WORKSPACE.ACCOUNTING.EXISTING_SAGE_INTACCT_CONNECTIONS,
    ],
    [SCREENS.WORKSPACE.TAXES]: [
        SCREENS.WORKSPACE.TAXES_SETTINGS,
        SCREENS.WORKSPACE.TAX_CREATE,
        SCREENS.WORKSPACE.TAXES_SETTINGS_CUSTOM_TAX_NAME,
        SCREENS.WORKSPACE.TAXES_SETTINGS_FOREIGN_CURRENCY_DEFAULT,
        SCREENS.WORKSPACE.TAXES_SETTINGS_WORKSPACE_CURRENCY_DEFAULT,
        SCREENS.WORKSPACE.TAX_CREATE,
        SCREENS.WORKSPACE.TAX_EDIT,
        SCREENS.WORKSPACE.TAX_NAME,
        SCREENS.WORKSPACE.TAX_VALUE,
    ],
    [SCREENS.WORKSPACE.TAGS]: [
        SCREENS.WORKSPACE.TAGS_SETTINGS,
        SCREENS.WORKSPACE.TAGS_EDIT,
        SCREENS.WORKSPACE.TAG_CREATE,
        SCREENS.WORKSPACE.TAG_SETTINGS,
        SCREENS.WORKSPACE.TAG_EDIT,
        SCREENS.WORKSPACE.TAG_LIST_VIEW,
    ],
    [SCREENS.WORKSPACE.CATEGORIES]: [SCREENS.WORKSPACE.CATEGORY_CREATE, SCREENS.WORKSPACE.CATEGORY_SETTINGS, SCREENS.WORKSPACE.CATEGORIES_SETTINGS, SCREENS.WORKSPACE.CATEGORY_EDIT],
    [SCREENS.WORKSPACE.DISTANCE_RATES]: [
        SCREENS.WORKSPACE.CREATE_DISTANCE_RATE,
        SCREENS.WORKSPACE.DISTANCE_RATES_SETTINGS,
        SCREENS.WORKSPACE.DISTANCE_RATE_EDIT,
        SCREENS.WORKSPACE.DISTANCE_RATE_TAX_RECLAIMABLE_ON_EDIT,
        SCREENS.WORKSPACE.DISTANCE_RATE_TAX_RATE_EDIT,
        SCREENS.WORKSPACE.DISTANCE_RATE_DETAILS,
    ],
<<<<<<< HEAD
    [SCREENS.WORKSPACE.REPORT_FIELDS]: [],
    [SCREENS.WORKSPACE.EXPENSIFY_CARD]: [SCREENS.WORKSPACE.EXPENSIFY_CARD_ISSUE_NEW],
=======
    [SCREENS.WORKSPACE.REPORT_FIELDS]: [
        SCREENS.WORKSPACE.REPORT_FIELDS_CREATE,
        SCREENS.WORKSPACE.REPORT_FIELDS_LIST_VALUES,
        SCREENS.WORKSPACE.REPORT_FIELDS_ADD_VALUE,
        SCREENS.WORKSPACE.REPORT_FIELDS_VALUE_SETTINGS,
        SCREENS.WORKSPACE.REPORT_FIELDS_EDIT_VALUE,
    ],
    [SCREENS.WORKSPACE.EXPENSIFY_CARD]: [],
>>>>>>> 58be9bab
};

export default FULL_SCREEN_TO_RHP_MAPPING;<|MERGE_RESOLUTION|>--- conflicted
+++ resolved
@@ -102,10 +102,6 @@
         SCREENS.WORKSPACE.DISTANCE_RATE_TAX_RATE_EDIT,
         SCREENS.WORKSPACE.DISTANCE_RATE_DETAILS,
     ],
-<<<<<<< HEAD
-    [SCREENS.WORKSPACE.REPORT_FIELDS]: [],
-    [SCREENS.WORKSPACE.EXPENSIFY_CARD]: [SCREENS.WORKSPACE.EXPENSIFY_CARD_ISSUE_NEW],
-=======
     [SCREENS.WORKSPACE.REPORT_FIELDS]: [
         SCREENS.WORKSPACE.REPORT_FIELDS_CREATE,
         SCREENS.WORKSPACE.REPORT_FIELDS_LIST_VALUES,
@@ -113,8 +109,7 @@
         SCREENS.WORKSPACE.REPORT_FIELDS_VALUE_SETTINGS,
         SCREENS.WORKSPACE.REPORT_FIELDS_EDIT_VALUE,
     ],
-    [SCREENS.WORKSPACE.EXPENSIFY_CARD]: [],
->>>>>>> 58be9bab
+    [SCREENS.WORKSPACE.EXPENSIFY_CARD]: [SCREENS.WORKSPACE.EXPENSIFY_CARD_ISSUE_NEW],
 };
 
 export default FULL_SCREEN_TO_RHP_MAPPING;
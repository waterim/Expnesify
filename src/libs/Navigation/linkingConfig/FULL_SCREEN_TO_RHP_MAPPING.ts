import type {FullScreenName} from '@libs/Navigation/types';
import SCREENS from '@src/SCREENS';

const FULL_SCREEN_TO_RHP_MAPPING: Partial<Record<FullScreenName, string[]>> = {
    [SCREENS.WORKSPACE.PROFILE]: [
        SCREENS.WORKSPACE.NAME,
        SCREENS.WORKSPACE.ADDRESS,
        SCREENS.WORKSPACE.CURRENCY,
        SCREENS.WORKSPACE.DESCRIPTION,
        SCREENS.WORKSPACE.SHARE,
        SCREENS.WORKSPACE.UPGRADE,
    ],
    [SCREENS.WORKSPACE.REIMBURSE]: [SCREENS.WORKSPACE.RATE_AND_UNIT, SCREENS.WORKSPACE.RATE_AND_UNIT_RATE, SCREENS.WORKSPACE.RATE_AND_UNIT_UNIT],
    [SCREENS.WORKSPACE.MEMBERS]: [
        SCREENS.WORKSPACE.INVITE,
        SCREENS.WORKSPACE.INVITE_MESSAGE,
        SCREENS.WORKSPACE.MEMBER_DETAILS,
        SCREENS.WORKSPACE.OWNER_CHANGE_CHECK,
        SCREENS.WORKSPACE.OWNER_CHANGE_SUCCESS,
        SCREENS.WORKSPACE.OWNER_CHANGE_ERROR,
        SCREENS.WORKSPACE.OWNER_CHANGE_ERROR,
    ],
    [SCREENS.WORKSPACE.WORKFLOWS]: [
        SCREENS.WORKSPACE.WORKFLOWS_APPROVER,
        SCREENS.WORKSPACE.WORKFLOWS_AUTO_REPORTING_FREQUENCY,
        SCREENS.WORKSPACE.WORKFLOWS_AUTO_REPORTING_MONTHLY_OFFSET,
        SCREENS.WORKSPACE.WORKFLOWS_PAYER,
    ],
    [SCREENS.WORKSPACE.ACCOUNTING.ROOT]: [
        SCREENS.WORKSPACE.ACCOUNTING.QUICKBOOKS_ONLINE_IMPORT,
        SCREENS.WORKSPACE.ACCOUNTING.QUICKBOOKS_ONLINE_CHART_OF_ACCOUNTS,
        SCREENS.WORKSPACE.ACCOUNTING.QUICKBOOKS_ONLINE_CLASSES,
        SCREENS.WORKSPACE.ACCOUNTING.QUICKBOOKS_ONLINE_TAXES,
        SCREENS.WORKSPACE.ACCOUNTING.QUICKBOOKS_ONLINE_LOCATIONS,
        SCREENS.WORKSPACE.ACCOUNTING.QUICKBOOKS_ONLINE_CUSTOMERS,
        SCREENS.WORKSPACE.ACCOUNTING.QUICKBOOKS_ONLINE_EXPORT,
        SCREENS.WORKSPACE.ACCOUNTING.QUICKBOOKS_ONLINE_EXPORT_DATE_SELECT,
        SCREENS.WORKSPACE.ACCOUNTING.QUICKBOOKS_ONLINE_EXPORT_INVOICE_ACCOUNT_SELECT,
        SCREENS.WORKSPACE.ACCOUNTING.QUICKBOOKS_ONLINE_EXPORT_OUT_OF_POCKET_EXPENSES_ACCOUNT_SELECT,
        SCREENS.WORKSPACE.ACCOUNTING.QUICKBOOKS_ONLINE_COMPANY_CARD_EXPENSE_ACCOUNT,
        SCREENS.WORKSPACE.ACCOUNTING.QUICKBOOKS_ONLINE_COMPANY_CARD_EXPENSE_ACCOUNT_SELECT,
        SCREENS.WORKSPACE.ACCOUNTING.QUICKBOOKS_ONLINE_COMPANY_CARD_EXPENSE_ACCOUNT_COMPANY_CARD_SELECT,
        SCREENS.WORKSPACE.ACCOUNTING.QUICKBOOKS_ONLINE_EXPORT_PREFERRED_EXPORTER,
        SCREENS.WORKSPACE.ACCOUNTING.QUICKBOOKS_ONLINE_EXPORT_OUT_OF_POCKET_EXPENSES,
        SCREENS.WORKSPACE.ACCOUNTING.QUICKBOOKS_ONLINE_EXPORT_OUT_OF_POCKET_EXPENSES_SELECT,
        SCREENS.WORKSPACE.ACCOUNTING.QUICKBOOKS_ONLINE_NON_REIMBURSABLE_DEFAULT_VENDOR_SELECT,
        SCREENS.WORKSPACE.ACCOUNTING.QUICKBOOKS_ONLINE_ADVANCED,
        SCREENS.WORKSPACE.ACCOUNTING.QUICKBOOKS_ONLINE_ACCOUNT_SELECTOR,
        SCREENS.WORKSPACE.ACCOUNTING.QUICKBOOKS_ONLINE_INVOICE_ACCOUNT_SELECTOR,
        SCREENS.WORKSPACE.ACCOUNTING.XERO_IMPORT,
        SCREENS.WORKSPACE.ACCOUNTING.XERO_CHART_OF_ACCOUNTS,
        SCREENS.WORKSPACE.ACCOUNTING.XERO_ORGANIZATION,
        SCREENS.WORKSPACE.ACCOUNTING.XERO_CUSTOMER,
        SCREENS.WORKSPACE.ACCOUNTING.XERO_TAXES,
        SCREENS.WORKSPACE.ACCOUNTING.XERO_TRACKING_CATEGORIES,
        SCREENS.WORKSPACE.ACCOUNTING.XERO_MAP_TRACKING_CATEGORY,
        SCREENS.WORKSPACE.ACCOUNTING.XERO_EXPORT,
        SCREENS.WORKSPACE.ACCOUNTING.XERO_EXPORT_PURCHASE_BILL_DATE_SELECT,
        SCREENS.WORKSPACE.ACCOUNTING.XERO_ADVANCED,
        SCREENS.WORKSPACE.ACCOUNTING.XERO_BILL_STATUS_SELECTOR,
        SCREENS.WORKSPACE.ACCOUNTING.XERO_INVOICE_ACCOUNT_SELECTOR,
        SCREENS.WORKSPACE.ACCOUNTING.XERO_EXPORT_PREFERRED_EXPORTER_SELECT,
        SCREENS.WORKSPACE.ACCOUNTING.XERO_BILL_PAYMENT_ACCOUNT_SELECTOR,
        SCREENS.WORKSPACE.ACCOUNTING.XERO_EXPORT_BANK_ACCOUNT_SELECT,
        SCREENS.WORKSPACE.ACCOUNTING.NETSUITE_SUBSIDIARY_SELECTOR,
        SCREENS.WORKSPACE.ACCOUNTING.NETSUITE_TOKEN_INPUT,
        SCREENS.WORKSPACE.ACCOUNTING.NETSUITE_IMPORT,
        SCREENS.WORKSPACE.ACCOUNTING.NETSUITE_IMPORT_MAPPING,
        SCREENS.WORKSPACE.ACCOUNTING.NETSUITE_IMPORT_CUSTOMERS_OR_PROJECTS,
        SCREENS.WORKSPACE.ACCOUNTING.NETSUITE_IMPORT_CUSTOMERS_OR_PROJECTS_SELECT,
        SCREENS.WORKSPACE.ACCOUNTING.NETSUITE_EXPORT,
        SCREENS.WORKSPACE.ACCOUNTING.NETSUITE_PREFERRED_EXPORTER_SELECT,
        SCREENS.WORKSPACE.ACCOUNTING.NETSUITE_DATE_SELECT,
        SCREENS.WORKSPACE.ACCOUNTING.NETSUITE_EXPORT_EXPENSES,
        SCREENS.WORKSPACE.ACCOUNTING.NETSUITE_EXPORT_EXPENSES_DESTINATION_SELECT,
        SCREENS.WORKSPACE.ACCOUNTING.NETSUITE_EXPORT_EXPENSES_VENDOR_SELECT,
        SCREENS.WORKSPACE.ACCOUNTING.NETSUITE_EXPORT_EXPENSES_PAYABLE_ACCOUNT_SELECT,
        SCREENS.WORKSPACE.ACCOUNTING.NETSUITE_EXPORT_EXPENSES_JOURNAL_POSTING_PREFERENCE_SELECT,
        SCREENS.WORKSPACE.ACCOUNTING.NETSUITE_RECEIVABLE_ACCOUNT_SELECT,
        SCREENS.WORKSPACE.ACCOUNTING.NETSUITE_INVOICE_ITEM_PREFERENCE_SELECT,
        SCREENS.WORKSPACE.ACCOUNTING.NETSUITE_INVOICE_ITEM_SELECT,
        SCREENS.WORKSPACE.ACCOUNTING.NETSUITE_TAX_POSTING_ACCOUNT_SELECT,
        SCREENS.WORKSPACE.ACCOUNTING.NETSUITE_PROVINCIAL_TAX_POSTING_ACCOUNT_SELECT,
        SCREENS.WORKSPACE.ACCOUNTING.NETSUITE_ADVANCED,
        SCREENS.WORKSPACE.ACCOUNTING.NETSUITE_REIMBURSEMENT_ACCOUNT_SELECT,
        SCREENS.WORKSPACE.ACCOUNTING.NETSUITE_COLLECTION_ACCOUNT_SELECT,
        SCREENS.WORKSPACE.ACCOUNTING.NETSUITE_EXPENSE_REPORT_APPROVAL_LEVEL_SELECT,
        SCREENS.WORKSPACE.ACCOUNTING.NETSUITE_VENDOR_BILL_APPROVAL_LEVEL_SELECT,
        SCREENS.WORKSPACE.ACCOUNTING.NETSUITE_JOURNAL_ENTRY_APPROVAL_LEVEL_SELECT,
        SCREENS.WORKSPACE.ACCOUNTING.NETSUITE_APPROVAL_ACCOUNT_SELECT,
        SCREENS.WORKSPACE.ACCOUNTING.NETSUITE_CUSTOM_FORM_ID,
        SCREENS.WORKSPACE.ACCOUNTING.SAGE_INTACCT_PREREQUISITES,
        SCREENS.WORKSPACE.ACCOUNTING.ENTER_SAGE_INTACCT_CREDENTIALS,
        SCREENS.WORKSPACE.ACCOUNTING.EXISTING_SAGE_INTACCT_CONNECTIONS,
<<<<<<< HEAD
        SCREENS.WORKSPACE.ACCOUNTING.SAGE_INTACCT_IMPORT,
        SCREENS.WORKSPACE.ACCOUNTING.SAGE_INTACCT_MAPPING_TYPE,
        SCREENS.WORKSPACE.ACCOUNTING.SAGE_INTACCT_TOGGLE_MAPPING,
        SCREENS.WORKSPACE.ACCOUNTING.SAGE_INTACCT_USER_DIMENSIONS,
        SCREENS.WORKSPACE.ACCOUNTING.SAGE_INTACCT_ADD_USER_DIMENSION,
        SCREENS.WORKSPACE.ACCOUNTING.SAGE_INTACCT_EDIT_USER_DIMENSION,
=======
        SCREENS.WORKSPACE.ACCOUNTING.SAGE_INTACCT_EXPORT,
        SCREENS.WORKSPACE.ACCOUNTING.SAGE_INTACCT_PREFERRED_EXPORTER,
        SCREENS.WORKSPACE.ACCOUNTING.SAGE_INTACCT_EXPORT_DATE,
        SCREENS.WORKSPACE.ACCOUNTING.SAGE_INTACCT_REIMBURSABLE_EXPENSES,
        SCREENS.WORKSPACE.ACCOUNTING.SAGE_INTACCT_NON_REIMBURSABLE_EXPENSES,
        SCREENS.WORKSPACE.ACCOUNTING.SAGE_INTACCT_DEFAULT_VENDOR,
        SCREENS.WORKSPACE.ACCOUNTING.SAGE_INTACCT_NON_REIMBURSABLE_CREDIT_CARD_ACCOUNT,
>>>>>>> 17c99a1f
    ],
    [SCREENS.WORKSPACE.TAXES]: [
        SCREENS.WORKSPACE.TAXES_SETTINGS,
        SCREENS.WORKSPACE.TAX_CREATE,
        SCREENS.WORKSPACE.TAXES_SETTINGS_CUSTOM_TAX_NAME,
        SCREENS.WORKSPACE.TAXES_SETTINGS_FOREIGN_CURRENCY_DEFAULT,
        SCREENS.WORKSPACE.TAXES_SETTINGS_WORKSPACE_CURRENCY_DEFAULT,
        SCREENS.WORKSPACE.TAX_CREATE,
        SCREENS.WORKSPACE.TAX_EDIT,
        SCREENS.WORKSPACE.TAX_NAME,
        SCREENS.WORKSPACE.TAX_VALUE,
    ],
    [SCREENS.WORKSPACE.TAGS]: [
        SCREENS.WORKSPACE.TAGS_SETTINGS,
        SCREENS.WORKSPACE.TAGS_EDIT,
        SCREENS.WORKSPACE.TAG_CREATE,
        SCREENS.WORKSPACE.TAG_SETTINGS,
        SCREENS.WORKSPACE.TAG_EDIT,
        SCREENS.WORKSPACE.TAG_LIST_VIEW,
    ],
    [SCREENS.WORKSPACE.CATEGORIES]: [SCREENS.WORKSPACE.CATEGORY_CREATE, SCREENS.WORKSPACE.CATEGORY_SETTINGS, SCREENS.WORKSPACE.CATEGORIES_SETTINGS, SCREENS.WORKSPACE.CATEGORY_EDIT],
    [SCREENS.WORKSPACE.DISTANCE_RATES]: [
        SCREENS.WORKSPACE.CREATE_DISTANCE_RATE,
        SCREENS.WORKSPACE.DISTANCE_RATES_SETTINGS,
        SCREENS.WORKSPACE.DISTANCE_RATE_EDIT,
        SCREENS.WORKSPACE.DISTANCE_RATE_TAX_RECLAIMABLE_ON_EDIT,
        SCREENS.WORKSPACE.DISTANCE_RATE_TAX_RATE_EDIT,
        SCREENS.WORKSPACE.DISTANCE_RATE_DETAILS,
    ],
    [SCREENS.WORKSPACE.REPORT_FIELDS]: [
        SCREENS.WORKSPACE.REPORT_FIELD_SETTINGS,
        SCREENS.WORKSPACE.REPORT_FIELDS_CREATE,
        SCREENS.WORKSPACE.REPORT_FIELDS_LIST_VALUES,
        SCREENS.WORKSPACE.REPORT_FIELDS_ADD_VALUE,
        SCREENS.WORKSPACE.REPORT_FIELDS_VALUE_SETTINGS,
        SCREENS.WORKSPACE.REPORT_FIELDS_EDIT_VALUE,
    ],
    [SCREENS.WORKSPACE.EXPENSIFY_CARD]: [SCREENS.WORKSPACE.EXPENSIFY_CARD_ISSUE_NEW],
};

export default FULL_SCREEN_TO_RHP_MAPPING;<|MERGE_RESOLUTION|>--- conflicted
+++ resolved
@@ -92,14 +92,12 @@
         SCREENS.WORKSPACE.ACCOUNTING.SAGE_INTACCT_PREREQUISITES,
         SCREENS.WORKSPACE.ACCOUNTING.ENTER_SAGE_INTACCT_CREDENTIALS,
         SCREENS.WORKSPACE.ACCOUNTING.EXISTING_SAGE_INTACCT_CONNECTIONS,
-<<<<<<< HEAD
         SCREENS.WORKSPACE.ACCOUNTING.SAGE_INTACCT_IMPORT,
         SCREENS.WORKSPACE.ACCOUNTING.SAGE_INTACCT_MAPPING_TYPE,
         SCREENS.WORKSPACE.ACCOUNTING.SAGE_INTACCT_TOGGLE_MAPPING,
         SCREENS.WORKSPACE.ACCOUNTING.SAGE_INTACCT_USER_DIMENSIONS,
         SCREENS.WORKSPACE.ACCOUNTING.SAGE_INTACCT_ADD_USER_DIMENSION,
         SCREENS.WORKSPACE.ACCOUNTING.SAGE_INTACCT_EDIT_USER_DIMENSION,
-=======
         SCREENS.WORKSPACE.ACCOUNTING.SAGE_INTACCT_EXPORT,
         SCREENS.WORKSPACE.ACCOUNTING.SAGE_INTACCT_PREFERRED_EXPORTER,
         SCREENS.WORKSPACE.ACCOUNTING.SAGE_INTACCT_EXPORT_DATE,
@@ -107,7 +105,6 @@
         SCREENS.WORKSPACE.ACCOUNTING.SAGE_INTACCT_NON_REIMBURSABLE_EXPENSES,
         SCREENS.WORKSPACE.ACCOUNTING.SAGE_INTACCT_DEFAULT_VENDOR,
         SCREENS.WORKSPACE.ACCOUNTING.SAGE_INTACCT_NON_REIMBURSABLE_CREDIT_CARD_ACCOUNT,
->>>>>>> 17c99a1f
     ],
     [SCREENS.WORKSPACE.TAXES]: [
         SCREENS.WORKSPACE.TAXES_SETTINGS,

--- conflicted
+++ resolved
@@ -160,11 +160,7 @@
         SCREENS.WORKSPACE.REPORT_FIELDS_EDIT_INITIAL_VALUE,
     ],
     [SCREENS.WORKSPACE.INVOICES]: [SCREENS.WORKSPACE.INVOICES_COMPANY_NAME, SCREENS.WORKSPACE.INVOICES_COMPANY_WEBSITE],
-<<<<<<< HEAD
-    [SCREENS.WORKSPACE.COMPANY_CARDS]: [SCREENS.WORKSPACE.COMPANY_CARDS_ASSIGN_CARD],
-=======
-    [SCREENS.WORKSPACE.COMPANY_CARDS]: [SCREENS.WORKSPACE.COMPANY_CARDS_SELECT_FEED],
->>>>>>> 071f11ce
+    [SCREENS.WORKSPACE.COMPANY_CARDS]: [SCREENS.WORKSPACE.COMPANY_CARDS_ASSIGN_CARD, SCREENS.WORKSPACE.COMPANY_CARDS_SELECT_FEED],
     [SCREENS.WORKSPACE.EXPENSIFY_CARD]: [
         SCREENS.WORKSPACE.EXPENSIFY_CARD_ISSUE_NEW,
         SCREENS.WORKSPACE.EXPENSIFY_CARD_BANK_ACCOUNT,

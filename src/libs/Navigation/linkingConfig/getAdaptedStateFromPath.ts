import type {NavigationState, PartialState, Route} from '@react-navigation/native';
import {findFocusedRoute, getStateFromPath} from '@react-navigation/native';
import {isAnonymousUser} from '@libs/actions/Session';
import getIsNarrowLayout from '@libs/getIsNarrowLayout';
import type {BottomTabName, CentralPaneName, FullScreenName, NavigationPartialRoute, RootStackParamList} from '@libs/Navigation/types';
import {extractPolicyIDFromPath, getPathWithoutPolicyID} from '@libs/PolicyUtils';
import CONST from '@src/CONST';
import NAVIGATORS from '@src/NAVIGATORS';
import SCREENS from '@src/SCREENS';
import CENTRAL_PANE_TO_RHP_MAPPING from './CENTRAL_PANE_TO_RHP_MAPPING';
import config from './config';
import extractPolicyIDsFromState from './extractPolicyIDsFromState';
import FULL_SCREEN_TO_RHP_MAPPING from './FULL_SCREEN_TO_RHP_MAPPING';
import getMatchingBottomTabRouteForState from './getMatchingBottomTabRouteForState';
import getMatchingCentralPaneRouteForState from './getMatchingCentralPaneRouteForState';
import replacePathInNestedState from './replacePathInNestedState';

const RHP_SCREENS_OPENED_FROM_LHN = [SCREENS.SETTINGS.SHARE_CODE, SCREENS.SETTINGS.PROFILE.STATUS] as const;

type RHPScreenOpenedFromLHN = (typeof RHP_SCREENS_OPENED_FROM_LHN)[number];

type Metainfo = {
    // Sometimes modal screens don't have information about what should be visible under the overlay.
    // That means such screen can have different screens under the overlay depending on what was already in the state.
    // If the screens in the bottom tab and central pane are not mandatory for this state, we want to have this information.
    // It will help us later with creating proper diff betwen current and desired state.
    isCentralPaneAndBottomTabMandatory: boolean;
    isFullScreenNavigatorMandatory: boolean;
};

type GetAdaptedStateReturnType = {
    adaptedState: ReturnType<typeof getStateFromPath>;
    metainfo: Metainfo;
};

type GetAdaptedStateFromPath = (...args: Parameters<typeof getStateFromPath>) => GetAdaptedStateReturnType;

// The function getPathFromState that we are using in some places isn't working correctly without defined index.
const getRoutesWithIndex = (routes: NavigationPartialRoute[]): PartialState<NavigationState> => ({routes, index: routes.length - 1});

const addPolicyIDToRoute = (route: NavigationPartialRoute, policyID?: string) => {
    const routeWithPolicyID = {...route};
    if (!routeWithPolicyID.params) {
        routeWithPolicyID.params = {policyID};
        return routeWithPolicyID;
    }

    if ('policyID' in routeWithPolicyID.params && !!routeWithPolicyID.params.policyID) {
        return routeWithPolicyID;
    }

    routeWithPolicyID.params = {...routeWithPolicyID.params, policyID};

    return routeWithPolicyID;
};

function createBottomTabNavigator(route: NavigationPartialRoute<BottomTabName>, policyID?: string): NavigationPartialRoute<typeof NAVIGATORS.BOTTOM_TAB_NAVIGATOR> {
    const routesForBottomTabNavigator: Array<NavigationPartialRoute<BottomTabName>> = [{name: SCREENS.HOME, params: {policyID}}];

    if (route.name !== SCREENS.HOME) {
        // If the generated state requires tab other than HOME, we need to insert it.
        routesForBottomTabNavigator.push(addPolicyIDToRoute(route, policyID) as NavigationPartialRoute<BottomTabName>);
    }

    return {
        name: NAVIGATORS.BOTTOM_TAB_NAVIGATOR,
        state: getRoutesWithIndex(routesForBottomTabNavigator),
    };
}

function createCentralPaneNavigator(route: NavigationPartialRoute<CentralPaneName>): NavigationPartialRoute<typeof NAVIGATORS.CENTRAL_PANE_NAVIGATOR> {
    return {
        name: NAVIGATORS.CENTRAL_PANE_NAVIGATOR,
        state: getRoutesWithIndex([route]),
    };
}

function createFullScreenNavigator(route?: NavigationPartialRoute<FullScreenName>): NavigationPartialRoute<typeof NAVIGATORS.FULL_SCREEN_NAVIGATOR> {
    const routes = [];

    const policyID = route?.params && 'policyID' in route.params ? route.params.policyID : undefined;

    // Both routes in FullScreenNavigator should store a policyID in params, so here this param is also passed to the screen displayed in LHN in FullScreenNavigator
    routes.push({
        name: SCREENS.WORKSPACE.INITIAL,
        params: {
            policyID,
        },
    });

    if (route) {
        routes.push(route);
    }
    return {
        name: NAVIGATORS.FULL_SCREEN_NAVIGATOR,
        state: getRoutesWithIndex(routes),
    };
}

// This function will return CentralPaneNavigator route or FullScreenNavigator route.
function getMatchingRootRouteForRHPRoute(
    route: NavigationPartialRoute,
): NavigationPartialRoute<typeof NAVIGATORS.CENTRAL_PANE_NAVIGATOR | typeof NAVIGATORS.FULL_SCREEN_NAVIGATOR> | undefined {
    // Check for backTo param. One screen with different backTo value may need diferent screens visible under the overlay.
    if (route.params && 'backTo' in route.params && typeof route.params.backTo === 'string') {
        const stateForBackTo = getStateFromPath(route.params.backTo, config);
        if (stateForBackTo) {
            // eslint-disable-next-line @typescript-eslint/no-shadow
            const rhpNavigator = stateForBackTo.routes.find((route) => route.name === NAVIGATORS.RIGHT_MODAL_NAVIGATOR);

            const centralPaneOrFullScreenNavigator = stateForBackTo.routes.find(
                // eslint-disable-next-line @typescript-eslint/no-shadow
                (route) => route.name === NAVIGATORS.CENTRAL_PANE_NAVIGATOR || route.name === NAVIGATORS.FULL_SCREEN_NAVIGATOR,
            );

            // If there is rhpNavigator in the state generated for backTo url, we want to get root route matching to this rhp screen.
            if (rhpNavigator && rhpNavigator.state) {
                const isRHPinState = stateForBackTo.routes[0].name === NAVIGATORS.RIGHT_MODAL_NAVIGATOR;

                if (isRHPinState) {
                    return getMatchingRootRouteForRHPRoute(findFocusedRoute(stateForBackTo) as NavigationPartialRoute);
                }
            }

            // If we know that backTo targets the root route (central pane or full screen) we want to use it.
            if (centralPaneOrFullScreenNavigator && centralPaneOrFullScreenNavigator.state) {
                return centralPaneOrFullScreenNavigator as NavigationPartialRoute<typeof NAVIGATORS.CENTRAL_PANE_NAVIGATOR | typeof NAVIGATORS.FULL_SCREEN_NAVIGATOR>;
            }
        }
    }

    // Check for CentralPaneNavigator
    for (const [centralPaneName, RHPNames] of Object.entries(CENTRAL_PANE_TO_RHP_MAPPING)) {
        if (RHPNames.includes(route.name)) {
            const params = {...route.params};
            if (centralPaneName === SCREENS.SEARCH.CENTRAL_PANE) {
                delete (params as Record<string, string | undefined>)?.reportID;
            }
            return createCentralPaneNavigator({name: centralPaneName as CentralPaneName, params});
        }
    }

    // Check for FullScreenNavigator
    for (const [fullScreenName, RHPNames] of Object.entries(FULL_SCREEN_TO_RHP_MAPPING)) {
        if (RHPNames && RHPNames.includes(route.name)) {
            return createFullScreenNavigator({name: fullScreenName as FullScreenName, params: route.params});
        }
    }
}

function getAdaptedState(state: PartialState<NavigationState<RootStackParamList>>, policyID?: string): GetAdaptedStateReturnType {
    const isNarrowLayout = getIsNarrowLayout();
    const metainfo = {
        isCentralPaneAndBottomTabMandatory: true,
        isFullScreenNavigatorMandatory: true,
    };

    // We need to check what is defined to know what we need to add.
    const bottomTabNavigator = state.routes.find((route) => route.name === NAVIGATORS.BOTTOM_TAB_NAVIGATOR);
    const centralPaneNavigator = state.routes.find((route) => route.name === NAVIGATORS.CENTRAL_PANE_NAVIGATOR);
    const fullScreenNavigator = state.routes.find((route) => route.name === NAVIGATORS.FULL_SCREEN_NAVIGATOR);
    const rhpNavigator = state.routes.find((route) => route.name === NAVIGATORS.RIGHT_MODAL_NAVIGATOR);
    const lhpNavigator = state.routes.find((route) => route.name === NAVIGATORS.LEFT_MODAL_NAVIGATOR);
    const onboardingModalNavigator = state.routes.find((route) => route.name === NAVIGATORS.ONBOARDING_MODAL_NAVIGATOR);
    const welcomeVideoModalNavigator = state.routes.find((route) => route.name === NAVIGATORS.WELCOME_VIDEO_MODAL_NAVIGATOR);
    const attachmentsScreen = state.routes.find((route) => route.name === SCREENS.ATTACHMENTS);
    const featureTrainingModalNavigator = state.routes.find((route) => route.name === NAVIGATORS.FEATURE_TRANING_MODAL_NAVIGATOR);

    if (isNarrowLayout) {
        metainfo.isFullScreenNavigatorMandatory = false;
        metainfo.isCentralPaneAndBottomTabMandatory = false;
    }

    if (rhpNavigator) {
        // Routes
        // - matching bottom tab
        // - matching root route for rhp
        // - found rhp

        // This one will be defined because rhpNavigator is defined.
        const focusedRHPRoute = findFocusedRoute(state);
        const routes = [];

        if (focusedRHPRoute) {
            let matchingRootRoute = getMatchingRootRouteForRHPRoute(focusedRHPRoute);
            const isRHPScreenOpenedFromLHN = focusedRHPRoute?.name && RHP_SCREENS_OPENED_FROM_LHN.includes(focusedRHPRoute?.name as RHPScreenOpenedFromLHN);
            // This may happen if this RHP doens't have a route that should be under the overlay defined.
            if (!matchingRootRoute || isRHPScreenOpenedFromLHN) {
                metainfo.isCentralPaneAndBottomTabMandatory = false;
                metainfo.isFullScreenNavigatorMandatory = false;
                // If matchingRootRoute is undefined and it's a narrow layout, don't add a report screen under the RHP.
                matchingRootRoute = matchingRootRoute ?? (!isNarrowLayout ? createCentralPaneNavigator({name: SCREENS.REPORT}) : undefined);
            }

            // If the root route is type of FullScreenNavigator, the default bottom tab will be added.
            const matchingBottomTabRoute = getMatchingBottomTabRouteForState({routes: matchingRootRoute ? [matchingRootRoute] : []});
            routes.push(createBottomTabNavigator(matchingBottomTabRoute, policyID));
            // When we open a screen in RHP from FullScreenNavigator, we need to add the appropriate screen in CentralPane.
            // Then, when we close FullScreenNavigator, we will be redirected to the correct page in CentralPane.
            if (matchingRootRoute?.name === NAVIGATORS.FULL_SCREEN_NAVIGATOR) {
                routes.push(createCentralPaneNavigator({name: SCREENS.SETTINGS.WORKSPACES}));
            }

            if (matchingRootRoute && (!isNarrowLayout || !isRHPScreenOpenedFromLHN)) {
                routes.push(matchingRootRoute);
            }
        }

        routes.push(rhpNavigator);
        return {
            adaptedState: getRoutesWithIndex(routes),
            metainfo,
        };
    }
    if (lhpNavigator ?? onboardingModalNavigator ?? welcomeVideoModalNavigator ?? featureTrainingModalNavigator) {
        // Routes
        // - default bottom tab
        // - default central pane on desktop layout
        // - found lhp / onboardingModalNavigator

        // There is no screen in these navigators that would have mandatory central pane, bottom tab or fullscreen navigator.
        metainfo.isCentralPaneAndBottomTabMandatory = false;
        metainfo.isFullScreenNavigatorMandatory = false;
        const routes = [];
        routes.push(
            createBottomTabNavigator(
                {
                    name: SCREENS.HOME,
                },
                policyID,
            ),
        );
        if (!isNarrowLayout) {
            routes.push(
                createCentralPaneNavigator({
                    name: SCREENS.REPORT,
                }),
            );
        }

        // Separate ifs are necessary for typescript to see that we are not pushing undefined to the array.
        if (lhpNavigator) {
            routes.push(lhpNavigator);
        }

        if (onboardingModalNavigator) {
            routes.push(onboardingModalNavigator);
        }

        if (welcomeVideoModalNavigator) {
            routes.push(welcomeVideoModalNavigator);
        }

        if (featureTrainingModalNavigator) {
            routes.push(featureTrainingModalNavigator);
        }

        return {
            adaptedState: getRoutesWithIndex(routes),
            metainfo,
        };
    }
    if (fullScreenNavigator) {
        // Routes
        // - default bottom tab
        // - default central pane on desktop layout
        // - found fullscreen

        const routes = [];
        routes.push(
            createBottomTabNavigator(
                {
                    name: SCREENS.SETTINGS.ROOT,
                },
                policyID,
            ),
        );

        routes.push(
            createCentralPaneNavigator({
                name: SCREENS.SETTINGS.WORKSPACES,
            }),
        );

        routes.push(fullScreenNavigator);

        return {
            adaptedState: getRoutesWithIndex(routes),
            metainfo,
        };
    }
    if (centralPaneNavigator) {
        // Routes
        // - matching bottom tab
        // - found central pane
        const routes = [];
        const matchingBottomTabRoute = getMatchingBottomTabRouteForState(state);
        routes.push(createBottomTabNavigator(matchingBottomTabRoute, policyID));
        routes.push(centralPaneNavigator);

        return {
            adaptedState: getRoutesWithIndex(routes),
            metainfo,
        };
    }
    if (attachmentsScreen) {
        // Routes
        // - matching bottom tab
        // - central pane (report screen) of the attachment
        // - found report attachments
        const routes = [];
        const reportAttachments = attachmentsScreen as Route<'Attachments', RootStackParamList['Attachments']>;

<<<<<<< HEAD
        const matchingBottomTabRoute = getMatchingBottomTabRouteForState(state);
        routes.push(createBottomTabNavigator(matchingBottomTabRoute, policyID));
        if (!isNarrowLayout) {
            routes.push(createCentralPaneNavigator({name: SCREENS.REPORT, params: {reportID: reportAttachments.params?.reportID ?? '-1'}}));
        }
        routes.push(reportAttachments);
=======
        if (reportAttachments.params?.type === CONST.ATTACHMENT_TYPE.REPORT) {
            const matchingBottomTabRoute = getMatchingBottomTabRouteForState(state);
            routes.push(createBottomTabNavigator(matchingBottomTabRoute, policyID));
            if (!isNarrowLayout) {
                routes.push(createCentralPaneNavigator({name: SCREENS.REPORT, params: {reportID: reportAttachments.params?.reportID ?? ''}}));
            }
            routes.push(reportAttachments);
>>>>>>> 25c54389

            return {
                adaptedState: getRoutesWithIndex(routes),
                metainfo,
            };
        }
    }

    // We need to make sure that this if only handles states where we deeplink to the bottom tab directly
    if (bottomTabNavigator && bottomTabNavigator.state) {
        // Routes
        // - found bottom tab
        // - matching central pane on desktop layout

        // We want to make sure that the bottom tab search page is always pushed with matching central pane page. Even on the narrow layout.
        if (isNarrowLayout && bottomTabNavigator.state?.routes[0].name !== SCREENS.SEARCH.BOTTOM_TAB) {
            return {
                adaptedState: state,
                metainfo,
            };
        }

        const routes = [...state.routes];
        const matchingCentralPaneRoute = getMatchingCentralPaneRouteForState(state);
        if (matchingCentralPaneRoute) {
            routes.push(createCentralPaneNavigator(matchingCentralPaneRoute));
        } else {
            // If there is no matching central pane, we want to add the default one.
            metainfo.isCentralPaneAndBottomTabMandatory = false;
            routes.push(createCentralPaneNavigator({name: SCREENS.REPORT}));
        }

        return {
            adaptedState: getRoutesWithIndex(routes),
            metainfo,
        };
    }

    return {
        adaptedState: state,
        metainfo,
    };
}

const getAdaptedStateFromPath: GetAdaptedStateFromPath = (path, options) => {
    const normalizedPath = !path.startsWith('/') ? `/${path}` : path;
    const pathWithoutPolicyID = getPathWithoutPolicyID(normalizedPath);
    const isAnonymous = isAnonymousUser();

    // Anonymous users don't have access to workspaces
    const policyID = isAnonymous ? undefined : extractPolicyIDFromPath(path);

    const state = getStateFromPath(pathWithoutPolicyID, options) as PartialState<NavigationState<RootStackParamList>>;
    replacePathInNestedState(state, path);
    if (state === undefined) {
        throw new Error('Unable to parse path');
    }

    // Only on SCREENS.SEARCH.CENTRAL_PANE policyID is stored differently as "policyIDs" param, so we're handling this case here
    const policyIDs = extractPolicyIDsFromState(state);

    return getAdaptedState(state, policyID ?? policyIDs);
};

export default getAdaptedStateFromPath;
export type {Metainfo};<|MERGE_RESOLUTION|>--- conflicted
+++ resolved
@@ -311,22 +311,13 @@
         const routes = [];
         const reportAttachments = attachmentsScreen as Route<'Attachments', RootStackParamList['Attachments']>;
 
-<<<<<<< HEAD
-        const matchingBottomTabRoute = getMatchingBottomTabRouteForState(state);
-        routes.push(createBottomTabNavigator(matchingBottomTabRoute, policyID));
-        if (!isNarrowLayout) {
-            routes.push(createCentralPaneNavigator({name: SCREENS.REPORT, params: {reportID: reportAttachments.params?.reportID ?? '-1'}}));
-        }
-        routes.push(reportAttachments);
-=======
         if (reportAttachments.params?.type === CONST.ATTACHMENT_TYPE.REPORT) {
             const matchingBottomTabRoute = getMatchingBottomTabRouteForState(state);
             routes.push(createBottomTabNavigator(matchingBottomTabRoute, policyID));
             if (!isNarrowLayout) {
-                routes.push(createCentralPaneNavigator({name: SCREENS.REPORT, params: {reportID: reportAttachments.params?.reportID ?? ''}}));
+                routes.push(createCentralPaneNavigator({name: SCREENS.REPORT, params: {reportID: reportAttachments.params?.reportID ?? '-1'}}));
             }
             routes.push(reportAttachments);
->>>>>>> 25c54389
 
             return {
                 adaptedState: getRoutesWithIndex(routes),

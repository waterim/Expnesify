import {getActionFromState} from '@react-navigation/core';
import {findFocusedRoute} from '@react-navigation/native';
import type {NavigationContainerRef, NavigationState, PartialState} from '@react-navigation/native';
import {omitBy} from 'lodash';
import getIsNarrowLayout from '@libs/getIsNarrowLayout';
import extractPolicyIDsFromState from '@libs/Navigation/linkingConfig/extractPolicyIDsFromState';
import isCentralPaneName from '@libs/NavigationUtils';
import shallowCompare from '@libs/ObjectUtils';
import {extractPolicyIDFromPath, getPathWithoutPolicyID} from '@libs/PolicyUtils';
import getActionsFromPartialDiff from '@navigation/AppNavigator/getActionsFromPartialDiff';
import getPartialStateDiff from '@navigation/AppNavigator/getPartialStateDiff';
import dismissModal from '@navigation/dismissModal';
import extrapolateStateFromParams from '@navigation/extrapolateStateFromParams';
import getPolicyIDFromState from '@navigation/getPolicyIDFromState';
import getStateFromPath from '@navigation/getStateFromPath';
import getTopmostBottomTabRoute from '@navigation/getTopmostBottomTabRoute';
import getTopmostCentralPaneRoute from '@navigation/getTopmostCentralPaneRoute';
import getTopmostReportId from '@navigation/getTopmostReportId';
import isSideModalNavigator from '@navigation/isSideModalNavigator';
import linkingConfig from '@navigation/linkingConfig';
import getAdaptedStateFromPath from '@navigation/linkingConfig/getAdaptedStateFromPath';
import getMatchingBottomTabRouteForState from '@navigation/linkingConfig/getMatchingBottomTabRouteForState';
import getMatchingCentralPaneRouteForState from '@navigation/linkingConfig/getMatchingCentralPaneRouteForState';
import replacePathInNestedState from '@navigation/linkingConfig/replacePathInNestedState';
import type {NavigationRoot, RootStackParamList, StackNavigationAction, State} from '@navigation/types';
import CONST from '@src/CONST';
import NAVIGATORS from '@src/NAVIGATORS';
import type {Route} from '@src/ROUTES';
import SCREENS from '@src/SCREENS';
import getActionForBottomTabNavigator from './getActionForBottomTabNavigator';
import getMinimalAction from './getMinimalAction';

export default function linkTo(navigation: NavigationContainerRef<RootStackParamList> | null, path: Route, type?: string, isActiveRoute?: boolean) {
    if (!navigation) {
        throw new Error("Couldn't find a navigation object. Is your component inside a screen in a navigator?");
    }
    let root: NavigationRoot = navigation;
    let current: NavigationRoot | undefined;
    // Traverse up to get the root navigation
    // eslint-disable-next-line no-cond-assign
    while ((current = root.getParent())) {
        root = current;
    }

    const pathWithoutPolicyID = getPathWithoutPolicyID(`/${path}`) as Route;
    const rootState = navigation.getRootState() as NavigationState<RootStackParamList>;
    const stateFromPath = getStateFromPath(pathWithoutPolicyID) as PartialState<NavigationState<RootStackParamList>>;
    // Creating path with /w/ included if necessary.
    const topmostCentralPaneRoute = getTopmostCentralPaneRoute(rootState);
    const policyIDs = !!topmostCentralPaneRoute?.params && 'policyIDs' in topmostCentralPaneRoute.params ? (topmostCentralPaneRoute?.params?.policyIDs as string) : '';
    const extractedPolicyID = extractPolicyIDFromPath(`/${path}`);
    const policyIDFromState = getPolicyIDFromState(rootState);
    const policyID = extractedPolicyID ?? policyIDFromState ?? policyIDs;

    const isNarrowLayout = getIsNarrowLayout();

    const isFullScreenOnTop = rootState.routes?.at(-1)?.name === NAVIGATORS.FULL_SCREEN_NAVIGATOR;

    // policyIDs is present only on SCREENS.SEARCH.CENTRAL_PANE and it's displayed in the url as a query param, on the other pages this parameter is called policyID and it's shown in the url in the format: /w/:policyID
    if (policyID && !isFullScreenOnTop && !policyIDs) {
        // The stateFromPath doesn't include proper path if there is a policy passed with /w/id.
        // We need to replace the path in the state with the proper one.
        // To avoid this hacky solution we may want to create custom getActionFromState function in the future.
        replacePathInNestedState(stateFromPath, `/w/${policyID}${pathWithoutPolicyID}`);
    }

    const action: StackNavigationAction = getActionFromState(stateFromPath, linkingConfig.config);

    // If action type is different than NAVIGATE we can't change it to the PUSH safely
    if (action?.type === CONST.NAVIGATION.ACTION_TYPE.NAVIGATE) {
        const topRouteName = rootState?.routes?.at(-1)?.name;
        const isTargetNavigatorOnTop = topRouteName === action.payload.name;

        const isTargetScreenDifferentThanCurrent = Boolean(!topmostCentralPaneRoute || topmostCentralPaneRoute.name !== (action.payload.params?.screen ?? action.payload.name));
        const areParamsDifferent =
            action.payload.name === SCREENS.REPORT
                ? getTopmostReportId(rootState) !== getTopmostReportId(stateFromPath)
                : !shallowCompare(
                      omitBy(topmostCentralPaneRoute?.params as Record<string, unknown> | undefined, (value) => value === undefined),
                      omitBy(action.payload.params?.params as Record<string, unknown> | undefined, (value) => value === undefined),
                  );

<<<<<<< HEAD
        // If the type is UP, we deeplinked into one of the RHP flows and we want to replace the current screen with the previous one in the flow
        // and at the same time we want the back button to go to the page we were before the deeplink
        if (type === CONST.NAVIGATION.TYPE.UP) {
            action.type = CONST.NAVIGATION.ACTION_TYPE.REPLACE;

            // If this action is navigating to the report screen and the top most navigator is different from the one we want to navigate - PUSH the new screen to the top of the stack
        } else if (isCentralPaneName(action.payload.name) && (isTargetScreenDifferentThanCurrent || areParamsDifferent)) {
=======
        // If this action is navigating to the report screen and the top most navigator is different from the one we want to navigate - PUSH the new screen to the top of the stack by default
        if (action.payload.name === NAVIGATORS.CENTRAL_PANE_NAVIGATOR && (isTargetScreenDifferentThanCurrent || areParamsDifferent)) {
>>>>>>> 8dbec8de
            // We need to push a tab if the tab doesn't match the central pane route that we are going to push.
            const topmostBottomTabRoute = getTopmostBottomTabRoute(rootState);
            const policyIDsFromState = extractPolicyIDsFromState(stateFromPath);
            const matchingBottomTabRoute = getMatchingBottomTabRouteForState(stateFromPath, policyID || policyIDsFromState);
            const isNewPolicyID =
                (topmostBottomTabRoute?.params as Record<string, string | undefined>)?.policyID !== (matchingBottomTabRoute?.params as Record<string, string | undefined>)?.policyID;
            if (topmostBottomTabRoute && (topmostBottomTabRoute.name !== matchingBottomTabRoute.name || isNewPolicyID)) {
                root.dispatch({
                    type: CONST.NAVIGATION.ACTION_TYPE.PUSH,
                    payload: matchingBottomTabRoute,
                });
            }

            if (type === CONST.NAVIGATION.TYPE.UP) {
                action.type = CONST.NAVIGATION.ACTION_TYPE.REPLACE;
            } else {
                action.type = CONST.NAVIGATION.ACTION_TYPE.PUSH;
            }

            // If we navigate to SCREENS.SEARCH.CENTRAL_PANE, it's necessary to pass the current policyID, but we have to remember that this param is called policyIDs on this page
            if (action.payload.params?.screen === SCREENS.SEARCH.CENTRAL_PANE && action.payload?.params?.params && policyID) {
                action.payload.params.params.policyIDs = policyID;
            }

            // If the type is UP, we deeplinked into one of the RHP flows and we want to replace the current screen with the previous one in the flow
            // and at the same time we want the back button to go to the page we were before the deeplink
        } else if (type === CONST.NAVIGATION.TYPE.UP) {
            action.type = CONST.NAVIGATION.ACTION_TYPE.REPLACE;

            // If this action is navigating to ModalNavigator or FullScreenNavigator and the last route on the root navigator is not already opened Navigator then push
        } else if ((action.payload.name === NAVIGATORS.FULL_SCREEN_NAVIGATOR || isSideModalNavigator(action.payload.name)) && !isTargetNavigatorOnTop) {
            if (isSideModalNavigator(topRouteName)) {
                dismissModal(navigation);
            }

            // If this RHP has mandatory central pane and bottom tab screens defined we need to push them.
            const {adaptedState, metainfo} = getAdaptedStateFromPath(path, linkingConfig.config);
            if (adaptedState && (metainfo.isCentralPaneAndBottomTabMandatory || metainfo.isFullScreenNavigatorMandatory)) {
                const diff = getPartialStateDiff(rootState, adaptedState as State<RootStackParamList>, metainfo);
                const diffActions = getActionsFromPartialDiff(diff);
                for (const diffAction of diffActions) {
                    root.dispatch(diffAction);
                }
            }
            // All actions related to FullScreenNavigator on wide screen are pushed when comparing differences between rootState and adaptedState.
            if (action.payload.name === NAVIGATORS.FULL_SCREEN_NAVIGATOR && !isNarrowLayout) {
                return;
            }
            action.type = CONST.NAVIGATION.ACTION_TYPE.PUSH;

            // eslint-disable-next-line @typescript-eslint/no-non-null-assertion
        } else if (action.payload.name === NAVIGATORS.BOTTOM_TAB_NAVIGATOR) {
            // If path contains a policyID, we should invoke the navigate function
            const shouldNavigate = !!extractedPolicyID;
            const actionForBottomTabNavigator = getActionForBottomTabNavigator(action, rootState, policyID, shouldNavigate);

            if (!actionForBottomTabNavigator) {
                return;
            }

            root.dispatch(actionForBottomTabNavigator);

            // If the layout is wide we need to push matching central pane route to the stack.
            if (!isNarrowLayout) {
                // stateFromPath should always include bottom tab navigator state, so getMatchingCentralPaneRouteForState will be always defined.
                // eslint-disable-next-line @typescript-eslint/no-non-null-assertion
                const matchingCentralPaneRoute = getMatchingCentralPaneRouteForState(stateFromPath, rootState)!;
                if (matchingCentralPaneRoute && 'name' in matchingCentralPaneRoute) {
                    root.dispatch({
                        type: CONST.NAVIGATION.ACTION_TYPE.PUSH,
                        payload: {
                            name: matchingCentralPaneRoute.name,
                            params: matchingCentralPaneRoute.params,
                        },
                    });
                }
            } else {
                // If the layout is small we need to pop everything from the central pane so the bottom tab navigator is visible.
                root.dispatch({
                    type: 'POP_TO_TOP',
                    target: rootState.key,
                });
            }
            return;
        }
    }

    if (action && 'payload' in action && action.payload && 'name' in action.payload && isSideModalNavigator(action.payload.name)) {
        // Information about the state may be in the params.
        const currentFocusedRoute = findFocusedRoute(extrapolateStateFromParams(rootState));
        const targetFocusedRoute = findFocusedRoute(stateFromPath);

        // If the current focused route is the same as the target focused route, we don't want to navigate.
        if (currentFocusedRoute?.name === targetFocusedRoute?.name) {
            return;
        }

        const minimalAction = getMinimalAction(action, navigation.getRootState());
        if (minimalAction) {
            // There are situations where a route already exists on the current navigation stack
            // But we want to push the same route instead of going back in the stack
            // Which would break the user navigation history
            if (!isActiveRoute && type === CONST.NAVIGATION.ACTION_TYPE.PUSH) {
                minimalAction.type = CONST.NAVIGATION.ACTION_TYPE.PUSH;
            }
            root.dispatch(minimalAction);
            return;
        }
    }

    if (action !== undefined) {
        root.dispatch(action);
    } else {
        root.reset(stateFromPath);
    }
}<|MERGE_RESOLUTION|>--- conflicted
+++ resolved
@@ -80,18 +80,8 @@
                       omitBy(action.payload.params?.params as Record<string, unknown> | undefined, (value) => value === undefined),
                   );
 
-<<<<<<< HEAD
-        // If the type is UP, we deeplinked into one of the RHP flows and we want to replace the current screen with the previous one in the flow
-        // and at the same time we want the back button to go to the page we were before the deeplink
-        if (type === CONST.NAVIGATION.TYPE.UP) {
-            action.type = CONST.NAVIGATION.ACTION_TYPE.REPLACE;
-
-            // If this action is navigating to the report screen and the top most navigator is different from the one we want to navigate - PUSH the new screen to the top of the stack
-        } else if (isCentralPaneName(action.payload.name) && (isTargetScreenDifferentThanCurrent || areParamsDifferent)) {
-=======
         // If this action is navigating to the report screen and the top most navigator is different from the one we want to navigate - PUSH the new screen to the top of the stack by default
-        if (action.payload.name === NAVIGATORS.CENTRAL_PANE_NAVIGATOR && (isTargetScreenDifferentThanCurrent || areParamsDifferent)) {
->>>>>>> 8dbec8de
+        if (isCentralPaneName(action.payload.name) && (isTargetScreenDifferentThanCurrent || areParamsDifferent)) {
             // We need to push a tab if the tab doesn't match the central pane route that we are going to push.
             const topmostBottomTabRoute = getTopmostBottomTabRoute(rootState);
             const policyIDsFromState = extractPolicyIDsFromState(stateFromPath);

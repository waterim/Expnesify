--- conflicted
+++ resolved
@@ -287,18 +287,11 @@
                     IOU_Send_Add_Debit_Card: ROUTES.IOU_SEND_ADD_DEBIT_CARD,
                 },
             },
-<<<<<<< HEAD
-            IOU_Details: {
-                screens: {
-                    IOU_Details_Root: ROUTES.IOU_DETAILS_WITH_IOU_REPORT_ID,
-                    IOU_Details_Enable_Payments: ROUTES.IOU_DETAILS_ENABLE_PAYMENTS,
-                    IOU_Details_Add_Bank_Account: ROUTES.IOU_DETAILS_ADD_BANK_ACCOUNT,
-                    IOU_Details_Add_Debit_Card: ROUTES.IOU_DETAILS_ADD_DEBIT_CARD,
-                    IOU_Details_Split_Bill: ROUTES.IOU_DETAILS_SPLIT_BILL,
-                },
-            },
-=======
->>>>>>> 5cb2b745
+            Split_Details: {
+                screens: {
+                    IOU_Details_Root: ROUTES.IOU_DETAILS_SPLIT_BILL,
+                },
+            },
             Task_Details: {
                 screens: {
                     Task_Title: ROUTES.TASK_TITLE,

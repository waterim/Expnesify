--- conflicted
+++ resolved
@@ -129,22 +129,15 @@
                     NewWorkspace_Root: ROUTES.WORKSPACE_NEW,
                 },
             },
-<<<<<<< HEAD
-            WorkspacePeople: {
-                screens: {
-                    WorkspacePeople_Root: ROUTES.WORKSPACE_PEOPLE,
-                },
-            },
-=======
 
             WorkspaceSettings: {
                 screens: {
                     Workspace_Root: ROUTES.WORKSPACE,
                     WorkspaceCard: ROUTES.WORKSPACE_CARD,
+                    WorkspacePeople: ROUTES.WORKSPACE_PEOPLE,
                 },
             },
 
->>>>>>> cfb5d1dc
             RequestCall: {
                 screens: {
                     RequestCall_Root: ROUTES.REQUEST_CALL,

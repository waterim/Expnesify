/* eslint-disable @typescript-eslint/naming-convention  */
import type {
    CommonActions,
    NavigationContainerRefWithCurrent,
    NavigationHelpers,
    NavigationState,
    NavigatorScreenParams,
    ParamListBase,
    PartialRoute,
    PartialState,
    Route,
} from '@react-navigation/native';
import type {TupleToUnion, ValueOf} from 'type-fest';
import type {IOURequestType} from '@libs/actions/IOU';
import type {SearchColumnType, SortOrder} from '@libs/SearchUtils';
import type CONST from '@src/CONST';
import type {Country, IOUAction, IOUType} from '@src/CONST';
import type NAVIGATORS from '@src/NAVIGATORS';
import type {HybridAppRoute, Route as Routes} from '@src/ROUTES';
import type SCREENS from '@src/SCREENS';
import type EXIT_SURVEY_REASON_FORM_INPUT_IDS from '@src/types/form/ExitSurveyReasonForm';

type NavigationRef = NavigationContainerRefWithCurrent<RootStackParamList>;

type NavigationRoot = NavigationHelpers<RootStackParamList>;

type GoBackAction = Extract<CommonActions.Action, {type: 'GO_BACK'}>;
type ResetAction = Extract<CommonActions.Action, {type: 'RESET'}>;
type SetParamsAction = Extract<CommonActions.Action, {type: 'SET_PARAMS'}>;

type ActionNavigate = {
    type: ValueOf<typeof CONST.NAVIGATION.ACTION_TYPE>;
    payload: {
        name?: string;
        key?: string;
        // eslint-disable-next-line @typescript-eslint/no-explicit-any
        params?: any;
        path?: string;
        merge?: boolean;
    };
    source?: string;
    target?: string;
};

type StackNavigationAction = GoBackAction | ResetAction | SetParamsAction | ActionNavigate | undefined;

type NavigationStateRoute = NavigationState['routes'][number];
type NavigationPartialRoute<TRouteName extends string = string> = PartialRoute<Route<TRouteName>>;
type StateOrRoute = NavigationState | NavigationStateRoute | NavigationPartialRoute;
type State<TParamList extends ParamListBase = ParamListBase> = NavigationState<TParamList> | PartialState<NavigationState<TParamList>>;

type BackToParams = {
    backTo?: Routes;
};

type CentralPaneScreensParamList = {
    [SCREENS.REPORT]: {
        reportActionID: string;
        reportID: string;
        openOnAdminRoom?: boolean;
        referrer?: string;
    };
    [SCREENS.SETTINGS.PROFILE.ROOT]: undefined;
    [SCREENS.SETTINGS.PREFERENCES.ROOT]: undefined;
    [SCREENS.SETTINGS.SECURITY]: undefined;
    [SCREENS.SETTINGS.WALLET.ROOT]: undefined;
    [SCREENS.SETTINGS.ABOUT]: undefined;
    [SCREENS.SETTINGS.TROUBLESHOOT]: undefined;
    [SCREENS.SETTINGS.WORKSPACES]: undefined;
    [SCREENS.SEARCH.CENTRAL_PANE]: {
        query: string;
        policyIDs?: string;
        offset?: number;
        sortBy?: SearchColumnType;
        sortOrder?: SortOrder;
    };
    [SCREENS.SETTINGS.SAVE_THE_WORLD]: undefined;
    [SCREENS.SETTINGS.SUBSCRIPTION.ROOT]: undefined;
};

type SettingsNavigatorParamList = {
    [SCREENS.SETTINGS.SHARE_CODE]: undefined;
    [SCREENS.SETTINGS.PROFILE.ROOT]: undefined;
    [SCREENS.SETTINGS.PROFILE.PRONOUNS]: undefined;
    [SCREENS.SETTINGS.PROFILE.DISPLAY_NAME]: undefined;
    [SCREENS.SETTINGS.PROFILE.TIMEZONE]: undefined;
    [SCREENS.SETTINGS.PROFILE.TIMEZONE_SELECT]: undefined;
    [SCREENS.SETTINGS.PROFILE.LEGAL_NAME]: undefined;
    [SCREENS.SETTINGS.PROFILE.DATE_OF_BIRTH]: undefined;
    [SCREENS.SETTINGS.PROFILE.ADDRESS]: {
        country?: Country | '';
    };
    [SCREENS.SETTINGS.PROFILE.ADDRESS_COUNTRY]: {
        backTo?: Routes;
        country: string;
    };
    [SCREENS.SETTINGS.PROFILE.CONTACT_METHODS]: {
        backTo: Routes;
    };
    [SCREENS.SETTINGS.PROFILE.CONTACT_METHOD_DETAILS]: {
        contactMethod: string;
    };
    [SCREENS.SETTINGS.PROFILE.NEW_CONTACT_METHOD]: {
        backTo: Routes;
    };
    [SCREENS.SETTINGS.PREFERENCES.ROOT]: undefined;
    [SCREENS.SETTINGS.SUBSCRIPTION.ROOT]: undefined;
    [SCREENS.SETTINGS.PREFERENCES.PRIORITY_MODE]: undefined;
    [SCREENS.SETTINGS.PREFERENCES.LANGUAGE]: undefined;
    [SCREENS.SETTINGS.PREFERENCES.THEME]: undefined;
    [SCREENS.SETTINGS.CLOSE]: undefined;
    [SCREENS.SETTINGS.SECURITY]: undefined;
    [SCREENS.SETTINGS.ABOUT]: undefined;
    [SCREENS.SETTINGS.TROUBLESHOOT]: undefined;
    [SCREENS.SETTINGS.APP_DOWNLOAD_LINKS]: undefined;
    [SCREENS.SETTINGS.TROUBLESHOOT]: undefined;
    [SCREENS.SETTINGS.CONSOLE]: {
        backTo: Routes;
    };
    [SCREENS.SETTINGS.SHARE_LOG]: {
        /** URL of the generated file to share logs in a report */
        source: string;
        backTo: Routes;
    };
    [SCREENS.SETTINGS.WALLET.ROOT]: undefined;
    [SCREENS.SETTINGS.WALLET.CARDS_DIGITAL_DETAILS_UPDATE_ADDRESS]: undefined;
    [SCREENS.SETTINGS.WALLET.DOMAIN_CARD]: {
        /** cardID of selected card */
        cardID: string;
    };
    [SCREENS.SETTINGS.WALLET.REPORT_VIRTUAL_CARD_FRAUD]: {
        /** cardID of selected card */
        cardID: string;
    };
    [SCREENS.SETTINGS.WALLET.CARD_ACTIVATE]: {
        /** cardID of selected card */
        cardID: string;
    };
    [SCREENS.SETTINGS.WALLET.CARD_GET_PHYSICAL.NAME]: {
        /** domain of selected card */
        domain: string;
    };
    [SCREENS.SETTINGS.WALLET.CARD_GET_PHYSICAL.PHONE]: {
        /** domain of selected card */
        domain: string;
    };
    [SCREENS.SETTINGS.WALLET.CARD_GET_PHYSICAL.ADDRESS]: {
        /** Currently selected country */
        country: string;
        /** domain of selected card */
        domain: string;
    };
    [SCREENS.SETTINGS.WALLET.CARD_GET_PHYSICAL.CONFIRM]: {
        /** Currently selected country */
        country: string;
        /** domain of selected card */
        domain: string;
    };
    [SCREENS.WORKSPACE.WORKFLOWS_PAYER]: {
        policyID: string;
    };
    [SCREENS.SETTINGS.WALLET.TRANSFER_BALANCE]: undefined;
    [SCREENS.SETTINGS.WALLET.CHOOSE_TRANSFER_ACCOUNT]: undefined;
    [SCREENS.SETTINGS.WALLET.ENABLE_PAYMENTS]: undefined;
    [SCREENS.SETTINGS.ADD_DEBIT_CARD]: undefined;
    [SCREENS.SETTINGS.ADD_BANK_ACCOUNT]: undefined;
    [SCREENS.SETTINGS.PROFILE.STATUS]: undefined;
    [SCREENS.SETTINGS.PROFILE.STATUS_CLEAR_AFTER]: undefined;
    [SCREENS.SETTINGS.PROFILE.STATUS_CLEAR_AFTER_DATE]: undefined;
    [SCREENS.SETTINGS.PROFILE.STATUS_CLEAR_AFTER_TIME]: undefined;
    [SCREENS.WORKSPACE.CURRENCY]: undefined;
    [SCREENS.WORKSPACE.ADDRESS]: {
        policyID: string;
        country?: Country | '';
    };
    [SCREENS.WORKSPACE.NAME]: undefined;
    [SCREENS.WORKSPACE.DESCRIPTION]: undefined;
    [SCREENS.WORKSPACE.SHARE]: undefined;
    [SCREENS.WORKSPACE.RATE_AND_UNIT]: {
        policyID: string;
    };
    [SCREENS.WORKSPACE.RATE_AND_UNIT_RATE]: {
        policyID: string;
    };
    [SCREENS.WORKSPACE.RATE_AND_UNIT_UNIT]: {
        policyID: string;
    };
    [SCREENS.WORKSPACE.INVITE]: {
        policyID: string;
    };
    [SCREENS.WORKSPACE.INVITE_MESSAGE]: {
        policyID: string;
    };
    [SCREENS.WORKSPACE.CATEGORY_CREATE]: {
        policyID: string;
        backTo?: Routes;
    };
    [SCREENS.WORKSPACE.CATEGORY_EDIT]: {
        policyID: string;
        categoryName: string;
        backTo?: Routes;
    };
    [SCREENS.WORKSPACE.CATEGORY_SETTINGS]: {
        policyID: string;
        categoryName: string;
        backTo?: Routes;
    };
    [SCREENS.WORKSPACE.CATEGORIES_SETTINGS]: {
        policyID: string;
        backTo?: Routes;
    };
    [SCREENS.WORKSPACE.TAG_CREATE]: {
        policyID: string;
    };
    [SCREENS.WORKSPACE.DISTANCE_RATE_DETAILS]: {
        policyID: string;
        rateID: string;
    };
    [SCREENS.WORKSPACE.DISTANCE_RATE_EDIT]: {
        policyID: string;
        rateID: string;
    };
    [SCREENS.WORKSPACE.DISTANCE_RATE_TAX_RECLAIMABLE_ON_EDIT]: {
        policyID: string;
        rateID: string;
    };
    [SCREENS.WORKSPACE.DISTANCE_RATE_TAX_RATE_EDIT]: {
        policyID: string;
        rateID: string;
    };
    [SCREENS.WORKSPACE.TAGS_SETTINGS]: {
        policyID: string;
    };
    [SCREENS.WORKSPACE.TAG_SETTINGS]: {
        policyID: string;
        orderWeight: number;
        tagName: string;
    };
    [SCREENS.WORKSPACE.TAG_LIST_VIEW]: {
        policyID: string;
        orderWeight: number;
    };
    [SCREENS.WORKSPACE.TAGS_EDIT]: {
        policyID: string;
        orderWeight: number;
    };
    [SCREENS.WORKSPACE.TAG_EDIT]: {
        policyID: string;
        orderWeight: number;
        tagName: string;
    };
    [SCREENS.SETTINGS.SUBSCRIPTION.ROOT]: undefined;
    [SCREENS.SETTINGS.SUBSCRIPTION.SIZE]: {
        canChangeSize: 0 | 1;
    };
    [SCREENS.SETTINGS.SUBSCRIPTION.ADD_PAYMENT_CARD]: undefined;
    [SCREENS.SETTINGS.SUBSCRIPTION.CHANGE_BILLING_CURRENCY]: undefined;
    [SCREENS.SETTINGS.SUBSCRIPTION.CHANGE_PAYMENT_CURRENCY]: undefined;
    [SCREENS.WORKSPACE.TAXES_SETTINGS]: {
        policyID: string;
    };
    [SCREENS.WORKSPACE.TAXES_SETTINGS_CUSTOM_TAX_NAME]: {
        policyID: string;
    };
    [SCREENS.WORKSPACE.TAXES_SETTINGS_FOREIGN_CURRENCY_DEFAULT]: {
        policyID: string;
    };
    [SCREENS.WORKSPACE.TAXES_SETTINGS_WORKSPACE_CURRENCY_DEFAULT]: {
        policyID: string;
    };
    [SCREENS.WORKSPACE.REPORT_FIELDS_CREATE]: {
        policyID: string;
    };
    [SCREENS.WORKSPACE.REPORT_FIELDS_LIST_VALUES]: {
        policyID: string;
    };
    [SCREENS.WORKSPACE.REPORT_FIELDS_ADD_VALUE]: {
        policyID: string;
    };
    [SCREENS.WORKSPACE.REPORT_FIELDS_VALUE_SETTINGS]: {
        policyID: string;
        valueIndex: number;
    };
    [SCREENS.WORKSPACE.REPORT_FIELDS_EDIT_VALUE]: {
        policyID: string;
        valueIndex: number;
    };
    [SCREENS.WORKSPACE.MEMBER_DETAILS]: {
        policyID: string;
        accountID: string;
    };
    [SCREENS.WORKSPACE.OWNER_CHANGE_SUCCESS]: {
        policyID: string;
        accountID: number;
    };
    [SCREENS.WORKSPACE.OWNER_CHANGE_ERROR]: {
        policyID: string;
        accountID: number;
    };
    [SCREENS.WORKSPACE.OWNER_CHANGE_CHECK]: {
        policyID: string;
        accountID: number;
        error: ValueOf<typeof CONST.POLICY.OWNERSHIP_ERRORS>;
    };
    [SCREENS.WORKSPACE.CREATE_DISTANCE_RATE]: {
        policyID: string;
    };
    [SCREENS.WORKSPACE.DISTANCE_RATES_SETTINGS]: {
        policyID: string;
    };
    [SCREENS.WORKSPACE.ACCOUNTING.QUICKBOOKS_ONLINE_IMPORT]: {
        policyID: string;
    };
    [SCREENS.WORKSPACE.ACCOUNTING.QUICKBOOKS_ONLINE_CHART_OF_ACCOUNTS]: {
        policyID: string;
    };
    [SCREENS.WORKSPACE.ACCOUNTING.QUICKBOOKS_ONLINE_LOCATIONS]: {
        policyID: string;
    };
    [SCREENS.WORKSPACE.ACCOUNTING.QUICKBOOKS_ONLINE_CLASSES]: {
        policyID: string;
    };
    [SCREENS.WORKSPACE.ACCOUNTING.QUICKBOOKS_ONLINE_CUSTOMERS]: {
        policyID: string;
    };
    [SCREENS.WORKSPACE.ACCOUNTING.QUICKBOOKS_ONLINE_TAXES]: {
        policyID: string;
    };
    [SCREENS.WORKSPACE.ACCOUNTING.QUICKBOOKS_ONLINE_EXPORT]: {
        policyID: string;
    };
    [SCREENS.WORKSPACE.ACCOUNTING.QUICKBOOKS_ONLINE_EXPORT_DATE_SELECT]: {
        policyID: string;
    };
    [SCREENS.WORKSPACE.ACCOUNTING.QUICKBOOKS_ONLINE_EXPORT_INVOICE_ACCOUNT_SELECT]: {
        policyID: string;
    };
    [SCREENS.WORKSPACE.ACCOUNTING.QUICKBOOKS_ONLINE_EXPORT_OUT_OF_POCKET_EXPENSES_ACCOUNT_SELECT]: {
        policyID: string;
    };
    [SCREENS.WORKSPACE.ACCOUNTING.QUICKBOOKS_ONLINE_EXPORT_OUT_OF_POCKET_EXPENSES]: {
        policyID: string;
    };
    [SCREENS.WORKSPACE.ACCOUNTING.QUICKBOOKS_ONLINE_EXPORT_OUT_OF_POCKET_EXPENSES_SELECT]: {
        policyID: string;
    };
    [SCREENS.WORKSPACE.ACCOUNTING.QUICKBOOKS_ONLINE_NON_REIMBURSABLE_DEFAULT_VENDOR_SELECT]: {
        policyID: string;
    };
    [SCREENS.WORKSPACE.ACCOUNTING.QUICKBOOKS_ONLINE_COMPANY_CARD_EXPENSE_ACCOUNT_SELECT]: {
        policyID: string;
    };
    [SCREENS.WORKSPACE.ACCOUNTING.QUICKBOOKS_ONLINE_COMPANY_CARD_EXPENSE_ACCOUNT]: {
        policyID: string;
    };
    [SCREENS.WORKSPACE.ACCOUNTING.QUICKBOOKS_ONLINE_COMPANY_CARD_EXPENSE_ACCOUNT_COMPANY_CARD_SELECT]: {
        policyID: string;
    };
    [SCREENS.WORKSPACE.ACCOUNTING.QUICKBOOKS_ONLINE_EXPORT_PREFERRED_EXPORTER]: {
        policyID: string;
    };
    [SCREENS.WORKSPACE.ACCOUNTING.XERO_IMPORT]: {
        policyID: string;
    };
    [SCREENS.WORKSPACE.ACCOUNTING.XERO_CHART_OF_ACCOUNTS]: {
        policyID: string;
    };
    [SCREENS.WORKSPACE.ACCOUNTING.XERO_CUSTOMER]: {
        policyID: string;
    };
    [SCREENS.WORKSPACE.ACCOUNTING.XERO_ORGANIZATION]: {
        policyID: string;
        organizationID: string;
    };
    [SCREENS.WORKSPACE.ACCOUNTING.XERO_TAXES]: {
        policyID: string;
    };
    [SCREENS.WORKSPACE.ACCOUNTING.XERO_TRACKING_CATEGORIES]: {
        policyID: string;
    };
    [SCREENS.WORKSPACE.ACCOUNTING.XERO_MAP_TRACKING_CATEGORY]: {
        policyID: string;
        categoryId: string;
        categoryName: string;
    };
    [SCREENS.WORKSPACE.ACCOUNTING.XERO_EXPORT]: {
        policyID: string;
    };
    [SCREENS.WORKSPACE.ACCOUNTING.XERO_EXPORT_PURCHASE_BILL_DATE_SELECT]: {
        policyID: string;
    };
    [SCREENS.WORKSPACE.ACCOUNTING.XERO_ADVANCED]: {
        policyID: string;
    };
    [SCREENS.WORKSPACE.ACCOUNTING.XERO_BILL_STATUS_SELECTOR]: {
        policyID: string;
    };
    [SCREENS.WORKSPACE.ACCOUNTING.XERO_INVOICE_ACCOUNT_SELECTOR]: {
        policyID: string;
    };
    [SCREENS.WORKSPACE.ACCOUNTING.XERO_EXPORT_PREFERRED_EXPORTER_SELECT]: {
        policyID: string;
    };
    [SCREENS.WORKSPACE.ACCOUNTING.XERO_BILL_PAYMENT_ACCOUNT_SELECTOR]: {
        policyID: string;
    };
    [SCREENS.WORKSPACE.ACCOUNTING.SAGE_INTACCT_PREREQUISITES]: {
        policyID: string;
    };
    [SCREENS.WORKSPACE.ACCOUNTING.ENTER_SAGE_INTACCT_CREDENTIALS]: {
        policyID: string;
    };
    [SCREENS.WORKSPACE.ACCOUNTING.EXISTING_SAGE_INTACCT_CONNECTIONS]: {
        policyID: string;
    };
    [SCREENS.WORKSPACE.ACCOUNTING.NETSUITE_SUBSIDIARY_SELECTOR]: {
        policyID: string;
    };
    [SCREENS.WORKSPACE.ACCOUNTING.NETSUITE_TOKEN_INPUT]: {
        policyID: string;
    };
    [SCREENS.WORKSPACE.ACCOUNTING.NETSUITE_IMPORT]: {
        policyID: string;
    };
    [SCREENS.WORKSPACE.ACCOUNTING.NETSUITE_IMPORT_CUSTOMERS_OR_PROJECTS]: {
        policyID: string;
    };
    [SCREENS.WORKSPACE.ACCOUNTING.NETSUITE_IMPORT_CUSTOMERS_OR_PROJECTS_SELECT]: {
        policyID: string;
    };
    [SCREENS.WORKSPACE.ACCOUNTING.NETSUITE_IMPORT_MAPPING]: {
        policyID: string;
        importField: TupleToUnion<typeof CONST.NETSUITE_CONFIG.IMPORT_FIELDS>;
    };
<<<<<<< HEAD
    [SCREENS.WORKSPACE.ACCOUNTING.NETSUITE_IMPORT_CUSTOM_FIELD]: {
        policyID: string;
        importCustomField: TupleToUnion<typeof CONST.NETSUITE_CONFIG.IMPORT_CUSTOM_FIELDS>;
    };
    [SCREENS.WORKSPACE.ACCOUNTING.NETSUITE_IMPORT_CUSTOM_FIELD_VIEW]: {
        policyID: string;
        importCustomField: TupleToUnion<typeof CONST.NETSUITE_CONFIG.IMPORT_CUSTOM_FIELDS>;
        internalID: string;
    };
    [SCREENS.WORKSPACE.ACCOUNTING.NETSUITE_IMPORT_CUSTOM_FIELD_EDIT]: {
        policyID: string;
        importCustomField: TupleToUnion<typeof CONST.NETSUITE_CONFIG.IMPORT_CUSTOM_FIELDS>;
        internalID: string;
        fieldName: string;
    };
=======
>>>>>>> 226b0da6
    [SCREENS.WORKSPACE.ACCOUNTING.NETSUITE_EXPORT]: {
        policyID: string;
    };
    [SCREENS.WORKSPACE.ACCOUNTING.NETSUITE_PREFERRED_EXPORTER_SELECT]: {
        policyID: string;
    };
    [SCREENS.WORKSPACE.ACCOUNTING.NETSUITE_DATE_SELECT]: {
        policyID: string;
    };
    [SCREENS.WORKSPACE.ACCOUNTING.NETSUITE_EXPORT_EXPENSES]: {
        policyID: string;
        expenseType: ValueOf<typeof CONST.NETSUITE_EXPENSE_TYPE>;
    };
    [SCREENS.WORKSPACE.ACCOUNTING.NETSUITE_EXPORT_EXPENSES_DESTINATION_SELECT]: {
        policyID: string;
        expenseType: ValueOf<typeof CONST.NETSUITE_EXPENSE_TYPE>;
    };
    [SCREENS.WORKSPACE.ACCOUNTING.NETSUITE_EXPORT_EXPENSES_VENDOR_SELECT]: {
        policyID: string;
        expenseType: ValueOf<typeof CONST.NETSUITE_EXPENSE_TYPE>;
    };
    [SCREENS.WORKSPACE.ACCOUNTING.NETSUITE_EXPORT_EXPENSES_PAYABLE_ACCOUNT_SELECT]: {
        policyID: string;
        expenseType: ValueOf<typeof CONST.NETSUITE_EXPENSE_TYPE>;
    };
    [SCREENS.WORKSPACE.ACCOUNTING.NETSUITE_EXPORT_EXPENSES_JOURNAL_POSTING_PREFERENCE_SELECT]: {
        policyID: string;
        expenseType: ValueOf<typeof CONST.NETSUITE_EXPENSE_TYPE>;
    };
    [SCREENS.WORKSPACE.ACCOUNTING.NETSUITE_RECEIVABLE_ACCOUNT_SELECT]: {
        policyID: string;
    };
    [SCREENS.WORKSPACE.ACCOUNTING.NETSUITE_INVOICE_ITEM_PREFERENCE_SELECT]: {
        policyID: string;
    };
    [SCREENS.WORKSPACE.ACCOUNTING.NETSUITE_INVOICE_ITEM_SELECT]: {
        policyID: string;
    };
    [SCREENS.WORKSPACE.ACCOUNTING.NETSUITE_TAX_POSTING_ACCOUNT_SELECT]: {
        policyID: string;
    };
    [SCREENS.WORKSPACE.ACCOUNTING.NETSUITE_PROVINCIAL_TAX_POSTING_ACCOUNT_SELECT]: {
        policyID: string;
    };
    [SCREENS.WORKSPACE.ACCOUNTING.NETSUITE_ADVANCED]: {
        policyID: string;
    };
    [SCREENS.GET_ASSISTANCE]: {
        backTo: Routes;
    };
    [SCREENS.SETTINGS.TWO_FACTOR_AUTH]: BackToParams;
    [SCREENS.SETTINGS.REPORT_CARD_LOST_OR_DAMAGED]: {
        /** cardID of selected card */
        cardID: string;
    };
    [SCREENS.KEYBOARD_SHORTCUTS]: undefined;
    [SCREENS.SETTINGS.EXIT_SURVEY.REASON]: undefined;
    [SCREENS.SETTINGS.EXIT_SURVEY.RESPONSE]: {
        [EXIT_SURVEY_REASON_FORM_INPUT_IDS.REASON]: ValueOf<typeof CONST.EXIT_SURVEY.REASONS>;
        backTo: Routes;
    };
    [SCREENS.SETTINGS.EXIT_SURVEY.CONFIRM]: {
        backTo: Routes;
    };
    [SCREENS.WORKSPACE.TAX_CREATE]: {
        policyID: string;
    };
    [SCREENS.WORKSPACE.TAX_EDIT]: {
        policyID: string;
        taxID: string;
    };
    [SCREENS.WORKSPACE.TAX_NAME]: {
        policyID: string;
        taxID: string;
    };
    [SCREENS.WORKSPACE.TAX_VALUE]: {
        policyID: string;
        taxID: string;
    };
} & ReimbursementAccountNavigatorParamList;

type NewChatNavigatorParamList = {
    [SCREENS.NEW_CHAT.ROOT]: undefined;
    [SCREENS.NEW_CHAT.NEW_CHAT_CONFIRM]: undefined;
    [SCREENS.NEW_CHAT.NEW_CHAT_EDIT_NAME]: undefined;
};

type DetailsNavigatorParamList = {
    [SCREENS.DETAILS_ROOT]: {
        login: string;
        reportID: string;
    };
};

type ProfileNavigatorParamList = {
    [SCREENS.PROFILE_ROOT]: {
        accountID: string;
        reportID: string;
        login?: string;
        backTo: Routes;
    };
};

type ReportDetailsNavigatorParamList = {
    [SCREENS.REPORT_DETAILS.ROOT]: undefined;
    [SCREENS.REPORT_DETAILS.SHARE_CODE]: {
        reportID: string;
    };
};

type ReportSettingsNavigatorParamList = {
    [SCREENS.REPORT_SETTINGS.ROOT]: {reportID: string};
    [SCREENS.REPORT_SETTINGS.NAME]: {reportID: string};
    [SCREENS.REPORT_SETTINGS.NOTIFICATION_PREFERENCES]: {reportID: string};
    [SCREENS.REPORT_SETTINGS.WRITE_CAPABILITY]: {reportID: string};
    [SCREENS.REPORT_SETTINGS.VISIBILITY]: {
        reportID: string;
    };
};

type ReportDescriptionNavigatorParamList = {
    [SCREENS.REPORT_DESCRIPTION_ROOT]: {reportID: string};
};

type ParticipantsNavigatorParamList = {
    [SCREENS.REPORT_PARTICIPANTS.ROOT]: {reportID: string};
    [SCREENS.REPORT_PARTICIPANTS.INVITE]: {reportID: string};
    [SCREENS.REPORT_PARTICIPANTS.DETAILS]: {
        reportID: string;
        accountID: string;
    };
    [SCREENS.REPORT_PARTICIPANTS.ROLE]: {
        reportID: string;
        accountID: string;
    };
};

type RoomMembersNavigatorParamList = {
    [SCREENS.ROOM_MEMBERS_ROOT]: undefined;
};

type RoomInviteNavigatorParamList = {
    [SCREENS.ROOM_INVITE_ROOT]: {
        reportID: string;
        role?: 'accountant';
    };
};

type MoneyRequestNavigatorParamList = {
    [SCREENS.MONEY_REQUEST.STEP_SEND_FROM]: {
        iouType: IOUType;
        transactionID: string;
        reportID: string;
        backTo: Routes;
    };
    [SCREENS.MONEY_REQUEST.STEP_PARTICIPANTS]: {
        action: IOUAction;
        iouType: Exclude<IOUType, typeof CONST.IOU.TYPE.REQUEST | typeof CONST.IOU.TYPE.SEND>;
        transactionID: string;
        reportID: string;
        backTo: string;
    };
    [SCREENS.MONEY_REQUEST.STEP_DATE]: {
        action: IOUAction;
        iouType: Exclude<IOUType, typeof CONST.IOU.TYPE.REQUEST | typeof CONST.IOU.TYPE.SEND>;
        transactionID: string;
        reportID: string;
        backTo: Routes;
        reportActionID?: string;
    };
    [SCREENS.MONEY_REQUEST.STEP_DESCRIPTION]: {
        action: IOUAction;
        iouType: Exclude<IOUType, typeof CONST.IOU.TYPE.REQUEST | typeof CONST.IOU.TYPE.SEND>;
        transactionID: string;
        reportID: string;
        backTo: Routes;
        reportActionID: string;
    };
    [SCREENS.MONEY_REQUEST.STEP_CATEGORY]: {
        action: IOUAction;
        iouType: Exclude<IOUType, typeof CONST.IOU.TYPE.REQUEST | typeof CONST.IOU.TYPE.SEND>;
        transactionID: string;
        reportActionID: string;
        reportID: string;
        backTo: Routes;
    };
    [SCREENS.MONEY_REQUEST.STEP_TAX_AMOUNT]: {
        action: IOUAction;
        iouType: Exclude<IOUType, typeof CONST.IOU.TYPE.REQUEST | typeof CONST.IOU.TYPE.SEND>;
        transactionID: string;
        reportID: string;
        backTo: Routes;
        currency?: string;
    };
    [SCREENS.MONEY_REQUEST.STEP_TAG]: {
        action: IOUAction;
        iouType: Exclude<IOUType, typeof CONST.IOU.TYPE.REQUEST | typeof CONST.IOU.TYPE.SEND>;
        transactionID: string;
        reportID: string;
        backTo: Routes;
        reportActionID: string;
        orderWeight: string;
    };
    [SCREENS.MONEY_REQUEST.STEP_TAX_RATE]: {
        action: IOUAction;
        iouType: Exclude<IOUType, typeof CONST.IOU.TYPE.REQUEST | typeof CONST.IOU.TYPE.SEND>;
        transactionID: string;
        reportID: string;
        backTo: Routes;
    };
    [SCREENS.MONEY_REQUEST.STEP_WAYPOINT]: {
        iouType: IOUType;
        reportID: string;
        backTo: Routes | undefined;
        action: IOUAction;
        pageIndex: string;
        transactionID: string;
    };
    [SCREENS.MONEY_REQUEST.STEP_MERCHANT]: {
        action: IOUAction;
        iouType: Exclude<IOUType, typeof CONST.IOU.TYPE.REQUEST | typeof CONST.IOU.TYPE.SEND>;
        transactionID: string;
        reportID: string;
        backTo: Routes;
    };
    [SCREENS.MONEY_REQUEST.STEP_SPLIT_PAYER]: {
        action: ValueOf<typeof CONST.IOU.ACTION>;
        iouType: ValueOf<typeof CONST.IOU.TYPE>;
        transactionID: string;
        reportID: string;
        backTo: Routes;
    };
    [SCREENS.IOU_SEND.ENABLE_PAYMENTS]: undefined;
    [SCREENS.IOU_SEND.ADD_BANK_ACCOUNT]: undefined;
    [SCREENS.IOU_SEND.ADD_DEBIT_CARD]: undefined;
    [SCREENS.MONEY_REQUEST.STEP_DISTANCE]: {
        action: IOUAction;
        iouType: IOUType;
        transactionID: string;
        reportID: string;
        backTo: Routes;
    };
    [SCREENS.MONEY_REQUEST.CREATE]: {
        iouType: IOUType;
        reportID: string;
        transactionID: string;

        // These are not used in the screen, but are needed for the navigation
        // for IOURequestStepDistance and IOURequestStepAmount components
        backTo: never;
        action: never;
        currency: never;
    };
    [SCREENS.MONEY_REQUEST.START]: {
        iouType: IOUType;
        reportID: string;
        transactionID: string;
        iouRequestType: IOURequestType;
    };
    [SCREENS.MONEY_REQUEST.STEP_AMOUNT]: {
        iouType: IOUType;
        reportID: string;
        transactionID: string;
        backTo: Routes;
        action: IOUAction;
        currency?: string;
    };
    [SCREENS.MONEY_REQUEST.STEP_DISTANCE_RATE]: {
        iouType: ValueOf<typeof CONST.IOU.TYPE>;
        transactionID: string;
        backTo: Routes;
        reportID: string;
    };
    [SCREENS.MONEY_REQUEST.STEP_CONFIRMATION]: {
        action: IOUAction;
        iouType: Exclude<IOUType, typeof CONST.IOU.TYPE.REQUEST | typeof CONST.IOU.TYPE.SEND>;
        transactionID: string;
        reportID: string;
        pageIndex?: string;
        backTo?: string;
    };
    [SCREENS.MONEY_REQUEST.STEP_SCAN]: {
        action: IOUAction;
        iouType: IOUType;
        transactionID: string;
        reportID: string;
        pageIndex: number;
        backTo: Routes;
    };
    [SCREENS.MONEY_REQUEST.STEP_CURRENCY]: {
        action: IOUAction;
        iouType: IOUType;
        transactionID: string;
        reportID: string;
        pageIndex?: string;
        backTo?: Routes;
        currency?: string;
    };
};

type NewTaskNavigatorParamList = {
    [SCREENS.NEW_TASK.ROOT]: undefined;
    [SCREENS.NEW_TASK.TASK_ASSIGNEE_SELECTOR]: undefined;
    [SCREENS.NEW_TASK.TASK_SHARE_DESTINATION_SELECTOR]: undefined;
    [SCREENS.NEW_TASK.DETAILS]: undefined;
    [SCREENS.NEW_TASK.TITLE]: undefined;
    [SCREENS.NEW_TASK.DESCRIPTION]: undefined;
};

type TeachersUniteNavigatorParamList = {
    [SCREENS.SAVE_THE_WORLD.ROOT]: undefined;
    [SCREENS.I_KNOW_A_TEACHER]: undefined;
    [SCREENS.INTRO_SCHOOL_PRINCIPAL]: undefined;
    [SCREENS.I_AM_A_TEACHER]: undefined;
};

type TaskDetailsNavigatorParamList = {
    [SCREENS.TASK.TITLE]: undefined;
    [SCREENS.TASK.ASSIGNEE]: {
        reportID: string;
    };
};

type EnablePaymentsNavigatorParamList = {
    [SCREENS.ENABLE_PAYMENTS_ROOT]: undefined;
};

type SplitDetailsNavigatorParamList = {
    [SCREENS.SPLIT_DETAILS.ROOT]: {
        reportID: string;
        reportActionID: string;
    };
    [SCREENS.SPLIT_DETAILS.EDIT_REQUEST]: {
        field: string;
        reportID: string;
        reportActionID: string;
        currency: string;
        tagIndex: string;
    };
};

type AddPersonalBankAccountNavigatorParamList = {
    [SCREENS.ADD_PERSONAL_BANK_ACCOUNT_ROOT]: undefined;
};

type ReimbursementAccountNavigatorParamList = {
    [SCREENS.REIMBURSEMENT_ACCOUNT_ROOT]: {
        stepToOpen?: string;
        backTo?: Routes;
        policyID?: string;
    };
};

type WalletStatementNavigatorParamList = {
    [SCREENS.WALLET_STATEMENT_ROOT]: {
        /** The statement year and month as one string, i.e. 202110 */
        yearMonth: string;
    };
};

type FlagCommentNavigatorParamList = {
    [SCREENS.FLAG_COMMENT_ROOT]: {
        reportID: string;
        reportActionID: string;
    };
};

type EditRequestNavigatorParamList = {
    [SCREENS.EDIT_REQUEST.REPORT_FIELD]: undefined;
};

type SignInNavigatorParamList = {
    [SCREENS.SIGN_IN_ROOT]: undefined;
};

type FeatureTrainingNavigatorParamList = {
    [SCREENS.FEATURE_TRAINING_ROOT]: undefined;
};

type ReferralDetailsNavigatorParamList = {
    [SCREENS.REFERRAL_DETAILS]: {
        contentType: ValueOf<typeof CONST.REFERRAL_PROGRAM.CONTENT_TYPES>;
        backTo: string;
    };
};

type ProcessMoneyRequestHoldNavigatorParamList = {
    [SCREENS.PROCESS_MONEY_REQUEST_HOLD_ROOT]: undefined;
};

type PrivateNotesNavigatorParamList = {
    [SCREENS.PRIVATE_NOTES.LIST]: undefined;
    [SCREENS.PRIVATE_NOTES.EDIT]: {
        reportID: string;
        accountID: string;
    };
};

type TransactionDuplicateNavigatorParamList = {
    [SCREENS.TRANSACTION_DUPLICATE.REVIEW]: {
        threadReportID: string;
    };
};

type LeftModalNavigatorParamList = {
    [SCREENS.LEFT_MODAL.CHAT_FINDER]: undefined;
    [SCREENS.LEFT_MODAL.WORKSPACE_SWITCHER]: undefined;
};

type RightModalNavigatorParamList = {
    [SCREENS.RIGHT_MODAL.SETTINGS]: NavigatorScreenParams<SettingsNavigatorParamList>;
    [SCREENS.RIGHT_MODAL.NEW_CHAT]: NavigatorScreenParams<NewChatNavigatorParamList>;
    [SCREENS.RIGHT_MODAL.DETAILS]: NavigatorScreenParams<DetailsNavigatorParamList>;
    [SCREENS.RIGHT_MODAL.PROFILE]: NavigatorScreenParams<ProfileNavigatorParamList>;
    [SCREENS.SETTINGS.SHARE_CODE]: undefined;
    [SCREENS.RIGHT_MODAL.REPORT_DETAILS]: NavigatorScreenParams<ReportDetailsNavigatorParamList>;
    [SCREENS.RIGHT_MODAL.REPORT_SETTINGS]: NavigatorScreenParams<ReportSettingsNavigatorParamList>;
    [SCREENS.RIGHT_MODAL.SETTINGS_CATEGORIES]: NavigatorScreenParams<SettingsNavigatorParamList>;
    [SCREENS.RIGHT_MODAL.REPORT_DESCRIPTION]: NavigatorScreenParams<ReportDescriptionNavigatorParamList>;
    [SCREENS.RIGHT_MODAL.PARTICIPANTS]: NavigatorScreenParams<ParticipantsNavigatorParamList>;
    [SCREENS.RIGHT_MODAL.ROOM_MEMBERS]: NavigatorScreenParams<RoomMembersNavigatorParamList>;
    [SCREENS.RIGHT_MODAL.ROOM_INVITE]: NavigatorScreenParams<RoomInviteNavigatorParamList>;
    [SCREENS.RIGHT_MODAL.MONEY_REQUEST]: NavigatorScreenParams<MoneyRequestNavigatorParamList>;
    [SCREENS.RIGHT_MODAL.NEW_TASK]: NavigatorScreenParams<NewTaskNavigatorParamList>;
    [SCREENS.RIGHT_MODAL.TEACHERS_UNITE]: NavigatorScreenParams<TeachersUniteNavigatorParamList>;
    [SCREENS.RIGHT_MODAL.TASK_DETAILS]: NavigatorScreenParams<TaskDetailsNavigatorParamList>;
    [SCREENS.RIGHT_MODAL.ENABLE_PAYMENTS]: NavigatorScreenParams<EnablePaymentsNavigatorParamList>;
    [SCREENS.RIGHT_MODAL.SPLIT_DETAILS]: NavigatorScreenParams<SplitDetailsNavigatorParamList>;
    [SCREENS.RIGHT_MODAL.ADD_PERSONAL_BANK_ACCOUNT]: NavigatorScreenParams<AddPersonalBankAccountNavigatorParamList>;
    [SCREENS.RIGHT_MODAL.WALLET_STATEMENT]: NavigatorScreenParams<WalletStatementNavigatorParamList>;
    [SCREENS.RIGHT_MODAL.FLAG_COMMENT]: NavigatorScreenParams<FlagCommentNavigatorParamList>;
    [SCREENS.RIGHT_MODAL.EDIT_REQUEST]: NavigatorScreenParams<EditRequestNavigatorParamList>;
    [SCREENS.RIGHT_MODAL.SIGN_IN]: NavigatorScreenParams<SignInNavigatorParamList>;
    [SCREENS.RIGHT_MODAL.PROCESS_MONEY_REQUEST_HOLD]: NavigatorScreenParams<ProcessMoneyRequestHoldNavigatorParamList>;
    [SCREENS.RIGHT_MODAL.REFERRAL]: NavigatorScreenParams<ReferralDetailsNavigatorParamList>;
    [SCREENS.RIGHT_MODAL.PRIVATE_NOTES]: NavigatorScreenParams<PrivateNotesNavigatorParamList>;
    [SCREENS.RIGHT_MODAL.TRANSACTION_DUPLICATE]: NavigatorScreenParams<TransactionDuplicateNavigatorParamList>;
    [SCREENS.RIGHT_MODAL.TRAVEL]: NavigatorScreenParams<TravelNavigatorParamList>;
    [SCREENS.RIGHT_MODAL.SEARCH_REPORT]: NavigatorScreenParams<SearchReportParamList>;
    [SCREENS.RIGHT_MODAL.RESTRICTED_ACTION]: NavigatorScreenParams<RestrictedActionParamList>;
};

type TravelNavigatorParamList = {
    [SCREENS.TRAVEL.MY_TRIPS]: undefined;
    [SCREENS.RIGHT_MODAL.SEARCH_REPORT]: NavigatorScreenParams<SearchReportParamList>;
};

type FullScreenNavigatorParamList = {
    [SCREENS.WORKSPACE.INITIAL]: {
        policyID: string;
    };
    [SCREENS.WORKSPACE.PROFILE]: {
        policyID: string;
    };
    [SCREENS.WORKSPACE.CARD]: {
        policyID: string;
    };
    [SCREENS.WORKSPACE.EXPENSIFY_CARD]: {
        policyID: string;
    };
    [SCREENS.WORKSPACE.WORKFLOWS]: {
        policyID: string;
    };
    [SCREENS.WORKSPACE.EXPENSIFY_CARD]: {
        policyID: string;
    };
    [SCREENS.WORKSPACE.WORKFLOWS_APPROVER]: {
        policyID: string;
    };
    [SCREENS.WORKSPACE.WORKFLOWS_AUTO_REPORTING_FREQUENCY]: {
        policyID: string;
    };
    [SCREENS.WORKSPACE.WORKFLOWS_AUTO_REPORTING_MONTHLY_OFFSET]: {
        policyID: string;
    };
    [SCREENS.WORKSPACE.REIMBURSE]: {
        policyID: string;
    };
    [SCREENS.WORKSPACE.BILLS]: {
        policyID: string;
    };
    [SCREENS.WORKSPACE.INVOICES]: {
        policyID: string;
    };
    [SCREENS.WORKSPACE.TRAVEL]: {
        policyID: string;
    };
    [SCREENS.WORKSPACE.MEMBERS]: {
        policyID: string;
    };
    [SCREENS.WORKSPACE.CATEGORIES]: {
        policyID: string;
        backTo?: Routes;
    };
    [SCREENS.WORKSPACE.MORE_FEATURES]: {
        policyID: string;
    };
    [SCREENS.WORKSPACE.TAGS]: {
        policyID: string;
    };
    [SCREENS.WORKSPACE.TAXES]: {
        policyID: string;
    };
    [SCREENS.WORKSPACE.REPORT_FIELDS]: {
        policyID: string;
    };
    [SCREENS.WORKSPACE.DISTANCE_RATES]: {
        policyID: string;
    };

    [SCREENS.WORKSPACE.ACCOUNTING.ROOT]: {
        policyID: string;
    };
    [SCREENS.WORKSPACE.ACCOUNTING.QUICKBOOKS_ONLINE_ADVANCED]: {
        policyID: string;
    };
    [SCREENS.WORKSPACE.ACCOUNTING.QUICKBOOKS_ONLINE_ACCOUNT_SELECTOR]: {
        policyID: string;
    };
    [SCREENS.WORKSPACE.ACCOUNTING.QUICKBOOKS_ONLINE_INVOICE_ACCOUNT_SELECTOR]: {
        policyID: string;
    };
};

type OnboardingModalNavigatorParamList = {
    [SCREENS.ONBOARDING_MODAL.ONBOARDING]: undefined;
    [SCREENS.ONBOARDING.PERSONAL_DETAILS]: undefined;
    [SCREENS.ONBOARDING.PURPOSE]: undefined;
    [SCREENS.ONBOARDING.WORK]: undefined;
};

type WelcomeVideoModalNavigatorParamList = {
    [SCREENS.WELCOME_VIDEO.ROOT]: undefined;
};

type ExplanationModalNavigatorParamList = {
    [SCREENS.EXPLANATION_MODAL.ROOT]: undefined;
};

type BottomTabNavigatorParamList = {
    [SCREENS.HOME]: {policyID?: string};
    [SCREENS.SEARCH.BOTTOM_TAB]: {
        query: string;
        policyID?: string;
        offset?: number;
        sortBy?: SearchColumnType;
        sortOrder?: SortOrder;
    };
    [SCREENS.SETTINGS.ROOT]: {policyID?: string};
};

type SharedScreensParamList = {
    [NAVIGATORS.BOTTOM_TAB_NAVIGATOR]: NavigatorScreenParams<BottomTabNavigatorParamList>;
    [SCREENS.TRANSITION_BETWEEN_APPS]: {
        email?: string;
        accountID?: number;
        error?: string;
        shortLivedAuthToken?: string;
        shortLivedToken?: string;
        authTokenType?: ValueOf<typeof CONST.AUTH_TOKEN_TYPES>;
        exitTo?: Routes | HybridAppRoute;
        shouldForceLogin: string;
        domain?: Routes;
    };
    [SCREENS.VALIDATE_LOGIN]: {
        accountID: string;
        validateCode: string;
        exitTo?: Routes | HybridAppRoute;
    };
};

type PublicScreensParamList = SharedScreensParamList & {
    [SCREENS.UNLINK_LOGIN]: {
        accountID?: string;
        validateCode?: string;
    };
    [SCREENS.SIGN_IN_WITH_APPLE_DESKTOP]: undefined;
    [SCREENS.SIGN_IN_WITH_GOOGLE_DESKTOP]: undefined;
    [SCREENS.SAML_SIGN_IN]: undefined;
    [SCREENS.CONNECTION_COMPLETE]: undefined;
};

type AuthScreensParamList = CentralPaneScreensParamList &
    SharedScreensParamList & {
        [SCREENS.CONCIERGE]: undefined;
        [SCREENS.ATTACHMENTS]: {
            reportID: string;
            source: string;
            type: ValueOf<typeof CONST.ATTACHMENT_TYPE>;
            accountID: string;
        };
        [SCREENS.PROFILE_AVATAR]: {
            accountID: string;
        };
        [SCREENS.WORKSPACE_AVATAR]: {
            policyID: string;
        };
        [SCREENS.WORKSPACE_JOIN_USER]: {
            policyID: string;
            email: string;
        };
        [SCREENS.REPORT_AVATAR]: {
            reportID: string;
        };
        [SCREENS.NOT_FOUND]: undefined;
        [NAVIGATORS.LEFT_MODAL_NAVIGATOR]: NavigatorScreenParams<LeftModalNavigatorParamList>;
        [NAVIGATORS.RIGHT_MODAL_NAVIGATOR]: NavigatorScreenParams<RightModalNavigatorParamList>;
        [NAVIGATORS.FULL_SCREEN_NAVIGATOR]: NavigatorScreenParams<FullScreenNavigatorParamList>;
        [NAVIGATORS.ONBOARDING_MODAL_NAVIGATOR]: NavigatorScreenParams<OnboardingModalNavigatorParamList>;
        [NAVIGATORS.FEATURE_TRANING_MODAL_NAVIGATOR]: NavigatorScreenParams<FeatureTrainingNavigatorParamList>;
        [NAVIGATORS.WELCOME_VIDEO_MODAL_NAVIGATOR]: NavigatorScreenParams<WelcomeVideoModalNavigatorParamList>;
        [NAVIGATORS.EXPLANATION_MODAL_NAVIGATOR]: NavigatorScreenParams<ExplanationModalNavigatorParamList>;
        [SCREENS.DESKTOP_SIGN_IN_REDIRECT]: undefined;
        [SCREENS.TRANSACTION_RECEIPT]: {
            reportID: string;
            transactionID: string;
        };
        [SCREENS.CONNECTION_COMPLETE]: undefined;
    };

type SearchReportParamList = {
    [SCREENS.SEARCH.REPORT_RHP]: {
        query: string;
        reportID: string;
    };
};

type RestrictedActionParamList = {
    [SCREENS.RESTRICTED_ACTION_ROOT]: {
        policyID: string;
    };
};

type RootStackParamList = PublicScreensParamList & AuthScreensParamList & LeftModalNavigatorParamList;

type BottomTabName = keyof BottomTabNavigatorParamList;

type FullScreenName = keyof FullScreenNavigatorParamList;

type CentralPaneName = keyof CentralPaneScreensParamList;

type SwitchPolicyIDParams = {
    policyID?: string;
    route?: Routes;
    isPolicyAdmin?: boolean;
};

export type {
    AddPersonalBankAccountNavigatorParamList,
    AuthScreensParamList,
    CentralPaneScreensParamList,
    CentralPaneName,
    BackToParams,
    BottomTabName,
    BottomTabNavigatorParamList,
    DetailsNavigatorParamList,
    EditRequestNavigatorParamList,
    EnablePaymentsNavigatorParamList,
    ExplanationModalNavigatorParamList,
    FlagCommentNavigatorParamList,
    FullScreenName,
    FullScreenNavigatorParamList,
    LeftModalNavigatorParamList,
    MoneyRequestNavigatorParamList,
    NavigationPartialRoute,
    NavigationRef,
    NavigationRoot,
    NavigationStateRoute,
    NewChatNavigatorParamList,
    NewTaskNavigatorParamList,
    OnboardingModalNavigatorParamList,
    ParticipantsNavigatorParamList,
    PrivateNotesNavigatorParamList,
    ProfileNavigatorParamList,
    PublicScreensParamList,
    ReferralDetailsNavigatorParamList,
    ReimbursementAccountNavigatorParamList,
    ReportDescriptionNavigatorParamList,
    ReportDetailsNavigatorParamList,
    ReportSettingsNavigatorParamList,
    RightModalNavigatorParamList,
    RoomInviteNavigatorParamList,
    RoomMembersNavigatorParamList,
    RootStackParamList,
    SettingsNavigatorParamList,
    SignInNavigatorParamList,
    FeatureTrainingNavigatorParamList,
    SplitDetailsNavigatorParamList,
    StackNavigationAction,
    State,
    StateOrRoute,
    SwitchPolicyIDParams,
    TravelNavigatorParamList,
    TaskDetailsNavigatorParamList,
    TeachersUniteNavigatorParamList,
    WalletStatementNavigatorParamList,
    WelcomeVideoModalNavigatorParamList,
    TransactionDuplicateNavigatorParamList,
    SearchReportParamList,
    RestrictedActionParamList,
};<|MERGE_RESOLUTION|>--- conflicted
+++ resolved
@@ -432,7 +432,6 @@
         policyID: string;
         importField: TupleToUnion<typeof CONST.NETSUITE_CONFIG.IMPORT_FIELDS>;
     };
-<<<<<<< HEAD
     [SCREENS.WORKSPACE.ACCOUNTING.NETSUITE_IMPORT_CUSTOM_FIELD]: {
         policyID: string;
         importCustomField: TupleToUnion<typeof CONST.NETSUITE_CONFIG.IMPORT_CUSTOM_FIELDS>;
@@ -448,8 +447,6 @@
         internalID: string;
         fieldName: string;
     };
-=======
->>>>>>> 226b0da6
     [SCREENS.WORKSPACE.ACCOUNTING.NETSUITE_EXPORT]: {
         policyID: string;
     };

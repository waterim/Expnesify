--- conflicted
+++ resolved
@@ -370,6 +370,7 @@
 
 type MoneyRequestNavigatorParamList = {
     [SCREENS.MONEY_REQUEST.STEP_PARTICIPANTS]: {
+        action: IOUAction;
         iouType: ValueOf<typeof CONST.IOU.TYPE>;
         transactionID: string;
         reportID: string;
@@ -482,15 +483,6 @@
         action: IOUAction;
         currency?: string;
     };
-<<<<<<< HEAD
-=======
-    [SCREENS.MONEY_REQUEST.STEP_PARTICIPANTS]: {
-        action: IOUAction;
-        iouType: IOUType;
-        transactionID: string;
-        reportID: string;
-    };
->>>>>>> 9b2c5187
     [SCREENS.MONEY_REQUEST.STEP_CONFIRMATION]: {
         action: IOUAction;
         iouType: IOUType;

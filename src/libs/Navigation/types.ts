--- conflicted
+++ resolved
@@ -477,7 +477,9 @@
     [SCREENS.WORKSPACE.ACCOUNTING.NETSUITE_PROVINCIAL_TAX_POSTING_ACCOUNT_SELECT]: {
         policyID: string;
     };
-<<<<<<< HEAD
+    [SCREENS.WORKSPACE.ACCOUNTING.NETSUITE_ADVANCED]: {
+        policyID: string;
+    };
     [SCREENS.WORKSPACE.ACCOUNTING.SAGE_INTACCT_IMPORT]: {
         policyID: string;
     };
@@ -499,11 +501,6 @@
         policyID: string;
         dimensionName: string;
     };
-=======
-    [SCREENS.WORKSPACE.ACCOUNTING.NETSUITE_ADVANCED]: {
-        policyID: string;
-    };
->>>>>>> c80e8b65
     [SCREENS.GET_ASSISTANCE]: {
         backTo: Routes;
     };

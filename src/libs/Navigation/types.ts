--- conflicted
+++ resolved
@@ -324,7 +324,6 @@
     [SCREENS.WORKSPACE.ACCOUNTING.XERO_TAXES]: {
         policyID: string;
     };
-<<<<<<< HEAD
     [SCREENS.WORKSPACE.ACCOUNTING.XERO_TRACKING_CATEGORIES]: {
         policyID: string;
     };
@@ -332,9 +331,9 @@
         policyID: string;
     };
     [SCREENS.WORKSPACE.ACCOUNTING.XERO_MAP_REGION]: {
-=======
+        policyID: string;
+    };
     [SCREENS.WORKSPACE.ACCOUNTING.XERO_EXPORT]: {
->>>>>>> 55e146a5
         policyID: string;
     };
     [SCREENS.WORKSPACE.ACCOUNTING.XERO_ADVANCED]: {

/* eslint-disable @typescript-eslint/naming-convention  */
import type {
    CommonActions,
    NavigationContainerRefWithCurrent,
    NavigationHelpers,
    NavigationState,
    NavigatorScreenParams,
    ParamListBase,
    PartialRoute,
    PartialState,
    Route,
} from '@react-navigation/native';
import type {ValueOf} from 'type-fest';
import type {IOURequestType} from '@libs/actions/IOU';
import type CONST from '@src/CONST';
import type {Country, IOUAction, IOUType} from '@src/CONST';
import type NAVIGATORS from '@src/NAVIGATORS';
import type {HybridAppRoute, Route as Routes} from '@src/ROUTES';
import type SCREENS from '@src/SCREENS';
import type EXIT_SURVEY_REASON_FORM_INPUT_IDS from '@src/types/form/ExitSurveyReasonForm';

type NavigationRef = NavigationContainerRefWithCurrent<RootStackParamList>;

type NavigationRoot = NavigationHelpers<RootStackParamList>;

type GoBackAction = Extract<CommonActions.Action, {type: 'GO_BACK'}>;
type ResetAction = Extract<CommonActions.Action, {type: 'RESET'}>;
type SetParamsAction = Extract<CommonActions.Action, {type: 'SET_PARAMS'}>;

type ActionNavigate = {
    type: ValueOf<typeof CONST.NAVIGATION.ACTION_TYPE>;
    payload: {
        name?: string;
        key?: string;
        // eslint-disable-next-line @typescript-eslint/no-explicit-any
        params?: any;
        path?: string;
        merge?: boolean;
    };
    source?: string;
    target?: string;
};

type StackNavigationAction = GoBackAction | ResetAction | SetParamsAction | ActionNavigate | undefined;

type NavigationStateRoute = NavigationState['routes'][number];
type NavigationPartialRoute<TRouteName extends string = string> = PartialRoute<Route<TRouteName>>;
type StateOrRoute = NavigationState | NavigationStateRoute | NavigationPartialRoute;
type State<TParamList extends ParamListBase = ParamListBase> = NavigationState<TParamList> | PartialState<NavigationState<TParamList>>;

type CentralPaneNavigatorParamList = {
    [SCREENS.REPORT]: {
        reportActionID: string;
        reportID: string;
        openOnAdminRoom?: boolean;
    };
    [SCREENS.SETTINGS.PROFILE.ROOT]: undefined;
    [SCREENS.SETTINGS.PREFERENCES.ROOT]: undefined;
    [SCREENS.SETTINGS.SECURITY]: undefined;
    [SCREENS.SETTINGS.WALLET.ROOT]: undefined;
    [SCREENS.SETTINGS.ABOUT]: undefined;
    [SCREENS.SETTINGS.TROUBLESHOOT]: undefined;
    [SCREENS.SETTINGS.WORKSPACES]: undefined;
    [SCREENS.SEARCH.CENTRAL_PANE]: {
        query: string;
    };
    [SCREENS.SETTINGS.SAVE_THE_WORLD]: undefined;
};

type BackToParams = {
    backTo?: Routes;
};

type SettingsNavigatorParamList = {
    [SCREENS.SETTINGS.ROOT]: undefined;
    [SCREENS.SETTINGS.SHARE_CODE]: undefined;
    [SCREENS.SETTINGS.PROFILE.ROOT]: undefined;
    [SCREENS.SETTINGS.PROFILE.PRONOUNS]: undefined;
    [SCREENS.SETTINGS.PROFILE.DISPLAY_NAME]: undefined;
    [SCREENS.SETTINGS.PROFILE.TIMEZONE]: undefined;
    [SCREENS.SETTINGS.PROFILE.TIMEZONE_SELECT]: undefined;
    [SCREENS.SETTINGS.PROFILE.LEGAL_NAME]: undefined;
    [SCREENS.SETTINGS.PROFILE.DATE_OF_BIRTH]: undefined;
    [SCREENS.SETTINGS.PROFILE.ADDRESS]: {
        country?: Country | '';
    };
    [SCREENS.SETTINGS.PROFILE.ADDRESS_COUNTRY]: {
        backTo?: Routes;
        country: string;
    };
    [SCREENS.SETTINGS.PROFILE.CONTACT_METHODS]: {
        backTo: Routes;
    };
    [SCREENS.SETTINGS.PROFILE.CONTACT_METHOD_DETAILS]: {
        contactMethod: string;
    };
    [SCREENS.SETTINGS.PROFILE.NEW_CONTACT_METHOD]: {
        backTo: Routes;
    };
    [SCREENS.SETTINGS.PREFERENCES.ROOT]: undefined;
    [SCREENS.SETTINGS.PREFERENCES.PRIORITY_MODE]: undefined;
    [SCREENS.SETTINGS.PREFERENCES.LANGUAGE]: undefined;
    [SCREENS.SETTINGS.PREFERENCES.THEME]: undefined;
    [SCREENS.SETTINGS.CLOSE]: undefined;
    [SCREENS.SETTINGS.SECURITY]: undefined;
    [SCREENS.SETTINGS.ABOUT]: undefined;
    [SCREENS.SETTINGS.TROUBLESHOOT]: undefined;
    [SCREENS.SETTINGS.APP_DOWNLOAD_LINKS]: undefined;
    [SCREENS.SETTINGS.TROUBLESHOOT]: undefined;
    [SCREENS.SETTINGS.CONSOLE]: undefined;
    [SCREENS.SETTINGS.SHARE_LOG]: {
        /** URL of the generated file to share logs in a report */
        source: string;
    };
    [SCREENS.SETTINGS.WALLET.ROOT]: undefined;
    [SCREENS.SETTINGS.WALLET.CARDS_DIGITAL_DETAILS_UPDATE_ADDRESS]: undefined;
    [SCREENS.SETTINGS.WALLET.DOMAIN_CARD]: {
        /** cardID of selected card */
        cardID: string;
    };
    [SCREENS.SETTINGS.WALLET.REPORT_VIRTUAL_CARD_FRAUD]: {
        /** cardID of selected card */
        cardID: string;
    };
    [SCREENS.SETTINGS.WALLET.CARD_ACTIVATE]: {
        /** cardID of selected card */
        cardID: string;
    };
    [SCREENS.SETTINGS.WALLET.CARD_GET_PHYSICAL.NAME]: {
        /** domain of selected card */
        domain: string;
    };
    [SCREENS.SETTINGS.WALLET.CARD_GET_PHYSICAL.PHONE]: {
        /** domain of selected card */
        domain: string;
    };
    [SCREENS.SETTINGS.WALLET.CARD_GET_PHYSICAL.ADDRESS]: {
        /** Currently selected country */
        country: string;
        /** domain of selected card */
        domain: string;
    };
    [SCREENS.SETTINGS.WALLET.CARD_GET_PHYSICAL.CONFIRM]: {
        /** Currently selected country */
        country: string;
        /** domain of selected card */
        domain: string;
    };
    [SCREENS.WORKSPACE.WORKFLOWS_PAYER]: {
        policyID: string;
    };
    [SCREENS.SETTINGS.WALLET.TRANSFER_BALANCE]: undefined;
    [SCREENS.SETTINGS.WALLET.CHOOSE_TRANSFER_ACCOUNT]: undefined;
    [SCREENS.SETTINGS.WALLET.ENABLE_PAYMENTS]: undefined;
    [SCREENS.SETTINGS.ADD_DEBIT_CARD]: undefined;
    [SCREENS.SETTINGS.ADD_BANK_ACCOUNT]: undefined;
    [SCREENS.SETTINGS.PROFILE.STATUS]: undefined;
    [SCREENS.SETTINGS.PROFILE.STATUS_CLEAR_AFTER]: undefined;
    [SCREENS.SETTINGS.PROFILE.STATUS_CLEAR_AFTER_DATE]: undefined;
    [SCREENS.SETTINGS.PROFILE.STATUS_CLEAR_AFTER_TIME]: undefined;
    [SCREENS.WORKSPACE.CURRENCY]: undefined;
    [SCREENS.WORKSPACE.ADDRESS]: undefined;
    [SCREENS.WORKSPACE.NAME]: undefined;
    [SCREENS.WORKSPACE.DESCRIPTION]: undefined;
    [SCREENS.WORKSPACE.SHARE]: undefined;
    [SCREENS.WORKSPACE.RATE_AND_UNIT]: {
        policyID: string;
    };
    [SCREENS.WORKSPACE.RATE_AND_UNIT_RATE]: {
        policyID: string;
    };
    [SCREENS.WORKSPACE.RATE_AND_UNIT_UNIT]: {
        policyID: string;
    };
    [SCREENS.WORKSPACE.INVITE]: {
        policyID: string;
    };
    [SCREENS.WORKSPACE.INVITE_MESSAGE]: {
        policyID: string;
    };
    [SCREENS.WORKSPACE.CATEGORY_CREATE]: {
        policyID: string;
    };
    [SCREENS.WORKSPACE.CATEGORY_EDIT]: {
        policyID: string;
        categoryName: string;
    };
    [SCREENS.WORKSPACE.CATEGORY_SETTINGS]: {
        policyID: string;
        categoryName: string;
    };
    [SCREENS.WORKSPACE.CATEGORIES_SETTINGS]: {
        policyID: string;
    };
    [SCREENS.WORKSPACE.TAG_CREATE]: {
        policyID: string;
    };
    [SCREENS.WORKSPACE.DISTANCE_RATE_DETAILS]: {
        policyID: string;
        rateID: string;
    };
    [SCREENS.WORKSPACE.DISTANCE_RATE_EDIT]: {
        policyID: string;
        rateID: string;
    };
    [SCREENS.WORKSPACE.TAGS_SETTINGS]: {
        policyID: string;
    };
    [SCREENS.WORKSPACE.TAG_SETTINGS]: {
        policyID: string;
        tagName: string;
    };
    [SCREENS.WORKSPACE.TAGS_EDIT]: {
        policyID: string;
        tagName: string;
    };
    [SCREENS.WORKSPACE.TAG_EDIT]: {
        policyID: string;
        tagName: string;
    };
    [SCREENS.WORKSPACE.TAXES_SETTINGS]: {
        policyID: string;
    };
    [SCREENS.WORKSPACE.TAXES_SETTINGS_CUSTOM_TAX_NAME]: {
        policyID: string;
    };
    [SCREENS.WORKSPACE.TAXES_SETTINGS_FOREIGN_CURRENCY_DEFAULT]: {
        policyID: string;
    };
    [SCREENS.WORKSPACE.TAXES_SETTINGS_WORKSPACE_CURRENCY_DEFAULT]: {
        policyID: string;
    };
    [SCREENS.WORKSPACE.MEMBER_DETAILS]: {
        policyID: string;
        accountID: string;
    };
    [SCREENS.WORKSPACE.OWNER_CHANGE_SUCCESS]: {
        policyID: string;
        accountID: number;
    };
    [SCREENS.WORKSPACE.OWNER_CHANGE_ERROR]: {
        policyID: string;
        accountID: number;
    };
    [SCREENS.WORKSPACE.OWNER_CHANGE_CHECK]: {
        policyID: string;
        accountID: number;
        error: ValueOf<typeof CONST.POLICY.OWNERSHIP_ERRORS>;
    };
    [SCREENS.WORKSPACE.CREATE_DISTANCE_RATE]: {
        policyID: string;
    };
    [SCREENS.WORKSPACE.DISTANCE_RATES_SETTINGS]: {
        policyID: string;
    };
    [SCREENS.WORKSPACE.ACCOUNTING.QUICKBOOKS_ONLINE_IMPORT]: {
        policyID: string;
    };
    [SCREENS.WORKSPACE.ACCOUNTING.QUICKBOOKS_ONLINE_CHART_OF_ACCOUNTS]: {
        policyID: string;
    };
    [SCREENS.WORKSPACE.ACCOUNTING.QUICKBOOKS_ONLINE_LOCATIONS]: {
        policyID: string;
    };
    [SCREENS.WORKSPACE.ACCOUNTING.QUICKBOOKS_ONLINE_CLASSES]: {
        policyID: string;
    };
    [SCREENS.WORKSPACE.ACCOUNTING.QUICKBOOKS_ONLINE_CUSTOMERS]: {
        policyID: string;
    };
    [SCREENS.WORKSPACE.ACCOUNTING.QUICKBOOKS_ONLINE_TAXES]: {
        policyID: string;
    };
    [SCREENS.WORKSPACE.ACCOUNTING.QUICKBOOKS_ONLINE_EXPORT]: {
        policyID: string;
    };
    [SCREENS.WORKSPACE.ACCOUNTING.QUICKBOOKS_ONLINE_EXPORT_DATE_SELECT]: {
        policyID: string;
    };
    [SCREENS.WORKSPACE.ACCOUNTING.QUICKBOOKS_ONLINE_EXPORT_INVOICE_ACCOUNT_SELECT]: {
        policyID: string;
    };
    [SCREENS.WORKSPACE.ACCOUNTING.QUICKBOOKS_ONLINE_EXPORT_OUT_OF_POCKET_EXPENSES_ACCOUNT_SELECT]: {
        policyID: string;
    };
    [SCREENS.WORKSPACE.ACCOUNTING.QUICKBOOKS_ONLINE_EXPORT_OUT_OF_POCKET_EXPENSES]: {
        policyID: string;
    };
    [SCREENS.WORKSPACE.ACCOUNTING.QUICKBOOKS_ONLINE_EXPORT_OUT_OF_POCKET_EXPENSES_SELECT]: {
        policyID: string;
    };
    [SCREENS.WORKSPACE.ACCOUNTING.QUICKBOOKS_ONLINE_NON_REIMBURSABLE_DEFAULT_VENDOR_SELECT]: {
        policyID: string;
    };
    [SCREENS.WORKSPACE.ACCOUNTING.QUICKBOOKS_ONLINE_COMPANY_CARD_EXPENSE_ACCOUNT_SELECT]: {
        policyID: string;
    };
    [SCREENS.WORKSPACE.ACCOUNTING.QUICKBOOKS_ONLINE_COMPANY_CARD_EXPENSE_ACCOUNT]: {
        policyID: string;
    };
    [SCREENS.WORKSPACE.ACCOUNTING.QUICKBOOKS_ONLINE_COMPANY_CARD_EXPENSE_ACCOUNT_COMPANY_CARD_SELECT]: {
        policyID: string;
    };
    [SCREENS.WORKSPACE.ACCOUNTING.QUICKBOOKS_ONLINE_COMPANY_CARD_EXPENSE_ACCOUNT_PAYABLE_SELECT]: {
        policyID: string;
    };
    [SCREENS.WORKSPACE.ACCOUNTING.QUICKBOOKS_ONLINE_EXPORT_PREFERRED_EXPORTER]: {
        policyID: string;
    };
    [SCREENS.WORKSPACE.ACCOUNTING.XERO_IMPORT]: {
        policyID: string;
    };
    [SCREENS.WORKSPACE.ACCOUNTING.XERO_CUSTOMER]: {
        policyID: string;
    };
    [SCREENS.WORKSPACE.ACCOUNTING.XERO_ORGANIZATION]: {
        policyID: string;
        organizationID: string;
    };
    [SCREENS.WORKSPACE.ACCOUNTING.XERO_TAXES]: {
        policyID: string;
    };
    [SCREENS.WORKSPACE.ACCOUNTING.XERO_TRACKING_CATEGORIES]: {
        policyID: string;
    };
    [SCREENS.WORKSPACE.ACCOUNTING.XERO_MAP_COST_CENTERS]: {
        policyID: string;
    };
    [SCREENS.WORKSPACE.ACCOUNTING.XERO_MAP_REGION]: {
        policyID: string;
    };
    [SCREENS.WORKSPACE.ACCOUNTING.XERO_EXPORT]: {
        policyID: string;
    };
    [SCREENS.WORKSPACE.ACCOUNTING.XERO_ADVANCED]: {
        policyID: string;
    };
    [SCREENS.WORKSPACE.ACCOUNTING.XERO_INVOICE_ACCOUNT_SELECTOR]: {
        policyID: string;
    };
    [SCREENS.GET_ASSISTANCE]: {
        backTo: Routes;
    };
    [SCREENS.SETTINGS.TWO_FACTOR_AUTH]: BackToParams;
    [SCREENS.SETTINGS.REPORT_CARD_LOST_OR_DAMAGED]: {
        /** cardID of selected card */
        cardID: string;
    };
    [SCREENS.KEYBOARD_SHORTCUTS]: undefined;
    [SCREENS.SETTINGS.EXIT_SURVEY.REASON]: undefined;
    [SCREENS.SETTINGS.EXIT_SURVEY.RESPONSE]: {
        [EXIT_SURVEY_REASON_FORM_INPUT_IDS.REASON]: ValueOf<typeof CONST.EXIT_SURVEY.REASONS>;
        backTo: Routes;
    };
    [SCREENS.SETTINGS.EXIT_SURVEY.CONFIRM]: {
        backTo: Routes;
    };
    [SCREENS.WORKSPACE.TAX_CREATE]: {
        policyID: string;
    };
    [SCREENS.WORKSPACE.TAX_EDIT]: {
        policyID: string;
        taxID: string;
    };
    [SCREENS.WORKSPACE.TAX_NAME]: {
        policyID: string;
        taxID: string;
    };
    [SCREENS.WORKSPACE.TAX_VALUE]: {
        policyID: string;
        taxID: string;
    };
} & ReimbursementAccountNavigatorParamList;

type NewChatNavigatorParamList = {
    [SCREENS.NEW_CHAT.ROOT]: undefined;
    [SCREENS.NEW_CHAT.NEW_CHAT_EDIT_NAME]: {
        reportID?: string;
    };
};

<<<<<<< HEAD
=======
type ChatFinderNavigatorParamList = {
    [SCREENS.CHAT_FINDER_ROOT]: undefined;
};

>>>>>>> 807c945e
type DetailsNavigatorParamList = {
    [SCREENS.DETAILS_ROOT]: {
        login: string;
        reportID: string;
    };
};

type ProfileNavigatorParamList = {
    [SCREENS.PROFILE_ROOT]: {
        accountID: string;
        reportID: string;
        backTo: Routes;
    };
};

type ReportDetailsNavigatorParamList = {
    [SCREENS.REPORT_DETAILS.ROOT]: undefined;
    [SCREENS.REPORT_DETAILS.SHARE_CODE]: {
        reportID: string;
    };
};

type ReportSettingsNavigatorParamList = {
    [SCREENS.REPORT_SETTINGS.ROOT]: undefined;
    [SCREENS.REPORT_SETTINGS.ROOM_NAME]: undefined;
    [SCREENS.REPORT_SETTINGS.GROUP_NAME]: undefined;
    [SCREENS.REPORT_SETTINGS.NOTIFICATION_PREFERENCES]: undefined;
    [SCREENS.REPORT_SETTINGS.WRITE_CAPABILITY]: undefined;
    [SCREENS.REPORT_SETTINGS.VISIBILITY]: {
        reportID: string;
    };
};

type ReportDescriptionNavigatorParamList = {
    [SCREENS.REPORT_DESCRIPTION_ROOT]: {reportID: string};
};

type ParticipantsNavigatorParamList = {
    [SCREENS.REPORT_PARTICIPANTS.ROOT]: {reportID: string};
    [SCREENS.REPORT_PARTICIPANTS.INVITE]: {reportID: string};
    [SCREENS.REPORT_PARTICIPANTS.DETAILS]: {
        reportID: string;
        accountID: string;
    };
    [SCREENS.REPORT_PARTICIPANTS.ROLE]: {
        reportID: string;
        accountID: string;
    };
};

type RoomMembersNavigatorParamList = {
    [SCREENS.ROOM_MEMBERS_ROOT]: undefined;
};

type RoomInviteNavigatorParamList = {
    [SCREENS.ROOM_INVITE_ROOT]: {
        reportID: string;
        role?: 'accountant';
    };
};

type MoneyRequestNavigatorParamList = {
    [SCREENS.MONEY_REQUEST.STEP_SEND_FROM]: {
        iouType: IOUType;
        transactionID: string;
        reportID: string;
        backTo: Routes;
    };
    [SCREENS.MONEY_REQUEST.STEP_PARTICIPANTS]: {
        action: IOUAction;
        iouType: Exclude<IOUType, typeof CONST.IOU.TYPE.REQUEST | typeof CONST.IOU.TYPE.SEND>;
        transactionID: string;
        reportID: string;
        backTo: string;
    };
    [SCREENS.MONEY_REQUEST.STEP_DATE]: {
        action: IOUAction;
        iouType: Exclude<IOUType, typeof CONST.IOU.TYPE.REQUEST | typeof CONST.IOU.TYPE.SEND>;
        transactionID: string;
        reportID: string;
        backTo: Routes;
        reportActionID?: string;
    };
    [SCREENS.MONEY_REQUEST.STEP_DESCRIPTION]: {
        action: IOUAction;
        iouType: Exclude<IOUType, typeof CONST.IOU.TYPE.REQUEST | typeof CONST.IOU.TYPE.SEND>;
        transactionID: string;
        reportID: string;
        backTo: Routes;
        reportActionID: string;
    };
    [SCREENS.MONEY_REQUEST.STEP_CATEGORY]: {
        action: IOUAction;
        iouType: Exclude<IOUType, typeof CONST.IOU.TYPE.REQUEST | typeof CONST.IOU.TYPE.SEND>;
        transactionID: string;
        reportActionID: string;
        reportID: string;
        backTo: Routes;
    };
    [SCREENS.MONEY_REQUEST.STEP_TAX_AMOUNT]: {
        action: IOUAction;
        iouType: Exclude<IOUType, typeof CONST.IOU.TYPE.REQUEST | typeof CONST.IOU.TYPE.SEND>;
        transactionID: string;
        reportID: string;
        backTo: Routes;
        currency?: string;
    };
    [SCREENS.MONEY_REQUEST.STEP_TAG]: {
        action: IOUAction;
        iouType: Exclude<IOUType, typeof CONST.IOU.TYPE.REQUEST | typeof CONST.IOU.TYPE.SEND>;
        transactionID: string;
        reportID: string;
        backTo: Routes;
        reportActionID: string;
        orderWeight: string;
    };
    [SCREENS.MONEY_REQUEST.STEP_TAX_RATE]: {
        action: IOUAction;
        iouType: Exclude<IOUType, typeof CONST.IOU.TYPE.REQUEST | typeof CONST.IOU.TYPE.SEND>;
        transactionID: string;
        reportID: string;
        backTo: Routes;
    };
    [SCREENS.MONEY_REQUEST.STEP_WAYPOINT]: {
        iouType: IOUType;
        reportID: string;
        backTo: Routes | undefined;
        action: IOUAction;
        pageIndex: string;
        transactionID: string;
    };
    [SCREENS.MONEY_REQUEST.STEP_MERCHANT]: {
        action: IOUAction;
        iouType: Exclude<IOUType, typeof CONST.IOU.TYPE.REQUEST | typeof CONST.IOU.TYPE.SEND>;
        transactionID: string;
        reportID: string;
        backTo: Routes;
    };
    [SCREENS.MONEY_REQUEST.STEP_SPLIT_PAYER]: {
        action: ValueOf<typeof CONST.IOU.ACTION>;
        iouType: ValueOf<typeof CONST.IOU.TYPE>;
        transactionID: string;
        reportID: string;
        backTo: Routes;
    };
    [SCREENS.IOU_SEND.ENABLE_PAYMENTS]: undefined;
    [SCREENS.IOU_SEND.ADD_BANK_ACCOUNT]: undefined;
    [SCREENS.IOU_SEND.ADD_DEBIT_CARD]: undefined;
    [SCREENS.MONEY_REQUEST.STEP_DISTANCE]: {
        action: IOUAction;
        iouType: IOUType;
        transactionID: string;
        reportID: string;
        backTo: Routes;
    };
    [SCREENS.MONEY_REQUEST.CREATE]: {
        iouType: IOUType;
        reportID: string;
        transactionID: string;

        // These are not used in the screen, but are needed for the navigation
        // for IOURequestStepDistance and IOURequestStepAmount components
        backTo: never;
        action: never;
        currency: never;
    };
    [SCREENS.MONEY_REQUEST.START]: {
        iouType: IOUType;
        reportID: string;
        transactionID: string;
        iouRequestType: IOURequestType;
    };
    [SCREENS.MONEY_REQUEST.STEP_AMOUNT]: {
        iouType: IOUType;
        reportID: string;
        transactionID: string;
        backTo: Routes;
        action: IOUAction;
        currency?: string;
    };
    [SCREENS.MONEY_REQUEST.STEP_DISTANCE_RATE]: {
        iouType: ValueOf<typeof CONST.IOU.TYPE>;
        transactionID: string;
        backTo: Routes;
        reportID: string;
    };
    [SCREENS.MONEY_REQUEST.STEP_CONFIRMATION]: {
        action: IOUAction;
        iouType: Exclude<IOUType, typeof CONST.IOU.TYPE.REQUEST | typeof CONST.IOU.TYPE.SEND>;
        transactionID: string;
        reportID: string;
        pageIndex?: string;
        backTo?: string;
    };
    [SCREENS.MONEY_REQUEST.STEP_SCAN]: {
        action: IOUAction;
        iouType: IOUType;
        transactionID: string;
        reportID: string;
        pageIndex: number;
        backTo: Routes;
    };
    [SCREENS.MONEY_REQUEST.STEP_CURRENCY]: {
        action: IOUAction;
        iouType: IOUType;
        transactionID: string;
        reportID: string;
        pageIndex?: string;
        backTo?: Routes;
        currency?: string;
    };
};

type NewTaskNavigatorParamList = {
    [SCREENS.NEW_TASK.ROOT]: undefined;
    [SCREENS.NEW_TASK.TASK_ASSIGNEE_SELECTOR]: undefined;
    [SCREENS.NEW_TASK.TASK_SHARE_DESTINATION_SELECTOR]: undefined;
    [SCREENS.NEW_TASK.DETAILS]: undefined;
    [SCREENS.NEW_TASK.TITLE]: undefined;
    [SCREENS.NEW_TASK.DESCRIPTION]: undefined;
};

type TeachersUniteNavigatorParamList = {
    [SCREENS.SAVE_THE_WORLD.ROOT]: undefined;
    [SCREENS.I_KNOW_A_TEACHER]: undefined;
    [SCREENS.INTRO_SCHOOL_PRINCIPAL]: undefined;
    [SCREENS.I_AM_A_TEACHER]: undefined;
};

type TaskDetailsNavigatorParamList = {
    [SCREENS.TASK.TITLE]: undefined;
    [SCREENS.TASK.ASSIGNEE]: {
        reportID: string;
    };
};

type EnablePaymentsNavigatorParamList = {
    [SCREENS.ENABLE_PAYMENTS_ROOT]: undefined;
};

type SplitDetailsNavigatorParamList = {
    [SCREENS.SPLIT_DETAILS.ROOT]: {
        reportID: string;
        reportActionID: string;
    };
    [SCREENS.SPLIT_DETAILS.EDIT_REQUEST]: {
        field: string;
        reportID: string;
        reportActionID: string;
        currency: string;
        tagIndex: string;
    };
};

type AddPersonalBankAccountNavigatorParamList = {
    [SCREENS.ADD_PERSONAL_BANK_ACCOUNT_ROOT]: undefined;
};

type ReimbursementAccountNavigatorParamList = {
    [SCREENS.REIMBURSEMENT_ACCOUNT_ROOT]: {
        stepToOpen?: string;
        backTo?: Routes;
        policyID?: string;
    };
};

type WalletStatementNavigatorParamList = {
    [SCREENS.WALLET_STATEMENT_ROOT]: {
        /** The statement year and month as one string, i.e. 202110 */
        yearMonth: string;
    };
};

type FlagCommentNavigatorParamList = {
    [SCREENS.FLAG_COMMENT_ROOT]: {
        reportID: string;
        reportActionID: string;
    };
};

type EditRequestNavigatorParamList = {
    [SCREENS.EDIT_REQUEST.REPORT_FIELD]: undefined;
};

type SignInNavigatorParamList = {
    [SCREENS.SIGN_IN_ROOT]: undefined;
};

type FeatureTrainingNavigatorParamList = {
    [SCREENS.FEATURE_TRAINING_ROOT]: undefined;
};

type ReferralDetailsNavigatorParamList = {
    [SCREENS.REFERRAL_DETAILS]: {
        contentType: ValueOf<typeof CONST.REFERRAL_PROGRAM.CONTENT_TYPES>;
        backTo: string;
    };
};

type ProcessMoneyRequestHoldNavigatorParamList = {
    [SCREENS.PROCESS_MONEY_REQUEST_HOLD_ROOT]: undefined;
};

type PrivateNotesNavigatorParamList = {
    [SCREENS.PRIVATE_NOTES.LIST]: undefined;
    [SCREENS.PRIVATE_NOTES.EDIT]: {
        reportID: string;
        accountID: string;
    };
};

type LeftModalNavigatorParamList = {
<<<<<<< HEAD
    [SCREENS.LEFT_MODAL.SEARCH]: undefined;
    [SCREENS.LEFT_MODAL.WORKSPACE_SWITCHER]: undefined;
=======
    [SCREENS.LEFT_MODAL.CHAT_FINDER]: NavigatorScreenParams<ChatFinderNavigatorParamList>;
    [SCREENS.LEFT_MODAL.WORKSPACE_SWITCHER]: NavigatorScreenParams<WorkspaceSwitcherNavigatorParamList>;
>>>>>>> 807c945e
};

type RightModalNavigatorParamList = {
    [SCREENS.RIGHT_MODAL.SETTINGS]: NavigatorScreenParams<SettingsNavigatorParamList>;
    [SCREENS.RIGHT_MODAL.NEW_CHAT]: NavigatorScreenParams<NewChatNavigatorParamList>;
    [SCREENS.RIGHT_MODAL.DETAILS]: NavigatorScreenParams<DetailsNavigatorParamList>;
    [SCREENS.RIGHT_MODAL.PROFILE]: NavigatorScreenParams<ProfileNavigatorParamList>;
    [SCREENS.SETTINGS.SHARE_CODE]: undefined;
    [SCREENS.RIGHT_MODAL.REPORT_DETAILS]: NavigatorScreenParams<ReportDetailsNavigatorParamList>;
    [SCREENS.RIGHT_MODAL.REPORT_SETTINGS]: NavigatorScreenParams<ReportSettingsNavigatorParamList>;
    [SCREENS.RIGHT_MODAL.REPORT_DESCRIPTION]: NavigatorScreenParams<ReportDescriptionNavigatorParamList>;
    [SCREENS.RIGHT_MODAL.PARTICIPANTS]: NavigatorScreenParams<ParticipantsNavigatorParamList>;
    [SCREENS.RIGHT_MODAL.ROOM_MEMBERS]: NavigatorScreenParams<RoomMembersNavigatorParamList>;
    [SCREENS.RIGHT_MODAL.ROOM_INVITE]: NavigatorScreenParams<RoomInviteNavigatorParamList>;
    [SCREENS.RIGHT_MODAL.MONEY_REQUEST]: NavigatorScreenParams<MoneyRequestNavigatorParamList>;
    [SCREENS.RIGHT_MODAL.NEW_TASK]: NavigatorScreenParams<NewTaskNavigatorParamList>;
    [SCREENS.RIGHT_MODAL.TEACHERS_UNITE]: NavigatorScreenParams<TeachersUniteNavigatorParamList>;
    [SCREENS.RIGHT_MODAL.TASK_DETAILS]: NavigatorScreenParams<TaskDetailsNavigatorParamList>;
    [SCREENS.RIGHT_MODAL.ENABLE_PAYMENTS]: NavigatorScreenParams<EnablePaymentsNavigatorParamList>;
    [SCREENS.RIGHT_MODAL.SPLIT_DETAILS]: NavigatorScreenParams<SplitDetailsNavigatorParamList>;
    [SCREENS.RIGHT_MODAL.ADD_PERSONAL_BANK_ACCOUNT]: NavigatorScreenParams<AddPersonalBankAccountNavigatorParamList>;
    [SCREENS.RIGHT_MODAL.WALLET_STATEMENT]: NavigatorScreenParams<WalletStatementNavigatorParamList>;
    [SCREENS.RIGHT_MODAL.FLAG_COMMENT]: NavigatorScreenParams<FlagCommentNavigatorParamList>;
    [SCREENS.RIGHT_MODAL.EDIT_REQUEST]: NavigatorScreenParams<EditRequestNavigatorParamList>;
    [SCREENS.RIGHT_MODAL.SIGN_IN]: NavigatorScreenParams<SignInNavigatorParamList>;
    [SCREENS.RIGHT_MODAL.PROCESS_MONEY_REQUEST_HOLD]: NavigatorScreenParams<ProcessMoneyRequestHoldNavigatorParamList>;
    [SCREENS.RIGHT_MODAL.REFERRAL]: NavigatorScreenParams<ReferralDetailsNavigatorParamList>;
    [SCREENS.RIGHT_MODAL.PRIVATE_NOTES]: NavigatorScreenParams<PrivateNotesNavigatorParamList>;
    [SCREENS.RIGHT_MODAL.TRAVEL]: NavigatorScreenParams<TravelNavigatorParamList>;
    [SCREENS.RIGHT_MODAL.SEARCH_REPORT]: NavigatorScreenParams<SearchReportParamList>;
};

type TravelNavigatorParamList = {
    [SCREENS.TRAVEL.MY_TRIPS]: undefined;
    [SCREENS.RIGHT_MODAL.SEARCH_REPORT]: NavigatorScreenParams<SearchReportParamList>;
};

type WorkspacesCentralPaneNavigatorParamList = {
    [SCREENS.WORKSPACE.PROFILE]: {
        policyID: string;
    };
    [SCREENS.WORKSPACE.CARD]: {
        policyID: string;
    };
    [SCREENS.WORKSPACE.WORKFLOWS]: {
        policyID: string;
    };
    [SCREENS.WORKSPACE.WORKFLOWS_APPROVER]: {
        policyID: string;
    };
    [SCREENS.WORKSPACE.WORKFLOWS_AUTO_REPORTING_FREQUENCY]: {
        policyID: string;
    };
    [SCREENS.WORKSPACE.WORKFLOWS_AUTO_REPORTING_MONTHLY_OFFSET]: {
        policyID: string;
    };
    [SCREENS.WORKSPACE.REIMBURSE]: {
        policyID: string;
    };
    [SCREENS.WORKSPACE.BILLS]: {
        policyID: string;
    };
    [SCREENS.WORKSPACE.INVOICES]: {
        policyID: string;
    };
    [SCREENS.WORKSPACE.TRAVEL]: {
        policyID: string;
    };
    [SCREENS.WORKSPACE.MEMBERS]: {
        policyID: string;
    };
    [SCREENS.WORKSPACE.CATEGORIES]: {
        policyID: string;
    };
    [SCREENS.WORKSPACE.MORE_FEATURES]: {
        policyID: string;
    };
    [SCREENS.WORKSPACE.TAGS]: {
        policyID: string;
        tagName: string;
    };
    [SCREENS.WORKSPACE.TAXES]: {
        policyID: string;
    };
    [SCREENS.WORKSPACE.DISTANCE_RATES]: {
        policyID: string;
    };

    [SCREENS.WORKSPACE.ACCOUNTING.ROOT]: {
        policyID: string;
    };
    [SCREENS.WORKSPACE.ACCOUNTING.QUICKBOOKS_ONLINE_ADVANCED]: {
        policyID: string;
    };
    [SCREENS.WORKSPACE.ACCOUNTING.QUICKBOOKS_ONLINE_ACCOUNT_SELECTOR]: {
        policyID: string;
    };
    [SCREENS.WORKSPACE.ACCOUNTING.QUICKBOOKS_ONLINE_INVOICE_ACCOUNT_SELECTOR]: {
        policyID: string;
    };
};

type FullScreenNavigatorParamList = {
    [SCREENS.WORKSPACE.INITIAL]: {
        policyID: string;
    };
    [SCREENS.WORKSPACE.PROFILE]: {
        policyID: string;
    };
    [SCREENS.WORKSPACE.CARD]: {
        policyID: string;
    };
    [SCREENS.WORKSPACE.WORKFLOWS]: {
        policyID: string;
    };
    [SCREENS.WORKSPACE.WORKFLOWS_APPROVER]: {
        policyID: string;
    };
    [SCREENS.WORKSPACE.WORKFLOWS_AUTO_REPORTING_FREQUENCY]: {
        policyID: string;
    };
    [SCREENS.WORKSPACE.WORKFLOWS_AUTO_REPORTING_MONTHLY_OFFSET]: {
        policyID: string;
    };
    [SCREENS.WORKSPACE.REIMBURSE]: {
        policyID: string;
    };
    [SCREENS.WORKSPACE.BILLS]: {
        policyID: string;
    };
    [SCREENS.WORKSPACE.INVOICES]: {
        policyID: string;
    };
    [SCREENS.WORKSPACE.TRAVEL]: {
        policyID: string;
    };
    [SCREENS.WORKSPACE.MEMBERS]: {
        policyID: string;
    };
    [SCREENS.WORKSPACE.ACCOUNTING]: {
        policyID: string;
    };
    [SCREENS.WORKSPACE.CATEGORIES]: {
        policyID: string;
    };
    [SCREENS.WORKSPACE.MORE_FEATURES]: {
        policyID: string;
    };
    [SCREENS.WORKSPACE.TAGS]: {
        policyID: string;
        tagName: string;
    };
    [SCREENS.WORKSPACE.TAXES]: {
        policyID: string;
    };
    [SCREENS.WORKSPACE.DISTANCE_RATES]: {
        policyID: string;
    };
    [SCREENS.WORKSPACE.ACCOUNTING]: {
        policyID: string;
    };
};

type OnboardingModalNavigatorParamList = {
    [SCREENS.ONBOARDING_MODAL.ONBOARDING]: undefined;
    [SCREENS.ONBOARDING.PERSONAL_DETAILS]: undefined;
    [SCREENS.ONBOARDING.PURPOSE]: undefined;
    [SCREENS.ONBOARDING.WORK]: undefined;
};

type WelcomeVideoModalNavigatorParamList = {
    [SCREENS.WELCOME_VIDEO.ROOT]: undefined;
};

type BottomTabNavigatorParamList = {
    [SCREENS.HOME]: undefined;
    [SCREENS.SEARCH.BOTTOM_TAB]: undefined;
    [SCREENS.SETTINGS.ROOT]: undefined;
};

type SharedScreensParamList = {
    [NAVIGATORS.BOTTOM_TAB_NAVIGATOR]: NavigatorScreenParams<BottomTabNavigatorParamList>;
    [SCREENS.TRANSITION_BETWEEN_APPS]: {
        email?: string;
        accountID?: number;
        error?: string;
        shortLivedAuthToken?: string;
        shortLivedToken?: string;
        authTokenType?: ValueOf<typeof CONST.AUTH_TOKEN_TYPES>;
        exitTo?: Routes | HybridAppRoute;
        shouldForceLogin: string;
        domain?: Routes;
    };
    [SCREENS.VALIDATE_LOGIN]: {
        accountID: string;
        validateCode: string;
        exitTo?: Routes | HybridAppRoute;
    };
};

type PublicScreensParamList = SharedScreensParamList & {
    [SCREENS.UNLINK_LOGIN]: {
        accountID?: string;
        validateCode?: string;
    };
    [SCREENS.SIGN_IN_WITH_APPLE_DESKTOP]: undefined;
    [SCREENS.SIGN_IN_WITH_GOOGLE_DESKTOP]: undefined;
    [SCREENS.SAML_SIGN_IN]: undefined;
    [SCREENS.CONNECTION_COMPLETE]: undefined;
};

type AuthScreensParamList = SharedScreensParamList & {
    [NAVIGATORS.CENTRAL_PANE_NAVIGATOR]: NavigatorScreenParams<CentralPaneNavigatorParamList>;
    [SCREENS.CONCIERGE]: undefined;
    [SCREENS.REPORT_ATTACHMENTS]: {
        reportID: string;
        source: string;
    };
    [SCREENS.PROFILE_AVATAR]: {
        accountID: string;
    };
    [SCREENS.WORKSPACE_AVATAR]: {
        policyID: string;
    };
    [SCREENS.WORKSPACE_JOIN_USER]: {
        policyID: string;
        email: string;
    };
    [SCREENS.REPORT_AVATAR]: {
        reportID: string;
    };
    [SCREENS.NOT_FOUND]: undefined;
    [NAVIGATORS.LEFT_MODAL_NAVIGATOR]: NavigatorScreenParams<LeftModalNavigatorParamList>;
    [NAVIGATORS.RIGHT_MODAL_NAVIGATOR]: NavigatorScreenParams<RightModalNavigatorParamList>;
    [NAVIGATORS.FULL_SCREEN_NAVIGATOR]: NavigatorScreenParams<FullScreenNavigatorParamList>;
    [NAVIGATORS.ONBOARDING_MODAL_NAVIGATOR]: NavigatorScreenParams<OnboardingModalNavigatorParamList>;
    [NAVIGATORS.FEATURE_TRANING_MODAL_NAVIGATOR]: NavigatorScreenParams<FeatureTrainingNavigatorParamList>;
    [NAVIGATORS.WELCOME_VIDEO_MODAL_NAVIGATOR]: NavigatorScreenParams<WelcomeVideoModalNavigatorParamList>;
    [SCREENS.DESKTOP_SIGN_IN_REDIRECT]: undefined;
    [SCREENS.TRANSACTION_RECEIPT]: {
        reportID: string;
        transactionID: string;
    };
    [SCREENS.CONNECTION_COMPLETE]: undefined;
};

<<<<<<< HEAD
type RootStackParamList = PublicScreensParamList & AuthScreensParamList & LeftModalNavigatorParamList;
=======
type SearchReportParamList = {
    [SCREENS.SEARCH.REPORT_RHP]: {
        query: string;
        reportID: string;
    };
};

type RootStackParamList = PublicScreensParamList & AuthScreensParamList & ChatFinderNavigatorParamList;
>>>>>>> 807c945e

type BottomTabName = keyof BottomTabNavigatorParamList;

type CentralPaneName = keyof CentralPaneNavigatorParamList;

type FullScreenName = keyof WorkspacesCentralPaneNavigatorParamList;

type SwitchPolicyIDParams = {
    policyID?: string;
    route?: Routes;
    isPolicyAdmin?: boolean;
};

export type {
    AddPersonalBankAccountNavigatorParamList,
    AuthScreensParamList,
    BackToParams,
    BottomTabName,
    BottomTabNavigatorParamList,
    CentralPaneName,
    CentralPaneNavigatorParamList,
    ChatFinderNavigatorParamList,
    DetailsNavigatorParamList,
    EditRequestNavigatorParamList,
    EnablePaymentsNavigatorParamList,
    FlagCommentNavigatorParamList,
    FullScreenName,
    FullScreenNavigatorParamList,
    LeftModalNavigatorParamList,
    MoneyRequestNavigatorParamList,
    NavigationPartialRoute,
    NavigationRef,
    NavigationRoot,
    NavigationStateRoute,
    NewChatNavigatorParamList,
    NewTaskNavigatorParamList,
    OnboardingModalNavigatorParamList,
    ParticipantsNavigatorParamList,
    PrivateNotesNavigatorParamList,
    ProfileNavigatorParamList,
    PublicScreensParamList,
    ReferralDetailsNavigatorParamList,
    ReimbursementAccountNavigatorParamList,
    ReportDescriptionNavigatorParamList,
    ReportDetailsNavigatorParamList,
    ReportSettingsNavigatorParamList,
    RightModalNavigatorParamList,
    RoomInviteNavigatorParamList,
<<<<<<< HEAD
    NewChatNavigatorParamList,
    NewTaskNavigatorParamList,
    TeachersUniteNavigatorParamList,
=======
    RoomMembersNavigatorParamList,
    RootStackParamList,
>>>>>>> 807c945e
    SettingsNavigatorParamList,
    SignInNavigatorParamList,
    FeatureTrainingNavigatorParamList,
    SplitDetailsNavigatorParamList,
    StackNavigationAction,
    State,
<<<<<<< HEAD
    OnboardEngagementNavigatorParamList,
=======
    StateOrRoute,
>>>>>>> 807c945e
    SwitchPolicyIDParams,
    TravelNavigatorParamList,
    TaskDetailsNavigatorParamList,
    TeachersUniteNavigatorParamList,
    WalletStatementNavigatorParamList,
    WelcomeVideoModalNavigatorParamList,
    WorkspaceSwitcherNavigatorParamList,
    WorkspacesCentralPaneNavigatorParamList,
    SearchReportParamList,
};<|MERGE_RESOLUTION|>--- conflicted
+++ resolved
@@ -379,13 +379,6 @@
     };
 };
 
-<<<<<<< HEAD
-=======
-type ChatFinderNavigatorParamList = {
-    [SCREENS.CHAT_FINDER_ROOT]: undefined;
-};
-
->>>>>>> 807c945e
 type DetailsNavigatorParamList = {
     [SCREENS.DETAILS_ROOT]: {
         login: string;
@@ -698,13 +691,8 @@
 };
 
 type LeftModalNavigatorParamList = {
-<<<<<<< HEAD
-    [SCREENS.LEFT_MODAL.SEARCH]: undefined;
+    [SCREENS.LEFT_MODAL.CHAT_FINDER]: undefined;
     [SCREENS.LEFT_MODAL.WORKSPACE_SWITCHER]: undefined;
-=======
-    [SCREENS.LEFT_MODAL.CHAT_FINDER]: NavigatorScreenParams<ChatFinderNavigatorParamList>;
-    [SCREENS.LEFT_MODAL.WORKSPACE_SWITCHER]: NavigatorScreenParams<WorkspaceSwitcherNavigatorParamList>;
->>>>>>> 807c945e
 };
 
 type RightModalNavigatorParamList = {
@@ -742,71 +730,6 @@
     [SCREENS.RIGHT_MODAL.SEARCH_REPORT]: NavigatorScreenParams<SearchReportParamList>;
 };
 
-type WorkspacesCentralPaneNavigatorParamList = {
-    [SCREENS.WORKSPACE.PROFILE]: {
-        policyID: string;
-    };
-    [SCREENS.WORKSPACE.CARD]: {
-        policyID: string;
-    };
-    [SCREENS.WORKSPACE.WORKFLOWS]: {
-        policyID: string;
-    };
-    [SCREENS.WORKSPACE.WORKFLOWS_APPROVER]: {
-        policyID: string;
-    };
-    [SCREENS.WORKSPACE.WORKFLOWS_AUTO_REPORTING_FREQUENCY]: {
-        policyID: string;
-    };
-    [SCREENS.WORKSPACE.WORKFLOWS_AUTO_REPORTING_MONTHLY_OFFSET]: {
-        policyID: string;
-    };
-    [SCREENS.WORKSPACE.REIMBURSE]: {
-        policyID: string;
-    };
-    [SCREENS.WORKSPACE.BILLS]: {
-        policyID: string;
-    };
-    [SCREENS.WORKSPACE.INVOICES]: {
-        policyID: string;
-    };
-    [SCREENS.WORKSPACE.TRAVEL]: {
-        policyID: string;
-    };
-    [SCREENS.WORKSPACE.MEMBERS]: {
-        policyID: string;
-    };
-    [SCREENS.WORKSPACE.CATEGORIES]: {
-        policyID: string;
-    };
-    [SCREENS.WORKSPACE.MORE_FEATURES]: {
-        policyID: string;
-    };
-    [SCREENS.WORKSPACE.TAGS]: {
-        policyID: string;
-        tagName: string;
-    };
-    [SCREENS.WORKSPACE.TAXES]: {
-        policyID: string;
-    };
-    [SCREENS.WORKSPACE.DISTANCE_RATES]: {
-        policyID: string;
-    };
-
-    [SCREENS.WORKSPACE.ACCOUNTING.ROOT]: {
-        policyID: string;
-    };
-    [SCREENS.WORKSPACE.ACCOUNTING.QUICKBOOKS_ONLINE_ADVANCED]: {
-        policyID: string;
-    };
-    [SCREENS.WORKSPACE.ACCOUNTING.QUICKBOOKS_ONLINE_ACCOUNT_SELECTOR]: {
-        policyID: string;
-    };
-    [SCREENS.WORKSPACE.ACCOUNTING.QUICKBOOKS_ONLINE_INVOICE_ACCOUNT_SELECTOR]: {
-        policyID: string;
-    };
-};
-
 type FullScreenNavigatorParamList = {
     [SCREENS.WORKSPACE.INITIAL]: {
         policyID: string;
@@ -844,9 +767,6 @@
     [SCREENS.WORKSPACE.MEMBERS]: {
         policyID: string;
     };
-    [SCREENS.WORKSPACE.ACCOUNTING]: {
-        policyID: string;
-    };
     [SCREENS.WORKSPACE.CATEGORIES]: {
         policyID: string;
     };
@@ -863,7 +783,17 @@
     [SCREENS.WORKSPACE.DISTANCE_RATES]: {
         policyID: string;
     };
-    [SCREENS.WORKSPACE.ACCOUNTING]: {
+
+    [SCREENS.WORKSPACE.ACCOUNTING.ROOT]: {
+        policyID: string;
+    };
+    [SCREENS.WORKSPACE.ACCOUNTING.QUICKBOOKS_ONLINE_ADVANCED]: {
+        policyID: string;
+    };
+    [SCREENS.WORKSPACE.ACCOUNTING.QUICKBOOKS_ONLINE_ACCOUNT_SELECTOR]: {
+        policyID: string;
+    };
+    [SCREENS.WORKSPACE.ACCOUNTING.QUICKBOOKS_ONLINE_INVOICE_ACCOUNT_SELECTOR]: {
         policyID: string;
     };
 };
@@ -951,9 +881,6 @@
     [SCREENS.CONNECTION_COMPLETE]: undefined;
 };
 
-<<<<<<< HEAD
-type RootStackParamList = PublicScreensParamList & AuthScreensParamList & LeftModalNavigatorParamList;
-=======
 type SearchReportParamList = {
     [SCREENS.SEARCH.REPORT_RHP]: {
         query: string;
@@ -961,14 +888,13 @@
     };
 };
 
-type RootStackParamList = PublicScreensParamList & AuthScreensParamList & ChatFinderNavigatorParamList;
->>>>>>> 807c945e
+type RootStackParamList = PublicScreensParamList & AuthScreensParamList & LeftModalNavigatorParamList;
 
 type BottomTabName = keyof BottomTabNavigatorParamList;
 
 type CentralPaneName = keyof CentralPaneNavigatorParamList;
 
-type FullScreenName = keyof WorkspacesCentralPaneNavigatorParamList;
+type FullScreenName = keyof FullScreenNavigatorParamList;
 
 type SwitchPolicyIDParams = {
     policyID?: string;
@@ -984,7 +910,6 @@
     BottomTabNavigatorParamList,
     CentralPaneName,
     CentralPaneNavigatorParamList,
-    ChatFinderNavigatorParamList,
     DetailsNavigatorParamList,
     EditRequestNavigatorParamList,
     EnablePaymentsNavigatorParamList,
@@ -1011,32 +936,20 @@
     ReportSettingsNavigatorParamList,
     RightModalNavigatorParamList,
     RoomInviteNavigatorParamList,
-<<<<<<< HEAD
-    NewChatNavigatorParamList,
-    NewTaskNavigatorParamList,
-    TeachersUniteNavigatorParamList,
-=======
     RoomMembersNavigatorParamList,
     RootStackParamList,
->>>>>>> 807c945e
     SettingsNavigatorParamList,
     SignInNavigatorParamList,
     FeatureTrainingNavigatorParamList,
     SplitDetailsNavigatorParamList,
     StackNavigationAction,
     State,
-<<<<<<< HEAD
-    OnboardEngagementNavigatorParamList,
-=======
     StateOrRoute,
->>>>>>> 807c945e
     SwitchPolicyIDParams,
     TravelNavigatorParamList,
     TaskDetailsNavigatorParamList,
     TeachersUniteNavigatorParamList,
     WalletStatementNavigatorParamList,
     WelcomeVideoModalNavigatorParamList,
-    WorkspaceSwitcherNavigatorParamList,
-    WorkspacesCentralPaneNavigatorParamList,
     SearchReportParamList,
 };
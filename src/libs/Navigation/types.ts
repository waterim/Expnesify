--- conflicted
+++ resolved
@@ -74,17 +74,10 @@
     [SCREENS.WORKSPACE.MEMBERS]: {
         policyID: string;
     };
-<<<<<<< HEAD
-    [SCREENS.REIMBURSEMENT_ACCOUNT]: {
-        stepToOpen: string;
-        policyID: string;
-    };
 };
 
 type WorkspaceSwitcherNavigatorParamList = {
     [SCREENS.WORKSPACE_SWITCHER.ROOT]: undefined;
-=======
->>>>>>> feac02c7
 };
 
 type SettingsNavigatorParamList = {
@@ -516,8 +509,5 @@
     ReferralDetailsNavigatorParamList,
     ReimbursementAccountNavigatorParamList,
     State,
-<<<<<<< HEAD
     WorkspaceSwitcherNavigatorParamList,
-=======
->>>>>>> feac02c7
 };
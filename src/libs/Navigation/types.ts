/* eslint-disable @typescript-eslint/naming-convention  */
import type {
    CommonActions,
    NavigationContainerRefWithCurrent,
    NavigationHelpers,
    NavigationState,
    NavigatorScreenParams,
    ParamListBase,
    PartialRoute,
    PartialState,
    Route,
} from '@react-navigation/native';
import type {ValueOf} from 'type-fest';
import type CONST from '@src/CONST';
import type {Country} from '@src/CONST';
import type NAVIGATORS from '@src/NAVIGATORS';
import type {HybridAppRoute, Route as Routes} from '@src/ROUTES';
import type SCREENS from '@src/SCREENS';
import type EXIT_SURVEY_REASON_FORM_INPUT_IDS from '@src/types/form/ExitSurveyReasonForm';

type NavigationRef = NavigationContainerRefWithCurrent<RootStackParamList>;

type NavigationRoot = NavigationHelpers<RootStackParamList>;

type GoBackAction = Extract<CommonActions.Action, {type: 'GO_BACK'}>;
type ResetAction = Extract<CommonActions.Action, {type: 'RESET'}>;
type SetParamsAction = Extract<CommonActions.Action, {type: 'SET_PARAMS'}>;

type ActionNavigate = {
    type: ValueOf<typeof CONST.NAVIGATION.ACTION_TYPE>;
    payload: {
        name?: string;
        key?: string;
        // eslint-disable-next-line @typescript-eslint/no-explicit-any
        params?: any;
        path?: string;
        merge?: boolean;
    };
    source?: string;
    target?: string;
};

type StackNavigationAction = GoBackAction | ResetAction | SetParamsAction | ActionNavigate | undefined;

type NavigationStateRoute = NavigationState['routes'][number];
type NavigationPartialRoute<TRouteName extends string = string> = PartialRoute<Route<TRouteName>>;
type StateOrRoute = NavigationState | NavigationStateRoute | NavigationPartialRoute;
type State<TParamList extends ParamListBase = ParamListBase> = NavigationState<TParamList> | PartialState<NavigationState<TParamList>>;

type CentralPaneNavigatorParamList = {
    [SCREENS.REPORT]: {
        reportActionID: string;
        reportID: string;
        openOnAdminRoom?: boolean;
    };
    [SCREENS.SETTINGS.PROFILE.ROOT]: undefined;
    [SCREENS.SETTINGS.PREFERENCES.ROOT]: undefined;
    [SCREENS.SETTINGS.SECURITY]: undefined;
    [SCREENS.SETTINGS.WALLET.ROOT]: undefined;
    [SCREENS.SETTINGS.ABOUT]: undefined;
    [SCREENS.SETTINGS.WORKSPACES]: undefined;
};

type WorkspaceSwitcherNavigatorParamList = {
    [SCREENS.WORKSPACE_SWITCHER.ROOT]: undefined;
};

type BackToParams = {
    backTo?: Routes;
};

type SettingsNavigatorParamList = {
    [SCREENS.SETTINGS.ROOT]: undefined;
    [SCREENS.SETTINGS.SHARE_CODE]: undefined;
    [SCREENS.SETTINGS.PROFILE.ROOT]: undefined;
    [SCREENS.SETTINGS.PROFILE.PRONOUNS]: undefined;
    [SCREENS.SETTINGS.PROFILE.DISPLAY_NAME]: undefined;
    [SCREENS.SETTINGS.PROFILE.TIMEZONE]: undefined;
    [SCREENS.SETTINGS.PROFILE.TIMEZONE_SELECT]: undefined;
    [SCREENS.SETTINGS.PROFILE.LEGAL_NAME]: undefined;
    [SCREENS.SETTINGS.PROFILE.DATE_OF_BIRTH]: undefined;
    [SCREENS.SETTINGS.PROFILE.ADDRESS]: {
        country?: Country | '';
    };
    [SCREENS.SETTINGS.PROFILE.ADDRESS_COUNTRY]: {
        backTo?: Routes;
        country: string;
    };
    [SCREENS.SETTINGS.PROFILE.CONTACT_METHODS]: {
        backTo: Routes;
    };
    [SCREENS.SETTINGS.PROFILE.CONTACT_METHOD_DETAILS]: {
        contactMethod: string;
    };
    [SCREENS.SETTINGS.PROFILE.NEW_CONTACT_METHOD]: {
        backTo: Routes;
    };
    [SCREENS.SETTINGS.PREFERENCES.ROOT]: undefined;
    [SCREENS.SETTINGS.PREFERENCES.PRIORITY_MODE]: undefined;
    [SCREENS.SETTINGS.PREFERENCES.LANGUAGE]: undefined;
    [SCREENS.SETTINGS.PREFERENCES.THEME]: undefined;
    [SCREENS.SETTINGS.CLOSE]: undefined;
    [SCREENS.SETTINGS.SECURITY]: undefined;
    [SCREENS.SETTINGS.ABOUT]: undefined;
    [SCREENS.SETTINGS.APP_DOWNLOAD_LINKS]: undefined;
    [SCREENS.SETTINGS.TROUBLESHOOT]: undefined;
    [SCREENS.SETTINGS.CONSOLE]: undefined;
    [SCREENS.SETTINGS.SHARE_LOG]: {
        /** URL of the generated file to share logs in a report */
        source: string;
    };
    [SCREENS.SETTINGS.WALLET.ROOT]: undefined;
    [SCREENS.SETTINGS.WALLET.CARDS_DIGITAL_DETAILS_UPDATE_ADDRESS]: undefined;
    [SCREENS.SETTINGS.WALLET.DOMAIN_CARD]: undefined;
    [SCREENS.SETTINGS.WALLET.REPORT_VIRTUAL_CARD_FRAUD]: undefined;
    [SCREENS.SETTINGS.WALLET.CARD_ACTIVATE]: undefined;
    [SCREENS.SETTINGS.WALLET.CARD_GET_PHYSICAL.NAME]: {
        /** domain passed via route /settings/wallet/card/:domain */
        domain: string;
    };
    [SCREENS.SETTINGS.WALLET.CARD_GET_PHYSICAL.PHONE]: {
        /** domain passed via route /settings/wallet/card/:domain */
        domain: string;
    };
    [SCREENS.SETTINGS.WALLET.CARD_GET_PHYSICAL.ADDRESS]: {
        /** Currently selected country */
        country: string;
        /** domain passed via route /settings/wallet/card/:domain */
        domain: string;
    };
    [SCREENS.SETTINGS.WALLET.CARD_GET_PHYSICAL.CONFIRM]: {
        /** Currently selected country */
        country: string;
        /** domain passed via route /settings/wallet/card/:domain */
        domain: string;
    };
    [SCREENS.WORKSPACE.WORKFLOWS_PAYER]: {
        policyID: string;
    };
    [SCREENS.SETTINGS.WALLET.TRANSFER_BALANCE]: undefined;
    [SCREENS.SETTINGS.WALLET.CHOOSE_TRANSFER_ACCOUNT]: undefined;
    [SCREENS.SETTINGS.WALLET.ENABLE_PAYMENTS]: undefined;
    [SCREENS.SETTINGS.ADD_DEBIT_CARD]: undefined;
    [SCREENS.SETTINGS.ADD_BANK_ACCOUNT]: undefined;
    [SCREENS.SETTINGS.PROFILE.STATUS]: undefined;
    [SCREENS.SETTINGS.PROFILE.STATUS_CLEAR_AFTER]: undefined;
    [SCREENS.SETTINGS.PROFILE.STATUS_CLEAR_AFTER_DATE]: undefined;
    [SCREENS.SETTINGS.PROFILE.STATUS_CLEAR_AFTER_TIME]: undefined;
    [SCREENS.WORKSPACE.CURRENCY]: undefined;
    [SCREENS.WORKSPACE.NAME]: undefined;
    [SCREENS.WORKSPACE.DESCRIPTION]: undefined;
    [SCREENS.WORKSPACE.SHARE]: undefined;
    [SCREENS.WORKSPACE.RATE_AND_UNIT]: {
        policyID: string;
    };
    [SCREENS.WORKSPACE.RATE_AND_UNIT_RATE]: {
        policyID: string;
    };
    [SCREENS.WORKSPACE.RATE_AND_UNIT_UNIT]: {
        policyID: string;
    };
    [SCREENS.WORKSPACE.INVITE]: {
        policyID: string;
    };
    [SCREENS.WORKSPACE.INVITE_MESSAGE]: {
        policyID: string;
    };
    [SCREENS.WORKSPACE.CATEGORY_CREATE]: {
        policyID: string;
    };
    [SCREENS.WORKSPACE.CATEGORY_EDIT]: {
        policyID: string;
        categoryName: string;
    };
    [SCREENS.WORKSPACE.CATEGORY_SETTINGS]: {
        policyID: string;
        categoryName: string;
    };
    [SCREENS.WORKSPACE.CATEGORIES_SETTINGS]: {
        policyID: string;
    };
    [SCREENS.WORKSPACE.TAG_CREATE]: {
        policyID: string;
    };
    [SCREENS.WORKSPACE.TAGS_SETTINGS]: {
        policyID: string;
    };
    [SCREENS.WORKSPACE.TAG_SETTINGS]: {
        policyID: string;
        tagName: string;
    };
    [SCREENS.WORKSPACE.TAGS_EDIT]: {
        policyID: string;
        tagName: string;
    };
    [SCREENS.WORKSPACE.MEMBER_DETAILS]: {
        policyID: string;
        accountID: string;
        backTo: Routes;
    };
    [SCREENS.WORKSPACE.MEMBER_DETAILS_ROLE_SELECTION]: {
        policyID: string;
        accountID: string;
        backTo: Routes;
    };
<<<<<<< HEAD
    [SCREENS.WORKSPACE.QUICKBOOKSONLINE_IMPORT]: {
=======
    [SCREENS.WORKSPACE.CREATE_DISTANCE_RATE]: {
>>>>>>> 37cde713
        policyID: string;
    };
    [SCREENS.GET_ASSISTANCE]: {
        backTo: Routes;
    };
    [SCREENS.SETTINGS.TWO_FACTOR_AUTH]: BackToParams;
    [SCREENS.SETTINGS.REPORT_CARD_LOST_OR_DAMAGED]: undefined;
    [SCREENS.KEYBOARD_SHORTCUTS]: undefined;
    [SCREENS.SETTINGS.EXIT_SURVEY.REASON]: undefined;
    [SCREENS.SETTINGS.EXIT_SURVEY.RESPONSE]: {
        [EXIT_SURVEY_REASON_FORM_INPUT_IDS.REASON]: ValueOf<typeof CONST.EXIT_SURVEY.REASONS>;
        backTo: Routes;
    };
    [SCREENS.SETTINGS.EXIT_SURVEY.CONFIRM]: {
        backTo: Routes;
    };
} & ReimbursementAccountNavigatorParamList;

type NewChatNavigatorParamList = {
    [SCREENS.NEW_CHAT.ROOT]: undefined;
};

type SearchNavigatorParamList = {
    [SCREENS.SEARCH_ROOT]: undefined;
};

type DetailsNavigatorParamList = {
    [SCREENS.DETAILS_ROOT]: {
        login: string;
        reportID: string;
    };
};

type ProfileNavigatorParamList = {
    [SCREENS.PROFILE_ROOT]: {
        accountID: string;
        reportID: string;
        backTo: Routes;
    };
};

type ReportDetailsNavigatorParamList = {
    [SCREENS.REPORT_DETAILS.ROOT]: undefined;
    [SCREENS.REPORT_DETAILS.SHARE_CODE]: {
        reportID: string;
    };
};

type ReportSettingsNavigatorParamList = {
    [SCREENS.REPORT_SETTINGS.ROOT]: undefined;
    [SCREENS.REPORT_SETTINGS.ROOM_NAME]: undefined;
    [SCREENS.REPORT_SETTINGS.NOTIFICATION_PREFERENCES]: undefined;
    [SCREENS.REPORT_SETTINGS.WRITE_CAPABILITY]: undefined;
    [SCREENS.REPORT_SETTINGS.VISIBILITY]: {
        reportID: string;
    };
};

type ReportDescriptionNavigatorParamList = {
    [SCREENS.REPORT_DESCRIPTION_ROOT]: {reportID: string};
};

type ParticipantsNavigatorParamList = {
    [SCREENS.REPORT_PARTICIPANTS_ROOT]: {reportID: string};
};

type RoomMembersNavigatorParamList = {
    [SCREENS.ROOM_MEMBERS_ROOT]: undefined;
};

type RoomInviteNavigatorParamList = {
    [SCREENS.ROOM_INVITE_ROOT]: {
        reportID: string;
    };
};

type MoneyRequestNavigatorParamList = {
    [SCREENS.MONEY_REQUEST.AMOUNT]: undefined;
    [SCREENS.MONEY_REQUEST.PARTICIPANTS]: {
        iouType: string;
        reportID: string;
    };
    [SCREENS.MONEY_REQUEST.CONFIRMATION]: {
        iouType: string;
        reportID: string;
    };
    [SCREENS.MONEY_REQUEST.CURRENCY]: {
        iouType: string;
        reportID: string;
        currency: string;
        backTo: string;
    };
    [SCREENS.MONEY_REQUEST.STEP_DATE]: {
        action: ValueOf<typeof CONST.IOU.ACTION>;
        iouType: ValueOf<typeof CONST.IOU.TYPE>;
        transactionID: string;
        reportID: string;
        backTo: string;
    };
    [SCREENS.MONEY_REQUEST.STEP_DESCRIPTION]: {
        action: ValueOf<typeof CONST.IOU.ACTION>;
        iouType: ValueOf<typeof CONST.IOU.TYPE>;
        transactionID: string;
        reportID: string;
        backTo: string;
    };
    [SCREENS.MONEY_REQUEST.STEP_CATEGORY]: {
        action: ValueOf<typeof CONST.IOU.ACTION>;
        iouType: ValueOf<typeof CONST.IOU.TYPE>;
        transactionID: string;
        reportID: string;
        backTo: string;
    };
    [SCREENS.MONEY_REQUEST.STEP_TAX_AMOUNT]: {
        iouType: string;
        transactionID: string;
        reportID: string;
        backTo: string;
    };
    [SCREENS.MONEY_REQUEST.STEP_TAG]: {
        action: ValueOf<typeof CONST.IOU.ACTION>;
        iouType: ValueOf<typeof CONST.IOU.TYPE>;
        transactionID: string;
        reportID: string;
        backTo: string;
    };
    [SCREENS.MONEY_REQUEST.STEP_TAX_RATE]: {
        iouType: string;
        transactionID: string;
        reportID: string;
        backTo: string;
    };
    [SCREENS.MONEY_REQUEST.STEP_WAYPOINT]: {
        iouType: ValueOf<typeof CONST.IOU.TYPE>;
        reportID: string;
        backTo: Routes | undefined;
        action: ValueOf<typeof CONST.IOU.ACTION>;
        pageIndex: string;
    };
    [SCREENS.MONEY_REQUEST.STEP_MERCHANT]: {
        action: ValueOf<typeof CONST.IOU.ACTION>;
        iouType: ValueOf<typeof CONST.IOU.TYPE>;
        transactionID: string;
        reportID: string;
        backTo: string;
    };
    [SCREENS.IOU_SEND.ENABLE_PAYMENTS]: undefined;
    [SCREENS.IOU_SEND.ADD_BANK_ACCOUNT]: undefined;
    [SCREENS.IOU_SEND.ADD_DEBIT_CARD]: undefined;
    [SCREENS.MONEY_REQUEST.WAYPOINT]: {
        iouType: string;
        transactionID: string;
        waypointIndex: string;
        threadReportID: number;
    };
    [SCREENS.MONEY_REQUEST.DISTANCE]: {
        iouType: ValueOf<typeof CONST.IOU.TYPE>;
        reportID: string;
    };
    [SCREENS.MONEY_REQUEST.RECEIPT]: {
        iouType: string;
        reportID: string;
    };
};

type NewTaskNavigatorParamList = {
    [SCREENS.NEW_TASK.ROOT]: undefined;
    [SCREENS.NEW_TASK.TASK_ASSIGNEE_SELECTOR]: undefined;
    [SCREENS.NEW_TASK.TASK_SHARE_DESTINATION_SELECTOR]: undefined;
    [SCREENS.NEW_TASK.DETAILS]: undefined;
    [SCREENS.NEW_TASK.TITLE]: undefined;
    [SCREENS.NEW_TASK.DESCRIPTION]: undefined;
};

type OnboardEngagementNavigatorParamList = {
    [SCREENS.ONBOARD_ENGAGEMENT.ROOT]: undefined;
    [SCREENS.ONBOARD_ENGAGEMENT.MANAGE_TEAMS_EXPENSES]: undefined;
    [SCREENS.ONBOARD_ENGAGEMENT.EXPENSIFY_CLASSIC]: undefined;
};

type TeachersUniteNavigatorParamList = {
    [SCREENS.SAVE_THE_WORLD.ROOT]: undefined;
    [SCREENS.I_KNOW_A_TEACHER]: undefined;
    [SCREENS.INTRO_SCHOOL_PRINCIPAL]: undefined;
    [SCREENS.I_AM_A_TEACHER]: undefined;
};

type TaskDetailsNavigatorParamList = {
    [SCREENS.TASK.TITLE]: undefined;
    [SCREENS.TASK.ASSIGNEE]: {
        reportID: string;
    };
};

type EnablePaymentsNavigatorParamList = {
    [SCREENS.ENABLE_PAYMENTS_ROOT]: undefined;
};

type SplitDetailsNavigatorParamList = {
    [SCREENS.SPLIT_DETAILS.ROOT]: {
        reportActionID: string;
    };
    [SCREENS.SPLIT_DETAILS.EDIT_REQUEST]: {
        field: string;
        reportID: string;
        reportActionID: string;
        currency: string;
        tagIndex: string;
    };
    [SCREENS.SPLIT_DETAILS.EDIT_CURRENCY]: undefined;
};

type AddPersonalBankAccountNavigatorParamList = {
    [SCREENS.ADD_PERSONAL_BANK_ACCOUNT_ROOT]: undefined;
};

type ReimbursementAccountNavigatorParamList = {
    [SCREENS.REIMBURSEMENT_ACCOUNT_ROOT]: {
        stepToOpen: string;
        policyID: string;
    };
};

type WalletStatementNavigatorParamList = {
    [SCREENS.WALLET_STATEMENT_ROOT]: {
        /** The statement year and month as one string, i.e. 202110 */
        yearMonth: string;
    };
};

type FlagCommentNavigatorParamList = {
    [SCREENS.FLAG_COMMENT_ROOT]: {
        reportID: string;
        reportActionID: string;
    };
};

type EditRequestNavigatorParamList = {
    [SCREENS.EDIT_REQUEST.ROOT]: {
        field: string;
        threadReportID: string;
    };
    [SCREENS.EDIT_REQUEST.CURRENCY]: undefined;
};

type SignInNavigatorParamList = {
    [SCREENS.SIGN_IN_ROOT]: undefined;
};

type ReferralDetailsNavigatorParamList = {
    [SCREENS.REFERRAL_DETAILS]: {
        contentType: ValueOf<typeof CONST.REFERRAL_PROGRAM.CONTENT_TYPES>;
        backTo: string;
    };
};

type ProcessMoneyRequestHoldNavigatorParamList = {
    [SCREENS.PROCESS_MONEY_REQUEST_HOLD_ROOT]: undefined;
};

type PrivateNotesNavigatorParamList = {
    [SCREENS.PRIVATE_NOTES.LIST]: undefined;
    [SCREENS.PRIVATE_NOTES.EDIT]: {
        reportID: string;
        accountID: string;
    };
};

type LeftModalNavigatorParamList = {
    [SCREENS.LEFT_MODAL.SEARCH]: NavigatorScreenParams<SearchNavigatorParamList>;
    [SCREENS.LEFT_MODAL.WORKSPACE_SWITCHER]: NavigatorScreenParams<WorkspaceSwitcherNavigatorParamList>;
};

type RightModalNavigatorParamList = {
    [SCREENS.RIGHT_MODAL.SETTINGS]: NavigatorScreenParams<SettingsNavigatorParamList>;
    [SCREENS.RIGHT_MODAL.NEW_CHAT]: NavigatorScreenParams<NewChatNavigatorParamList>;
    [SCREENS.RIGHT_MODAL.DETAILS]: NavigatorScreenParams<DetailsNavigatorParamList>;
    [SCREENS.RIGHT_MODAL.PROFILE]: NavigatorScreenParams<ProfileNavigatorParamList>;
    [SCREENS.SETTINGS.SHARE_CODE]: undefined;
    [SCREENS.RIGHT_MODAL.REPORT_DETAILS]: NavigatorScreenParams<ReportDetailsNavigatorParamList>;
    [SCREENS.RIGHT_MODAL.REPORT_SETTINGS]: NavigatorScreenParams<ReportSettingsNavigatorParamList>;
    [SCREENS.RIGHT_MODAL.REPORT_DESCRIPTION]: NavigatorScreenParams<ReportDescriptionNavigatorParamList>;
    [SCREENS.RIGHT_MODAL.PARTICIPANTS]: NavigatorScreenParams<ParticipantsNavigatorParamList>;
    [SCREENS.RIGHT_MODAL.ROOM_MEMBERS]: NavigatorScreenParams<RoomMembersNavigatorParamList>;
    [SCREENS.RIGHT_MODAL.ROOM_INVITE]: NavigatorScreenParams<RoomInviteNavigatorParamList>;
    [SCREENS.RIGHT_MODAL.MONEY_REQUEST]: NavigatorScreenParams<MoneyRequestNavigatorParamList>;
    [SCREENS.RIGHT_MODAL.NEW_TASK]: NavigatorScreenParams<NewTaskNavigatorParamList>;
    [SCREENS.RIGHT_MODAL.ONBOARD_ENGAGEMENT]: NavigatorScreenParams<OnboardEngagementNavigatorParamList>;
    [SCREENS.RIGHT_MODAL.TEACHERS_UNITE]: NavigatorScreenParams<TeachersUniteNavigatorParamList>;
    [SCREENS.RIGHT_MODAL.TASK_DETAILS]: NavigatorScreenParams<TaskDetailsNavigatorParamList>;
    [SCREENS.RIGHT_MODAL.ENABLE_PAYMENTS]: NavigatorScreenParams<EnablePaymentsNavigatorParamList>;
    [SCREENS.RIGHT_MODAL.SPLIT_DETAILS]: NavigatorScreenParams<SplitDetailsNavigatorParamList>;
    [SCREENS.RIGHT_MODAL.ADD_PERSONAL_BANK_ACCOUNT]: NavigatorScreenParams<AddPersonalBankAccountNavigatorParamList>;
    [SCREENS.RIGHT_MODAL.WALLET_STATEMENT]: NavigatorScreenParams<WalletStatementNavigatorParamList>;
    [SCREENS.RIGHT_MODAL.FLAG_COMMENT]: NavigatorScreenParams<FlagCommentNavigatorParamList>;
    [SCREENS.RIGHT_MODAL.EDIT_REQUEST]: NavigatorScreenParams<EditRequestNavigatorParamList>;
    [SCREENS.RIGHT_MODAL.SIGN_IN]: NavigatorScreenParams<SignInNavigatorParamList>;
    [SCREENS.RIGHT_MODAL.PROCESS_MONEY_REQUEST_HOLD]: NavigatorScreenParams<ProcessMoneyRequestHoldNavigatorParamList>;
    [SCREENS.RIGHT_MODAL.REFERRAL]: NavigatorScreenParams<ReferralDetailsNavigatorParamList>;
    [SCREENS.RIGHT_MODAL.PRIVATE_NOTES]: NavigatorScreenParams<PrivateNotesNavigatorParamList>;
};

type WorkspacesCentralPaneNavigatorParamList = {
    [SCREENS.WORKSPACE.PROFILE]: {
        policyID: string;
    };
    [SCREENS.WORKSPACE.CARD]: {
        policyID: string;
    };
    [SCREENS.WORKSPACE.WORKFLOWS]: {
        policyID: string;
    };
    [SCREENS.WORKSPACE.WORKFLOWS_APPROVER]: {
        policyID: string;
    };
    [SCREENS.WORKSPACE.WORKFLOWS_AUTO_REPORTING_FREQUENCY]: {
        policyID: string;
    };
    [SCREENS.WORKSPACE.WORKFLOWS_AUTO_REPORTING_MONTHLY_OFFSET]: {
        policyID: string;
    };
    [SCREENS.WORKSPACE.REIMBURSE]: {
        policyID: string;
    };
    [SCREENS.WORKSPACE.BILLS]: {
        policyID: string;
    };
    [SCREENS.WORKSPACE.INVOICES]: {
        policyID: string;
    };
    [SCREENS.WORKSPACE.TRAVEL]: {
        policyID: string;
    };
    [SCREENS.WORKSPACE.MEMBERS]: {
        policyID: string;
    };
    [SCREENS.WORKSPACE.CATEGORIES]: {
        policyID: string;
    };
    [SCREENS.WORKSPACE.MORE_FEATURES]: {
        policyID: string;
    };
    [SCREENS.WORKSPACE.TAGS]: {
        policyID: string;
        tagName: string;
    };
    [SCREENS.WORKSPACE.TAXES]: {
        policyID: string;
    };
    [SCREENS.WORKSPACE.DISTANCE_RATES]: {
        policyID: string;
    };
    [SCREENS.WORKSPACE.ACCOUNTING]: {
        policyID: string;
    };
    [SCREENS.WORKSPACE.QUICKBOOKSONLINE_IMPORT]: {
        policyID: string;
    };
};

type FullScreenNavigatorParamList = {
    [SCREENS.WORKSPACE.INITIAL]: {
        policyID: string;
    };
    [SCREENS.WORKSPACES_CENTRAL_PANE]: NavigatorScreenParams<WorkspacesCentralPaneNavigatorParamList>;
};

type BottomTabNavigatorParamList = {
    [SCREENS.HOME]: undefined;
    [SCREENS.SETTINGS.ROOT]: undefined;
};

type SharedScreensParamList = {
    [NAVIGATORS.BOTTOM_TAB_NAVIGATOR]: NavigatorScreenParams<BottomTabNavigatorParamList>;
    [SCREENS.TRANSITION_BETWEEN_APPS]: {
        email?: string;
        accountID?: number;
        error?: string;
        shortLivedAuthToken?: string;
        shortLivedToken?: string;
        authTokenType?: ValueOf<typeof CONST.AUTH_TOKEN_TYPES>;
        exitTo?: Routes | HybridAppRoute;
        shouldForceLogin: string;
        domain?: Routes;
    };
    [SCREENS.VALIDATE_LOGIN]: {
        accountID: string;
        validateCode: string;
        exitTo?: Routes | HybridAppRoute;
    };
};

type PublicScreensParamList = SharedScreensParamList & {
    [SCREENS.UNLINK_LOGIN]: {
        accountID?: string;
        validateCode?: string;
    };
    [SCREENS.SIGN_IN_WITH_APPLE_DESKTOP]: undefined;
    [SCREENS.SIGN_IN_WITH_GOOGLE_DESKTOP]: undefined;
    [SCREENS.SAML_SIGN_IN]: undefined;
};

type AuthScreensParamList = SharedScreensParamList & {
    [NAVIGATORS.CENTRAL_PANE_NAVIGATOR]: NavigatorScreenParams<CentralPaneNavigatorParamList>;
    [SCREENS.CONCIERGE]: undefined;
    [SCREENS.REPORT_ATTACHMENTS]: {
        reportID: string;
        source: string;
    };
    [SCREENS.PROFILE_AVATAR]: {
        accountID: string;
    };
    [SCREENS.WORKSPACE_AVATAR]: {
        policyID: string;
    };
    [SCREENS.WORKSPACE_JOIN_USER]: {
        policyID: string;
        email: string;
    };
    [SCREENS.REPORT_AVATAR]: {
        reportID: string;
    };
    [SCREENS.NOT_FOUND]: undefined;
    [NAVIGATORS.LEFT_MODAL_NAVIGATOR]: NavigatorScreenParams<LeftModalNavigatorParamList>;
    [NAVIGATORS.RIGHT_MODAL_NAVIGATOR]: NavigatorScreenParams<RightModalNavigatorParamList>;
    [NAVIGATORS.FULL_SCREEN_NAVIGATOR]: NavigatorScreenParams<FullScreenNavigatorParamList>;
    [SCREENS.DESKTOP_SIGN_IN_REDIRECT]: undefined;
    [SCREENS.TRANSACTION_RECEIPT]: {
        reportID: string;
        transactionID: string;
    };
};

type RootStackParamList = PublicScreensParamList & AuthScreensParamList & SearchNavigatorParamList;

type BottomTabName = keyof BottomTabNavigatorParamList;

type CentralPaneName = keyof CentralPaneNavigatorParamList;

type FullScreenName = keyof WorkspacesCentralPaneNavigatorParamList;

type SwitchPolicyIDParams = {
    policyID?: string;
    route?: Routes;
    isPolicyAdmin?: boolean;
};

export type {
    NavigationRef,
    StackNavigationAction,
    CentralPaneNavigatorParamList,
    BottomTabName,
    CentralPaneName,
    FullScreenName,
    RootStackParamList,
    StateOrRoute,
    NavigationStateRoute,
    NavigationPartialRoute,
    NavigationRoot,
    AuthScreensParamList,
    BottomTabNavigatorParamList,
    LeftModalNavigatorParamList,
    RightModalNavigatorParamList,
    PublicScreensParamList,
    MoneyRequestNavigatorParamList,
    SplitDetailsNavigatorParamList,
    DetailsNavigatorParamList,
    ProfileNavigatorParamList,
    ReportDetailsNavigatorParamList,
    ReportSettingsNavigatorParamList,
    TaskDetailsNavigatorParamList,
    ReportDescriptionNavigatorParamList,
    ParticipantsNavigatorParamList,
    RoomMembersNavigatorParamList,
    RoomInviteNavigatorParamList,
    SearchNavigatorParamList,
    NewChatNavigatorParamList,
    NewTaskNavigatorParamList,
    TeachersUniteNavigatorParamList,
    SettingsNavigatorParamList,
    EnablePaymentsNavigatorParamList,
    AddPersonalBankAccountNavigatorParamList,
    WalletStatementNavigatorParamList,
    FlagCommentNavigatorParamList,
    EditRequestNavigatorParamList,
    PrivateNotesNavigatorParamList,
    SignInNavigatorParamList,
    ReferralDetailsNavigatorParamList,
    ReimbursementAccountNavigatorParamList,
    State,
    WorkspaceSwitcherNavigatorParamList,
    OnboardEngagementNavigatorParamList,
    SwitchPolicyIDParams,
    FullScreenNavigatorParamList,
    WorkspacesCentralPaneNavigatorParamList,
    BackToParams,
};<|MERGE_RESOLUTION|>--- conflicted
+++ resolved
@@ -203,11 +203,10 @@
         accountID: string;
         backTo: Routes;
     };
-<<<<<<< HEAD
+    [SCREENS.WORKSPACE.CREATE_DISTANCE_RATE]: {
+        policyID: string;
+    };
     [SCREENS.WORKSPACE.QUICKBOOKSONLINE_IMPORT]: {
-=======
-    [SCREENS.WORKSPACE.CREATE_DISTANCE_RATE]: {
->>>>>>> 37cde713
         policyID: string;
     };
     [SCREENS.GET_ASSISTANCE]: {

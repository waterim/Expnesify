/* eslint-disable @typescript-eslint/naming-convention  */
import type {
    CommonActions,
    NavigationContainerRefWithCurrent,
    NavigationHelpers,
    NavigationState,
    NavigatorScreenParams,
    ParamListBase,
    PartialRoute,
    PartialState,
    Route,
} from '@react-navigation/native';
import type {TupleToUnion, ValueOf} from 'type-fest';
import type {SearchQueryString} from '@components/Search/types';
import type {IOURequestType} from '@libs/actions/IOU';
import type CONST from '@src/CONST';
import type {Country, IOUAction, IOUType} from '@src/CONST';
import type NAVIGATORS from '@src/NAVIGATORS';
import type {HybridAppRoute, Route as Routes} from '@src/ROUTES';
import type SCREENS from '@src/SCREENS';
import type EXIT_SURVEY_REASON_FORM_INPUT_IDS from '@src/types/form/ExitSurveyReasonForm';
import type {ConnectionName, SageIntacctMappingName} from '@src/types/onyx/Policy';

type NavigationRef = NavigationContainerRefWithCurrent<RootStackParamList>;

type NavigationRoot = NavigationHelpers<RootStackParamList>;

type GoBackAction = Extract<CommonActions.Action, {type: 'GO_BACK'}>;
type ResetAction = Extract<CommonActions.Action, {type: 'RESET'}>;
type SetParamsAction = Extract<CommonActions.Action, {type: 'SET_PARAMS'}>;

type ActionNavigate = {
    type: ValueOf<typeof CONST.NAVIGATION.ACTION_TYPE>;
    payload: {
        name?: string;
        key?: string;
        // eslint-disable-next-line @typescript-eslint/no-explicit-any
        params?: any;
        path?: string;
        merge?: boolean;
    };
    source?: string;
    target?: string;
};

type StackNavigationAction = GoBackAction | ResetAction | SetParamsAction | ActionNavigate | undefined;

type NavigationStateRoute = NavigationState['routes'][number];
type NavigationPartialRoute<TRouteName extends string = string> = PartialRoute<Route<TRouteName>>;
type StateOrRoute = NavigationState | NavigationStateRoute | NavigationPartialRoute;
type State<TParamList extends ParamListBase = ParamListBase> = NavigationState<TParamList> | PartialState<NavigationState<TParamList>>;

type CentralPaneScreensParamList = {
    [SCREENS.REPORT]: {
        reportActionID: string;
        reportID: string;
        openOnAdminRoom?: boolean;
        referrer?: string;
    };
    [SCREENS.SETTINGS.PROFILE.ROOT]: undefined;
    [SCREENS.SETTINGS.PREFERENCES.ROOT]: undefined;
    [SCREENS.SETTINGS.SECURITY]: undefined;
    [SCREENS.SETTINGS.WALLET.ROOT]: undefined;
    [SCREENS.SETTINGS.ABOUT]: undefined;
    [SCREENS.SETTINGS.TROUBLESHOOT]: undefined;
    [SCREENS.SETTINGS.WORKSPACES]: undefined;

    // Param types of the search central pane are also used for the search bottom tab screen.
    [SCREENS.SEARCH.CENTRAL_PANE]: {
        q: SearchQueryString;
        isCustomQuery: boolean;
        policyIDs?: string;
    };
    [SCREENS.SETTINGS.SAVE_THE_WORLD]: undefined;
    [SCREENS.SETTINGS.SUBSCRIPTION.ROOT]: undefined;
};

type BackToParams = {
    backTo?: Routes;
};

type BackToAndForwardToParms = {
    backTo?: Routes;
    forwardTo?: Routes;
};

type SearchNavigatorParamList = {
    [SCREENS.SEARCH.BOTTOM_TAB]: undefined;
    [SCREENS.SEARCH.CENTRAL_PANE]: undefined;
    [SCREENS.SEARCH.REPORT_RHP]: undefined;
};

type SettingsNavigatorParamList = {
    [SCREENS.SETTINGS.SHARE_CODE]: undefined;
    [SCREENS.SETTINGS.PROFILE.ROOT]: undefined;
    [SCREENS.SETTINGS.PROFILE.PRONOUNS]: undefined;
    [SCREENS.SETTINGS.PROFILE.DISPLAY_NAME]: undefined;
    [SCREENS.SETTINGS.PROFILE.TIMEZONE]: undefined;
    [SCREENS.SETTINGS.PROFILE.TIMEZONE_SELECT]: undefined;
    [SCREENS.SETTINGS.PROFILE.LEGAL_NAME]: undefined;
    [SCREENS.SETTINGS.PROFILE.DATE_OF_BIRTH]: undefined;
    [SCREENS.SETTINGS.PROFILE.ADDRESS]: {
        country?: Country | '';
    };
    [SCREENS.SETTINGS.PROFILE.ADDRESS_COUNTRY]: {
        backTo?: Routes;
        country: string;
    };
    [SCREENS.SETTINGS.PROFILE.CONTACT_METHODS]: {
        backTo: Routes;
    };
    [SCREENS.SETTINGS.PROFILE.CONTACT_METHOD_DETAILS]: {
        contactMethod: string;
    };
    [SCREENS.SETTINGS.PROFILE.NEW_CONTACT_METHOD]: {
        backTo: Routes;
    };
    [SCREENS.SETTINGS.PREFERENCES.ROOT]: undefined;
    [SCREENS.SETTINGS.SUBSCRIPTION.ROOT]: undefined;
    [SCREENS.SETTINGS.PREFERENCES.PRIORITY_MODE]: undefined;
    [SCREENS.SETTINGS.PREFERENCES.LANGUAGE]: undefined;
    [SCREENS.SETTINGS.PREFERENCES.THEME]: undefined;
    [SCREENS.SETTINGS.CLOSE]: undefined;
    [SCREENS.SETTINGS.SECURITY]: undefined;
    [SCREENS.SETTINGS.ABOUT]: undefined;
    [SCREENS.SETTINGS.TROUBLESHOOT]: undefined;
    [SCREENS.SETTINGS.APP_DOWNLOAD_LINKS]: undefined;
    [SCREENS.SETTINGS.TROUBLESHOOT]: undefined;
    [SCREENS.SETTINGS.CONSOLE]: {
        backTo: Routes;
    };
    [SCREENS.SETTINGS.SHARE_LOG]: {
        /** URL of the generated file to share logs in a report */
        source: string;
        backTo: Routes;
    };
    [SCREENS.SETTINGS.WALLET.ROOT]: undefined;
    [SCREENS.SETTINGS.WALLET.CARDS_DIGITAL_DETAILS_UPDATE_ADDRESS]: undefined;
    [SCREENS.SETTINGS.WALLET.DOMAIN_CARD]: {
        /** cardID of selected card */
        cardID: string;
    };
    [SCREENS.SETTINGS.WALLET.REPORT_VIRTUAL_CARD_FRAUD]: {
        /** cardID of selected card */
        cardID: string;
    };
    [SCREENS.SETTINGS.WALLET.CARD_ACTIVATE]: {
        /** cardID of selected card */
        cardID: string;
    };
    [SCREENS.SETTINGS.WALLET.CARD_GET_PHYSICAL.NAME]: {
        /** domain of selected card */
        domain: string;
    };
    [SCREENS.SETTINGS.WALLET.CARD_GET_PHYSICAL.PHONE]: {
        /** domain of selected card */
        domain: string;
    };
    [SCREENS.SETTINGS.WALLET.CARD_GET_PHYSICAL.ADDRESS]: {
        /** Currently selected country */
        country: string;
        /** domain of selected card */
        domain: string;
    };
    [SCREENS.SETTINGS.WALLET.CARD_GET_PHYSICAL.CONFIRM]: {
        /** Currently selected country */
        country: string;
        /** domain of selected card */
        domain: string;
    };
    [SCREENS.WORKSPACE.WORKFLOWS_PAYER]: {
        policyID: string;
    };
    [SCREENS.SETTINGS.WALLET.TRANSFER_BALANCE]: undefined;
    [SCREENS.SETTINGS.WALLET.CHOOSE_TRANSFER_ACCOUNT]: undefined;
    [SCREENS.SETTINGS.WALLET.ENABLE_PAYMENTS]: undefined;
    [SCREENS.SETTINGS.ADD_DEBIT_CARD]: undefined;
    [SCREENS.SETTINGS.ADD_BANK_ACCOUNT]: undefined;
    [SCREENS.SETTINGS.PROFILE.STATUS]: undefined;
    [SCREENS.SETTINGS.PROFILE.STATUS_CLEAR_AFTER]: undefined;
    [SCREENS.SETTINGS.PROFILE.STATUS_CLEAR_AFTER_DATE]: undefined;
    [SCREENS.SETTINGS.PROFILE.STATUS_CLEAR_AFTER_TIME]: undefined;
    [SCREENS.WORKSPACE.CURRENCY]: undefined;
    [SCREENS.WORKSPACE.ADDRESS]: {
        policyID: string;
        country?: Country | '';
    };
    [SCREENS.WORKSPACE.NAME]: undefined;
    [SCREENS.WORKSPACE.DESCRIPTION]: undefined;
    [SCREENS.WORKSPACE.SHARE]: undefined;
    [SCREENS.WORKSPACE.RATE_AND_UNIT]: {
        policyID: string;
    };
    [SCREENS.WORKSPACE.RATE_AND_UNIT_RATE]: {
        policyID: string;
    };
    [SCREENS.WORKSPACE.RATE_AND_UNIT_UNIT]: {
        policyID: string;
    };
    [SCREENS.WORKSPACE.INVITE]: {
        policyID: string;
    };
    [SCREENS.WORKSPACE.INVITE_MESSAGE]: {
        policyID: string;
    };
    [SCREENS.WORKSPACE.CATEGORY_CREATE]: {
        policyID: string;
        backTo?: Routes;
    };
    [SCREENS.WORKSPACE.CATEGORY_EDIT]: {
        policyID: string;
        categoryName: string;
        backTo?: Routes;
    };
    [SCREENS.WORKSPACE.CATEGORY_PAYROLL_CODE]: {
        policyID: string;
        categoryName: string;
    };
    [SCREENS.WORKSPACE.CATEGORY_GL_CODE]: {
        policyID: string;
        categoryName: string;
    };
    [SCREENS.WORKSPACE.CATEGORY_SETTINGS]: {
        policyID: string;
        categoryName: string;
        backTo?: Routes;
    };
    [SCREENS.WORKSPACE.UPGRADE]: {
        policyID: string;
        featureName: string;
        backTo?: Routes;
    };
    [SCREENS.WORKSPACE.CATEGORIES_SETTINGS]: {
        policyID: string;
        backTo?: Routes;
    };
    [SCREENS.WORKSPACE.TAG_CREATE]: {
        policyID: string;
    };
    [SCREENS.WORKSPACE.DISTANCE_RATE_DETAILS]: {
        policyID: string;
        rateID: string;
    };
    [SCREENS.WORKSPACE.DISTANCE_RATE_EDIT]: {
        policyID: string;
        rateID: string;
    };
    [SCREENS.WORKSPACE.DISTANCE_RATE_TAX_RECLAIMABLE_ON_EDIT]: {
        policyID: string;
        rateID: string;
    };
    [SCREENS.WORKSPACE.DISTANCE_RATE_TAX_RATE_EDIT]: {
        policyID: string;
        rateID: string;
    };
    [SCREENS.WORKSPACE.TAGS_SETTINGS]: {
        policyID: string;
    };
    [SCREENS.WORKSPACE.TAG_SETTINGS]: {
        policyID: string;
        orderWeight: number;
        tagName: string;
    };
    [SCREENS.WORKSPACE.TAG_LIST_VIEW]: {
        policyID: string;
        orderWeight: number;
    };
    [SCREENS.WORKSPACE.TAGS_EDIT]: {
        policyID: string;
        orderWeight: number;
    };
    [SCREENS.WORKSPACE.TAG_EDIT]: {
        policyID: string;
        orderWeight: number;
        tagName: string;
    };
    [SCREENS.WORKSPACE.TAG_GL_CODE]: {
        policyID: string;
        orderWeight: number;
        tagName: string;
    };
    [SCREENS.SETTINGS.SUBSCRIPTION.ROOT]: undefined;
    [SCREENS.SETTINGS.SUBSCRIPTION.SIZE]: {
        canChangeSize: 0 | 1;
    };
    [SCREENS.SETTINGS.SUBSCRIPTION.ADD_PAYMENT_CARD]: undefined;
    [SCREENS.SETTINGS.SUBSCRIPTION.CHANGE_BILLING_CURRENCY]: undefined;
    [SCREENS.SETTINGS.SUBSCRIPTION.CHANGE_PAYMENT_CURRENCY]: undefined;
    [SCREENS.WORKSPACE.TAXES_SETTINGS]: {
        policyID: string;
    };
    [SCREENS.WORKSPACE.TAXES_SETTINGS_CUSTOM_TAX_NAME]: {
        policyID: string;
    };
    [SCREENS.WORKSPACE.TAXES_SETTINGS_FOREIGN_CURRENCY_DEFAULT]: {
        policyID: string;
    };
    [SCREENS.WORKSPACE.TAXES_SETTINGS_WORKSPACE_CURRENCY_DEFAULT]: {
        policyID: string;
    };
    [SCREENS.WORKSPACE.REPORT_FIELDS_CREATE]: {
        policyID: string;
    };
    [SCREENS.WORKSPACE.REPORT_FIELDS_LIST_VALUES]: {
        policyID: string;
        reportFieldID?: string;
    };
    [SCREENS.WORKSPACE.REPORT_FIELDS_ADD_VALUE]: {
        policyID: string;
        reportFieldID?: string;
    };
    [SCREENS.WORKSPACE.REPORT_FIELDS_VALUE_SETTINGS]: {
        policyID: string;
        valueIndex: number;
        reportFieldID?: string;
    };
    [SCREENS.WORKSPACE.REPORT_FIELDS_EDIT_VALUE]: {
        policyID: string;
        valueIndex: number;
    };
    [SCREENS.WORKSPACE.REPORT_FIELDS_SETTINGS]: {
        policyID: string;
        reportFieldID: string;
    };
    [SCREENS.WORKSPACE.REPORT_FIELDS_EDIT_INITIAL_VALUE]: {
        policyID: string;
        reportFieldID: string;
    };
    [SCREENS.WORKSPACE.MEMBER_DETAILS]: {
        policyID: string;
        accountID: string;
    };
    [SCREENS.WORKSPACE.OWNER_CHANGE_SUCCESS]: {
        policyID: string;
        accountID: number;
    };
    [SCREENS.WORKSPACE.OWNER_CHANGE_ERROR]: {
        policyID: string;
        accountID: number;
    };
    [SCREENS.WORKSPACE.OWNER_CHANGE_CHECK]: {
        policyID: string;
        accountID: number;
        error: ValueOf<typeof CONST.POLICY.OWNERSHIP_ERRORS>;
    };
    [SCREENS.WORKSPACE.CREATE_DISTANCE_RATE]: {
        policyID: string;
    };
    [SCREENS.WORKSPACE.DISTANCE_RATES_SETTINGS]: {
        policyID: string;
    };
    [SCREENS.WORKSPACE.ACCOUNTING.QUICKBOOKS_ONLINE_IMPORT]: {
        policyID: string;
    };
    [SCREENS.WORKSPACE.ACCOUNTING.QUICKBOOKS_ONLINE_CHART_OF_ACCOUNTS]: {
        policyID: string;
    };
    [SCREENS.WORKSPACE.ACCOUNTING.QUICKBOOKS_ONLINE_LOCATIONS]: {
        policyID: string;
    };
    [SCREENS.WORKSPACE.ACCOUNTING.QUICKBOOKS_ONLINE_CLASSES]: {
        policyID: string;
    };
    [SCREENS.WORKSPACE.ACCOUNTING.QUICKBOOKS_ONLINE_CUSTOMERS]: {
        policyID: string;
    };
    [SCREENS.WORKSPACE.ACCOUNTING.QUICKBOOKS_ONLINE_TAXES]: {
        policyID: string;
    };
    [SCREENS.WORKSPACE.ACCOUNTING.QUICKBOOKS_ONLINE_EXPORT]: {
        policyID: string;
    };
    [SCREENS.WORKSPACE.ACCOUNTING.QUICKBOOKS_ONLINE_EXPORT_DATE_SELECT]: {
        policyID: string;
    };
    [SCREENS.WORKSPACE.ACCOUNTING.QUICKBOOKS_ONLINE_EXPORT_INVOICE_ACCOUNT_SELECT]: {
        policyID: string;
    };
    [SCREENS.WORKSPACE.ACCOUNTING.QUICKBOOKS_ONLINE_EXPORT_OUT_OF_POCKET_EXPENSES_ACCOUNT_SELECT]: {
        policyID: string;
    };
    [SCREENS.WORKSPACE.ACCOUNTING.QUICKBOOKS_ONLINE_EXPORT_OUT_OF_POCKET_EXPENSES]: {
        policyID: string;
    };
    [SCREENS.WORKSPACE.ACCOUNTING.QUICKBOOKS_ONLINE_EXPORT_OUT_OF_POCKET_EXPENSES_SELECT]: {
        policyID: string;
    };
    [SCREENS.WORKSPACE.ACCOUNTING.QUICKBOOKS_ONLINE_NON_REIMBURSABLE_DEFAULT_VENDOR_SELECT]: {
        policyID: string;
    };
    [SCREENS.WORKSPACE.ACCOUNTING.QUICKBOOKS_ONLINE_COMPANY_CARD_EXPENSE_ACCOUNT_SELECT]: {
        policyID: string;
    };
    [SCREENS.WORKSPACE.ACCOUNTING.QUICKBOOKS_ONLINE_COMPANY_CARD_EXPENSE_ACCOUNT]: {
        policyID: string;
    };
    [SCREENS.WORKSPACE.ACCOUNTING.QUICKBOOKS_ONLINE_COMPANY_CARD_EXPENSE_ACCOUNT_COMPANY_CARD_SELECT]: {
        policyID: string;
    };
    [SCREENS.WORKSPACE.ACCOUNTING.QUICKBOOKS_ONLINE_EXPORT_PREFERRED_EXPORTER]: {
        policyID: string;
    };
    [SCREENS.WORKSPACE.ACCOUNTING.XERO_IMPORT]: {
        policyID: string;
    };
    [SCREENS.WORKSPACE.ACCOUNTING.XERO_CHART_OF_ACCOUNTS]: {
        policyID: string;
    };
    [SCREENS.WORKSPACE.ACCOUNTING.XERO_CUSTOMER]: {
        policyID: string;
    };
    [SCREENS.WORKSPACE.ACCOUNTING.XERO_ORGANIZATION]: {
        policyID: string;
        organizationID: string;
    };
    [SCREENS.WORKSPACE.ACCOUNTING.XERO_TAXES]: {
        policyID: string;
    };
    [SCREENS.WORKSPACE.ACCOUNTING.XERO_TRACKING_CATEGORIES]: {
        policyID: string;
    };
    [SCREENS.WORKSPACE.ACCOUNTING.XERO_MAP_TRACKING_CATEGORY]: {
        policyID: string;
        categoryId: string;
        categoryName: string;
    };
    [SCREENS.WORKSPACE.ACCOUNTING.XERO_EXPORT]: {
        policyID: string;
    };
    [SCREENS.WORKSPACE.ACCOUNTING.XERO_EXPORT_PURCHASE_BILL_DATE_SELECT]: {
        policyID: string;
    };
    [SCREENS.WORKSPACE.ACCOUNTING.XERO_ADVANCED]: {
        policyID: string;
    };
    [SCREENS.WORKSPACE.ACCOUNTING.XERO_BILL_STATUS_SELECTOR]: {
        policyID: string;
    };
    [SCREENS.WORKSPACE.ACCOUNTING.XERO_INVOICE_ACCOUNT_SELECTOR]: {
        policyID: string;
    };
    [SCREENS.WORKSPACE.ACCOUNTING.XERO_EXPORT_PREFERRED_EXPORTER_SELECT]: {
        policyID: string;
    };
    [SCREENS.WORKSPACE.ACCOUNTING.XERO_BILL_PAYMENT_ACCOUNT_SELECTOR]: {
        policyID: string;
    };
    [SCREENS.WORKSPACE.ACCOUNTING.SAGE_INTACCT_PREREQUISITES]: {
        policyID: string;
    };
    [SCREENS.WORKSPACE.ACCOUNTING.ENTER_SAGE_INTACCT_CREDENTIALS]: {
        policyID: string;
    };
    [SCREENS.WORKSPACE.ACCOUNTING.EXISTING_SAGE_INTACCT_CONNECTIONS]: {
        policyID: string;
    };
    [SCREENS.WORKSPACE.ACCOUNTING.SAGE_INTACCT_ENTITY]: {
        policyID: string;
    };
    [SCREENS.WORKSPACE.ACCOUNTING.NETSUITE_SUBSIDIARY_SELECTOR]: {
        policyID: string;
    };
    [SCREENS.WORKSPACE.ACCOUNTING.NETSUITE_REUSE_EXISTING_CONNECTIONS]: {
        policyID: string;
    };
    [SCREENS.WORKSPACE.ACCOUNTING.NETSUITE_TOKEN_INPUT]: {
        policyID: string;
    };
    [SCREENS.WORKSPACE.ACCOUNTING.NETSUITE_IMPORT]: {
        policyID: string;
    };
    [SCREENS.WORKSPACE.ACCOUNTING.NETSUITE_IMPORT_CUSTOMERS_OR_PROJECTS]: {
        policyID: string;
    };
    [SCREENS.WORKSPACE.ACCOUNTING.NETSUITE_IMPORT_CUSTOMERS_OR_PROJECTS_SELECT]: {
        policyID: string;
    };
    [SCREENS.WORKSPACE.ACCOUNTING.NETSUITE_IMPORT_MAPPING]: {
        policyID: string;
        importField: TupleToUnion<typeof CONST.NETSUITE_CONFIG.IMPORT_FIELDS>;
    };
    [SCREENS.WORKSPACE.ACCOUNTING.NETSUITE_IMPORT_CUSTOM_FIELD]: {
        policyID: string;
        importCustomField: TupleToUnion<typeof CONST.NETSUITE_CONFIG.IMPORT_CUSTOM_FIELDS>;
    };
    [SCREENS.WORKSPACE.ACCOUNTING.NETSUITE_IMPORT_CUSTOM_FIELD_VIEW]: {
        policyID: string;
        importCustomField: TupleToUnion<typeof CONST.NETSUITE_CONFIG.IMPORT_CUSTOM_FIELDS>;
        internalID: string;
    };
    [SCREENS.WORKSPACE.ACCOUNTING.NETSUITE_IMPORT_CUSTOM_FIELD_EDIT]: {
        policyID: string;
        importCustomField: TupleToUnion<typeof CONST.NETSUITE_CONFIG.IMPORT_CUSTOM_FIELDS>;
        internalID: string;
        fieldName: string;
    };
    [SCREENS.WORKSPACE.ACCOUNTING.NETSUITE_IMPORT_CUSTOM_LIST_ADD]: {
        policyID: string;
    };
    [SCREENS.WORKSPACE.ACCOUNTING.NETSUITE_IMPORT_CUSTOM_SEGMENT_ADD]: {
        policyID: string;
    };
    [SCREENS.WORKSPACE.ACCOUNTING.NETSUITE_EXPORT]: {
        policyID: string;
    };
    [SCREENS.WORKSPACE.ACCOUNTING.NETSUITE_PREFERRED_EXPORTER_SELECT]: {
        policyID: string;
    };
    [SCREENS.WORKSPACE.ACCOUNTING.NETSUITE_DATE_SELECT]: {
        policyID: string;
    };
    [SCREENS.WORKSPACE.ACCOUNTING.NETSUITE_EXPORT_EXPENSES]: {
        policyID: string;
        expenseType: ValueOf<typeof CONST.NETSUITE_EXPENSE_TYPE>;
    };
    [SCREENS.WORKSPACE.ACCOUNTING.NETSUITE_EXPORT_EXPENSES_DESTINATION_SELECT]: {
        policyID: string;
        expenseType: ValueOf<typeof CONST.NETSUITE_EXPENSE_TYPE>;
    };
    [SCREENS.WORKSPACE.ACCOUNTING.NETSUITE_EXPORT_EXPENSES_VENDOR_SELECT]: {
        policyID: string;
        expenseType: ValueOf<typeof CONST.NETSUITE_EXPENSE_TYPE>;
    };
    [SCREENS.WORKSPACE.ACCOUNTING.NETSUITE_EXPORT_EXPENSES_PAYABLE_ACCOUNT_SELECT]: {
        policyID: string;
        expenseType: ValueOf<typeof CONST.NETSUITE_EXPENSE_TYPE>;
    };
    [SCREENS.WORKSPACE.ACCOUNTING.NETSUITE_EXPORT_EXPENSES_JOURNAL_POSTING_PREFERENCE_SELECT]: {
        policyID: string;
        expenseType: ValueOf<typeof CONST.NETSUITE_EXPENSE_TYPE>;
    };
    [SCREENS.WORKSPACE.ACCOUNTING.NETSUITE_RECEIVABLE_ACCOUNT_SELECT]: {
        policyID: string;
    };
    [SCREENS.WORKSPACE.ACCOUNTING.NETSUITE_INVOICE_ITEM_PREFERENCE_SELECT]: {
        policyID: string;
    };
    [SCREENS.WORKSPACE.ACCOUNTING.NETSUITE_INVOICE_ITEM_SELECT]: {
        policyID: string;
    };
    [SCREENS.WORKSPACE.ACCOUNTING.NETSUITE_TAX_POSTING_ACCOUNT_SELECT]: {
        policyID: string;
    };
    [SCREENS.WORKSPACE.ACCOUNTING.NETSUITE_PROVINCIAL_TAX_POSTING_ACCOUNT_SELECT]: {
        policyID: string;
    };
    [SCREENS.WORKSPACE.ACCOUNTING.NETSUITE_ADVANCED]: {
        policyID: string;
    };
    [SCREENS.WORKSPACE.ACCOUNTING.NETSUITE_REIMBURSEMENT_ACCOUNT_SELECT]: {
        policyID: string;
    };
    [SCREENS.WORKSPACE.ACCOUNTING.NETSUITE_COLLECTION_ACCOUNT_SELECT]: {
        policyID: string;
    };
    [SCREENS.WORKSPACE.ACCOUNTING.NETSUITE_EXPENSE_REPORT_APPROVAL_LEVEL_SELECT]: {
        policyID: string;
    };
    [SCREENS.WORKSPACE.ACCOUNTING.NETSUITE_VENDOR_BILL_APPROVAL_LEVEL_SELECT]: {
        policyID: string;
    };
    [SCREENS.WORKSPACE.ACCOUNTING.NETSUITE_JOURNAL_ENTRY_APPROVAL_LEVEL_SELECT]: {
        policyID: string;
    };
    [SCREENS.WORKSPACE.ACCOUNTING.NETSUITE_APPROVAL_ACCOUNT_SELECT]: {
        policyID: string;
    };
    [SCREENS.WORKSPACE.ACCOUNTING.NETSUITE_CUSTOM_FORM_ID]: {
        policyID: string;
        expenseType: ValueOf<typeof CONST.NETSUITE_EXPENSE_TYPE>;
    };
    [SCREENS.WORKSPACE.ACCOUNTING.SAGE_INTACCT_IMPORT]: {
        policyID: string;
    };
    [SCREENS.WORKSPACE.ACCOUNTING.SAGE_INTACCT_TOGGLE_MAPPING]: {
        policyID: string;
        mapping: SageIntacctMappingName;
    };
    [SCREENS.WORKSPACE.ACCOUNTING.SAGE_INTACCT_MAPPING_TYPE]: {
        policyID: string;
        mapping: SageIntacctMappingName;
    };
    [SCREENS.WORKSPACE.ACCOUNTING.SAGE_INTACCT_ADD_USER_DIMENSION]: {
        policyID: string;
    };
    [SCREENS.WORKSPACE.ACCOUNTING.SAGE_INTACCT_USER_DIMENSIONS]: {
        policyID: string;
    };
    [SCREENS.WORKSPACE.ACCOUNTING.SAGE_INTACCT_EDIT_USER_DIMENSION]: {
        policyID: string;
        dimensionName: string;
    };
    [SCREENS.WORKSPACE.ACCOUNTING.SAGE_INTACCT_EXPORT]: {
        policyID: string;
    };
    [SCREENS.WORKSPACE.ACCOUNTING.SAGE_INTACCT_PREFERRED_EXPORTER]: {
        policyID: string;
    };
    [SCREENS.WORKSPACE.ACCOUNTING.SAGE_INTACCT_EXPORT_DATE]: {
        policyID: string;
    };
    [SCREENS.WORKSPACE.ACCOUNTING.SAGE_INTACCT_REIMBURSABLE_EXPENSES]: {
        policyID: string;
    };
    [SCREENS.WORKSPACE.ACCOUNTING.SAGE_INTACCT_NON_REIMBURSABLE_EXPENSES]: {
        policyID: string;
    };
    [SCREENS.WORKSPACE.ACCOUNTING.SAGE_INTACCT_DEFAULT_VENDOR]: {
        policyID: string;
        reimbursable: string;
    };
    [SCREENS.WORKSPACE.ACCOUNTING.SAGE_INTACCT_NON_REIMBURSABLE_CREDIT_CARD_ACCOUNT]: {
        policyID: string;
    };
    [SCREENS.WORKSPACE.ACCOUNTING.SAGE_INTACCT_ADVANCED]: {
        policyID: string;
    };
    [SCREENS.WORKSPACE.ACCOUNTING.SAGE_INTACCT_PAYMENT_ACCOUNT]: {
        policyID: string;
    };
    [SCREENS.WORKSPACE.ACCOUNTING.CARD_RECONCILIATION]: {
        policyID: string;
        connection: ValueOf<typeof CONST.POLICY.CONNECTIONS.ROUTE>;
    };
    [SCREENS.WORKSPACE.ACCOUNTING.RECONCILIATION_ACCOUNT_SETTINGS]: {
        policyID: string;
        connection: ValueOf<typeof CONST.POLICY.CONNECTIONS.ROUTE>;
    };
    [SCREENS.GET_ASSISTANCE]: {
        backTo: Routes;
    };
    [SCREENS.SETTINGS.TWO_FACTOR_AUTH]: {
        backTo?: Routes;
        forwardTo?: string;
    };
    [SCREENS.SETTINGS.REPORT_CARD_LOST_OR_DAMAGED]: {
        /** cardID of selected card */
        cardID: string;
    };
    [SCREENS.KEYBOARD_SHORTCUTS]: undefined;
    [SCREENS.SETTINGS.EXIT_SURVEY.REASON]: undefined;
    [SCREENS.SETTINGS.EXIT_SURVEY.RESPONSE]: {
        [EXIT_SURVEY_REASON_FORM_INPUT_IDS.REASON]: ValueOf<typeof CONST.EXIT_SURVEY.REASONS>;
        backTo: Routes;
    };
    [SCREENS.SETTINGS.EXIT_SURVEY.CONFIRM]: {
        backTo: Routes;
    };
    [SCREENS.WORKSPACE.TAX_CREATE]: {
        policyID: string;
    };
    [SCREENS.WORKSPACE.TAX_EDIT]: {
        policyID: string;
        taxID: string;
    };
    [SCREENS.WORKSPACE.TAX_NAME]: {
        policyID: string;
        taxID: string;
    };
    [SCREENS.WORKSPACE.TAX_VALUE]: {
        policyID: string;
        taxID: string;
    };
    [SCREENS.WORKSPACE.TAX_CODE]: {
        policyID: string;
        taxID: string;
    };
    [SCREENS.WORKSPACE.INVOICES_COMPANY_NAME]: {
        policyID: string;
    };
    [SCREENS.WORKSPACE.INVOICES_COMPANY_WEBSITE]: {
        policyID: string;
    };
    [SCREENS.WORKSPACE.EXPENSIFY_CARD_ISSUE_NEW]: {
        policyID: string;
    };
    [SCREENS.WORKSPACE.EXPENSIFY_CARD_BANK_ACCOUNT]: {
        policyID: string;
    };
    [SCREENS.WORKSPACE.EXPENSIFY_CARD_SETTINGS]: {
        policyID: string;
    };
    [SCREENS.WORKSPACE.EXPENSIFY_CARD_SETTINGS_ACCOUNT]: {
        policyID: string;
    };
    [SCREENS.WORKSPACE.EXPENSIFY_CARD_SETTINGS_FREQUENCY]: {
        policyID: string;
    };
    [SCREENS.WORKSPACE.EXPENSIFY_CARD_DETAILS]: {
        policyID: string;
        cardID: string;
        backTo?: Routes;
    };
    [SCREENS.WORKSPACE.EXPENSIFY_CARD_NAME]: {
        policyID: string;
        cardID: string;
    };
    [SCREENS.WORKSPACE.EXPENSIFY_CARD_LIMIT]: {
        policyID: string;
        cardID: string;
    };
    [SCREENS.WORKSPACE.EXPENSIFY_CARD_LIMIT_TYPE]: {
        policyID: string;
        cardID: string;
    };
} & ReimbursementAccountNavigatorParamList;

type NewChatNavigatorParamList = {
    [SCREENS.NEW_CHAT.ROOT]: undefined;
    [SCREENS.NEW_CHAT.NEW_CHAT_CONFIRM]: undefined;
    [SCREENS.NEW_CHAT.NEW_CHAT_EDIT_NAME]: undefined;
};

type DetailsNavigatorParamList = {
    [SCREENS.DETAILS_ROOT]: {
        login: string;
        reportID: string;
    };
};

type ProfileNavigatorParamList = {
    [SCREENS.PROFILE_ROOT]: {
        accountID: string;
        reportID: string;
        login?: string;
        backTo: Routes;
    };
};

type ReportDetailsNavigatorParamList = {
    [SCREENS.REPORT_DETAILS.ROOT]: undefined;
    [SCREENS.REPORT_DETAILS.SHARE_CODE]: {
        reportID: string;
    };
    [SCREENS.REPORT_DETAILS.EXPORT]: {
        reportID: string;
        policyID: string;
        connectionName: ConnectionName;
    };
};

type ReportSettingsNavigatorParamList = {
    [SCREENS.REPORT_SETTINGS.ROOT]: {reportID: string};
    [SCREENS.REPORT_SETTINGS.NAME]: {reportID: string};
    [SCREENS.REPORT_SETTINGS.NOTIFICATION_PREFERENCES]: {reportID: string};
    [SCREENS.REPORT_SETTINGS.WRITE_CAPABILITY]: {reportID: string};
    [SCREENS.REPORT_SETTINGS.VISIBILITY]: {
        reportID: string;
    };
};

type ReportDescriptionNavigatorParamList = {
    [SCREENS.REPORT_DESCRIPTION_ROOT]: {reportID: string};
};

type ParticipantsNavigatorParamList = {
    [SCREENS.REPORT_PARTICIPANTS.ROOT]: {reportID: string};
    [SCREENS.REPORT_PARTICIPANTS.INVITE]: {reportID: string};
    [SCREENS.REPORT_PARTICIPANTS.DETAILS]: {
        reportID: string;
        accountID: string;
    };
    [SCREENS.REPORT_PARTICIPANTS.ROLE]: {
        reportID: string;
        accountID: string;
    };
};

type RoomMembersNavigatorParamList = {
    [SCREENS.ROOM_MEMBERS_ROOT]: undefined;
};

type RoomInviteNavigatorParamList = {
    [SCREENS.ROOM_INVITE_ROOT]: {
        reportID: string;
        role?: 'accountant';
    };
};

type MoneyRequestNavigatorParamList = {
    [SCREENS.MONEY_REQUEST.STEP_SEND_FROM]: {
        iouType: IOUType;
        transactionID: string;
        reportID: string;
        backTo: Routes;
    };
    [SCREENS.MONEY_REQUEST.STEP_COMPANY_INFO]: {
        iouType: IOUType;
        transactionID: string;
        reportID: string;
        backTo: Routes;
    };
    [SCREENS.MONEY_REQUEST.STEP_PARTICIPANTS]: {
        action: IOUAction;
        iouType: Exclude<IOUType, typeof CONST.IOU.TYPE.REQUEST | typeof CONST.IOU.TYPE.SEND>;
        transactionID: string;
        reportID: string;
        backTo: string;
    };
    [SCREENS.MONEY_REQUEST.STEP_DATE]: {
        action: IOUAction;
        iouType: Exclude<IOUType, typeof CONST.IOU.TYPE.REQUEST | typeof CONST.IOU.TYPE.SEND>;
        transactionID: string;
        reportID: string;
        backTo: Routes;
        reportActionID?: string;
    };
    [SCREENS.MONEY_REQUEST.STEP_DESCRIPTION]: {
        action: IOUAction;
        iouType: Exclude<IOUType, typeof CONST.IOU.TYPE.REQUEST | typeof CONST.IOU.TYPE.SEND>;
        transactionID: string;
        reportID: string;
        backTo: Routes;
        reportActionID: string;
    };
    [SCREENS.MONEY_REQUEST.STEP_CATEGORY]: {
        action: IOUAction;
        iouType: Exclude<IOUType, typeof CONST.IOU.TYPE.REQUEST | typeof CONST.IOU.TYPE.SEND>;
        transactionID: string;
        reportActionID: string;
        reportID: string;
        backTo: Routes;
    };
    [SCREENS.MONEY_REQUEST.STEP_TAX_AMOUNT]: {
        action: IOUAction;
        iouType: Exclude<IOUType, typeof CONST.IOU.TYPE.REQUEST | typeof CONST.IOU.TYPE.SEND>;
        transactionID: string;
        reportID: string;
        backTo: Routes;
        currency?: string;
    };
    [SCREENS.MONEY_REQUEST.STEP_TAG]: {
        action: IOUAction;
        iouType: Exclude<IOUType, typeof CONST.IOU.TYPE.REQUEST | typeof CONST.IOU.TYPE.SEND>;
        transactionID: string;
        reportID: string;
        backTo: Routes;
        reportActionID: string;
        orderWeight: string;
    };
    [SCREENS.MONEY_REQUEST.STEP_TAX_RATE]: {
        action: IOUAction;
        iouType: Exclude<IOUType, typeof CONST.IOU.TYPE.REQUEST | typeof CONST.IOU.TYPE.SEND>;
        transactionID: string;
        reportID: string;
        backTo: Routes;
    };
    [SCREENS.MONEY_REQUEST.STEP_WAYPOINT]: {
        iouType: IOUType;
        reportID: string;
        backTo: Routes | undefined;
        action: IOUAction;
        pageIndex: string;
        transactionID: string;
    };
    [SCREENS.MONEY_REQUEST.STEP_MERCHANT]: {
        action: IOUAction;
        iouType: Exclude<IOUType, typeof CONST.IOU.TYPE.REQUEST | typeof CONST.IOU.TYPE.SEND>;
        transactionID: string;
        reportID: string;
        backTo: Routes;
    };
    [SCREENS.MONEY_REQUEST.STEP_SPLIT_PAYER]: {
        action: ValueOf<typeof CONST.IOU.ACTION>;
        iouType: ValueOf<typeof CONST.IOU.TYPE>;
        transactionID: string;
        reportID: string;
        backTo: Routes;
    };
    [SCREENS.IOU_SEND.ENABLE_PAYMENTS]: undefined;
    [SCREENS.IOU_SEND.ADD_BANK_ACCOUNT]: undefined;
    [SCREENS.IOU_SEND.ADD_DEBIT_CARD]: undefined;
    [SCREENS.MONEY_REQUEST.STEP_DISTANCE]: {
        action: IOUAction;
        iouType: IOUType;
        transactionID: string;
        reportID: string;
        backTo: Routes;
    };
    [SCREENS.MONEY_REQUEST.CREATE]: {
        iouType: IOUType;
        reportID: string;
        transactionID: string;

        // These are not used in the screen, but are needed for the navigation
        // for IOURequestStepDistance and IOURequestStepAmount components
        backTo: never;
        action: never;
        currency: never;
    };
    [SCREENS.MONEY_REQUEST.START]: {
        iouType: IOUType;
        reportID: string;
        transactionID: string;
        iouRequestType: IOURequestType;
    };
    [SCREENS.MONEY_REQUEST.STEP_AMOUNT]: {
        iouType: IOUType;
        reportID: string;
        transactionID: string;
        backTo: Routes;
        action: IOUAction;
        currency?: string;
    };
    [SCREENS.MONEY_REQUEST.STEP_DISTANCE_RATE]: {
        action: IOUAction;
        iouType: ValueOf<typeof CONST.IOU.TYPE>;
        transactionID: string;
        backTo: Routes;
        reportID: string;
    };
    [SCREENS.MONEY_REQUEST.STEP_CONFIRMATION]: {
        action: IOUAction;
        iouType: Exclude<IOUType, typeof CONST.IOU.TYPE.REQUEST | typeof CONST.IOU.TYPE.SEND>;
        transactionID: string;
        reportID: string;
        pageIndex?: string;
        backTo?: string;
        participantsAutoAssigned?: string;
    };
    [SCREENS.MONEY_REQUEST.STEP_SCAN]: {
        action: IOUAction;
        iouType: IOUType;
        transactionID: string;
        reportID: string;
        pageIndex: number;
        backTo: Routes;
    };
    [SCREENS.MONEY_REQUEST.STEP_CURRENCY]: {
        action: IOUAction;
        iouType: IOUType;
        transactionID: string;
        reportID: string;
        pageIndex?: string;
        backTo?: Routes;
        currency?: string;
    };
};

type NewTaskNavigatorParamList = {
    [SCREENS.NEW_TASK.ROOT]: undefined;
    [SCREENS.NEW_TASK.TASK_ASSIGNEE_SELECTOR]: undefined;
    [SCREENS.NEW_TASK.TASK_SHARE_DESTINATION_SELECTOR]: undefined;
    [SCREENS.NEW_TASK.DETAILS]: undefined;
    [SCREENS.NEW_TASK.TITLE]: undefined;
    [SCREENS.NEW_TASK.DESCRIPTION]: undefined;
};

type TeachersUniteNavigatorParamList = {
    [SCREENS.SAVE_THE_WORLD.ROOT]: undefined;
    [SCREENS.I_KNOW_A_TEACHER]: undefined;
    [SCREENS.INTRO_SCHOOL_PRINCIPAL]: undefined;
    [SCREENS.I_AM_A_TEACHER]: undefined;
};

type TaskDetailsNavigatorParamList = {
    [SCREENS.TASK.TITLE]: undefined;
    [SCREENS.TASK.ASSIGNEE]: {
        reportID: string;
    };
};

type EnablePaymentsNavigatorParamList = {
    [SCREENS.ENABLE_PAYMENTS_ROOT]: undefined;
};

type SplitDetailsNavigatorParamList = {
    [SCREENS.SPLIT_DETAILS.ROOT]: {
        reportID: string;
        reportActionID: string;
    };
    [SCREENS.SPLIT_DETAILS.EDIT_REQUEST]: {
        field: string;
        reportID: string;
        reportActionID: string;
        currency: string;
        tagIndex: string;
    };
};

type AddPersonalBankAccountNavigatorParamList = {
    [SCREENS.ADD_PERSONAL_BANK_ACCOUNT_ROOT]: undefined;
};

type ReimbursementAccountNavigatorParamList = {
    [SCREENS.REIMBURSEMENT_ACCOUNT_ROOT]: {
        stepToOpen?: string;
        backTo?: Routes;
        policyID?: string;
    };
};

type WalletStatementNavigatorParamList = {
    [SCREENS.WALLET_STATEMENT_ROOT]: {
        /** The statement year and month as one string, i.e. 202110 */
        yearMonth: string;
    };
};

type FlagCommentNavigatorParamList = {
    [SCREENS.FLAG_COMMENT_ROOT]: {
        reportID: string;
        reportActionID: string;
    };
};

type EditRequestNavigatorParamList = {
    [SCREENS.EDIT_REQUEST.REPORT_FIELD]: undefined;
};

type SignInNavigatorParamList = {
    [SCREENS.SIGN_IN_ROOT]: undefined;
};

type FeatureTrainingNavigatorParamList = {
    [SCREENS.FEATURE_TRAINING_ROOT]: undefined;
};

type ReferralDetailsNavigatorParamList = {
    [SCREENS.REFERRAL_DETAILS]: {
        contentType: ValueOf<typeof CONST.REFERRAL_PROGRAM.CONTENT_TYPES>;
        backTo: string;
    };
};

type ProcessMoneyRequestHoldNavigatorParamList = {
    [SCREENS.PROCESS_MONEY_REQUEST_HOLD_ROOT]: undefined;
};

type PrivateNotesNavigatorParamList = {
    [SCREENS.PRIVATE_NOTES.LIST]: undefined;
    [SCREENS.PRIVATE_NOTES.EDIT]: {
        reportID: string;
        accountID: string;
    };
};

type TransactionDuplicateNavigatorParamList = {
    [SCREENS.TRANSACTION_DUPLICATE.REVIEW]: {
        threadReportID: string;
    };
    [SCREENS.TRANSACTION_DUPLICATE.MERCHANT]: {
        threadReportID: string;
    };
    [SCREENS.TRANSACTION_DUPLICATE.CATEGORY]: {
        threadReportID: string;
    };
    [SCREENS.TRANSACTION_DUPLICATE.TAG]: {
        threadReportID: string;
    };
    [SCREENS.TRANSACTION_DUPLICATE.DESCRIPTION]: {
        threadReportID: string;
    };
    [SCREENS.TRANSACTION_DUPLICATE.TAX_CODE]: {
        threadReportID: string;
    };
    [SCREENS.TRANSACTION_DUPLICATE.BILLABLE]: {
        threadReportID: string;
    };
    [SCREENS.TRANSACTION_DUPLICATE.REIMBURSABLE]: {
        threadReportID: string;
    };
};

type LeftModalNavigatorParamList = {
    [SCREENS.LEFT_MODAL.CHAT_FINDER]: undefined;
    [SCREENS.LEFT_MODAL.WORKSPACE_SWITCHER]: undefined;
};

type RightModalNavigatorParamList = {
    [SCREENS.RIGHT_MODAL.SETTINGS]: NavigatorScreenParams<SettingsNavigatorParamList>;
    [SCREENS.RIGHT_MODAL.NEW_CHAT]: NavigatorScreenParams<NewChatNavigatorParamList>;
    [SCREENS.RIGHT_MODAL.DETAILS]: NavigatorScreenParams<DetailsNavigatorParamList>;
    [SCREENS.RIGHT_MODAL.PROFILE]: NavigatorScreenParams<ProfileNavigatorParamList>;
    [SCREENS.SETTINGS.SHARE_CODE]: undefined;
    [SCREENS.RIGHT_MODAL.REPORT_DETAILS]: NavigatorScreenParams<ReportDetailsNavigatorParamList>;
    [SCREENS.RIGHT_MODAL.REPORT_SETTINGS]: NavigatorScreenParams<ReportSettingsNavigatorParamList>;
    [SCREENS.RIGHT_MODAL.SETTINGS_CATEGORIES]: NavigatorScreenParams<SettingsNavigatorParamList>;
    [SCREENS.RIGHT_MODAL.REPORT_DESCRIPTION]: NavigatorScreenParams<ReportDescriptionNavigatorParamList>;
    [SCREENS.RIGHT_MODAL.PARTICIPANTS]: NavigatorScreenParams<ParticipantsNavigatorParamList>;
    [SCREENS.RIGHT_MODAL.ROOM_MEMBERS]: NavigatorScreenParams<RoomMembersNavigatorParamList>;
    [SCREENS.RIGHT_MODAL.ROOM_INVITE]: NavigatorScreenParams<RoomInviteNavigatorParamList>;
    [SCREENS.RIGHT_MODAL.MONEY_REQUEST]: NavigatorScreenParams<MoneyRequestNavigatorParamList>;
    [SCREENS.RIGHT_MODAL.NEW_TASK]: NavigatorScreenParams<NewTaskNavigatorParamList>;
    [SCREENS.RIGHT_MODAL.TEACHERS_UNITE]: NavigatorScreenParams<TeachersUniteNavigatorParamList>;
    [SCREENS.RIGHT_MODAL.TASK_DETAILS]: NavigatorScreenParams<TaskDetailsNavigatorParamList>;
    [SCREENS.RIGHT_MODAL.ENABLE_PAYMENTS]: NavigatorScreenParams<EnablePaymentsNavigatorParamList>;
    [SCREENS.RIGHT_MODAL.SPLIT_DETAILS]: NavigatorScreenParams<SplitDetailsNavigatorParamList>;
    [SCREENS.RIGHT_MODAL.ADD_PERSONAL_BANK_ACCOUNT]: NavigatorScreenParams<AddPersonalBankAccountNavigatorParamList>;
    [SCREENS.RIGHT_MODAL.WALLET_STATEMENT]: NavigatorScreenParams<WalletStatementNavigatorParamList>;
    [SCREENS.RIGHT_MODAL.FLAG_COMMENT]: NavigatorScreenParams<FlagCommentNavigatorParamList>;
    [SCREENS.RIGHT_MODAL.EDIT_REQUEST]: NavigatorScreenParams<EditRequestNavigatorParamList>;
    [SCREENS.RIGHT_MODAL.SIGN_IN]: NavigatorScreenParams<SignInNavigatorParamList>;
    [SCREENS.RIGHT_MODAL.PROCESS_MONEY_REQUEST_HOLD]: NavigatorScreenParams<ProcessMoneyRequestHoldNavigatorParamList>;
    [SCREENS.RIGHT_MODAL.REFERRAL]: NavigatorScreenParams<ReferralDetailsNavigatorParamList>;
    [SCREENS.RIGHT_MODAL.PRIVATE_NOTES]: NavigatorScreenParams<PrivateNotesNavigatorParamList>;
    [SCREENS.RIGHT_MODAL.TRANSACTION_DUPLICATE]: NavigatorScreenParams<TransactionDuplicateNavigatorParamList>;
    [SCREENS.RIGHT_MODAL.TRAVEL]: NavigatorScreenParams<TravelNavigatorParamList>;
    [SCREENS.RIGHT_MODAL.SEARCH_REPORT]: NavigatorScreenParams<SearchReportParamList>;
    [SCREENS.RIGHT_MODAL.RESTRICTED_ACTION]: NavigatorScreenParams<RestrictedActionParamList>;
    [SCREENS.RIGHT_MODAL.SEARCH_ADVANCED_FILTERS]: NavigatorScreenParams<SearchAdvancedFiltersParamList>;
};

type TravelNavigatorParamList = {
    [SCREENS.TRAVEL.MY_TRIPS]: undefined;
};

type FullScreenNavigatorParamList = {
    [SCREENS.WORKSPACE.INITIAL]: {
        policyID: string;
        backTo?: string;
    };
    [SCREENS.WORKSPACE.PROFILE]: {
        policyID: string;
    };
    [SCREENS.WORKSPACE.CARD]: {
        policyID: string;
    };
    [SCREENS.WORKSPACE.EXPENSIFY_CARD]: {
        policyID: string;
    };
    [SCREENS.WORKSPACE.COMPANY_CARDS]: {
        policyID: string;
    };
    [SCREENS.WORKSPACE.WORKFLOWS]: {
        policyID: string;
    };
    [SCREENS.WORKSPACE.WORKFLOWS_APPROVALS_NEW]: {
        policyID: string;
        backTo?: Routes;
    };
    [SCREENS.WORKSPACE.WORKFLOWS_APPROVALS_EDIT]: {
        policyID: string;
        firstApproverEmail: string;
    };
    [SCREENS.WORKSPACE.WORKFLOWS_APPROVALS_EXPENSES_FROM]: {
        policyID: string;
        backTo?: Routes;
    };
    [SCREENS.WORKSPACE.WORKFLOWS_APPROVALS_APPROVER]: {
        policyID: string;
        approverIndex?: number;
        backTo?: Routes;
    };
    [SCREENS.WORKSPACE.WORKFLOWS_AUTO_REPORTING_FREQUENCY]: {
        policyID: string;
    };
    [SCREENS.WORKSPACE.WORKFLOWS_AUTO_REPORTING_MONTHLY_OFFSET]: {
        policyID: string;
    };
    [SCREENS.WORKSPACE.REIMBURSE]: {
        policyID: string;
    };
    [SCREENS.WORKSPACE.BILLS]: {
        policyID: string;
    };
    [SCREENS.WORKSPACE.INVOICES]: {
        policyID: string;
    };
    [SCREENS.WORKSPACE.TRAVEL]: {
        policyID: string;
    };
    [SCREENS.WORKSPACE.MEMBERS]: {
        policyID: string;
    };
    [SCREENS.WORKSPACE.CATEGORIES]: {
        policyID: string;
        backTo?: Routes;
    };
    [SCREENS.WORKSPACE.MORE_FEATURES]: {
        policyID: string;
    };
    [SCREENS.WORKSPACE.TAGS]: {
        policyID: string;
    };
    [SCREENS.WORKSPACE.TAXES]: {
        policyID: string;
    };
    [SCREENS.WORKSPACE.REPORT_FIELDS]: {
        policyID: string;
    };
    [SCREENS.WORKSPACE.DISTANCE_RATES]: {
        policyID: string;
    };
    [SCREENS.WORKSPACE.ACCOUNTING.ROOT]: {
        policyID: string;
    };
    [SCREENS.WORKSPACE.ACCOUNTING.QUICKBOOKS_ONLINE_ADVANCED]: {
        policyID: string;
    };
    [SCREENS.WORKSPACE.ACCOUNTING.QUICKBOOKS_ONLINE_ACCOUNT_SELECTOR]: {
        policyID: string;
    };
    [SCREENS.WORKSPACE.ACCOUNTING.QUICKBOOKS_ONLINE_INVOICE_ACCOUNT_SELECTOR]: {
        policyID: string;
    };
    [SCREENS.WORKSPACE.EXPENSIFY_CARD]: {
        policyID: string;
    };
<<<<<<< HEAD
    [SCREENS.WORKSPACE.COMPANY_CARDS]: {
        policyID: string;
    };
    [SCREENS.WORKSPACE.COMPANY_CARDS_ASSIGN_CARD]: {
        policyID: string;
        bankName: string;
    };
=======
    [SCREENS.WORKSPACE.RULES]: {
        policyID: string;
    };
>>>>>>> 28fbed61
};

type OnboardingModalNavigatorParamList = {
    [SCREENS.ONBOARDING_MODAL.ONBOARDING]: {
        backTo?: string;
    };
    [SCREENS.ONBOARDING.PERSONAL_DETAILS]: {
        backTo?: string;
    };
    [SCREENS.ONBOARDING.PURPOSE]: {
        backTo?: string;
    };
    [SCREENS.ONBOARDING.WORK]: {
        backTo?: string;
    };
};

type WelcomeVideoModalNavigatorParamList = {
    [SCREENS.WELCOME_VIDEO.ROOT]: undefined;
};

type ExplanationModalNavigatorParamList = {
    [SCREENS.EXPLANATION_MODAL.ROOT]: undefined;
};

type BottomTabNavigatorParamList = {
    [SCREENS.HOME]: {policyID?: string};
    [SCREENS.SEARCH.BOTTOM_TAB]: Omit<CentralPaneScreensParamList[typeof SCREENS.SEARCH.CENTRAL_PANE], 'policyIDs'> & {policyID: string};
    [SCREENS.SETTINGS.ROOT]: {policyID?: string};
};

type SharedScreensParamList = {
    [NAVIGATORS.BOTTOM_TAB_NAVIGATOR]: NavigatorScreenParams<BottomTabNavigatorParamList>;
    [SCREENS.TRANSITION_BETWEEN_APPS]: {
        email?: string;
        accountID?: number;
        error?: string;
        shortLivedAuthToken?: string;
        shortLivedToken?: string;
        authTokenType?: ValueOf<typeof CONST.AUTH_TOKEN_TYPES>;
        exitTo?: Routes | HybridAppRoute;
        shouldForceLogin: string;
        domain?: Routes;
    };
    [SCREENS.VALIDATE_LOGIN]: {
        accountID: string;
        validateCode: string;
        exitTo?: Routes | HybridAppRoute;
    };
};

type PublicScreensParamList = SharedScreensParamList & {
    [SCREENS.UNLINK_LOGIN]: {
        accountID?: string;
        validateCode?: string;
    };
    [SCREENS.SIGN_IN_WITH_APPLE_DESKTOP]: undefined;
    [SCREENS.SIGN_IN_WITH_GOOGLE_DESKTOP]: undefined;
    [SCREENS.SAML_SIGN_IN]: undefined;
    [SCREENS.CONNECTION_COMPLETE]: undefined;
};

type AuthScreensParamList = CentralPaneScreensParamList &
    SharedScreensParamList & {
        [SCREENS.CONCIERGE]: undefined;
        [SCREENS.TRACK_EXPENSE]: undefined;
        [SCREENS.SUBMIT_EXPENSE]: undefined;
        [SCREENS.ATTACHMENTS]: {
            reportID: string;
            source: string;
            type: ValueOf<typeof CONST.ATTACHMENT_TYPE>;
            accountID: string;
        };
        [SCREENS.PROFILE_AVATAR]: {
            accountID: string;
        };
        [SCREENS.WORKSPACE_AVATAR]: {
            policyID: string;
        };
        [SCREENS.WORKSPACE_JOIN_USER]: {
            policyID: string;
            email: string;
        };
        [SCREENS.REPORT_AVATAR]: {
            reportID: string;
            policyID?: string;
        };
        [SCREENS.NOT_FOUND]: undefined;
        [NAVIGATORS.LEFT_MODAL_NAVIGATOR]: NavigatorScreenParams<LeftModalNavigatorParamList>;
        [NAVIGATORS.RIGHT_MODAL_NAVIGATOR]: NavigatorScreenParams<RightModalNavigatorParamList>;
        [NAVIGATORS.FULL_SCREEN_NAVIGATOR]: NavigatorScreenParams<FullScreenNavigatorParamList>;
        [NAVIGATORS.ONBOARDING_MODAL_NAVIGATOR]: NavigatorScreenParams<OnboardingModalNavigatorParamList>;
        [NAVIGATORS.FEATURE_TRANING_MODAL_NAVIGATOR]: NavigatorScreenParams<FeatureTrainingNavigatorParamList>;
        [NAVIGATORS.WELCOME_VIDEO_MODAL_NAVIGATOR]: NavigatorScreenParams<WelcomeVideoModalNavigatorParamList>;
        [NAVIGATORS.EXPLANATION_MODAL_NAVIGATOR]: NavigatorScreenParams<ExplanationModalNavigatorParamList>;
        [SCREENS.DESKTOP_SIGN_IN_REDIRECT]: undefined;
        [SCREENS.TRANSACTION_RECEIPT]: {
            reportID: string;
            transactionID: string;
            readonly?: boolean;
        };
        [SCREENS.CONNECTION_COMPLETE]: undefined;
    };

type SearchReportParamList = {
    [SCREENS.SEARCH.REPORT_RHP]: {
        reportID: string;
    };
};

type SearchAdvancedFiltersParamList = {
    [SCREENS.SEARCH.ADVANCED_FILTERS_RHP]: Record<string, never>;
};

type RestrictedActionParamList = {
    [SCREENS.RESTRICTED_ACTION_ROOT]: {
        policyID: string;
    };
};

type RootStackParamList = PublicScreensParamList & AuthScreensParamList & LeftModalNavigatorParamList;

type BottomTabName = keyof BottomTabNavigatorParamList;

type FullScreenName = keyof FullScreenNavigatorParamList;

type CentralPaneName = keyof CentralPaneScreensParamList;

type OnboardingFlowName = keyof OnboardingModalNavigatorParamList;

type SwitchPolicyIDParams = {
    policyID?: string;
    route?: Routes;
    isPolicyAdmin?: boolean;
};

export type {
    AddPersonalBankAccountNavigatorParamList,
    AuthScreensParamList,
    CentralPaneScreensParamList,
    CentralPaneName,
    BackToParams,
    BackToAndForwardToParms,
    BottomTabName,
    BottomTabNavigatorParamList,
    DetailsNavigatorParamList,
    EditRequestNavigatorParamList,
    EnablePaymentsNavigatorParamList,
    ExplanationModalNavigatorParamList,
    FlagCommentNavigatorParamList,
    FullScreenName,
    FullScreenNavigatorParamList,
    LeftModalNavigatorParamList,
    MoneyRequestNavigatorParamList,
    NavigationPartialRoute,
    NavigationRef,
    NavigationRoot,
    NavigationStateRoute,
    NewChatNavigatorParamList,
    NewTaskNavigatorParamList,
    OnboardingModalNavigatorParamList,
    OnboardingFlowName,
    ParticipantsNavigatorParamList,
    PrivateNotesNavigatorParamList,
    ProfileNavigatorParamList,
    PublicScreensParamList,
    ReferralDetailsNavigatorParamList,
    ReimbursementAccountNavigatorParamList,
    ReportDescriptionNavigatorParamList,
    ReportDetailsNavigatorParamList,
    ReportSettingsNavigatorParamList,
    RightModalNavigatorParamList,
    RoomInviteNavigatorParamList,
    RoomMembersNavigatorParamList,
    RootStackParamList,
    SearchNavigatorParamList,
    SettingsNavigatorParamList,
    SignInNavigatorParamList,
    FeatureTrainingNavigatorParamList,
    SplitDetailsNavigatorParamList,
    StackNavigationAction,
    State,
    StateOrRoute,
    SwitchPolicyIDParams,
    TravelNavigatorParamList,
    TaskDetailsNavigatorParamList,
    TeachersUniteNavigatorParamList,
    WalletStatementNavigatorParamList,
    WelcomeVideoModalNavigatorParamList,
    TransactionDuplicateNavigatorParamList,
    SearchReportParamList,
    SearchAdvancedFiltersParamList,
    RestrictedActionParamList,
};<|MERGE_RESOLUTION|>--- conflicted
+++ resolved
@@ -1122,6 +1122,10 @@
     [SCREENS.WORKSPACE.COMPANY_CARDS]: {
         policyID: string;
     };
+    [SCREENS.WORKSPACE.COMPANY_CARDS_ASSIGN_CARD]: {
+        policyID: string;
+        bankName: string;
+    };
     [SCREENS.WORKSPACE.WORKFLOWS]: {
         policyID: string;
     };
@@ -1197,19 +1201,9 @@
     [SCREENS.WORKSPACE.EXPENSIFY_CARD]: {
         policyID: string;
     };
-<<<<<<< HEAD
-    [SCREENS.WORKSPACE.COMPANY_CARDS]: {
-        policyID: string;
-    };
-    [SCREENS.WORKSPACE.COMPANY_CARDS_ASSIGN_CARD]: {
-        policyID: string;
-        bankName: string;
-    };
-=======
     [SCREENS.WORKSPACE.RULES]: {
         policyID: string;
     };
->>>>>>> 28fbed61
 };
 
 type OnboardingModalNavigatorParamList = {

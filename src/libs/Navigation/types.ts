--- conflicted
+++ resolved
@@ -369,21 +369,16 @@
 };
 
 type MoneyRequestNavigatorParamList = {
-<<<<<<< HEAD
     [SCREENS.MONEY_REQUEST.STEP_SEND_FROM]: {
-        iouType: ValueOf<typeof CONST.IOU.TYPE>;
-        transactionID: string;
-        reportID: string;
-        backTo: Routes;
-    };
-    [SCREENS.MONEY_REQUEST.PARTICIPANTS]: {
-        iouType: string;
-=======
+        iouType: IOUType;
+        transactionID: string;
+        reportID: string;
+        backTo: Routes;
+    };
     [SCREENS.MONEY_REQUEST.STEP_PARTICIPANTS]: {
         action: IOUAction;
-        iouType: ValueOf<typeof CONST.IOU.TYPE>;
-        transactionID: string;
->>>>>>> bec1c8eb
+        iouType: IOUType;
+        transactionID: string;
         reportID: string;
         backTo: string;
     };

--- conflicted
+++ resolved
@@ -32,13 +32,9 @@
         // The .forHorizontalIOS interpolator from `@react-navigation` is misbehaving on Safari, so we override it with Expensify custom interpolator
         if (isSafari()) {
             const customInterpolator = createModalCardStyleInterpolator(styleUtils);
-<<<<<<< HEAD
             if (options.web) {
-                options.web.cardStyleInterpolator = (props: StackCardInterpolationProps) => customInterpolator(isSmallScreenWidth, false, false, props);
+                options.web.cardStyleInterpolator = (props: StackCardInterpolationProps) => customInterpolator(shouldUseNarrowLayout, false, false, props);
             }
-=======
-            options.cardStyleInterpolator = (props: StackCardInterpolationProps) => customInterpolator(shouldUseNarrowLayout, false, false, props);
->>>>>>> dcf1a0ca
         }
 
         return options;

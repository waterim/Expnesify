import type {ParamListBase} from '@react-navigation/routers';
import type {StackNavigationOptions} from '@react-navigation/stack';
import {createStackNavigator} from '@react-navigation/stack';
import React from 'react';
import type {
    AddPersonalBankAccountNavigatorParamList,
    EditRequestNavigatorParamList,
    EnablePaymentsNavigatorParamList,
    FlagCommentNavigatorParamList,
    MissingPersonalDetailsParamList,
    MoneyRequestNavigatorParamList,
    NewChatNavigatorParamList,
    NewTaskNavigatorParamList,
    ParticipantsNavigatorParamList,
    PrivateNotesNavigatorParamList,
    ProfileNavigatorParamList,
    ReferralDetailsNavigatorParamList,
    ReimbursementAccountNavigatorParamList,
    ReportDescriptionNavigatorParamList,
    ReportDetailsNavigatorParamList,
    ReportSettingsNavigatorParamList,
    RoomMembersNavigatorParamList,
    SearchAdvancedFiltersParamList,
    SearchReportParamList,
    SearchSavedSearchParamList,
    SettingsNavigatorParamList,
    SignInNavigatorParamList,
    SplitDetailsNavigatorParamList,
    TaskDetailsNavigatorParamList,
    TeachersUniteNavigatorParamList,
    TransactionDuplicateNavigatorParamList,
    TravelNavigatorParamList,
    WalletStatementNavigatorParamList,
} from '@navigation/types';
import type {ThemeStyles} from '@styles/index';
import type {Screen} from '@src/SCREENS';
import SCREENS from '@src/SCREENS';
import type ReactComponentModule from '@src/types/utils/ReactComponentModule';
import useModalScreenOptions from './useModalScreenOptions';

type Screens = Partial<Record<Screen, () => React.ComponentType>>;

/**
 * Create a modal stack navigator with an array of sub-screens.
 *
 * @param screens key/value pairs where the key is the name of the screen and the value is a functon that returns the lazy-loaded component
 * @param getScreenOptions optional function that returns the screen options, override the default options
 */
function createModalStackNavigator<TStackParams extends ParamListBase>(screens: Screens, getScreenOptions?: (styles: ThemeStyles) => StackNavigationOptions): React.ComponentType {
    const ModalStackNavigator = createStackNavigator<TStackParams>();

    function ModalStack() {
        const screenOptions = useModalScreenOptions(getScreenOptions);

        return (
            <ModalStackNavigator.Navigator screenOptions={screenOptions}>
                {Object.keys(screens as Required<Screens>).map((name) => (
                    <ModalStackNavigator.Screen
                        key={name}
                        name={name}
                        getComponent={(screens as Required<Screens>)[name as Screen]}
                    />
                ))}
            </ModalStackNavigator.Navigator>
        );
    }

    ModalStack.displayName = 'ModalStack';

    return ModalStack;
}

const MoneyRequestModalStackNavigator = createModalStackNavigator<MoneyRequestNavigatorParamList>({
    [SCREENS.MONEY_REQUEST.START]: () => require<ReactComponentModule>('../../../../pages/iou/request/IOURequestRedirectToStartPage').default,
    [SCREENS.MONEY_REQUEST.CREATE]: () => require<ReactComponentModule>('../../../../pages/iou/request/IOURequestStartPage').default,
    [SCREENS.MONEY_REQUEST.STEP_CONFIRMATION]: () => require<ReactComponentModule>('../../../../pages/iou/request/step/IOURequestStepConfirmation').default,
    [SCREENS.MONEY_REQUEST.STEP_AMOUNT]: () => require<ReactComponentModule>('../../../../pages/iou/request/step/IOURequestStepAmount').default,
    [SCREENS.MONEY_REQUEST.STEP_TAX_AMOUNT]: () => require<ReactComponentModule>('../../../../pages/iou/request/step/IOURequestStepTaxAmountPage').default,
    [SCREENS.MONEY_REQUEST.STEP_TAX_RATE]: () => require<ReactComponentModule>('../../../../pages/iou/request/step/IOURequestStepTaxRatePage').default,
    [SCREENS.MONEY_REQUEST.STEP_CATEGORY]: () => require<ReactComponentModule>('../../../../pages/iou/request/step/IOURequestStepCategory').default,
    [SCREENS.MONEY_REQUEST.STEP_CURRENCY]: () => require<ReactComponentModule>('../../../../pages/iou/request/step/IOURequestStepCurrency').default,
    [SCREENS.MONEY_REQUEST.STEP_DATE]: () => require<ReactComponentModule>('../../../../pages/iou/request/step/IOURequestStepDate').default,
    [SCREENS.MONEY_REQUEST.STEP_DESCRIPTION]: () => require<ReactComponentModule>('../../../../pages/iou/request/step/IOURequestStepDescription').default,
    [SCREENS.MONEY_REQUEST.STEP_DISTANCE]: () => require<ReactComponentModule>('../../../../pages/iou/request/step/IOURequestStepDistance').default,
    [SCREENS.MONEY_REQUEST.STEP_DISTANCE_RATE]: () => require<ReactComponentModule>('@pages/iou/request/step/IOURequestStepDistanceRate').default,
    [SCREENS.MONEY_REQUEST.STEP_MERCHANT]: () => require<ReactComponentModule>('../../../../pages/iou/request/step/IOURequestStepMerchant').default,
    [SCREENS.MONEY_REQUEST.STEP_PARTICIPANTS]: () => require<ReactComponentModule>('../../../../pages/iou/request/step/IOURequestStepParticipants').default,
    [SCREENS.SETTINGS_CATEGORIES.SETTINGS_CATEGORIES_ROOT]: () => require<ReactComponentModule>('../../../../pages/workspace/categories/WorkspaceCategoriesPage').default,
    [SCREENS.MONEY_REQUEST.STEP_SCAN]: () => require<ReactComponentModule>('../../../../pages/iou/request/step/IOURequestStepScan').default,
    [SCREENS.MONEY_REQUEST.STEP_TAG]: () => require<ReactComponentModule>('../../../../pages/iou/request/step/IOURequestStepTag').default,
    [SCREENS.MONEY_REQUEST.STEP_WAYPOINT]: () => require<ReactComponentModule>('../../../../pages/iou/request/step/IOURequestStepWaypoint').default,
    [SCREENS.MONEY_REQUEST.STEP_SPLIT_PAYER]: () => require<ReactComponentModule>('../../../../pages/iou/request/step/IOURequestStepSplitPayer').default,
    [SCREENS.MONEY_REQUEST.STEP_SEND_FROM]: () => require<ReactComponentModule>('../../../../pages/iou/request/step/IOURequestStepSendFrom').default,
    [SCREENS.MONEY_REQUEST.STEP_COMPANY_INFO]: () => require<ReactComponentModule>('../../../../pages/iou/request/step/IOURequestStepCompanyInfo').default,
    [SCREENS.MONEY_REQUEST.HOLD]: () => require<ReactComponentModule>('../../../../pages/iou/HoldReasonPage').default,
    [SCREENS.IOU_SEND.ADD_BANK_ACCOUNT]: () => require<ReactComponentModule>('../../../../pages/AddPersonalBankAccountPage').default,
    [SCREENS.IOU_SEND.ADD_DEBIT_CARD]: () => require<ReactComponentModule>('../../../../pages/settings/Wallet/AddDebitCardPage').default,
    [SCREENS.IOU_SEND.ENABLE_PAYMENTS]: () => require<ReactComponentModule>('../../../../pages/EnablePayments/EnablePaymentsPage').default,
    [SCREENS.MONEY_REQUEST.STATE_SELECTOR]: () => require<ReactComponentModule>('../../../../pages/settings/Profile/PersonalDetails/StateSelectionPage').default,
});

const TravelModalStackNavigator = createModalStackNavigator<TravelNavigatorParamList>({
    [SCREENS.TRAVEL.MY_TRIPS]: () => require<ReactComponentModule>('../../../../pages/Travel/MyTripsPage').default,
    [SCREENS.TRAVEL.TCS]: () => require<ReactComponentModule>('../../../../pages/Travel/TravelTerms').default,
});

const SplitDetailsModalStackNavigator = createModalStackNavigator<SplitDetailsNavigatorParamList>({
    [SCREENS.SPLIT_DETAILS.ROOT]: () => require<ReactComponentModule>('../../../../pages/iou/SplitBillDetailsPage').default,
});

const ProfileModalStackNavigator = createModalStackNavigator<ProfileNavigatorParamList>({
    [SCREENS.PROFILE_ROOT]: () => require<ReactComponentModule>('../../../../pages/ProfilePage').default,
});

const ReportDetailsModalStackNavigator = createModalStackNavigator<ReportDetailsNavigatorParamList>({
    [SCREENS.REPORT_DETAILS.ROOT]: () => require<ReactComponentModule>('../../../../pages/ReportDetailsPage').default,
    [SCREENS.REPORT_DETAILS.SHARE_CODE]: () => require<ReactComponentModule>('../../../../pages/home/report/ReportDetailsShareCodePage').default,
    [SCREENS.REPORT_DETAILS.EXPORT]: () => require<ReactComponentModule>('../../../../pages/home/report/ReportDetailsExportPage').default,
});

const ReportSettingsModalStackNavigator = createModalStackNavigator<ReportSettingsNavigatorParamList>({
    [SCREENS.REPORT_SETTINGS.ROOT]: () => require<ReactComponentModule>('../../../../pages/settings/Report/ReportSettingsPage').default,
    [SCREENS.REPORT_SETTINGS.NAME]: () => require<ReactComponentModule>('../../../../pages/settings/Report/NamePage').default,
    [SCREENS.REPORT_SETTINGS.NOTIFICATION_PREFERENCES]: () => require<ReactComponentModule>('../../../../pages/settings/Report/NotificationPreferencePage').default,
    [SCREENS.REPORT_SETTINGS.WRITE_CAPABILITY]: () => require<ReactComponentModule>('../../../../pages/settings/Report/WriteCapabilityPage').default,
    [SCREENS.REPORT_SETTINGS.VISIBILITY]: () => require<ReactComponentModule>('../../../../pages/settings/Report/VisibilityPage').default,
});

const TaskModalStackNavigator = createModalStackNavigator<TaskDetailsNavigatorParamList>({
    [SCREENS.TASK.TITLE]: () => require<ReactComponentModule>('../../../../pages/tasks/TaskTitlePage').default,
    [SCREENS.TASK.ASSIGNEE]: () => require<ReactComponentModule>('../../../../pages/tasks/TaskAssigneeSelectorModal').default,
});

const ReportDescriptionModalStackNavigator = createModalStackNavigator<ReportDescriptionNavigatorParamList>({
    [SCREENS.REPORT_DESCRIPTION_ROOT]: () => require<ReactComponentModule>('../../../../pages/ReportDescriptionPage').default,
});

const CategoriesModalStackNavigator = createModalStackNavigator({
    [SCREENS.SETTINGS_CATEGORIES.SETTINGS_CATEGORIES_SETTINGS]: () => require<ReactComponentModule>('../../../../pages/workspace/categories/WorkspaceCategoriesSettingsPage').default,
    [SCREENS.SETTINGS_CATEGORIES.SETTINGS_CATEGORY_CREATE]: () => require<ReactComponentModule>('../../../../pages/workspace/categories/CreateCategoryPage').default,
    [SCREENS.SETTINGS_CATEGORIES.SETTINGS_CATEGORY_EDIT]: () => require<ReactComponentModule>('../../../../pages/workspace/categories/EditCategoryPage').default,
    [SCREENS.SETTINGS_CATEGORIES.SETTINGS_CATEGORY_SETTINGS]: () => require<ReactComponentModule>('../../../../pages/workspace/categories/CategorySettingsPage').default,
});

const ReportParticipantsModalStackNavigator = createModalStackNavigator<ParticipantsNavigatorParamList>({
    [SCREENS.REPORT_PARTICIPANTS.ROOT]: () => require<ReactComponentModule>('../../../../pages/ReportParticipantsPage').default,
    [SCREENS.REPORT_PARTICIPANTS.INVITE]: () => require<ReactComponentModule>('../../../../pages/InviteReportParticipantsPage').default,
    [SCREENS.REPORT_PARTICIPANTS.DETAILS]: () => require<ReactComponentModule>('../../../../pages/ReportParticipantDetailsPage').default,
    [SCREENS.REPORT_PARTICIPANTS.ROLE]: () => require<ReactComponentModule>('../../../../pages/ReportParticipantRoleSelectionPage').default,
});

const RoomMembersModalStackNavigator = createModalStackNavigator<RoomMembersNavigatorParamList>({
    [SCREENS.ROOM_MEMBERS.ROOT]: () => require<ReactComponentModule>('../../../../pages/RoomMembersPage').default,
    [SCREENS.ROOM_MEMBERS.INVITE]: () => require<ReactComponentModule>('../../../../pages/RoomInvitePage').default,
    [SCREENS.ROOM_MEMBERS.DETAILS]: () => require<ReactComponentModule>('../../../../pages/RoomMemberDetailsPage').default,
});

const NewChatModalStackNavigator = createModalStackNavigator<NewChatNavigatorParamList>({
    [SCREENS.NEW_CHAT.ROOT]: () => require<ReactComponentModule>('../../../../pages/NewChatSelectorPage').default,
    [SCREENS.NEW_CHAT.NEW_CHAT_CONFIRM]: () => require<ReactComponentModule>('../../../../pages/NewChatConfirmPage').default,
    [SCREENS.NEW_CHAT.NEW_CHAT_EDIT_NAME]: () => require<ReactComponentModule>('../../../../pages/GroupChatNameEditPage').default,
});

const NewTaskModalStackNavigator = createModalStackNavigator<NewTaskNavigatorParamList>({
    [SCREENS.NEW_TASK.ROOT]: () => require<ReactComponentModule>('../../../../pages/tasks/NewTaskPage').default,
    [SCREENS.NEW_TASK.TASK_ASSIGNEE_SELECTOR]: () => require<ReactComponentModule>('../../../../pages/tasks/TaskAssigneeSelectorModal').default,
    [SCREENS.NEW_TASK.TASK_SHARE_DESTINATION_SELECTOR]: () => require<ReactComponentModule>('../../../../pages/tasks/TaskShareDestinationSelectorModal').default,
    [SCREENS.NEW_TASK.DETAILS]: () => require<ReactComponentModule>('../../../../pages/tasks/NewTaskDetailsPage').default,
    [SCREENS.NEW_TASK.TITLE]: () => require<ReactComponentModule>('../../../../pages/tasks/NewTaskTitlePage').default,
    [SCREENS.NEW_TASK.DESCRIPTION]: () => require<ReactComponentModule>('../../../../pages/tasks/NewTaskDescriptionPage').default,
});

const NewTeachersUniteNavigator = createModalStackNavigator<TeachersUniteNavigatorParamList>({
    [SCREENS.SAVE_THE_WORLD.ROOT]: () => require<ReactComponentModule>('../../../../pages/TeachersUnite/SaveTheWorldPage').default,
    [SCREENS.I_KNOW_A_TEACHER]: () => require<ReactComponentModule>('../../../../pages/TeachersUnite/KnowATeacherPage').default,
    [SCREENS.INTRO_SCHOOL_PRINCIPAL]: () => require<ReactComponentModule>('../../../../pages/TeachersUnite/ImTeacherPage').default,
    [SCREENS.I_AM_A_TEACHER]: () => require<ReactComponentModule>('../../../../pages/TeachersUnite/ImTeacherPage').default,
});

const SettingsModalStackNavigator = createModalStackNavigator<SettingsNavigatorParamList>({
    [SCREENS.SETTINGS.SHARE_CODE]: () => require<ReactComponentModule>('../../../../pages/ShareCodePage').default,
    [SCREENS.SETTINGS.PROFILE.PRONOUNS]: () => require<ReactComponentModule>('../../../../pages/settings/Profile/PronounsPage').default,
    [SCREENS.SETTINGS.PROFILE.DISPLAY_NAME]: () => require<ReactComponentModule>('../../../../pages/settings/Profile/DisplayNamePage').default,
    [SCREENS.SETTINGS.PROFILE.TIMEZONE]: () => require<ReactComponentModule>('../../../../pages/settings/Profile/TimezoneInitialPage').default,
    [SCREENS.SETTINGS.PROFILE.TIMEZONE_SELECT]: () => require<ReactComponentModule>('../../../../pages/settings/Profile/TimezoneSelectPage').default,
    [SCREENS.SETTINGS.PROFILE.LEGAL_NAME]: () => require<ReactComponentModule>('../../../../pages/settings/Profile/PersonalDetails/LegalNamePage').default,
    [SCREENS.SETTINGS.PROFILE.DATE_OF_BIRTH]: () => require<ReactComponentModule>('../../../../pages/settings/Profile/PersonalDetails/DateOfBirthPage').default,
    [SCREENS.SETTINGS.PROFILE.ADDRESS]: () => require<ReactComponentModule>('../../../../pages/settings/Profile/PersonalDetails/PersonalAddressPage').default,
    [SCREENS.SETTINGS.PROFILE.ADDRESS_COUNTRY]: () => require<ReactComponentModule>('../../../../pages/settings/Profile/PersonalDetails/CountrySelectionPage').default,
    [SCREENS.SETTINGS.PROFILE.ADDRESS_STATE]: () => require<ReactComponentModule>('../../../../pages/settings/Profile/PersonalDetails/StateSelectionPage').default,
    [SCREENS.SETTINGS.PROFILE.CONTACT_METHODS]: () => require<ReactComponentModule>('../../../../pages/settings/Profile/Contacts/ContactMethodsPage').default,
    [SCREENS.SETTINGS.PROFILE.CONTACT_METHOD_DETAILS]: () => require<ReactComponentModule>('../../../../pages/settings/Profile/Contacts/ContactMethodDetailsPage').default,
    [SCREENS.SETTINGS.PROFILE.CONTACT_METHOD_VALIDATE_ACTION]: () => require<ReactComponentModule>('../../../../pages/settings/Profile/Contacts/ValidateContactActionPage').default,
    [SCREENS.SETTINGS.PROFILE.NEW_CONTACT_METHOD]: () => require<ReactComponentModule>('../../../../pages/settings/Profile/Contacts/NewContactMethodPage').default,
    [SCREENS.SETTINGS.PREFERENCES.PRIORITY_MODE]: () => require<ReactComponentModule>('../../../../pages/settings/Preferences/PriorityModePage').default,
    [SCREENS.WORKSPACE.ACCOUNTING.ROOT]: () => require<ReactComponentModule>('../../../../pages/workspace/accounting/PolicyAccountingPage').default,
    [SCREENS.SETTINGS.PREFERENCES.LANGUAGE]: () => require<ReactComponentModule>('../../../../pages/settings/Preferences/LanguagePage').default,
    [SCREENS.SETTINGS.PREFERENCES.THEME]: () => require<ReactComponentModule>('../../../../pages/settings/Preferences/ThemePage').default,
    [SCREENS.SETTINGS.CLOSE]: () => require<ReactComponentModule>('../../../../pages/settings/Security/CloseAccountPage').default,
    [SCREENS.SETTINGS.APP_DOWNLOAD_LINKS]: () => require<ReactComponentModule>('../../../../pages/settings/AppDownloadLinks').default,
    [SCREENS.SETTINGS.CONSOLE]: () => require<ReactComponentModule>('../../../../pages/settings/AboutPage/ConsolePage').default,
    [SCREENS.SETTINGS.SHARE_LOG]: () => require<ReactComponentModule>('../../../../pages/settings/AboutPage/ShareLogPage').default,
    [SCREENS.SETTINGS.WALLET.CARDS_DIGITAL_DETAILS_UPDATE_ADDRESS]: () => require<ReactComponentModule>('../../../../pages/settings/Profile/PersonalDetails/PersonalAddressPage').default,
    [SCREENS.SETTINGS.WALLET.DOMAIN_CARD]: () => require<ReactComponentModule>('../../../../pages/settings/Wallet/ExpensifyCardPage').default,
    [SCREENS.SETTINGS.WALLET.REPORT_VIRTUAL_CARD_FRAUD]: () => require<ReactComponentModule>('../../../../pages/settings/Wallet/ReportVirtualCardFraudPage').default,
    [SCREENS.SETTINGS.WALLET.CARD_ACTIVATE]: () => require<ReactComponentModule>('../../../../pages/settings/Wallet/ActivatePhysicalCardPage').default,
    [SCREENS.SETTINGS.WALLET.CARD_GET_PHYSICAL.NAME]: () => require<ReactComponentModule>('../../../../pages/settings/Wallet/Card/GetPhysicalCardName').default,
    [SCREENS.SETTINGS.WALLET.CARD_GET_PHYSICAL.PHONE]: () => require<ReactComponentModule>('../../../../pages/settings/Wallet/Card/GetPhysicalCardPhone').default,
    [SCREENS.SETTINGS.WALLET.CARD_GET_PHYSICAL.ADDRESS]: () => require<ReactComponentModule>('../../../../pages/settings/Wallet/Card/GetPhysicalCardAddress').default,
    [SCREENS.SETTINGS.WALLET.CARD_GET_PHYSICAL.CONFIRM]: () => require<ReactComponentModule>('../../../../pages/settings/Wallet/Card/GetPhysicalCardConfirm').default,
    [SCREENS.SETTINGS.WALLET.TRANSFER_BALANCE]: () => require<ReactComponentModule>('../../../../pages/settings/Wallet/TransferBalancePage').default,
    [SCREENS.SETTINGS.WALLET.CHOOSE_TRANSFER_ACCOUNT]: () => require<ReactComponentModule>('../../../../pages/settings/Wallet/ChooseTransferAccountPage').default,
    [SCREENS.SETTINGS.WALLET.ENABLE_PAYMENTS]: () => require<ReactComponentModule>('../../../../pages/EnablePayments/EnablePayments').default,
    [SCREENS.SETTINGS.ADD_DEBIT_CARD]: () => require<ReactComponentModule>('../../../../pages/settings/Wallet/AddDebitCardPage').default,
    [SCREENS.SETTINGS.ADD_BANK_ACCOUNT]: () => require<ReactComponentModule>('../../../../pages/AddPersonalBankAccountPage').default,
    [SCREENS.SETTINGS.PROFILE.STATUS]: () => require<ReactComponentModule>('../../../../pages/settings/Profile/CustomStatus/StatusPage').default,
    [SCREENS.SETTINGS.PROFILE.STATUS_CLEAR_AFTER]: () => require<ReactComponentModule>('../../../../pages/settings/Profile/CustomStatus/StatusClearAfterPage').default,
    [SCREENS.SETTINGS.PROFILE.STATUS_CLEAR_AFTER_DATE]: () => require<ReactComponentModule>('../../../../pages/settings/Profile/CustomStatus/SetDatePage').default,
    [SCREENS.SETTINGS.PROFILE.STATUS_CLEAR_AFTER_TIME]: () => require<ReactComponentModule>('../../../../pages/settings/Profile/CustomStatus/SetTimePage').default,
    [SCREENS.SETTINGS.SUBSCRIPTION.SIZE]: () => require<ReactComponentModule>('../../../../pages/settings/Subscription/SubscriptionSize').default,
    [SCREENS.SETTINGS.SUBSCRIPTION.DISABLE_AUTO_RENEW_SURVEY]: () => require<ReactComponentModule>('../../../../pages/settings/Subscription/DisableAutoRenewSurveyPage').default,
    [SCREENS.SETTINGS.SUBSCRIPTION.REQUEST_EARLY_CANCELLATION]: () => require<ReactComponentModule>('../../../../pages/settings/Subscription/RequestEarlyCancellationPage').default,
    [SCREENS.WORKSPACE.RATE_AND_UNIT]: () => require<ReactComponentModule>('../../../../pages/workspace/reimburse/WorkspaceRateAndUnitPage/InitialPage').default,
    [SCREENS.WORKSPACE.RATE_AND_UNIT_RATE]: () => require<ReactComponentModule>('../../../../pages/workspace/reimburse/WorkspaceRateAndUnitPage/RatePage').default,
    [SCREENS.WORKSPACE.RATE_AND_UNIT_UNIT]: () => require<ReactComponentModule>('../../../../pages/workspace/reimburse/WorkspaceRateAndUnitPage/UnitPage').default,
    [SCREENS.WORKSPACE.INVITE]: () => require<ReactComponentModule>('../../../../pages/workspace/WorkspaceInvitePage').default,
    [SCREENS.WORKSPACE.WORKFLOWS_APPROVALS_NEW]: () => require<ReactComponentModule>('../../../../pages/workspace/workflows/approvals/WorkspaceWorkflowsApprovalsCreatePage').default,
    [SCREENS.WORKSPACE.WORKFLOWS_APPROVALS_EDIT]: () => require<ReactComponentModule>('../../../../pages/workspace/workflows/approvals/WorkspaceWorkflowsApprovalsEditPage').default,
    [SCREENS.WORKSPACE.WORKFLOWS_APPROVALS_EXPENSES_FROM]: () =>
        require<ReactComponentModule>('../../../../pages/workspace/workflows/approvals/WorkspaceWorkflowsApprovalsExpensesFromPage').default,
    [SCREENS.WORKSPACE.WORKFLOWS_APPROVALS_APPROVER]: () => require<ReactComponentModule>('../../../../pages/workspace/workflows/approvals/WorkspaceWorkflowsApprovalsApproverPage').default,
    [SCREENS.WORKSPACE.INVITE_MESSAGE]: () => require<ReactComponentModule>('../../../../pages/workspace/WorkspaceInviteMessagePage').default,
    [SCREENS.WORKSPACE.WORKFLOWS_PAYER]: () => require<ReactComponentModule>('../../../../pages/workspace/workflows/WorkspaceWorkflowsPayerPage').default,
    [SCREENS.WORKSPACE.NAME]: () => require<ReactComponentModule>('../../../../pages/workspace/WorkspaceNamePage').default,
    [SCREENS.WORKSPACE.DESCRIPTION]: () => require<ReactComponentModule>('../../../../pages/workspace/WorkspaceProfileDescriptionPage').default,
    [SCREENS.WORKSPACE.SHARE]: () => require<ReactComponentModule>('../../../../pages/workspace/WorkspaceProfileSharePage').default,
    [SCREENS.WORKSPACE.CURRENCY]: () => require<ReactComponentModule>('../../../../pages/workspace/WorkspaceProfileCurrencyPage').default,
    [SCREENS.WORKSPACE.CATEGORY_SETTINGS]: () => require<ReactComponentModule>('../../../../pages/workspace/categories/CategorySettingsPage').default,
    [SCREENS.WORKSPACE.ADDRESS]: () => require<ReactComponentModule>('../../../../pages/workspace/WorkspaceProfileAddressPage').default,
    [SCREENS.WORKSPACE.CATEGORIES_SETTINGS]: () => require<ReactComponentModule>('../../../../pages/workspace/categories/WorkspaceCategoriesSettingsPage').default,
    [SCREENS.WORKSPACE.CATEGORIES_IMPORT]: () => require<ReactComponentModule>('../../../../pages/workspace/categories/ImportCategoriesPage').default,
    [SCREENS.WORKSPACE.CATEGORIES_IMPORTED]: () => require<ReactComponentModule>('../../../../pages/workspace/categories/ImportedCategoriesPage').default,
    [SCREENS.WORKSPACE.UPGRADE]: () => require<ReactComponentModule>('../../../../pages/workspace/upgrade/WorkspaceUpgradePage').default,
    [SCREENS.WORKSPACE.MEMBER_DETAILS]: () => require<ReactComponentModule>('../../../../pages/workspace/members/WorkspaceMemberDetailsPage').default,
    [SCREENS.WORKSPACE.OWNER_CHANGE_CHECK]: () => require<ReactComponentModule>('@pages/workspace/members/WorkspaceOwnerChangeWrapperPage').default,
    [SCREENS.WORKSPACE.OWNER_CHANGE_SUCCESS]: () => require<ReactComponentModule>('../../../../pages/workspace/members/WorkspaceOwnerChangeSuccessPage').default,
    [SCREENS.WORKSPACE.OWNER_CHANGE_ERROR]: () => require<ReactComponentModule>('../../../../pages/workspace/members/WorkspaceOwnerChangeErrorPage').default,
    [SCREENS.WORKSPACE.CATEGORY_CREATE]: () => require<ReactComponentModule>('../../../../pages/workspace/categories/CreateCategoryPage').default,
    [SCREENS.WORKSPACE.CATEGORY_EDIT]: () => require<ReactComponentModule>('../../../../pages/workspace/categories/EditCategoryPage').default,
    [SCREENS.WORKSPACE.CATEGORY_PAYROLL_CODE]: () => require<ReactComponentModule>('../../../../pages/workspace/categories/CategoryPayrollCodePage').default,
    [SCREENS.WORKSPACE.CATEGORY_GL_CODE]: () => require<ReactComponentModule>('../../../../pages/workspace/categories/CategoryGLCodePage').default,
    [SCREENS.WORKSPACE.CATEGORY_DEFAULT_TAX_RATE]: () => require<ReactComponentModule>('../../../../pages/workspace/categories/CategoryDefaultTaxRatePage').default,
    [SCREENS.WORKSPACE.CATEGORY_FLAG_AMOUNTS_OVER]: () => require<ReactComponentModule>('../../../../pages/workspace/categories/CategoryFlagAmountsOverPage').default,
    [SCREENS.WORKSPACE.CATEGORY_DESCRIPTION_HINT]: () => require<ReactComponentModule>('../../../../pages/workspace/categories/CategoryDescriptionHintPage').default,
    [SCREENS.WORKSPACE.CATEGORY_REQUIRE_RECEIPTS_OVER]: () => require<ReactComponentModule>('../../../../pages/workspace/categories/CategoryRequireReceiptsOverPage').default,
    [SCREENS.WORKSPACE.CATEGORY_APPROVER]: () => require<ReactComponentModule>('../../../../pages/workspace/categories/CategoryApproverPage').default,
    [SCREENS.WORKSPACE.CREATE_DISTANCE_RATE]: () => require<ReactComponentModule>('../../../../pages/workspace/distanceRates/CreateDistanceRatePage').default,
    [SCREENS.WORKSPACE.DISTANCE_RATES_SETTINGS]: () => require<ReactComponentModule>('../../../../pages/workspace/distanceRates/PolicyDistanceRatesSettingsPage').default,
    [SCREENS.WORKSPACE.DISTANCE_RATE_DETAILS]: () => require<ReactComponentModule>('../../../../pages/workspace/distanceRates/PolicyDistanceRateDetailsPage').default,
    [SCREENS.WORKSPACE.DISTANCE_RATE_EDIT]: () => require<ReactComponentModule>('../../../../pages/workspace/distanceRates/PolicyDistanceRateEditPage').default,
    [SCREENS.WORKSPACE.DISTANCE_RATE_TAX_RECLAIMABLE_ON_EDIT]: () =>
        require<ReactComponentModule>('../../../../pages/workspace/distanceRates/PolicyDistanceRateTaxReclaimableEditPage').default,
    [SCREENS.WORKSPACE.DISTANCE_RATE_TAX_RATE_EDIT]: () => require<ReactComponentModule>('../../../../pages/workspace/distanceRates/PolicyDistanceRateTaxRateEditPage').default,
    [SCREENS.WORKSPACE.TAGS_SETTINGS]: () => require<ReactComponentModule>('../../../../pages/workspace/tags/WorkspaceTagsSettingsPage').default,
    [SCREENS.WORKSPACE.TAG_SETTINGS]: () => require<ReactComponentModule>('../../../../pages/workspace/tags/TagSettingsPage').default,
    [SCREENS.WORKSPACE.TAG_LIST_VIEW]: () => require<ReactComponentModule>('../../../../pages/workspace/tags/WorkspaceViewTagsPage').default,
    [SCREENS.WORKSPACE.TAGS_EDIT]: () => require<ReactComponentModule>('../../../../pages/workspace/tags/WorkspaceEditTagsPage').default,
    [SCREENS.WORKSPACE.TAG_CREATE]: () => require<ReactComponentModule>('../../../../pages/workspace/tags/WorkspaceCreateTagPage').default,
    [SCREENS.WORKSPACE.TAG_EDIT]: () => require<ReactComponentModule>('../../../../pages/workspace/tags/EditTagPage').default,
    [SCREENS.WORKSPACE.TAG_GL_CODE]: () => require<ReactComponentModule>('../../../../pages/workspace/tags/TagGLCodePage').default,
    [SCREENS.WORKSPACE.TAXES_SETTINGS]: () => require<ReactComponentModule>('../../../../pages/workspace/taxes/WorkspaceTaxesSettingsPage').default,
    [SCREENS.WORKSPACE.TAXES_SETTINGS_CUSTOM_TAX_NAME]: () => require<ReactComponentModule>('../../../../pages/workspace/taxes/WorkspaceTaxesSettingsCustomTaxName').default,
    [SCREENS.WORKSPACE.TAXES_SETTINGS_FOREIGN_CURRENCY_DEFAULT]: () => require<ReactComponentModule>('../../../../pages/workspace/taxes/WorkspaceTaxesSettingsForeignCurrency').default,
    [SCREENS.WORKSPACE.TAXES_SETTINGS_WORKSPACE_CURRENCY_DEFAULT]: () => require<ReactComponentModule>('../../../../pages/workspace/taxes/WorkspaceTaxesSettingsWorkspaceCurrency').default,
    [SCREENS.WORKSPACE.ACCOUNTING.QUICKBOOKS_ONLINE_EXPORT]: () =>
        require<ReactComponentModule>('../../../../pages/workspace/accounting/qbo/export/QuickbooksExportConfigurationPage').default,
    [SCREENS.WORKSPACE.ACCOUNTING.QUICKBOOKS_ONLINE_EXPORT_DATE_SELECT]: () =>
        require<ReactComponentModule>('../../../../pages/workspace/accounting/qbo/export/QuickbooksExportDateSelectPage').default,
    [SCREENS.WORKSPACE.ACCOUNTING.QUICKBOOKS_ONLINE_EXPORT_INVOICE_ACCOUNT_SELECT]: () =>
        require<ReactComponentModule>('../../../../pages/workspace/accounting/qbo/export/QuickbooksExportInvoiceAccountSelectPage').default,
    [SCREENS.WORKSPACE.ACCOUNTING.QUICKBOOKS_ONLINE_EXPORT_OUT_OF_POCKET_EXPENSES_ACCOUNT_SELECT]: () =>
        require<ReactComponentModule>('../../../../pages/workspace/accounting/qbo/export/QuickbooksOutOfPocketExpenseAccountSelectPage').default,
    [SCREENS.WORKSPACE.ACCOUNTING.QUICKBOOKS_ONLINE_EXPORT_OUT_OF_POCKET_EXPENSES]: () =>
        require<ReactComponentModule>('../../../../pages/workspace/accounting/qbo/export/QuickbooksOutOfPocketExpenseConfigurationPage').default,
    [SCREENS.WORKSPACE.ACCOUNTING.QUICKBOOKS_ONLINE_EXPORT_OUT_OF_POCKET_EXPENSES_SELECT]: () =>
        require<ReactComponentModule>('../../../../pages/workspace/accounting/qbo/export/QuickbooksOutOfPocketExpenseEntitySelectPage').default,
    [SCREENS.WORKSPACE.ACCOUNTING.QUICKBOOKS_ONLINE_NON_REIMBURSABLE_DEFAULT_VENDOR_SELECT]: () =>
        require<ReactComponentModule>('../../../../pages/workspace/accounting/qbo/export/QuickbooksNonReimbursableDefaultVendorSelectPage').default,
    [SCREENS.WORKSPACE.ACCOUNTING.QUICKBOOKS_ONLINE_COMPANY_CARD_EXPENSE_ACCOUNT_SELECT]: () =>
        require<ReactComponentModule>('@pages/workspace/accounting/qbo/export/QuickbooksCompanyCardExpenseAccountSelectPage').default,
    [SCREENS.WORKSPACE.ACCOUNTING.QUICKBOOKS_ONLINE_COMPANY_CARD_EXPENSE_ACCOUNT_COMPANY_CARD_SELECT]: () =>
        require<ReactComponentModule>('../../../../pages/workspace/accounting/qbo/export/QuickbooksCompanyCardExpenseAccountSelectCardPage').default,
    [SCREENS.WORKSPACE.ACCOUNTING.QUICKBOOKS_ONLINE_COMPANY_CARD_EXPENSE_ACCOUNT]: () =>
        require<ReactComponentModule>('../../../../pages/workspace/accounting/qbo/export/QuickbooksCompanyCardExpenseAccountPage').default,
    [SCREENS.WORKSPACE.ACCOUNTING.QUICKBOOKS_ONLINE_EXPORT_PREFERRED_EXPORTER]: () =>
        require<ReactComponentModule>('../../../../pages/workspace/accounting/qbo/export/QuickbooksPreferredExporterConfigurationPage').default,
    [SCREENS.REIMBURSEMENT_ACCOUNT]: () => require<ReactComponentModule>('../../../../pages/ReimbursementAccount/ReimbursementAccountPage').default,
    [SCREENS.GET_ASSISTANCE]: () => require<ReactComponentModule>('../../../../pages/GetAssistancePage').default,
    [SCREENS.SETTINGS.TWO_FACTOR_AUTH]: () => require<ReactComponentModule>('../../../../pages/settings/Security/TwoFactorAuth/TwoFactorAuthPage').default,
    [SCREENS.SETTINGS.REPORT_CARD_LOST_OR_DAMAGED]: () => require<ReactComponentModule>('../../../../pages/settings/Wallet/ReportCardLostPage').default,
    [SCREENS.KEYBOARD_SHORTCUTS]: () => require<ReactComponentModule>('../../../../pages/KeyboardShortcutsPage').default,
    [SCREENS.SETTINGS.EXIT_SURVEY.REASON]: () => require<ReactComponentModule>('../../../../pages/settings/ExitSurvey/ExitSurveyReasonPage').default,
    [SCREENS.SETTINGS.EXIT_SURVEY.RESPONSE]: () => require<ReactComponentModule>('../../../../pages/settings/ExitSurvey/ExitSurveyResponsePage').default,
    [SCREENS.SETTINGS.EXIT_SURVEY.CONFIRM]: () => require<ReactComponentModule>('../../../../pages/settings/ExitSurvey/ExitSurveyConfirmPage').default,
    [SCREENS.WORKSPACE.ACCOUNTING.QUICKBOOKS_ONLINE_IMPORT]: () => require<ReactComponentModule>('../../../../pages/workspace/accounting/qbo/import/QuickbooksImportPage').default,
    [SCREENS.WORKSPACE.ACCOUNTING.QUICKBOOKS_ONLINE_CHART_OF_ACCOUNTS]: () =>
        require<ReactComponentModule>('../../../../pages/workspace/accounting/qbo/import/QuickbooksChartOfAccountsPage').default,
    [SCREENS.WORKSPACE.ACCOUNTING.QUICKBOOKS_ONLINE_CUSTOMERS]: () => require<ReactComponentModule>('../../../../pages/workspace/accounting/qbo/import/QuickbooksCustomersPage').default,
    [SCREENS.WORKSPACE.ACCOUNTING.QUICKBOOKS_ONLINE_TAXES]: () => require<ReactComponentModule>('../../../../pages/workspace/accounting/qbo/import/QuickbooksTaxesPage').default,
    [SCREENS.WORKSPACE.ACCOUNTING.QUICKBOOKS_ONLINE_LOCATIONS]: () => require<ReactComponentModule>('../../../../pages/workspace/accounting/qbo/import/QuickbooksLocationsPage').default,
    [SCREENS.WORKSPACE.ACCOUNTING.QUICKBOOKS_ONLINE_CLASSES]: () => require<ReactComponentModule>('../../../../pages/workspace/accounting/qbo/import/QuickbooksClassesPage').default,
    [SCREENS.WORKSPACE.ACCOUNTING.QUICKBOOKS_ONLINE_ADVANCED]: () => require<ReactComponentModule>('../../../../pages/workspace/accounting/qbo/advanced/QuickbooksAdvancedPage').default,
    [SCREENS.WORKSPACE.ACCOUNTING.QUICKBOOKS_ONLINE_ACCOUNT_SELECTOR]: () =>
        require<ReactComponentModule>('../../../../pages/workspace/accounting/qbo/advanced/QuickbooksAccountSelectPage').default,
    [SCREENS.WORKSPACE.ACCOUNTING.QUICKBOOKS_ONLINE_INVOICE_ACCOUNT_SELECTOR]: () =>
        require<ReactComponentModule>('../../../../pages/workspace/accounting/qbo/advanced/QuickbooksInvoiceAccountSelectPage').default,

    [SCREENS.WORKSPACE.ACCOUNTING.XERO_IMPORT]: () => require<ReactComponentModule>('../../../../pages/workspace/accounting/xero/XeroImportPage').default,
    [SCREENS.WORKSPACE.ACCOUNTING.XERO_ORGANIZATION]: () => require<ReactComponentModule>('../../../../pages/workspace/accounting/xero/XeroOrganizationConfigurationPage').default,
    [SCREENS.WORKSPACE.ACCOUNTING.XERO_CHART_OF_ACCOUNTS]: () => require<ReactComponentModule>('../../../../pages/workspace/accounting/xero/import/XeroChartOfAccountsPage').default,
    [SCREENS.WORKSPACE.ACCOUNTING.XERO_CUSTOMER]: () => require<ReactComponentModule>('../../../../pages/workspace/accounting/xero/import/XeroCustomerConfigurationPage').default,
    [SCREENS.WORKSPACE.ACCOUNTING.XERO_TAXES]: () => require<ReactComponentModule>('../../../../pages/workspace/accounting/xero/XeroTaxesConfigurationPage').default,
    [SCREENS.WORKSPACE.ACCOUNTING.XERO_TRACKING_CATEGORIES]: () => require<ReactComponentModule>('../../../../pages/workspace/accounting/xero/XeroTrackingCategoryConfigurationPage').default,
    [SCREENS.WORKSPACE.ACCOUNTING.XERO_MAP_TRACKING_CATEGORY]: () =>
        require<ReactComponentModule>('../../../../pages/workspace/accounting/xero/XeroMapTrackingCategoryConfigurationPage').default,
    [SCREENS.WORKSPACE.ACCOUNTING.XERO_EXPORT]: () => require<ReactComponentModule>('../../../../pages/workspace/accounting/xero/export/XeroExportConfigurationPage').default,
    [SCREENS.WORKSPACE.ACCOUNTING.XERO_EXPORT_PURCHASE_BILL_DATE_SELECT]: () =>
        require<ReactComponentModule>('../../../../pages/workspace/accounting/xero/export/XeroPurchaseBillDateSelectPage').default,
    [SCREENS.WORKSPACE.ACCOUNTING.XERO_EXPORT_BANK_ACCOUNT_SELECT]: () =>
        require<ReactComponentModule>('../../../../pages/workspace/accounting/xero/export/XeroBankAccountSelectPage').default,
    [SCREENS.WORKSPACE.ACCOUNTING.XERO_ADVANCED]: () => require<ReactComponentModule>('../../../../pages/workspace/accounting/xero/advanced/XeroAdvancedPage').default,
    [SCREENS.WORKSPACE.ACCOUNTING.XERO_BILL_STATUS_SELECTOR]: () =>
        require<ReactComponentModule>('../../../../pages/workspace/accounting/xero/export/XeroPurchaseBillStatusSelectorPage').default,
    [SCREENS.WORKSPACE.ACCOUNTING.XERO_INVOICE_ACCOUNT_SELECTOR]: () =>
        require<ReactComponentModule>('../../../../pages/workspace/accounting/xero/advanced/XeroInvoiceAccountSelectorPage').default,
    [SCREENS.WORKSPACE.ACCOUNTING.XERO_EXPORT_PREFERRED_EXPORTER_SELECT]: () =>
        require<ReactComponentModule>('../../../../pages/workspace/accounting/xero/export/XeroPreferredExporterSelectPage').default,
    [SCREENS.WORKSPACE.ACCOUNTING.XERO_BILL_PAYMENT_ACCOUNT_SELECTOR]: () =>
        require<ReactComponentModule>('../../../../pages/workspace/accounting/xero/advanced/XeroBillPaymentAccountSelectorPage').default,

    [SCREENS.WORKSPACE.ACCOUNTING.NETSUITE_SUBSIDIARY_SELECTOR]: () => require<ReactComponentModule>('../../../../pages/workspace/accounting/netsuite/NetSuiteSubsidiarySelector').default,
    [SCREENS.WORKSPACE.ACCOUNTING.NETSUITE_REUSE_EXISTING_CONNECTIONS]: () =>
        require<ReactComponentModule>('../../../../pages/workspace/accounting/netsuite/NetSuiteTokenInput/NetSuiteExistingConnectionsPage').default,
    [SCREENS.WORKSPACE.ACCOUNTING.NETSUITE_TOKEN_INPUT]: () =>
        require<ReactComponentModule>('../../../../pages/workspace/accounting/netsuite/NetSuiteTokenInput/NetSuiteTokenInputPage').default,
    [SCREENS.WORKSPACE.ACCOUNTING.NETSUITE_IMPORT]: () => require<ReactComponentModule>('../../../../pages/workspace/accounting/netsuite/import/NetSuiteImportPage').default,
    [SCREENS.WORKSPACE.ACCOUNTING.NETSUITE_IMPORT_MAPPING]: () => require<ReactComponentModule>('../../../../pages/workspace/accounting/netsuite/import/NetSuiteImportMappingPage').default,
    [SCREENS.WORKSPACE.ACCOUNTING.NETSUITE_IMPORT_CUSTOM_FIELD]: () =>
        require<ReactComponentModule>('../../../../pages/workspace/accounting/netsuite/import/NetSuiteImportCustomFieldPage').default,
    [SCREENS.WORKSPACE.ACCOUNTING.NETSUITE_IMPORT_CUSTOM_FIELD_VIEW]: () =>
        require<ReactComponentModule>('../../../../pages/workspace/accounting/netsuite/import/NetSuiteImportCustomFieldView').default,
    [SCREENS.WORKSPACE.ACCOUNTING.NETSUITE_IMPORT_CUSTOM_FIELD_EDIT]: () =>
        require<ReactComponentModule>('../../../../pages/workspace/accounting/netsuite/import/NetSuiteImportCustomFieldEdit').default,
    [SCREENS.WORKSPACE.ACCOUNTING.NETSUITE_IMPORT_CUSTOM_LIST_ADD]: () =>
        require<ReactComponentModule>('../../../../pages/workspace/accounting/netsuite/import/NetSuiteImportCustomFieldNew/NetSuiteImportAddCustomListPage').default,
    [SCREENS.WORKSPACE.ACCOUNTING.NETSUITE_IMPORT_CUSTOM_SEGMENT_ADD]: () =>
        require<ReactComponentModule>('../../../../pages/workspace/accounting/netsuite/import/NetSuiteImportCustomFieldNew/NetSuiteImportAddCustomSegmentPage').default,
    [SCREENS.WORKSPACE.ACCOUNTING.NETSUITE_IMPORT_CUSTOMERS_OR_PROJECTS]: () =>
        require<ReactComponentModule>('../../../../pages/workspace/accounting/netsuite/import/NetSuiteImportCustomersOrProjectsPage').default,
    [SCREENS.WORKSPACE.ACCOUNTING.NETSUITE_IMPORT_CUSTOMERS_OR_PROJECTS_SELECT]: () =>
        require<ReactComponentModule>('../../../../pages/workspace/accounting/netsuite/import/NetSuiteImportCustomersOrProjectSelectPage').default,
    [SCREENS.WORKSPACE.ACCOUNTING.NETSUITE_EXPORT]: () => require<ReactComponentModule>('../../../../pages/workspace/accounting/netsuite/export/NetSuiteExportConfigurationPage').default,
    [SCREENS.WORKSPACE.ACCOUNTING.NETSUITE_PREFERRED_EXPORTER_SELECT]: () =>
        require<ReactComponentModule>('../../../../pages/workspace/accounting/netsuite/export/NetSuitePreferredExporterSelectPage').default,
    [SCREENS.WORKSPACE.ACCOUNTING.NETSUITE_DATE_SELECT]: () => require<ReactComponentModule>('../../../../pages/workspace/accounting/netsuite/export/NetSuiteDateSelectPage').default,
    [SCREENS.WORKSPACE.ACCOUNTING.NETSUITE_EXPORT_EXPENSES]: () => require<ReactComponentModule>('../../../../pages/workspace/accounting/netsuite/export/NetSuiteExportExpensesPage').default,
    [SCREENS.WORKSPACE.ACCOUNTING.NETSUITE_EXPORT_EXPENSES_DESTINATION_SELECT]: () =>
        require<ReactComponentModule>('../../../../pages/workspace/accounting/netsuite/export/NetSuiteExportExpensesDestinationSelectPage').default,
    [SCREENS.WORKSPACE.ACCOUNTING.NETSUITE_EXPORT_EXPENSES_VENDOR_SELECT]: () =>
        require<ReactComponentModule>('../../../../pages/workspace/accounting/netsuite/export/NetSuiteExportExpensesVendorSelectPage').default,
    [SCREENS.WORKSPACE.ACCOUNTING.NETSUITE_EXPORT_EXPENSES_PAYABLE_ACCOUNT_SELECT]: () =>
        require<ReactComponentModule>('../../../../pages/workspace/accounting/netsuite/export/NetSuiteExportExpensesPayableAccountSelectPage').default,
    [SCREENS.WORKSPACE.ACCOUNTING.NETSUITE_EXPORT_EXPENSES_JOURNAL_POSTING_PREFERENCE_SELECT]: () =>
        require<ReactComponentModule>('../../../../pages/workspace/accounting/netsuite/export/NetSuiteExportExpensesJournalPostingPreferenceSelectPage').default,
    [SCREENS.WORKSPACE.ACCOUNTING.NETSUITE_RECEIVABLE_ACCOUNT_SELECT]: () =>
        require<ReactComponentModule>('../../../../pages/workspace/accounting/netsuite/export/NetSuiteReceivableAccountSelectPage').default,
    [SCREENS.WORKSPACE.ACCOUNTING.NETSUITE_INVOICE_ITEM_PREFERENCE_SELECT]: () =>
        require<ReactComponentModule>('../../../../pages/workspace/accounting/netsuite/export/NetSuiteInvoiceItemPreferenceSelectPage').default,
    [SCREENS.WORKSPACE.ACCOUNTING.NETSUITE_INVOICE_ITEM_SELECT]: () =>
        require<ReactComponentModule>('../../../../pages/workspace/accounting/netsuite/export/NetSuiteInvoiceItemSelectPage').default,
    [SCREENS.WORKSPACE.ACCOUNTING.NETSUITE_TAX_POSTING_ACCOUNT_SELECT]: () =>
        require<ReactComponentModule>('../../../../pages/workspace/accounting/netsuite/export/NetSuiteTaxPostingAccountSelectPage').default,
    [SCREENS.WORKSPACE.ACCOUNTING.NETSUITE_PROVINCIAL_TAX_POSTING_ACCOUNT_SELECT]: () =>
        require<ReactComponentModule>('../../../../pages/workspace/accounting/netsuite/export/NetSuiteProvincialTaxPostingAccountSelectPage').default,
    [SCREENS.WORKSPACE.ACCOUNTING.NETSUITE_ADVANCED]: () => require<ReactComponentModule>('../../../../pages/workspace/accounting/netsuite/advanced/NetSuiteAdvancedPage').default,
    [SCREENS.WORKSPACE.ACCOUNTING.NETSUITE_REIMBURSEMENT_ACCOUNT_SELECT]: () =>
        require<ReactComponentModule>('../../../../pages/workspace/accounting/netsuite/advanced/NetSuiteReimbursementAccountSelectPage').default,
    [SCREENS.WORKSPACE.ACCOUNTING.NETSUITE_COLLECTION_ACCOUNT_SELECT]: () =>
        require<ReactComponentModule>('../../../../pages/workspace/accounting/netsuite/advanced/NetSuiteCollectionAccountSelectPage').default,
    [SCREENS.WORKSPACE.ACCOUNTING.NETSUITE_EXPENSE_REPORT_APPROVAL_LEVEL_SELECT]: () =>
        require<ReactComponentModule>('../../../../pages/workspace/accounting/netsuite/advanced/NetSuiteExpenseReportApprovalLevelSelectPage').default,
    [SCREENS.WORKSPACE.ACCOUNTING.NETSUITE_VENDOR_BILL_APPROVAL_LEVEL_SELECT]: () =>
        require<ReactComponentModule>('../../../../pages/workspace/accounting/netsuite/advanced/NetSuiteVendorBillApprovalLevelSelectPage').default,
    [SCREENS.WORKSPACE.ACCOUNTING.NETSUITE_JOURNAL_ENTRY_APPROVAL_LEVEL_SELECT]: () =>
        require<ReactComponentModule>('../../../../pages/workspace/accounting/netsuite/advanced/NetSuiteJournalEntryApprovalLevelSelectPage').default,
    [SCREENS.WORKSPACE.ACCOUNTING.NETSUITE_APPROVAL_ACCOUNT_SELECT]: () =>
        require<ReactComponentModule>('../../../../pages/workspace/accounting/netsuite/advanced/NetSuiteApprovalAccountSelectPage').default,
    [SCREENS.WORKSPACE.ACCOUNTING.NETSUITE_CUSTOM_FORM_ID]: () => require<ReactComponentModule>('../../../../pages/workspace/accounting/netsuite/advanced/NetSuiteCustomFormIDPage').default,
    [SCREENS.WORKSPACE.ACCOUNTING.SAGE_INTACCT_PREREQUISITES]: () => require<ReactComponentModule>('../../../../pages/workspace/accounting/intacct/SageIntacctPrerequisitesPage').default,
    [SCREENS.WORKSPACE.ACCOUNTING.ENTER_SAGE_INTACCT_CREDENTIALS]: () =>
        require<ReactComponentModule>('../../../../pages/workspace/accounting/intacct/EnterSageIntacctCredentialsPage').default,
    [SCREENS.WORKSPACE.ACCOUNTING.EXISTING_SAGE_INTACCT_CONNECTIONS]: () => require<ReactComponentModule>('../../../../pages/workspace/accounting/intacct/ExistingConnectionsPage').default,
    [SCREENS.WORKSPACE.ACCOUNTING.SAGE_INTACCT_ENTITY]: () => require<ReactComponentModule>('../../../../pages/workspace/accounting/intacct/SageIntacctEntityPage').default,
    [SCREENS.WORKSPACE.ACCOUNTING.SAGE_INTACCT_EXPORT]: () => require<ReactComponentModule>('../../../../pages/workspace/accounting/intacct/export/SageIntacctExportPage').default,
    [SCREENS.WORKSPACE.ACCOUNTING.SAGE_INTACCT_PREFERRED_EXPORTER]: () =>
        require<ReactComponentModule>('../../../../pages/workspace/accounting/intacct/export/SageIntacctPreferredExporterPage').default,
    [SCREENS.WORKSPACE.ACCOUNTING.SAGE_INTACCT_EXPORT_DATE]: () => require<ReactComponentModule>('../../../../pages/workspace/accounting/intacct/export/SageIntacctDatePage').default,
    [SCREENS.WORKSPACE.ACCOUNTING.SAGE_INTACCT_REIMBURSABLE_EXPENSES]: () =>
        require<ReactComponentModule>('../../../../pages/workspace/accounting/intacct/export/SageIntacctReimbursableExpensesPage').default,
    [SCREENS.WORKSPACE.ACCOUNTING.SAGE_INTACCT_NON_REIMBURSABLE_EXPENSES]: () =>
        require<ReactComponentModule>('../../../../pages/workspace/accounting/intacct/export/SageIntacctNonReimbursableExpensesPage').default,
    [SCREENS.WORKSPACE.ACCOUNTING.SAGE_INTACCT_DEFAULT_VENDOR]: () =>
        require<ReactComponentModule>('../../../../pages/workspace/accounting/intacct/export/SageIntacctDefaultVendorPage').default,
    [SCREENS.WORKSPACE.ACCOUNTING.SAGE_INTACCT_NON_REIMBURSABLE_CREDIT_CARD_ACCOUNT]: () =>
        require<ReactComponentModule>('../../../../pages/workspace/accounting/intacct/export/SageIntacctNonReimbursableCreditCardAccountPage').default,
    [SCREENS.WORKSPACE.ACCOUNTING.SAGE_INTACCT_ADVANCED]: () => require<ReactComponentModule>('../../../../pages/workspace/accounting/intacct/advanced/SageIntacctAdvancedPage').default,
    [SCREENS.WORKSPACE.ACCOUNTING.SAGE_INTACCT_PAYMENT_ACCOUNT]: () =>
        require<ReactComponentModule>('../../../../pages/workspace/accounting/intacct/advanced/SageIntacctPaymentAccountPage').default,
    [SCREENS.WORKSPACE.ACCOUNTING.CARD_RECONCILIATION]: () => require<ReactComponentModule>('../../../../pages/workspace/accounting/reconciliation/CardReconciliationPage').default,
    [SCREENS.WORKSPACE.ACCOUNTING.RECONCILIATION_ACCOUNT_SETTINGS]: () =>
        require<ReactComponentModule>('../../../../pages/workspace/accounting/reconciliation/ReconciliationAccountSettingsPage').default,
    [SCREENS.WORKSPACE.WORKFLOWS_AUTO_REPORTING_FREQUENCY]: () => require<ReactComponentModule>('../../../../pages/workspace/workflows/WorkspaceAutoReportingFrequencyPage').default,
    [SCREENS.WORKSPACE.WORKFLOWS_AUTO_REPORTING_MONTHLY_OFFSET]: () => require<ReactComponentModule>('../../../../pages/workspace/workflows/WorkspaceAutoReportingMonthlyOffsetPage').default,
    [SCREENS.WORKSPACE.TAX_EDIT]: () => require<ReactComponentModule>('../../../../pages/workspace/taxes/WorkspaceEditTaxPage').default,
    [SCREENS.WORKSPACE.TAX_NAME]: () => require<ReactComponentModule>('../../../../pages/workspace/taxes/NamePage').default,
    [SCREENS.WORKSPACE.TAX_VALUE]: () => require<ReactComponentModule>('../../../../pages/workspace/taxes/ValuePage').default,
    [SCREENS.WORKSPACE.TAX_CREATE]: () => require<ReactComponentModule>('../../../../pages/workspace/taxes/WorkspaceCreateTaxPage').default,
    [SCREENS.WORKSPACE.TAX_CODE]: () => require<ReactComponentModule>('../../../../pages/workspace/taxes/WorkspaceTaxCodePage').default,
    [SCREENS.WORKSPACE.INVOICES_COMPANY_NAME]: () => require<ReactComponentModule>('../../../../pages/workspace/invoices/WorkspaceInvoicingDetailsName').default,
    [SCREENS.WORKSPACE.INVOICES_COMPANY_WEBSITE]: () => require<ReactComponentModule>('../../../../pages/workspace/invoices/WorkspaceInvoicingDetailsWebsite').default,
    [SCREENS.WORKSPACE.COMPANY_CARDS_ASSIGN_CARD]: () => require<ReactComponentModule>('../../../../pages/workspace/companyCards/assignCard/AssignCardFeedPage').default,
    [SCREENS.WORKSPACE.COMPANY_CARDS_SELECT_FEED]: () => require<ReactComponentModule>('../../../../pages/workspace/companyCards/WorkspaceCompanyCardFeedSelectorPage').default,
    [SCREENS.WORKSPACE.COMPANY_CARDS_ADD_NEW]: () => require<ReactComponentModule>('../../../../pages/workspace/companyCards/addNew/AddNewCardPage').default,
    [SCREENS.WORKSPACE.EXPENSIFY_CARD_ISSUE_NEW]: () => require<ReactComponentModule>('../../../../pages/workspace/expensifyCard/issueNew/IssueNewCardPage').default,
    [SCREENS.WORKSPACE.EXPENSIFY_CARD_SETTINGS]: () => require<ReactComponentModule>('../../../../pages/workspace/expensifyCard/WorkspaceCardSettingsPage').default,
    [SCREENS.WORKSPACE.EXPENSIFY_CARD_SETTINGS_ACCOUNT]: () => require<ReactComponentModule>('../../../../pages/workspace/expensifyCard/WorkspaceSettlementAccountPage').default,
    [SCREENS.WORKSPACE.EXPENSIFY_CARD_SETTINGS_FREQUENCY]: () => require<ReactComponentModule>('../../../../pages/workspace/expensifyCard/WorkspaceSettlementFrequencyPage').default,
    [SCREENS.WORKSPACE.EXPENSIFY_CARD_BANK_ACCOUNT]: () => require<ReactComponentModule>('../../../../pages/workspace/expensifyCard/WorkspaceExpensifyCardBankAccounts').default,
    [SCREENS.WORKSPACE.EXPENSIFY_CARD_DETAILS]: () => require<ReactComponentModule>('../../../../pages/workspace/expensifyCard/WorkspaceExpensifyCardDetailsPage').default,
    [SCREENS.WORKSPACE.EXPENSIFY_CARD_NAME]: () => require<ReactComponentModule>('../../../../pages/workspace/expensifyCard/WorkspaceEditCardNamePage').default,
    [SCREENS.WORKSPACE.EXPENSIFY_CARD_LIMIT]: () => require<ReactComponentModule>('../../../../pages/workspace/expensifyCard/WorkspaceEditCardLimitPage').default,
    [SCREENS.WORKSPACE.EXPENSIFY_CARD_LIMIT_TYPE]: () => require<ReactComponentModule>('../../../../pages/workspace/expensifyCard/WorkspaceEditCardLimitTypePage').default,
    [SCREENS.WORKSPACE.COMPANY_CARDS_SETTINGS]: () => require<ReactComponentModule>('../../../../pages/workspace/companyCards/WorkspaceCompanyCardsSettingsPage').default,
    [SCREENS.WORKSPACE.COMPANY_CARDS_SETTINGS_FEED_NAME]: () => require<ReactComponentModule>('../../../../pages/workspace/companyCards/WorkspaceCompanyCardsSettingsFeedNamePage').default,
    [SCREENS.SETTINGS.SAVE_THE_WORLD]: () => require<ReactComponentModule>('../../../../pages/TeachersUnite/SaveTheWorldPage').default,
    [SCREENS.SETTINGS.SUBSCRIPTION.CHANGE_PAYMENT_CURRENCY]: () => require<ReactComponentModule>('../../../../pages/settings/PaymentCard/ChangeCurrency').default,
    [SCREENS.SETTINGS.SUBSCRIPTION.CHANGE_BILLING_CURRENCY]: () => require<ReactComponentModule>('../../../../pages/settings/Subscription/PaymentCard/ChangeBillingCurrency').default,
    [SCREENS.SETTINGS.SUBSCRIPTION.ADD_PAYMENT_CARD]: () => require<ReactComponentModule>('../../../../pages/settings/Subscription/PaymentCard').default,
    [SCREENS.SETTINGS.ADD_PAYMENT_CARD_CHANGE_CURRENCY]: () => require<ReactComponentModule>('../../../../pages/settings/PaymentCard/ChangeCurrency').default,
    [SCREENS.WORKSPACE.REPORT_FIELDS_CREATE]: () => require<ReactComponentModule>('../../../../pages/workspace/reportFields/CreateReportFieldsPage').default,
    [SCREENS.WORKSPACE.REPORT_FIELDS_SETTINGS]: () => require<ReactComponentModule>('../../../../pages/workspace/reportFields/ReportFieldsSettingsPage').default,
    [SCREENS.WORKSPACE.REPORT_FIELDS_LIST_VALUES]: () => require<ReactComponentModule>('../../../../pages/workspace/reportFields/ReportFieldsListValuesPage').default,
    [SCREENS.WORKSPACE.REPORT_FIELDS_ADD_VALUE]: () => require<ReactComponentModule>('../../../../pages/workspace/reportFields/ReportFieldsAddListValuePage').default,
    [SCREENS.WORKSPACE.REPORT_FIELDS_VALUE_SETTINGS]: () => require<ReactComponentModule>('../../../../pages/workspace/reportFields/ReportFieldsValueSettingsPage').default,
    [SCREENS.WORKSPACE.REPORT_FIELDS_EDIT_INITIAL_VALUE]: () => require<ReactComponentModule>('../../../../pages/workspace/reportFields/ReportFieldsInitialValuePage').default,
    [SCREENS.WORKSPACE.REPORT_FIELDS_EDIT_VALUE]: () => require<ReactComponentModule>('../../../../pages/workspace/reportFields/ReportFieldsEditValuePage').default,
    [SCREENS.WORKSPACE.ACCOUNTING.SAGE_INTACCT_IMPORT]: () => require<ReactComponentModule>('../../../../pages/workspace/accounting/intacct/import/SageIntacctImportPage').default,
    [SCREENS.WORKSPACE.ACCOUNTING.SAGE_INTACCT_TOGGLE_MAPPING]: () =>
        require<ReactComponentModule>('../../../../pages/workspace/accounting/intacct/import/SageIntacctToggleMappingsPage').default,
    [SCREENS.WORKSPACE.ACCOUNTING.SAGE_INTACCT_MAPPING_TYPE]: () =>
        require<ReactComponentModule>('../../../../pages/workspace/accounting/intacct/import/SageIntacctMappingsTypePage').default,
    [SCREENS.WORKSPACE.ACCOUNTING.SAGE_INTACCT_USER_DIMENSIONS]: () =>
        require<ReactComponentModule>('../../../../pages/workspace/accounting/intacct/import/SageIntacctUserDimensionsPage').default,
    [SCREENS.WORKSPACE.ACCOUNTING.SAGE_INTACCT_ADD_USER_DIMENSION]: () =>
        require<ReactComponentModule>('../../../../pages/workspace/accounting/intacct/import/SageIntacctAddUserDimensionPage').default,
    [SCREENS.WORKSPACE.ACCOUNTING.SAGE_INTACCT_EDIT_USER_DIMENSION]: () =>
        require<ReactComponentModule>('../../../../pages/workspace/accounting/intacct/import/SageIntacctEditUserDimensionsPage').default,
    [SCREENS.SETTINGS.DELEGATE.ADD_DELEGATE]: () => require<ReactComponentModule>('../../../../pages/settings/Security/AddDelegate/AddDelegatePage').default,
    [SCREENS.SETTINGS.DELEGATE.DELEGATE_ROLE]: () => require<ReactComponentModule>('../../../../pages/settings/Security/AddDelegate/SelectDelegateRolePage').default,
    [SCREENS.SETTINGS.DELEGATE.DELEGATE_CONFIRM]: () => require<ReactComponentModule>('../../../../pages/settings/Security/AddDelegate/ConfirmDelegatePage').default,
    [SCREENS.SETTINGS.DELEGATE.DELEGATE_MAGIC_CODE]: () => require<ReactComponentModule>('../../../../pages/settings/Security/AddDelegate/DelegateMagicCodePage').default,
    [SCREENS.WORKSPACE.RULES_CUSTOM_NAME]: () => require<ReactComponentModule>('../../../../pages/workspace/rules/RulesCustomNamePage').default,
    [SCREENS.WORKSPACE.RULES_AUTO_APPROVE_REPORTS_UNDER]: () => require<ReactComponentModule>('../../../../pages/workspace/rules/RulesAutoApproveReportsUnderPage').default,
    [SCREENS.WORKSPACE.RULES_RANDOM_REPORT_AUDIT]: () => require<ReactComponentModule>('../../../../pages/workspace/rules/RulesRandomReportAuditPage').default,
    [SCREENS.WORKSPACE.RULES_AUTO_PAY_REPORTS_UNDER]: () => require<ReactComponentModule>('../../../../pages/workspace/rules/RulesAutoPayReportsUnderPage').default,
    [SCREENS.WORKSPACE.RULES_RECEIPT_REQUIRED_AMOUNT]: () => require<ReactComponentModule>('../../../../pages/workspace/rules/RulesReceiptRequiredAmountPage').default,
    [SCREENS.WORKSPACE.RULES_MAX_EXPENSE_AMOUNT]: () => require<ReactComponentModule>('../../../../pages/workspace/rules/RulesMaxExpenseAmountPage').default,
    [SCREENS.WORKSPACE.RULES_MAX_EXPENSE_AGE]: () => require<ReactComponentModule>('../../../../pages/workspace/rules/RulesMaxExpenseAgePage').default,
    [SCREENS.WORKSPACE.RULES_BILLABLE_DEFAULT]: () => require<ReactComponentModule>('../../../../pages/workspace/rules/RulesBillableDefaultPage').default,
});

const EnablePaymentsStackNavigator = createModalStackNavigator<EnablePaymentsNavigatorParamList>({
    [SCREENS.ENABLE_PAYMENTS_ROOT]: () => require<ReactComponentModule>('../../../../pages/EnablePayments/EnablePaymentsPage').default,
});

const AddPersonalBankAccountModalStackNavigator = createModalStackNavigator<AddPersonalBankAccountNavigatorParamList>({
    [SCREENS.ADD_PERSONAL_BANK_ACCOUNT_ROOT]: () => require<ReactComponentModule>('../../../../pages/AddPersonalBankAccountPage').default,
});

const ReimbursementAccountModalStackNavigator = createModalStackNavigator<ReimbursementAccountNavigatorParamList>({
    [SCREENS.REIMBURSEMENT_ACCOUNT_ROOT]: () => require<ReactComponentModule>('../../../../pages/ReimbursementAccount/ReimbursementAccountPage').default,
});

const WalletStatementStackNavigator = createModalStackNavigator<WalletStatementNavigatorParamList>({
    [SCREENS.WALLET_STATEMENT_ROOT]: () => require<ReactComponentModule>('../../../../pages/wallet/WalletStatementPage').default,
});

const FlagCommentStackNavigator = createModalStackNavigator<FlagCommentNavigatorParamList>({
    [SCREENS.FLAG_COMMENT_ROOT]: () => require<ReactComponentModule>('../../../../pages/FlagCommentPage').default,
});

const EditRequestStackNavigator = createModalStackNavigator<EditRequestNavigatorParamList>({
    [SCREENS.EDIT_REQUEST.REPORT_FIELD]: () => require<ReactComponentModule>('../../../../pages/EditReportFieldPage').default,
});

const PrivateNotesModalStackNavigator = createModalStackNavigator<PrivateNotesNavigatorParamList>({
    [SCREENS.PRIVATE_NOTES.LIST]: () => require<ReactComponentModule>('../../../../pages/PrivateNotes/PrivateNotesListPage').default,
    [SCREENS.PRIVATE_NOTES.EDIT]: () => require<ReactComponentModule>('../../../../pages/PrivateNotes/PrivateNotesEditPage').default,
});

const SignInModalStackNavigator = createModalStackNavigator<SignInNavigatorParamList>({
    [SCREENS.SIGN_IN_ROOT]: () => require<ReactComponentModule>('../../../../pages/signin/SignInModal').default,
});
const ReferralModalStackNavigator = createModalStackNavigator<ReferralDetailsNavigatorParamList>({
    [SCREENS.REFERRAL_DETAILS]: () => require<ReactComponentModule>('../../../../pages/ReferralDetailsPage').default,
});

const ProcessMoneyRequestHoldStackNavigator = createModalStackNavigator({
    [SCREENS.PROCESS_MONEY_REQUEST_HOLD_ROOT]: () => require<ReactComponentModule>('../../../../pages/ProcessMoneyRequestHoldPage').default,
});

const TransactionDuplicateStackNavigator = createModalStackNavigator<TransactionDuplicateNavigatorParamList>({
    [SCREENS.TRANSACTION_DUPLICATE.REVIEW]: () => require<ReactComponentModule>('../../../../pages/TransactionDuplicate/Review').default,
    [SCREENS.TRANSACTION_DUPLICATE.MERCHANT]: () => require<ReactComponentModule>('../../../../pages/TransactionDuplicate/ReviewMerchant').default,
    [SCREENS.TRANSACTION_DUPLICATE.CATEGORY]: () => require<ReactComponentModule>('../../../../pages/TransactionDuplicate/ReviewCategory').default,
    [SCREENS.TRANSACTION_DUPLICATE.TAG]: () => require<ReactComponentModule>('../../../../pages/TransactionDuplicate/ReviewTag').default,
    [SCREENS.TRANSACTION_DUPLICATE.DESCRIPTION]: () => require<ReactComponentModule>('../../../../pages/TransactionDuplicate/ReviewDescription').default,
    [SCREENS.TRANSACTION_DUPLICATE.TAX_CODE]: () => require<ReactComponentModule>('../../../../pages/TransactionDuplicate/ReviewTaxCode').default,
    [SCREENS.TRANSACTION_DUPLICATE.BILLABLE]: () => require<ReactComponentModule>('../../../../pages/TransactionDuplicate/ReviewBillable').default,
    [SCREENS.TRANSACTION_DUPLICATE.REIMBURSABLE]: () => require<ReactComponentModule>('../../../../pages/TransactionDuplicate/ReviewReimbursable').default,
    [SCREENS.TRANSACTION_DUPLICATE.CONFIRMATION]: () => require<ReactComponentModule>('../../../../pages/TransactionDuplicate/Confirmation').default,
});

const SearchReportModalStackNavigator = createModalStackNavigator<SearchReportParamList>({
    [SCREENS.SEARCH.REPORT_RHP]: () => require<ReactComponentModule>('../../../../pages/home/ReportScreen').default,
    [SCREENS.SEARCH.TRANSACTION_HOLD_REASON_RHP]: () => require<ReactComponentModule>('../../../../pages/Search/SearchHoldReasonPage').default,
});

const SearchAdvancedFiltersModalStackNavigator = createModalStackNavigator<SearchAdvancedFiltersParamList>({
    [SCREENS.SEARCH.ADVANCED_FILTERS_RHP]: () => require<ReactComponentModule>('../../../../pages/Search/SearchAdvancedFiltersPage').default,
    [SCREENS.SEARCH.ADVANCED_FILTERS_DATE_RHP]: () => require<ReactComponentModule>('../../../../pages/Search/SearchAdvancedFiltersPage/SearchFiltersDatePage').default,
    [SCREENS.SEARCH.ADVANCED_FILTERS_CURRENCY_RHP]: () => require<ReactComponentModule>('../../../../pages/Search/SearchAdvancedFiltersPage/SearchFiltersCurrencyPage').default,
    [SCREENS.SEARCH.ADVANCED_FILTERS_DESCRIPTION_RHP]: () => require<ReactComponentModule>('../../../../pages/Search/SearchAdvancedFiltersPage/SearchFiltersDescriptionPage').default,
    [SCREENS.SEARCH.ADVANCED_FILTERS_MERCHANT_RHP]: () => require<ReactComponentModule>('../../../../pages/Search/SearchAdvancedFiltersPage/SearchFiltersMerchantPage').default,
    [SCREENS.SEARCH.ADVANCED_FILTERS_REPORT_ID_RHP]: () => require<ReactComponentModule>('../../../../pages/Search/SearchAdvancedFiltersPage/SearchFiltersReportIDPage').default,
    [SCREENS.SEARCH.ADVANCED_FILTERS_AMOUNT_RHP]: () => require<ReactComponentModule>('../../../../pages/Search/SearchAdvancedFiltersPage/SearchFiltersAmountPage').default,
    [SCREENS.SEARCH.ADVANCED_FILTERS_CATEGORY_RHP]: () => require<ReactComponentModule>('../../../../pages/Search/SearchAdvancedFiltersPage/SearchFiltersCategoryPage').default,
    [SCREENS.SEARCH.ADVANCED_FILTERS_KEYWORD_RHP]: () => require<ReactComponentModule>('../../../../pages/Search/SearchAdvancedFiltersPage/SearchFiltersKeywordPage').default,
    [SCREENS.SEARCH.ADVANCED_FILTERS_CARD_RHP]: () => require<ReactComponentModule>('../../../../pages/Search/SearchAdvancedFiltersPage/SearchFiltersCardPage').default,
    [SCREENS.SEARCH.ADVANCED_FILTERS_TAX_RATE_RHP]: () => require<ReactComponentModule>('../../../../pages/Search/SearchAdvancedFiltersPage/SearchFiltersTaxRatePage').default,
    [SCREENS.SEARCH.ADVANCED_FILTERS_EXPENSE_TYPE_RHP]: () => require<ReactComponentModule>('../../../../pages/Search/SearchAdvancedFiltersPage/SearchFiltersExpenseTypePage').default,
    [SCREENS.SEARCH.ADVANCED_FILTERS_TAG_RHP]: () => require<ReactComponentModule>('../../../../pages/Search/SearchAdvancedFiltersPage/SearchFiltersTagPage').default,
    [SCREENS.SEARCH.ADVANCED_FILTERS_FROM_RHP]: () => require<ReactComponentModule>('@pages/Search/SearchAdvancedFiltersPage/SearchFiltersFromPage').default,
    [SCREENS.SEARCH.ADVANCED_FILTERS_TO_RHP]: () => require<ReactComponentModule>('@pages/Search/SearchAdvancedFiltersPage/SearchFiltersToPage').default,
    [SCREENS.SEARCH.ADVANCED_FILTERS_IN_RHP]: () => require<ReactComponentModule>('@pages/Search/SearchAdvancedFiltersPage/SearchFiltersInPage').default,
});

const SearchSavedSearchModalStackNavigator = createModalStackNavigator<SearchSavedSearchParamList>({
    [SCREENS.SEARCH.SAVED_SEARCH_RENAME_RHP]: () => require<ReactComponentModule>('../../../../pages/Search/SavedSearchRenamePage').default,
});

const RestrictedActionModalStackNavigator = createModalStackNavigator<SearchReportParamList>({
    [SCREENS.RESTRICTED_ACTION_ROOT]: () => require<ReactComponentModule>('../../../../pages/RestrictedAction/Workspace/WorkspaceRestrictedActionPage').default,
});

const MissingPersonalDetailsModalStackNavigator = createModalStackNavigator<MissingPersonalDetailsParamList>({
    [SCREENS.MISSING_PERSONAL_DETAILS_ROOT]: () => require<ReactComponentModule>('../../../../pages/MissingPersonalDetails').default,
});

export {
    AddPersonalBankAccountModalStackNavigator,
    EditRequestStackNavigator,
    EnablePaymentsStackNavigator,
    FlagCommentStackNavigator,
    MoneyRequestModalStackNavigator,
    NewChatModalStackNavigator,
    NewTaskModalStackNavigator,
    NewTeachersUniteNavigator,
    PrivateNotesModalStackNavigator,
    ProcessMoneyRequestHoldStackNavigator,
    ProfileModalStackNavigator,
    ReferralModalStackNavigator,
    TravelModalStackNavigator,
    ReimbursementAccountModalStackNavigator,
    ReportDescriptionModalStackNavigator,
    ReportDetailsModalStackNavigator,
    ReportParticipantsModalStackNavigator,
    ReportSettingsModalStackNavigator,
    RoomMembersModalStackNavigator,
    SettingsModalStackNavigator,
    SignInModalStackNavigator,
    CategoriesModalStackNavigator,
    SplitDetailsModalStackNavigator,
    TaskModalStackNavigator,
    WalletStatementStackNavigator,
    TransactionDuplicateStackNavigator,
    SearchReportModalStackNavigator,
    RestrictedActionModalStackNavigator,
    SearchAdvancedFiltersModalStackNavigator,
<<<<<<< HEAD
    SearchSavedSearchModalStackNavigator,
=======
    MissingPersonalDetailsModalStackNavigator,
>>>>>>> 336e4782
};<|MERGE_RESOLUTION|>--- conflicted
+++ resolved
@@ -597,9 +597,6 @@
     SearchReportModalStackNavigator,
     RestrictedActionModalStackNavigator,
     SearchAdvancedFiltersModalStackNavigator,
-<<<<<<< HEAD
     SearchSavedSearchModalStackNavigator,
-=======
     MissingPersonalDetailsModalStackNavigator,
->>>>>>> 336e4782
 };
import _ from 'underscore';
import React from 'react';
import {createStackNavigator, CardStyleInterpolators} from '@react-navigation/stack';
import styles from '../../../styles/styles';
import NewChatPage from '../../../pages/NewChatPage';
import NewGroupPage from '../../../pages/NewGroupPage';
import SearchPage from '../../../pages/SearchPage';
import DetailsPage from '../../../pages/DetailsPage';
import IOURequestPage from '../../../pages/iou/IOURequestPage';
import IOUBillPage from '../../../pages/iou/IOUBillPage';
import IOUDetailsModal from '../../../pages/iou/IOUDetailsModal';
import SettingsInitialPage from '../../../pages/settings/InitialPage';
import SettingsProfilePage from '../../../pages/settings/Profile/ProfilePage';
import SettingsPreferencesPage from '../../../pages/settings/PreferencesPage';
import SettingsAboutPage from '../../../pages/settings/AboutPage';
import SettingsAppDownloadLinks from '../../../pages/settings/AppDownloadLinks';
import SettingsPasswordPage from '../../../pages/settings/PasswordPage';
import SettingsPaymentsPage from '../../../pages/settings/PaymentsPage';
import SettingsAddSecondaryLoginPage from '../../../pages/settings/AddSecondaryLoginPage';
import IOUCurrencySelection from '../../../pages/iou/IOUCurrencySelection';
import ReportParticipantsPage from '../../../pages/ReportParticipantsPage';
import EnablePaymentsPage from '../../../pages/EnablePayments';
import AddPersonalBankAccountPage from '../../../pages/AddPersonalBankAccountPage';
<<<<<<< HEAD
import WorkspaceInvitePage from '../../../pages/workspace/WorkspaceInvitePage';
=======
import ReimbursementAccountPage from '../../../pages/ReimbursementAccount/ReimbursementAccountPage';
>>>>>>> c1b4bd4a
import NewWorkspacePage from '../../../pages/workspace/NewWorkspacePage';

const defaultSubRouteOptions = {
    cardStyle: styles.navigationScreenCardStyle,
    headerShown: false,
    cardStyleInterpolator: CardStyleInterpolators.forHorizontalIOS,
};

/**
 * Create a modal stack navigator with an array of sub-screens.
 *
 * @param {Object[]} screens array of screen config objects
 * @returns {Function}
 */
function createModalStackNavigator(screens) {
    const ModalStackNavigator = createStackNavigator();
    return () => (
        <ModalStackNavigator.Navigator
            screenOptions={{
                ...defaultSubRouteOptions,
            }}
        >
            {_.map(screens, screen => (
                <ModalStackNavigator.Screen
                    key={screen.name}
                    name={screen.name}
                    component={screen.Component}
                />
            ))}
        </ModalStackNavigator.Navigator>
    );
}

const IOUBillStackNavigator = createModalStackNavigator([{
    Component: IOUBillPage,
    name: 'IOU_Bill_Root',
},
{
    Component: IOUCurrencySelection,
    name: 'IOU_Bill_Currency',
}]);

const IOURequestModalStackNavigator = createModalStackNavigator([{
    Component: IOURequestPage,
    name: 'IOU_Request_Root',
},
{
    Component: IOUCurrencySelection,
    name: 'IOU_Request_Currency',
}]);

const IOUDetailsModalStackNavigator = createModalStackNavigator([{
    Component: IOUDetailsModal,
    name: 'IOU_Details_Root',
}]);

const DetailsModalStackNavigator = createModalStackNavigator([{
    Component: DetailsPage,
    name: 'Details_Root',
}]);

const ReportParticipantsModalStackNavigator = createModalStackNavigator([
    {
        Component: ReportParticipantsPage,
        name: 'ReportParticipants_Root',
    },
    {
        Component: DetailsPage,
        name: 'ReportParticipants_Details',
    },
]);

const SearchModalStackNavigator = createModalStackNavigator([{
    Component: SearchPage,
    name: 'Search_Root',
}]);

const NewGroupModalStackNavigator = createModalStackNavigator([{
    Component: NewGroupPage,
    name: 'NewGroup_Root',
}]);

const NewChatModalStackNavigator = createModalStackNavigator([{
    Component: NewChatPage,
    name: 'NewChat_Root',
}]);

const SettingsModalStackNavigator = createModalStackNavigator([
    {
        Component: SettingsInitialPage,
        name: 'Settings_Root',
    },
    {
        Component: SettingsProfilePage,
        name: 'Settings_Profile',
    },
    {
        Component: SettingsAddSecondaryLoginPage,
        name: 'Settings_Add_Secondary_Login',
    },
    {
        Component: SettingsPreferencesPage,
        name: 'Settings_Preferences',
    },
    {
        Component: SettingsPasswordPage,
        name: 'Settings_Password',
    },
    {
        Component: SettingsAboutPage,
        name: 'Settings_About',
    },
    {
        Component: SettingsAppDownloadLinks,
        name: 'Settings_App_Download_Links',
    },
    {
        Component: SettingsPaymentsPage,
        name: 'Settings_Payments',
    },
]);

const EnablePaymentsStackNavigator = createModalStackNavigator([{
    Component: EnablePaymentsPage,
    name: 'EnablePayments_Root',
}]);

const AddPersonalBankAccountModalStackNavigator = createModalStackNavigator([{
    Component: AddPersonalBankAccountPage,
    name: 'AddPersonalBankAccount_Root',
}]);

const ReimbursementAccountModalStackNavigator = createModalStackNavigator([{
    Component: ReimbursementAccountPage,
    name: 'ReimbursementAccount_Root',
}]);

const NewWorkspaceStackNavigator = createModalStackNavigator([{
    Component: NewWorkspacePage,
    name: 'NewWorkspace_Root',
}]);

<<<<<<< HEAD
const BusinessBankAccountModalStackNavigator = createModalStackNavigator([
    {
        Component: BusinessBankAccountNewPage,
        name: 'BusinessBankAccount_New',
    },
]);

const WorkspaceInviteModalStackNavigator = createModalStackNavigator([{
    Component: WorkspaceInvitePage,
    name: 'WorkspaceInvite_Root',
}]);

=======
>>>>>>> c1b4bd4a
export {
    IOUBillStackNavigator,
    IOURequestModalStackNavigator,
    IOUDetailsModalStackNavigator,
    DetailsModalStackNavigator,
    ReportParticipantsModalStackNavigator,
    SearchModalStackNavigator,
    NewGroupModalStackNavigator,
    NewChatModalStackNavigator,
    SettingsModalStackNavigator,
    EnablePaymentsStackNavigator,
    AddPersonalBankAccountModalStackNavigator,
    ReimbursementAccountModalStackNavigator,
    NewWorkspaceStackNavigator,
    WorkspaceInviteModalStackNavigator,
};<|MERGE_RESOLUTION|>--- conflicted
+++ resolved
@@ -21,11 +21,8 @@
 import ReportParticipantsPage from '../../../pages/ReportParticipantsPage';
 import EnablePaymentsPage from '../../../pages/EnablePayments';
 import AddPersonalBankAccountPage from '../../../pages/AddPersonalBankAccountPage';
-<<<<<<< HEAD
 import WorkspaceInvitePage from '../../../pages/workspace/WorkspaceInvitePage';
-=======
 import ReimbursementAccountPage from '../../../pages/ReimbursementAccount/ReimbursementAccountPage';
->>>>>>> c1b4bd4a
 import NewWorkspacePage from '../../../pages/workspace/NewWorkspacePage';
 
 const defaultSubRouteOptions = {
@@ -168,21 +165,11 @@
     name: 'NewWorkspace_Root',
 }]);
 
-<<<<<<< HEAD
-const BusinessBankAccountModalStackNavigator = createModalStackNavigator([
-    {
-        Component: BusinessBankAccountNewPage,
-        name: 'BusinessBankAccount_New',
-    },
-]);
-
 const WorkspaceInviteModalStackNavigator = createModalStackNavigator([{
     Component: WorkspaceInvitePage,
     name: 'WorkspaceInvite_Root',
 }]);
 
-=======
->>>>>>> c1b4bd4a
 export {
     IOUBillStackNavigator,
     IOURequestModalStackNavigator,

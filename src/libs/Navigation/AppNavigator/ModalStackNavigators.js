--- conflicted
+++ resolved
@@ -538,17 +538,17 @@
     },
     {
         getComponent: () => {
-<<<<<<< HEAD
+            const SettingsWalletExpensifyCardPage = require('../../../pages/settings/Wallet/ExpensifyCardPage').default;
+            return SettingsWalletExpensifyCardPage;
+        },
+        name: 'Settings_Wallet_DomainCards',
+    },
+    {
+        getComponent: () => {
             const SettingsWalletCardsDigitalDetailsUpdateAddress = require('../../../pages/settings/Profile/PersonalDetails/AddressPage').default;
             return SettingsWalletCardsDigitalDetailsUpdateAddress;
         },
         name: 'Settings_Wallet_Cards_Digital_Details_Update_Address',
-=======
-            const SettingsWalletExpensifyCardPage = require('../../../pages/settings/Wallet/ExpensifyCardPage').default;
-            return SettingsWalletExpensifyCardPage;
-        },
-        name: 'Settings_Wallet_DomainCards',
->>>>>>> fe87eb45
     },
     {
         getComponent: () => {

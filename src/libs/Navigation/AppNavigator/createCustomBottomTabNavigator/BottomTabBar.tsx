--- conflicted
+++ resolved
@@ -50,24 +50,13 @@
             return;
         }
 
-<<<<<<< HEAD
         Welcome.isFirstTimeHybridAppUser({
             // When user opens New Expensify from HybridApp we always want to show explanation modal first.
             onFirstTimeInHybridApp: () => Navigation.navigate(ROUTES.EXPLANATION_MODAL_ROOT),
             // In other scenarios we need to check if onboarding was completed.
             onSubsequentRunsOrNotInHybridApp: () =>
-                Welcome.isOnboardingFlowCompleted({
-                    onNotCompleted: () =>
-                        Navigation.navigate(
-                            // Uncomment once Stage 1 Onboarding Flow is ready
-                            // ROUTES.ONBOARDING_PERSONAL_DETAILS
-                            ROUTES.ONBOARD,
-                        ),
-                }),
+                Welcome.isOnboardingFlowCompleted({onNotCompleted: () => Navigation.navigate(ROUTES.ONBOARDING_ROOT)});
         });
-=======
-        Welcome.isOnboardingFlowCompleted({onNotCompleted: () => Navigation.navigate(ROUTES.ONBOARDING_ROOT)});
->>>>>>> f701c3e0
         // eslint-disable-next-line react-hooks/exhaustive-deps
     }, [isLoadingApp]);
 

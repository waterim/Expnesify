import {useNavigation, useNavigationState} from '@react-navigation/native';
import React, {useEffect} from 'react';
import {View} from 'react-native';
import type {OnyxEntry} from 'react-native-onyx';
import {withOnyx} from 'react-native-onyx';
import Icon from '@components/Icon';
import * as Expensicons from '@components/Icon/Expensicons';
import {PressableWithFeedback} from '@components/Pressable';
import Tooltip from '@components/Tooltip';
import useActiveWorkspace from '@hooks/useActiveWorkspace';
import useLocalize from '@hooks/useLocalize';
import useTheme from '@hooks/useTheme';
import useThemeStyles from '@hooks/useThemeStyles';
import * as Session from '@libs/actions/Session';
import getTopmostBottomTabRoute from '@libs/Navigation/getTopmostBottomTabRoute';
import Navigation from '@libs/Navigation/Navigation';
import type {RootStackParamList, State} from '@libs/Navigation/types';
import {getChatTabBrickRoad} from '@libs/WorkspacesSettingsUtils';
import BottomTabAvatar from '@pages/home/sidebar/BottomTabAvatar';
import BottomTabBarFloatingActionButton from '@pages/home/sidebar/BottomTabBarFloatingActionButton';
import variables from '@styles/variables';
import * as Welcome from '@userActions/Welcome';
import CONST from '@src/CONST';
import NAVIGATORS from '@src/NAVIGATORS';
import ONYXKEYS from '@src/ONYXKEYS';
import ROUTES from '@src/ROUTES';
import SCREENS from '@src/SCREENS';

type PurposeForUsingExpensifyModalOnyxProps = {
    isLoadingApp: OnyxEntry<boolean>;
};
type PurposeForUsingExpensifyModalProps = PurposeForUsingExpensifyModalOnyxProps;

function BottomTabBar({isLoadingApp = false}: PurposeForUsingExpensifyModalProps) {
    const theme = useTheme();
    const styles = useThemeStyles();
    const {translate} = useLocalize();
    const {activeWorkspaceID} = useActiveWorkspace();

    const navigation = useNavigation();

    useEffect(() => {
        const navigationState = navigation.getState() as State<RootStackParamList> | undefined;
        const routes = navigationState?.routes;
        const currentRoute = routes?.[navigationState?.index ?? 0];
<<<<<<< HEAD
        const bottomTabRoute = getTopmostBottomTabRoute(navigationState);
        if (
            // When we are redirected to the Settings tab from the OldDot, we don't want to call the Welcome.isOnboardingFlowCompleted() method.
            // To prevent this, the value of the bottomTabRoute?.name is checked here
            bottomTabRoute?.name === SCREENS.WORKSPACE.INITIAL ||
            Boolean(currentRoute && currentRoute.name !== NAVIGATORS.BOTTOM_TAB_NAVIGATOR && currentRoute.name !== NAVIGATORS.CENTRAL_PANE_NAVIGATOR) ||
            Session.isAnonymousUser()
        ) {
=======
        if (Boolean(currentRoute && currentRoute.name !== NAVIGATORS.BOTTOM_TAB_NAVIGATOR && currentRoute.name !== NAVIGATORS.CENTRAL_PANE_NAVIGATOR) || Session.isAnonymousUser()) {
>>>>>>> 2faffcdc
            return;
        }

        // Welcome.isOnboardingFlowCompleted({onNotCompleted: () => Navigation.navigate(ROUTES.ONBOARDING_PERSONAL_DETAILS)});
        Welcome.isOnboardingFlowCompleted({
            onNotCompleted: () =>
                Navigation.navigate(
                    // Uncomment once Stage 1 Onboarding Flow is ready
                    //
                    // ROUTES.ONBOARDING_PERSONAL_DETAILS
                    //
                    ROUTES.ONBOARD,
                ),
        });
        // eslint-disable-next-line react-hooks/exhaustive-deps
    }, [isLoadingApp]);

    // Parent navigator of the bottom tab bar is the root navigator.
    const currentTabName = useNavigationState<RootStackParamList, string | undefined>((state) => {
        const topmostBottomTabRoute = getTopmostBottomTabRoute(state);
        return topmostBottomTabRoute?.name ?? SCREENS.HOME;
    });

    const chatTabBrickRoad = getChatTabBrickRoad(activeWorkspaceID);

    return (
        <View style={styles.bottomTabBarContainer}>
            <PressableWithFeedback
                onPress={() => {
                    Navigation.navigate(ROUTES.HOME);
                }}
                role={CONST.ROLE.BUTTON}
                accessibilityLabel={translate('common.chats')}
                wrapperStyle={styles.flex1}
                style={styles.bottomTabBarItem}
            >
                <Tooltip text={translate('common.chats')}>
                    <View>
                        <Icon
                            src={Expensicons.ChatBubble}
                            fill={currentTabName === SCREENS.HOME ? theme.iconMenu : theme.icon}
                            width={variables.iconBottomBar}
                            height={variables.iconBottomBar}
                        />
                        {chatTabBrickRoad && (
                            <View style={styles.bottomTabStatusIndicator(chatTabBrickRoad === CONST.BRICK_ROAD_INDICATOR_STATUS.INFO ? theme.iconSuccessFill : theme.danger)} />
                        )}
                    </View>
                </Tooltip>
            </PressableWithFeedback>

            <BottomTabBarFloatingActionButton />
            <View style={[styles.flex1, styles.justifyContentCenter, styles.alignItemsCenter]}>
                <BottomTabAvatar isSelected={currentTabName === SCREENS.SETTINGS.ROOT} />
            </View>
        </View>
    );
}

BottomTabBar.displayName = 'BottomTabBar';

export default withOnyx<PurposeForUsingExpensifyModalProps, PurposeForUsingExpensifyModalOnyxProps>({
    isLoadingApp: {
        key: ONYXKEYS.IS_LOADING_APP,
    },
})(BottomTabBar);<|MERGE_RESOLUTION|>--- conflicted
+++ resolved
@@ -43,18 +43,8 @@
         const navigationState = navigation.getState() as State<RootStackParamList> | undefined;
         const routes = navigationState?.routes;
         const currentRoute = routes?.[navigationState?.index ?? 0];
-<<<<<<< HEAD
-        const bottomTabRoute = getTopmostBottomTabRoute(navigationState);
-        if (
-            // When we are redirected to the Settings tab from the OldDot, we don't want to call the Welcome.isOnboardingFlowCompleted() method.
-            // To prevent this, the value of the bottomTabRoute?.name is checked here
-            bottomTabRoute?.name === SCREENS.WORKSPACE.INITIAL ||
-            Boolean(currentRoute && currentRoute.name !== NAVIGATORS.BOTTOM_TAB_NAVIGATOR && currentRoute.name !== NAVIGATORS.CENTRAL_PANE_NAVIGATOR) ||
-            Session.isAnonymousUser()
-        ) {
-=======
+
         if (Boolean(currentRoute && currentRoute.name !== NAVIGATORS.BOTTOM_TAB_NAVIGATOR && currentRoute.name !== NAVIGATORS.CENTRAL_PANE_NAVIGATOR) || Session.isAnonymousUser()) {
->>>>>>> 2faffcdc
             return;
         }
 

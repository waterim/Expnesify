--- conflicted
+++ resolved
@@ -188,14 +188,12 @@
 
 const WorkspaceSettingsModalStackNavigator = createModalStackNavigator(
     {
-<<<<<<< HEAD
         [SCREENS.SETTINGS.PREFERENCES.ROOT]: () => require('../../../pages/settings/Preferences/PreferencesPage').default as React.ComponentType,
         [SCREENS.SETTINGS.SECURITY]: () => require('../../../pages/settings/Security/SecuritySettingsPage').default as React.ComponentType,
         [SCREENS.SETTINGS.PROFILE.ROOT]: () => require('../../../pages/settings/Profile/ProfilePage').default as React.ComponentType,
         [SCREENS.SETTINGS.WALLET.ROOT]: () => require('../../../pages/settings/Wallet/WalletPage').default as React.ComponentType,
         [SCREENS.SETTINGS.ABOUT]: () => require('../../../pages/settings/AboutPage/AboutPage').default as React.ComponentType,
         [SCREENS.SETTINGS.SAVE_THE_WORLD]: () => require('../../../pages/TeachersUnite/SaveTheWorldPage').default as React.ComponentType,
-=======
         [SCREENS.WORKSPACE.PROFILE]: () => require('../../../pages/workspace/WorkspaceProfilePage').default as React.ComponentType,
         [SCREENS.WORKSPACE.CARD]: () => require('../../../pages/workspace/card/WorkspaceCardPage').default as React.ComponentType,
         [SCREENS.WORKSPACE.WORKFLOWS]: () => require('../../../pages/workspace/workflows/WorkspaceWorkflowsPage').default as React.ComponentType,
@@ -209,7 +207,6 @@
         [SCREENS.WORKSPACE.TAGS]: () => require('../../../pages/workspace/tags/WorkspaceTagsPage').default as React.ComponentType,
         [SCREENS.WORKSPACE.TAXES]: () => require('../../../pages/workspace/taxes/WorkspaceTaxesPage').default as React.ComponentType,
         [SCREENS.WORKSPACE.DISTANCE_RATES]: () => require('../../../pages/workspace/distanceRates/PolicyDistanceRatesPage').default as React.ComponentType,
->>>>>>> 13f8bc01
     },
     (styles) => ({cardStyle: styles.navigationScreenCardStyle, headerShown: false}),
 );

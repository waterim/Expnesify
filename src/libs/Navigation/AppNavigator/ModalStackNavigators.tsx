--- conflicted
+++ resolved
@@ -1,9 +1,6 @@
 import type {ParamListBase} from '@react-navigation/routers';
 import type {StackNavigationOptions} from '@react-navigation/stack';
-<<<<<<< HEAD
-=======
 import {createStackNavigator} from '@react-navigation/stack';
->>>>>>> 4816890a
 import React, {useMemo} from 'react';
 import useThemeStyles from '@hooks/useThemeStyles';
 import createPlatformStackNavigator from '@libs/Navigation/PlatformStackNavigation/createPlatformStackNavigator';
@@ -49,38 +46,6 @@
  * @param screens key/value pairs where the key is the name of the screen and the value is a functon that returns the lazy-loaded component
  * @param getScreenOptions optional function that returns the screen options, override the default options
  */
-<<<<<<< HEAD
-function createModalStackNavigator<TStackParams extends ParamListBase>(screens: Screens, getScreenOptions?: (styles: ThemeStyles) => StackNavigationOptions): React.ComponentType {
-    const ModalStackNavigator = createPlatformStackNavigator<TStackParams>();
-
-    function ModalStack() {
-        const styles = useThemeStyles();
-
-        const defaultSubRouteOptions = useMemo(
-            (): StackNavigationOptions => ({
-                ...subRouteOptions,
-                cardStyle: styles.navigationScreenCardStyle,
-            }),
-            [styles],
-        );
-
-        return (
-            <ModalStackNavigator.Navigator screenOptions={getScreenOptions?.(styles) ?? defaultSubRouteOptions}>
-                {Object.keys(screens as Required<Screens>).map((name) => (
-                    <ModalStackNavigator.Screen
-                        key={name}
-                        name={name}
-                        getComponent={(screens as Required<Screens>)[name as Screen]}
-                    />
-                ))}
-            </ModalStackNavigator.Navigator>
-        );
-    }
-
-    ModalStack.displayName = 'ModalStack';
-
-    return ModalStack;
-=======
 function createModalStackNavigatorFactory(factory: typeof createPlatformStackNavigator) {
     return function createNestedModalStackNavigator<TStackParams extends ParamListBase>(
         screens: Screens,
@@ -116,7 +81,6 @@
 
         return ModalStack;
     };
->>>>>>> 4816890a
 }
 
 const createModalStackNavigator = createModalStackNavigatorFactory(createPlatformStackNavigator);

--- conflicted
+++ resolved
@@ -32,12 +32,9 @@
 } from '@navigation/types';
 import type {ThemeStyles} from '@styles/index';
 import type {Screen} from '@src/SCREENS';
-<<<<<<< HEAD
+import SCREENS from '@src/SCREENS';
 import createPlatformStackNavigator from '@libs/Navigation/PlatformStackNavigation/createPlatformStackNavigator';
 import subRouteOptions from './modalStackNavigatorOptions';
-=======
-import SCREENS from '@src/SCREENS';
->>>>>>> ff23077a
 
 type Screens = Partial<Record<Screen, () => React.ComponentType>>;
 
@@ -47,13 +44,8 @@
  * @param screens key/value pairs where the key is the name of the screen and the value is a functon that returns the lazy-loaded component
  * @param getScreenOptions optional function that returns the screen options, override the default options
  */
-<<<<<<< HEAD
-function createModalStackNavigator<TStackParams extends ParamListBase>(screens: Screens): React.ComponentType {
+function createModalStackNavigator<TStackParams extends ParamListBase>(screens: Screens, getScreenOptions?: (styles: ThemeStyles) => StackNavigationOptions): React.ComponentType {
     const ModalStackNavigator = createPlatformStackNavigator<TStackParams>();
-=======
-function createModalStackNavigator<TStackParams extends ParamListBase>(screens: Screens, getScreenOptions?: (styles: ThemeStyles) => StackNavigationOptions): React.ComponentType {
-    const ModalStackNavigator = createStackNavigator<TStackParams>();
->>>>>>> ff23077a
 
     function ModalStack() {
         const styles = useThemeStyles();

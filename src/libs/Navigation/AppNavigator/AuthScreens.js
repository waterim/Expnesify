import React from 'react';
import Onyx, {withOnyx} from 'react-native-onyx';
import PropTypes from 'prop-types';
import moment from 'moment';
import _ from 'underscore';
import lodashGet from 'lodash/get';
import Str from 'expensify-common/lib/str';
import withWindowDimensions, {windowDimensionsPropTypes} from '../../../components/withWindowDimensions';
import CONST from '../../../CONST';
import compose from '../../compose';
import * as PersonalDetails from '../../actions/PersonalDetails';
import * as Pusher from '../../Pusher/pusher';
import PusherConnectionManager from '../../PusherConnectionManager';
import ROUTES from '../../../ROUTES';
import ONYXKEYS from '../../../ONYXKEYS';
import Timing from '../../actions/Timing';
import NetworkConnection from '../../NetworkConnection';
import CONFIG from '../../../CONFIG';
import KeyboardShortcut from '../../KeyboardShortcut';
import Navigation from '../Navigation';
import * as User from '../../actions/User';
import * as Modal from '../../actions/Modal';
import modalCardStyleInterpolator from './modalCardStyleInterpolator';
import createResponsiveStackNavigator from './createResponsiveStackNavigator';
import SCREENS from '../../../SCREENS';
import defaultScreenOptions from './defaultScreenOptions';
import * as App from '../../actions/App';
import * as Download from '../../actions/Download';
import * as Session from '../../actions/Session';
import RightModalNavigator from './Navigators/RightModalNavigator';
import CentralPaneNavigator from './Navigators/CentralPaneNavigator';
import NAVIGATORS from '../../../NAVIGATORS';
import FullScreenNavigator from './Navigators/FullScreenNavigator';
import styles from '../../../styles/styles';

let currentUserEmail;
Onyx.connect({
    key: ONYXKEYS.SESSION,
    callback: (val) => {
        // When signed out, val is undefined
        if (!val) {
            return;
        }

        currentUserEmail = val.email;
    },
});

let timezone;
Onyx.connect({
    key: ONYXKEYS.PERSONAL_DETAILS,
    callback: (val) => {
        if (!val || timezone) {
            return;
        }

        timezone = lodashGet(val, [currentUserEmail, 'timezone'], {});
        const currentTimezone = moment.tz.guess(true);

        // If the current timezone is different than the user's timezone, and their timezone is set to automatic
        // then update their timezone.
        if (_.isObject(timezone) && timezone.automatic && timezone.selected !== currentTimezone) {
            timezone.selected = currentTimezone;
            PersonalDetails.updateAutomaticTimezone(timezone);
        }
    },
});

const RootStack = createResponsiveStackNavigator();

// We want to delay the re-rendering for components(e.g. ReportActionCompose)
// that depends on modal visibility until Modal is completely closed and its focused
// When modal screen is focused, update modal visibility in Onyx
// https://reactnavigation.org/docs/navigation-events/
const modalScreenListeners = {
    focus: () => {
        Modal.setModalVisibility(true);
    },
    beforeRemove: () => {
        Modal.setModalVisibility(false);
    },
};

const propTypes = {
    /** Session of currently logged in user */
    session: PropTypes.shape({
        email: PropTypes.string.isRequired,
    }),
    ...windowDimensionsPropTypes,
};

const defaultProps = {
    session: {
        email: null,
    },
};

class AuthScreens extends React.Component {
    constructor(props) {
        super(props);

        Timing.start(CONST.TIMING.HOMEPAGE_INITIAL_RENDER);
    }

    componentDidMount() {
        NetworkConnection.listenForReconnect();
        NetworkConnection.onReconnect(() => App.reconnectApp());
        PusherConnectionManager.init();
        Pusher.init({
            appKey: CONFIG.PUSHER.APP_KEY,
            cluster: CONFIG.PUSHER.CLUSTER,
            authEndpoint: `${CONFIG.EXPENSIFY.DEFAULT_API_ROOT}api?command=AuthenticatePusher`,
        }).then(() => {
            User.subscribeToUserEvents();
        });

        App.openApp();
        App.setUpPoliciesAndNavigate(this.props.session);
        Download.clearDownloads();
        Timing.end(CONST.TIMING.HOMEPAGE_INITIAL_RENDER);

        const searchShortcutConfig = CONST.KEYBOARD_SHORTCUTS.SEARCH;
        const groupShortcutConfig = CONST.KEYBOARD_SHORTCUTS.NEW_GROUP;

        // Listen for the key K being pressed so that focus can be given to
        // the chat switcher, or new group chat
        // based on the key modifiers pressed and the operating system
        this.unsubscribeSearchShortcut = KeyboardShortcut.subscribe(
            searchShortcutConfig.shortcutKey,
            () => {
                Modal.close(() => {
                    if (Navigation.isActiveRoute(ROUTES.SEARCH)) {
                        return;
                    }
                    return Navigation.navigate(ROUTES.SEARCH);
                });
            },
            searchShortcutConfig.descriptionKey,
            searchShortcutConfig.modifiers,
            true,
        );
        this.unsubscribeGroupShortcut = KeyboardShortcut.subscribe(
            groupShortcutConfig.shortcutKey,
            () => {
                Modal.close(() => {
                    if (Navigation.isActiveRoute(ROUTES.NEW_GROUP)) {
                        return;
                    }
                    Navigation.navigate(ROUTES.NEW_GROUP);
                });
            },
            groupShortcutConfig.descriptionKey,
            groupShortcutConfig.modifiers,
            true,
        );
    }

    shouldComponentUpdate(nextProps) {
        return nextProps.isSmallScreenWidth !== this.props.isSmallScreenWidth;
    }

    componentWillUnmount() {
        if (this.unsubscribeSearchShortcut) {
            this.unsubscribeSearchShortcut();
        }
        if (this.unsubscribeGroupShortcut) {
            this.unsubscribeGroupShortcut();
        }
        Session.cleanupSession();
        clearInterval(this.interval);
        this.interval = null;
    }

    render() {
        const commonScreenOptions = {
            headerShown: false,
            gestureDirection: 'horizontal',
            animationEnabled: true,
<<<<<<< HEAD
            cardStyleInterpolator: props => modalCardStyleInterpolator(this.props.isSmallScreenWidth, false, props),
=======

            // This option is required to make previous screen visible underneath the modal screen
            // https://reactnavigation.org/docs/6.x/stack-navigator#transparent-modals
            presentation: 'transparentModal',
        };
        const modalScreenOptions = {
            ...commonModalScreenOptions,
            cardStyle: getNavigationModalCardStyle(this.props.isSmallScreenWidth),
            cardStyleInterpolator: (props) => modalCardStyleInterpolator(this.props.isSmallScreenWidth, false, props),
>>>>>>> e48e8757
            cardOverlayEnabled: true,
        };

        const rightModalNavigatorScreenOptions = {
            ...commonScreenOptions,
            cardStyle: styles.navigationModalCard(this.props.isSmallScreenWidth),
        };

        return (
            <RootStack.Navigator
                isSmallScreenWidth={this.props.isSmallScreenWidth}
                mode="modal"
                // We are disabling the default keyboard handling here since the automatic behavior is to close a
                // keyboard that's open when swiping to dismiss a modal. In those cases, pressing the back button on
                // a header will briefly open and close the keyboard and crash Android.
                // eslint-disable-next-line react/jsx-props-no-multi-spaces
                keyboardHandlingEnabled={false}
            >
                <RootStack.Screen
                    name={SCREENS.HOME}
                    options={{
                        ...commonScreenOptions,
                        title: 'New Expensify',

                        // Prevent unnecessary scrolling
                        cardStyle: styles.cardStyleNavigator,
                    }}
                    getComponent={() => {
                        const SidebarScreen = require('../../../pages/home/sidebar/SidebarScreen').default;
                        return SidebarScreen;
                    }}

                />
                <RootStack.Screen
                    name={NAVIGATORS.CENTRAL_PANE_NAVIGATOR}
                    options={{
                        ...commonScreenOptions,
                        title: 'New Expensify',

                        // Prevent unnecessary scrolling
                        cardStyle: styles.cardStyleNavigator,
                        cardStyleInterpolator: props => modalCardStyleInterpolator(this.props.isSmallScreenWidth, false, props),
                    }}
                    component={CentralPaneNavigator}
                />
                <RootStack.Screen
                    name="ValidateLogin"
                    options={{
                        headerShown: false,
                        title: 'New Expensify',
                    }}
                    getComponent={() => {
                        const ValidateLoginPage = require('../../../pages/ValidateLoginPage').default;
                        return ValidateLoginPage;
                    }}
                />
                <RootStack.Screen
                    name={SCREENS.TRANSITION_FROM_OLD_DOT}
                    options={defaultScreenOptions}
                    getComponent={() => {
                        const LogOutPreviousUserPage = require('../../../pages/LogOutPreviousUserPage').default;
                        return LogOutPreviousUserPage;
                    }}
                />
                <RootStack.Screen
                    name="Concierge"
                    options={defaultScreenOptions}
                    getComponent={() => {
                        const ConciergePage = require('../../../pages/ConciergePage').default;
                        return ConciergePage;
                    }}
                />
                <RootStack.Screen
                    name={NAVIGATORS.FULL_SCREEN_NAVIGATOR}
                    options={defaultScreenOptions}
                    component={FullScreenNavigator}
                />
                <RootStack.Screen
                    name={NAVIGATORS.RIGHT_MODAL_NAVIGATOR}
                    options={rightModalNavigatorScreenOptions}
                    component={RightModalNavigator}
                    listeners={modalScreenListeners}
                />
            </RootStack.Navigator>
        );
    }
}

AuthScreens.propTypes = propTypes;
AuthScreens.defaultProps = defaultProps;
export default compose(
    withWindowDimensions,
    withOnyx({
        session: {
            key: ONYXKEYS.SESSION,
        },
    }),
)(AuthScreens);<|MERGE_RESOLUTION|>--- conflicted
+++ resolved
@@ -176,19 +176,7 @@
             headerShown: false,
             gestureDirection: 'horizontal',
             animationEnabled: true,
-<<<<<<< HEAD
-            cardStyleInterpolator: props => modalCardStyleInterpolator(this.props.isSmallScreenWidth, false, props),
-=======
-
-            // This option is required to make previous screen visible underneath the modal screen
-            // https://reactnavigation.org/docs/6.x/stack-navigator#transparent-modals
-            presentation: 'transparentModal',
-        };
-        const modalScreenOptions = {
-            ...commonModalScreenOptions,
-            cardStyle: getNavigationModalCardStyle(this.props.isSmallScreenWidth),
             cardStyleInterpolator: (props) => modalCardStyleInterpolator(this.props.isSmallScreenWidth, false, props),
->>>>>>> e48e8757
             cardOverlayEnabled: true,
         };
 
@@ -220,7 +208,6 @@
                         const SidebarScreen = require('../../../pages/home/sidebar/SidebarScreen').default;
                         return SidebarScreen;
                     }}
-
                 />
                 <RootStack.Screen
                     name={NAVIGATORS.CENTRAL_PANE_NAVIGATOR}
@@ -230,7 +217,7 @@
 
                         // Prevent unnecessary scrolling
                         cardStyle: styles.cardStyleNavigator,
-                        cardStyleInterpolator: props => modalCardStyleInterpolator(this.props.isSmallScreenWidth, false, props),
+                        cardStyleInterpolator: (props) => modalCardStyleInterpolator(this.props.isSmallScreenWidth, false, props),
                     }}
                     component={CentralPaneNavigator}
                 />

--- conflicted
+++ resolved
@@ -102,14 +102,11 @@
             Policy.subscribeToPolicyEvents();
         });
 
-<<<<<<< HEAD
         // Fetch some data we need on initialization
         Session.loadInitialData();
-=======
         // Listen for report changes and fetch some data we need on initialization
         UnreadIndicatorUpdater.listenForReportChanges();
         App.getAppData(false);
->>>>>>> c0f2264d
 
         // Load policies, maybe creating a new policy first.
         Linking.getInitialURL()

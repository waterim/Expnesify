--- conflicted
+++ resolved
@@ -250,69 +250,6 @@
                         return ConciergePage;
                     }}
                 />
-<<<<<<< HEAD
-
-                {/* These are the various modal routes */}
-                {/* Note: Each modal must have it's own stack navigator since we want to be able to navigate to any
-                modal subscreens e.g. `/settings/profile` and this will allow us to navigate while inside the modal. We
-                are also using a custom navigator on web so even if a modal does not have any subscreens it still must
-                use a navigator */}
-                <RootStack.Screen
-                    name="Settings"
-                    options={modalScreenOptions}
-                    component={ModalStackNavigators.SettingsModalStackNavigator}
-                    listeners={modalScreenListeners}
-                />
-                <RootStack.Screen
-                    name="NewChat"
-                    options={modalScreenOptions}
-                    component={ModalStackNavigators.NewChatModalStackNavigator}
-                    listeners={modalScreenListeners}
-                />
-                <RootStack.Screen
-                    name="NewGroup"
-                    options={modalScreenOptions}
-                    component={ModalStackNavigators.NewGroupModalStackNavigator}
-                    listeners={modalScreenListeners}
-                />
-                <RootStack.Screen
-                    name="Search"
-                    options={modalScreenOptions}
-                    component={ModalStackNavigators.SearchModalStackNavigator}
-                    listeners={modalScreenListeners}
-                />
-                <RootStack.Screen
-                    name="Details"
-                    options={modalScreenOptions}
-                    component={ModalStackNavigators.DetailsModalStackNavigator}
-                    listeners={modalScreenListeners}
-                />
-                <RootStack.Screen
-                    name="Profile"
-                    options={modalScreenOptions}
-                    component={ModalStackNavigators.ProfileModalStackNavigator}
-                    listeners={modalScreenListeners}
-                />
-                <RootStack.Screen
-                    name="Report_Details"
-                    options={modalScreenOptions}
-                    component={ModalStackNavigators.ReportDetailsModalStackNavigator}
-                    listeners={modalScreenListeners}
-                />
-                <RootStack.Screen
-                    name="Report_Settings"
-                    options={modalScreenOptions}
-                    component={ModalStackNavigators.ReportSettingsModalStackNavigator}
-                    listeners={modalScreenListeners}
-                />
-                <RootStack.Screen
-                    name="Report_WelcomeMessage"
-                    options={modalScreenOptions}
-                    component={ModalStackNavigators.ReportWelcomeMessageModalStackNavigator}
-                    listeners={modalScreenListeners}
-                />
-=======
->>>>>>> 7c34ed18
                 <RootStack.Screen
                     name={NAVIGATORS.FULL_SCREEN_NAVIGATOR}
                     options={defaultScreenOptions}

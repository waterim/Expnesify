--- conflicted
+++ resolved
@@ -37,11 +37,8 @@
 import getRootNavigatorScreenOptions from './getRootNavigatorScreenOptions';
 import BottomTabNavigator from './Navigators/BottomTabNavigator';
 import CentralPaneNavigator from './Navigators/CentralPaneNavigator';
-<<<<<<< HEAD
 import FullScreenNavigator from './Navigators/FullScreenNavigator';
-=======
 import LeftModalNavigator from './Navigators/LeftModalNavigator';
->>>>>>> 11d78212
 import RightModalNavigator from './Navigators/RightModalNavigator';
 
 type AuthScreensProps = {
@@ -324,16 +321,15 @@
                     listeners={modalScreenListeners}
                 />
                 <RootStack.Screen
-<<<<<<< HEAD
                     name={NAVIGATORS.FULL_SCREEN_NAVIGATOR}
                     options={screenOptions.fullScreen}
                     component={FullScreenNavigator}
-=======
+                />
+                <RootStack.Screen
                     name={NAVIGATORS.LEFT_MODAL_NAVIGATOR}
                     options={screenOptions.leftModalNavigator}
                     component={LeftModalNavigator}
                     listeners={modalScreenListeners}
->>>>>>> 11d78212
                 />
                 <RootStack.Screen
                     name={SCREENS.DESKTOP_SIGN_IN_REDIRECT}

import type {NavigationState} from '@react-navigation/native';
import {DefaultTheme, findFocusedRoute, NavigationContainer} from '@react-navigation/native';
import React, {useEffect, useMemo, useRef} from 'react';
import useActiveWorkspace from '@hooks/useActiveWorkspace';
import useCurrentReportID from '@hooks/useCurrentReportID';
import useTheme from '@hooks/useTheme';
import useWindowDimensions from '@hooks/useWindowDimensions';
import Log from '@libs/Log';
import {getPathFromURL} from '@libs/Url';
import {updateLastVisitedPath} from '@userActions/App';
import type {Route} from '@src/ROUTES';
import SCREENS from '@src/SCREENS';
import AppNavigator from './AppNavigator';
import getPolicyIDFromState from './getPolicyIDFromState';
import linkingConfig from './linkingConfig';
import customGetPathFromState from './linkingConfig/customGetPathFromState';
import getAdaptedStateFromPath from './linkingConfig/getAdaptedStateFromPath';
import Navigation, {navigationRef} from './Navigation';
import type {RootStackParamList} from './types';

type NavigationRootProps = {
    /** Whether the current user is logged in with an authToken */
    authenticated: boolean;

    /** Stores path of last visited page */
    lastVisitedPath: Route;

    /** Initial url */
    initialUrl: string | null;

    /** Fired when react-navigation is ready */
    onReady: () => void;
};

/**
 * Intercept navigation state changes and log it
 */
function parseAndLogRoute(state: NavigationState) {
    if (!state) {
        return;
    }

    const currentPath = customGetPathFromState(state, linkingConfig.config);

    const focusedRoute = findFocusedRoute(state);

    if (focusedRoute?.name !== SCREENS.NOT_FOUND) {
        updateLastVisitedPath(currentPath);
    }

    // Don't log the route transitions from OldDot because they contain authTokens
    if (currentPath.includes('/transition')) {
        Log.info('Navigating from transition link from OldDot using short lived authToken');
    } else {
        Log.info('Navigating to route', false, {path: currentPath});
    }

    Navigation.setIsNavigationReady();
}

<<<<<<< HEAD
function NavigationRoot({authenticated, onReady}: NavigationRootProps) {
=======
function NavigationRoot({authenticated, lastVisitedPath, initialUrl, onReady}: NavigationRootProps) {
    useFlipper(navigationRef);
>>>>>>> d5eba656
    const firstRenderRef = useRef(true);
    const theme = useTheme();

    const currentReportIDValue = useCurrentReportID();
    const {isSmallScreenWidth} = useWindowDimensions();
    const {setActiveWorkspaceID} = useActiveWorkspace();

    const initialState = useMemo(
        () => {
            if (!lastVisitedPath) {
                return undefined;
            }

            const path = initialUrl ? getPathFromURL(initialUrl) : null;

            // For non-nullable paths we don't want to set initial state
            if (path) {
                return;
            }

            const {adaptedState} = getAdaptedStateFromPath(lastVisitedPath, linkingConfig.config);
            return adaptedState;
        },
        // eslint-disable-next-line react-hooks/exhaustive-deps
        [],
    );

    // https://reactnavigation.org/docs/themes
    const navigationTheme = useMemo(
        () => ({
            ...DefaultTheme,
            colors: {
                ...DefaultTheme.colors,
                background: theme.appBG,
            },
        }),
        [theme],
    );

    useEffect(() => {
        if (firstRenderRef.current) {
            // we don't want to make the report back button go back to LHN if the user
            // started on the small screen so we don't set it on the first render
            // making it only work on consecutive changes of the screen size
            firstRenderRef.current = false;
            return;
        }
        if (!isSmallScreenWidth) {
            return;
        }
        Navigation.setShouldPopAllStateOnUP();
    }, [isSmallScreenWidth]);

    const handleStateChange = (state: NavigationState | undefined) => {
        if (!state) {
            return;
        }
        const activeWorkspaceID = getPolicyIDFromState(state as NavigationState<RootStackParamList>);
        // Performance optimization to avoid context consumers to delay first render
        setTimeout(() => {
            currentReportIDValue?.updateCurrentReportID(state);
            setActiveWorkspaceID(activeWorkspaceID);
        }, 0);
        parseAndLogRoute(state);
    };

    return (
        <NavigationContainer
            initialState={initialState}
            onStateChange={handleStateChange}
            onReady={onReady}
            theme={navigationTheme}
            ref={navigationRef}
            linking={linkingConfig}
            documentTitle={{
                enabled: false,
            }}
        >
            <AppNavigator authenticated={authenticated} />
        </NavigationContainer>
    );
}

NavigationRoot.displayName = 'NavigationRoot';

export default NavigationRoot;<|MERGE_RESOLUTION|>--- conflicted
+++ resolved
@@ -58,12 +58,7 @@
     Navigation.setIsNavigationReady();
 }
 
-<<<<<<< HEAD
-function NavigationRoot({authenticated, onReady}: NavigationRootProps) {
-=======
 function NavigationRoot({authenticated, lastVisitedPath, initialUrl, onReady}: NavigationRootProps) {
-    useFlipper(navigationRef);
->>>>>>> d5eba656
     const firstRenderRef = useRef(true);
     const theme = useTheme();
 

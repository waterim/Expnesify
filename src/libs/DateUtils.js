--- conflicted
+++ resolved
@@ -18,7 +18,6 @@
     isSameYear,
     addMinutes,
     addHours,
-    addDays,
     parse,
     set,
     isSameMinute,
@@ -624,7 +623,6 @@
     extractDate,
     formatDateTimeTo12Hour,
     getStatusUntilDate,
-<<<<<<< HEAD
     extractTime12Hour,
     get12HourTimeObjectFromDate,
     areDatesIdentical,
@@ -634,11 +632,9 @@
     combineDateAndTime,
     getDateValidationErrorKey,
     getTimeValidationErrorKey,
-=======
     isToday,
     isTomorrow,
     isYesterday,
->>>>>>> cfad43ff
 };
 
 export default DateUtils;
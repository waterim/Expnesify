/* eslint-disable no-continue */
import {Str} from 'expensify-common';
// eslint-disable-next-line you-dont-need-lodash-underscore/get
import lodashGet from 'lodash/get';
import lodashOrderBy from 'lodash/orderBy';
import lodashSet from 'lodash/set';
import lodashSortBy from 'lodash/sortBy';
import Onyx from 'react-native-onyx';
import type {OnyxCollection, OnyxEntry} from 'react-native-onyx';
import {FallbackAvatar} from '@components/Icon/Expensicons';
import type {SelectedTagOption} from '@components/TagPicker';
import type {IOUAction} from '@src/CONST';
import CONST from '@src/CONST';
import type {TranslationPaths} from '@src/languages/types';
import ONYXKEYS from '@src/ONYXKEYS';
import type {
    Beta,
    Login,
    OnyxInputOrEntry,
    PersonalDetails,
    PersonalDetailsList,
    Policy,
    PolicyCategories,
    PolicyCategory,
    PolicyTag,
    PolicyTagLists,
    PolicyTags,
    Report,
    ReportAction,
    ReportActions,
    TaxRate,
    TaxRates,
    TaxRatesWithDefault,
    Transaction,
    TransactionViolation,
} from '@src/types/onyx';
import type {Participant} from '@src/types/onyx/IOU';
import type * as OnyxCommon from '@src/types/onyx/OnyxCommon';
import type DeepValueOf from '@src/types/utils/DeepValueOf';
import {isEmptyObject} from '@src/types/utils/EmptyObject';
import times from '@src/utils/times';
import Timing from './actions/Timing';
import * as ErrorUtils from './ErrorUtils';
import filterArrayByMatch from './filterArrayByMatch';
import localeCompare from './LocaleCompare';
import * as LocalePhoneNumber from './LocalePhoneNumber';
import * as Localize from './Localize';
import * as LoginUtils from './LoginUtils';
import ModifiedExpenseMessage from './ModifiedExpenseMessage';
import Navigation from './Navigation/Navigation';
import Performance from './Performance';
import * as PersonalDetailsUtils from './PersonalDetailsUtils';
import * as PhoneNumber from './PhoneNumber';
import * as PolicyUtils from './PolicyUtils';
import * as ReportActionUtils from './ReportActionsUtils';
import * as ReportConnection from './ReportConnection';
import * as ReportUtils from './ReportUtils';
import * as TaskUtils from './TaskUtils';
import * as TransactionUtils from './TransactionUtils';
import * as UserUtils from './UserUtils';

type SearchOption<T> = ReportUtils.OptionData & {
    item: T;
};

type OptionList = {
    reports: Array<SearchOption<Report>>;
    personalDetails: Array<SearchOption<PersonalDetails>>;
};

type Option = Partial<ReportUtils.OptionData>;

/**
 * A narrowed version of `Option` is used when we have a guarantee that given values exist.
 */
type OptionTree = {
    text: string;
    keyForList: string;
    searchText: string;
    tooltipText: string;
    isDisabled: boolean;
    isSelected: boolean;
    pendingAction?: OnyxCommon.PendingAction;
} & Option;

type PayeePersonalDetails = {
    text: string;
    alternateText: string;
    icons: OnyxCommon.Icon[];
    descriptiveText: string;
    login: string;
    accountID: number;
    keyForList: string;
};

type CategorySectionBase = {
    title: string | undefined;
    shouldShow: boolean;
};

type CategorySection = CategorySectionBase & {
    data: Option[];
};

type TaxRatesOption = {
    text?: string;
    code?: string;
    searchText?: string;
    tooltipText?: string;
    isDisabled?: boolean;
    keyForList?: string;
    isSelected?: boolean;
    pendingAction?: OnyxCommon.PendingAction;
};

type TaxSection = {
    title: string | undefined;
    shouldShow: boolean;
    data: TaxRatesOption[];
};

type CategoryTreeSection = CategorySectionBase & {
    data: OptionTree[];
    indexOffset?: number;
};

type Category = {
    name: string;
    enabled: boolean;
    isSelected?: boolean;
    pendingAction?: OnyxCommon.PendingAction;
};

type Tax = {
    modifiedName: string;
    isSelected?: boolean;
    isDisabled?: boolean;
};

type Hierarchy = Record<string, Category & {[key: string]: Hierarchy & Category}>;

type GetOptionsConfig = {
    reportActions?: ReportActions;
    betas?: OnyxEntry<Beta[]>;
    selectedOptions?: Option[];
    maxRecentReportsToShow?: number;
    excludeLogins?: string[];
    includeMultipleParticipantReports?: boolean;
    includeRecentReports?: boolean;
    includeSelfDM?: boolean;
    sortByReportTypeInSearch?: boolean;
    searchInputValue?: string;
    showChatPreviewLine?: boolean;
    sortPersonalDetailsByAlphaAsc?: boolean;
    forcePolicyNamePreview?: boolean;
    includeOwnedWorkspaceChats?: boolean;
    includeThreads?: boolean;
    includeTasks?: boolean;
    includeMoneyRequests?: boolean;
    excludeUnknownUsers?: boolean;
    includeP2P?: boolean;
    includeCategories?: boolean;
    categories?: PolicyCategories;
    recentlyUsedCategories?: string[];
    includeTags?: boolean;
    tags?: PolicyTags | Array<SelectedTagOption | PolicyTag>;
    recentlyUsedTags?: string[];
    canInviteUser?: boolean;
    includeSelectedOptions?: boolean;
    includeTaxRates?: boolean;
    taxRates?: TaxRatesWithDefault;
    policy?: OnyxEntry<Policy>;
    transaction?: OnyxEntry<Transaction>;
    includePolicyReportFieldOptions?: boolean;
    policyReportFieldOptions?: string[];
    recentlyUsedPolicyReportFieldOptions?: string[];
    transactionViolations?: OnyxCollection<TransactionViolation[]>;
    includeInvoiceRooms?: boolean;
    includeDomainEmail?: boolean;
    action?: IOUAction;
    shouldAcceptName?: boolean;
};

type GetUserToInviteConfig = {
    searchValue: string;
    excludeUnknownUsers?: boolean;
    optionsToExclude?: Array<Partial<ReportUtils.OptionData>>;
    selectedOptions?: Array<Partial<ReportUtils.OptionData>>;
    betas: OnyxEntry<Beta[]>;
    reportActions?: ReportActions;
    showChatPreviewLine?: boolean;
    shouldAcceptName?: boolean;
};

type MemberForList = {
    text: string;
    alternateText: string;
    keyForList: string;
    isSelected: boolean;
    isDisabled: boolean;
    accountID?: number;
    login: string;
    icons?: OnyxCommon.Icon[];
    pendingAction?: OnyxCommon.PendingAction;
    reportID: string;
};

type SectionForSearchTerm = {
    section: CategorySection;
};
type Options = {
    recentReports: ReportUtils.OptionData[];
    personalDetails: ReportUtils.OptionData[];
    userToInvite: ReportUtils.OptionData | null;
    currentUserOption: ReportUtils.OptionData | null | undefined;
    categoryOptions: CategoryTreeSection[];
    tagOptions: CategorySection[];
    taxRatesOptions: CategorySection[];
    policyReportFieldOptions?: CategorySection[] | null;
};

type PreviewConfig = {showChatPreviewLine?: boolean; forcePolicyNamePreview?: boolean; showPersonalDetails?: boolean};

type FilterOptionsConfig = Pick<
    GetOptionsConfig,
    'sortByReportTypeInSearch' | 'canInviteUser' | 'betas' | 'selectedOptions' | 'excludeUnknownUsers' | 'excludeLogins' | 'maxRecentReportsToShow' | 'shouldAcceptName'
> & {preferChatroomsOverThreads?: boolean; includeChatRoomsByParticipants?: boolean};

type HasText = {
    text?: string;
};

/**
 * OptionsListUtils is used to build a list options passed to the OptionsList component. Several different UI views can
 * be configured to display different results based on the options passed to the private getOptions() method. Public
 * methods should be named for the views they build options for and then exported for use in a component.
 */
let currentUserLogin: string | undefined;
let currentUserAccountID: number | undefined;
Onyx.connect({
    key: ONYXKEYS.SESSION,
    callback: (value) => {
        currentUserLogin = value?.email;
        currentUserAccountID = value?.accountID;
    },
});

let loginList: OnyxEntry<Login>;
Onyx.connect({
    key: ONYXKEYS.LOGIN_LIST,
    callback: (value) => (loginList = isEmptyObject(value) ? {} : value),
});

let allPersonalDetails: OnyxEntry<PersonalDetailsList>;
Onyx.connect({
    key: ONYXKEYS.PERSONAL_DETAILS_LIST,
    callback: (value) => (allPersonalDetails = isEmptyObject(value) ? {} : value),
});

let preferredLocale: DeepValueOf<typeof CONST.LOCALES> = CONST.LOCALES.DEFAULT;
Onyx.connect({
    key: ONYXKEYS.NVP_PREFERRED_LOCALE,
    callback: (value) => {
        if (!value) {
            return;
        }
        preferredLocale = value;
    },
});

const policies: OnyxCollection<Policy> = {};
Onyx.connect({
    key: ONYXKEYS.COLLECTION.POLICY,
    callback: (policy, key) => {
        if (!policy || !key || !policy.name) {
            return;
        }

        policies[key] = policy;
    },
});

let allPolicyCategories: OnyxCollection<PolicyCategories> = {};
Onyx.connect({
    key: ONYXKEYS.COLLECTION.POLICY_CATEGORIES,
    waitForCollectionCallback: true,
    callback: (val) => (allPolicyCategories = val),
});

const lastReportActions: ReportActions = {};
const allSortedReportActions: Record<string, ReportAction[]> = {};
let allReportActions: OnyxCollection<ReportActions>;
const lastVisibleReportActions: ReportActions = {};
Onyx.connect({
    key: ONYXKEYS.COLLECTION.REPORT_ACTIONS,
    waitForCollectionCallback: true,
    callback: (actions) => {
        if (!actions) {
            return;
        }

        allReportActions = actions ?? {};

        // Iterate over the report actions to build the sorted and lastVisible report actions objects
        Object.entries(allReportActions).forEach((reportActions) => {
            const reportID = reportActions[0].split('_')[1];
            const reportActionsArray = Object.values(reportActions[1] ?? {});
            let sortedReportActions = ReportActionUtils.getSortedReportActions(reportActionsArray, true);
            allSortedReportActions[reportID] = sortedReportActions;

            // If the report is a one-transaction report and has , we need to return the combined reportActions so that the LHN can display modifications
            // to the transaction thread or the report itself
            const transactionThreadReportID = ReportActionUtils.getOneTransactionThreadReportID(reportID, actions[reportActions[0]]);
            if (transactionThreadReportID) {
                const transactionThreadReportActionsArray = Object.values(actions[`${ONYXKEYS.COLLECTION.REPORT_ACTIONS}${transactionThreadReportID}`] ?? {});
                sortedReportActions = ReportActionUtils.getCombinedReportActions(sortedReportActions, transactionThreadReportID, transactionThreadReportActionsArray, reportID);
            }

            lastReportActions[reportID] = sortedReportActions[0];

            // The report is only visible if it is the last action not deleted that
            // does not match a closed or created state.
            const reportActionsForDisplay = sortedReportActions.filter(
                (reportAction, actionKey) =>
                    ReportActionUtils.shouldReportActionBeVisible(reportAction, actionKey) &&
                    !ReportActionUtils.isWhisperAction(reportAction) &&
                    reportAction.actionName !== CONST.REPORT.ACTIONS.TYPE.CREATED &&
                    reportAction.pendingAction !== CONST.RED_BRICK_ROAD_PENDING_ACTION.DELETE &&
                    !ReportActionUtils.isResolvedActionTrackExpense(reportAction),
            );
            lastVisibleReportActions[reportID] = reportActionsForDisplay[0];
        });
    },
});

let allTransactions: OnyxCollection<Transaction> = {};
Onyx.connect({
    key: ONYXKEYS.COLLECTION.TRANSACTION,
    waitForCollectionCallback: true,
    callback: (value) => {
        if (!value) {
            return;
        }

        allTransactions = Object.keys(value)
            .filter((key) => !!value[key])
            .reduce((result: OnyxCollection<Transaction>, key) => {
                if (result) {
                    // eslint-disable-next-line no-param-reassign
                    result[key] = value[key];
                }
                return result;
            }, {});
    },
});

let allReportsDraft: OnyxCollection<Report>;
Onyx.connect({
    key: ONYXKEYS.COLLECTION.REPORT_DRAFT,
    waitForCollectionCallback: true,
    callback: (value) => (allReportsDraft = value),
});

/**
 * Get the report or draft report given a reportID
 */
function getReportOrDraftReport(reportID: string | undefined): OnyxEntry<Report> {
    const allReports = ReportConnection.getAllReports();
    if (!allReports && !allReportsDraft) {
        return undefined;
    }

    const report = allReports?.[`${ONYXKEYS.COLLECTION.REPORT}${reportID}`];
    const draftReport = allReportsDraft?.[`${ONYXKEYS.COLLECTION.REPORT_DRAFT}${reportID}`];

    return report ?? draftReport;
}

/**
 * @param defaultValues {login: accountID} In workspace invite page, when new user is added we pass available data to opt in
 * @returns Returns avatar data for a list of user accountIDs
 */
function getAvatarsForAccountIDs(accountIDs: number[], personalDetails: OnyxEntry<PersonalDetailsList>, defaultValues: Record<string, number> = {}): OnyxCommon.Icon[] {
    const reversedDefaultValues: Record<number, string> = {};

    Object.entries(defaultValues).forEach((item) => {
        reversedDefaultValues[item[1]] = item[0];
    });

    return accountIDs.map((accountID) => {
        const login = reversedDefaultValues[accountID] ?? '';
        const userPersonalDetail = personalDetails?.[accountID] ?? {login, accountID};

        return {
            id: accountID,
            source: userPersonalDetail.avatar ?? FallbackAvatar,
            type: CONST.ICON_TYPE_AVATAR,
            name: userPersonalDetail.login ?? '',
        };
    });
}

/**
 * Returns the personal details for an array of accountIDs
 * @returns keys of the object are emails, values are PersonalDetails objects.
 */
function getPersonalDetailsForAccountIDs(accountIDs: number[] | undefined, personalDetails: OnyxInputOrEntry<PersonalDetailsList>): PersonalDetailsList {
    const personalDetailsForAccountIDs: PersonalDetailsList = {};
    if (!personalDetails) {
        return personalDetailsForAccountIDs;
    }
    accountIDs?.forEach((accountID) => {
        const cleanAccountID = Number(accountID);
        if (!cleanAccountID) {
            return;
        }
        let personalDetail: OnyxEntry<PersonalDetails> = personalDetails[accountID] ?? undefined;
        if (!personalDetail) {
            personalDetail = {} as PersonalDetails;
        }

        if (cleanAccountID === CONST.ACCOUNT_ID.CONCIERGE) {
            personalDetail.avatar = CONST.CONCIERGE_ICON_URL;
        }

        personalDetail.accountID = cleanAccountID;
        personalDetailsForAccountIDs[cleanAccountID] = personalDetail;
    });
    return personalDetailsForAccountIDs;
}

/**
 * Return true if personal details data is ready, i.e. report list options can be created.
 */
function isPersonalDetailsReady(personalDetails: OnyxEntry<PersonalDetailsList>): boolean {
    const personalDetailsKeys = Object.keys(personalDetails ?? {});
    return personalDetailsKeys.some((key) => personalDetails?.[key]?.accountID);
}

/**
 * Get the participant option for a report.
 */
function getParticipantsOption(participant: ReportUtils.OptionData | Participant, personalDetails: OnyxEntry<PersonalDetailsList>): Participant {
    const detail = getPersonalDetailsForAccountIDs([participant.accountID ?? -1], personalDetails)[participant.accountID ?? -1];
    // eslint-disable-next-line @typescript-eslint/prefer-nullish-coalescing
    const login = detail?.login || participant.login || '';
    const displayName = PersonalDetailsUtils.getDisplayNameOrDefault(detail, LocalePhoneNumber.formatPhoneNumber(login));

    return {
        keyForList: String(detail?.accountID),
        login,
        accountID: detail?.accountID ?? -1,
        text: displayName,
        firstName: detail?.firstName ?? '',
        lastName: detail?.lastName ?? '',
        alternateText: LocalePhoneNumber.formatPhoneNumber(login) || displayName,
        icons: [
            {
                source: detail?.avatar ?? FallbackAvatar,
                name: login,
                type: CONST.ICON_TYPE_AVATAR,
                id: detail?.accountID,
            },
        ],
        phoneNumber: detail?.phoneNumber ?? '',
        selected: participant.selected,
        isSelected: participant.selected,
        searchText: participant.searchText ?? undefined,
    };
}

/**
 * Constructs a Set with all possible names (displayName, firstName, lastName, email) for all participants in a report,
 * to be used in isSearchStringMatch.
 */
function getParticipantNames(personalDetailList?: Array<Partial<PersonalDetails>> | null): Set<string> {
    // We use a Set because `Set.has(value)` on a Set of with n entries is up to n (or log(n)) times faster than
    // `_.contains(Array, value)` for an Array with n members.
    const participantNames = new Set<string>();
    personalDetailList?.forEach((participant) => {
        if (participant.login) {
            participantNames.add(participant.login.toLowerCase());
        }
        if (participant.firstName) {
            participantNames.add(participant.firstName.toLowerCase());
        }
        if (participant.lastName) {
            participantNames.add(participant.lastName.toLowerCase());
        }
        if (participant.displayName) {
            participantNames.add(PersonalDetailsUtils.getDisplayNameOrDefault(participant).toLowerCase());
        }
    });
    return participantNames;
}

/**
 * A very optimized method to remove duplicates from an array.
 * Taken from https://stackoverflow.com/a/9229821/9114791
 */
function uniqFast(items: string[]): string[] {
    const seenItems: Record<string, number> = {};
    const result: string[] = [];
    let j = 0;

    for (const item of items) {
        if (seenItems[item] !== 1) {
            seenItems[item] = 1;
            result[j++] = item;
        }
    }

    return result;
}

/**
 * Get an object of error messages keyed by microtime by combining all error objects related to the report.
 */
function getAllReportErrors(report: OnyxEntry<Report>, reportActions: OnyxEntry<ReportActions>): OnyxCommon.Errors {
    const reportErrors = report?.errors ?? {};
    const reportErrorFields = report?.errorFields ?? {};
    const reportActionErrors: OnyxCommon.ErrorFields = Object.values(reportActions ?? {}).reduce((prevReportActionErrors, action) => {
        if (!action || isEmptyObject(action.errors)) {
            return prevReportActionErrors;
        }

        return Object.assign(prevReportActionErrors, action.errors);
    }, {});
    const parentReportAction: OnyxEntry<ReportAction> =
        !report?.parentReportID || !report?.parentReportActionID ? undefined : allReportActions?.[report.parentReportID ?? '-1']?.[report.parentReportActionID ?? '-1'];

    if (ReportActionUtils.wasActionTakenByCurrentUser(parentReportAction) && ReportActionUtils.isTransactionThread(parentReportAction)) {
        const transactionID = ReportActionUtils.isMoneyRequestAction(parentReportAction) ? ReportActionUtils.getOriginalMessage(parentReportAction)?.IOUTransactionID : null;
        const transaction = allTransactions?.[`${ONYXKEYS.COLLECTION.TRANSACTION}${transactionID}`];
        if (TransactionUtils.hasMissingSmartscanFields(transaction ?? null) && !ReportUtils.isSettled(transaction?.reportID)) {
            reportActionErrors.smartscan = ErrorUtils.getMicroSecondOnyxErrorWithTranslationKey('iou.error.genericSmartscanFailureMessage');
        }
    } else if ((ReportUtils.isIOUReport(report) || ReportUtils.isExpenseReport(report)) && report?.ownerAccountID === currentUserAccountID) {
        if (ReportUtils.shouldShowRBRForMissingSmartscanFields(report?.reportID ?? '-1') && !ReportUtils.isSettled(report?.reportID)) {
            reportActionErrors.smartscan = ErrorUtils.getMicroSecondOnyxErrorWithTranslationKey('iou.error.genericSmartscanFailureMessage');
        }
    } else if (ReportUtils.hasSmartscanError(Object.values(reportActions ?? {}))) {
        reportActionErrors.smartscan = ErrorUtils.getMicroSecondOnyxErrorWithTranslationKey('iou.error.genericSmartscanFailureMessage');
    }
    // All error objects related to the report. Each object in the sources contains error messages keyed by microtime
    const errorSources = {
        reportErrors,
        ...reportErrorFields,
        ...reportActionErrors,
    };
    // Combine all error messages keyed by microtime into one object
    const allReportErrors = Object.values(errorSources)?.reduce((prevReportErrors, errors) => {
        if (isEmptyObject(errors)) {
            return prevReportErrors;
        }

        return Object.assign(prevReportErrors, errors);
    }, {});

    return allReportErrors;
}

/**
 * Get the last actor display name from last actor details.
 */
function getLastActorDisplayName(lastActorDetails: Partial<PersonalDetails> | null, hasMultipleParticipants: boolean) {
    return hasMultipleParticipants && lastActorDetails && lastActorDetails.accountID !== currentUserAccountID
        ? // eslint-disable-next-line @typescript-eslint/prefer-nullish-coalescing
          lastActorDetails.firstName || PersonalDetailsUtils.getDisplayNameOrDefault(lastActorDetails)
        : '';
}

/**
 * Update alternate text for the option when applicable
 */
function getAlternateText(option: ReportUtils.OptionData, {showChatPreviewLine = false, forcePolicyNamePreview = false}: PreviewConfig) {
    const report = getReportOrDraftReport(option.reportID);
    const isAdminRoom = ReportUtils.isAdminRoom(report);
    const isAnnounceRoom = ReportUtils.isAnnounceRoom(report);

    if (!!option.isThread || !!option.isMoneyRequestReport) {
        return option.lastMessageText ? option.lastMessageText : Localize.translate(preferredLocale, 'report.noActivityYet');
    }

    if (option.isChatRoom && !isAdminRoom && !isAnnounceRoom) {
        return showChatPreviewLine && option.lastMessageText ? option.lastMessageText : option.subtitle;
    }

    if ((option.isPolicyExpenseChat ?? false) || isAdminRoom || isAnnounceRoom) {
        return showChatPreviewLine && !forcePolicyNamePreview && option.lastMessageText ? option.lastMessageText : option.subtitle;
    }

    if (option.isTaskReport) {
        return showChatPreviewLine && option.lastMessageText ? option.lastMessageText : Localize.translate(preferredLocale, 'report.noActivityYet');
    }

    return showChatPreviewLine && option.lastMessageText
        ? option.lastMessageText
        : LocalePhoneNumber.formatPhoneNumber(option.participantsList && option.participantsList.length > 0 ? option.participantsList[0].login ?? '' : '');
}

function isSearchStringMatchUserDetails(personalDetail: PersonalDetails, searchValue: string) {
    let memberDetails = '';
    if (personalDetail.login) {
        memberDetails += ` ${personalDetail.login}`;
    }
    if (personalDetail.firstName) {
        memberDetails += ` ${personalDetail.firstName}`;
    }
    if (personalDetail.lastName) {
        memberDetails += ` ${personalDetail.lastName}`;
    }
    if (personalDetail.displayName) {
        memberDetails += ` ${PersonalDetailsUtils.getDisplayNameOrDefault(personalDetail)}`;
    }
    if (personalDetail.phoneNumber) {
        memberDetails += ` ${personalDetail.phoneNumber}`;
    }
    return isSearchStringMatch(searchValue.trim(), memberDetails.toLowerCase());
}

/**
 * Get IOU report ID of report last action if the action is report action preview
 */
function getIOUReportIDOfLastAction(report: OnyxEntry<Report>): string | undefined {
    if (!report?.reportID) {
        return;
    }
    const lastAction = lastVisibleReportActions[report.reportID];
    if (!ReportActionUtils.isReportPreviewAction(lastAction)) {
        return;
    }
    return getReportOrDraftReport(ReportActionUtils.getIOUReportIDFromReportActionPreview(lastAction))?.reportID;
}

/**
 * Get the last message text from the report directly or from other sources for special cases.
 */
function getLastMessageTextForReport(report: OnyxEntry<Report>, lastActorDetails: Partial<PersonalDetails> | null, policy?: OnyxEntry<Policy>): string {
    const reportID = report?.reportID ?? '-1';
    const lastReportAction = lastVisibleReportActions[reportID] ?? null;

    // some types of actions are filtered out for lastReportAction, in some cases we need to check the actual last action
    const lastOriginalReportAction = lastReportActions[reportID] ?? null;
    let lastMessageTextFromReport = '';
    const reportNameValuePairs = ReportUtils.getReportNameValuePairs(report?.reportID);

    if (ReportUtils.isArchivedRoom(report, reportNameValuePairs)) {
        const archiveReason =
            // eslint-disable-next-line @typescript-eslint/prefer-nullish-coalescing
            (ReportActionUtils.isClosedAction(lastOriginalReportAction) && ReportActionUtils.getOriginalMessage(lastOriginalReportAction)?.reason) || CONST.REPORT.ARCHIVE_REASON.DEFAULT;
        switch (archiveReason) {
            case CONST.REPORT.ARCHIVE_REASON.ACCOUNT_CLOSED:
            case CONST.REPORT.ARCHIVE_REASON.REMOVED_FROM_POLICY:
            case CONST.REPORT.ARCHIVE_REASON.POLICY_DELETED: {
                lastMessageTextFromReport = Localize.translate(preferredLocale, `reportArchiveReasons.${archiveReason}`, {
                    displayName: PersonalDetailsUtils.getDisplayNameOrDefault(lastActorDetails),
                    policyName: ReportUtils.getPolicyName(report, false, policy),
                });
                break;
            }
            case CONST.REPORT.ARCHIVE_REASON.BOOKING_END_DATE_HAS_PASSED: {
                lastMessageTextFromReport = Localize.translate(preferredLocale, `reportArchiveReasons.${archiveReason}`);
                break;
            }
            default: {
                lastMessageTextFromReport = Localize.translate(preferredLocale, `reportArchiveReasons.default`);
            }
        }
    } else if (ReportActionUtils.isMoneyRequestAction(lastReportAction)) {
        const properSchemaForMoneyRequestMessage = ReportUtils.getReportPreviewMessage(report, lastReportAction, true, false, null, true);
        lastMessageTextFromReport = ReportUtils.formatReportLastMessageText(properSchemaForMoneyRequestMessage);
    } else if (ReportActionUtils.isReportPreviewAction(lastReportAction)) {
        const iouReport = getReportOrDraftReport(ReportActionUtils.getIOUReportIDFromReportActionPreview(lastReportAction));
        const lastIOUMoneyReportAction = allSortedReportActions[iouReport?.reportID ?? '-1']?.find(
            (reportAction, key): reportAction is ReportAction<typeof CONST.REPORT.ACTIONS.TYPE.IOU> =>
                ReportActionUtils.shouldReportActionBeVisible(reportAction, key) &&
                reportAction.pendingAction !== CONST.RED_BRICK_ROAD_PENDING_ACTION.DELETE &&
                ReportActionUtils.isMoneyRequestAction(reportAction),
        );
        const reportPreviewMessage = ReportUtils.getReportPreviewMessage(
            !isEmptyObject(iouReport) ? iouReport : null,
            lastIOUMoneyReportAction,
            true,
            ReportUtils.isChatReport(report),
            null,
            true,
            lastReportAction,
        );
        lastMessageTextFromReport = ReportUtils.formatReportLastMessageText(reportPreviewMessage);
    } else if (ReportActionUtils.isReimbursementQueuedAction(lastReportAction)) {
        lastMessageTextFromReport = ReportUtils.getReimbursementQueuedActionMessage(lastReportAction, report);
    } else if (ReportActionUtils.isReimbursementDeQueuedAction(lastReportAction)) {
        lastMessageTextFromReport = ReportUtils.getReimbursementDeQueuedActionMessage(lastReportAction, report, true);
    } else if (ReportActionUtils.isDeletedParentAction(lastReportAction) && ReportUtils.isChatReport(report)) {
        lastMessageTextFromReport = ReportUtils.getDeletedParentActionMessageForChatReport(lastReportAction);
    } else if (ReportActionUtils.isPendingRemove(lastReportAction) && ReportActionUtils.isThreadParentMessage(lastReportAction, report?.reportID ?? '-1')) {
        lastMessageTextFromReport = Localize.translateLocal('parentReportAction.hiddenMessage');
    } else if (ReportUtils.isReportMessageAttachment({text: report?.lastMessageText ?? '-1', html: report?.lastMessageHtml, translationKey: report?.lastMessageTranslationKey, type: ''})) {
        // eslint-disable-next-line @typescript-eslint/prefer-nullish-coalescing
        lastMessageTextFromReport = `[${Localize.translateLocal((report?.lastMessageTranslationKey || 'common.attachment') as TranslationPaths)}]`;
    } else if (ReportActionUtils.isModifiedExpenseAction(lastReportAction)) {
        const properSchemaForModifiedExpenseMessage = ModifiedExpenseMessage.getForReportAction(report?.reportID, lastReportAction);
        lastMessageTextFromReport = ReportUtils.formatReportLastMessageText(properSchemaForModifiedExpenseMessage, true);
    } else if (ReportActionUtils.isTaskAction(lastReportAction)) {
        lastMessageTextFromReport = ReportUtils.formatReportLastMessageText(TaskUtils.getTaskReportActionMessage(lastReportAction).text);
    } else if (ReportActionUtils.isCreatedTaskReportAction(lastReportAction)) {
        lastMessageTextFromReport = TaskUtils.getTaskCreatedMessage(lastReportAction);
    } else if (lastReportAction?.actionName === CONST.REPORT.ACTIONS.TYPE.SUBMITTED) {
        lastMessageTextFromReport = ReportUtils.getIOUSubmittedMessage(reportID);
    } else if (lastReportAction?.actionName === CONST.REPORT.ACTIONS.TYPE.APPROVED) {
        lastMessageTextFromReport = ReportUtils.getIOUApprovedMessage(reportID);
    } else if (lastReportAction?.actionName === CONST.REPORT.ACTIONS.TYPE.FORWARDED) {
        lastMessageTextFromReport = ReportUtils.getIOUForwardedMessage(reportID);
    } else if (ReportActionUtils.isActionableAddPaymentCard(lastReportAction)) {
        lastMessageTextFromReport = ReportActionUtils.getReportActionMessageText(lastReportAction);
    } else if (lastReportAction?.actionName === 'EXPORTINTEGRATION') {
        lastMessageTextFromReport = ReportActionUtils.getExportIntegrationLastMessageText(lastReportAction);
    } else if (lastReportAction?.actionName && ReportActionUtils.isOldDotReportAction(lastReportAction)) {
        lastMessageTextFromReport = ReportActionUtils.getMessageOfOldDotReportAction(lastReportAction, false);
    }

    return lastMessageTextFromReport || (report?.lastMessageText ?? '');
}

/**
 * Creates a report list option
 */
function createOption(
    accountIDs: number[],
    personalDetails: OnyxInputOrEntry<PersonalDetailsList>,
    report: OnyxInputOrEntry<Report>,
    reportActions: ReportActions,
    config?: PreviewConfig,
): ReportUtils.OptionData {
    const {showChatPreviewLine = false, forcePolicyNamePreview = false, showPersonalDetails = false} = config ?? {};
    const result: ReportUtils.OptionData = {
        text: undefined,
        alternateText: undefined,
        pendingAction: undefined,
        allReportErrors: undefined,
        brickRoadIndicator: null,
        icons: undefined,
        tooltipText: null,
        ownerAccountID: undefined,
        subtitle: undefined,
        participantsList: undefined,
        accountID: 0,
        login: undefined,
        reportID: '',
        phoneNumber: undefined,
        hasDraftComment: false,
        keyForList: undefined,
        isDefaultRoom: false,
        isPinned: false,
        isWaitingOnBankAccount: false,
        iouReportID: undefined,
        isIOUReportOwner: null,
        iouReportAmount: 0,
        isChatRoom: false,
        isArchivedRoom: false,
        shouldShowSubscript: false,
        isPolicyExpenseChat: false,
        isOwnPolicyExpenseChat: false,
        isExpenseReport: false,
        policyID: undefined,
        isOptimisticPersonalDetail: false,
        lastMessageText: '',
    };

    const personalDetailMap = getPersonalDetailsForAccountIDs(accountIDs, personalDetails);
    const personalDetailList = Object.values(personalDetailMap).filter((details): details is PersonalDetails => !!details);
    const personalDetail = personalDetailList[0];
    let hasMultipleParticipants = personalDetailList.length > 1;
    let subtitle;
    let reportName;
    result.participantsList = personalDetailList;
    result.isOptimisticPersonalDetail = personalDetail?.isOptimisticPersonalDetail;
    const reportNameValuePairs = ReportUtils.getReportNameValuePairs(report?.reportID);
    if (report) {
        result.isChatRoom = ReportUtils.isChatRoom(report);
        result.isDefaultRoom = ReportUtils.isDefaultRoom(report);
        result.isArchivedRoom = ReportUtils.isArchivedRoom(report, reportNameValuePairs);
        result.isExpenseReport = ReportUtils.isExpenseReport(report);
        result.isInvoiceRoom = ReportUtils.isInvoiceRoom(report);
        result.isMoneyRequestReport = ReportUtils.isMoneyRequestReport(report);
        result.isThread = ReportUtils.isChatThread(report);
        result.isTaskReport = ReportUtils.isTaskReport(report);
        result.shouldShowSubscript = ReportUtils.shouldReportShowSubscript(report);
        result.isPolicyExpenseChat = ReportUtils.isPolicyExpenseChat(report);
        result.isOwnPolicyExpenseChat = report.isOwnPolicyExpenseChat ?? false;
        result.allReportErrors = getAllReportErrors(report, reportActions);
        result.brickRoadIndicator = !isEmptyObject(result.allReportErrors) ? CONST.BRICK_ROAD_INDICATOR_STATUS.ERROR : '';
        result.pendingAction = report.pendingFields ? report.pendingFields.addWorkspaceRoom ?? report.pendingFields.createChat : undefined;
        result.ownerAccountID = report.ownerAccountID;
        result.reportID = report.reportID;
        result.isUnread = ReportUtils.isUnread(report);
        result.isPinned = report.isPinned;
        result.iouReportID = report.iouReportID;
        result.keyForList = String(report.reportID);
        result.isWaitingOnBankAccount = report.isWaitingOnBankAccount;
        result.policyID = report.policyID;
        result.isSelfDM = ReportUtils.isSelfDM(report);
        result.notificationPreference = report.notificationPreference;

        const visibleParticipantAccountIDs = ReportUtils.getParticipantsAccountIDsForDisplay(report, true);

        result.tooltipText = ReportUtils.getReportParticipantsTitle(visibleParticipantAccountIDs);

        hasMultipleParticipants = personalDetailList.length > 1 || result.isChatRoom || result.isPolicyExpenseChat || ReportUtils.isGroupChat(report);
        subtitle = ReportUtils.getChatRoomSubtitle(report);

        const lastActorDetails = personalDetailMap[report.lastActorAccountID ?? -1] ?? null;
        const lastActorDisplayName = getLastActorDisplayName(lastActorDetails, hasMultipleParticipants);
        const lastMessageTextFromReport = getLastMessageTextForReport(report, lastActorDetails);
        let lastMessageText = lastMessageTextFromReport;

        const lastAction = lastVisibleReportActions[report.reportID];
        const shouldDisplayLastActorName = lastAction && lastAction.actionName !== CONST.REPORT.ACTIONS.TYPE.REPORT_PREVIEW && lastAction.actionName !== CONST.REPORT.ACTIONS.TYPE.IOU;

        if (shouldDisplayLastActorName && lastActorDisplayName && lastMessageTextFromReport) {
            lastMessageText = `${lastActorDisplayName}: ${lastMessageTextFromReport}`;
        }

        result.lastMessageText = lastMessageText;

        // If displaying chat preview line is needed, let's overwrite the default alternate text
        result.alternateText = showPersonalDetails && personalDetail?.login ? personalDetail.login : getAlternateText(result, {showChatPreviewLine, forcePolicyNamePreview});

        reportName = showPersonalDetails
            ? ReportUtils.getDisplayNameForParticipant(accountIDs[0]) || LocalePhoneNumber.formatPhoneNumber(personalDetail?.login ?? '')
            : ReportUtils.getReportName(report);
    } else {
        // eslint-disable-next-line @typescript-eslint/prefer-nullish-coalescing
        reportName = ReportUtils.getDisplayNameForParticipant(accountIDs[0]) || LocalePhoneNumber.formatPhoneNumber(personalDetail?.login ?? '');
        result.keyForList = String(accountIDs[0]);

        result.alternateText = LocalePhoneNumber.formatPhoneNumber(personalDetails?.[accountIDs[0]]?.login ?? '');
    }

    result.isIOUReportOwner = ReportUtils.isIOUOwnedByCurrentUser(result);
    result.iouReportAmount = ReportUtils.getMoneyRequestSpendBreakdown(result).totalDisplaySpend;

    if (!hasMultipleParticipants && (!report || (report && !ReportUtils.isGroupChat(report) && !ReportUtils.isChatRoom(report)))) {
        result.login = personalDetail?.login;
        result.accountID = Number(personalDetail?.accountID);
        result.phoneNumber = personalDetail?.phoneNumber;
    }

    result.text = reportName;
    result.icons = ReportUtils.getIcons(report, personalDetails, personalDetail?.avatar, personalDetail?.login, personalDetail?.accountID, null);
    result.subtitle = subtitle;

    return result;
}

/**
 * Get the option for a given report.
 */
function getReportOption(participant: Participant): ReportUtils.OptionData {
    const report = getReportOrDraftReport(participant.reportID);
    const visibleParticipantAccountIDs = ReportUtils.getParticipantsAccountIDsForDisplay(report, true);

    const option = createOption(
        visibleParticipantAccountIDs,
        allPersonalDetails ?? {},
        !isEmptyObject(report) ? report : undefined,
        {},
        {
            showChatPreviewLine: false,
            forcePolicyNamePreview: false,
        },
    );

    // Update text & alternateText because createOption returns workspace name only if report is owned by the user
    if (option.isSelfDM) {
        option.alternateText = Localize.translateLocal('reportActionsView.yourSpace');
    } else if (option.isInvoiceRoom) {
        option.text = ReportUtils.getReportName(report);
        option.alternateText = Localize.translateLocal('workspace.common.invoices');
    } else {
        option.text = ReportUtils.getPolicyName(report);
        option.alternateText = Localize.translateLocal('workspace.common.workspace');
    }
    option.isDisabled = ReportUtils.isDraftReport(participant.reportID);
    option.selected = participant.selected;
    option.isSelected = participant.selected;
    return option;
}

/**
 * Get the option for a policy expense report.
 */
function getPolicyExpenseReportOption(participant: Participant | ReportUtils.OptionData): ReportUtils.OptionData {
    const expenseReport = ReportUtils.isPolicyExpenseChat(participant) ? getReportOrDraftReport(participant.reportID) : null;

    const visibleParticipantAccountIDs = Object.entries(expenseReport?.participants ?? {})
        .filter(([, reportParticipant]) => reportParticipant && !reportParticipant.hidden)
        .map(([accountID]) => Number(accountID));

    const option = createOption(
        visibleParticipantAccountIDs,
        allPersonalDetails ?? {},
        !isEmptyObject(expenseReport) ? expenseReport : null,
        {},
        {
            showChatPreviewLine: false,
            forcePolicyNamePreview: false,
        },
    );

    // Update text & alternateText because createOption returns workspace name only if report is owned by the user
    option.text = ReportUtils.getPolicyName(expenseReport);
    option.alternateText = Localize.translateLocal('workspace.common.workspace');
    option.selected = participant.selected;
    option.isSelected = participant.selected;
    return option;
}

/**
 * Searches for a match when provided with a value
 */
function isSearchStringMatch(searchValue: string, searchText?: string | null, participantNames = new Set<string>(), isChatRoom = false): boolean {
    const searchWords = new Set(searchValue.replace(/,/g, ' ').split(' '));
    const valueToSearch = searchText?.replace(new RegExp(/&nbsp;/g), '');
    let matching = true;
    searchWords.forEach((word) => {
        // if one of the word is not matching, we don't need to check further
        if (!matching) {
            return;
        }
        const matchRegex = new RegExp(Str.escapeForRegExp(word), 'i');
        matching = matchRegex.test(valueToSearch ?? '') || (!isChatRoom && participantNames.has(word));
    });
    return matching;
}

/**
 * Checks if the given userDetails is currentUser or not.
 * Note: We can't migrate this off of using logins because this is used to check if you're trying to start a chat with
 * yourself or a different user, and people won't be starting new chats via accountID usually.
 */
function isCurrentUser(userDetails: PersonalDetails): boolean {
    if (!userDetails) {
        return false;
    }

    // If user login is a mobile number, append sms domain if not appended already.
    const userDetailsLogin = PhoneNumber.addSMSDomainIfPhoneNumber(userDetails.login ?? '');

    if (currentUserLogin?.toLowerCase() === userDetailsLogin.toLowerCase()) {
        return true;
    }

    // Check if userDetails login exists in loginList
    return Object.keys(loginList ?? {}).some((login) => login.toLowerCase() === userDetailsLogin.toLowerCase());
}

/**
 * Calculates count of all enabled options
 */
function getEnabledCategoriesCount(options: PolicyCategories): number {
    return Object.values(options).filter((option) => option.enabled).length;
}

function getSearchValueForPhoneOrEmail(searchTerm: string) {
    const parsedPhoneNumber = PhoneNumber.parsePhoneNumber(LoginUtils.appendCountryCode(Str.removeSMSDomain(searchTerm)));
    return parsedPhoneNumber.possible ? parsedPhoneNumber.number?.e164 ?? '' : searchTerm.toLowerCase();
}

/**
 * Verifies that there is at least one enabled option
 */
function hasEnabledOptions(options: PolicyCategories | PolicyTag[]): boolean {
    return Object.values(options).some((option: PolicyTag | PolicyCategory) => option.enabled && option.pendingAction !== CONST.RED_BRICK_ROAD_PENDING_ACTION.DELETE);
}

/**
 * Sorts categories using a simple object.
 * It builds an hierarchy (based on an object), where each category has a name and other keys as subcategories.
 * Via the hierarchy we avoid duplicating and sort categories one by one. Subcategories are being sorted alphabetically.
 */
function sortCategories(categories: Record<string, Category>): Category[] {
    // Sorts categories alphabetically by name.
    const sortedCategories = Object.values(categories).sort((a, b) => a.name.localeCompare(b.name));

    // An object that respects nesting of categories. Also, can contain only uniq categories.
    const hierarchy: Hierarchy = {};
    /**
     * Iterates over all categories to set each category in a proper place in hierarchy
     * It gets a path based on a category name e.g. "Parent: Child: Subcategory" -> "Parent.Child.Subcategory".
     * {
     *   Parent: {
     *     name: "Parent",
     *     Child: {
     *       name: "Child"
     *       Subcategory: {
     *         name: "Subcategory"
     *       }
     *     }
     *   }
     * }
     */
    sortedCategories.forEach((category) => {
        const path = category.name.split(CONST.PARENT_CHILD_SEPARATOR);
        const existedValue = lodashGet(hierarchy, path, {}) as Hierarchy;
        lodashSet(hierarchy, path, {
            ...existedValue,
            name: category.name,
            pendingAction: category.pendingAction,
        });
    });

    /**
     * A recursive function to convert hierarchy into an array of category objects.
     * The category object contains base 2 properties: "name" and "enabled".
     * It iterates each key one by one. When a category has subcategories, goes deeper into them. Also, sorts subcategories alphabetically.
     */
    const flatHierarchy = (initialHierarchy: Hierarchy) =>
        Object.values(initialHierarchy).reduce((acc: Category[], category) => {
            const {name, pendingAction, ...subcategories} = category;
            if (name) {
                const categoryObject: Category = {
                    name,
                    pendingAction,
                    enabled: categories[name]?.enabled ?? false,
                };

                acc.push(categoryObject);
            }

            if (!isEmptyObject(subcategories)) {
                const nestedCategories = flatHierarchy(subcategories);

                acc.push(...nestedCategories.sort((a, b) => a.name.localeCompare(b.name)));
            }

            return acc;
        }, []);

    return flatHierarchy(hierarchy);
}

/**
 * Sorts tags alphabetically by name.
 */
function sortTags(tags: Record<string, PolicyTag | SelectedTagOption> | Array<PolicyTag | SelectedTagOption>) {
    const sortedTags = Array.isArray(tags) ? tags : Object.values(tags);

    // Use lodash's sortBy to ensure consistency with oldDot.
    return lodashSortBy(sortedTags, 'name', localeCompare);
}

/**
 * Builds the options for the category tree hierarchy via indents
 *
 * @param options - an initial object array
 * @param options[].enabled - a flag to enable/disable option in a list
 * @param options[].name - a name of an option
 * @param [isOneLine] - a flag to determine if text should be one line
 */
function getCategoryOptionTree(options: Record<string, Category> | Category[], isOneLine = false, selectedOptions: Category[] = []): OptionTree[] {
    const optionCollection = new Map<string, OptionTree>();
    Object.values(options).forEach((option) => {
        if (isOneLine) {
            if (optionCollection.has(option.name)) {
                return;
            }

            optionCollection.set(option.name, {
                text: option.name,
                keyForList: option.name,
                searchText: option.name,
                tooltipText: option.name,
                isDisabled: !option.enabled || option.pendingAction === CONST.RED_BRICK_ROAD_PENDING_ACTION.DELETE,
                isSelected: !!option.isSelected,
                pendingAction: option.pendingAction,
            });

            return;
        }

        option.name.split(CONST.PARENT_CHILD_SEPARATOR).forEach((optionName, index, array) => {
            const indents = times(index, () => CONST.INDENTS).join('');
            const isChild = array.length - 1 === index;
            const searchText = array.slice(0, index + 1).join(CONST.PARENT_CHILD_SEPARATOR);
            const selectedParentOption = !isChild && Object.values(selectedOptions).find((op) => op.name === searchText);
            const isParentOptionDisabled = !selectedParentOption || !selectedParentOption.enabled || selectedParentOption.pendingAction === CONST.RED_BRICK_ROAD_PENDING_ACTION.DELETE;

            if (optionCollection.has(searchText)) {
                return;
            }

            optionCollection.set(searchText, {
                text: `${indents}${optionName}`,
                keyForList: searchText,
                searchText,
                tooltipText: optionName,
                isDisabled: isChild ? !option.enabled || option.pendingAction === CONST.RED_BRICK_ROAD_PENDING_ACTION.DELETE : isParentOptionDisabled,
                isSelected: isChild ? !!option.isSelected : !!selectedParentOption,
                pendingAction: option.pendingAction,
            });
        });
    });

    return Array.from(optionCollection.values());
}

/**
 * Builds the section list for categories
 */
function getCategoryListSections(
    categories: PolicyCategories,
    recentlyUsedCategories: string[],
    selectedOptions: Category[],
    searchInputValue: string,
    maxRecentReportsToShow: number,
): CategoryTreeSection[] {
    const sortedCategories = sortCategories(categories);
    const enabledCategories = Object.values(sortedCategories).filter((category) => category.enabled);
    const enabledCategoriesNames = enabledCategories.map((category) => category.name);
    const selectedOptionsWithDisabledState: Category[] = [];
    const categorySections: CategoryTreeSection[] = [];
    const numberOfEnabledCategories = enabledCategories.length;

    selectedOptions.forEach((option) => {
        if (enabledCategoriesNames.includes(option.name)) {
            const categoryObj = enabledCategories.find((category) => category.name === option.name);
            selectedOptionsWithDisabledState.push({...(categoryObj ?? option), isSelected: true, enabled: true});
            return;
        }
        selectedOptionsWithDisabledState.push({...option, isSelected: true, enabled: false});
    });

    if (numberOfEnabledCategories === 0 && selectedOptions.length > 0) {
        const data = getCategoryOptionTree(selectedOptionsWithDisabledState, true);
        categorySections.push({
            // "Selected" section
            title: '',
            shouldShow: false,
            data,
            indexOffset: data.length,
        });

        return categorySections;
    }

    if (searchInputValue) {
        const categoriesForSearch = [...selectedOptionsWithDisabledState, ...enabledCategories];
        const searchCategories: Category[] = [];

        categoriesForSearch.forEach((category) => {
            if (!category.name.toLowerCase().includes(searchInputValue.toLowerCase())) {
                return;
            }
            searchCategories.push({
                ...category,
                isSelected: selectedOptions.some((selectedOption) => selectedOption.name === category.name),
            });
        });

        const data = getCategoryOptionTree(searchCategories, true);
        categorySections.push({
            // "Search" section
            title: '',
            shouldShow: true,
            data,
            indexOffset: data.length,
        });

        return categorySections;
    }

    if (selectedOptions.length > 0) {
        const data = getCategoryOptionTree(selectedOptionsWithDisabledState, true);
        categorySections.push({
            // "Selected" section
            title: '',
            shouldShow: false,
            data,
            indexOffset: data.length,
        });
    }

    const selectedOptionNames = selectedOptions.map((selectedOption) => selectedOption.name);
    const filteredCategories = enabledCategories.filter((category) => !selectedOptionNames.includes(category.name));

    if (numberOfEnabledCategories < CONST.CATEGORY_LIST_THRESHOLD) {
        const data = getCategoryOptionTree(filteredCategories, false, selectedOptionsWithDisabledState);
        categorySections.push({
            // "All" section when items amount less than the threshold
            title: '',
            shouldShow: false,
            data,
            indexOffset: data.length,
        });

        return categorySections;
    }

    const filteredRecentlyUsedCategories = recentlyUsedCategories
        .filter(
            (categoryName) =>
                !selectedOptionNames.includes(categoryName) && categories[categoryName]?.enabled && categories[categoryName]?.pendingAction !== CONST.RED_BRICK_ROAD_PENDING_ACTION.DELETE,
        )
        .map((categoryName) => ({
            name: categoryName,
            enabled: categories[categoryName].enabled ?? false,
        }));

    if (filteredRecentlyUsedCategories.length > 0) {
        const cutRecentlyUsedCategories = filteredRecentlyUsedCategories.slice(0, maxRecentReportsToShow);

        const data = getCategoryOptionTree(cutRecentlyUsedCategories, true);
        categorySections.push({
            // "Recent" section
            title: Localize.translateLocal('common.recent'),
            shouldShow: true,
            data,
            indexOffset: data.length,
        });
    }

    const data = getCategoryOptionTree(filteredCategories, false, selectedOptionsWithDisabledState);
    categorySections.push({
        // "All" section when items amount more than the threshold
        title: Localize.translateLocal('common.all'),
        shouldShow: true,
        data,
        indexOffset: data.length,
    });

    return categorySections;
}

/**
 * Transforms the provided tags into option objects.
 *
 * @param tags - an initial tag array
 */
function getTagsOptions(tags: Array<Pick<PolicyTag, 'name' | 'enabled' | 'pendingAction'>>, selectedOptions?: SelectedTagOption[]): Option[] {
    return tags.map((tag) => {
        // This is to remove unnecessary escaping backslash in tag name sent from backend.
        const cleanedName = PolicyUtils.getCleanedTagName(tag.name);
        return {
            text: cleanedName,
            keyForList: tag.name,
            searchText: tag.name,
            tooltipText: cleanedName,
            isDisabled: !tag.enabled || tag.pendingAction === CONST.RED_BRICK_ROAD_PENDING_ACTION.DELETE,
            isSelected: selectedOptions?.some((selectedTag) => selectedTag.name === tag.name),
            pendingAction: tag.pendingAction,
        };
    });
}

/**
 * Build the section list for tags
 */
function getTagListSections(
    tags: Array<PolicyTag | SelectedTagOption>,
    recentlyUsedTags: string[],
    selectedOptions: SelectedTagOption[],
    searchInputValue: string,
    maxRecentReportsToShow: number,
) {
    const tagSections = [];
    const sortedTags = sortTags(tags) as PolicyTag[];
    const selectedOptionNames = selectedOptions.map((selectedOption) => selectedOption.name);
    const enabledTags = sortedTags.filter((tag) => tag.enabled);
    const enabledTagsNames = enabledTags.map((tag) => tag.name);
    const enabledTagsWithoutSelectedOptions = enabledTags.filter((tag) => !selectedOptionNames.includes(tag.name));
    const selectedTagsWithDisabledState: SelectedTagOption[] = [];
    const numberOfTags = enabledTags.length;

    selectedOptions.forEach((tag) => {
        if (enabledTagsNames.includes(tag.name)) {
            selectedTagsWithDisabledState.push({...tag, enabled: true});
            return;
        }
        selectedTagsWithDisabledState.push({...tag, enabled: false});
    });

    // If all tags are disabled but there's a previously selected tag, show only the selected tag
    if (numberOfTags === 0 && selectedOptions.length > 0) {
        tagSections.push({
            // "Selected" section
            title: '',
            shouldShow: false,
            data: getTagsOptions(selectedTagsWithDisabledState, selectedOptions),
        });

        return tagSections;
    }

    if (searchInputValue) {
        const enabledSearchTags = enabledTagsWithoutSelectedOptions.filter((tag) => PolicyUtils.getCleanedTagName(tag.name.toLowerCase()).includes(searchInputValue.toLowerCase()));
        const selectedSearchTags = selectedTagsWithDisabledState.filter((tag) => PolicyUtils.getCleanedTagName(tag.name.toLowerCase()).includes(searchInputValue.toLowerCase()));
        const tagsForSearch = [...selectedSearchTags, ...enabledSearchTags];

        tagSections.push({
            // "Search" section
            title: '',
            shouldShow: true,
            data: getTagsOptions(tagsForSearch, selectedOptions),
        });

        return tagSections;
    }

    if (numberOfTags < CONST.TAG_LIST_THRESHOLD) {
        tagSections.push({
            // "All" section when items amount less than the threshold
            title: '',
            shouldShow: false,
            data: getTagsOptions([...selectedTagsWithDisabledState, ...enabledTagsWithoutSelectedOptions], selectedOptions),
        });

        return tagSections;
    }

    const filteredRecentlyUsedTags = recentlyUsedTags
        .filter((recentlyUsedTag) => {
            const tagObject = tags.find((tag) => tag.name === recentlyUsedTag);
            return !!tagObject?.enabled && !selectedOptionNames.includes(recentlyUsedTag) && tagObject?.pendingAction !== CONST.RED_BRICK_ROAD_PENDING_ACTION.DELETE;
        })
        .map((tag) => ({name: tag, enabled: true}));

    if (selectedOptions.length) {
        tagSections.push({
            // "Selected" section
            title: '',
            shouldShow: true,
            data: getTagsOptions(selectedTagsWithDisabledState, selectedOptions),
        });
    }

    if (filteredRecentlyUsedTags.length > 0) {
        const cutRecentlyUsedTags = filteredRecentlyUsedTags.slice(0, maxRecentReportsToShow);

        tagSections.push({
            // "Recent" section
            title: Localize.translateLocal('common.recent'),
            shouldShow: true,
            data: getTagsOptions(cutRecentlyUsedTags, selectedOptions),
        });
    }

    tagSections.push({
        // "All" section when items amount more than the threshold
        title: Localize.translateLocal('common.all'),
        shouldShow: true,
        data: getTagsOptions(enabledTagsWithoutSelectedOptions, selectedOptions),
    });

    return tagSections;
}

/**
 * Verifies that there is at least one enabled tag
 */
function hasEnabledTags(policyTagList: Array<PolicyTagLists[keyof PolicyTagLists]>) {
    const policyTagValueList = policyTagList.map(({tags}) => Object.values(tags)).flat();

    return hasEnabledOptions(policyTagValueList);
}

/**
 * Transforms the provided report field options into option objects.
 *
 * @param reportFieldOptions - an initial report field options array
 */
function getReportFieldOptions(reportFieldOptions: string[]): Option[] {
    return reportFieldOptions.map((name) => ({
        text: name,
        keyForList: name,
        searchText: name,
        tooltipText: name,
        isDisabled: false,
    }));
}

/**
 * Build the section list for report field options
 */
function getReportFieldOptionsSection(options: string[], recentlyUsedOptions: string[], selectedOptions: Array<Partial<ReportUtils.OptionData>>, searchInputValue: string) {
    const reportFieldOptionsSections = [];
    const selectedOptionKeys = selectedOptions.map(({text, keyForList, name}) => text ?? keyForList ?? name ?? '').filter((o) => !!o);
    let indexOffset = 0;

    if (searchInputValue) {
        const searchOptions = options.filter((option) => option.toLowerCase().includes(searchInputValue.toLowerCase()));

        reportFieldOptionsSections.push({
            // "Search" section
            title: '',
            shouldShow: true,
            indexOffset,
            data: getReportFieldOptions(searchOptions),
        });

        return reportFieldOptionsSections;
    }

    const filteredRecentlyUsedOptions = recentlyUsedOptions.filter((recentlyUsedOption) => !selectedOptionKeys.includes(recentlyUsedOption));
    const filteredOptions = options.filter((option) => !selectedOptionKeys.includes(option));

    if (selectedOptionKeys.length) {
        reportFieldOptionsSections.push({
            // "Selected" section
            title: '',
            shouldShow: true,
            indexOffset,
            data: getReportFieldOptions(selectedOptionKeys),
        });

        indexOffset += selectedOptionKeys.length;
    }

    if (filteredRecentlyUsedOptions.length > 0) {
        reportFieldOptionsSections.push({
            // "Recent" section
            title: Localize.translateLocal('common.recent'),
            shouldShow: true,
            indexOffset,
            data: getReportFieldOptions(filteredRecentlyUsedOptions),
        });

        indexOffset += filteredRecentlyUsedOptions.length;
    }

    reportFieldOptionsSections.push({
        // "All" section when items amount more than the threshold
        title: Localize.translateLocal('common.all'),
        shouldShow: true,
        indexOffset,
        data: getReportFieldOptions(filteredOptions),
    });

    return reportFieldOptionsSections;
}

/**
 * Sorts tax rates alphabetically by name.
 */
function sortTaxRates(taxRates: TaxRates): TaxRate[] {
    const sortedtaxRates = lodashSortBy(taxRates, (taxRate) => taxRate.name);
    return sortedtaxRates;
}

/**
 * Builds the options for taxRates
 */
function getTaxRatesOptions(taxRates: Array<Partial<TaxRate>>): TaxRatesOption[] {
    return taxRates.map(({code, modifiedName, isDisabled, isSelected, pendingAction}) => ({
        code,
        text: modifiedName,
        keyForList: modifiedName,
        searchText: modifiedName,
        tooltipText: modifiedName,
        isDisabled: !!isDisabled || pendingAction === CONST.RED_BRICK_ROAD_PENDING_ACTION.DELETE,
        isSelected,
        pendingAction,
    }));
}

/**
 * Builds the section list for tax rates
 */
function getTaxRatesSection(policy: OnyxEntry<Policy> | undefined, selectedOptions: Tax[], searchInputValue: string, transaction?: OnyxEntry<Transaction>): TaxSection[] {
    const policyRatesSections = [];

    const taxes = TransactionUtils.transformedTaxRates(policy, transaction);

    const sortedTaxRates = sortTaxRates(taxes);
    const selectedOptionNames = selectedOptions.map((selectedOption) => selectedOption.modifiedName);
    const enabledTaxRates = sortedTaxRates.filter((taxRate) => !taxRate.isDisabled);
    const enabledTaxRatesNames = enabledTaxRates.map((tax) => tax.modifiedName);
    const enabledTaxRatesWithoutSelectedOptions = enabledTaxRates.filter((tax) => tax.modifiedName && !selectedOptionNames.includes(tax.modifiedName));
    const selectedTaxRateWithDisabledState: Tax[] = [];
    const numberOfTaxRates = enabledTaxRates.length;

    selectedOptions.forEach((tax) => {
        if (enabledTaxRatesNames.includes(tax.modifiedName)) {
            selectedTaxRateWithDisabledState.push({...tax, isDisabled: false, isSelected: true});
            return;
        }
        selectedTaxRateWithDisabledState.push({...tax, isDisabled: true, isSelected: true});
    });

    // If all tax are disabled but there's a previously selected tag, show only the selected tag
    if (numberOfTaxRates === 0 && selectedOptions.length > 0) {
        policyRatesSections.push({
            // "Selected" sectiong
            title: '',
            shouldShow: false,
            data: getTaxRatesOptions(selectedTaxRateWithDisabledState),
        });

        return policyRatesSections;
    }

    if (searchInputValue) {
        const enabledSearchTaxRates = enabledTaxRatesWithoutSelectedOptions.filter((taxRate) => taxRate.modifiedName?.toLowerCase().includes(searchInputValue.toLowerCase()));
        const selectedSearchTags = selectedTaxRateWithDisabledState.filter((taxRate) => taxRate.modifiedName?.toLowerCase().includes(searchInputValue.toLowerCase()));
        const taxesForSearch = [...selectedSearchTags, ...enabledSearchTaxRates];

        policyRatesSections.push({
            // "Search" section
            title: '',
            shouldShow: true,
            data: getTaxRatesOptions(taxesForSearch),
        });

        return policyRatesSections;
    }

    if (numberOfTaxRates < CONST.TAX_RATES_LIST_THRESHOLD) {
        policyRatesSections.push({
            // "All" section when items amount less than the threshold
            title: '',
            shouldShow: false,
            data: getTaxRatesOptions([...selectedTaxRateWithDisabledState, ...enabledTaxRatesWithoutSelectedOptions]),
        });

        return policyRatesSections;
    }

    if (selectedOptions.length > 0) {
        policyRatesSections.push({
            // "Selected" section
            title: '',
            shouldShow: true,
            data: getTaxRatesOptions(selectedTaxRateWithDisabledState),
        });
    }

    policyRatesSections.push({
        // "All" section when number of items are more than the threshold
        title: '',
        shouldShow: true,
        data: getTaxRatesOptions(enabledTaxRatesWithoutSelectedOptions),
    });

    return policyRatesSections;
}

/**
 * Checks if a report option is selected based on matching accountID or reportID.
 *
 * @param reportOption - The report option to be checked.
 * @param selectedOptions - Array of selected options to compare with.
 * @returns true if the report option matches any of the selected options by accountID or reportID, false otherwise.
 */
function isReportSelected(reportOption: ReportUtils.OptionData, selectedOptions: Array<Partial<ReportUtils.OptionData>>) {
    if (!selectedOptions || selectedOptions.length === 0) {
        return false;
    }

    // eslint-disable-next-line @typescript-eslint/prefer-nullish-coalescing
    return selectedOptions.some((option) => (option.accountID && option.accountID === reportOption.accountID) || (option.reportID && option.reportID === reportOption.reportID));
}

function createOptionList(personalDetails: OnyxEntry<PersonalDetailsList>, reports?: OnyxCollection<Report>) {
    const reportMapForAccountIDs: Record<number, Report> = {};
    const allReportOptions: Array<SearchOption<Report>> = [];

    if (reports) {
        Object.values(reports).forEach((report) => {
            if (!report) {
                return;
            }

            const isOneOnOneChat = ReportUtils.isOneOnOneChat(report);
            const accountIDs = ReportUtils.getParticipantsAccountIDsForDisplay(report);

            const isChatRoom = ReportUtils.isChatRoom(report);
            if ((!accountIDs || accountIDs.length === 0) && !isChatRoom) {
                return;
            }

            // Save the report in the map if this is a single participant so we can associate the reportID with the
            // personal detail option later. Individuals should not be associated with single participant
            // policyExpenseChats or chatRooms since those are not people.
            if (accountIDs.length <= 1 && isOneOnOneChat) {
                reportMapForAccountIDs[accountIDs[0]] = report;
            }

            allReportOptions.push({
                item: report,
                ...createOption(accountIDs, personalDetails, report, {}),
            });
        });
    }

    const allPersonalDetailsOptions = Object.values(personalDetails ?? {}).map((personalDetail) => ({
        item: personalDetail,
        ...createOption([personalDetail?.accountID ?? -1], personalDetails, reportMapForAccountIDs[personalDetail?.accountID ?? -1], {}, {showPersonalDetails: true}),
    }));

    return {
        reports: allReportOptions,
        personalDetails: allPersonalDetailsOptions as Array<SearchOption<PersonalDetails>>,
    };
}

function createOptionFromReport(report: Report, personalDetails: OnyxEntry<PersonalDetailsList>) {
    const accountIDs = ReportUtils.getParticipantsAccountIDsForDisplay(report);

    return {
        item: report,
        ...createOption(accountIDs, personalDetails, report, {}),
    };
}

/**
 * Options need to be sorted in the specific order
 * @param options - list of options to be sorted
 * @param searchValue - search string
 * @returns a sorted list of options
 */
function orderOptions(options: ReportUtils.OptionData[], searchValue: string | undefined, {preferChatroomsOverThreads = false} = {}) {
    return lodashOrderBy(
        options,
        [
            (option) => {
                if (option.isSelfDM) {
                    return 0;
                }
                if (preferChatroomsOverThreads && option.isThread) {
                    return 4;
                }
                if (!!option.isChatRoom || option.isArchivedRoom) {
                    return 3;
                }
                if (!option.login) {
                    return 2;
                }
                if (option.login.toLowerCase() !== searchValue?.toLowerCase()) {
                    return 1;
                }

                // When option.login is an exact match with the search value, returning 0 puts it at the top of the option list
                return 0;
            },
        ],
        ['asc'],
    );
}

function canCreateOptimisticPersonalDetailOption({
    searchValue,
    recentReportOptions,
    personalDetailsOptions,
    currentUserOption,
}: {
    searchValue: string;
    recentReportOptions: ReportUtils.OptionData[];
    personalDetailsOptions: ReportUtils.OptionData[];
    currentUserOption?: ReportUtils.OptionData | null;
    excludeUnknownUsers: boolean;
}) {
    const noOptions = recentReportOptions.length + personalDetailsOptions.length === 0 && !currentUserOption;
    const noOptionsMatchExactly = !personalDetailsOptions
        .concat(recentReportOptions)
        .find((option) => option.login === PhoneNumber.addSMSDomainIfPhoneNumber(searchValue ?? '').toLowerCase() || option.login === searchValue?.toLowerCase());

    return noOptions || noOptionsMatchExactly;
}

/**
 * We create a new user option if the following conditions are satisfied:
 * - There's no matching recent report and personal detail option
 * - The searchValue is a valid email or phone number
 * - If prop shouldAcceptName = true, the searchValue can be also a normal string
 * - The searchValue isn't the current personal detail login
 */
function getUserToInviteOption({
    searchValue,
    excludeUnknownUsers = false,
    optionsToExclude = [],
    selectedOptions = [],
    reportActions = {},
    showChatPreviewLine = false,
    shouldAcceptName = false,
}: GetUserToInviteConfig): ReportUtils.OptionData | null {
    const parsedPhoneNumber = PhoneNumber.parsePhoneNumber(LoginUtils.appendCountryCode(Str.removeSMSDomain(searchValue)));
    const isCurrentUserLogin = isCurrentUser({login: searchValue} as PersonalDetails);
    const isInSelectedOption = selectedOptions.some((option) => 'login' in option && option.login === searchValue);
    const isValidEmail = Str.isValidEmail(searchValue) && !Str.isDomainEmail(searchValue) && !Str.endsWith(searchValue, CONST.SMS.DOMAIN);
    const isValidPhoneNumber = parsedPhoneNumber.possible && Str.isValidE164Phone(LoginUtils.getPhoneNumberWithoutSpecialChars(parsedPhoneNumber.number?.input ?? ''));
    const isInOptionToExclude =
        optionsToExclude.findIndex((optionToExclude) => 'login' in optionToExclude && optionToExclude.login === PhoneNumber.addSMSDomainIfPhoneNumber(searchValue).toLowerCase()) !== -1;

<<<<<<< HEAD
    if (
        !searchValue ||
        isCurrentUserLogin ||
        isInSelectedOption ||
        (!isValidEmail && !isValidPhoneNumber && !shouldAcceptName) ||
        isInOptionToExclude ||
        (isChronosEmail && !Permissions.canUseChronos(betas)) ||
        excludeUnknownUsers
    ) {
=======
    if (!searchValue || isCurrentUserLogin || isInSelectedOption || (!isValidEmail && !isValidPhoneNumber) || isInOptionToExclude || excludeUnknownUsers) {
>>>>>>> 3f4e2d20
        return null;
    }

    // Generates an optimistic account ID for new users not yet saved in Onyx
    const optimisticAccountID = UserUtils.generateAccountID(searchValue);
    const personalDetailsExtended = {
        ...allPersonalDetails,
        [optimisticAccountID]: {
            accountID: optimisticAccountID,
            login: searchValue,
        },
    };
    const userToInvite = createOption([optimisticAccountID], personalDetailsExtended, null, reportActions, {
        showChatPreviewLine,
    });
    userToInvite.isOptimisticAccount = true;
    userToInvite.login = isValidEmail || isValidPhoneNumber ? searchValue : '';
    // eslint-disable-next-line @typescript-eslint/prefer-nullish-coalescing
    userToInvite.text = userToInvite.text || searchValue;
    // eslint-disable-next-line @typescript-eslint/prefer-nullish-coalescing
    userToInvite.alternateText = userToInvite.alternateText || searchValue;

    // If user doesn't exist, use a fallback avatar
    userToInvite.icons = [
        {
            source: FallbackAvatar,
            id: optimisticAccountID,
            name: searchValue,
            type: CONST.ICON_TYPE_AVATAR,
        },
    ];

    return userToInvite;
}

/**
 * Check whether report has violations
 */
function shouldShowViolations(report: Report, betas: OnyxEntry<Beta[]>, transactionViolations: OnyxCollection<TransactionViolation[]>) {
    const {parentReportID, parentReportActionID} = report ?? {};
    const canGetParentReport = parentReportID && parentReportActionID && allReportActions;
    if (!canGetParentReport) {
        return false;
    }
    const parentReportActions = allReportActions ? allReportActions[`${ONYXKEYS.COLLECTION.REPORT_ACTIONS}${parentReportID}`] ?? {} : {};
    const parentReportAction = parentReportActions[parentReportActionID] ?? null;
    if (!parentReportAction) {
        return false;
    }
    return ReportUtils.shouldDisplayTransactionThreadViolations(report, transactionViolations, parentReportAction);
}

/**
 * filter options based on specific conditions
 */
function getOptions(
    options: OptionList,
    {
        reportActions = {},
        betas = [],
        selectedOptions = [],
        maxRecentReportsToShow = 0,
        excludeLogins = [],
        includeMultipleParticipantReports = false,
        includeRecentReports = false,
        // When sortByReportTypeInSearch flag is true, recentReports will include the personalDetails options as well.
        sortByReportTypeInSearch = false,
        searchInputValue = '',
        showChatPreviewLine = false,
        sortPersonalDetailsByAlphaAsc = true,
        forcePolicyNamePreview = false,
        includeOwnedWorkspaceChats = false,
        includeThreads = false,
        includeTasks = false,
        includeMoneyRequests = false,
        excludeUnknownUsers = false,
        includeP2P = true,
        includeCategories = false,
        categories = {},
        recentlyUsedCategories = [],
        includeTags = false,
        tags = {},
        recentlyUsedTags = [],
        canInviteUser = true,
        includeSelectedOptions = false,
        transactionViolations = {},
        includeTaxRates,
        policy,
        transaction,
        includeSelfDM = false,
        includePolicyReportFieldOptions = false,
        policyReportFieldOptions = [],
        recentlyUsedPolicyReportFieldOptions = [],
        includeInvoiceRooms = false,
        includeDomainEmail = false,
        action,
    }: GetOptionsConfig,
): Options {
    if (includeCategories) {
        const categoryOptions = getCategoryListSections(categories, recentlyUsedCategories, selectedOptions as Category[], searchInputValue, maxRecentReportsToShow);

        return {
            recentReports: [],
            personalDetails: [],
            userToInvite: null,
            currentUserOption: null,
            categoryOptions,
            tagOptions: [],
            taxRatesOptions: [],
        };
    }

    if (includeTags) {
        const tagOptions = getTagListSections(Object.values(tags), recentlyUsedTags, selectedOptions as SelectedTagOption[], searchInputValue, maxRecentReportsToShow);

        return {
            recentReports: [],
            personalDetails: [],
            userToInvite: null,
            currentUserOption: null,
            categoryOptions: [],
            tagOptions,
            taxRatesOptions: [],
        };
    }

    if (includeTaxRates) {
        const taxRatesOptions = getTaxRatesSection(policy, selectedOptions as Tax[], searchInputValue, transaction);

        return {
            recentReports: [],
            personalDetails: [],
            userToInvite: null,
            currentUserOption: null,
            categoryOptions: [],
            tagOptions: [],
            taxRatesOptions,
        };
    }

    if (includePolicyReportFieldOptions) {
        const transformedPolicyReportFieldOptions = getReportFieldOptionsSection(policyReportFieldOptions, recentlyUsedPolicyReportFieldOptions, selectedOptions, searchInputValue);
        return {
            recentReports: [],
            personalDetails: [],
            userToInvite: null,
            currentUserOption: null,
            categoryOptions: [],
            tagOptions: [],
            taxRatesOptions: [],
            policyReportFieldOptions: transformedPolicyReportFieldOptions,
        };
    }

    const parsedPhoneNumber = PhoneNumber.parsePhoneNumber(LoginUtils.appendCountryCode(Str.removeSMSDomain(searchInputValue)));
    const searchValue = parsedPhoneNumber.possible ? parsedPhoneNumber.number?.e164 ?? '' : searchInputValue.toLowerCase();
    const topmostReportId = Navigation.getTopmostReportId() ?? '-1';

    // Filter out all the reports that shouldn't be displayed
    const filteredReportOptions = options.reports.filter((option) => {
        const report = option.item;
        const doesReportHaveViolations = shouldShowViolations(report, betas, transactionViolations);

        return ReportUtils.shouldReportBeInOptionList({
            report,
            currentReportId: topmostReportId,
            betas,
            policies,
            doesReportHaveViolations,
            isInFocusMode: false,
            excludeEmptyChats: false,
            includeSelfDM,
            login: option.login,
            includeDomainEmail,
        });
    });

    // Sorting the reports works like this:
    // - Order everything by the last message timestamp (descending)
    // - When searching, self DM is put at the top
    // - All archived reports should remain at the bottom
    const orderedReportOptions = lodashSortBy(filteredReportOptions, (option) => {
        const report = option.item;
        if (option.isArchivedRoom) {
            return CONST.DATE.UNIX_EPOCH;
        }

        if (searchValue) {
            return [option.isSelfDM, report?.lastVisibleActionCreated];
        }

        return report?.lastVisibleActionCreated;
    });
    orderedReportOptions.reverse();

    const allReportOptions = orderedReportOptions.filter((option) => {
        const report = option.item;

        if (!report) {
            return;
        }

        const isThread = option.isThread;
        const isTaskReport = option.isTaskReport;
        const isPolicyExpenseChat = option.isPolicyExpenseChat;
        const isMoneyRequestReport = option.isMoneyRequestReport;
        const isSelfDM = option.isSelfDM;
        const isChatRoom = option.isChatRoom;
        const accountIDs = ReportUtils.getParticipantsAccountIDsForDisplay(report);

        if (isPolicyExpenseChat && report.isOwnPolicyExpenseChat && !includeOwnedWorkspaceChats) {
            return;
        }

        // When passing includeP2P false we are trying to hide features from users that are not ready for P2P and limited to workspace chats only.
        if (!includeP2P && !isPolicyExpenseChat) {
            return;
        }

        if (isSelfDM && !includeSelfDM) {
            return;
        }

        if (isThread && !includeThreads) {
            return;
        }

        if (isTaskReport && !includeTasks) {
            return;
        }

        if (isMoneyRequestReport && !includeMoneyRequests) {
            return;
        }

        // In case user needs to add credit bank account, don't allow them to submit an expense from the workspace.
        if (includeOwnedWorkspaceChats && ReportUtils.hasIOUWaitingOnCurrentUserBankAccount(report)) {
            return;
        }

        if ((!accountIDs || accountIDs.length === 0) && !isChatRoom) {
            return;
        }

        return option;
    });

    const havingLoginPersonalDetails = includeP2P
        ? options.personalDetails.filter((detail) => !!detail?.login && !!detail.accountID && !detail?.isOptimisticPersonalDetail && (includeDomainEmail || !Str.isDomainEmail(detail.login)))
        : [];
    let allPersonalDetailsOptions = havingLoginPersonalDetails;

    if (sortPersonalDetailsByAlphaAsc) {
        // PersonalDetails should be ordered Alphabetically by default - https://github.com/Expensify/App/issues/8220#issuecomment-1104009435
        allPersonalDetailsOptions = lodashOrderBy(allPersonalDetailsOptions, [(personalDetail) => personalDetail.text?.toLowerCase()], 'asc');
    }

    const optionsToExclude: Option[] = [];

    // If we're including selected options from the search results, we only want to exclude them if the search input is empty
    // This is because on certain pages, we show the selected options at the top when the search input is empty
    // This prevents the issue of seeing the selected option twice if you have them as a recent chat and select them
    if (!includeSelectedOptions || searchInputValue === '') {
        optionsToExclude.push(...selectedOptions);
    }

    excludeLogins.forEach((login) => {
        optionsToExclude.push({login});
    });

    let recentReportOptions = [];
    let personalDetailsOptions: ReportUtils.OptionData[] = [];

    if (includeRecentReports) {
        for (const reportOption of allReportOptions) {
            /**
             * By default, generated options does not have the chat preview line enabled.
             * If showChatPreviewLine or forcePolicyNamePreview are true, let's generate and overwrite the alternate text.
             */
            reportOption.alternateText = getAlternateText(reportOption, {showChatPreviewLine, forcePolicyNamePreview});

            // Stop adding options to the recentReports array when we reach the maxRecentReportsToShow value
            if (recentReportOptions.length > 0 && recentReportOptions.length === maxRecentReportsToShow) {
                break;
            }

            // Skip notifications@expensify.com
            if (reportOption.login === CONST.EMAIL.NOTIFICATIONS) {
                continue;
            }

            const isCurrentUserOwnedPolicyExpenseChatThatCouldShow =
                reportOption.isPolicyExpenseChat && reportOption.ownerAccountID === currentUserAccountID && includeOwnedWorkspaceChats && !reportOption.isArchivedRoom;

            const shouldShowInvoiceRoom =
                includeInvoiceRooms && ReportUtils.isInvoiceRoom(reportOption.item) && ReportUtils.isPolicyAdmin(reportOption.policyID ?? '', policies) && !reportOption.isArchivedRoom;
            // TODO: Uncomment the following line when the invoices screen is ready - https://github.com/Expensify/App/issues/45175.
            // && PolicyUtils.canSendInvoiceFromWorkspace(reportOption.policyID);

            /**
                Exclude the report option if it doesn't meet any of the following conditions:
                - It is not an owned policy expense chat that could be shown
                - Multiple participant reports are not included
                - It doesn't have a login
                - It is not an invoice room that should be shown
            */
            if (!isCurrentUserOwnedPolicyExpenseChatThatCouldShow && !includeMultipleParticipantReports && !reportOption.login && !shouldShowInvoiceRoom) {
                continue;
            }

            // If we're excluding threads, check the report to see if it has a single participant and if the participant is already selected
            if (
                !includeThreads &&
                (!!reportOption.login || reportOption.reportID) &&
                optionsToExclude.some((option) => option.login === reportOption.login || option.reportID === reportOption.reportID)
            ) {
                continue;
            }

            reportOption.isSelected = isReportSelected(reportOption, selectedOptions);

            if (action === CONST.IOU.ACTION.CATEGORIZE) {
                const policyCategories = allPolicyCategories?.[`${ONYXKEYS.COLLECTION.POLICY_CATEGORIES}${reportOption.policyID}`] ?? {};
                if (getEnabledCategoriesCount(policyCategories) !== 0) {
                    recentReportOptions.push(reportOption);
                }
            } else {
                recentReportOptions.push(reportOption);
            }

            // Add this login to the exclude list so it won't appear when we process the personal details
            if (reportOption.login) {
                optionsToExclude.push({login: reportOption.login});
            }
        }
    }

    const personalDetailsOptionsToExclude = [...optionsToExclude, {login: currentUserLogin}];
    // Next loop over all personal details removing any that are selectedUsers or recentChats
    allPersonalDetailsOptions.forEach((personalDetailOption) => {
        if (personalDetailsOptionsToExclude.some((optionToExclude) => optionToExclude.login === personalDetailOption.login)) {
            return;
        }

        personalDetailsOptions.push(personalDetailOption);
    });

    const currentUserOption = allPersonalDetailsOptions.find((personalDetailsOption) => personalDetailsOption.login === currentUserLogin);

    let userToInvite: ReportUtils.OptionData | null = null;
    if (
        canCreateOptimisticPersonalDetailOption({
            searchValue,
            recentReportOptions,
            personalDetailsOptions,
            currentUserOption,
            excludeUnknownUsers,
        })
    ) {
        userToInvite = getUserToInviteOption({
            searchValue,
            excludeUnknownUsers,
            optionsToExclude,
            selectedOptions,
            betas,
            reportActions,
            showChatPreviewLine,
        });
    }

    // If we are prioritizing 1:1 chats in search, do it only once we started searching
    if (sortByReportTypeInSearch && searchValue !== '') {
        // When sortByReportTypeInSearch is true, recentReports will be returned with all the reports including personalDetailsOptions in the correct Order.
        recentReportOptions.push(...personalDetailsOptions);
        personalDetailsOptions = [];
        recentReportOptions = orderOptions(recentReportOptions, searchValue, {preferChatroomsOverThreads: true});
    }

    return {
        personalDetails: personalDetailsOptions,
        recentReports: recentReportOptions,
        userToInvite: canInviteUser ? userToInvite : null,
        currentUserOption,
        categoryOptions: [],
        tagOptions: [],
        taxRatesOptions: [],
    };
}

/**
 * Build the options for the Search view
 */
function getSearchOptions(options: OptionList, searchValue = '', betas: Beta[] = []): Options {
    Timing.start(CONST.TIMING.LOAD_SEARCH_OPTIONS);
    Performance.markStart(CONST.TIMING.LOAD_SEARCH_OPTIONS);
    const optionList = getOptions(options, {
        betas,
        searchInputValue: searchValue.trim(),
        includeRecentReports: true,
        includeMultipleParticipantReports: true,
        maxRecentReportsToShow: 0, // Unlimited
        sortByReportTypeInSearch: true,
        showChatPreviewLine: true,
        includeP2P: true,
        forcePolicyNamePreview: true,
        includeOwnedWorkspaceChats: true,
        includeThreads: true,
        includeMoneyRequests: true,
        includeTasks: true,
        includeSelfDM: true,
    });
    Timing.end(CONST.TIMING.LOAD_SEARCH_OPTIONS);
    Performance.markEnd(CONST.TIMING.LOAD_SEARCH_OPTIONS);

    return optionList;
}

function getShareLogOptions(options: OptionList, searchValue = '', betas: Beta[] = []): Options {
    return getOptions(options, {
        betas,
        searchInputValue: searchValue.trim(),
        includeRecentReports: true,
        includeMultipleParticipantReports: true,
        sortByReportTypeInSearch: true,
        includeP2P: true,
        forcePolicyNamePreview: true,
        includeOwnedWorkspaceChats: true,
        includeSelfDM: true,
        includeThreads: true,
    });
}

/**
 * Build the IOUConfirmation options for showing the payee personalDetail
 */
function getIOUConfirmationOptionsFromPayeePersonalDetail(personalDetail: OnyxEntry<PersonalDetails>, amountText?: string): PayeePersonalDetails {
    const formattedLogin = LocalePhoneNumber.formatPhoneNumber(personalDetail?.login ?? '');
    return {
        text: PersonalDetailsUtils.getDisplayNameOrDefault(personalDetail, formattedLogin),
        alternateText: formattedLogin || PersonalDetailsUtils.getDisplayNameOrDefault(personalDetail, '', false),
        icons: [
            {
                source: personalDetail?.avatar ?? FallbackAvatar,
                name: personalDetail?.login ?? '',
                type: CONST.ICON_TYPE_AVATAR,
                id: personalDetail?.accountID,
            },
        ],
        descriptiveText: amountText ?? '',
        login: personalDetail?.login ?? '',
        accountID: personalDetail?.accountID ?? -1,
        keyForList: String(personalDetail?.accountID ?? -1),
    };
}

/**
 * Build the options for the New Group view
 */
function getFilteredOptions(
    reports: Array<SearchOption<Report>> = [],
    personalDetails: Array<SearchOption<PersonalDetails>> = [],
    betas: OnyxEntry<Beta[]> = [],
    searchValue = '',
    selectedOptions: Array<Partial<ReportUtils.OptionData>> = [],
    excludeLogins: string[] = [],
    includeOwnedWorkspaceChats = false,
    includeP2P = true,
    includeCategories = false,
    categories: PolicyCategories = {},
    recentlyUsedCategories: string[] = [],
    includeTags = false,
    tags: PolicyTags | Array<PolicyTag | SelectedTagOption> = {},
    recentlyUsedTags: string[] = [],
    canInviteUser = true,
    includeSelectedOptions = false,
    includeTaxRates = false,
    maxRecentReportsToShow: number = CONST.IOU.MAX_RECENT_REPORTS_TO_SHOW,
    taxRates: TaxRatesWithDefault = {} as TaxRatesWithDefault,
    includeSelfDM = false,
    includePolicyReportFieldOptions = false,
    policyReportFieldOptions: string[] = [],
    recentlyUsedPolicyReportFieldOptions: string[] = [],
    includeInvoiceRooms = false,
    action: IOUAction | undefined = undefined,
) {
    return getOptions(
        {reports, personalDetails},
        {
            betas,
            searchInputValue: searchValue.trim(),
            selectedOptions,
            includeRecentReports: true,
            maxRecentReportsToShow,
            excludeLogins,
            includeOwnedWorkspaceChats,
            includeP2P,
            includeCategories,
            categories,
            recentlyUsedCategories,
            includeTags,
            tags,
            recentlyUsedTags,
            canInviteUser,
            includeSelectedOptions,
            includeTaxRates,
            taxRates,
            includeSelfDM,
            includePolicyReportFieldOptions,
            policyReportFieldOptions,
            recentlyUsedPolicyReportFieldOptions,
            includeInvoiceRooms,
            action,
        },
    );
}

/**
 * Build the options for the Share Destination for a Task
 */

function getShareDestinationOptions(
    reports: Array<SearchOption<Report>> = [],
    personalDetails: Array<SearchOption<PersonalDetails>> = [],
    betas: OnyxEntry<Beta[]> = [],
    searchValue = '',
    selectedOptions: Array<Partial<ReportUtils.OptionData>> = [],
    excludeLogins: string[] = [],
    includeOwnedWorkspaceChats = true,
    excludeUnknownUsers = true,
) {
    return getOptions(
        {reports, personalDetails},
        {
            betas,
            searchInputValue: searchValue.trim(),
            selectedOptions,
            maxRecentReportsToShow: 0, // Unlimited
            includeRecentReports: true,
            includeMultipleParticipantReports: true,
            showChatPreviewLine: true,
            forcePolicyNamePreview: true,
            includeThreads: true,
            includeMoneyRequests: true,
            includeTasks: true,
            excludeLogins,
            includeOwnedWorkspaceChats,
            excludeUnknownUsers,
            includeSelfDM: true,
        },
    );
}

/**
 * Format personalDetails or userToInvite to be shown in the list
 *
 * @param member - personalDetails or userToInvite
 * @param config - keys to overwrite the default values
 */
function formatMemberForList(member: ReportUtils.OptionData): MemberForList {
    const accountID = member.accountID;

    return {
        // eslint-disable-next-line @typescript-eslint/prefer-nullish-coalescing
        text: member.text || member.displayName || '',
        // eslint-disable-next-line @typescript-eslint/prefer-nullish-coalescing
        alternateText: member.alternateText || member.login || '',
        // eslint-disable-next-line @typescript-eslint/prefer-nullish-coalescing
        keyForList: member.keyForList || String(accountID ?? -1) || '',
        isSelected: member.isSelected ?? false,
        isDisabled: member.isDisabled ?? false,
        accountID,
        login: member.login ?? '',
        icons: member.icons,
        pendingAction: member.pendingAction,
        reportID: member.reportID ?? '-1',
    };
}

/**
 * Build the options for the Workspace Member Invite view
 */
function getMemberInviteOptions(
    personalDetails: Array<SearchOption<PersonalDetails>>,
    betas: Beta[] = [],
    searchValue = '',
    excludeLogins: string[] = [],
    includeSelectedOptions = false,
    reports: Array<SearchOption<Report>> = [],
    includeRecentReports = false,
): Options {
    return getOptions(
        {reports, personalDetails},
        {
            betas,
            searchInputValue: searchValue.trim(),
            includeP2P: true,
            excludeLogins,
            sortPersonalDetailsByAlphaAsc: true,
            includeSelectedOptions,
            includeRecentReports,
        },
    );
}

/**
 * Helper method that returns the text to be used for the header's message and title (if any)
 */
function getHeaderMessage(hasSelectableOptions: boolean, hasUserToInvite: boolean, searchValue: string, hasMatchedParticipant = false): string {
    const isValidPhone = PhoneNumber.parsePhoneNumber(LoginUtils.appendCountryCode(searchValue)).possible;

    const isValidEmail = Str.isValidEmail(searchValue);

    if (searchValue && CONST.REGEX.DIGITS_AND_PLUS.test(searchValue) && !isValidPhone && !hasSelectableOptions) {
        return Localize.translate(preferredLocale, 'messages.errorMessageInvalidPhone');
    }

    // Without a search value, it would be very confusing to see a search validation message.
    // Therefore, this skips the validation when there is no search value.
    if (searchValue && !hasSelectableOptions && !hasUserToInvite) {
        if (/^\d+$/.test(searchValue) && !isValidPhone) {
            return Localize.translate(preferredLocale, 'messages.errorMessageInvalidPhone');
        }
        if (/@/.test(searchValue) && !isValidEmail) {
            return Localize.translate(preferredLocale, 'messages.errorMessageInvalidEmail');
        }
        if (hasMatchedParticipant && (isValidEmail || isValidPhone)) {
            return '';
        }
        return Localize.translate(preferredLocale, 'common.noResultsFound');
    }

    return '';
}

/**
 * Helper method for non-user lists (eg. categories and tags) that returns the text to be used for the header's message and title (if any)
 */
function getHeaderMessageForNonUserList(hasSelectableOptions: boolean, searchValue: string): string {
    if (searchValue && !hasSelectableOptions) {
        return Localize.translate(preferredLocale, 'common.noResultsFound');
    }
    return '';
}

/**
 * Helper method to check whether an option can show tooltip or not
 */
function shouldOptionShowTooltip(option: ReportUtils.OptionData): boolean {
    return (!option.isChatRoom || !!option.isThread) && !option.isArchivedRoom;
}

/**
 * Handles the logic for displaying selected participants from the search term
 */
function formatSectionsFromSearchTerm(
    searchTerm: string,
    selectedOptions: ReportUtils.OptionData[],
    filteredRecentReports: ReportUtils.OptionData[],
    filteredPersonalDetails: ReportUtils.OptionData[],
    personalDetails: OnyxEntry<PersonalDetailsList> = {},
    shouldGetOptionDetails = false,
): SectionForSearchTerm {
    // We show the selected participants at the top of the list when there is no search term or maximum number of participants has already been selected
    // However, if there is a search term we remove the selected participants from the top of the list unless they are part of the search results
    // This clears up space on mobile views, where if you create a group with 4+ people you can't see the selected participants and the search results at the same time
    if (searchTerm === '') {
        return {
            section: {
                title: undefined,
                data: shouldGetOptionDetails
                    ? selectedOptions.map((participant) => {
                          const isPolicyExpenseChat = participant.isPolicyExpenseChat ?? false;
                          return isPolicyExpenseChat ? getPolicyExpenseReportOption(participant) : getParticipantsOption(participant, personalDetails);
                      })
                    : selectedOptions,
                shouldShow: selectedOptions.length > 0,
            },
        };
    }

    const cleanSearchTerm = searchTerm.trim().toLowerCase();
    // If you select a new user you don't have a contact for, they won't get returned as part of a recent report or personal details
    // This will add them to the list of options, deduping them if they already exist in the other lists
    const selectedParticipantsWithoutDetails = selectedOptions.filter((participant) => {
        const accountID = participant.accountID ?? null;
        const isPartOfSearchTerm = getPersonalDetailSearchTerms(participant).join(' ').toLowerCase().includes(cleanSearchTerm);
        const isReportInRecentReports = filteredRecentReports.some((report) => report.accountID === accountID);
        const isReportInPersonalDetails = filteredPersonalDetails.some((personalDetail) => personalDetail.accountID === accountID);
        return isPartOfSearchTerm && !isReportInRecentReports && !isReportInPersonalDetails;
    });

    return {
        section: {
            title: undefined,
            data: shouldGetOptionDetails
                ? selectedParticipantsWithoutDetails.map((participant) => {
                      const isPolicyExpenseChat = participant.isPolicyExpenseChat ?? false;
                      return isPolicyExpenseChat ? getPolicyExpenseReportOption(participant) : getParticipantsOption(participant, personalDetails);
                  })
                : selectedParticipantsWithoutDetails,
            shouldShow: selectedParticipantsWithoutDetails.length > 0,
        },
    };
}

/**
 * Helper method to get the `keyForList` for the first option in the OptionsList
 */
function getFirstKeyForList(data?: Option[] | null) {
    if (!data?.length) {
        return '';
    }

    const firstNonEmptyDataObj = data[0];

    return firstNonEmptyDataObj.keyForList ? firstNonEmptyDataObj.keyForList : '';
}

function getPersonalDetailSearchTerms(item: Partial<ReportUtils.OptionData>) {
    return [item.participantsList?.[0]?.displayName ?? '', item.login ?? '', item.login?.replace(CONST.EMAIL_SEARCH_REGEX, '') ?? ''];
}

function getCurrentUserSearchTerms(item: ReportUtils.OptionData) {
    return [item.text ?? '', item.login ?? '', item.login?.replace(CONST.EMAIL_SEARCH_REGEX, '') ?? ''];
}
/**
 * Filters options based on the search input value
 */
function filterOptions(options: Options, searchInputValue: string, config?: FilterOptionsConfig): Options {
    const {
        sortByReportTypeInSearch = false,
        canInviteUser = true,
        betas = [],
        maxRecentReportsToShow = 0,
        excludeLogins = [],
        preferChatroomsOverThreads = false,
        includeChatRoomsByParticipants = false,
        shouldAcceptName = false,
    } = config ?? {};
    if (searchInputValue.trim() === '' && maxRecentReportsToShow > 0) {
        return {...options, recentReports: options.recentReports.slice(0, maxRecentReportsToShow)};
    }

    const parsedPhoneNumber = PhoneNumber.parsePhoneNumber(LoginUtils.appendCountryCode(Str.removeSMSDomain(searchInputValue)));
    const searchValue = parsedPhoneNumber.possible && parsedPhoneNumber.number?.e164 ? parsedPhoneNumber.number.e164 : searchInputValue.toLowerCase();
    const searchTerms = searchValue ? searchValue.split(' ') : [];

    const optionsToExclude: Option[] = [{login: CONST.EMAIL.NOTIFICATIONS}];

    excludeLogins.forEach((login) => {
        optionsToExclude.push({login});
    });

    const getParticipantsLoginsArray = (item: ReportUtils.OptionData) => {
        const keys: string[] = [];
        const visibleChatMemberAccountIDs = item.participantsList ?? [];
        if (allPersonalDetails) {
            visibleChatMemberAccountIDs.forEach((participant) => {
                const login = participant?.login;

                if (participant?.displayName) {
                    keys.push(participant.displayName);
                }

                if (login) {
                    keys.push(login);
                    keys.push(login.replace(CONST.EMAIL_SEARCH_REGEX, ''));
                }
            });
        }

        return keys;
    };
    const matchResults = searchTerms.reduceRight((items, term) => {
        const recentReports = filterArrayByMatch(items.recentReports, term, (item) => {
            let values: string[] = [];
            if (item.text) {
                values.push(item.text);
            }

            if (item.login) {
                values.push(item.login);
                values.push(item.login.replace(CONST.EMAIL_SEARCH_REGEX, ''));
            }

            if (item.isThread) {
                if (item.alternateText) {
                    values.push(item.alternateText);
                }
                values = values.concat(getParticipantsLoginsArray(item));
            } else if (!!item.isChatRoom || !!item.isPolicyExpenseChat) {
                if (item.subtitle) {
                    values.push(item.subtitle);
                }

                if (includeChatRoomsByParticipants) {
                    values = values.concat(getParticipantsLoginsArray(item));
                }
            }

            if (!item.isChatRoom) {
                const participantNames = getParticipantNames(item.participantsList ?? []);
                values = values.concat(Array.from(participantNames));
                values = values.concat(getParticipantsLoginsArray(item));
            }

            return uniqFast(values);
        });
        const personalDetails = filterArrayByMatch(items.personalDetails, term, (item) => uniqFast(getPersonalDetailSearchTerms(item)));

        const currentUserOptionSearchText = items.currentUserOption ? uniqFast(getCurrentUserSearchTerms(items.currentUserOption)).join(' ') : '';

        const currentUserOption = isSearchStringMatch(term, currentUserOptionSearchText) ? items.currentUserOption : null;

        return {
            recentReports: recentReports ?? [],
            personalDetails: personalDetails ?? [],
            userToInvite: null,
            currentUserOption,
            categoryOptions: [],
            tagOptions: [],
            taxRatesOptions: [],
        };
    }, options);

    let {recentReports, personalDetails} = matchResults;

    if (sortByReportTypeInSearch) {
        recentReports = recentReports.concat(personalDetails);
        personalDetails = [];
        recentReports = orderOptions(recentReports, searchValue);
    }

    let userToInvite = null;
    if (canInviteUser) {
        if (recentReports.length === 0 && personalDetails.length === 0) {
            userToInvite = getUserToInviteOption({
                searchValue,
                betas,
                selectedOptions: config?.selectedOptions,
                optionsToExclude,
                shouldAcceptName,
            });
        }
    }

    if (maxRecentReportsToShow > 0 && recentReports.length > maxRecentReportsToShow) {
        recentReports.splice(maxRecentReportsToShow);
    }

    return {
        personalDetails,
        recentReports: orderOptions(recentReports, searchValue, {preferChatroomsOverThreads}),
        userToInvite,
        currentUserOption: matchResults.currentUserOption,
        categoryOptions: [],
        tagOptions: [],
        taxRatesOptions: [],
    };
}

function sortItemsAlphabetically<T extends HasText>(membersList: T[]): T[] {
    return membersList.sort((a, b) => (a.text ?? '').toLowerCase().localeCompare((b.text ?? '').toLowerCase()));
}

function getEmptyOptions(): Options {
    return {
        recentReports: [],
        personalDetails: [],
        userToInvite: null,
        currentUserOption: null,
        categoryOptions: [],
        tagOptions: [],
        taxRatesOptions: [],
    };
}

function shouldUseBoldText(report: ReportUtils.OptionData): boolean {
    return report.isUnread === true && report.notificationPreference !== CONST.REPORT.NOTIFICATION_PREFERENCE.MUTE;
}

export {
    getAvatarsForAccountIDs,
    isCurrentUser,
    isPersonalDetailsReady,
    getSearchOptions,
    getFilteredOptions,
    getShareDestinationOptions,
    getMemberInviteOptions,
    getHeaderMessage,
    getHeaderMessageForNonUserList,
    getSearchValueForPhoneOrEmail,
    getPersonalDetailsForAccountIDs,
    getIOUConfirmationOptionsFromPayeePersonalDetail,
    isSearchStringMatchUserDetails,
    getAllReportErrors,
    getPolicyExpenseReportOption,
    getIOUReportIDOfLastAction,
    getParticipantsOption,
    isSearchStringMatch,
    shouldOptionShowTooltip,
    getLastActorDisplayName,
    getLastMessageTextForReport,
    getEnabledCategoriesCount,
    hasEnabledOptions,
    sortCategories,
    sortItemsAlphabetically,
    sortTags,
    getCategoryOptionTree,
    hasEnabledTags,
    formatMemberForList,
    formatSectionsFromSearchTerm,
    getShareLogOptions,
    filterOptions,
    createOptionList,
    createOptionFromReport,
    getReportOption,
    getTaxRatesSection,
    getFirstKeyForList,
    canCreateOptimisticPersonalDetailOption,
    getUserToInviteOption,
    shouldShowViolations,
    getPersonalDetailSearchTerms,
    getCurrentUserSearchTerms,
    getEmptyOptions,
    shouldUseBoldText,
};

export type {MemberForList, CategorySection, CategoryTreeSection, Options, OptionList, SearchOption, PayeePersonalDetails, Category, Tax, TaxRatesOption, Option, OptionTree};<|MERGE_RESOLUTION|>--- conflicted
+++ resolved
@@ -1692,19 +1692,7 @@
     const isInOptionToExclude =
         optionsToExclude.findIndex((optionToExclude) => 'login' in optionToExclude && optionToExclude.login === PhoneNumber.addSMSDomainIfPhoneNumber(searchValue).toLowerCase()) !== -1;
 
-<<<<<<< HEAD
-    if (
-        !searchValue ||
-        isCurrentUserLogin ||
-        isInSelectedOption ||
-        (!isValidEmail && !isValidPhoneNumber && !shouldAcceptName) ||
-        isInOptionToExclude ||
-        (isChronosEmail && !Permissions.canUseChronos(betas)) ||
-        excludeUnknownUsers
-    ) {
-=======
-    if (!searchValue || isCurrentUserLogin || isInSelectedOption || (!isValidEmail && !isValidPhoneNumber) || isInOptionToExclude || excludeUnknownUsers) {
->>>>>>> 3f4e2d20
+    if (!searchValue || isCurrentUserLogin || isInSelectedOption || (!isValidEmail && !isValidPhoneNumber && !shouldAcceptName) || isInOptionToExclude || excludeUnknownUsers) {
         return null;
     }
 

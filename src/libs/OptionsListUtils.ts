--- conflicted
+++ resolved
@@ -2076,8 +2076,4 @@
     getShareLogOptions,
 };
 
-<<<<<<< HEAD
-export type {MemberForList, CategorySection, GetOptions, Tag};
-=======
-export type {MemberForList, CategorySection, GetOptions, PayeePersonalDetails};
->>>>>>> fa6bcc0d
+export type {MemberForList, CategorySection, GetOptions, PayeePersonalDetails, Tag};
--- conflicted
+++ resolved
@@ -218,18 +218,10 @@
 
 type PreviewConfig = {showChatPreviewLine?: boolean; forcePolicyNamePreview?: boolean; showPersonalDetails?: boolean};
 
-<<<<<<< HEAD
-type FilterOptionsConfig = Pick<
-    GetOptionsConfig,
-    'sortByReportTypeInSearch' | 'canInviteUser' | 'betas' | 'selectedOptions' | 'excludeUnknownUsers' | 'excludeLogins' | 'maxRecentReportsToShow'
-> & {preferChatroomsOverThreads?: boolean};
-=======
 type FilterOptionsConfig = Pick<GetOptionsConfig, 'sortByReportTypeInSearch' | 'canInviteUser' | 'selectedOptions' | 'excludeUnknownUsers' | 'excludeLogins' | 'maxRecentReportsToShow'> & {
     preferChatroomsOverThreads?: boolean;
-    includeChatRoomsByParticipants?: boolean;
     preferPolicyExpenseChat?: boolean;
 };
->>>>>>> 7c4bcc4b
 
 type HasText = {
     text?: string;
@@ -2414,19 +2406,14 @@
  * Filters options based on the search input value
  */
 function filterOptions(options: Options, searchInputValue: string, config?: FilterOptionsConfig): Options {
-<<<<<<< HEAD
-    const {sortByReportTypeInSearch = false, canInviteUser = true, betas = [], maxRecentReportsToShow = 0, excludeLogins = [], preferChatroomsOverThreads = false} = config ?? {};
-=======
     const {
         sortByReportTypeInSearch = false,
         canInviteUser = true,
         maxRecentReportsToShow = 0,
         excludeLogins = [],
         preferChatroomsOverThreads = false,
-        includeChatRoomsByParticipants = false,
         preferPolicyExpenseChat = false,
     } = config ?? {};
->>>>>>> 7c4bcc4b
     if (searchInputValue.trim() === '' && maxRecentReportsToShow > 0) {
         return {...options, recentReports: options.recentReports.slice(0, maxRecentReportsToShow)};
     }

--- conflicted
+++ resolved
@@ -17,12 +17,8 @@
     PersonalDetailsList,
     Policy,
     PolicyCategories,
-<<<<<<< HEAD
-    PolicyTags,
-=======
     PolicyCategory,
     PolicyTag,
->>>>>>> 89fe9323
     Report,
     ReportAction,
     ReportActions,
@@ -800,13 +796,8 @@
 /**
  * Verifies that there is at least one enabled option
  */
-<<<<<<< HEAD
-function hasEnabledOptions(options: PolicyCategories | PolicyTags): boolean {
-    return Object.values(options).some((option) => option.enabled);
-=======
 function hasEnabledOptions(options: PolicyCategory[] | PolicyTag[]): boolean {
     return options.some((option) => option.enabled);
->>>>>>> 89fe9323
 }
 
 /**

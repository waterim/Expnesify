/* eslint-disable no-continue */
import Str from 'expensify-common/lib/str';
// eslint-disable-next-line you-dont-need-lodash-underscore/get
import lodashGet from 'lodash/get';
import lodashOrderBy from 'lodash/orderBy';
import lodashSet from 'lodash/set';
import lodashSortBy from 'lodash/sortBy';
import Onyx from 'react-native-onyx';
import type {OnyxCollection, OnyxEntry} from 'react-native-onyx';
import CONST from '@src/CONST';
import type {TranslationPaths} from '@src/languages/types';
import ONYXKEYS from '@src/ONYXKEYS';
import type {
    Beta,
    Login,
    PersonalDetails,
    PersonalDetailsList,
    Policy,
    PolicyCategories,
    PolicyTag,
    PolicyTagList,
    Report,
    ReportAction,
    ReportActions,
    TaxRate,
    TaxRates,
    TaxRatesWithDefault,
    Transaction,
    TransactionViolation,
} from '@src/types/onyx';
import type {Participant} from '@src/types/onyx/IOU';
import type * as OnyxCommon from '@src/types/onyx/OnyxCommon';
import type DeepValueOf from '@src/types/utils/DeepValueOf';
import type {EmptyObject} from '@src/types/utils/EmptyObject';
import {isEmptyObject} from '@src/types/utils/EmptyObject';
import times from '@src/utils/times';
import Timing from './actions/Timing';
import * as CollectionUtils from './CollectionUtils';
import * as ErrorUtils from './ErrorUtils';
import localeCompare from './LocaleCompare';
import * as LocalePhoneNumber from './LocalePhoneNumber';
import * as Localize from './Localize';
import * as LoginUtils from './LoginUtils';
import ModifiedExpenseMessage from './ModifiedExpenseMessage';
import Navigation from './Navigation/Navigation';
import Performance from './Performance';
import Permissions from './Permissions';
import * as PersonalDetailsUtils from './PersonalDetailsUtils';
import * as PhoneNumber from './PhoneNumber';
import * as PolicyUtils from './PolicyUtils';
import * as ReportActionUtils from './ReportActionsUtils';
import * as ReportUtils from './ReportUtils';
import * as TaskUtils from './TaskUtils';
import * as TransactionUtils from './TransactionUtils';
import * as UserUtils from './UserUtils';

type SearchOption<T> = ReportUtils.OptionData & {
    item: T;
};

type OptionList = {
    reports: Array<SearchOption<Report>>;
    personalDetails: Array<SearchOption<PersonalDetails>>;
};

type Tag = {
    enabled: boolean;
    name: string;
    accountID: number | null;
};

type Option = Partial<ReportUtils.OptionData>;

/**
 * A narrowed version of `Option` is used when we have a guarantee that given values exist.
 */
type OptionTree = {
    text: string;
    keyForList: string;
    searchText: string;
    tooltipText: string;
    isDisabled: boolean;
    isSelected: boolean;
} & Option;

type PayeePersonalDetails = {
    text: string;
    alternateText: string;
    icons: OnyxCommon.Icon[];
    descriptiveText: string;
    login: string;
    accountID: number;
    keyForList: string;
};

type CategorySectionBase = {
    title: string | undefined;
    shouldShow: boolean;
    indexOffset: number;
};

type CategorySection = CategorySectionBase & {
    data: Option[];
};

type CategoryTreeSection = CategorySectionBase & {
    data: OptionTree[];
};

type Category = {
    name: string;
    enabled: boolean;
    isSelected?: boolean;
};

type Hierarchy = Record<string, Category & {[key: string]: Hierarchy & Category}>;

type GetOptionsConfig = {
    reportActions?: ReportActions;
    betas?: OnyxEntry<Beta[]>;
    selectedOptions?: Option[];
    maxRecentReportsToShow?: number;
    excludeLogins?: string[];
    includeMultipleParticipantReports?: boolean;
    includePersonalDetails?: boolean;
    includeRecentReports?: boolean;
    includeSelfDM?: boolean;
    sortByReportTypeInSearch?: boolean;
    searchInputValue?: string;
    showChatPreviewLine?: boolean;
    sortPersonalDetailsByAlphaAsc?: boolean;
    forcePolicyNamePreview?: boolean;
    includeOwnedWorkspaceChats?: boolean;
    includeThreads?: boolean;
    includeTasks?: boolean;
    includeMoneyRequests?: boolean;
    excludeUnknownUsers?: boolean;
    includeP2P?: boolean;
    includeCategories?: boolean;
    categories?: PolicyCategories;
    recentlyUsedCategories?: string[];
    includeTags?: boolean;
    tags?: Record<string, Tag>;
    recentlyUsedTags?: string[];
    canInviteUser?: boolean;
    includeSelectedOptions?: boolean;
    includeTaxRates?: boolean;
    taxRates?: TaxRatesWithDefault;
    transactionViolations?: OnyxCollection<TransactionViolation[]>;
};

type MemberForList = {
    text: string;
    alternateText: string;
    keyForList: string;
    isSelected: boolean;
    isDisabled: boolean;
    accountID?: number | null;
    login: string;
    icons?: OnyxCommon.Icon[];
    pendingAction?: OnyxCommon.PendingAction;
    reportID: string;
};

type SectionForSearchTerm = {
    section: CategorySection;
    newIndexOffset: number;
};
type GetOptions = {
    recentReports: ReportUtils.OptionData[];
    personalDetails: ReportUtils.OptionData[];
    userToInvite: ReportUtils.OptionData | null;
    currentUserOption: ReportUtils.OptionData | null | undefined;
    categoryOptions: CategoryTreeSection[];
    tagOptions: CategorySection[];
    taxRatesOptions: CategorySection[];
};

type PreviewConfig = {showChatPreviewLine?: boolean; forcePolicyNamePreview?: boolean};

/**
 * OptionsListUtils is used to build a list options passed to the OptionsList component. Several different UI views can
 * be configured to display different results based on the options passed to the private getOptions() method. Public
 * methods should be named for the views they build options for and then exported for use in a component.
 */
let currentUserLogin: string | undefined;
let currentUserAccountID: number | undefined;
Onyx.connect({
    key: ONYXKEYS.SESSION,
    callback: (value) => {
        currentUserLogin = value?.email;
        currentUserAccountID = value?.accountID;
    },
});

let loginList: OnyxEntry<Login>;
Onyx.connect({
    key: ONYXKEYS.LOGIN_LIST,
    callback: (value) => (loginList = isEmptyObject(value) ? {} : value),
});

let allPersonalDetails: OnyxEntry<PersonalDetailsList>;
Onyx.connect({
    key: ONYXKEYS.PERSONAL_DETAILS_LIST,
    callback: (value) => (allPersonalDetails = isEmptyObject(value) ? {} : value),
});

let preferredLocale: DeepValueOf<typeof CONST.LOCALES> = CONST.LOCALES.DEFAULT;
Onyx.connect({
    key: ONYXKEYS.NVP_PREFERRED_LOCALE,
    callback: (value) => {
        if (!value) {
            return;
        }
        preferredLocale = value;
    },
});

const policies: OnyxCollection<Policy> = {};
Onyx.connect({
    key: ONYXKEYS.COLLECTION.POLICY,
    callback: (policy, key) => {
        if (!policy || !key || !policy.name) {
            return;
        }

        policies[key] = policy;
    },
});

const lastReportActions: ReportActions = {};
const allSortedReportActions: Record<string, ReportAction[]> = {};
const allReportActions: Record<string, ReportActions | null> = {};
const visibleReportActionItems: ReportActions = {};
Onyx.connect({
    key: ONYXKEYS.COLLECTION.REPORT_ACTIONS,
    callback: (actions, key) => {
        if (!key || !actions) {
            return;
        }
        const reportID = CollectionUtils.extractCollectionItemID(key);
        allReportActions[reportID] = actions;
        const sortedReportActions = ReportActionUtils.getSortedReportActions(Object.values(actions), true);
        allSortedReportActions[reportID] = sortedReportActions;
        lastReportActions[reportID] = sortedReportActions[0];

        // The report is only visible if it is the last action not deleted that
        // does not match a closed or created state.
        const reportActionsForDisplay = sortedReportActions.filter(
            (reportAction, actionKey) =>
                ReportActionUtils.shouldReportActionBeVisible(reportAction, actionKey) &&
                !ReportActionUtils.isWhisperAction(reportAction) &&
                reportAction.actionName !== CONST.REPORT.ACTIONS.TYPE.CREATED &&
                reportAction.pendingAction !== CONST.RED_BRICK_ROAD_PENDING_ACTION.DELETE,
        );
        visibleReportActionItems[reportID] = reportActionsForDisplay[reportActionsForDisplay.length - 1];
    },
});

const policyExpenseReports: OnyxCollection<Report> = {};
Onyx.connect({
    key: ONYXKEYS.COLLECTION.REPORT,
    callback: (report, key) => {
        if (!ReportUtils.isPolicyExpenseChat(report)) {
            return;
        }
        policyExpenseReports[key] = report;
    },
});

let allTransactions: OnyxCollection<Transaction> = {};
Onyx.connect({
    key: ONYXKEYS.COLLECTION.TRANSACTION,
    waitForCollectionCallback: true,
    callback: (value) => {
        if (!value) {
            return;
        }

        allTransactions = Object.keys(value)
            .filter((key) => !!value[key])
            .reduce((result: OnyxCollection<Transaction>, key) => {
                if (result) {
                    // eslint-disable-next-line no-param-reassign
                    result[key] = value[key];
                }
                return result;
            }, {});
    },
});

/**
 * @param defaultValues {login: accountID} In workspace invite page, when new user is added we pass available data to opt in
 * @returns Returns avatar data for a list of user accountIDs
 */
function getAvatarsForAccountIDs(accountIDs: number[], personalDetails: OnyxEntry<PersonalDetailsList>, defaultValues: Record<string, number> = {}): OnyxCommon.Icon[] {
    const reversedDefaultValues: Record<number, string> = {};

    Object.entries(defaultValues).forEach((item) => {
        reversedDefaultValues[item[1]] = item[0];
    });
    return accountIDs.map((accountID) => {
        const login = reversedDefaultValues[accountID] ?? '';
        const userPersonalDetail = personalDetails?.[accountID] ?? {login, accountID, avatar: ''};

        return {
            id: accountID,
            source: UserUtils.getAvatar(userPersonalDetail.avatar, userPersonalDetail.accountID),
            type: CONST.ICON_TYPE_AVATAR,
            name: userPersonalDetail.login ?? '',
        };
    });
}

/**
 * Returns the personal details for an array of accountIDs
 * @returns keys of the object are emails, values are PersonalDetails objects.
 */
function getPersonalDetailsForAccountIDs(accountIDs: number[] | undefined, personalDetails: OnyxEntry<PersonalDetailsList>): PersonalDetailsList {
    const personalDetailsForAccountIDs: PersonalDetailsList = {};
    if (!personalDetails) {
        return personalDetailsForAccountIDs;
    }
    accountIDs?.forEach((accountID) => {
        const cleanAccountID = Number(accountID);
        if (!cleanAccountID) {
            return;
        }
        let personalDetail: OnyxEntry<PersonalDetails> = personalDetails[accountID];
        if (!personalDetail) {
            personalDetail = {
                avatar: UserUtils.getDefaultAvatar(cleanAccountID),
            } as PersonalDetails;
        }

        if (cleanAccountID === CONST.ACCOUNT_ID.CONCIERGE) {
            personalDetail.avatar = CONST.CONCIERGE_ICON_URL;
        }

        personalDetail.accountID = cleanAccountID;
        personalDetailsForAccountIDs[cleanAccountID] = personalDetail;
    });
    return personalDetailsForAccountIDs;
}

/**
 * Return true if personal details data is ready, i.e. report list options can be created.
 */
function isPersonalDetailsReady(personalDetails: OnyxEntry<PersonalDetailsList>): boolean {
    const personalDetailsKeys = Object.keys(personalDetails ?? {});
    return personalDetailsKeys.some((key) => personalDetails?.[key]?.accountID);
}

/**
 * Get the participant option for a report.
 */
function getParticipantsOption(participant: ReportUtils.OptionData, personalDetails: OnyxEntry<PersonalDetailsList>): Participant {
    const detail = getPersonalDetailsForAccountIDs([participant.accountID ?? -1], personalDetails)[participant.accountID ?? -1];
    // eslint-disable-next-line @typescript-eslint/prefer-nullish-coalescing
    const login = detail?.login || participant.login || '';
    const displayName = PersonalDetailsUtils.getDisplayNameOrDefault(detail, LocalePhoneNumber.formatPhoneNumber(login));
    return {
        keyForList: String(detail?.accountID),
        login,
        accountID: detail?.accountID ?? -1,
        text: displayName,
        firstName: detail?.firstName ?? '',
        lastName: detail?.lastName ?? '',
        alternateText: LocalePhoneNumber.formatPhoneNumber(login) || displayName,
        icons: [
            {
                source: UserUtils.getAvatar(detail?.avatar ?? '', detail?.accountID ?? -1),
                name: login,
                type: CONST.ICON_TYPE_AVATAR,
                id: detail?.accountID,
            },
        ],
        phoneNumber: detail?.phoneNumber ?? '',
        selected: participant.selected,
        isSelected: participant.selected,
        searchText: participant.searchText ?? undefined,
    };
}

/**
 * Constructs a Set with all possible names (displayName, firstName, lastName, email) for all participants in a report,
 * to be used in isSearchStringMatch.
 */
function getParticipantNames(personalDetailList?: Array<Partial<PersonalDetails>> | null): Set<string> {
    // We use a Set because `Set.has(value)` on a Set of with n entries is up to n (or log(n)) times faster than
    // `_.contains(Array, value)` for an Array with n members.
    const participantNames = new Set<string>();
    personalDetailList?.forEach((participant) => {
        if (participant.login) {
            participantNames.add(participant.login.toLowerCase());
        }
        if (participant.firstName) {
            participantNames.add(participant.firstName.toLowerCase());
        }
        if (participant.lastName) {
            participantNames.add(participant.lastName.toLowerCase());
        }
        if (participant.displayName) {
            participantNames.add(PersonalDetailsUtils.getDisplayNameOrDefault(participant).toLowerCase());
        }
    });
    return participantNames;
}

/**
 * A very optimized method to remove duplicates from an array.
 * Taken from https://stackoverflow.com/a/9229821/9114791
 */
function uniqFast(items: string[]): string[] {
    const seenItems: Record<string, number> = {};
    const result: string[] = [];
    let j = 0;

    for (const item of items) {
        if (seenItems[item] !== 1) {
            seenItems[item] = 1;
            result[j++] = item;
        }
    }

    return result;
}

/**
 * Returns a string with all relevant search terms.
 * Default should be serachable by policy/domain name but not by participants.
 *
 * This method must be incredibly performant. It was found to be a big performance bottleneck
 * when dealing with accounts that have thousands of reports. For loops are more efficient than _.each
 * Array.prototype.push.apply is faster than using the spread operator, and concat() is faster than push().

 */
function getSearchText(
    report: OnyxEntry<Report>,
    reportName: string,
    personalDetailList: Array<Partial<PersonalDetails>>,
    isChatRoomOrPolicyExpenseChat: boolean,
    isThread: boolean,
): string {
    let searchTerms: string[] = [];

    if (!isChatRoomOrPolicyExpenseChat) {
        for (const personalDetail of personalDetailList) {
            if (personalDetail.login) {
                // The regex below is used to remove dots only from the local part of the user email (local-part@domain)
                // so that we can match emails that have dots without explicitly writing the dots (e.g: fistlast@domain will match first.last@domain)
                // More info https://github.com/Expensify/App/issues/8007
                searchTerms = searchTerms.concat([
                    PersonalDetailsUtils.getDisplayNameOrDefault(personalDetail, '', false),
                    personalDetail.login,
                    personalDetail.login.replace(/\.(?=[^\s@]*@)/g, ''),
                ]);
            }
        }
    }
    if (report) {
        Array.prototype.push.apply(searchTerms, reportName.split(/[,\s]/));

        if (isThread) {
            const title = ReportUtils.getReportName(report);
            const chatRoomSubtitle = ReportUtils.getChatRoomSubtitle(report);

            Array.prototype.push.apply(searchTerms, title.split(/[,\s]/));
            Array.prototype.push.apply(searchTerms, chatRoomSubtitle?.split(/[,\s]/) ?? ['']);
        } else if (isChatRoomOrPolicyExpenseChat) {
            const chatRoomSubtitle = ReportUtils.getChatRoomSubtitle(report);

            Array.prototype.push.apply(searchTerms, chatRoomSubtitle?.split(/[,\s]/) ?? ['']);
        } else {
            const visibleChatMemberAccountIDs = report.visibleChatMemberAccountIDs ?? [];
            if (allPersonalDetails) {
                for (const accountID of visibleChatMemberAccountIDs) {
                    const login = allPersonalDetails[accountID]?.login;
                    if (login) {
                        searchTerms = searchTerms.concat(login);
                    }
                }
            }
        }
    }

    return uniqFast(searchTerms).join(' ');
}

/**
 * Get an object of error messages keyed by microtime by combining all error objects related to the report.
 */
function getAllReportErrors(report: OnyxEntry<Report>, reportActions: OnyxEntry<ReportActions>): OnyxCommon.Errors {
    const reportErrors = report?.errors ?? {};
    const reportErrorFields = report?.errorFields ?? {};
    const reportActionErrors: OnyxCommon.ErrorFields = Object.values(reportActions ?? {}).reduce(
        (prevReportActionErrors, action) => (!action || isEmptyObject(action.errors) ? prevReportActionErrors : {...prevReportActionErrors, ...action.errors}),
        {},
    );
    const parentReportAction: OnyxEntry<ReportAction> =
        !report?.parentReportID || !report?.parentReportActionID ? null : allReportActions?.[report.parentReportID ?? '']?.[report.parentReportActionID ?? ''] ?? null;

    if (parentReportAction?.actorAccountID === currentUserAccountID && ReportActionUtils.isTransactionThread(parentReportAction)) {
        const transactionID = parentReportAction?.actionName === CONST.REPORT.ACTIONS.TYPE.IOU ? parentReportAction?.originalMessage?.IOUTransactionID : null;
        const transaction = allTransactions?.[`${ONYXKEYS.COLLECTION.TRANSACTION}${transactionID}`];
        if (TransactionUtils.hasMissingSmartscanFields(transaction ?? null) && !ReportUtils.isSettled(transaction?.reportID)) {
            reportActionErrors.smartscan = ErrorUtils.getMicroSecondOnyxError('report.genericSmartscanFailureMessage');
        }
    } else if ((ReportUtils.isIOUReport(report) || ReportUtils.isExpenseReport(report)) && report?.ownerAccountID === currentUserAccountID) {
        if (ReportUtils.hasMissingSmartscanFields(report?.reportID ?? '') && !ReportUtils.isSettled(report?.reportID)) {
            reportActionErrors.smartscan = ErrorUtils.getMicroSecondOnyxError('report.genericSmartscanFailureMessage');
        }
    } else if (ReportUtils.hasSmartscanError(Object.values(reportActions ?? {}))) {
        reportActionErrors.smartscan = ErrorUtils.getMicroSecondOnyxError('report.genericSmartscanFailureMessage');
    }
    // All error objects related to the report. Each object in the sources contains error messages keyed by microtime
    const errorSources = {
        reportErrors,
        ...reportErrorFields,
        ...reportActionErrors,
    };
    // Combine all error messages keyed by microtime into one object
    const allReportErrors = Object.values(errorSources)?.reduce((prevReportErrors, errors) => (isEmptyObject(errors) ? prevReportErrors : {...prevReportErrors, ...errors}), {});

    return allReportErrors;
}

/**
 * Get the last actor display name from last actor details.
 */
function getLastActorDisplayName(lastActorDetails: Partial<PersonalDetails> | null, hasMultipleParticipants: boolean) {
    return hasMultipleParticipants && lastActorDetails && lastActorDetails.accountID !== currentUserAccountID
        ? lastActorDetails.firstName ?? PersonalDetailsUtils.getDisplayNameOrDefault(lastActorDetails)
        : '';
}

/**
 * Update alternate text option when applicable
 */
function getAlternateTextOption(
    option: ReportUtils.OptionData,
    {showChatPreviewLine = false, forcePolicyNamePreview = false, lastMessageTextFromReport = ''}: PreviewConfig & {lastMessageTextFromReport?: string},
) {
    if (!!option.isThread || !!option.isMoneyRequestReport) {
        return lastMessageTextFromReport.length > 0 ? option.lastMessageText : Localize.translate(preferredLocale, 'report.noActivityYet');
    }
    if (!!option.isChatRoom || !!option.isPolicyExpenseChat) {
        return showChatPreviewLine && !forcePolicyNamePreview && option.lastMessageText ? option.lastMessageText : option.subtitle;
    }
    if (option.isTaskReport) {
        return showChatPreviewLine && option.lastMessageText ? option.lastMessageText : Localize.translate(preferredLocale, 'report.noActivityYet');
    }
    return showChatPreviewLine && option.lastMessageText ? option.lastMessageText : LocalePhoneNumber.formatPhoneNumber((option.participantsList ?? [])[0].login ?? '');
}

/**
 * Get the last message text from the report directly or from other sources for special cases.
 */
function getLastMessageTextForReport(report: OnyxEntry<Report>, lastActorDetails: Partial<PersonalDetails> | null, policy?: OnyxEntry<Policy>): string {
    const lastReportAction = allSortedReportActions[report?.reportID ?? '']?.find((reportAction) => ReportActionUtils.shouldReportActionBeVisibleAsLastAction(reportAction)) ?? null;
    // some types of actions are filtered out for lastReportAction, in some cases we need to check the actual last action
    const lastOriginalReportAction = lastReportActions[report?.reportID ?? ''] ?? null;
    let lastMessageTextFromReport = '';

    if (ReportUtils.isArchivedRoom(report)) {
        const archiveReason =
            (lastOriginalReportAction?.actionName === CONST.REPORT.ACTIONS.TYPE.CLOSED && lastOriginalReportAction?.originalMessage?.reason) || CONST.REPORT.ARCHIVE_REASON.DEFAULT;
        switch (archiveReason) {
            case CONST.REPORT.ARCHIVE_REASON.ACCOUNT_CLOSED:
            case CONST.REPORT.ARCHIVE_REASON.REMOVED_FROM_POLICY:
            case CONST.REPORT.ARCHIVE_REASON.POLICY_DELETED: {
                lastMessageTextFromReport = Localize.translate(preferredLocale, `reportArchiveReasons.${archiveReason}`, {
                    displayName: PersonalDetailsUtils.getDisplayNameOrDefault(lastActorDetails),
                    policyName: ReportUtils.getPolicyName(report, false, policy),
                });
                break;
            }
            default: {
                lastMessageTextFromReport = Localize.translate(preferredLocale, `reportArchiveReasons.default`);
            }
        }
    } else if (ReportActionUtils.isMoneyRequestAction(lastReportAction)) {
        const properSchemaForMoneyRequestMessage = ReportUtils.getReportPreviewMessage(report, lastReportAction, true, false, null, true);
        lastMessageTextFromReport = ReportUtils.formatReportLastMessageText(properSchemaForMoneyRequestMessage);
    } else if (ReportActionUtils.isReportPreviewAction(lastReportAction)) {
        const iouReport = ReportUtils.getReport(ReportActionUtils.getIOUReportIDFromReportActionPreview(lastReportAction));
        const lastIOUMoneyReportAction = allSortedReportActions[iouReport?.reportID ?? '']?.find(
            (reportAction, key) =>
                ReportActionUtils.shouldReportActionBeVisible(reportAction, key) &&
                reportAction.pendingAction !== CONST.RED_BRICK_ROAD_PENDING_ACTION.DELETE &&
                ReportActionUtils.isMoneyRequestAction(reportAction),
        );
        lastMessageTextFromReport = ReportUtils.getReportPreviewMessage(
            !isEmptyObject(iouReport) ? iouReport : null,
            lastIOUMoneyReportAction,
            true,
            ReportUtils.isChatReport(report),
            null,
            true,
        );
    } else if (ReportActionUtils.isReimbursementQueuedAction(lastReportAction)) {
        lastMessageTextFromReport = ReportUtils.getReimbursementQueuedActionMessage(lastReportAction, report);
    } else if (ReportActionUtils.isReimbursementDeQueuedAction(lastReportAction)) {
        lastMessageTextFromReport = ReportUtils.getReimbursementDeQueuedActionMessage(lastReportAction, report);
    } else if (ReportActionUtils.isDeletedParentAction(lastReportAction) && ReportUtils.isChatReport(report)) {
        lastMessageTextFromReport = ReportUtils.getDeletedParentActionMessageForChatReport(lastReportAction);
    } else if (ReportActionUtils.isPendingRemove(lastReportAction) && ReportActionUtils.isThreadParentMessage(lastReportAction, report?.reportID ?? '')) {
        lastMessageTextFromReport = Localize.translateLocal('parentReportAction.hiddenMessage');
    } else if (ReportUtils.isReportMessageAttachment({text: report?.lastMessageText ?? '', html: report?.lastMessageHtml, translationKey: report?.lastMessageTranslationKey, type: ''})) {
        // eslint-disable-next-line @typescript-eslint/prefer-nullish-coalescing
        lastMessageTextFromReport = `[${Localize.translateLocal((report?.lastMessageTranslationKey || 'common.attachment') as TranslationPaths)}]`;
    } else if (ReportActionUtils.isModifiedExpenseAction(lastReportAction)) {
        const properSchemaForModifiedExpenseMessage = ModifiedExpenseMessage.getForReportAction(report?.reportID, lastReportAction);
        lastMessageTextFromReport = ReportUtils.formatReportLastMessageText(properSchemaForModifiedExpenseMessage, true);
    } else if (ReportActionUtils.isTaskAction(lastReportAction)) {
        lastMessageTextFromReport = ReportUtils.formatReportLastMessageText(TaskUtils.getTaskReportActionMessage(lastReportAction).text);
    } else if (ReportActionUtils.isCreatedTaskReportAction(lastReportAction)) {
        lastMessageTextFromReport = TaskUtils.getTaskCreatedMessage(lastReportAction);
    } else if (ReportActionUtils.isApprovedOrSubmittedReportAction(lastReportAction)) {
        lastMessageTextFromReport = ReportActionUtils.getReportActionMessageText(lastReportAction);
    }

    return lastMessageTextFromReport || (report?.lastMessageText ?? '');
}

/**
 * Creates a report list option
 */
function createOption(
    accountIDs: number[],
    personalDetails: OnyxEntry<PersonalDetailsList>,
    report: OnyxEntry<Report>,
    reportActions: ReportActions,
    config?: PreviewConfig,
): ReportUtils.OptionData {
    const {showChatPreviewLine = false, forcePolicyNamePreview = false} = config ?? {};

    const result: ReportUtils.OptionData = {
        text: undefined,
        alternateText: null,
        pendingAction: undefined,
        allReportErrors: undefined,
        brickRoadIndicator: null,
        icons: undefined,
        tooltipText: null,
        ownerAccountID: undefined,
        subtitle: null,
        participantsList: undefined,
        accountID: 0,
        login: null,
        reportID: '',
        phoneNumber: null,
        hasDraftComment: false,
        keyForList: null,
        searchText: null,
        isDefaultRoom: false,
        isPinned: false,
        isWaitingOnBankAccount: false,
        iouReportID: undefined,
        isIOUReportOwner: null,
        iouReportAmount: 0,
        isChatRoom: false,
        isArchivedRoom: false,
        shouldShowSubscript: false,
        isPolicyExpenseChat: false,
        isOwnPolicyExpenseChat: false,
        isExpenseReport: false,
        policyID: undefined,
        isOptimisticPersonalDetail: false,
        lastMessageText: '',
    };

    const personalDetailMap = getPersonalDetailsForAccountIDs(accountIDs, personalDetails);
    const personalDetailList = Object.values(personalDetailMap).filter((details): details is PersonalDetails => !!details);
    const personalDetail = personalDetailList[0];
    let hasMultipleParticipants = personalDetailList.length > 1;
    let subtitle;
    let reportName;

    result.participantsList = personalDetailList;
    result.isOptimisticPersonalDetail = personalDetail?.isOptimisticPersonalDetail;

    if (report) {
        result.isChatRoom = ReportUtils.isChatRoom(report);
        result.isDefaultRoom = ReportUtils.isDefaultRoom(report);
        result.isArchivedRoom = ReportUtils.isArchivedRoom(report);
        result.isExpenseReport = ReportUtils.isExpenseReport(report);
        result.isMoneyRequestReport = ReportUtils.isMoneyRequestReport(report);
        result.isThread = ReportUtils.isChatThread(report);
        result.isTaskReport = ReportUtils.isTaskReport(report);
        result.shouldShowSubscript = ReportUtils.shouldReportShowSubscript(report);
        result.isPolicyExpenseChat = ReportUtils.isPolicyExpenseChat(report);
        result.isOwnPolicyExpenseChat = report.isOwnPolicyExpenseChat ?? false;
        result.allReportErrors = getAllReportErrors(report, reportActions);
        result.brickRoadIndicator = !isEmptyObject(result.allReportErrors) ? CONST.BRICK_ROAD_INDICATOR_STATUS.ERROR : '';
        result.pendingAction = report.pendingFields ? report.pendingFields.addWorkspaceRoom ?? report.pendingFields.createChat : undefined;
        result.ownerAccountID = report.ownerAccountID;
        result.reportID = report.reportID;
        result.isUnread = ReportUtils.isUnread(report);
        result.hasDraftComment = report.hasDraft;
        result.isPinned = report.isPinned;
        result.iouReportID = report.iouReportID;
        result.keyForList = String(report.reportID);
        result.tooltipText = ReportUtils.getReportParticipantsTitle(report.visibleChatMemberAccountIDs ?? []);
        result.isWaitingOnBankAccount = report.isWaitingOnBankAccount;
        result.policyID = report.policyID;
        result.isSelfDM = ReportUtils.isSelfDM(report);

        hasMultipleParticipants = personalDetailList.length > 1 || result.isChatRoom || result.isPolicyExpenseChat;
        subtitle = ReportUtils.getChatRoomSubtitle(report);

        const lastActorDetails = personalDetailMap[report.lastActorAccountID ?? 0] ?? null;
        const lastActorDisplayName = getLastActorDisplayName(lastActorDetails, hasMultipleParticipants);
        const lastMessageTextFromReport = getLastMessageTextForReport(report, lastActorDetails);
        let lastMessageText = lastMessageTextFromReport;

        const lastAction = visibleReportActionItems[report.reportID];
        const shouldDisplayLastActorName = lastAction && lastAction.actionName !== CONST.REPORT.ACTIONS.TYPE.REPORTPREVIEW && lastAction.actionName !== CONST.REPORT.ACTIONS.TYPE.IOU;

        if (shouldDisplayLastActorName && lastActorDisplayName && lastMessageTextFromReport) {
            lastMessageText = `${lastActorDisplayName}: ${lastMessageTextFromReport}`;
        }

        result.lastMessageText = lastMessageText;

        // If displaying chat preview line is needed, let's overwrite the default alternate text
        if (showChatPreviewLine || forcePolicyNamePreview) {
            result.alternateText = getAlternateTextOption(result, {showChatPreviewLine, forcePolicyNamePreview, lastMessageTextFromReport});
        }

        reportName = ReportUtils.getReportName(report);
    } else {
        // eslint-disable-next-line @typescript-eslint/prefer-nullish-coalescing
        reportName = ReportUtils.getDisplayNameForParticipant(accountIDs[0]) || LocalePhoneNumber.formatPhoneNumber(personalDetail?.login ?? '');
        result.keyForList = String(accountIDs[0]);

        result.alternateText = LocalePhoneNumber.formatPhoneNumber(personalDetails?.[accountIDs[0]]?.login ?? '');
    }

    result.isIOUReportOwner = ReportUtils.isIOUOwnedByCurrentUser(result);
    result.iouReportAmount = ReportUtils.getMoneyRequestSpendBreakdown(result).totalDisplaySpend;

    if (!hasMultipleParticipants) {
        result.login = personalDetail?.login;
        result.accountID = Number(personalDetail?.accountID);
        result.phoneNumber = personalDetail?.phoneNumber;
    }

    result.text = reportName;
    // Disabling this line for safeness as nullish coalescing works only if the value is undefined or null
    // eslint-disable-next-line @typescript-eslint/prefer-nullish-coalescing
    result.searchText = getSearchText(report, reportName, personalDetailList, !!result.isChatRoom || !!result.isPolicyExpenseChat, !!result.isThread);
    result.icons = ReportUtils.getIcons(
        report,
        personalDetails,
        UserUtils.getAvatar(personalDetail?.avatar ?? '', personalDetail?.accountID),
        personalDetail?.login,
        personalDetail?.accountID,
    );
    result.subtitle = subtitle;

    return result;
}

/**
 * Get the option for a policy expense report.
 */
function getPolicyExpenseReportOption(report: Report): ReportUtils.OptionData {
    const expenseReport = policyExpenseReports?.[`${ONYXKEYS.COLLECTION.REPORT}${report.reportID}`];

    const option = createOption(expenseReport?.visibleChatMemberAccountIDs ?? [], allPersonalDetails ?? {}, expenseReport ?? null, {});

    // Update text & alternateText because createOption returns workspace name only if report is owned by the user
    option.text = ReportUtils.getPolicyName(expenseReport);
    option.alternateText = Localize.translateLocal('workspace.common.workspace');
    option.selected = report.selected;
    option.isSelected = report.selected;
    return option;
}

/**
 * Searches for a match when provided with a value
 */
function isSearchStringMatch(searchValue: string, searchText?: string | null, participantNames = new Set<string>(), isChatRoom = false): boolean {
    const searchWords = new Set(searchValue.replace(/,/g, ' ').split(' '));
    const valueToSearch = searchText?.replace(new RegExp(/&nbsp;/g), '');
    let matching = true;
    searchWords.forEach((word) => {
        // if one of the word is not matching, we don't need to check further
        if (!matching) {
            return;
        }
        const matchRegex = new RegExp(Str.escapeForRegExp(word), 'i');
        matching = matchRegex.test(valueToSearch ?? '') || (!isChatRoom && participantNames.has(word));
    });
    return matching;
}

/**
 * Checks if the given userDetails is currentUser or not.
 * Note: We can't migrate this off of using logins because this is used to check if you're trying to start a chat with
 * yourself or a different user, and people won't be starting new chats via accountID usually.
 */
function isCurrentUser(userDetails: PersonalDetails): boolean {
    if (!userDetails) {
        return false;
    }

    // If user login is a mobile number, append sms domain if not appended already.
    const userDetailsLogin = PhoneNumber.addSMSDomainIfPhoneNumber(userDetails.login ?? '');

    if (currentUserLogin?.toLowerCase() === userDetailsLogin.toLowerCase()) {
        return true;
    }

    // Check if userDetails login exists in loginList
    return Object.keys(loginList ?? {}).some((login) => login.toLowerCase() === userDetailsLogin.toLowerCase());
}

/**
 * Calculates count of all enabled options
 */
function getEnabledCategoriesCount(options: PolicyCategories): number {
    return Object.values(options).filter((option) => option.enabled).length;
}

function getSearchValueForPhoneOrEmail(searchTerm: string) {
    const parsedPhoneNumber = PhoneNumber.parsePhoneNumber(LoginUtils.appendCountryCode(Str.removeSMSDomain(searchTerm)));
    return parsedPhoneNumber.possible ? parsedPhoneNumber.number?.e164 ?? '' : searchTerm.toLowerCase();
}

/**
 * Verifies that there is at least one enabled option
 */
function hasEnabledOptions(options: PolicyCategories | PolicyTag[]): boolean {
    return Object.values(options).some((option) => option.enabled);
}

/**
 * Sorts categories using a simple object.
 * It builds an hierarchy (based on an object), where each category has a name and other keys as subcategories.
 * Via the hierarchy we avoid duplicating and sort categories one by one. Subcategories are being sorted alphabetically.
 */
function sortCategories(categories: Record<string, Category>): Category[] {
    // Sorts categories alphabetically by name.
    const sortedCategories = Object.values(categories).sort((a, b) => a.name.localeCompare(b.name));

    // An object that respects nesting of categories. Also, can contain only uniq categories.
    const hierarchy = {};
    /**
     * Iterates over all categories to set each category in a proper place in hierarchy
     * It gets a path based on a category name e.g. "Parent: Child: Subcategory" -> "Parent.Child.Subcategory".
     * {
     *   Parent: {
     *     name: "Parent",
     *     Child: {
     *       name: "Child"
     *       Subcategory: {
     *         name: "Subcategory"
     *       }
     *     }
     *   }
     * }
     */
    sortedCategories.forEach((category) => {
        const path = category.name.split(CONST.PARENT_CHILD_SEPARATOR);
        const existedValue = lodashGet(hierarchy, path, {});
        lodashSet(hierarchy, path, {
            ...existedValue,
            name: category.name,
        });
    });

    /**
     * A recursive function to convert hierarchy into an array of category objects.
     * The category object contains base 2 properties: "name" and "enabled".
     * It iterates each key one by one. When a category has subcategories, goes deeper into them. Also, sorts subcategories alphabetically.
     */
    const flatHierarchy = (initialHierarchy: Hierarchy) =>
        Object.values(initialHierarchy).reduce((acc: Category[], category) => {
            const {name, ...subcategories} = category;
            if (name) {
                const categoryObject: Category = {
                    name,
                    enabled: categories[name].enabled ?? false,
                };

                acc.push(categoryObject);
            }

            if (!isEmptyObject(subcategories)) {
                const nestedCategories = flatHierarchy(subcategories);

                acc.push(...nestedCategories.sort((a, b) => a.name.localeCompare(b.name)));
            }

            return acc;
        }, []);

    return flatHierarchy(hierarchy);
}

/**
 * Sorts tags alphabetically by name.
 */
function sortTags(tags: Record<string, Tag> | Tag[]) {
    let sortedTags;

    if (Array.isArray(tags)) {
        sortedTags = tags.sort((a, b) => localeCompare(a.name, b.name));
    } else {
        sortedTags = Object.values(tags).sort((a, b) => localeCompare(a.name, b.name));
    }

    return sortedTags;
}

/**
 * Builds the options for the category tree hierarchy via indents
 *
 * @param options - an initial object array
 * @param options[].enabled - a flag to enable/disable option in a list
 * @param options[].name - a name of an option
 * @param [isOneLine] - a flag to determine if text should be one line
 */
function getCategoryOptionTree(options: Record<string, Category> | Category[], isOneLine = false, selectedOptionsName: string[] = []): OptionTree[] {
    const optionCollection = new Map<string, OptionTree>();
    Object.values(options).forEach((option) => {
        if (isOneLine) {
            if (optionCollection.has(option.name)) {
                return;
            }

            optionCollection.set(option.name, {
                text: option.name,
                keyForList: option.name,
                searchText: option.name,
                tooltipText: option.name,
                isDisabled: !option.enabled,
                isSelected: !!option.isSelected,
            });

            return;
        }

        option.name.split(CONST.PARENT_CHILD_SEPARATOR).forEach((optionName, index, array) => {
            const indents = times(index, () => CONST.INDENTS).join('');
            const isChild = array.length - 1 === index;
            const searchText = array.slice(0, index + 1).join(CONST.PARENT_CHILD_SEPARATOR);

            if (optionCollection.has(searchText)) {
                return;
            }

            optionCollection.set(searchText, {
                text: `${indents}${optionName}`,
                keyForList: searchText,
                searchText,
                tooltipText: optionName,
                isDisabled: isChild ? !option.enabled : true,
                isSelected: isChild ? !!option.isSelected : selectedOptionsName.includes(searchText),
            });
        });
    });

    return Array.from(optionCollection.values());
}

/**
 * Builds the section list for categories
 */
function getCategoryListSections(
    categories: PolicyCategories,
    recentlyUsedCategories: string[],
    selectedOptions: Category[],
    searchInputValue: string,
    maxRecentReportsToShow: number,
): CategoryTreeSection[] {
    const sortedCategories = sortCategories(categories);
    const enabledCategories = Object.values(sortedCategories).filter((category) => category.enabled);

    const categorySections: CategoryTreeSection[] = [];
    const numberOfCategories = enabledCategories.length;

    let indexOffset = 0;

    if (numberOfCategories === 0 && selectedOptions.length > 0) {
        categorySections.push({
            // "Selected" section
            title: '',
            shouldShow: false,
            indexOffset,
            data: getCategoryOptionTree(selectedOptions, true),
        });

        return categorySections;
    }

    if (searchInputValue) {
        const searchCategories: Category[] = [];

        enabledCategories.forEach((category) => {
            if (!category.name.toLowerCase().includes(searchInputValue.toLowerCase())) {
                return;
            }
            searchCategories.push({
                ...category,
                isSelected: selectedOptions.some((selectedOption) => selectedOption.name === category.name),
            });
        });

        categorySections.push({
            // "Search" section
            title: '',
            shouldShow: true,
            indexOffset,
            data: getCategoryOptionTree(searchCategories, true),
        });

        return categorySections;
    }

    if (selectedOptions.length > 0) {
        categorySections.push({
            // "Selected" section
            title: '',
            shouldShow: false,
            indexOffset,
            data: getCategoryOptionTree(selectedOptions, true),
        });

        indexOffset += selectedOptions.length;
    }

    const selectedOptionNames = selectedOptions.map((selectedOption) => selectedOption.name);
    const enabledWithoutSelectedCategories = sortedCategories.filter((category) => category.enabled && !selectedOptionNames.includes(category.name));
    const numberOfVisibleCategories = enabledWithoutSelectedCategories.length + selectedOptions.length;

    if (numberOfVisibleCategories < CONST.CATEGORY_LIST_THRESHOLD) {
        categorySections.push({
            // "All" section when items amount less than the threshold
            title: '',
            shouldShow: false,
            indexOffset,
            data: getCategoryOptionTree(enabledWithoutSelectedCategories),
        });

        return categorySections;
    }

    const filteredRecentlyUsedCategories = recentlyUsedCategories
        .filter((categoryName) => !selectedOptionNames.includes(categoryName) && categories[categoryName]?.enabled)
        .map((categoryName) => ({
            name: categoryName,
            enabled: categories[categoryName].enabled ?? false,
        }));

    if (filteredRecentlyUsedCategories.length > 0) {
        const cutRecentlyUsedCategories = filteredRecentlyUsedCategories.slice(0, maxRecentReportsToShow);

        categorySections.push({
            // "Recent" section
            title: Localize.translateLocal('common.recent'),
            shouldShow: true,
            indexOffset,
            data: getCategoryOptionTree(cutRecentlyUsedCategories, true),
        });

        indexOffset += filteredRecentlyUsedCategories.length;
    }

    const filteredCategories = enabledCategories.filter((category) => !selectedOptionNames.includes(category.name));

    categorySections.push({
        // "All" section when items amount more than the threshold
        title: Localize.translateLocal('common.all'),
        shouldShow: true,
        indexOffset,
        data: getCategoryOptionTree(filteredCategories, false, selectedOptionNames),
    });

    return categorySections;
}

/**
 * Transforms the provided tags into option objects.
 *
 * @param tags - an initial tag array
 */
function getTagsOptions(tags: Category[]): Option[] {
    return tags.map((tag) => {
        // This is to remove unnecessary escaping backslash in tag name sent from backend.
        const cleanedName = PolicyUtils.getCleanedTagName(tag.name);
        return {
            text: cleanedName,
            keyForList: tag.name,
            searchText: tag.name,
            tooltipText: cleanedName,
            isDisabled: !tag.enabled,
        };
    });
}

/**
 * Build the section list for tags
 */
function getTagListSections(tags: Tag[], recentlyUsedTags: string[], selectedOptions: Category[], searchInputValue: string, maxRecentReportsToShow: number) {
    const tagSections = [];
    const sortedTags = sortTags(tags);
    const selectedOptionNames = selectedOptions.map((selectedOption) => selectedOption.name);
    const enabledTags = [...selectedOptions, ...sortedTags.filter((tag) => tag.enabled && !selectedOptionNames.includes(tag.name))];
    const numberOfTags = enabledTags.length;
    let indexOffset = 0;

    // If all tags are disabled but there's a previously selected tag, show only the selected tag
    if (numberOfTags === 0 && selectedOptions.length > 0) {
        const selectedTagOptions = selectedOptions.map((option) => ({
            name: option.name,
            // Should be marked as enabled to be able to be de-selected
            enabled: true,
        }));
        tagSections.push({
            // "Selected" section
            title: '',
            shouldShow: false,
            indexOffset,
            data: getTagsOptions(selectedTagOptions),
        });

        return tagSections;
    }

    if (searchInputValue) {
        const searchTags = enabledTags.filter((tag) => PolicyUtils.getCleanedTagName(tag.name.toLowerCase()).includes(searchInputValue.toLowerCase()));

        tagSections.push({
            // "Search" section
            title: '',
            shouldShow: true,
            indexOffset,
            data: getTagsOptions(searchTags),
        });

        return tagSections;
    }

    if (numberOfTags < CONST.TAG_LIST_THRESHOLD) {
        tagSections.push({
            // "All" section when items amount less than the threshold
            title: '',
            shouldShow: false,
            indexOffset,
            data: getTagsOptions(enabledTags),
        });

        return tagSections;
    }

    const filteredRecentlyUsedTags = recentlyUsedTags
        .filter((recentlyUsedTag) => {
            const tagObject = tags.find((tag) => tag.name === recentlyUsedTag);
            return !!tagObject?.enabled && !selectedOptionNames.includes(recentlyUsedTag);
        })
        .map((tag) => ({name: tag, enabled: true}));
    const filteredTags = enabledTags.filter((tag) => !selectedOptionNames.includes(tag.name));

    if (selectedOptions.length) {
        const selectedTagOptions = selectedOptions.map((option) => ({
            name: option.name,
            // Should be marked as enabled to be able to unselect even though the selected category is disabled
            enabled: true,
        }));

        tagSections.push({
            // "Selected" section
            title: '',
            shouldShow: true,
            indexOffset,
            data: getTagsOptions(selectedTagOptions),
        });

        indexOffset += selectedOptions.length;
    }

    if (filteredRecentlyUsedTags.length > 0) {
        const cutRecentlyUsedTags = filteredRecentlyUsedTags.slice(0, maxRecentReportsToShow);

        tagSections.push({
            // "Recent" section
            title: Localize.translateLocal('common.recent'),
            shouldShow: true,
            indexOffset,
            data: getTagsOptions(cutRecentlyUsedTags),
        });

        indexOffset += filteredRecentlyUsedTags.length;
    }

    tagSections.push({
        // "All" section when items amount more than the threshold
        title: Localize.translateLocal('common.all'),
        shouldShow: true,
        indexOffset,
        data: getTagsOptions(filteredTags),
    });

    return tagSections;
}

/**
 * Verifies that there is at least one enabled tag
 */
function hasEnabledTags(policyTagList: Array<PolicyTagList[keyof PolicyTagList]>) {
    const policyTagValueList = policyTagList.map(({tags}) => Object.values(tags)).flat();

    return hasEnabledOptions(policyTagValueList);
}

/**
 * Transforms tax rates to a new object format - to add codes and new name with concatenated name and value.
 *
 * @param  taxRates - The original tax rates object.
 * @returns The transformed tax rates object.g
 */
function transformedTaxRates(taxRates: TaxRatesWithDefault | undefined, defaultKey?: string): Record<string, TaxRate> {
    const defaultTaxKey = defaultKey ?? taxRates?.defaultExternalID;
    const getModifiedName = (data: TaxRate, code: string) => `${data.name} (${data.value})${defaultTaxKey === code ? ` • ${Localize.translateLocal('common.default')}` : ''}`;
    const taxes = Object.fromEntries(Object.entries(taxRates?.taxes ?? {}).map(([code, data]) => [code, {...data, code, modifiedName: getModifiedName(data, code), name: data.name}]));
    return taxes;
}

/**
 * Sorts tax rates alphabetically by name.
 */
function sortTaxRates(taxRates: TaxRates): TaxRate[] {
    const sortedtaxRates = lodashSortBy(taxRates, (taxRate) => taxRate.name);
    return sortedtaxRates;
}

/**
 * Builds the options for taxRates
 */
function getTaxRatesOptions(taxRates: Array<Partial<TaxRate>>): Option[] {
    return taxRates.map((taxRate) => ({
        text: taxRate.modifiedName,
        keyForList: taxRate.code,
        searchText: taxRate.modifiedName,
        tooltipText: taxRate.modifiedName,
        isDisabled: taxRate.isDisabled,
        data: taxRate,
    }));
}

/**
 * Builds the section list for tax rates
 */
function getTaxRatesSection(taxRates: TaxRatesWithDefault | undefined, selectedOptions: Category[], searchInputValue: string, defaultTaxKey?: string): CategorySection[] {
    const policyRatesSections = [];

    const taxes = transformedTaxRates(taxRates, defaultTaxKey);

    const sortedTaxRates = sortTaxRates(taxes);
    const enabledTaxRates = sortedTaxRates.filter((taxRate) => !taxRate.isDisabled);
    const numberOfTaxRates = enabledTaxRates.length;

    let indexOffset = 0;

    // If all tax are disabled but there's a previously selected tag, show only the selected tag
    if (numberOfTaxRates === 0 && selectedOptions.length > 0) {
        const selectedTaxRateOptions = selectedOptions.map((option) => ({
            modifiedName: option.name,
            // Should be marked as enabled to be able to be de-selected
            isDisabled: false,
        }));
        policyRatesSections.push({
            // "Selected" sectiong
            title: '',
            shouldShow: false,
            indexOffset,
            data: getTaxRatesOptions(selectedTaxRateOptions),
        });

        return policyRatesSections;
    }

    if (searchInputValue) {
        const searchTaxRates = enabledTaxRates.filter((taxRate) => taxRate.modifiedName?.toLowerCase().includes(searchInputValue.toLowerCase()));

        policyRatesSections.push({
            // "Search" section
            title: '',
            shouldShow: true,
            indexOffset,
            data: getTaxRatesOptions(searchTaxRates),
        });

        return policyRatesSections;
    }

    if (numberOfTaxRates < CONST.TAX_RATES_LIST_THRESHOLD) {
        policyRatesSections.push({
            // "All" section when items amount less than the threshold
            title: '',
            shouldShow: false,
            indexOffset,
            data: getTaxRatesOptions(enabledTaxRates),
        });

        return policyRatesSections;
    }

    const selectedOptionNames = selectedOptions.map((selectedOption) => selectedOption.name);
    const filteredTaxRates = enabledTaxRates.filter((taxRate) => taxRate.modifiedName && !selectedOptionNames.includes(taxRate.modifiedName));

    if (selectedOptions.length > 0) {
        const selectedTaxRatesOptions = selectedOptions.map((option) => {
            const taxRateObject = Object.values(taxes).find((taxRate) => taxRate.modifiedName === option.name);

            return {
                modifiedName: option.name,
                isDisabled: !!taxRateObject?.isDisabled,
            };
        });

        policyRatesSections.push({
            // "Selected" section
            title: '',
            shouldShow: true,
            indexOffset,
            data: getTaxRatesOptions(selectedTaxRatesOptions),
        });

        indexOffset += selectedOptions.length;
    }

    policyRatesSections.push({
        // "All" section when number of items are more than the threshold
        title: '',
        shouldShow: true,
        indexOffset,
        data: getTaxRatesOptions(filteredTaxRates),
    });

    return policyRatesSections;
}

/**
 * Checks if a report option is selected based on matching accountID or reportID.
 *
 * @param reportOption - The report option to be checked.
 * @param selectedOptions - Array of selected options to compare with.
 * @returns true if the report option matches any of the selected options by accountID or reportID, false otherwise.
 */
function isReportSelected(reportOption: ReportUtils.OptionData, selectedOptions: Array<Partial<ReportUtils.OptionData>>) {
    if (!selectedOptions || selectedOptions.length === 0) {
        return false;
    }

    // eslint-disable-next-line @typescript-eslint/prefer-nullish-coalescing
    return selectedOptions.some((option) => (option.accountID && option.accountID === reportOption.accountID) || (option.reportID && option.reportID === reportOption.reportID));
}

function createOptionList(personalDetails: OnyxEntry<PersonalDetailsList>, reports?: OnyxCollection<Report>) {
    const reportMapForAccountIDs: Record<number, Report> = {};
    const allReportOptions: Array<SearchOption<Report>> = [];

    if (reports) {
        Object.values(reports).forEach((report) => {
            if (!report) {
                return;
            }

            const isSelfDM = ReportUtils.isSelfDM(report);
            // Currently, currentUser is not included in visibleChatMemberAccountIDs, so for selfDM we need to add the currentUser as participants.
            const accountIDs = isSelfDM ? [currentUserAccountID ?? 0] : report.visibleChatMemberAccountIDs ?? [];

            if (!accountIDs || accountIDs.length === 0) {
                return;
            }

            // Save the report in the map if this is a single participant so we can associate the reportID with the
            // personal detail option later. Individuals should not be associated with single participant
            // policyExpenseChats or chatRooms since those are not people.
            if (accountIDs.length <= 1) {
                reportMapForAccountIDs[accountIDs[0]] = report;
            }

            allReportOptions.push({
                item: report,
                ...createOption(accountIDs, personalDetails, report, {}),
            });
        });
    }

    const allPersonalDetailsOptions = Object.values(personalDetails ?? {}).map((personalDetail) => ({
        item: personalDetail,
        ...createOption([personalDetail?.accountID ?? -1], personalDetails, reportMapForAccountIDs[personalDetail?.accountID ?? -1], {}),
    }));

    return {
        reports: allReportOptions,
        personalDetails: allPersonalDetailsOptions as Array<SearchOption<PersonalDetails>>,
    };
}

function createOptionFromReport(report: Report, personalDetails: OnyxEntry<PersonalDetailsList>) {
    const accountIDs = report.participantAccountIDs ?? [];

    return {
        item: report,
        ...createOption(accountIDs, personalDetails, report, {}),
    };
}

/**
 * filter options based on specific conditions
 */
function getOptions(
    options: OptionList,
    {
        reportActions = {},
        betas = [],
        selectedOptions = [],
        maxRecentReportsToShow = 0,
        excludeLogins = [],
        includeMultipleParticipantReports = false,
        includePersonalDetails = false,
        includeRecentReports = false,
        // When sortByReportTypeInSearch flag is true, recentReports will include the personalDetails options as well.
        sortByReportTypeInSearch = false,
        searchInputValue = '',
        showChatPreviewLine = false,
        sortPersonalDetailsByAlphaAsc = true,
        forcePolicyNamePreview = false,
        includeOwnedWorkspaceChats = false,
        includeThreads = false,
        includeTasks = false,
        includeMoneyRequests = false,
        excludeUnknownUsers = false,
        includeP2P = true,
        includeCategories = false,
        categories = {},
        recentlyUsedCategories = [],
        includeTags = false,
        tags = {},
        recentlyUsedTags = [],
        canInviteUser = true,
        includeSelectedOptions = false,
        transactionViolations = {},
        includeTaxRates,
        taxRates,
        includeSelfDM = false,
    }: GetOptionsConfig,
): GetOptions {
    if (includeCategories) {
        const categoryOptions = getCategoryListSections(categories, recentlyUsedCategories, selectedOptions as Category[], searchInputValue, maxRecentReportsToShow);

        return {
            recentReports: [],
            personalDetails: [],
            userToInvite: null,
            currentUserOption: null,
            categoryOptions,
            tagOptions: [],
            taxRatesOptions: [],
        };
    }

    if (includeTags) {
        const tagOptions = getTagListSections(Object.values(tags), recentlyUsedTags, selectedOptions as Category[], searchInputValue, maxRecentReportsToShow);

        return {
            recentReports: [],
            personalDetails: [],
            userToInvite: null,
            currentUserOption: null,
            categoryOptions: [],
            tagOptions,
            taxRatesOptions: [],
        };
    }

    if (includeTaxRates) {
        const taxRatesOptions = getTaxRatesSection(taxRates, selectedOptions as Category[], searchInputValue);

        return {
            recentReports: [],
            personalDetails: [],
            userToInvite: null,
            currentUserOption: null,
            categoryOptions: [],
            tagOptions: [],
            taxRatesOptions,
        };
    }

    const parsedPhoneNumber = PhoneNumber.parsePhoneNumber(LoginUtils.appendCountryCode(Str.removeSMSDomain(searchInputValue)));
    const searchValue = parsedPhoneNumber.possible ? parsedPhoneNumber.number?.e164 : searchInputValue.toLowerCase();
    const topmostReportId = Navigation.getTopmostReportId() ?? '';

    // Filter out all the reports that shouldn't be displayed
    const filteredReportOptions = options.reports.filter((option) => {
        const report = option.item;

        const {parentReportID, parentReportActionID} = report ?? {};
        const canGetParentReport = parentReportID && parentReportActionID && allReportActions;
        const parentReportAction = canGetParentReport ? allReportActions[parentReportID]?.[parentReportActionID] ?? null : null;
        const doesReportHaveViolations =
            (betas?.includes(CONST.BETAS.VIOLATIONS) && ReportUtils.doesTransactionThreadHaveViolations(report, transactionViolations, parentReportAction)) ?? false;

        return ReportUtils.shouldReportBeInOptionList({
            report,
            currentReportId: topmostReportId,
            betas,
            policies,
            doesReportHaveViolations,
            isInGSDMode: false,
            excludeEmptyChats: false,
            includeSelfDM,
        });
    });

    // Sorting the reports works like this:
    // - Order everything by the last message timestamp (descending)
    // - All archived reports should remain at the bottom
    const orderedReportOptions = lodashSortBy(filteredReportOptions, (option) => {
        const report = option.item;
        if (ReportUtils.isArchivedRoom(report)) {
            return CONST.DATE.UNIX_EPOCH;
        }

        return report?.lastVisibleActionCreated;
    });
    orderedReportOptions.reverse();

    const allReportOptions = orderedReportOptions.filter((option) => {
        const report = option.item;

        if (!report) {
            return;
        }

        const isThread = ReportUtils.isChatThread(report);
        const isTaskReport = ReportUtils.isTaskReport(report);
        const isPolicyExpenseChat = ReportUtils.isPolicyExpenseChat(report);
        const isMoneyRequestReport = ReportUtils.isMoneyRequestReport(report);
        const isSelfDM = ReportUtils.isSelfDM(report);
        // Currently, currentUser is not included in visibleChatMemberAccountIDs, so for selfDM we need to add the currentUser as participants.
        const accountIDs = isSelfDM ? [currentUserAccountID ?? 0] : report.visibleChatMemberAccountIDs ?? [];

        if (isPolicyExpenseChat && report.isOwnPolicyExpenseChat && !includeOwnedWorkspaceChats) {
            return;
        }

        // When passing includeP2P false we are trying to hide features from users that are not ready for P2P and limited to workspace chats only.
        if (!includeP2P && !isPolicyExpenseChat) {
            return;
        }

        if (isSelfDM && !includeSelfDM) {
            return;
        }

        if (isThread && !includeThreads) {
            return;
        }

        if (isTaskReport && !includeTasks) {
            return;
        }

        if (isMoneyRequestReport && !includeMoneyRequests) {
            return;
        }

        // In case user needs to add credit bank account, don't allow them to request more money from the workspace.
        if (includeOwnedWorkspaceChats && ReportUtils.hasIOUWaitingOnCurrentUserBankAccount(report)) {
            return;
        }

        if (!accountIDs || accountIDs.length === 0) {
            return;
        }

        return option;
    });

    const havingLoginPersonalDetails = options.personalDetails.filter((detail) => !!detail?.login && !!detail.accountID && !detail?.isOptimisticPersonalDetail);

    let allPersonalDetailsOptions = havingLoginPersonalDetails;

    if (sortPersonalDetailsByAlphaAsc) {
        // PersonalDetails should be ordered Alphabetically by default - https://github.com/Expensify/App/issues/8220#issuecomment-1104009435
        allPersonalDetailsOptions = lodashOrderBy(allPersonalDetailsOptions, [(personalDetail) => personalDetail.text?.toLowerCase()], 'asc');
    }

    // Exclude the current user from the personal details list
    const optionsToExclude: Option[] = [{login: currentUserLogin}, {login: CONST.EMAIL.NOTIFICATIONS}];

    // If we're including selected options from the search results, we only want to exclude them if the search input is empty
    // This is because on certain pages, we show the selected options at the top when the search input is empty
    // This prevents the issue of seeing the selected option twice if you have them as a recent chat and select them
    if (!includeSelectedOptions || searchInputValue === '') {
        optionsToExclude.push(...selectedOptions);
    }

    excludeLogins.forEach((login) => {
        optionsToExclude.push({login});
    });

    let recentReportOptions = [];
    let personalDetailsOptions: ReportUtils.OptionData[] = [];

    if (includeRecentReports) {
        for (const reportOption of allReportOptions) {
            /**
             * By default, generated options does not have the chat preview line enabled.
             * If showChatPreviewLine or forcePolicyNamePreview are true, let's generate and overwrite the alternate text.
             */
            reportOption.alternateText = getAlternateTextOption(reportOption, {showChatPreviewLine, forcePolicyNamePreview});

            // Stop adding options to the recentReports array when we reach the maxRecentReportsToShow value
            if (recentReportOptions.length > 0 && recentReportOptions.length === maxRecentReportsToShow) {
                break;
            }

            // Skip notifications@expensify.com
            if (reportOption.login === CONST.EMAIL.NOTIFICATIONS) {
                continue;
            }

            const isCurrentUserOwnedPolicyExpenseChatThatCouldShow =
                reportOption.isPolicyExpenseChat && reportOption.ownerAccountID === currentUserAccountID && includeOwnedWorkspaceChats && !reportOption.isArchivedRoom;

            // Skip if we aren't including multiple participant reports and this report has multiple participants
            if (!isCurrentUserOwnedPolicyExpenseChatThatCouldShow && !includeMultipleParticipantReports && !reportOption.login) {
                continue;
            }

            // If we're excluding threads, check the report to see if it has a single participant and if the participant is already selected
            if (
                !includeThreads &&
                (!!reportOption.login || reportOption.reportID) &&
                optionsToExclude.some((option) => option.login === reportOption.login || option.reportID === reportOption.reportID)
            ) {
                continue;
            }

            // Finally check to see if this option is a match for the provided search string if we have one
            const {searchText, participantsList, isChatRoom} = reportOption;
            const participantNames = getParticipantNames(participantsList);

            if (searchValue) {
                // Determine if the search is happening within a chat room and starts with the report ID
                const isReportIdSearch = isChatRoom && Str.startsWith(reportOption.reportID ?? '', searchValue);

                // Check if the search string matches the search text or participant names considering the type of the room
                const isSearchMatch = isSearchStringMatch(searchValue, searchText, participantNames, isChatRoom);

                if (!isReportIdSearch && !isSearchMatch) {
                    continue;
                }
            }

            reportOption.isSelected = isReportSelected(reportOption, selectedOptions);

            recentReportOptions.push(reportOption);

            // Add this login to the exclude list so it won't appear when we process the personal details
            if (reportOption.login) {
                optionsToExclude.push({login: reportOption.login});
            }
        }
    }

    if (includePersonalDetails) {
        // Next loop over all personal details removing any that are selectedUsers or recentChats
        allPersonalDetailsOptions.forEach((personalDetailOption) => {
            if (optionsToExclude.some((optionToExclude) => optionToExclude.login === personalDetailOption.login)) {
                return;
            }
            const {searchText, participantsList, isChatRoom} = personalDetailOption;
            const participantNames = getParticipantNames(participantsList);
            if (searchValue && !isSearchStringMatch(searchValue, searchText, participantNames, isChatRoom)) {
                return;
            }

            personalDetailsOptions.push(personalDetailOption);
        });
    }

    let currentUserOption = allPersonalDetailsOptions.find((personalDetailsOption) => personalDetailsOption.login === currentUserLogin);
    if (searchValue && currentUserOption && !isSearchStringMatch(searchValue, currentUserOption.searchText)) {
        currentUserOption = undefined;
    }

    let userToInvite: ReportUtils.OptionData | null = null;
    const noOptions = recentReportOptions.length + personalDetailsOptions.length === 0 && !currentUserOption;
    const noOptionsMatchExactly = !personalDetailsOptions
        .concat(recentReportOptions)
        .find((option) => option.login === PhoneNumber.addSMSDomainIfPhoneNumber(searchValue ?? '').toLowerCase() || option.login === searchValue?.toLowerCase());

    if (
        searchValue &&
        (noOptions || noOptionsMatchExactly) &&
        !isCurrentUser({login: searchValue} as PersonalDetails) &&
        selectedOptions.every((option) => 'login' in option && option.login !== searchValue) &&
        ((Str.isValidEmail(searchValue) && !Str.isDomainEmail(searchValue) && !Str.endsWith(searchValue, CONST.SMS.DOMAIN)) ||
            (parsedPhoneNumber.possible && Str.isValidPhone(LoginUtils.getPhoneNumberWithoutSpecialChars(parsedPhoneNumber.number?.input ?? '')))) &&
        !optionsToExclude.find((optionToExclude) => 'login' in optionToExclude && optionToExclude.login === PhoneNumber.addSMSDomainIfPhoneNumber(searchValue).toLowerCase()) &&
        (searchValue !== CONST.EMAIL.CHRONOS || Permissions.canUseChronos(betas)) &&
        !excludeUnknownUsers
    ) {
        // Generates an optimistic account ID for new users not yet saved in Onyx
        const optimisticAccountID = UserUtils.generateAccountID(searchValue);
        const personalDetailsExtended = {
            ...allPersonalDetails,
            [optimisticAccountID]: {
                accountID: optimisticAccountID,
                login: searchValue,
                avatar: UserUtils.getDefaultAvatar(optimisticAccountID),
            },
        };
        userToInvite = createOption([optimisticAccountID], personalDetailsExtended, null, reportActions, {
            showChatPreviewLine,
        });
        userToInvite.isOptimisticAccount = true;
        userToInvite.login = searchValue;
        // eslint-disable-next-line @typescript-eslint/prefer-nullish-coalescing
        userToInvite.text = userToInvite.text || searchValue;
        // eslint-disable-next-line @typescript-eslint/prefer-nullish-coalescing
        userToInvite.alternateText = userToInvite.alternateText || searchValue;

        // If user doesn't exist, use a default avatar
        userToInvite.icons = [
            {
                source: UserUtils.getAvatar('', optimisticAccountID),
                name: searchValue,
                type: CONST.ICON_TYPE_AVATAR,
            },
        ];
    }

    // If we are prioritizing 1:1 chats in search, do it only once we started searching
    if (sortByReportTypeInSearch && searchValue !== '') {
        // When sortByReportTypeInSearch is true, recentReports will be returned with all the reports including personalDetailsOptions in the correct Order.
        recentReportOptions.push(...personalDetailsOptions);
        personalDetailsOptions = [];
        recentReportOptions = lodashOrderBy(
            recentReportOptions,
            [
                (option) => {
                    if (!!option.isChatRoom || option.isArchivedRoom) {
                        return 3;
                    }
                    if (!option.login) {
                        return 2;
                    }
                    if (option.login.toLowerCase() !== searchValue?.toLowerCase()) {
                        return 1;
                    }

                    // When option.login is an exact match with the search value, returning 0 puts it at the top of the option list
                    return 0;
                },
            ],
            ['asc'],
        );
    }

    return {
        personalDetails: personalDetailsOptions,
        recentReports: recentReportOptions,
        userToInvite: canInviteUser ? userToInvite : null,
        currentUserOption,
        categoryOptions: [],
        tagOptions: [],
        taxRatesOptions: [],
    };
}

/**
 * Build the options for the Search view
 */
function getSearchOptions(options: OptionList, searchValue = '', betas: Beta[] = []): GetOptions {
    Timing.start(CONST.TIMING.LOAD_SEARCH_OPTIONS);
    Performance.markStart(CONST.TIMING.LOAD_SEARCH_OPTIONS);
    const optionList = getOptions(options, {
        betas,
        searchInputValue: searchValue.trim(),
        includeRecentReports: true,
        includeMultipleParticipantReports: true,
        maxRecentReportsToShow: 0, // Unlimited
        sortByReportTypeInSearch: true,
        showChatPreviewLine: true,
        includePersonalDetails: true,
        forcePolicyNamePreview: true,
        includeOwnedWorkspaceChats: true,
        includeThreads: true,
        includeMoneyRequests: true,
        includeTasks: true,
        includeSelfDM: true,
    });
    Timing.end(CONST.TIMING.LOAD_SEARCH_OPTIONS);
    Performance.markEnd(CONST.TIMING.LOAD_SEARCH_OPTIONS);

    return optionList;
}

function getShareLogOptions(options: OptionList, searchValue = '', betas: Beta[] = []): GetOptions {
    return getOptions(options, {
        betas,
        searchInputValue: searchValue.trim(),
        includeRecentReports: true,
        includeMultipleParticipantReports: true,
        sortByReportTypeInSearch: true,
        includePersonalDetails: true,
        forcePolicyNamePreview: true,
        includeOwnedWorkspaceChats: true,
    });
}

/**
 * Build the IOUConfirmation options for showing the payee personalDetail
 */
function getIOUConfirmationOptionsFromPayeePersonalDetail(personalDetail: PersonalDetails | EmptyObject, amountText?: string): PayeePersonalDetails {
    const formattedLogin = LocalePhoneNumber.formatPhoneNumber(personalDetail.login ?? '');
    return {
        text: PersonalDetailsUtils.getDisplayNameOrDefault(personalDetail, formattedLogin),
        alternateText: formattedLogin || PersonalDetailsUtils.getDisplayNameOrDefault(personalDetail, '', false),
        icons: [
            {
                source: UserUtils.getAvatar(personalDetail.avatar, personalDetail.accountID),
                name: personalDetail.login ?? '',
                type: CONST.ICON_TYPE_AVATAR,
                id: personalDetail.accountID,
            },
        ],
        descriptiveText: amountText ?? '',
        login: personalDetail.login ?? '',
        accountID: personalDetail.accountID,
        keyForList: String(personalDetail.accountID),
    };
}

/**
 * Build the IOUConfirmationOptions for showing participants
 */
function getIOUConfirmationOptionsFromParticipants(participants: Participant[], amountText: string): Participant[] {
    return participants.map((participant) => ({
        ...participant,
        descriptiveText: amountText,
    }));
}

/**
 * Build the options for the New Group view
 */
function getFilteredOptions(
    reports: Array<SearchOption<Report>> = [],
    personalDetails: Array<SearchOption<PersonalDetails>> = [],
    betas: OnyxEntry<Beta[]> = [],
    searchValue = '',
    selectedOptions: Array<Partial<ReportUtils.OptionData>> = [],
    excludeLogins: string[] = [],
    includeOwnedWorkspaceChats = false,
    includeP2P = true,
    includeCategories = false,
    categories: PolicyCategories = {},
    recentlyUsedCategories: string[] = [],
    includeTags = false,
    tags: Record<string, Tag> = {},
    recentlyUsedTags: string[] = [],
    canInviteUser = true,
    includeSelectedOptions = false,
    includeTaxRates = false,
    taxRates: TaxRatesWithDefault = {} as TaxRatesWithDefault,
    includeSelfDM = false,
) {
    return getOptions(
        {reports, personalDetails},
        {
            betas,
            searchInputValue: searchValue.trim(),
            selectedOptions,
            includeRecentReports: true,
            includePersonalDetails: true,
            maxRecentReportsToShow: 5,
            excludeLogins,
            includeOwnedWorkspaceChats,
            includeP2P,
            includeCategories,
            categories,
            recentlyUsedCategories,
            includeTags,
            tags,
            recentlyUsedTags,
            canInviteUser,
            includeSelectedOptions,
            includeTaxRates,
            taxRates,
            includeSelfDM,
        },
    );
}

/**
 * Build the options for the Share Destination for a Task
 */

function getShareDestinationOptions(
    reports: Array<SearchOption<Report>> = [],
    personalDetails: Array<SearchOption<PersonalDetails>> = [],
    betas: OnyxEntry<Beta[]> = [],
    searchValue = '',
    selectedOptions: Array<Partial<ReportUtils.OptionData>> = [],
    excludeLogins: string[] = [],
    includeOwnedWorkspaceChats = true,
    excludeUnknownUsers = true,
) {
    return getOptions(
        {reports, personalDetails},
        {
            betas,
            searchInputValue: searchValue.trim(),
            selectedOptions,
            maxRecentReportsToShow: 0, // Unlimited
            includeRecentReports: true,
            includeMultipleParticipantReports: true,
            includePersonalDetails: false,
            showChatPreviewLine: true,
            forcePolicyNamePreview: true,
            includeThreads: true,
            includeMoneyRequests: true,
            includeTasks: true,
            excludeLogins,
            includeOwnedWorkspaceChats,
            excludeUnknownUsers,
            includeSelfDM: true,
        },
    );
}

/**
 * Format personalDetails or userToInvite to be shown in the list
 *
 * @param member - personalDetails or userToInvite
 * @param config - keys to overwrite the default values
 */
function formatMemberForList(member: ReportUtils.OptionData): MemberForList {
    const accountID = member.accountID;

    return {
        // eslint-disable-next-line @typescript-eslint/prefer-nullish-coalescing
        text: member.text || member.displayName || '',
        // eslint-disable-next-line @typescript-eslint/prefer-nullish-coalescing
        alternateText: member.alternateText || member.login || '',
        // eslint-disable-next-line @typescript-eslint/prefer-nullish-coalescing
        keyForList: member.keyForList || String(accountID ?? 0) || '',
        isSelected: member.isSelected ?? false,
        isDisabled: member.isDisabled ?? false,
        accountID,
        login: member.login ?? '',
        icons: member.icons,
        pendingAction: member.pendingAction,
        reportID: member.reportID ?? '',
    };
}

/**
 * Build the options for the Workspace Member Invite view
 */
function getMemberInviteOptions(
    personalDetails: Array<SearchOption<PersonalDetails>>,
    betas: Beta[] = [],
    searchValue = '',
    excludeLogins: string[] = [],
    includeSelectedOptions = false,
): GetOptions {
    return getOptions(
        {reports: [], personalDetails},
        {
            betas,
            searchInputValue: searchValue.trim(),
            includePersonalDetails: true,
            excludeLogins,
            sortPersonalDetailsByAlphaAsc: true,
            includeSelectedOptions,
        },
    );
}

/**
 * Helper method that returns the text to be used for the header's message and title (if any)
 */
function getHeaderMessage(hasSelectableOptions: boolean, hasUserToInvite: boolean, searchValue: string, maxParticipantsReached = false, hasMatchedParticipant = false): string {
    if (maxParticipantsReached) {
        return Localize.translate(preferredLocale, 'common.maxParticipantsReached', {count: CONST.REPORT.MAXIMUM_PARTICIPANTS});
    }

    const isValidPhone = PhoneNumber.parsePhoneNumber(LoginUtils.appendCountryCode(searchValue)).possible;

    const isValidEmail = Str.isValidEmail(searchValue);

    if (searchValue && CONST.REGEX.DIGITS_AND_PLUS.test(searchValue) && !isValidPhone && !hasSelectableOptions) {
        return Localize.translate(preferredLocale, 'messages.errorMessageInvalidPhone');
    }

    // Without a search value, it would be very confusing to see a search validation message.
    // Therefore, this skips the validation when there is no search value.
    if (searchValue && !hasSelectableOptions && !hasUserToInvite) {
        if (/^\d+$/.test(searchValue) && !isValidPhone) {
            return Localize.translate(preferredLocale, 'messages.errorMessageInvalidPhone');
        }
        if (/@/.test(searchValue) && !isValidEmail) {
            return Localize.translate(preferredLocale, 'messages.errorMessageInvalidEmail');
        }
        if (hasMatchedParticipant && (isValidEmail || isValidPhone)) {
            return '';
        }
        return Localize.translate(preferredLocale, 'common.noResultsFound');
    }

    return '';
}

/**
 * Helper method for non-user lists (eg. categories and tags) that returns the text to be used for the header's message and title (if any)
 */
function getHeaderMessageForNonUserList(hasSelectableOptions: boolean, searchValue: string): string {
    if (searchValue && !hasSelectableOptions) {
        return Localize.translate(preferredLocale, 'common.noResultsFound');
    }
    return '';
}

/**
 * Helper method to check whether an option can show tooltip or not
 */
function shouldOptionShowTooltip(option: ReportUtils.OptionData): boolean {
    return (!option.isChatRoom || !!option.isThread) && !option.isArchivedRoom;
}

/**
 * Handles the logic for displaying selected participants from the search term
 */
function formatSectionsFromSearchTerm(
    searchTerm: string,
    selectedOptions: ReportUtils.OptionData[],
    filteredRecentReports: ReportUtils.OptionData[],
    filteredPersonalDetails: ReportUtils.OptionData[],
    maxOptionsSelected: boolean,
    indexOffset = 0,
    personalDetails: OnyxEntry<PersonalDetailsList> = {},
    shouldGetOptionDetails = false,
): SectionForSearchTerm {
    // We show the selected participants at the top of the list when there is no search term or maximum number of participants has already been selected
    // However, if there is a search term we remove the selected participants from the top of the list unless they are part of the search results
    // This clears up space on mobile views, where if you create a group with 4+ people you can't see the selected participants and the search results at the same time
    if (searchTerm === '' || maxOptionsSelected) {
        return {
            section: {
                title: undefined,
                data: shouldGetOptionDetails
                    ? selectedOptions.map((participant) => {
                          const isPolicyExpenseChat = participant.isPolicyExpenseChat ?? false;
                          return isPolicyExpenseChat ? getPolicyExpenseReportOption(participant) : getParticipantsOption(participant, personalDetails);
                      })
                    : selectedOptions,
                shouldShow: selectedOptions.length > 0,
                indexOffset,
            },
            newIndexOffset: indexOffset + selectedOptions.length,
        };
    }

    // If you select a new user you don't have a contact for, they won't get returned as part of a recent report or personal details
    // This will add them to the list of options, deduping them if they already exist in the other lists
    const selectedParticipantsWithoutDetails = selectedOptions.filter((participant) => {
        const accountID = participant.accountID ?? null;
        const isPartOfSearchTerm = participant.searchText?.toLowerCase().includes(searchTerm.trim().toLowerCase());
        const isReportInRecentReports = filteredRecentReports.some((report) => report.accountID === accountID);
        const isReportInPersonalDetails = filteredPersonalDetails.some((personalDetail) => personalDetail.accountID === accountID);
        return isPartOfSearchTerm && !isReportInRecentReports && !isReportInPersonalDetails;
    });

    return {
        section: {
            title: undefined,
            data: shouldGetOptionDetails
                ? selectedParticipantsWithoutDetails.map((participant) => {
                      const isPolicyExpenseChat = participant.isPolicyExpenseChat ?? false;
                      return isPolicyExpenseChat ? getPolicyExpenseReportOption(participant) : getParticipantsOption(participant, personalDetails);
                  })
                : selectedParticipantsWithoutDetails,
            shouldShow: selectedParticipantsWithoutDetails.length > 0,
            indexOffset,
        },
        newIndexOffset: indexOffset + selectedParticipantsWithoutDetails.length,
    };
}

export {
    getAvatarsForAccountIDs,
    isCurrentUser,
    isPersonalDetailsReady,
    getSearchOptions,
    getFilteredOptions,
    getShareDestinationOptions,
    getMemberInviteOptions,
    getHeaderMessage,
    getHeaderMessageForNonUserList,
    getSearchValueForPhoneOrEmail,
    getPersonalDetailsForAccountIDs,
    getIOUConfirmationOptionsFromPayeePersonalDetail,
    getIOUConfirmationOptionsFromParticipants,
    getSearchText,
    getAllReportErrors,
    getPolicyExpenseReportOption,
    getParticipantsOption,
    isSearchStringMatch,
    shouldOptionShowTooltip,
    getLastActorDisplayName,
    getLastMessageTextForReport,
    getEnabledCategoriesCount,
    hasEnabledOptions,
    sortCategories,
    getCategoryOptionTree,
    hasEnabledTags,
    formatMemberForList,
    formatSectionsFromSearchTerm,
    transformedTaxRates,
    getShareLogOptions,
<<<<<<< HEAD
    createOptionList,
    createOptionFromReport,
};

export type {MemberForList, CategorySection, GetOptions, OptionList, SearchOption, PayeePersonalDetails};
=======
    getTaxRatesSection,
};

export type {MemberForList, CategorySection, GetOptions, PayeePersonalDetails, Category};
>>>>>>> 34fa9871
<|MERGE_RESOLUTION|>--- conflicted
+++ resolved
@@ -2131,15 +2131,9 @@
     formatSectionsFromSearchTerm,
     transformedTaxRates,
     getShareLogOptions,
-<<<<<<< HEAD
     createOptionList,
     createOptionFromReport,
-};
-
-export type {MemberForList, CategorySection, GetOptions, OptionList, SearchOption, PayeePersonalDetails};
-=======
     getTaxRatesSection,
 };
 
-export type {MemberForList, CategorySection, GetOptions, PayeePersonalDetails, Category};
->>>>>>> 34fa9871
+export type {MemberForList, CategorySection, GetOptions, OptionList, SearchOption, PayeePersonalDetails, Category};
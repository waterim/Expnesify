/* eslint-disable no-continue */
import Str from 'expensify-common/lib/str';
// eslint-disable-next-line you-dont-need-lodash-underscore/get
import lodashGet from 'lodash/get';
import lodashOrderBy from 'lodash/orderBy';
import lodashSet from 'lodash/set';
import lodashSortBy from 'lodash/sortBy';
import Onyx from 'react-native-onyx';
import type {OnyxCollection, OnyxEntry} from 'react-native-onyx';
import type {SelectedTagOption} from '@components/TagPicker';
import CONST from '@src/CONST';
import type {TranslationPaths} from '@src/languages/types';
import ONYXKEYS from '@src/ONYXKEYS';
import type {
    Beta,
    Login,
    PersonalDetails,
    PersonalDetailsList,
    Policy,
    PolicyCategories,
    PolicyTag,
    PolicyTagList,
    PolicyTags,
    Report,
    ReportAction,
    ReportActions,
    TaxRate,
    TaxRates,
    TaxRatesWithDefault,
    Transaction,
    TransactionViolation,
} from '@src/types/onyx';
import type {Participant} from '@src/types/onyx/IOU';
import type * as OnyxCommon from '@src/types/onyx/OnyxCommon';
import type DeepValueOf from '@src/types/utils/DeepValueOf';
import type {EmptyObject} from '@src/types/utils/EmptyObject';
import {isEmptyObject} from '@src/types/utils/EmptyObject';
import times from '@src/utils/times';
import Timing from './actions/Timing';
import * as CollectionUtils from './CollectionUtils';
import * as ErrorUtils from './ErrorUtils';
import localeCompare from './LocaleCompare';
import * as LocalePhoneNumber from './LocalePhoneNumber';
import * as Localize from './Localize';
import * as LoginUtils from './LoginUtils';
import ModifiedExpenseMessage from './ModifiedExpenseMessage';
import Navigation from './Navigation/Navigation';
import Performance from './Performance';
import Permissions from './Permissions';
import * as PersonalDetailsUtils from './PersonalDetailsUtils';
import * as PhoneNumber from './PhoneNumber';
import * as PolicyUtils from './PolicyUtils';
import * as ReportActionUtils from './ReportActionsUtils';
import * as ReportUtils from './ReportUtils';
import * as TaskUtils from './TaskUtils';
import * as TransactionUtils from './TransactionUtils';
import * as UserUtils from './UserUtils';

type Option = Partial<ReportUtils.OptionData>;

/**
 * A narrowed version of `Option` is used when we have a guarantee that given values exist.
 */
type OptionTree = {
    text: string;
    keyForList: string;
    searchText: string;
    tooltipText: string;
    isDisabled: boolean;
    isSelected: boolean;
} & Option;

type PayeePersonalDetails = {
    text: string;
    alternateText: string;
    icons: OnyxCommon.Icon[];
    descriptiveText: string;
    login: string;
    accountID: number;
    keyForList: string;
};

type CategorySectionBase = {
    title: string | undefined;
    shouldShow: boolean;
};

type CategorySection = CategorySectionBase & {
    data: Option[];
};

type CategoryTreeSection = CategorySectionBase & {
    data: OptionTree[];
};

type Category = {
    name: string;
    enabled: boolean;
    isSelected?: boolean;
};

type Hierarchy = Record<string, Category & {[key: string]: Hierarchy & Category}>;

type GetOptionsConfig = {
    reportActions?: ReportActions;
    betas?: OnyxEntry<Beta[]>;
    selectedOptions?: Option[];
    maxRecentReportsToShow?: number;
    excludeLogins?: string[];
    includeMultipleParticipantReports?: boolean;
    includePersonalDetails?: boolean;
    includeRecentReports?: boolean;
    includeSelfDM?: boolean;
    sortByReportTypeInSearch?: boolean;
    searchInputValue?: string;
    showChatPreviewLine?: boolean;
    sortPersonalDetailsByAlphaAsc?: boolean;
    forcePolicyNamePreview?: boolean;
    includeOwnedWorkspaceChats?: boolean;
    includeThreads?: boolean;
    includeTasks?: boolean;
    includeMoneyRequests?: boolean;
    excludeUnknownUsers?: boolean;
    includeP2P?: boolean;
    includeCategories?: boolean;
    categories?: PolicyCategories;
    recentlyUsedCategories?: string[];
    includeTags?: boolean;
    tags?: PolicyTags | Array<SelectedTagOption | PolicyTag>;
    recentlyUsedTags?: string[];
    canInviteUser?: boolean;
    includeSelectedOptions?: boolean;
    includeTaxRates?: boolean;
    taxRates?: TaxRatesWithDefault;
    transactionViolations?: OnyxCollection<TransactionViolation[]>;
};

type MemberForList = {
    text: string;
    alternateText: string;
    keyForList: string;
    isSelected: boolean;
    isDisabled: boolean;
    accountID?: number | null;
    login: string;
    icons?: OnyxCommon.Icon[];
    pendingAction?: OnyxCommon.PendingAction;
    reportID: string;
};

type SectionForSearchTerm = {
    section: CategorySection;
};
type GetOptions = {
    recentReports: ReportUtils.OptionData[];
    personalDetails: ReportUtils.OptionData[];
    userToInvite: ReportUtils.OptionData | null;
    currentUserOption: ReportUtils.OptionData | null | undefined;
    categoryOptions: CategoryTreeSection[];
    tagOptions: CategorySection[];
    taxRatesOptions: CategorySection[];
};

type PreviewConfig = {showChatPreviewLine?: boolean; forcePolicyNamePreview?: boolean};

/**
 * OptionsListUtils is used to build a list options passed to the OptionsList component. Several different UI views can
 * be configured to display different results based on the options passed to the private getOptions() method. Public
 * methods should be named for the views they build options for and then exported for use in a component.
 */
let currentUserLogin: string | undefined;
let currentUserAccountID: number | undefined;
Onyx.connect({
    key: ONYXKEYS.SESSION,
    callback: (value) => {
        currentUserLogin = value?.email;
        currentUserAccountID = value?.accountID;
    },
});

let loginList: OnyxEntry<Login>;
Onyx.connect({
    key: ONYXKEYS.LOGIN_LIST,
    callback: (value) => (loginList = isEmptyObject(value) ? {} : value),
});

let allPersonalDetails: OnyxEntry<PersonalDetailsList>;
Onyx.connect({
    key: ONYXKEYS.PERSONAL_DETAILS_LIST,
    callback: (value) => (allPersonalDetails = isEmptyObject(value) ? {} : value),
});

let preferredLocale: DeepValueOf<typeof CONST.LOCALES> = CONST.LOCALES.DEFAULT;
Onyx.connect({
    key: ONYXKEYS.NVP_PREFERRED_LOCALE,
    callback: (value) => {
        if (!value) {
            return;
        }
        preferredLocale = value;
    },
});

const policies: OnyxCollection<Policy> = {};
Onyx.connect({
    key: ONYXKEYS.COLLECTION.POLICY,
    callback: (policy, key) => {
        if (!policy || !key || !policy.name) {
            return;
        }

        policies[key] = policy;
    },
});

const lastReportActions: ReportActions = {};
const allSortedReportActions: Record<string, ReportAction[]> = {};
const allReportActions: Record<string, ReportActions | null> = {};
const visibleReportActionItems: ReportActions = {};
Onyx.connect({
    key: ONYXKEYS.COLLECTION.REPORT_ACTIONS,
    callback: (actions, key) => {
        if (!key || !actions) {
            return;
        }
        const reportID = CollectionUtils.extractCollectionItemID(key);
        allReportActions[reportID] = actions;
        const sortedReportActions = ReportActionUtils.getSortedReportActions(Object.values(actions), true);
        allSortedReportActions[reportID] = sortedReportActions;
        lastReportActions[reportID] = sortedReportActions[0];

        // The report is only visible if it is the last action not deleted that
        // does not match a closed or created state.
        const reportActionsForDisplay = sortedReportActions.filter(
            (reportAction, actionKey) =>
                ReportActionUtils.shouldReportActionBeVisible(reportAction, actionKey) &&
                !ReportActionUtils.isWhisperAction(reportAction) &&
                reportAction.actionName !== CONST.REPORT.ACTIONS.TYPE.CREATED &&
                reportAction.pendingAction !== CONST.RED_BRICK_ROAD_PENDING_ACTION.DELETE,
        );
        visibleReportActionItems[reportID] = reportActionsForDisplay[reportActionsForDisplay.length - 1];
    },
});

let allTransactions: OnyxCollection<Transaction> = {};
Onyx.connect({
    key: ONYXKEYS.COLLECTION.TRANSACTION,
    waitForCollectionCallback: true,
    callback: (value) => {
        if (!value) {
            return;
        }

        allTransactions = Object.keys(value)
            .filter((key) => !!value[key])
            .reduce((result: OnyxCollection<Transaction>, key) => {
                if (result) {
                    // eslint-disable-next-line no-param-reassign
                    result[key] = value[key];
                }
                return result;
            }, {});
    },
});

/**
 * @param defaultValues {login: accountID} In workspace invite page, when new user is added we pass available data to opt in
 * @returns Returns avatar data for a list of user accountIDs
 */
function getAvatarsForAccountIDs(accountIDs: number[], personalDetails: OnyxEntry<PersonalDetailsList>, defaultValues: Record<string, number> = {}): OnyxCommon.Icon[] {
    const reversedDefaultValues: Record<number, string> = {};

    Object.entries(defaultValues).forEach((item) => {
        reversedDefaultValues[item[1]] = item[0];
    });
    return accountIDs.map((accountID) => {
        const login = reversedDefaultValues[accountID] ?? '';
        const userPersonalDetail = personalDetails?.[accountID] ?? {login, accountID, avatar: ''};

        return {
            id: accountID,
            source: UserUtils.getAvatar(userPersonalDetail.avatar, userPersonalDetail.accountID),
            type: CONST.ICON_TYPE_AVATAR,
            name: userPersonalDetail.login ?? '',
        };
    });
}

/**
 * Returns the personal details for an array of accountIDs
 * @returns keys of the object are emails, values are PersonalDetails objects.
 */
function getPersonalDetailsForAccountIDs(accountIDs: number[] | undefined, personalDetails: OnyxEntry<PersonalDetailsList>): PersonalDetailsList {
    const personalDetailsForAccountIDs: PersonalDetailsList = {};
    if (!personalDetails) {
        return personalDetailsForAccountIDs;
    }
    accountIDs?.forEach((accountID) => {
        const cleanAccountID = Number(accountID);
        if (!cleanAccountID) {
            return;
        }
        let personalDetail: OnyxEntry<PersonalDetails> = personalDetails[accountID];
        if (!personalDetail) {
            personalDetail = {
                avatar: UserUtils.getDefaultAvatar(cleanAccountID),
            } as PersonalDetails;
        }

        if (cleanAccountID === CONST.ACCOUNT_ID.CONCIERGE) {
            personalDetail.avatar = CONST.CONCIERGE_ICON_URL;
        }

        personalDetail.accountID = cleanAccountID;
        personalDetailsForAccountIDs[cleanAccountID] = personalDetail;
    });
    return personalDetailsForAccountIDs;
}

/**
 * Return true if personal details data is ready, i.e. report list options can be created.
 */
function isPersonalDetailsReady(personalDetails: OnyxEntry<PersonalDetailsList>): boolean {
    const personalDetailsKeys = Object.keys(personalDetails ?? {});
    return personalDetailsKeys.some((key) => personalDetails?.[key]?.accountID);
}

/**
 * Get the participant option for a report.
 */
function getParticipantsOption(participant: ReportUtils.OptionData, personalDetails: OnyxEntry<PersonalDetailsList>): Participant {
    const detail = getPersonalDetailsForAccountIDs([participant.accountID ?? -1], personalDetails)[participant.accountID ?? -1];
    // eslint-disable-next-line @typescript-eslint/prefer-nullish-coalescing
    const login = detail?.login || participant.login || '';
    const displayName = PersonalDetailsUtils.getDisplayNameOrDefault(detail, LocalePhoneNumber.formatPhoneNumber(login));
    return {
        keyForList: String(detail?.accountID),
        login,
        accountID: detail?.accountID ?? -1,
        text: displayName,
        firstName: detail?.firstName ?? '',
        lastName: detail?.lastName ?? '',
        alternateText: LocalePhoneNumber.formatPhoneNumber(login) || displayName,
        icons: [
            {
                source: UserUtils.getAvatar(detail?.avatar ?? '', detail?.accountID ?? -1),
                name: login,
                type: CONST.ICON_TYPE_AVATAR,
                id: detail?.accountID,
            },
        ],
        phoneNumber: detail?.phoneNumber ?? '',
        selected: participant.selected,
        isSelected: participant.selected,
        searchText: participant.searchText ?? undefined,
    };
}

/**
 * Constructs a Set with all possible names (displayName, firstName, lastName, email) for all participants in a report,
 * to be used in isSearchStringMatch.
 */
function getParticipantNames(personalDetailList?: Array<Partial<PersonalDetails>> | null): Set<string> {
    // We use a Set because `Set.has(value)` on a Set of with n entries is up to n (or log(n)) times faster than
    // `_.contains(Array, value)` for an Array with n members.
    const participantNames = new Set<string>();
    personalDetailList?.forEach((participant) => {
        if (participant.login) {
            participantNames.add(participant.login.toLowerCase());
        }
        if (participant.firstName) {
            participantNames.add(participant.firstName.toLowerCase());
        }
        if (participant.lastName) {
            participantNames.add(participant.lastName.toLowerCase());
        }
        if (participant.displayName) {
            participantNames.add(PersonalDetailsUtils.getDisplayNameOrDefault(participant).toLowerCase());
        }
    });
    return participantNames;
}

/**
 * A very optimized method to remove duplicates from an array.
 * Taken from https://stackoverflow.com/a/9229821/9114791
 */
function uniqFast(items: string[]): string[] {
    const seenItems: Record<string, number> = {};
    const result: string[] = [];
    let j = 0;

    for (const item of items) {
        if (seenItems[item] !== 1) {
            seenItems[item] = 1;
            result[j++] = item;
        }
    }

    return result;
}

/**
 * Returns a string with all relevant search terms.
 * Default should be serachable by policy/domain name but not by participants.
 *
 * This method must be incredibly performant. It was found to be a big performance bottleneck
 * when dealing with accounts that have thousands of reports. For loops are more efficient than _.each
 * Array.prototype.push.apply is faster than using the spread operator, and concat() is faster than push().

 */
function getSearchText(
    report: OnyxEntry<Report>,
    reportName: string,
    personalDetailList: Array<Partial<PersonalDetails>>,
    isChatRoomOrPolicyExpenseChat: boolean,
    isThread: boolean,
): string {
    let searchTerms: string[] = [];

    if (!isChatRoomOrPolicyExpenseChat) {
        for (const personalDetail of personalDetailList) {
            if (personalDetail.login) {
                // The regex below is used to remove dots only from the local part of the user email (local-part@domain)
                // so that we can match emails that have dots without explicitly writing the dots (e.g: fistlast@domain will match first.last@domain)
                // More info https://github.com/Expensify/App/issues/8007
                searchTerms = searchTerms.concat([
                    PersonalDetailsUtils.getDisplayNameOrDefault(personalDetail, '', false),
                    personalDetail.login,
                    personalDetail.login.replace(/\.(?=[^\s@]*@)/g, ''),
                ]);
            }
        }
    }
    if (report) {
        Array.prototype.push.apply(searchTerms, reportName.split(/[,\s]/));

        if (isThread) {
            const title = ReportUtils.getReportName(report);
            const chatRoomSubtitle = ReportUtils.getChatRoomSubtitle(report);

            Array.prototype.push.apply(searchTerms, title.split(/[,\s]/));
            Array.prototype.push.apply(searchTerms, chatRoomSubtitle?.split(/[,\s]/) ?? ['']);
        } else if (isChatRoomOrPolicyExpenseChat) {
            const chatRoomSubtitle = ReportUtils.getChatRoomSubtitle(report);

            Array.prototype.push.apply(searchTerms, chatRoomSubtitle?.split(/[,\s]/) ?? ['']);
        } else {
            const visibleChatMemberAccountIDs = report.visibleChatMemberAccountIDs ?? [];
            if (allPersonalDetails) {
                for (const accountID of visibleChatMemberAccountIDs) {
                    const login = allPersonalDetails[accountID]?.login;
                    if (login) {
                        searchTerms = searchTerms.concat(login);
                    }
                }
            }
        }
    }

    return uniqFast(searchTerms).join(' ');
}

/**
 * Get an object of error messages keyed by microtime by combining all error objects related to the report.
 */
function getAllReportErrors(report: OnyxEntry<Report>, reportActions: OnyxEntry<ReportActions>): OnyxCommon.Errors {
    const reportErrors = report?.errors ?? {};
    const reportErrorFields = report?.errorFields ?? {};
    const reportActionErrors: OnyxCommon.ErrorFields = Object.values(reportActions ?? {}).reduce(
        (prevReportActionErrors, action) => (!action || isEmptyObject(action.errors) ? prevReportActionErrors : {...prevReportActionErrors, ...action.errors}),
        {},
    );
    const parentReportAction: OnyxEntry<ReportAction> =
        !report?.parentReportID || !report?.parentReportActionID ? null : allReportActions?.[report.parentReportID ?? '']?.[report.parentReportActionID ?? ''] ?? null;

    if (parentReportAction?.actorAccountID === currentUserAccountID && ReportActionUtils.isTransactionThread(parentReportAction)) {
        const transactionID = parentReportAction?.actionName === CONST.REPORT.ACTIONS.TYPE.IOU ? parentReportAction?.originalMessage?.IOUTransactionID : null;
        const transaction = allTransactions?.[`${ONYXKEYS.COLLECTION.TRANSACTION}${transactionID}`];
        if (TransactionUtils.hasMissingSmartscanFields(transaction ?? null) && !ReportUtils.isSettled(transaction?.reportID)) {
            reportActionErrors.smartscan = ErrorUtils.getMicroSecondOnyxError('report.genericSmartscanFailureMessage');
        }
    } else if ((ReportUtils.isIOUReport(report) || ReportUtils.isExpenseReport(report)) && report?.ownerAccountID === currentUserAccountID) {
        if (ReportUtils.hasMissingSmartscanFields(report?.reportID ?? '') && !ReportUtils.isSettled(report?.reportID)) {
            reportActionErrors.smartscan = ErrorUtils.getMicroSecondOnyxError('report.genericSmartscanFailureMessage');
        }
    } else if (ReportUtils.hasSmartscanError(Object.values(reportActions ?? {}))) {
        reportActionErrors.smartscan = ErrorUtils.getMicroSecondOnyxError('report.genericSmartscanFailureMessage');
    }
    // All error objects related to the report. Each object in the sources contains error messages keyed by microtime
    const errorSources = {
        reportErrors,
        ...reportErrorFields,
        ...reportActionErrors,
    };
    // Combine all error messages keyed by microtime into one object
    const allReportErrors = Object.values(errorSources)?.reduce((prevReportErrors, errors) => (isEmptyObject(errors) ? prevReportErrors : {...prevReportErrors, ...errors}), {});

    return allReportErrors;
}

/**
 * Get the last actor display name from last actor details.
 */
function getLastActorDisplayName(lastActorDetails: Partial<PersonalDetails> | null, hasMultipleParticipants: boolean) {
    return hasMultipleParticipants && lastActorDetails && lastActorDetails.accountID !== currentUserAccountID
        ? // eslint-disable-next-line @typescript-eslint/prefer-nullish-coalescing
          lastActorDetails.firstName || PersonalDetailsUtils.getDisplayNameOrDefault(lastActorDetails)
        : '';
}

/**
 * Get the last message text from the report directly or from other sources for special cases.
 */
function getLastMessageTextForReport(report: OnyxEntry<Report>, lastActorDetails: Partial<PersonalDetails> | null, policy?: OnyxEntry<Policy>): string {
    const lastReportAction = allSortedReportActions[report?.reportID ?? '']?.find((reportAction) => ReportActionUtils.shouldReportActionBeVisibleAsLastAction(reportAction)) ?? null;
    // some types of actions are filtered out for lastReportAction, in some cases we need to check the actual last action
    const lastOriginalReportAction = lastReportActions[report?.reportID ?? ''] ?? null;
    let lastMessageTextFromReport = '';

    if (ReportUtils.isArchivedRoom(report)) {
        const archiveReason =
            (lastOriginalReportAction?.actionName === CONST.REPORT.ACTIONS.TYPE.CLOSED && lastOriginalReportAction?.originalMessage?.reason) || CONST.REPORT.ARCHIVE_REASON.DEFAULT;
        switch (archiveReason) {
            case CONST.REPORT.ARCHIVE_REASON.ACCOUNT_CLOSED:
            case CONST.REPORT.ARCHIVE_REASON.REMOVED_FROM_POLICY:
            case CONST.REPORT.ARCHIVE_REASON.POLICY_DELETED: {
                lastMessageTextFromReport = Localize.translate(preferredLocale, `reportArchiveReasons.${archiveReason}`, {
                    displayName: PersonalDetailsUtils.getDisplayNameOrDefault(lastActorDetails),
                    policyName: ReportUtils.getPolicyName(report, false, policy),
                });
                break;
            }
            default: {
                lastMessageTextFromReport = Localize.translate(preferredLocale, `reportArchiveReasons.default`);
            }
        }
    } else if (ReportActionUtils.isMoneyRequestAction(lastReportAction)) {
        const properSchemaForMoneyRequestMessage = ReportUtils.getReportPreviewMessage(report, lastReportAction, true, false, null, true);
        lastMessageTextFromReport = ReportUtils.formatReportLastMessageText(properSchemaForMoneyRequestMessage);
    } else if (ReportActionUtils.isReportPreviewAction(lastReportAction)) {
        const iouReport = ReportUtils.getReport(ReportActionUtils.getIOUReportIDFromReportActionPreview(lastReportAction));
        const lastIOUMoneyReportAction = allSortedReportActions[iouReport?.reportID ?? '']?.find(
            (reportAction, key) =>
                ReportActionUtils.shouldReportActionBeVisible(reportAction, key) &&
                reportAction.pendingAction !== CONST.RED_BRICK_ROAD_PENDING_ACTION.DELETE &&
                ReportActionUtils.isMoneyRequestAction(reportAction),
        );
        lastMessageTextFromReport = ReportUtils.getReportPreviewMessage(
            !isEmptyObject(iouReport) ? iouReport : null,
            lastIOUMoneyReportAction,
            true,
            ReportUtils.isChatReport(report),
            null,
            true,
            lastReportAction,
        );
    } else if (ReportActionUtils.isReimbursementQueuedAction(lastReportAction)) {
        lastMessageTextFromReport = ReportUtils.getReimbursementQueuedActionMessage(lastReportAction, report);
    } else if (ReportActionUtils.isReimbursementDeQueuedAction(lastReportAction)) {
        lastMessageTextFromReport = ReportUtils.getReimbursementDeQueuedActionMessage(lastReportAction, report);
    } else if (ReportActionUtils.isDeletedParentAction(lastReportAction) && ReportUtils.isChatReport(report)) {
        lastMessageTextFromReport = ReportUtils.getDeletedParentActionMessageForChatReport(lastReportAction);
    } else if (ReportActionUtils.isPendingRemove(lastReportAction) && ReportActionUtils.isThreadParentMessage(lastReportAction, report?.reportID ?? '')) {
        lastMessageTextFromReport = Localize.translateLocal('parentReportAction.hiddenMessage');
    } else if (ReportUtils.isReportMessageAttachment({text: report?.lastMessageText ?? '', html: report?.lastMessageHtml, translationKey: report?.lastMessageTranslationKey, type: ''})) {
        // eslint-disable-next-line @typescript-eslint/prefer-nullish-coalescing
        lastMessageTextFromReport = `[${Localize.translateLocal((report?.lastMessageTranslationKey || 'common.attachment') as TranslationPaths)}]`;
    } else if (ReportActionUtils.isModifiedExpenseAction(lastReportAction)) {
        const properSchemaForModifiedExpenseMessage = ModifiedExpenseMessage.getForReportAction(report?.reportID, lastReportAction);
        lastMessageTextFromReport = ReportUtils.formatReportLastMessageText(properSchemaForModifiedExpenseMessage, true);
    } else if (ReportActionUtils.isTaskAction(lastReportAction)) {
        lastMessageTextFromReport = ReportUtils.formatReportLastMessageText(TaskUtils.getTaskReportActionMessage(lastReportAction).text);
    } else if (ReportActionUtils.isCreatedTaskReportAction(lastReportAction)) {
        lastMessageTextFromReport = TaskUtils.getTaskCreatedMessage(lastReportAction);
    } else if (ReportActionUtils.isApprovedOrSubmittedReportAction(lastReportAction)) {
        lastMessageTextFromReport = ReportActionUtils.getReportActionMessageText(lastReportAction);
    }

    return lastMessageTextFromReport || (report?.lastMessageText ?? '');
}

/**
 * Creates a report list option
 */
function createOption(
    accountIDs: number[],
    personalDetails: OnyxEntry<PersonalDetailsList>,
    report: OnyxEntry<Report>,
    reportActions: ReportActions,
    {showChatPreviewLine = false, forcePolicyNamePreview = false}: PreviewConfig,
): ReportUtils.OptionData {
    const result: ReportUtils.OptionData = {
        text: undefined,
        alternateText: null,
        pendingAction: undefined,
        allReportErrors: undefined,
        brickRoadIndicator: null,
        icons: undefined,
        tooltipText: null,
        ownerAccountID: undefined,
        subtitle: null,
        participantsList: undefined,
        accountID: 0,
        login: null,
        reportID: '',
        phoneNumber: null,
        hasDraftComment: false,
        keyForList: null,
        searchText: null,
        isDefaultRoom: false,
        isPinned: false,
        isWaitingOnBankAccount: false,
        iouReportID: undefined,
        isIOUReportOwner: null,
        iouReportAmount: 0,
        isChatRoom: false,
        isArchivedRoom: false,
        shouldShowSubscript: false,
        isPolicyExpenseChat: false,
        isOwnPolicyExpenseChat: false,
        isExpenseReport: false,
        policyID: undefined,
        isOptimisticPersonalDetail: false,
    };

    const personalDetailMap = getPersonalDetailsForAccountIDs(accountIDs, personalDetails);
    const personalDetailList = Object.values(personalDetailMap).filter((details): details is PersonalDetails => !!details);
    const personalDetail = personalDetailList[0];
    let hasMultipleParticipants = personalDetailList.length > 1;
    let subtitle;
    let reportName;

    result.participantsList = personalDetailList;
    result.isOptimisticPersonalDetail = personalDetail?.isOptimisticPersonalDetail;

    if (report) {
        result.isChatRoom = ReportUtils.isChatRoom(report);
        result.isDefaultRoom = ReportUtils.isDefaultRoom(report);
        result.isArchivedRoom = ReportUtils.isArchivedRoom(report);
        result.isExpenseReport = ReportUtils.isExpenseReport(report);
        result.isMoneyRequestReport = ReportUtils.isMoneyRequestReport(report);
        result.isThread = ReportUtils.isChatThread(report);
        result.isTaskReport = ReportUtils.isTaskReport(report);
        result.shouldShowSubscript = ReportUtils.shouldReportShowSubscript(report);
        result.isPolicyExpenseChat = ReportUtils.isPolicyExpenseChat(report);
        result.isOwnPolicyExpenseChat = report.isOwnPolicyExpenseChat ?? false;
        result.allReportErrors = getAllReportErrors(report, reportActions);
        result.brickRoadIndicator = !isEmptyObject(result.allReportErrors) ? CONST.BRICK_ROAD_INDICATOR_STATUS.ERROR : '';
        result.pendingAction = report.pendingFields ? report.pendingFields.addWorkspaceRoom ?? report.pendingFields.createChat : undefined;
        result.ownerAccountID = report.ownerAccountID;
        result.reportID = report.reportID;
        result.isUnread = ReportUtils.isUnread(report);
        result.hasDraftComment = report.hasDraft;
        result.isPinned = report.isPinned;
        result.iouReportID = report.iouReportID;
        result.keyForList = String(report.reportID);
        result.tooltipText = ReportUtils.getReportParticipantsTitle(report.visibleChatMemberAccountIDs ?? []);
        result.isWaitingOnBankAccount = report.isWaitingOnBankAccount;
        result.policyID = report.policyID;
        result.isSelfDM = ReportUtils.isSelfDM(report);

        hasMultipleParticipants = personalDetailList.length > 1 || result.isChatRoom || result.isPolicyExpenseChat;
        subtitle = ReportUtils.getChatRoomSubtitle(report);

        const lastActorDetails = personalDetailMap[report.lastActorAccountID ?? 0] ?? null;
        const lastActorDisplayName = getLastActorDisplayName(lastActorDetails, hasMultipleParticipants);
        const lastMessageTextFromReport = getLastMessageTextForReport(report, lastActorDetails);
        let lastMessageText = lastMessageTextFromReport;

        const lastAction = visibleReportActionItems[report.reportID];
        const shouldDisplayLastActorName = lastAction && lastAction.actionName !== CONST.REPORT.ACTIONS.TYPE.REPORTPREVIEW && lastAction.actionName !== CONST.REPORT.ACTIONS.TYPE.IOU;

        if (shouldDisplayLastActorName && lastActorDisplayName && lastMessageTextFromReport) {
            lastMessageText = `${lastActorDisplayName}: ${lastMessageTextFromReport}`;
        }

        if (result.isThread || result.isMoneyRequestReport) {
            result.alternateText = lastMessageTextFromReport.length > 0 ? lastMessageText : Localize.translate(preferredLocale, 'report.noActivityYet');
        } else if (result.isChatRoom || result.isPolicyExpenseChat) {
            result.alternateText = showChatPreviewLine && !forcePolicyNamePreview && lastMessageText ? lastMessageText : subtitle;
        } else if (result.isTaskReport) {
            result.alternateText = showChatPreviewLine && lastMessageText ? lastMessageText : Localize.translate(preferredLocale, 'report.noActivityYet');
        } else {
            result.alternateText = showChatPreviewLine && lastMessageText ? lastMessageText : LocalePhoneNumber.formatPhoneNumber(personalDetail?.login ?? '');
        }
        reportName = ReportUtils.getReportName(report);
    } else {
        // eslint-disable-next-line @typescript-eslint/prefer-nullish-coalescing
        reportName = ReportUtils.getDisplayNameForParticipant(accountIDs[0]) || LocalePhoneNumber.formatPhoneNumber(personalDetail?.login ?? '');
        result.keyForList = String(accountIDs[0]);

        result.alternateText = LocalePhoneNumber.formatPhoneNumber(personalDetails?.[accountIDs[0]]?.login ?? '');
    }

    result.isIOUReportOwner = ReportUtils.isIOUOwnedByCurrentUser(result);
    result.iouReportAmount = ReportUtils.getMoneyRequestSpendBreakdown(result).totalDisplaySpend;

    if (!hasMultipleParticipants) {
        result.login = personalDetail?.login;
        result.accountID = Number(personalDetail?.accountID);
        result.phoneNumber = personalDetail?.phoneNumber;
    }

    result.text = reportName;
    // Disabling this line for safeness as nullish coalescing works only if the value is undefined or null
    // eslint-disable-next-line @typescript-eslint/prefer-nullish-coalescing
    result.searchText = getSearchText(report, reportName, personalDetailList, !!result.isChatRoom || !!result.isPolicyExpenseChat, !!result.isThread);
    result.icons = ReportUtils.getIcons(
        report,
        personalDetails,
        UserUtils.getAvatar(personalDetail?.avatar ?? '', personalDetail?.accountID),
        personalDetail?.login,
        personalDetail?.accountID,
    );
    result.subtitle = subtitle;

    return result;
}

/**
 * Get the option for a given report.
 */
function getReportOption(participant: Participant): ReportUtils.OptionData {
    const report = ReportUtils.getReport(participant.reportID);

    const option = createOption(
        report?.visibleChatMemberAccountIDs ?? [],
        allPersonalDetails ?? {},
        !isEmptyObject(report) ? report : null,
        {},
        {
            showChatPreviewLine: false,
            forcePolicyNamePreview: false,
        },
    );

    // Update text & alternateText because createOption returns workspace name only if report is owned by the user
    if (option.isSelfDM) {
        option.alternateText = Localize.translateLocal('reportActionsView.yourSpace');
    } else {
        option.text = ReportUtils.getPolicyName(report);
        option.alternateText = Localize.translateLocal('workspace.common.workspace');
    }
    option.selected = participant.selected;
    option.isSelected = participant.selected;
    return option;
}

/**
 * Get the option for a policy expense report.
 */
function getPolicyExpenseReportOption(participant: Participant | ReportUtils.OptionData): ReportUtils.OptionData {
    const expenseReport = ReportUtils.isPolicyExpenseChat(participant) ? ReportUtils.getReport(participant.reportID) : null;

    const option = createOption(
        expenseReport?.visibleChatMemberAccountIDs ?? [],
        allPersonalDetails ?? {},
        !isEmptyObject(expenseReport) ? expenseReport : null,
        {},
        {
            showChatPreviewLine: false,
            forcePolicyNamePreview: false,
        },
    );

    // Update text & alternateText because createOption returns workspace name only if report is owned by the user
    option.text = ReportUtils.getPolicyName(expenseReport);
    option.alternateText = Localize.translateLocal('workspace.common.workspace');
    option.selected = participant.selected;
    option.isSelected = participant.selected;
    return option;
}

/**
 * Searches for a match when provided with a value
 */
function isSearchStringMatch(searchValue: string, searchText?: string | null, participantNames = new Set<string>(), isChatRoom = false): boolean {
    const searchWords = new Set(searchValue.replace(/,/g, ' ').split(' '));
    const valueToSearch = searchText?.replace(new RegExp(/&nbsp;/g), '');
    let matching = true;
    searchWords.forEach((word) => {
        // if one of the word is not matching, we don't need to check further
        if (!matching) {
            return;
        }
        const matchRegex = new RegExp(Str.escapeForRegExp(word), 'i');
        matching = matchRegex.test(valueToSearch ?? '') || (!isChatRoom && participantNames.has(word));
    });
    return matching;
}

/**
 * Checks if the given userDetails is currentUser or not.
 * Note: We can't migrate this off of using logins because this is used to check if you're trying to start a chat with
 * yourself or a different user, and people won't be starting new chats via accountID usually.
 */
function isCurrentUser(userDetails: PersonalDetails): boolean {
    if (!userDetails) {
        return false;
    }

    // If user login is a mobile number, append sms domain if not appended already.
    const userDetailsLogin = PhoneNumber.addSMSDomainIfPhoneNumber(userDetails.login ?? '');

    if (currentUserLogin?.toLowerCase() === userDetailsLogin.toLowerCase()) {
        return true;
    }

    // Check if userDetails login exists in loginList
    return Object.keys(loginList ?? {}).some((login) => login.toLowerCase() === userDetailsLogin.toLowerCase());
}

/**
 * Calculates count of all enabled options
 */
function getEnabledCategoriesCount(options: PolicyCategories): number {
    return Object.values(options).filter((option) => option.enabled).length;
}

function getSearchValueForPhoneOrEmail(searchTerm: string) {
    const parsedPhoneNumber = PhoneNumber.parsePhoneNumber(LoginUtils.appendCountryCode(Str.removeSMSDomain(searchTerm)));
    return parsedPhoneNumber.possible ? parsedPhoneNumber.number?.e164 ?? '' : searchTerm.toLowerCase();
}

/**
 * Verifies that there is at least one enabled option
 */
function hasEnabledOptions(options: PolicyCategories | PolicyTag[]): boolean {
    return Object.values(options).some((option) => option.enabled);
}

/**
 * Sorts categories using a simple object.
 * It builds an hierarchy (based on an object), where each category has a name and other keys as subcategories.
 * Via the hierarchy we avoid duplicating and sort categories one by one. Subcategories are being sorted alphabetically.
 */
function sortCategories(categories: Record<string, Category>): Category[] {
    // Sorts categories alphabetically by name.
    const sortedCategories = Object.values(categories).sort((a, b) => a.name.localeCompare(b.name));

    // An object that respects nesting of categories. Also, can contain only uniq categories.
    const hierarchy = {};
    /**
     * Iterates over all categories to set each category in a proper place in hierarchy
     * It gets a path based on a category name e.g. "Parent: Child: Subcategory" -> "Parent.Child.Subcategory".
     * {
     *   Parent: {
     *     name: "Parent",
     *     Child: {
     *       name: "Child"
     *       Subcategory: {
     *         name: "Subcategory"
     *       }
     *     }
     *   }
     * }
     */
    sortedCategories.forEach((category) => {
        const path = category.name.split(CONST.PARENT_CHILD_SEPARATOR);
        const existedValue = lodashGet(hierarchy, path, {});
        lodashSet(hierarchy, path, {
            ...existedValue,
            name: category.name,
        });
    });

    /**
     * A recursive function to convert hierarchy into an array of category objects.
     * The category object contains base 2 properties: "name" and "enabled".
     * It iterates each key one by one. When a category has subcategories, goes deeper into them. Also, sorts subcategories alphabetically.
     */
    const flatHierarchy = (initialHierarchy: Hierarchy) =>
        Object.values(initialHierarchy).reduce((acc: Category[], category) => {
            const {name, ...subcategories} = category;
            if (name) {
                const categoryObject: Category = {
                    name,
                    enabled: categories[name]?.enabled ?? false,
                };

                acc.push(categoryObject);
            }

            if (!isEmptyObject(subcategories)) {
                const nestedCategories = flatHierarchy(subcategories);

                acc.push(...nestedCategories.sort((a, b) => a.name.localeCompare(b.name)));
            }

            return acc;
        }, []);

    return flatHierarchy(hierarchy);
}

/**
 * Sorts tags alphabetically by name.
 */
function sortTags(tags: Record<string, PolicyTag | SelectedTagOption> | Array<PolicyTag | SelectedTagOption>) {
    const sortedTags = Array.isArray(tags) ? tags : Object.values(tags);

    // Use lodash's sortBy to ensure consistency with oldDot.
    return lodashSortBy(sortedTags, 'name', localeCompare);
}

/**
 * Builds the options for the category tree hierarchy via indents
 *
 * @param options - an initial object array
 * @param options[].enabled - a flag to enable/disable option in a list
 * @param options[].name - a name of an option
 * @param [isOneLine] - a flag to determine if text should be one line
 */
function getCategoryOptionTree(options: Record<string, Category> | Category[], isOneLine = false, selectedOptionsName: string[] = []): OptionTree[] {
    const optionCollection = new Map<string, OptionTree>();
    Object.values(options).forEach((option) => {
        if (isOneLine) {
            if (optionCollection.has(option.name)) {
                return;
            }

            optionCollection.set(option.name, {
                text: option.name,
                keyForList: option.name,
                searchText: option.name,
                tooltipText: option.name,
                isDisabled: !option.enabled,
                isSelected: !!option.isSelected,
            });

            return;
        }

        option.name.split(CONST.PARENT_CHILD_SEPARATOR).forEach((optionName, index, array) => {
            const indents = times(index, () => CONST.INDENTS).join('');
            const isChild = array.length - 1 === index;
            const searchText = array.slice(0, index + 1).join(CONST.PARENT_CHILD_SEPARATOR);

            if (optionCollection.has(searchText)) {
                return;
            }

            optionCollection.set(searchText, {
                text: `${indents}${optionName}`,
                keyForList: searchText,
                searchText,
                tooltipText: optionName,
                isDisabled: isChild ? !option.enabled : true,
                isSelected: isChild ? !!option.isSelected : selectedOptionsName.includes(searchText),
            });
        });
    });

    return Array.from(optionCollection.values());
}

/**
 * Builds the section list for categories
 */
function getCategoryListSections(
    categories: PolicyCategories,
    recentlyUsedCategories: string[],
    selectedOptions: Category[],
    searchInputValue: string,
    maxRecentReportsToShow: number,
): CategoryTreeSection[] {
    const sortedCategories = sortCategories(categories);
    const enabledCategories = Object.values(sortedCategories).filter((category) => category.enabled);

    const categorySections: CategoryTreeSection[] = [];
    const numberOfEnabledCategories = enabledCategories.length;

    if (numberOfEnabledCategories === 0 && selectedOptions.length > 0) {
        categorySections.push({
            // "Selected" section
            title: '',
            shouldShow: false,
            data: getCategoryOptionTree(selectedOptions, true),
        });

        return categorySections;
    }

    if (searchInputValue) {
        const searchCategories: Category[] = [];

        enabledCategories.forEach((category) => {
            if (!category.name.toLowerCase().includes(searchInputValue.toLowerCase())) {
                return;
            }
            searchCategories.push({
                ...category,
                isSelected: selectedOptions.some((selectedOption) => selectedOption.name === category.name),
            });
        });

        categorySections.push({
            // "Search" section
            title: '',
            shouldShow: true,
            data: getCategoryOptionTree(searchCategories, true),
        });

        return categorySections;
    }

    if (selectedOptions.length > 0) {
        categorySections.push({
            // "Selected" section
            title: '',
            shouldShow: false,
            data: getCategoryOptionTree(selectedOptions, true),
        });
    }

    const selectedOptionNames = selectedOptions.map((selectedOption) => selectedOption.name);
    const filteredCategories = enabledCategories.filter((category) => !selectedOptionNames.includes(category.name));

    if (numberOfEnabledCategories < CONST.CATEGORY_LIST_THRESHOLD) {
        categorySections.push({
            // "All" section when items amount less than the threshold
            title: '',
            shouldShow: false,
            data: getCategoryOptionTree(filteredCategories, false, selectedOptionNames),
        });

        return categorySections;
    }

    const filteredRecentlyUsedCategories = recentlyUsedCategories
        .filter((categoryName) => !selectedOptionNames.includes(categoryName) && categories[categoryName]?.enabled)
        .map((categoryName) => ({
            name: categoryName,
            enabled: categories[categoryName].enabled ?? false,
        }));

    if (filteredRecentlyUsedCategories.length > 0) {
        const cutRecentlyUsedCategories = filteredRecentlyUsedCategories.slice(0, maxRecentReportsToShow);

        categorySections.push({
            // "Recent" section
            title: Localize.translateLocal('common.recent'),
            shouldShow: true,
            data: getCategoryOptionTree(cutRecentlyUsedCategories, true),
        });
    }

    categorySections.push({
        // "All" section when items amount more than the threshold
        title: Localize.translateLocal('common.all'),
        shouldShow: true,
        data: getCategoryOptionTree(filteredCategories, false, selectedOptionNames),
    });

    return categorySections;
}

/**
 * Transforms the provided tags into option objects.
 *
 * @param tags - an initial tag array
 */
function getTagsOptions(tags: Array<Pick<PolicyTag, 'name' | 'enabled'>>, selectedOptions?: SelectedTagOption[]): Option[] {
    return tags.map((tag) => {
        // This is to remove unnecessary escaping backslash in tag name sent from backend.
        const cleanedName = PolicyUtils.getCleanedTagName(tag.name);

        return {
            text: cleanedName,
            keyForList: tag.name,
            searchText: tag.name,
            tooltipText: cleanedName,
            isDisabled: !tag.enabled,
            isSelected: selectedOptions?.some((selectedTag) => selectedTag.name === tag.name),
        };
    });
}

/**
 * Build the section list for tags
 */
function getTagListSections(
    tags: Array<PolicyTag | SelectedTagOption>,
    recentlyUsedTags: string[],
    selectedOptions: SelectedTagOption[],
    searchInputValue: string,
    maxRecentReportsToShow: number,
) {
    const tagSections = [];
    const sortedTags = sortTags(tags) as PolicyTag[];
    const selectedOptionNames = selectedOptions.map((selectedOption) => selectedOption.name);
    const enabledTags = [...selectedOptions, ...sortedTags.filter((tag) => tag.enabled && !selectedOptionNames.includes(tag.name))];
    const numberOfTags = enabledTags.length;

    // If all tags are disabled but there's a previously selected tag, show only the selected tag
    if (numberOfTags === 0 && selectedOptions.length > 0) {
        const selectedTagOptions = selectedOptions.map((option) => ({
            name: option.name,
            // Should be marked as enabled to be able to be de-selected
            enabled: true,
        }));
        tagSections.push({
            // "Selected" section
            title: '',
            shouldShow: false,
<<<<<<< HEAD
            indexOffset,
            data: getTagsOptions(selectedTagOptions, selectedOptions),
=======
            data: getTagsOptions(selectedTagOptions),
>>>>>>> 5cdfbb74
        });

        return tagSections;
    }

    if (searchInputValue) {
        const searchTags = enabledTags.filter((tag) => PolicyUtils.getCleanedTagName(tag.name.toLowerCase()).includes(searchInputValue.toLowerCase()));

        tagSections.push({
            // "Search" section
            title: '',
            shouldShow: true,
<<<<<<< HEAD
            indexOffset,
            data: getTagsOptions(searchTags, selectedOptions),
=======
            data: getTagsOptions(searchTags),
>>>>>>> 5cdfbb74
        });

        return tagSections;
    }

    if (numberOfTags < CONST.TAG_LIST_THRESHOLD) {
        tagSections.push({
            // "All" section when items amount less than the threshold
            title: '',
            shouldShow: false,
<<<<<<< HEAD
            indexOffset,
            data: getTagsOptions(enabledTags, selectedOptions),
=======
            data: getTagsOptions(enabledTags),
>>>>>>> 5cdfbb74
        });

        return tagSections;
    }

    const filteredRecentlyUsedTags = recentlyUsedTags
        .filter((recentlyUsedTag) => {
            const tagObject = tags.find((tag) => tag.name === recentlyUsedTag);
            return !!tagObject?.enabled && !selectedOptionNames.includes(recentlyUsedTag);
        })
        .map((tag) => ({name: tag, enabled: true}));
    const filteredTags = enabledTags.filter((tag) => !selectedOptionNames.includes(tag.name));

    if (selectedOptions.length) {
        const selectedTagOptions = selectedOptions.map((option) => ({
            name: option.name,
            // Should be marked as enabled to be able to unselect even though the selected category is disabled
            enabled: true,
        }));

        tagSections.push({
            // "Selected" section
            title: '',
            shouldShow: true,
<<<<<<< HEAD
            indexOffset,
            data: getTagsOptions(selectedTagOptions, selectedOptions),
=======
            data: getTagsOptions(selectedTagOptions),
>>>>>>> 5cdfbb74
        });
    }

    if (filteredRecentlyUsedTags.length > 0) {
        const cutRecentlyUsedTags = filteredRecentlyUsedTags.slice(0, maxRecentReportsToShow);

        tagSections.push({
            // "Recent" section
            title: Localize.translateLocal('common.recent'),
            shouldShow: true,
<<<<<<< HEAD
            indexOffset,
            data: getTagsOptions(cutRecentlyUsedTags, selectedOptions),
=======
            data: getTagsOptions(cutRecentlyUsedTags),
>>>>>>> 5cdfbb74
        });
    }

    tagSections.push({
        // "All" section when items amount more than the threshold
        title: Localize.translateLocal('common.all'),
        shouldShow: true,
<<<<<<< HEAD
        indexOffset,
        data: getTagsOptions(filteredTags, selectedOptions),
=======
        data: getTagsOptions(filteredTags),
>>>>>>> 5cdfbb74
    });

    return tagSections;
}

/**
 * Verifies that there is at least one enabled tag
 */
function hasEnabledTags(policyTagList: Array<PolicyTagList[keyof PolicyTagList]>) {
    const policyTagValueList = policyTagList.map(({tags}) => Object.values(tags)).flat();

    return hasEnabledOptions(policyTagValueList);
}

/**
 * Transforms tax rates to a new object format - to add codes and new name with concatenated name and value.
 *
 * @param  taxRates - The original tax rates object.
 * @returns The transformed tax rates object.g
 */
function transformedTaxRates(taxRates: TaxRatesWithDefault | undefined, defaultKey?: string): Record<string, TaxRate> {
    const defaultTaxKey = defaultKey ?? taxRates?.defaultExternalID;
    const getModifiedName = (data: TaxRate, code: string) => `${data.name} (${data.value})${defaultTaxKey === code ? ` • ${Localize.translateLocal('common.default')}` : ''}`;
    const taxes = Object.fromEntries(Object.entries(taxRates?.taxes ?? {}).map(([code, data]) => [code, {...data, code, modifiedName: getModifiedName(data, code), name: data.name}]));
    return taxes;
}

/**
 * Sorts tax rates alphabetically by name.
 */
function sortTaxRates(taxRates: TaxRates): TaxRate[] {
    const sortedtaxRates = lodashSortBy(taxRates, (taxRate) => taxRate.name);
    return sortedtaxRates;
}

/**
 * Builds the options for taxRates
 */
function getTaxRatesOptions(taxRates: Array<Partial<TaxRate>>): Option[] {
    return taxRates.map((taxRate) => ({
        text: taxRate.modifiedName,
        keyForList: taxRate.code,
        searchText: taxRate.modifiedName,
        tooltipText: taxRate.modifiedName,
        isDisabled: taxRate.isDisabled,
        data: taxRate,
    }));
}

/**
 * Builds the section list for tax rates
 */
function getTaxRatesSection(taxRates: TaxRatesWithDefault | undefined, selectedOptions: Category[], searchInputValue: string, defaultTaxKey?: string): CategorySection[] {
    const policyRatesSections = [];

    const taxes = transformedTaxRates(taxRates, defaultTaxKey);

    const sortedTaxRates = sortTaxRates(taxes);
    const enabledTaxRates = sortedTaxRates.filter((taxRate) => !taxRate.isDisabled);
    const numberOfTaxRates = enabledTaxRates.length;

    // If all tax are disabled but there's a previously selected tag, show only the selected tag
    if (numberOfTaxRates === 0 && selectedOptions.length > 0) {
        const selectedTaxRateOptions = selectedOptions.map((option) => ({
            modifiedName: option.name,
            // Should be marked as enabled to be able to be de-selected
            isDisabled: false,
        }));
        policyRatesSections.push({
            // "Selected" sectiong
            title: '',
            shouldShow: false,
            data: getTaxRatesOptions(selectedTaxRateOptions),
        });

        return policyRatesSections;
    }

    if (searchInputValue) {
        const searchTaxRates = enabledTaxRates.filter((taxRate) => taxRate.modifiedName?.toLowerCase().includes(searchInputValue.toLowerCase()));

        policyRatesSections.push({
            // "Search" section
            title: '',
            shouldShow: true,
            data: getTaxRatesOptions(searchTaxRates),
        });

        return policyRatesSections;
    }

    if (numberOfTaxRates < CONST.TAX_RATES_LIST_THRESHOLD) {
        policyRatesSections.push({
            // "All" section when items amount less than the threshold
            title: '',
            shouldShow: false,
            data: getTaxRatesOptions(enabledTaxRates),
        });

        return policyRatesSections;
    }

    const selectedOptionNames = selectedOptions.map((selectedOption) => selectedOption.name);
    const filteredTaxRates = enabledTaxRates.filter((taxRate) => taxRate.modifiedName && !selectedOptionNames.includes(taxRate.modifiedName));

    if (selectedOptions.length > 0) {
        const selectedTaxRatesOptions = selectedOptions.map((option) => {
            const taxRateObject = Object.values(taxes).find((taxRate) => taxRate.modifiedName === option.name);

            return {
                modifiedName: option.name,
                isDisabled: !!taxRateObject?.isDisabled,
            };
        });

        policyRatesSections.push({
            // "Selected" section
            title: '',
            shouldShow: true,
            data: getTaxRatesOptions(selectedTaxRatesOptions),
        });
    }

    policyRatesSections.push({
        // "All" section when number of items are more than the threshold
        title: '',
        shouldShow: true,
        data: getTaxRatesOptions(filteredTaxRates),
    });

    return policyRatesSections;
}

/**
 * Checks if a report option is selected based on matching accountID or reportID.
 *
 * @param reportOption - The report option to be checked.
 * @param selectedOptions - Array of selected options to compare with.
 * @returns true if the report option matches any of the selected options by accountID or reportID, false otherwise.
 */
function isReportSelected(reportOption: ReportUtils.OptionData, selectedOptions: Array<Partial<ReportUtils.OptionData>>) {
    if (!selectedOptions || selectedOptions.length === 0) {
        return false;
    }

    // eslint-disable-next-line @typescript-eslint/prefer-nullish-coalescing
    return selectedOptions.some((option) => (option.accountID && option.accountID === reportOption.accountID) || (option.reportID && option.reportID === reportOption.reportID));
}

/**
 * Build the options
 */
function getOptions(
    reports: OnyxCollection<Report>,
    personalDetails: OnyxEntry<PersonalDetailsList>,
    {
        reportActions = {},
        betas = [],
        selectedOptions = [],
        maxRecentReportsToShow = 0,
        excludeLogins = [],
        includeMultipleParticipantReports = false,
        includePersonalDetails = false,
        includeRecentReports = false,
        // When sortByReportTypeInSearch flag is true, recentReports will include the personalDetails options as well.
        sortByReportTypeInSearch = false,
        searchInputValue = '',
        showChatPreviewLine = false,
        sortPersonalDetailsByAlphaAsc = true,
        forcePolicyNamePreview = false,
        includeOwnedWorkspaceChats = false,
        includeThreads = false,
        includeTasks = false,
        includeMoneyRequests = false,
        excludeUnknownUsers = false,
        includeP2P = true,
        includeCategories = false,
        categories = {},
        recentlyUsedCategories = [],
        includeTags = false,
        tags = {},
        recentlyUsedTags = [],
        canInviteUser = true,
        includeSelectedOptions = false,
        transactionViolations = {},
        includeTaxRates,
        taxRates,
        includeSelfDM = false,
    }: GetOptionsConfig,
): GetOptions {
    if (includeCategories) {
        const categoryOptions = getCategoryListSections(categories, recentlyUsedCategories, selectedOptions as Category[], searchInputValue, maxRecentReportsToShow);

        return {
            recentReports: [],
            personalDetails: [],
            userToInvite: null,
            currentUserOption: null,
            categoryOptions,
            tagOptions: [],
            taxRatesOptions: [],
        };
    }

    if (includeTags) {
        const tagOptions = getTagListSections(Object.values(tags), recentlyUsedTags, selectedOptions as SelectedTagOption[], searchInputValue, maxRecentReportsToShow);

        return {
            recentReports: [],
            personalDetails: [],
            userToInvite: null,
            currentUserOption: null,
            categoryOptions: [],
            tagOptions,
            taxRatesOptions: [],
        };
    }

    if (includeTaxRates) {
        const taxRatesOptions = getTaxRatesSection(taxRates, selectedOptions as Category[], searchInputValue);

        return {
            recentReports: [],
            personalDetails: [],
            userToInvite: null,
            currentUserOption: null,
            categoryOptions: [],
            tagOptions: [],
            taxRatesOptions,
        };
    }

    if (!isPersonalDetailsReady(personalDetails)) {
        return {
            recentReports: [],
            personalDetails: [],
            userToInvite: null,
            currentUserOption: null,
            categoryOptions: [],
            tagOptions: [],
            taxRatesOptions: [],
        };
    }

    let recentReportOptions = [];
    let personalDetailsOptions: ReportUtils.OptionData[] = [];
    const reportMapForAccountIDs: Record<number, Report> = {};
    const parsedPhoneNumber = PhoneNumber.parsePhoneNumber(LoginUtils.appendCountryCode(Str.removeSMSDomain(searchInputValue)));
    const searchValue = parsedPhoneNumber.possible ? parsedPhoneNumber.number?.e164 : searchInputValue.toLowerCase();

    // Filter out all the reports that shouldn't be displayed
    const filteredReports = Object.values(reports ?? {}).filter((report) => {
        const {parentReportID, parentReportActionID} = report ?? {};
        const canGetParentReport = parentReportID && parentReportActionID && allReportActions;
        const parentReportAction = canGetParentReport ? allReportActions[parentReportID]?.[parentReportActionID] ?? null : null;
        const doesReportHaveViolations =
            (betas?.includes(CONST.BETAS.VIOLATIONS) && ReportUtils.doesTransactionThreadHaveViolations(report, transactionViolations, parentReportAction)) ?? false;

        return ReportUtils.shouldReportBeInOptionList({
            report,
            currentReportId: Navigation.getTopmostReportId() ?? '',
            betas,
            policies,
            doesReportHaveViolations,
            isInGSDMode: false,
            excludeEmptyChats: false,
            includeSelfDM,
        });
    });

    // Sorting the reports works like this:
    // - Order everything by the last message timestamp (descending)
    // - All archived reports should remain at the bottom
    const orderedReports = lodashSortBy(filteredReports, (report) => {
        if (ReportUtils.isArchivedRoom(report)) {
            return CONST.DATE.UNIX_EPOCH;
        }

        return report?.lastVisibleActionCreated;
    });
    orderedReports.reverse();

    const allReportOptions: ReportUtils.OptionData[] = [];
    orderedReports.forEach((report) => {
        if (!report) {
            return;
        }

        const isThread = ReportUtils.isChatThread(report);
        const isChatRoom = ReportUtils.isChatRoom(report);
        const isTaskReport = ReportUtils.isTaskReport(report);
        const isPolicyExpenseChat = ReportUtils.isPolicyExpenseChat(report);
        const isMoneyRequestReport = ReportUtils.isMoneyRequestReport(report);
        const isSelfDM = ReportUtils.isSelfDM(report);
        // Currently, currentUser is not included in visibleChatMemberAccountIDs, so for selfDM we need to add the currentUser as participants.
        const accountIDs = isSelfDM ? [currentUserAccountID ?? 0] : report.visibleChatMemberAccountIDs ?? [];

        if (isPolicyExpenseChat && report.isOwnPolicyExpenseChat && !includeOwnedWorkspaceChats) {
            return;
        }

        // When passing includeP2P false we are trying to hide features from users that are not ready for P2P and limited to workspace chats only.
        if (!includeP2P && !isPolicyExpenseChat) {
            return;
        }

        if (isSelfDM && !includeSelfDM) {
            return;
        }

        if (isThread && !includeThreads) {
            return;
        }

        if (isTaskReport && !includeTasks) {
            return;
        }

        if (isMoneyRequestReport && !includeMoneyRequests) {
            return;
        }

        // In case user needs to add credit bank account, don't allow them to request more money from the workspace.
        if (includeOwnedWorkspaceChats && ReportUtils.hasIOUWaitingOnCurrentUserBankAccount(report)) {
            return;
        }

        if (!accountIDs || accountIDs.length === 0) {
            return;
        }

        // Save the report in the map if this is a single participant so we can associate the reportID with the
        // personal detail option later. Individuals should not be associated with single participant
        // policyExpenseChats or chatRooms since those are not people.
        if (accountIDs.length <= 1 && !isPolicyExpenseChat && !isChatRoom) {
            reportMapForAccountIDs[accountIDs[0]] = report;
        }

        allReportOptions.push(
            createOption(accountIDs, personalDetails, report, reportActions, {
                showChatPreviewLine,
                forcePolicyNamePreview,
            }),
        );
    });
    // We're only picking personal details that have logins set
    // This is a temporary fix for all the logic that's been breaking because of the new privacy changes
    // See https://github.com/Expensify/Expensify/issues/293465 for more context
    // Moreover, we should not override the personalDetails object, otherwise the createOption util won't work properly, it returns incorrect tooltipText
    const havingLoginPersonalDetails = !includeP2P
        ? {}
        : Object.fromEntries(Object.entries(personalDetails ?? {}).filter(([, detail]) => !!detail?.login && !!detail.accountID && !detail?.isOptimisticPersonalDetail));
    let allPersonalDetailsOptions = Object.values(havingLoginPersonalDetails).map((personalDetail) =>
        createOption([personalDetail?.accountID ?? -1], personalDetails, reportMapForAccountIDs[personalDetail?.accountID ?? -1], reportActions, {
            showChatPreviewLine,
            forcePolicyNamePreview,
        }),
    );

    if (sortPersonalDetailsByAlphaAsc) {
        // PersonalDetails should be ordered Alphabetically by default - https://github.com/Expensify/App/issues/8220#issuecomment-1104009435
        allPersonalDetailsOptions = lodashOrderBy(allPersonalDetailsOptions, [(personalDetail) => personalDetail.text?.toLowerCase()], 'asc');
    }

    // Exclude the current user from the personal details list
    const optionsToExclude: Option[] = [{login: currentUserLogin}, {login: CONST.EMAIL.NOTIFICATIONS}];

    // If we're including selected options from the search results, we only want to exclude them if the search input is empty
    // This is because on certain pages, we show the selected options at the top when the search input is empty
    // This prevents the issue of seeing the selected option twice if you have them as a recent chat and select them
    if (!includeSelectedOptions || searchInputValue === '') {
        optionsToExclude.push(...selectedOptions);
    }

    excludeLogins.forEach((login) => {
        optionsToExclude.push({login});
    });

    if (includeRecentReports) {
        for (const reportOption of allReportOptions) {
            // Stop adding options to the recentReports array when we reach the maxRecentReportsToShow value
            if (recentReportOptions.length > 0 && recentReportOptions.length === maxRecentReportsToShow) {
                break;
            }

            // Skip notifications@expensify.com
            if (reportOption.login === CONST.EMAIL.NOTIFICATIONS) {
                continue;
            }

            const isCurrentUserOwnedPolicyExpenseChatThatCouldShow =
                reportOption.isPolicyExpenseChat && reportOption.ownerAccountID === currentUserAccountID && includeOwnedWorkspaceChats && !reportOption.isArchivedRoom;

            // Skip if we aren't including multiple participant reports and this report has multiple participants
            if (!isCurrentUserOwnedPolicyExpenseChatThatCouldShow && !includeMultipleParticipantReports && !reportOption.login) {
                continue;
            }

            // If we're excluding threads, check the report to see if it has a single participant and if the participant is already selected
            if (
                !includeThreads &&
                (!!reportOption.login || reportOption.reportID) &&
                optionsToExclude.some((option) => option.login === reportOption.login || option.reportID === reportOption.reportID)
            ) {
                continue;
            }

            // Finally check to see if this option is a match for the provided search string if we have one
            const {searchText, participantsList, isChatRoom} = reportOption;
            const participantNames = getParticipantNames(participantsList);

            if (searchValue) {
                // Determine if the search is happening within a chat room and starts with the report ID
                const isReportIdSearch = isChatRoom && Str.startsWith(reportOption.reportID ?? '', searchValue);

                // Check if the search string matches the search text or participant names considering the type of the room
                const isSearchMatch = isSearchStringMatch(searchValue, searchText, participantNames, isChatRoom);

                if (!isReportIdSearch && !isSearchMatch) {
                    continue;
                }
            }

            reportOption.isSelected = isReportSelected(reportOption, selectedOptions);

            recentReportOptions.push(reportOption);

            // Add this login to the exclude list so it won't appear when we process the personal details
            if (reportOption.login) {
                optionsToExclude.push({login: reportOption.login});
            }
        }
    }

    if (includePersonalDetails) {
        // Next loop over all personal details removing any that are selectedUsers or recentChats
        allPersonalDetailsOptions.forEach((personalDetailOption) => {
            if (optionsToExclude.some((optionToExclude) => optionToExclude.login === personalDetailOption.login)) {
                return;
            }
            const {searchText, participantsList, isChatRoom} = personalDetailOption;
            const participantNames = getParticipantNames(participantsList);
            if (searchValue && !isSearchStringMatch(searchValue, searchText, participantNames, isChatRoom)) {
                return;
            }

            personalDetailsOptions.push(personalDetailOption);
        });
    }

    let currentUserOption = allPersonalDetailsOptions.find((personalDetailsOption) => personalDetailsOption.login === currentUserLogin);
    if (searchValue && currentUserOption && !isSearchStringMatch(searchValue, currentUserOption.searchText)) {
        currentUserOption = undefined;
    }

    let userToInvite: ReportUtils.OptionData | null = null;
    const noOptions = recentReportOptions.length + personalDetailsOptions.length === 0 && !currentUserOption;
    const noOptionsMatchExactly = !personalDetailsOptions
        .concat(recentReportOptions)
        .find((option) => option.login === PhoneNumber.addSMSDomainIfPhoneNumber(searchValue ?? '').toLowerCase() || option.login === searchValue?.toLowerCase());

    if (
        searchValue &&
        (noOptions || noOptionsMatchExactly) &&
        !isCurrentUser({login: searchValue} as PersonalDetails) &&
        selectedOptions.every((option) => 'login' in option && option.login !== searchValue) &&
        ((Str.isValidEmail(searchValue) && !Str.isDomainEmail(searchValue) && !Str.endsWith(searchValue, CONST.SMS.DOMAIN)) ||
            (parsedPhoneNumber.possible && Str.isValidPhone(LoginUtils.getPhoneNumberWithoutSpecialChars(parsedPhoneNumber.number?.input ?? '')))) &&
        !optionsToExclude.find((optionToExclude) => 'login' in optionToExclude && optionToExclude.login === PhoneNumber.addSMSDomainIfPhoneNumber(searchValue).toLowerCase()) &&
        (searchValue !== CONST.EMAIL.CHRONOS || Permissions.canUseChronos(betas)) &&
        !excludeUnknownUsers
    ) {
        // Generates an optimistic account ID for new users not yet saved in Onyx
        const optimisticAccountID = UserUtils.generateAccountID(searchValue);
        const personalDetailsExtended = {
            ...personalDetails,
            [optimisticAccountID]: {
                accountID: optimisticAccountID,
                login: searchValue,
                avatar: UserUtils.getDefaultAvatar(optimisticAccountID),
            },
        };
        userToInvite = createOption([optimisticAccountID], personalDetailsExtended, null, reportActions, {
            showChatPreviewLine,
        });
        userToInvite.isOptimisticAccount = true;
        userToInvite.login = searchValue;
        // eslint-disable-next-line @typescript-eslint/prefer-nullish-coalescing
        userToInvite.text = userToInvite.text || searchValue;
        // eslint-disable-next-line @typescript-eslint/prefer-nullish-coalescing
        userToInvite.alternateText = userToInvite.alternateText || searchValue;

        // If user doesn't exist, use a default avatar
        userToInvite.icons = [
            {
                source: UserUtils.getAvatar('', optimisticAccountID),
                name: searchValue,
                type: CONST.ICON_TYPE_AVATAR,
            },
        ];
    }

    // If we are prioritizing 1:1 chats in search, do it only once we started searching
    if (sortByReportTypeInSearch && searchValue !== '') {
        // When sortByReportTypeInSearch is true, recentReports will be returned with all the reports including personalDetailsOptions in the correct Order.
        recentReportOptions.push(...personalDetailsOptions);
        personalDetailsOptions = [];
        recentReportOptions = lodashOrderBy(
            recentReportOptions,
            [
                (option) => {
                    if (!!option.isChatRoom || option.isArchivedRoom) {
                        return 3;
                    }
                    if (!option.login) {
                        return 2;
                    }
                    if (option.login.toLowerCase() !== searchValue?.toLowerCase()) {
                        return 1;
                    }

                    // When option.login is an exact match with the search value, returning 0 puts it at the top of the option list
                    return 0;
                },
            ],
            ['asc'],
        );
    }

    return {
        personalDetails: personalDetailsOptions,
        recentReports: recentReportOptions,
        userToInvite: canInviteUser ? userToInvite : null,
        currentUserOption,
        categoryOptions: [],
        tagOptions: [],
        taxRatesOptions: [],
    };
}

/**
 * Build the options for the Search view
 */
function getSearchOptions(reports: OnyxCollection<Report>, personalDetails: OnyxEntry<PersonalDetailsList>, searchValue = '', betas: Beta[] = []): GetOptions {
    Timing.start(CONST.TIMING.LOAD_SEARCH_OPTIONS);
    Performance.markStart(CONST.TIMING.LOAD_SEARCH_OPTIONS);
    const options = getOptions(reports, personalDetails, {
        betas,
        searchInputValue: searchValue.trim(),
        includeRecentReports: true,
        includeMultipleParticipantReports: true,
        maxRecentReportsToShow: 0, // Unlimited
        sortByReportTypeInSearch: true,
        showChatPreviewLine: true,
        includePersonalDetails: true,
        forcePolicyNamePreview: true,
        includeOwnedWorkspaceChats: true,
        includeThreads: true,
        includeMoneyRequests: true,
        includeTasks: true,
        includeSelfDM: true,
    });
    Timing.end(CONST.TIMING.LOAD_SEARCH_OPTIONS);
    Performance.markEnd(CONST.TIMING.LOAD_SEARCH_OPTIONS);

    return options;
}

function getShareLogOptions(reports: OnyxCollection<Report>, personalDetails: OnyxEntry<PersonalDetailsList>, searchValue = '', betas: Beta[] = []): GetOptions {
    return getOptions(reports, personalDetails, {
        betas,
        searchInputValue: searchValue.trim(),
        includeRecentReports: true,
        includeMultipleParticipantReports: true,
        sortByReportTypeInSearch: true,
        includePersonalDetails: true,
        forcePolicyNamePreview: true,
        includeOwnedWorkspaceChats: true,
        includeSelfDM: true,
        includeThreads: true,
    });
}

/**
 * Build the IOUConfirmation options for showing the payee personalDetail
 */
function getIOUConfirmationOptionsFromPayeePersonalDetail(personalDetail: PersonalDetails | EmptyObject, amountText?: string): PayeePersonalDetails {
    const formattedLogin = LocalePhoneNumber.formatPhoneNumber(personalDetail.login ?? '');
    return {
        text: PersonalDetailsUtils.getDisplayNameOrDefault(personalDetail, formattedLogin),
        alternateText: formattedLogin || PersonalDetailsUtils.getDisplayNameOrDefault(personalDetail, '', false),
        icons: [
            {
                source: UserUtils.getAvatar(personalDetail.avatar, personalDetail.accountID),
                name: personalDetail.login ?? '',
                type: CONST.ICON_TYPE_AVATAR,
                id: personalDetail.accountID,
            },
        ],
        descriptiveText: amountText ?? '',
        login: personalDetail.login ?? '',
        accountID: personalDetail.accountID,
        keyForList: String(personalDetail.accountID),
    };
}

/**
 * Build the IOUConfirmationOptions for showing participants
 */
function getIOUConfirmationOptionsFromParticipants(participants: Array<Participant | ReportUtils.OptionData>, amountText: string): Array<Participant | ReportUtils.OptionData> {
    return participants.map((participant) => ({
        ...participant,
        descriptiveText: amountText,
    }));
}

/**
 * Build the options for the New Group view
 */
function getFilteredOptions(
    reports: OnyxCollection<Report>,
    personalDetails: OnyxEntry<PersonalDetailsList>,
    betas: OnyxEntry<Beta[]> = [],
    searchValue = '',
    selectedOptions: Array<Partial<ReportUtils.OptionData>> = [],
    excludeLogins: string[] = [],
    includeOwnedWorkspaceChats = false,
    includeP2P = true,
    includeCategories = false,
    categories: PolicyCategories = {},
    recentlyUsedCategories: string[] = [],
    includeTags = false,
    tags: PolicyTags | Array<PolicyTag | SelectedTagOption> = {},
    recentlyUsedTags: string[] = [],
    canInviteUser = true,
    includeSelectedOptions = false,
    includeTaxRates = false,
    taxRates: TaxRatesWithDefault = {} as TaxRatesWithDefault,
    includeSelfDM = false,
) {
    return getOptions(reports, personalDetails, {
        betas,
        searchInputValue: searchValue.trim(),
        selectedOptions,
        includeRecentReports: true,
        includePersonalDetails: true,
        maxRecentReportsToShow: 5,
        excludeLogins,
        includeOwnedWorkspaceChats,
        includeP2P,
        includeCategories,
        categories,
        recentlyUsedCategories,
        includeTags,
        tags,
        recentlyUsedTags,
        canInviteUser,
        includeSelectedOptions,
        includeTaxRates,
        taxRates,
        includeSelfDM,
    });
}

/**
 * Build the options for the Share Destination for a Task
 */

function getShareDestinationOptions(
    reports: Record<string, Report | null>,
    personalDetails: OnyxEntry<PersonalDetailsList>,
    betas: OnyxEntry<Beta[]> = [],
    searchValue = '',
    selectedOptions: Array<Partial<ReportUtils.OptionData>> = [],
    excludeLogins: string[] = [],
    includeOwnedWorkspaceChats = true,
    excludeUnknownUsers = true,
) {
    return getOptions(reports, personalDetails, {
        betas,
        searchInputValue: searchValue.trim(),
        selectedOptions,
        maxRecentReportsToShow: 0, // Unlimited
        includeRecentReports: true,
        includeMultipleParticipantReports: true,
        includePersonalDetails: false,
        showChatPreviewLine: true,
        forcePolicyNamePreview: true,
        includeThreads: true,
        includeMoneyRequests: true,
        includeTasks: true,
        excludeLogins,
        includeOwnedWorkspaceChats,
        excludeUnknownUsers,
        includeSelfDM: true,
    });
}

/**
 * Format personalDetails or userToInvite to be shown in the list
 *
 * @param member - personalDetails or userToInvite
 * @param config - keys to overwrite the default values
 */
function formatMemberForList(member: ReportUtils.OptionData): MemberForList {
    const accountID = member.accountID;

    return {
        // eslint-disable-next-line @typescript-eslint/prefer-nullish-coalescing
        text: member.text || member.displayName || '',
        // eslint-disable-next-line @typescript-eslint/prefer-nullish-coalescing
        alternateText: member.alternateText || member.login || '',
        // eslint-disable-next-line @typescript-eslint/prefer-nullish-coalescing
        keyForList: member.keyForList || String(accountID ?? 0) || '',
        isSelected: member.isSelected ?? false,
        isDisabled: member.isDisabled ?? false,
        accountID,
        login: member.login ?? '',
        icons: member.icons,
        pendingAction: member.pendingAction,
        reportID: member.reportID ?? '',
    };
}

/**
 * Build the options for the Workspace Member Invite view
 */
function getMemberInviteOptions(
    personalDetails: OnyxEntry<PersonalDetailsList>,
    betas: Beta[] = [],
    searchValue = '',
    excludeLogins: string[] = [],
    includeSelectedOptions = false,
): GetOptions {
    return getOptions({}, personalDetails, {
        betas,
        searchInputValue: searchValue.trim(),
        includePersonalDetails: true,
        excludeLogins,
        sortPersonalDetailsByAlphaAsc: true,
        includeSelectedOptions,
    });
}

/**
 * Helper method that returns the text to be used for the header's message and title (if any)
 */
function getHeaderMessage(hasSelectableOptions: boolean, hasUserToInvite: boolean, searchValue: string, maxParticipantsReached = false, hasMatchedParticipant = false): string {
    if (maxParticipantsReached) {
        return Localize.translate(preferredLocale, 'common.maxParticipantsReached', {count: CONST.REPORT.MAXIMUM_PARTICIPANTS});
    }

    const isValidPhone = PhoneNumber.parsePhoneNumber(LoginUtils.appendCountryCode(searchValue)).possible;

    const isValidEmail = Str.isValidEmail(searchValue);

    if (searchValue && CONST.REGEX.DIGITS_AND_PLUS.test(searchValue) && !isValidPhone && !hasSelectableOptions) {
        return Localize.translate(preferredLocale, 'messages.errorMessageInvalidPhone');
    }

    // Without a search value, it would be very confusing to see a search validation message.
    // Therefore, this skips the validation when there is no search value.
    if (searchValue && !hasSelectableOptions && !hasUserToInvite) {
        if (/^\d+$/.test(searchValue) && !isValidPhone) {
            return Localize.translate(preferredLocale, 'messages.errorMessageInvalidPhone');
        }
        if (/@/.test(searchValue) && !isValidEmail) {
            return Localize.translate(preferredLocale, 'messages.errorMessageInvalidEmail');
        }
        if (hasMatchedParticipant && (isValidEmail || isValidPhone)) {
            return '';
        }
        return Localize.translate(preferredLocale, 'common.noResultsFound');
    }

    return '';
}

/**
 * Helper method for non-user lists (eg. categories and tags) that returns the text to be used for the header's message and title (if any)
 */
function getHeaderMessageForNonUserList(hasSelectableOptions: boolean, searchValue: string): string {
    if (searchValue && !hasSelectableOptions) {
        return Localize.translate(preferredLocale, 'common.noResultsFound');
    }
    return '';
}

/**
 * Helper method to check whether an option can show tooltip or not
 */
function shouldOptionShowTooltip(option: ReportUtils.OptionData): boolean {
    return (!option.isChatRoom || !!option.isThread) && !option.isArchivedRoom;
}

/**
 * Handles the logic for displaying selected participants from the search term
 */
function formatSectionsFromSearchTerm(
    searchTerm: string,
    selectedOptions: ReportUtils.OptionData[],
    filteredRecentReports: ReportUtils.OptionData[],
    filteredPersonalDetails: ReportUtils.OptionData[],
    maxOptionsSelected: boolean,
    personalDetails: OnyxEntry<PersonalDetailsList> = {},
    shouldGetOptionDetails = false,
): SectionForSearchTerm {
    // We show the selected participants at the top of the list when there is no search term or maximum number of participants has already been selected
    // However, if there is a search term we remove the selected participants from the top of the list unless they are part of the search results
    // This clears up space on mobile views, where if you create a group with 4+ people you can't see the selected participants and the search results at the same time
    if (searchTerm === '' || maxOptionsSelected) {
        return {
            section: {
                title: undefined,
                data: shouldGetOptionDetails
                    ? selectedOptions.map((participant) => {
                          const isPolicyExpenseChat = participant.isPolicyExpenseChat ?? false;
                          return isPolicyExpenseChat ? getPolicyExpenseReportOption(participant) : getParticipantsOption(participant, personalDetails);
                      })
                    : selectedOptions,
                shouldShow: selectedOptions.length > 0,
            },
        };
    }

    // If you select a new user you don't have a contact for, they won't get returned as part of a recent report or personal details
    // This will add them to the list of options, deduping them if they already exist in the other lists
    const selectedParticipantsWithoutDetails = selectedOptions.filter((participant) => {
        const accountID = participant.accountID ?? null;
        const isPartOfSearchTerm = participant.searchText?.toLowerCase().includes(searchTerm.trim().toLowerCase());
        const isReportInRecentReports = filteredRecentReports.some((report) => report.accountID === accountID);
        const isReportInPersonalDetails = filteredPersonalDetails.some((personalDetail) => personalDetail.accountID === accountID);
        return isPartOfSearchTerm && !isReportInRecentReports && !isReportInPersonalDetails;
    });

    return {
        section: {
            title: undefined,
            data: shouldGetOptionDetails
                ? selectedParticipantsWithoutDetails.map((participant) => {
                      const isPolicyExpenseChat = participant.isPolicyExpenseChat ?? false;
                      return isPolicyExpenseChat ? getPolicyExpenseReportOption(participant) : getParticipantsOption(participant, personalDetails);
                  })
                : selectedParticipantsWithoutDetails,
            shouldShow: selectedParticipantsWithoutDetails.length > 0,
        },
    };
}

export {
    getAvatarsForAccountIDs,
    isCurrentUser,
    isPersonalDetailsReady,
    getSearchOptions,
    getFilteredOptions,
    getShareDestinationOptions,
    getMemberInviteOptions,
    getHeaderMessage,
    getHeaderMessageForNonUserList,
    getSearchValueForPhoneOrEmail,
    getPersonalDetailsForAccountIDs,
    getIOUConfirmationOptionsFromPayeePersonalDetail,
    getIOUConfirmationOptionsFromParticipants,
    getSearchText,
    getAllReportErrors,
    getPolicyExpenseReportOption,
    getParticipantsOption,
    isSearchStringMatch,
    shouldOptionShowTooltip,
    getLastActorDisplayName,
    getLastMessageTextForReport,
    getEnabledCategoriesCount,
    hasEnabledOptions,
    sortCategories,
    sortTags,
    getCategoryOptionTree,
    hasEnabledTags,
    formatMemberForList,
    formatSectionsFromSearchTerm,
    transformedTaxRates,
    getShareLogOptions,
    getReportOption,
    getTaxRatesSection,
};

export type {MemberForList, CategorySection, GetOptions, PayeePersonalDetails, Category};<|MERGE_RESOLUTION|>--- conflicted
+++ resolved
@@ -1104,12 +1104,7 @@
             // "Selected" section
             title: '',
             shouldShow: false,
-<<<<<<< HEAD
-            indexOffset,
             data: getTagsOptions(selectedTagOptions, selectedOptions),
-=======
-            data: getTagsOptions(selectedTagOptions),
->>>>>>> 5cdfbb74
         });
 
         return tagSections;
@@ -1122,12 +1117,7 @@
             // "Search" section
             title: '',
             shouldShow: true,
-<<<<<<< HEAD
-            indexOffset,
             data: getTagsOptions(searchTags, selectedOptions),
-=======
-            data: getTagsOptions(searchTags),
->>>>>>> 5cdfbb74
         });
 
         return tagSections;
@@ -1138,12 +1128,7 @@
             // "All" section when items amount less than the threshold
             title: '',
             shouldShow: false,
-<<<<<<< HEAD
-            indexOffset,
             data: getTagsOptions(enabledTags, selectedOptions),
-=======
-            data: getTagsOptions(enabledTags),
->>>>>>> 5cdfbb74
         });
 
         return tagSections;
@@ -1168,12 +1153,7 @@
             // "Selected" section
             title: '',
             shouldShow: true,
-<<<<<<< HEAD
-            indexOffset,
             data: getTagsOptions(selectedTagOptions, selectedOptions),
-=======
-            data: getTagsOptions(selectedTagOptions),
->>>>>>> 5cdfbb74
         });
     }
 
@@ -1184,12 +1164,7 @@
             // "Recent" section
             title: Localize.translateLocal('common.recent'),
             shouldShow: true,
-<<<<<<< HEAD
-            indexOffset,
             data: getTagsOptions(cutRecentlyUsedTags, selectedOptions),
-=======
-            data: getTagsOptions(cutRecentlyUsedTags),
->>>>>>> 5cdfbb74
         });
     }
 
@@ -1197,12 +1172,7 @@
         // "All" section when items amount more than the threshold
         title: Localize.translateLocal('common.all'),
         shouldShow: true,
-<<<<<<< HEAD
-        indexOffset,
         data: getTagsOptions(filteredTags, selectedOptions),
-=======
-        data: getTagsOptions(filteredTags),
->>>>>>> 5cdfbb74
     });
 
     return tagSections;

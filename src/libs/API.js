--- conflicted
+++ resolved
@@ -241,26 +241,17 @@
         });
 }
 
+
 /**
  * @param {object} parameters
  * @param {string} parameters.emailList
  * @returns {Promise}
  */
-<<<<<<< HEAD
-function updateLastRead(parameters) {
-    return queueRequest('Report_UpdateLastRead', {
-        authToken,
-        accountID: parameters.accountID,
-        reportID: parameters.reportID,
-        sequenceNumber: parameters.sequenceNumber,
-    });
-=======
 function CreateChatReport(parameters) {
     const commandName = 'CreateChatReport';
     requireParameters(['emailList'],
         parameters, commandName);
     return request(commandName, parameters);
->>>>>>> 033386aa
 }
 
 /**
@@ -397,23 +388,17 @@
  * @param {Number} parameters.sequenceNumber
  * @returns {Promise}
  */
-function Report_SetLastReadActionID(parameters) {
-    const commandName = 'Report_SetLastReadActionID';
-    requireParameters(['accountID', 'reportID', 'sequenceNumber'],
-        parameters, commandName);
-    return request(commandName, parameters);
+function Report_UpdateLastRead(parameters) {
+    return request('Report_UpdateLastRead', {
+        authToken,
+        accountID: parameters.accountID,
+        reportID: parameters.reportID,
+        sequenceNumber: parameters.sequenceNumber,
+    });
 }
 
 export {
     getAuthToken,
-<<<<<<< HEAD
-    getPersonalDetails,
-    getReportHistory,
-    updateLastRead,
-    setNameValuePair,
-    togglePinnedReport,
-    logToServer,
-=======
     Authenticate,
     CreateChatReport,
     CreateLogin,
@@ -425,6 +410,5 @@
     Report_AddComment,
     Report_GetHistory,
     Report_TogglePinned,
-    Report_SetLastReadActionID
->>>>>>> 033386aa
+    Report_UpdateLastRead
 };
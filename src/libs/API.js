import _ from 'underscore';
import Onyx from 'react-native-onyx';
import CONST from '../CONST';
import CONFIG from '../CONFIG';
import ONYXKEYS from '../ONYXKEYS';
import redirectToSignIn from './actions/SignInRedirect';
import * as Network from './Network';
import getPlatform from './getPlatform';

let isAuthenticating;
let credentials;
Onyx.connect({
    key: ONYXKEYS.CREDENTIALS,
    callback: val => credentials = val,
});

let authToken;
Onyx.connect({
    key: ONYXKEYS.SESSION,
    callback: val => authToken = val ? val.authToken : null,
});

/**
 * Does this command require an authToken?
 *
 * @param {String} command
 * @return {Boolean}
 */
function isAuthTokenRequired(command) {
    return !_.contains([
        'Log',
        'Graphite_Timer',
        'Authenticate',
        'GetAccountStatus',
        'SetPassword',
        'User_SignUp',
        'ResendValidateCode',
        'ResetPassword',
        'User_ReopenAccount',
        'ValidateEmail',
    ], command);
}

/**
 * Adds default values to our request data
 *
 * @param {String} command
 * @param {Object} parameters
 * @returns {Object}
 */
function addDefaultValuesToParameters(command, parameters) {
    const finalParameters = {...parameters};

    if (isAuthTokenRequired(command) && !parameters.authToken) {
        // If we end up here with no authToken it means we are trying to make an API request before we are signed in.
        // In this case, we should cancel the current request by pausing the queue and clearing the remaining requests.
        if (!authToken) {
            redirectToSignIn();

            console.debug('A request was made without an authToken', {command, parameters});
            Network.pauseRequestQueue();
            Network.clearRequestQueue();
            return;
        }

        finalParameters.authToken = authToken;
    }

    finalParameters.referer = CONFIG.EXPENSIFY.EXPENSIFY_CASH_REFERER;

    // This application does not save its authToken in cookies like the classic Expensify app.
    // Setting api_setCookie to false will ensure that the Expensify API doesn't set any cookies
    // and prevents interfering with the cookie authToken that Expensify classic uses.
    finalParameters.api_setCookie = false;
    return finalParameters;
}

// Tie into the network layer to add auth token to the parameters of all requests
Network.registerParameterEnhancer(addDefaultValuesToParameters);

/**
 * @throws {Error} If the "parameters" object has a null or undefined value for any of the given parameterNames
 *
 * @param {String[]} parameterNames Array of the required parameter names
 * @param {Object} parameters A map from available parameter names to their values
 * @param {String} commandName The name of the API command
 */
function requireParameters(parameterNames, parameters, commandName) {
    parameterNames.forEach((parameterName) => {
        if (!_(parameters).has(parameterName)
            || parameters[parameterName] === null
            || parameters[parameterName] === undefined
        ) {
            const propertiesToRedact = ['authToken', 'password', 'partnerUserSecret', 'twoFactorAuthCode'];
            const parametersCopy = _.chain(parameters)
                .clone()
                .mapObject((val, key) => (_.contains(propertiesToRedact, key) ? '<redacted>' : val))
                .value();
            const keys = _(parametersCopy).keys().join(', ') || 'none';

            let error = `Parameter ${parameterName} is required for "${commandName}". `;
            error += `Supplied parameters: ${keys}`;
            throw new Error(error);
        }
    });
}

/**
 * Function used to handle expired auth tokens. It re-authenticates with the API and
 * then replays the original request
 *
 * @param {String} originalCommand
 * @param {Object} [originalParameters]
 * @param {String} [originalType]
 * @returns {Promise}
 */
function handleExpiredAuthToken(originalCommand, originalParameters, originalType) {
    // When the authentication process is running, and more API requests will be requeued and they will
    // be performed after authentication is done.
    if (isAuthenticating) {
        return Network.post(originalCommand, originalParameters, originalType);
    }

    // Prevent any more requests from being processed while authentication happens
    Network.pauseRequestQueue();
    isAuthenticating = true;

    // eslint-disable-next-line no-use-before-define
    return reauthenticate(originalCommand)
        .then(() => {
            // Now that the API is authenticated, make the original request again with the new authToken
            const params = addDefaultValuesToParameters(originalCommand, originalParameters);
            return Network.post(originalCommand, params, originalType);
        })
        .catch(() => (

            // If the request did not succeed because of a networking issue or the server did not respond requeue the
            // original request.
            Network.post(originalCommand, originalParameters, originalType)
        ));
}

Network.registerResponseHandler((queuedRequest, response) => {
    if (response.jsonCode === 407) {
        // Credentials haven't been initialized. We will not be able to re-authenticates with the API
        const unableToReauthenticate = (!credentials || !credentials.autoGeneratedLogin
            || !credentials.autoGeneratedPassword);

        // There are some API requests that should not be retried when there is an auth failure like
        // creating and deleting logins. In those cases, they should handle the original response instead
        // of the new response created by handleExpiredAuthToken.
        if (queuedRequest.data.doNotRetry || unableToReauthenticate) {
            queuedRequest.resolve(response);
            return;
        }

        handleExpiredAuthToken(queuedRequest.command, queuedRequest.data, queuedRequest.type)
            .then(queuedRequest.resolve)
            .catch(queuedRequest.reject);
        return;
    }

    queuedRequest.resolve(response);
});

Network.registerErrorHandler((queuedRequest, error) => {
    console.debug('[API] Handled error when making request', error);

    // Set an error state and signify we are done loading
    Onyx.merge(ONYXKEYS.SESSION, {loading: false, error: 'Cannot connect to server'});

    // Reject the queued request with an API offline error so that the original caller can handle it.
    queuedRequest.reject(new Error(CONST.ERROR.API_OFFLINE));
});

/**
 * @param {Object} parameters
 * @param {String} [parameters.useExpensifyLogin]
 * @param {String} parameters.partnerName
 * @param {String} parameters.partnerPassword
 * @param {String} parameters.partnerUserID
 * @param {String} parameters.partnerUserSecret
 * @param {String} [parameters.twoFactorAuthCode]
 * @param {String} [parameters.email]
 * @returns {Promise}
 */
function Authenticate(parameters) {
    const commandName = 'Authenticate';

    requireParameters([
        'partnerName',
        'partnerPassword',
        'partnerUserID',
        'partnerUserSecret',
    ], parameters, commandName);

    // eslint-disable-next-line no-use-before-define
    return Network.post(commandName, {
        // When authenticating for the first time, we pass useExpensifyLogin as true so we check
        // for credentials for the expensify partnerID to let users Authenticate with their expensify user
        // and password.
        useExpensifyLogin: parameters.useExpensifyLogin,
        partnerName: parameters.partnerName,
        partnerPassword: parameters.partnerPassword,
        partnerUserID: parameters.partnerUserID,
        partnerUserSecret: parameters.partnerUserSecret,
        twoFactorAuthCode: parameters.twoFactorAuthCode,
        doNotRetry: true,

        // Force this request to be made because the network queue is paused when re-authentication is happening
        forceNetworkRequest: true,

        // Add email param so the first Authenticate request is logged on the server w/ this email
        email: parameters.email,
    })
        .then((response) => {
            // If we didn't get a 200 response from Authenticate we either failed to Authenticate with
            // an expensify login or the login credentials we created after the initial authentication.
            // In both cases, we need the user to sign in again with their expensify credentials
            if (response.jsonCode !== 200) {
                switch (response.jsonCode) {
                    case 401:
                        throw new Error('Incorrect login or password. Please try again.');
                    case 402:
                        // eslint-disable-next-line max-len
                        throw new Error('You have 2FA enabled on this account. Please sign in using your email or phone number.');
                    case 403:
                        throw new Error('Invalid login or password. Please try again or reset your password.');
                    case 404:
                        // eslint-disable-next-line max-len
                        throw new Error('We were unable to change your password. This is likely due to an expired password reset link in an old password reset email. We have emailed you a new link so you can try again. Check your Inbox and your Spam folder; it should arrive in just a few minutes.');
                    case 405:
                        // eslint-disable-next-line max-len
                        throw new Error('You do not have access to this application. Please add your GitHub username for access.');
                    case 413:
                        // eslint-disable-next-line max-len
                        throw new Error('Your account has been locked after too many unsuccessful attempts. Please try again after 1 hour.');
                    default:
                        throw new Error('Something went wrong. Please try again later.');
                }
            }
            return response;
        });
}

/**
 * Reauthenticate using the stored credentials and redirect to the sign in page if unable to do so.
 *
 * @param {String} [command] command name for loggin purposes
 * @returns {Promise}
 */
function reauthenticate(command = '') {
    return Authenticate({
        useExpensifyLogin: false,
        partnerName: CONFIG.EXPENSIFY.PARTNER_NAME,
        partnerPassword: CONFIG.EXPENSIFY.PARTNER_PASSWORD,
        partnerUserID: credentials.autoGeneratedLogin,
        partnerUserSecret: credentials.autoGeneratedPassword,
    })
        .then((response) => {
            // If authentication fails throw so that we hit
            // the catch below and redirect to sign in
            if (response.jsonCode !== 200) {
                throw new Error(response.message);
            }

            // Update authToken in Onyx and in our local variables so that API requests will use the
            // new authToken
            Onyx.merge(ONYXKEYS.SESSION, {authToken: response.authToken});
            authToken = response.authToken;

            // The authentication process is finished so the network can be unpaused to continue
            // processing requests
            isAuthenticating = false;
            Network.unpauseRequestQueue();
        })

        .catch((error) => {
            // If authentication fails, then the network can be unpaused
            Network.unpauseRequestQueue();
            isAuthenticating = false;

            // When a fetch() fails and the "API is offline" error is thrown we won't log the user out. Most likely they
            // have a spotty connection and will need to try to reauthenticate when they come back online. We will
            // re-throw this error so it can be handled by callers of reauthenticate().
            if (error.message === CONST.ERROR.API_OFFLINE) {
                throw error;
            }

            // If we experience something other than a network error then redirect the user to sign in
            redirectToSignIn(error.message);

            console.debug('Redirecting to Sign In because we failed to reauthenticate', {
                command,
                error: error.message,
            });
        });
}

/**
 * @param {Object} parameters
 * @param {String} parameters.oldPassword
 * @param {String} parameters.password
 * @returns {Promise}
 */
function ChangePassword(parameters) {
    const commandName = 'ChangePassword';
    requireParameters(['oldPassword', 'password'], parameters, commandName);
    return Network.post(commandName, parameters);
}

/**
 * @param {object} parameters
 * @param {string} parameters.emailList
 * @returns {Promise}
 */
function CreateChatReport(parameters) {
    const commandName = 'CreateChatReport';
    requireParameters(['emailList'],
        parameters, commandName);
    return Network.post(commandName, parameters);
}

/**
 * @param {Object} parameters
 * @param {String} parameters.email
 * @returns {Promise}
 */
function User_SignUp(parameters) {
    const commandName = 'User_SignUp';
    requireParameters([
        'email',
    ], parameters, commandName);
    return Network.post(commandName, parameters);
}

/**
 * @param {Object} parameters
 * @param {String} parameters.authToken
 * @param {String} parameters.partnerName
 * @param {String} parameters.partnerPassword
 * @param {String} parameters.partnerUserID
 * @param {String} parameters.partnerUserSecret
 * @param {Boolean} [parameters.doNotRetry]
 * @param {String} [parameters.email]
 * @returns {Promise}
 */
function CreateLogin(parameters) {
    const commandName = 'CreateLogin';
    requireParameters([
        'authToken',
        'partnerName',
        'partnerPassword',
        'partnerUserID',
        'partnerUserSecret',
    ], parameters, commandName);
    return Network.post(commandName, parameters);
}

/**
 * @param {Object} parameters
 * @param {String} parameters.partnerUserID
 * @param {String} parameters.partnerName
 * @param {String} parameters.partnerPassword
 * @param {Boolean} parameters.doNotRetry
 * @returns {Promise}
 */
function DeleteLogin(parameters) {
    const commandName = 'DeleteLogin';
    requireParameters(['partnerUserID', 'partnerName', 'partnerPassword', 'doNotRetry'],
        parameters, commandName);
    return Network.post(commandName, parameters);
}

/**
 * @param {Object} parameters
 * @param {String} parameters.returnValueList
 * @param {Boolean} shouldUseSecure
 * @returns {Promise}
 */
function Get(parameters, shouldUseSecure = false) {
    const commandName = 'Get';
    requireParameters(['returnValueList'], parameters, commandName);
    return Network.post(commandName, parameters, CONST.NETWORK.METHOD.POST, shouldUseSecure);
}

/**
 * @param {Object} parameters
 * @param {String} parameters.email
 * @returns {Promise}
 */
function GetAccountStatus(parameters) {
    const commandName = 'GetAccountStatus';
    requireParameters(['email'], parameters, commandName);
    return Network.post(commandName, parameters);
}

/**
 * @param {Object} parameters
 * @param {String} parameters.debtorEmail
 * @returns {Promise}
 */
function GetIOUReport(parameters) {
    const commandName = 'GetIOUReport';
    requireParameters(['debtorEmail'], parameters, commandName);
    return Network.post(commandName, parameters);
}

/**
 * @returns {Promise}
 */
function GetRequestCountryCode() {
    const commandName = 'GetRequestCountryCode';
    return Network.post(commandName);
}

/**
 * @param {Object} parameters
 * @param {String} parameters.message
 * @param {Object} parameters.parameters
 * @param {String} parameters.expensifyCashAppVersion
 * @param {String} [parameters.email]
 * @returns {Promise}
 */
function Log(parameters) {
    const commandName = 'Log';
    requireParameters(['message', 'parameters', 'expensifyCashAppVersion'],
        parameters, commandName);

    // Note: We are forcing Log to run since it requires no authToken and should only be queued when we are offline.
    return Network.post(commandName, {...parameters, forceNetworkRequest: true});
}

/**
 * @param {Object} parameters
 * @param {String} parameters.name
 * @param {Number} parameters.value
 * @returns {Promise}
 */
function Graphite_Timer(parameters) {
    const commandName = 'Graphite_Timer';
    requireParameters(['name', 'value'],
        parameters, commandName);
    return Network.post(commandName, parameters);
}

/**
 * @param {Object} parameters
 * @param {Number} parameters.reportID
 * @param {String} parameters.paymentMethodType
 * @returns {Promise}
 */
function PayIOU(parameters) {
    const commandName = 'PayIOU';
    requireParameters(['reportID', 'paymentMethodType'], parameters, commandName);
    return Network.post(commandName, parameters);
}

/**
 * @param {Object} parameters
 * @param {String} parameters.emailList
 * @returns {Promise}
 */
function PersonalDetails_GetForEmails(parameters) {
    const commandName = 'PersonalDetails_GetForEmails';
    requireParameters(['emailList'],
        parameters, commandName);
    return Network.post(commandName, parameters);
}

/**
 * @param {Object} parameters
 * @param {Object} parameters.details
 * @returns {Promise}
 */
function PersonalDetails_Update(parameters) {
    const commandName = 'PersonalDetails_Update';
    requireParameters(['details'],
        parameters, commandName);
    return Network.post(commandName, parameters);
}

/**
 * @param {Object} parameters
 * @param {String} parameters.socket_id
 * @param {String} parameters.channel_name
 * @returns {Promise}
 */
function Push_Authenticate(parameters) {
    const commandName = 'Push_Authenticate';
    requireParameters(['socket_id', 'channel_name'],
        parameters, commandName);
    return Network.post(commandName, parameters);
}

/**
 * @param {Object} parameters
 * @param {String} parameters.reportComment
 * @param {Number} parameters.reportID
 * @param {String} parameters.clientID
 * @param {File|Object} [parameters.file]
 * @returns {Promise}
 */
function Report_AddComment(parameters) {
    const commandName = 'Report_AddComment';
    requireParameters(['reportComment', 'reportID', 'clientID'],
        parameters, commandName);
    return Network.post(commandName, parameters);
}

/**
 * @param {Object} parameters
 * @param {Number} parameters.reportID
 * @returns {Promise}
 */
function Report_GetHistory(parameters) {
    const commandName = 'Report_GetHistory';
    requireParameters(['reportID'],
        parameters, commandName);
    return Network.post(commandName, parameters);
}

/**
 * @param {Object} parameters
 * @param {Number} parameters.reportID
 * @param {Boolean} parameters.pinnedValue
 * @returns {Promise}
 */
function Report_TogglePinned(parameters) {
    const commandName = 'Report_TogglePinned';
    requireParameters(['reportID', 'pinnedValue'],
        parameters, commandName);
    return Network.post(commandName, parameters);
}

/**
 * @param {Object} parameters
 * @param {Number} parameters.reportID
 * @param {String} parameters.reportActionID
 * @param {String} parameters.reportComment
 * @return {Promise}
 */
function Report_EditComment(parameters) {
    const commandName = 'Report_EditComment';
    requireParameters(['reportID', 'reportActionID', 'reportComment'], parameters, commandName);
    return Network.post(commandName, parameters);
}

/**
 * @param {Object} parameters
 * @param {Number} parameters.accountID
 * @param {Number} parameters.reportID
 * @param {Number} parameters.sequenceNumber
 * @returns {Promise}
 */
function Report_UpdateLastRead(parameters) {
    const commandName = 'Report_UpdateLastRead';
    requireParameters(['accountID', 'reportID', 'sequenceNumber'], parameters, commandName);
    return Network.post(commandName, parameters);
}

/**
 * @param {Object} parameters
 * @param {String} parameters.email
 * @returns {Promise}
 */
function ResendValidateCode(parameters) {
    const commandName = 'ResendValidateCode';
    requireParameters(['email'], parameters, commandName);
    return Network.post(commandName, parameters);
}

/**
 * @param {Object} parameters
 * @param {String} parameters.name
 * @param {String} parameters.value
 * @returns {Promise}
 */
function SetNameValuePair(parameters) {
    const commandName = 'SetNameValuePair';
    requireParameters(['name', 'value'], parameters, commandName);
    return Network.post(commandName, parameters);
}

/**
 * @param {Object} parameters
 * @param {Number} parameters.email
 * @returns {Promise}
 */
function ResetPassword(parameters) {
    const commandName = 'ResetPassword';
    requireParameters(['email'], parameters, commandName);
    return Network.post(commandName, parameters);
}

/**
 * @param {Object} parameters
 * @param {String} parameters.password
 * @param {String} parameters.validateCode
 * @param {String} parameters.accountID
 * @returns {Promise}
 */
function SetPassword(parameters) {
    const commandName = 'SetPassword';
    requireParameters(['accountID', 'password', 'validateCode'], parameters, commandName);
    return Network.post(commandName, parameters);
}

/**
 * @param {Object} parameters
 * @param {String} parameters.subscribed
 * @returns {Promise}
 */
function UpdateAccount(parameters) {
    const commandName = 'UpdateAccount';
    requireParameters(['subscribed'], parameters, commandName);
    return Network.post(commandName, parameters);
}

/**
 * @returns {Promise}
 */
function User_GetBetas() {
    return Network.post('User_GetBetas');
}

/**
 * @param {Object} parameters
 * @param {String} parameters.email
 * @returns {Promise}
 */
function User_ReopenAccount(parameters) {
    const commandName = 'User_ReopenAccount';
    requireParameters(['email'], parameters, commandName);
    return Network.post(commandName, parameters);
}

/**
 * @param {Object} parameters
 * @param {String} parameters.email
 * @param {String} parameters.password
 * @returns {Promise}
 */
function User_SecondaryLogin_Send(parameters) {
    const commandName = 'User_SecondaryLogin_Send';
    requireParameters(['email', 'password'], parameters, commandName);
    return Network.post(commandName, parameters);
}

/**
 * @param {Object} parameters
 * @param {File|Object} parameters.file
 * @returns {Promise}
 */
function User_UploadAvatar(parameters) {
    const commandName = 'User_UploadAvatar';
    requireParameters(['file'], parameters, commandName);
    return Network.post(commandName, parameters);
}

/**
 * @param {Object} parameters
 * @param {Number} parameters.accountID
 * @param {String} parameters.validateCode
 * @returns {Promise}
 */
function ValidateEmail(parameters) {
    const commandName = 'ValidateEmail';
    requireParameters(['accountID', 'validateCode'], parameters, commandName);
    return Network.post(commandName, parameters);
}

/**
 * Create a new IOUTransaction
 *
 * @param {Object} parameters
 * @param {String} parameters.comment
 * @param {Array} parameters.debtorEmail
 * @param {String} parameters.currency
 * @param {String} parameters.amount
 * @returns {Promise}
 */
function CreateIOUTransaction(parameters) {
    const commandName = 'CreateIOUTransaction';
    requireParameters(['comment', 'debtorEmail', 'currency', 'amount'], parameters, commandName);
    return Network.post(commandName, parameters);
}

/**
 * Create a new IOU Split
 *
 * @param {Object} parameters
 * @param {String} parameters.splits
 * @param {String} parameters.currency
 * @param {String} parameters.reportID
 * @param {String} parameters.amount
 * @param {String} parameters.comment
 * @returns {Promise}
 */
function CreateIOUSplit(parameters) {
    const commandName = 'CreateIOUSplit';
    requireParameters(['splits', 'currency', 'amount', 'reportID'], parameters, commandName);
    return Network.post(commandName, parameters);
}

/**
 * @returns {Promise}
 */
function Wallet_GetOnfidoSDKToken() {
    const platform = getPlatform();
    return Network.post('Wallet_GetOnfidoSDKToken', {
        // We need to pass this so we can request a token with the correct referrer
        isViaExpensifyCashNative: platform === CONST.PLATFORM.IOS || platform === CONST.PLATFORM.ANDROID,
    }, CONST.NETWORK.METHOD.POST, true);
}

/**
 * @returns {Promise}
 */
function Plaid_GetLinkToken() {
    return Network.post('Plaid_GetLinkToken', {}, CONST.NETWORK.METHOD.POST, true);
}

/**
 * @param {Object} parameters
 * @param {String} parameters.currentStep
 * @param {String} [parameters.onfidoData] - JSON string
 * @param {String} [parameters.personalDetails] - JSON string
 * @param {Boolean} [parameters.hasAcceptedTerms]
 * @returns {Promise}
 */
function Wallet_Activate(parameters) {
    const commandName = 'Wallet_Activate';
    requireParameters(['currentStep'], parameters, commandName);
    return Network.post(commandName, parameters, CONST.NETWORK.METHOD.POST, true);
}

/**
 * @param {Object} parameters
 * @param {String} parameters.publicToken
 * @param {Boolean} parameters.allowDebit
 * @param {String} parameters.bank
 * @returns {Promise}
 */
function BankAccount_Get(parameters) {
    const commandName = 'BankAccount_Get';
    requireParameters(['publicToken', 'allowDebit', 'bank'], parameters, commandName);
    return Network.post(commandName, parameters, CONST.NETWORK.METHOD.POST, true);
}

/**
 * @param {Object} parameters
 * @param {String} parameters.accountNumber
 * @param {String} parameters.addressName
 * @param {Boolean} parameters.allowDebit
 * @param {Boolean} parameters.confirm
 * @param {Boolean} parameters.isSavings
 * @param {String} parameters.password
 * @param {String} parameters.routingNumber
 * @param {String} parameters.setupType
 * @param {String} parameters.additionalData additional JSON data
 * @returns {Promise}
 */
function BankAccount_Create(parameters) {
    const commandName = 'BankAccount_Create';
    requireParameters([
        'accountNumber',
        'addressName',
        'allowDebit',
        'confirm',
        'isSavings',
        'password',
        'routingNumber',
        'setupType',
        'additionalData',
    ], parameters, commandName);
    return Network.post(commandName, parameters, CONST.NETWORK.METHOD.POST, true);
}

/**
 * @param {Object} parameters
 * @param {String[]} data
 * @returns {Promise}
 */
function Mobile_GetConstants(parameters) {
    const commandName = 'Mobile_GetConstants';
    requireParameters(['data'], parameters, commandName);

    // For some reason, the Mobile_GetConstants endpoint requires a JSON string, so we need to stringify the data param
    const finalParameters = parameters;
    finalParameters.data = JSON.stringify(parameters.data);

    return Network.post(commandName, finalParameters);
}

/**
 * @param {object} parameters
 * @param {number} [parameters.latitude]
 * @param {number} [parameters.longitude]
 * @returns {Promise}
 */
function GetPreferredCurrency(parameters) {
    const commandName = 'GetPreferredCurrency';
    return Network.post(commandName, parameters);
}

/**
 * @returns {Promise}
 */
function GetCurrencyList() {
    return Mobile_GetConstants({data: ['currencyList']});
}

export {
    Authenticate,
    BankAccount_Create,
    BankAccount_Get,
    ChangePassword,
    CreateChatReport,
    CreateLogin,
    DeleteLogin,
    Get,
    GetAccountStatus,
    GetIOUReport,
    GetRequestCountryCode,
    Graphite_Timer,
    Log,
    PayIOU,
    PersonalDetails_GetForEmails,
    PersonalDetails_Update,
    Plaid_GetLinkToken,
    Push_Authenticate,
    Report_AddComment,
    Report_GetHistory,
    Report_TogglePinned,
    Report_EditComment,
    Report_UpdateLastRead,
    ResendValidateCode,
    ResetPassword,
    SetNameValuePair,
    SetPassword,
    UpdateAccount,
    User_SignUp,
    User_GetBetas,
    User_ReopenAccount,
    User_SecondaryLogin_Send,
    User_UploadAvatar,
    reauthenticate,
    CreateIOUTransaction,
    CreateIOUSplit,
    ValidateEmail,
<<<<<<< HEAD
    Wallet_Activate,
    Wallet_GetOnfidoSDKToken,
=======
    GetPreferredCurrency,
    GetCurrencyList,
>>>>>>> 3df80838
};<|MERGE_RESOLUTION|>--- conflicted
+++ resolved
@@ -849,11 +849,8 @@
     CreateIOUTransaction,
     CreateIOUSplit,
     ValidateEmail,
-<<<<<<< HEAD
     Wallet_Activate,
     Wallet_GetOnfidoSDKToken,
-=======
     GetPreferredCurrency,
     GetCurrencyList,
->>>>>>> 3df80838
 };
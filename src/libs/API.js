import _ from 'underscore';
import getPlaidLinkTokenParameters from './getPlaidLinkTokenParameters';
import isViaExpensifyCashNative from './isViaExpensifyCashNative';
import requireParameters from './requireParameters';
import * as Request from './Request';
import * as Network from './Network';
import * as Middleware from './Middleware';
import CONST from '../CONST';

<<<<<<< HEAD
// Setup API middlewares. Each request made will pass through a series of middleware functions that will get called in sequence (each one passing the result of the previous to the next).
=======
    // Prevent any more requests from being processed while authentication happens
    NetworkStore.setIsAuthenticating(true);

    // eslint-disable-next-line no-use-before-define
    return reauthenticate(originalCommand)
        .then(() => {
            // Now that the API is authenticated, make the original request again with the new authToken
            const params = enhanceParameters(originalCommand, originalParameters);
            return Network.post(originalCommand, params, originalType);
        })
        .catch(() => (

            // If the request did not succeed because of a networking issue or the server did not respond requeue the
            // original request.
            Network.post(originalCommand, originalParameters, originalType)
        ));
}

// We set the logger for Network here so that we can avoid a circular dependency
NetworkEvents.registerLogHandler(() => Log);

// Handle response event sent by the Network
NetworkEvents.onResponse((queuedRequest, response) => {
    if (queuedRequest.command !== 'Log') {
        const logParams = {
            command: queuedRequest.command,
            shouldUseSecure: queuedRequest.shouldUseSecure,
            jsonCode: response.jsonCode,
            requestID: response.requestID,
        };
        if (queuedRequest.command === 'Get') {
            logParams.returnValueList = lodashGet(queuedRequest, 'data.returnValueList', '');
            logParams.nvpNames = lodashGet(queuedRequest, 'data.nvpNames', '');
        }
        Log.info('Finished API request', false, logParams);
    }
>>>>>>> 38c327f8

// Logging - Logs request details and errors.
Request.use(Middleware.Logging);

// Recheck - Sets a timeout timer for a request that will "recheck" if we are connected to the internet if time runs out. Also triggers the connection recheck when we encounter any error.
Request.use(Middleware.Recheck);

// Reauthentication - Handles jsonCode 407 which indicates and expired authToken. We need to reauthenticate and get a new authToken with our stored credentials.
Request.use(Middleware.Reauthentication);

// Retry - Handles retrying any failed requests.
Request.use(Middleware.Retry);

/**
 * @param {Object} parameters
 * @returns {Promise}
 */
function AddBillingCard(parameters) {
    const commandName = 'User_AddBillingCard';
    return Network.post(commandName, parameters, CONST.NETWORK.METHOD.POST, true);
}

/**
 * @param {{password: String, oldPassword: String}} parameters
 * @param {String} parameters.authToken
 * @param {String} parameters.password
 * @returns {Promise}
 */
function ChangePassword(parameters) {
    const commandName = 'ChangePassword';
    requireParameters(['password'], parameters, commandName);
    return Network.post(commandName, parameters);
}

/**
 * @param {object} parameters
 * @param {string} parameters.emailList
 * @returns {Promise}
 */
function CreateChatReport(parameters) {
    const commandName = 'CreateChatReport';
    requireParameters(['emailList'],
        parameters, commandName);
    return Network.post(commandName, parameters);
}

/**
 * @param {Object} parameters
 * @param {String} parameters.email
 * @returns {Promise}
 */
function User_SignUp(parameters) {
    const commandName = 'User_SignUp';
    requireParameters([
        'email',
    ], parameters, commandName);
    return Network.post(commandName, parameters);
}

/**
 * @param {Object} parameters
 * @param {String} parameters.authToken
 * @param {String} parameters.partnerName
 * @param {String} parameters.partnerPassword
 * @param {String} parameters.partnerUserID
 * @param {String} parameters.partnerUserSecret
 * @param {Boolean} [parameters.shouldRetry]
 * @param {String} [parameters.email]
 * @returns {Promise}
 */
function CreateLogin(parameters) {
    const commandName = 'CreateLogin';
    requireParameters([
        'authToken',
        'partnerName',
        'partnerPassword',
        'partnerUserID',
        'partnerUserSecret',
    ], parameters, commandName);
    return Network.post(commandName, parameters);
}

/**
 * @param {Object} parameters
 * @param {Number} parameters.fundID
 * @returns {Promise}
 */
function DeleteFund(parameters) {
    const commandName = 'DeleteFund';
    requireParameters(['fundID'], parameters, commandName);
    return Network.post(commandName, parameters);
}

/**
 * @param {Object} parameters
 * @param {String} parameters.partnerUserID
 * @param {String} parameters.partnerName
 * @param {String} parameters.partnerPassword
 * @param {Boolean} parameters.shouldRetry
 * @returns {Promise}
 */
function DeleteLogin(parameters) {
    const commandName = 'DeleteLogin';
    requireParameters(['partnerUserID', 'partnerName', 'partnerPassword', 'shouldRetry'],
        parameters, commandName);

    // Non-cancellable request: during logout, when requests are cancelled, we don't want to cancel the actual logout request
    return Network.post(commandName, {...parameters, canCancel: false});
}

/**
 * @param {Object} parameters
 * @param {String} parameters.returnValueList
 * @param {Boolean} shouldUseSecure
 * @returns {Promise}
 */
function Get(parameters, shouldUseSecure = false) {
    const commandName = 'Get';
    requireParameters(['returnValueList'], parameters, commandName);
    return Network.post(commandName, parameters, CONST.NETWORK.METHOD.POST, shouldUseSecure);
}

/**
 * @param {Object} parameters
 * @param {String} parameters.email
 * @param {Boolean} parameters.forceNetworkRequest
 * @returns {Promise}
 */
function GetAccountStatus(parameters) {
    const commandName = 'GetAccountStatus';
    requireParameters(['email'], parameters, commandName);
    return Network.post(commandName, parameters);
}

/**
 * Returns a short lived authToken for this account
 * @returns {Promise}
 */
function GetShortLivedAuthToken() {
    const commandName = 'GetShortLivedAuthToken';
    return Network.post(commandName);
}

/**
 * @param {Object} parameters
 * @param {String} parameters.debtorEmail
 * @returns {Promise}
 */
function GetIOUReport(parameters) {
    const commandName = 'GetIOUReport';
    requireParameters(['debtorEmail'], parameters, commandName);
    return Network.post(commandName, parameters);
}

/**
 * @returns {Promise}
 * @param {String} policyID
 */
function GetFullPolicy(policyID) {
    if (!_.isString(policyID)) {
        throw new Error('[API] Must include a single policyID with calls to API.GetFullPolicy');
    }

    const commandName = 'Get';
    const parameters = {
        returnValueList: 'policyList',
        policyIDList: policyID,
    };
    return Network.post(commandName, parameters);
}

/**
 * @returns {Promise}
 */
function GetPolicySummaryList() {
    const commandName = 'Get';
    const parameters = {
        returnValueList: 'policySummaryList',
    };
    return Network.post(commandName, parameters);
}

/**
 * @returns {Promise}
 */
function GetRequestCountryCode() {
    const commandName = 'GetRequestCountryCode';
    return Network.post(commandName);
}

/**
 * @param {Object} parameters
 * @param {String} parameters.name
 * @param {Number} parameters.value
 * @returns {Promise}
 */
function Graphite_Timer(parameters) {
    const commandName = 'Graphite_Timer';
    requireParameters(['name', 'value'],
        parameters, commandName);
    return Network.post(commandName, parameters);
}

/**
 * @param {Object} parameters
 * @param {Number} parameters.reportID
 * @param {String} parameters.paymentMethodType
 * @param {Object} [parameters.newIOUReportDetails]
 * @returns {Promise}
 */
function PayIOU(parameters) {
    const commandName = 'PayIOU';
    requireParameters(['reportID', 'paymentMethodType'], parameters, commandName);
    return Network.post(commandName, parameters);
}

/**
 * @param {Object} parameters
 * @param {Number} parameters.reportID
 * @param {Object} [parameters.newIOUReportDetails]
 * @returns {Promise}
 */
function PayWithWallet(parameters) {
    const commandName = 'PayWithWallet';
    requireParameters(['reportID'], parameters, commandName);
    return Network.post(commandName, parameters);
}

/**
 * @param {Object} parameters
 * @param {String} parameters.emailList
 * @returns {Promise}
 */
function PersonalDetails_GetForEmails(parameters) {
    const commandName = 'PersonalDetails_GetForEmails';
    requireParameters(['emailList'],
        parameters, commandName);
    return Network.post(commandName, parameters);
}

/**
 * @param {Object} parameters
 * @param {Object} parameters.details
 * @returns {Promise}
 */
function PersonalDetails_Update(parameters) {
    const commandName = 'PersonalDetails_Update';
    requireParameters(['details'],
        parameters, commandName);
    return Network.post(commandName, parameters);
}

/**
 * @param {Object} parameters
 * @param {Object} parameters.name
 * @param {Object} parameters.value
 * @returns {Promise}
 */
function PreferredLocale_Update(parameters) {
    const commandName = 'PreferredLocale_Update';
    requireParameters(['name', 'value'],
        parameters, commandName);
    return Network.post(commandName, parameters);
}

/**
 * @param {Object} parameters
 * @param {String} parameters.socket_id
 * @param {String} parameters.channel_name
 * @returns {Promise}
 */
function Push_Authenticate(parameters) {
    const commandName = 'Push_Authenticate';
    requireParameters(['socket_id', 'channel_name'],
        parameters, commandName);
    return Network.post(commandName, parameters);
}

/**
 * @param {Object} parameters
 * @param {Number} parameters.reportID
 * @param {String} parameters.transactionID
 * @returns {Promise}
 */
function RejectTransaction(parameters) {
    const commandName = 'RejectTransaction';
    requireParameters(['reportID', 'transactionID'], parameters, commandName);
    return Network.post(commandName, parameters);
}

/**
 * @param {Object} parameters
 * @param {String} parameters.reportComment
 * @param {Number} parameters.reportID
 * @param {String} parameters.clientID
 * @param {File|Object} [parameters.file]
 * @returns {Promise}
 */
function Report_AddComment(parameters) {
    const commandName = 'Report_AddComment';
    requireParameters(['reportComment', 'reportID', 'clientID'],
        parameters, commandName);
    return Network.post(commandName, parameters);
}

/**
 * @param {Object} parameters
 * @param {Number} parameters.reportID
 * @returns {Promise}
 */
function Report_GetHistory(parameters) {
    const commandName = 'Report_GetHistory';
    requireParameters(['reportID'],
        parameters, commandName);
    return Network.post(commandName, parameters);
}

/**
 * @param {Object} parameters
 * @param {Number} parameters.reportID
 * @param {Boolean} parameters.pinnedValue
 * @returns {Promise}
 */
function Report_TogglePinned(parameters) {
    const commandName = 'Report_TogglePinned';
    requireParameters(['reportID', 'pinnedValue'],
        parameters, commandName);
    return Network.post(commandName, parameters);
}

/**
 * @param {Object} parameters
 * @param {Number} parameters.reportID
 * @param {Number} parameters.reportActionID
 * @param {String} parameters.reportComment
 * @returns {Promise}
 */
function Report_EditComment(parameters) {
    const commandName = 'Report_EditComment';
    requireParameters(['reportID', 'reportActionID', 'reportComment'], parameters, commandName);
    return Network.post(commandName, parameters);
}

/**
 * @param {Object} parameters
 * @param {Number} parameters.reportID
 * @param {Number} parameters.sequenceNumber
 * @returns {Promise}
 */
function Report_UpdateLastRead(parameters) {
    const commandName = 'Report_UpdateLastRead';
    requireParameters(['reportID', 'sequenceNumber'], parameters, commandName);
    return Network.post(commandName, parameters);
}

/**
 * @param {Object} parameters
 * @param {Number} parameters.reportID
 * @param {String} parameters.notificationPreference
 * @returns {Promise}
 *
 */
function Report_UpdateNotificationPreference(parameters) {
    const commandName = 'Report_UpdateNotificationPreference';
    requireParameters(['reportID', 'notificationPreference'], parameters, commandName);
    return Network.post(commandName, parameters);
}

/**
 * @param {Object} parameters
 * @param {String} parameters.email
 * @returns {Promise}
 */
function ResendValidateCode(parameters) {
    const commandName = 'ResendValidateCode';
    requireParameters(['email'], parameters, commandName);
    return Network.post(commandName, parameters);
}

/**
 * @param {Object} parameters
 * @param {String} parameters.name
 * @param {String} parameters.value
 * @returns {Promise}
 */
function SetNameValuePair(parameters) {
    const commandName = 'SetNameValuePair';
    requireParameters(['name', 'value'], parameters, commandName);
    return Network.post(commandName, parameters);
}

/**
 * @param {Object} parameters
 * @param {string} parameters.email
 * @returns {Promise}
 */
function ResetPassword(parameters) {
    const commandName = 'ResetPassword';
    requireParameters(['email'], parameters, commandName);
    return Network.post(commandName, parameters);
}

/**
 * @param {Object} parameters
 * @param {String} parameters.password
 * @param {String} parameters.validateCode
 * @param {Number} parameters.accountID
 * @returns {Promise}
 */
function SetPassword(parameters) {
    const commandName = 'SetPassword';
    requireParameters(['accountID', 'password', 'validateCode'], parameters, commandName);
    return Network.post(commandName, parameters);
}

/**
 * @param {Object} parameters
 * @param {String} parameters.password
 * @param {String|null} parameters.bankAccountID
 * @param {String|null} parameters.fundID
 * @returns {Promise}
 */
function SetWalletLinkedAccount(parameters) {
    const commandName = 'SetWalletLinkedAccount';
    requireParameters(['password'], parameters, commandName);
    return Network.post(commandName, parameters);
}

/**
 * @param {Object} parameters
 * @param {String} parameters.subscribed
 * @returns {Promise}
 */
function UpdateAccount(parameters) {
    const commandName = 'UpdateAccount';
    requireParameters(['subscribed'], parameters, commandName);
    return Network.post(commandName, parameters);
}

/**
 * @param {Object} parameters
 * @param {String} parameters.message
 * @returns {Promise}
 */
function User_Delete(parameters) {
    const commandName = 'User_Delete';
    return Network.post(commandName, parameters);
}

/**
 * @returns {Promise}
 */
function User_GetBetas() {
    return Network.post('User_GetBetas');
}

/**
 * @param {Object} parameters
 * @param {String} parameters.email
 * @param {Boolean} [parameters.requireCertainty]
 * @returns {Promise}
 */
function User_IsFromPublicDomain(parameters) {
    const commandName = 'User_IsFromPublicDomain';
    requireParameters(['email'], parameters, commandName);
    return Network.post(commandName, {
        ...{requireCertainty: true},
        ...parameters,
    });
}

/**
 * @param {Object} parameters
 * @param {String} parameters.email
 * @returns {Promise}
 */
function User_ReopenAccount(parameters) {
    const commandName = 'User_ReopenAccount';
    requireParameters(['email'], parameters, commandName);
    return Network.post(commandName, parameters);
}

/**
 * @param {Object} parameters
 * @param {String} parameters.email
 * @param {String} parameters.password
 * @returns {Promise}
 */
function User_SecondaryLogin_Send(parameters) {
    const commandName = 'User_SecondaryLogin_Send';
    requireParameters(['email', 'password'], parameters, commandName);
    return Network.post(commandName, parameters);
}

/**
 * @param {Object} parameters
 * @param {File|Object} parameters.file
 * @returns {Promise}
 */
function User_UploadAvatar(parameters) {
    const commandName = 'User_UploadAvatar';
    requireParameters(['file'], parameters, commandName);
    return Network.post(commandName, parameters);
}

/**
 * @param {Object} parameters
 * @param {Number} parameters.accountID
 * @param {String} parameters.validateCode
 * @returns {Promise}
 */
function ValidateEmail(parameters) {
    const commandName = 'ValidateEmail';
    requireParameters(['accountID', 'validateCode'], parameters, commandName);
    return Network.post(commandName, parameters);
}

/**
 * Create a new IOUTransaction
 *
 * @param {Object} parameters
 * @param {String} parameters.comment
 * @param {Array} parameters.debtorEmail
 * @param {String} parameters.currency
 * @param {String} parameters.amount
 * @returns {Promise}
 */
function CreateIOUTransaction(parameters) {
    const commandName = 'CreateIOUTransaction';
    requireParameters(['comment', 'debtorEmail', 'currency', 'amount'], parameters, commandName);
    return Network.post(commandName, parameters);
}

/**
 * Create a new IOU Split
 *
 * @param {Object} parameters
 * @param {String} parameters.splits
 * @param {String} parameters.currency
 * @param {String} parameters.reportID
 * @param {String} parameters.amount
 * @param {String} parameters.comment
 * @returns {Promise}
 */
function CreateIOUSplit(parameters) {
    const commandName = 'CreateIOUSplit';
    requireParameters(['splits', 'currency', 'amount', 'reportID'], parameters, commandName);
    return Network.post(commandName, parameters);
}

/**
 * @param {String} firstName
 * @param {String} lastName
 * @param {String} dob
 * @returns {Promise}
 */
function Wallet_GetOnfidoSDKToken(firstName, lastName, dob) {
    return Network.post('Wallet_GetOnfidoSDKToken', {
        // We need to pass this so we can request a token with the correct referrer
        // This value comes from a cross-platform module which returns true for native
        // platforms and false for non-native platforms.
        isViaExpensifyCashNative,
        firstName,
        lastName,
        dob,
    }, CONST.NETWORK.METHOD.POST, true);
}

/**
 * @returns {Promise}
 */
function Plaid_GetLinkToken() {
    return Network.post('Plaid_GetLinkToken', getPlaidLinkTokenParameters(), CONST.NETWORK.METHOD.POST, true);
}

/**
 * @param {Object} parameters
 * @param {String} parameters.currentStep
 * @param {String} [parameters.onfidoData] - JSON string
 * @param {String} [parameters.personalDetails] - JSON string
 * @param {String} [parameters.idologyAnswers] - JSON string
 * @param {Boolean} [parameters.hasAcceptedTerms]
 * @returns {Promise}
 */
function Wallet_Activate(parameters) {
    const commandName = 'Wallet_Activate';
    requireParameters(['currentStep'], parameters, commandName);
    return Network.post(commandName, parameters, CONST.NETWORK.METHOD.POST, true);
}

/**
 * @param {Object} parameters
 * @param {String} parameters.publicToken
 * @param {Boolean} parameters.allowDebit
 * @param {String} parameters.bank
 * @returns {Promise}
 */
function BankAccount_Get(parameters) {
    const commandName = 'BankAccount_Get';
    requireParameters(['publicToken', 'allowDebit', 'bank'], parameters, commandName);
    return Network.post(commandName, parameters, CONST.NETWORK.METHOD.POST, true);
}

/**
 * @param {Object} parameters
 * @param {Object[]} parameters.employees
 * @param {String} parameters.welcomeNote
 * @param {String} parameters.policyID
 * @returns {Promise}
 */
function Policy_Employees_Merge(parameters) {
    const commandName = 'Policy_Employees_Merge';
    requireParameters(['employees', 'welcomeNote', 'policyID'], parameters, commandName);

    // Always include returnPersonalDetails to ensure we get the employee's personal details in the response
    return Network.post(commandName, {...parameters, returnPersonalDetails: true});
}

/**
 * @param {Object} parameters
 * @param {String} parameters.accountNumber
 * @param {String} parameters.addressName
 * @param {Boolean} parameters.allowDebit
 * @param {Boolean} parameters.confirm
 * @param {Boolean} parameters.isSavings
 * @param {String} parameters.password
 * @param {String} parameters.routingNumber
 * @param {String} parameters.setupType
 * @param {String} parameters.additionalData additional JSON data
 * @returns {Promise}
 */
function BankAccount_Create(parameters) {
    const commandName = 'BankAccount_Create';
    requireParameters([
        'accountNumber',
        'addressName',
        'allowDebit',
        'confirm',
        'isSavings',
        'password',
        'routingNumber',
        'setupType',
        'additionalData',
    ], parameters, commandName);
    return Network.post(commandName, parameters, CONST.NETWORK.METHOD.POST, true);
}

function BankAccount_Validate(parameters) {
    const commandName = 'ValidateBankAccount';
    requireParameters(['bankAccountID', 'validateCode'], parameters, commandName);
    return Network.post(commandName, parameters, CONST.NETWORK.METHOD.POST);
}

/**
 * @param {*} parameters
 * @returns {Promise}
 */
function BankAccount_SetupWithdrawal(parameters) {
    const commandName = 'BankAccount_SetupWithdrawal';
    let allowedParameters = [
        'currentStep', 'policyID', 'bankAccountID', 'useOnfido', 'errorAttemptsCount', 'enableCardAfterVerified',

        // data from bankAccount step:
        'setupType', 'routingNumber', 'accountNumber', 'addressName', 'plaidAccountID', 'mask', 'ownershipType', 'isSavings',
        'acceptTerms', 'bankName', 'plaidAccessToken', 'alternateRoutingNumber',

        // data from company step:
        'companyName', 'companyTaxID', 'addressStreet', 'addressCity', 'addressState', 'addressZipCode',
        'hasNoConnectionToCannabis', 'incorporationType', 'incorporationState', 'incorporationDate', 'industryCode',
        'website', 'companyPhone', 'ficticiousBusinessName',

        // data from requestor step:
        'firstName', 'lastName', 'dob', 'requestorAddressStreet', 'requestorAddressCity', 'requestorAddressState',
        'requestorAddressZipCode', 'isOnfidoSetupComplete', 'onfidoData', 'isControllingOfficer', 'ssnLast4',

        // data from ACHContract step (which became the "Beneficial Owners" step, but the key is still ACHContract as
        // it's used in several logic:
        'ownsMoreThan25Percent', 'beneficialOwners', 'acceptTermsAndConditions', 'certifyTrueInformation',
    ];

    if (!parameters.useOnfido) {
        allowedParameters = allowedParameters.concat(['passport', 'answers']);
    }

    // Only keep allowed parameters in the additionalData object
    const additionalData = _.pick(parameters, allowedParameters);

    requireParameters(['currentStep'], parameters, commandName);
    return Network.post(
        commandName, {additionalData: JSON.stringify(additionalData)},
        CONST.NETWORK.METHOD.POST,
        true,
    );
}

/**
 * @param {Object} parameters
 * @param {Number} parameters.bankAccountID
 * @param {String} parameters.ownerEmail
 * @returns {Promise}
 */
function DeleteBankAccount(parameters) {
    const commandName = 'DeleteBankAccount';
    requireParameters(['bankAccountID'], parameters, commandName);
    return Network.post(commandName, parameters);
}

/**
 * @param {Object} parameters
 * @returns {Promise}
 */
function Mobile_GetConstants(parameters) {
    const commandName = 'Mobile_GetConstants';
    requireParameters(['data'], parameters, commandName);

    // Stringify the parameters object as we cannot send an object via FormData
    const finalParameters = parameters;
    finalParameters.data = JSON.stringify(parameters.data);

    return Network.post(commandName, finalParameters);
}

/**
 * @param {Object} parameters
 * @param {Number} [parameters.latitude]
 * @param {Number} [parameters.longitude]
 * @returns {Promise}
 */
function GetLocalCurrency(parameters) {
    const commandName = 'GetLocalCurrency';
    return Network.post(commandName, parameters);
}

/**
 * @returns {Promise}
 */
function GetCurrencyList() {
    return Mobile_GetConstants({data: ['currencyList']});
}

/**
 * @returns {Promise}
 */
function User_IsUsingExpensifyCard() {
    return Network.post('User_IsUsingExpensifyCard', {});
}

/**
 * @param {Object} parameters
 * @param {String} [parameters.type]
 * @param {String} [parameters.policyName]
 * @returns {Promise}
 */
function Policy_Create(parameters) {
    const commandName = 'Policy_Create';
    return Network.post(commandName, parameters);
}

/**
 * @param {Object} parameters
 * @param {String} parameters.policyID
 * @param {String} parameters.value
 * @returns {Promise}
 */
function Policy_CustomUnit_Update(parameters) {
    const commandName = 'Policy_CustomUnit_Update';
    requireParameters(['policyID', 'customUnit'], parameters, commandName);
    return Network.post(commandName, parameters);
}

/**
 * @param {Object} parameters
 * @param {String} parameters.policyID
 * @param {String} parameters.customUnitID
 * @param {String} parameters.value
 * @returns {Promise}
 */
function Policy_CustomUnitRate_Update(parameters) {
    const commandName = 'Policy_CustomUnitRate_Update';
    requireParameters(['policyID', 'customUnitID', 'customUnitRate'], parameters, commandName);
    return Network.post(commandName, parameters);
}

/**
 * @param {Object} parameters
 * @param {String} [parameters.policyID]
 * @returns {Promise}
 */
function Policy_Delete(parameters) {
    const commandName = 'Policy_Delete';
    return Network.post(commandName, parameters);
}

/**
 * @param {Object} parameters
 * @param {String} parameters.policyID
 * @param {Array} parameters.emailList
 * @returns {Promise}
 */
function Policy_Employees_Remove(parameters) {
    const commandName = 'Policy_Employees_Remove';
    requireParameters(['policyID', 'emailList'], parameters, commandName);
    return Network.post(commandName, parameters);
}

/**
 * @param {Object} parameters
 * @param {String} parameters.taskID
 * @param {String} parameters.policyID
 * @param {String} parameters.firstName
 * @param {String} parameters.lastName
 * @param {String} parameters.phoneNumber
 * @returns {Promise}
 */
function Inbox_CallUser(parameters) {
    const commandName = 'Inbox_CallUser';
    requireParameters(['taskID', 'policyID', 'firstName', 'lastName', 'phoneNumber'], parameters, commandName);
    return Network.post(commandName, parameters);
}

/**
 * Get the current wait time in minutes for an inbox call
 * @returns {Promise}
 */
function Inbox_CallUser_WaitTime() {
    const commandName = 'Inbox_CallUser_WaitTime';
    return Network.post(commandName);
}

/**
 * @param {Object} parameters
 * @param {String} parameters.reportIDList
 * @returns {Promise}
 */
function GetReportSummaryList(parameters) {
    const commandName = 'Get';
    requireParameters(['reportIDList'], parameters, commandName);
    return Network.post(commandName, {...parameters, returnValueList: 'reportSummaryList'});
}

/**
 * @param {Object} parameters
 * @param {String} parameters.policyID
 * @param {String} parameters.value - Must be a JSON stringified object
 * @returns {Promise}
 */
function UpdatePolicy(parameters) {
    const commandName = 'UpdatePolicy';
    requireParameters(['policyID', 'value'], parameters, commandName);
    return Network.post(commandName, parameters);
}

/**
 * @param {Object} parameters
 * @param {String} parameters.policyID
 * @param {String} parameters.reportName
 * @param {String} parameters.visibility
 * @return {Promise}
 */
function CreatePolicyRoom(parameters) {
    const commandName = 'CreatePolicyRoom';
    requireParameters(['policyID', 'reportName', 'visibility'], parameters, commandName);
    return Network.post(commandName, parameters);
}

/**
 * Renames a user-created policy room
 * @param {Object} parameters
 * @param {String} parameters.reportID
 * @param {String} parameters.reportName
 * @return {Promise}
 */
function RenameReport(parameters) {
    const commandName = 'RenameReport';
    requireParameters(['reportID', 'reportName'], parameters, commandName);
    return Network.post(commandName, parameters);
}

/**
 * Transfer Wallet balance and takes either the bankAccoundID or fundID
 * @param {Object} parameters
 * @param {String} [parameters.bankAccountID]
 * @param {String} [parameters.fundID]
 * @returns {Promise}
 */
function TransferWalletBalance(parameters) {
    const commandName = 'TransferWalletBalance';
    if (!parameters.bankAccountID && !parameters.fundID) {
        throw new Error('Must pass either bankAccountID or fundID to TransferWalletBalance');
    }
    return Network.post(commandName, parameters);
}

/**
 * Fetches the filename of the user's statement
 * @param {Object} parameters
 * @param {String} [parameters.period]
 * @return {Promise}
 */
function GetStatementPDF(parameters) {
    const commandName = 'GetStatementPDF';
    return Network.post(commandName, parameters);
}

export {
    AddBillingCard,
    BankAccount_Create,
    BankAccount_Get,
    BankAccount_SetupWithdrawal,
    BankAccount_Validate,
    ChangePassword,
    CreateChatReport,
    CreateLogin,
    CreatePolicyRoom,
    RenameReport,
    DeleteFund,
    DeleteLogin,
    DeleteBankAccount,
    Get,
    GetAccountStatus,
    GetShortLivedAuthToken,
    GetStatementPDF,
    GetIOUReport,
    GetFullPolicy,
    GetPolicySummaryList,
    GetReportSummaryList,
    GetRequestCountryCode,
    Graphite_Timer,
    Inbox_CallUser,
    Inbox_CallUser_WaitTime,
    PayIOU,
    PayWithWallet,
    PersonalDetails_GetForEmails,
    PersonalDetails_Update,
    Plaid_GetLinkToken,
    Policy_Employees_Merge,
    Push_Authenticate,
    RejectTransaction,
    Report_AddComment,
    Report_GetHistory,
    Report_TogglePinned,
    Report_EditComment,
    Report_UpdateLastRead,
    Report_UpdateNotificationPreference,
    ResendValidateCode,
    ResetPassword,
    SetNameValuePair,
    SetPassword,
    SetWalletLinkedAccount,
    UpdateAccount,
    UpdatePolicy,
    User_SignUp,
    User_Delete,
    User_GetBetas,
    User_IsFromPublicDomain,
    User_IsUsingExpensifyCard,
    User_ReopenAccount,
    User_SecondaryLogin_Send,
    User_UploadAvatar,
    CreateIOUTransaction,
    CreateIOUSplit,
    ValidateEmail,
    Wallet_Activate,
    Wallet_GetOnfidoSDKToken,
    TransferWalletBalance,
    GetLocalCurrency,
    GetCurrencyList,
    Policy_Create,
    Policy_CustomUnit_Update,
    Policy_CustomUnitRate_Update,
    Policy_Employees_Remove,
    PreferredLocale_Update,
    Policy_Delete,
};<|MERGE_RESOLUTION|>--- conflicted
+++ resolved
@@ -7,47 +7,7 @@
 import * as Middleware from './Middleware';
 import CONST from '../CONST';
 
-<<<<<<< HEAD
 // Setup API middlewares. Each request made will pass through a series of middleware functions that will get called in sequence (each one passing the result of the previous to the next).
-=======
-    // Prevent any more requests from being processed while authentication happens
-    NetworkStore.setIsAuthenticating(true);
-
-    // eslint-disable-next-line no-use-before-define
-    return reauthenticate(originalCommand)
-        .then(() => {
-            // Now that the API is authenticated, make the original request again with the new authToken
-            const params = enhanceParameters(originalCommand, originalParameters);
-            return Network.post(originalCommand, params, originalType);
-        })
-        .catch(() => (
-
-            // If the request did not succeed because of a networking issue or the server did not respond requeue the
-            // original request.
-            Network.post(originalCommand, originalParameters, originalType)
-        ));
-}
-
-// We set the logger for Network here so that we can avoid a circular dependency
-NetworkEvents.registerLogHandler(() => Log);
-
-// Handle response event sent by the Network
-NetworkEvents.onResponse((queuedRequest, response) => {
-    if (queuedRequest.command !== 'Log') {
-        const logParams = {
-            command: queuedRequest.command,
-            shouldUseSecure: queuedRequest.shouldUseSecure,
-            jsonCode: response.jsonCode,
-            requestID: response.requestID,
-        };
-        if (queuedRequest.command === 'Get') {
-            logParams.returnValueList = lodashGet(queuedRequest, 'data.returnValueList', '');
-            logParams.nvpNames = lodashGet(queuedRequest, 'data.nvpNames', '');
-        }
-        Log.info('Finished API request', false, logParams);
-    }
->>>>>>> 38c327f8
-
 // Logging - Logs request details and errors.
 Request.use(Middleware.Logging);
 

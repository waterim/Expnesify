import _ from 'underscore';
import Onyx from 'react-native-onyx';
import CONST from '../CONST';
import CONFIG from '../CONFIG';
import ONYXKEYS from '../ONYXKEYS';
import redirectToSignIn from './actions/SignInRedirect';
import * as Network from './Network';
import isViaExpensifyCashNative from './isViaExpensifyCashNative';

let isAuthenticating;
let credentials;
Onyx.connect({
    key: ONYXKEYS.CREDENTIALS,
    callback: val => credentials = val,
});

let authToken;
Onyx.connect({
    key: ONYXKEYS.SESSION,
    callback: val => authToken = val ? val.authToken : null,
});

/**
 * Does this command require an authToken?
 *
 * @param {String} command
 * @return {Boolean}
 */
function isAuthTokenRequired(command) {
    return !_.contains([
        'Log',
        'Graphite_Timer',
        'Authenticate',
        'GetAccountStatus',
        'SetPassword',
        'User_SignUp',
        'ResendValidateCode',
        'ResetPassword',
        'User_ReopenAccount',
        'ValidateEmail',
    ], command);
}

/**
 * Adds default values to our request data
 *
 * @param {String} command
 * @param {Object} parameters
 * @returns {Object}
 */
function addDefaultValuesToParameters(command, parameters) {
    const finalParameters = {...parameters};

    if (isAuthTokenRequired(command) && !parameters.authToken) {
        // If we end up here with no authToken it means we are trying to make an API request before we are signed in.
        // In this case, we should cancel the current request by pausing the queue and clearing the remaining requests.
        if (!authToken) {
            redirectToSignIn();

            console.debug('A request was made without an authToken', {command, parameters});
            Network.pauseRequestQueue();
            Network.clearRequestQueue();
            return;
        }

        finalParameters.authToken = authToken;
    }

    finalParameters.referer = CONFIG.EXPENSIFY.EXPENSIFY_CASH_REFERER;

    // This application does not save its authToken in cookies like the classic Expensify app.
    // Setting api_setCookie to false will ensure that the Expensify API doesn't set any cookies
    // and prevents interfering with the cookie authToken that Expensify classic uses.
    finalParameters.api_setCookie = false;
    return finalParameters;
}

// Tie into the network layer to add auth token to the parameters of all requests
Network.registerParameterEnhancer(addDefaultValuesToParameters);

/**
 * @throws {Error} If the "parameters" object has a null or undefined value for any of the given parameterNames
 *
 * @param {String[]} parameterNames Array of the required parameter names
 * @param {Object} parameters A map from available parameter names to their values
 * @param {String} commandName The name of the API command
 */
function requireParameters(parameterNames, parameters, commandName) {
    parameterNames.forEach((parameterName) => {
        if (!_(parameters).has(parameterName)
            || parameters[parameterName] === null
            || parameters[parameterName] === undefined
        ) {
            const propertiesToRedact = ['authToken', 'password', 'partnerUserSecret', 'twoFactorAuthCode'];
            const parametersCopy = _.chain(parameters)
                .clone()
                .mapObject((val, key) => (_.contains(propertiesToRedact, key) ? '<redacted>' : val))
                .value();
            const keys = _(parametersCopy).keys().join(', ') || 'none';

            let error = `Parameter ${parameterName} is required for "${commandName}". `;
            error += `Supplied parameters: ${keys}`;
            throw new Error(error);
        }
    });
}

/**
 * Function used to handle expired auth tokens. It re-authenticates with the API and
 * then replays the original request
 *
 * @param {String} originalCommand
 * @param {Object} [originalParameters]
 * @param {String} [originalType]
 * @returns {Promise}
 */
function handleExpiredAuthToken(originalCommand, originalParameters, originalType) {
    // When the authentication process is running, and more API requests will be requeued and they will
    // be performed after authentication is done.
    if (isAuthenticating) {
        return Network.post(originalCommand, originalParameters, originalType);
    }

    // Prevent any more requests from being processed while authentication happens
    Network.pauseRequestQueue();
    isAuthenticating = true;

    // eslint-disable-next-line no-use-before-define
    return reauthenticate(originalCommand)
        .then(() => {
            // Now that the API is authenticated, make the original request again with the new authToken
            const params = addDefaultValuesToParameters(originalCommand, originalParameters);
            return Network.post(originalCommand, params, originalType);
        })
        .catch(() => (

            // If the request did not succeed because of a networking issue or the server did not respond requeue the
            // original request.
            Network.post(originalCommand, originalParameters, originalType)
        ));
}

Network.registerResponseHandler((queuedRequest, response) => {
    if (response.jsonCode === 407) {
        // Credentials haven't been initialized. We will not be able to re-authenticates with the API
        const unableToReauthenticate = (!credentials || !credentials.autoGeneratedLogin
            || !credentials.autoGeneratedPassword);

        // There are some API requests that should not be retried when there is an auth failure like
        // creating and deleting logins. In those cases, they should handle the original response instead
        // of the new response created by handleExpiredAuthToken.
        if (queuedRequest.data.doNotRetry || unableToReauthenticate) {
            queuedRequest.resolve(response);
            return;
        }

        handleExpiredAuthToken(queuedRequest.command, queuedRequest.data, queuedRequest.type)
            .then(queuedRequest.resolve)
            .catch(queuedRequest.reject);
        return;
    }

    queuedRequest.resolve(response);
});

Network.registerErrorHandler((queuedRequest, error) => {
    console.debug('[API] Handled error when making request', error);

    // Set an error state and signify we are done loading
    Onyx.merge(ONYXKEYS.SESSION, {loading: false, error: 'Cannot connect to server'});

    // Reject the queued request with an API offline error so that the original caller can handle it.
    queuedRequest.reject(new Error(CONST.ERROR.API_OFFLINE));
});

/**
 * @param {Object} parameters
 * @param {String} [parameters.useExpensifyLogin]
 * @param {String} parameters.partnerName
 * @param {String} parameters.partnerPassword
 * @param {String} parameters.partnerUserID
 * @param {String} parameters.partnerUserSecret
 * @param {String} [parameters.twoFactorAuthCode]
 * @param {String} [parameters.email]
 * @returns {Promise}
 */
function Authenticate(parameters) {
    const commandName = 'Authenticate';

    requireParameters([
        'partnerName',
        'partnerPassword',
        'partnerUserID',
        'partnerUserSecret',
    ], parameters, commandName);

    return Network.post(commandName, {
        // When authenticating for the first time, we pass useExpensifyLogin as true so we check
        // for credentials for the expensify partnerID to let users Authenticate with their expensify user
        // and password.
        useExpensifyLogin: parameters.useExpensifyLogin,
        partnerName: parameters.partnerName,
        partnerPassword: parameters.partnerPassword,
        partnerUserID: parameters.partnerUserID,
        partnerUserSecret: parameters.partnerUserSecret,
        twoFactorAuthCode: parameters.twoFactorAuthCode,
        doNotRetry: true,

        // Force this request to be made because the network queue is paused when re-authentication is happening
        forceNetworkRequest: true,

        // Add email param so the first Authenticate request is logged on the server w/ this email
        email: parameters.email,
    })
        .then((response) => {
            // If we didn't get a 200 response from Authenticate we either failed to Authenticate with
            // an expensify login or the login credentials we created after the initial authentication.
            // In both cases, we need the user to sign in again with their expensify credentials
            if (response.jsonCode !== 200) {
                switch (response.jsonCode) {
                    case 401:
                        throw new Error('passwordForm.error.incorrectLoginOrPassword');
                    case 402:
                        // If too few characters are passed as the password, the WAF will pass it to the API as an empty
                        // string, which results in a 402 error from Auth.
                        if (response.message === '402 Missing partnerUserSecret') {
                            throw new Error('passwordForm.error.incorrectLoginOrPassword');
                        }
                        throw new Error('passwordForm.error.twoFactorAuthenticationEnabled');
                    case 403:
                        throw new Error('passwordForm.error.invalidLoginOrPassword');
                    case 404:
                        throw new Error('passwordForm.error.unableToResetPassword');
                    case 405:
                        throw new Error('passwordForm.error.noAccess');
                    case 413:
                        throw new Error('passwordForm.error.accountLocked');
                    default:
                        throw new Error('passwordForm.error.fallback');
                }
            }
            return response;
        });
}

/**
 * Reauthenticate using the stored credentials and redirect to the sign in page if unable to do so.
 *
 * @param {String} [command] command name for loggin purposes
 * @returns {Promise}
 */
function reauthenticate(command = '') {
    return Authenticate({
        useExpensifyLogin: false,
        partnerName: CONFIG.EXPENSIFY.PARTNER_NAME,
        partnerPassword: CONFIG.EXPENSIFY.PARTNER_PASSWORD,
        partnerUserID: credentials.autoGeneratedLogin,
        partnerUserSecret: credentials.autoGeneratedPassword,
    })
        .then((response) => {
            // If authentication fails throw so that we hit
            // the catch below and redirect to sign in
            if (response.jsonCode !== 200) {
                throw new Error(response.message);
            }

            // Update authToken in Onyx and in our local variables so that API requests will use the
            // new authToken
            Onyx.merge(ONYXKEYS.SESSION, {
                authToken: response.authToken,
                encryptedAuthToken: response.encryptedAuthToken,
            });
            authToken = response.authToken;

            // The authentication process is finished so the network can be unpaused to continue
            // processing requests
            isAuthenticating = false;
            Network.unpauseRequestQueue();
        })

        .catch((error) => {
            // If authentication fails, then the network can be unpaused
            Network.unpauseRequestQueue();
            isAuthenticating = false;

            // When a fetch() fails and the "API is offline" error is thrown we won't log the user out. Most likely they
            // have a spotty connection and will need to try to reauthenticate when they come back online. We will
            // re-throw this error so it can be handled by callers of reauthenticate().
            if (error.message === CONST.ERROR.API_OFFLINE) {
                throw error;
            }

            // If we experience something other than a network error then redirect the user to sign in
            redirectToSignIn(error.message);

            console.debug('Redirecting to Sign In because we failed to reauthenticate', {
                command,
                error: error.message,
            });
        });
}

/**
 * Calls the command=Authenticate API with an accountID, validateCode, and optional 2FA code. This is used specifically
 * for sharing sessions between e.com and this app. It will return an authToken that is used for initiating a session
 * in this app. This API call doesn't have any special handling (like retries or special error handling).
 *
 * @param {Object} parameters
 * @param {String} parameters.accountID
 * @param {String} parameters.validateCode
 * @param {String} [parameters.twoFactorAuthCode]
 * @returns {Promise<unknown>}
 */
function AuthenticateWithAccountID(parameters) {
    const commandName = 'Authenticate';

    requireParameters([
        'accountID',
        'validateCode',
    ], parameters, commandName);

    return Network.post(commandName, {
        accountID: parameters.accountID,
        validateCode: parameters.validateCode,
        twoFactorAuthCode: parameters.twoFactorAuthCode,
        doNotRetry: true,
    });
}

/**
 * @param {Object} parameters
 * @returns {Promise}
 */
<<<<<<< HEAD
 function AddBillingCard(parameters) {
    const commandName = 'User_AddBillingCard';
    // requireParameters([], parameters, commandName);
=======
function AddBillingCard(parameters) {
    const commandName = 'User_AddBillingCard';
>>>>>>> 68bc2f92
    return Network.post(commandName, parameters);
}


/**
 * @param {Object} parameters
 * @param {String} parameters.oldPassword
 * @param {String} parameters.password
 * @returns {Promise}
 */
function ChangePassword(parameters) {
    const commandName = 'ChangePassword';
    requireParameters(['oldPassword', 'password'], parameters, commandName);
    return Network.post(commandName, parameters);
}

/**
 * @param {object} parameters
 * @param {string} parameters.emailList
 * @returns {Promise}
 */
function CreateChatReport(parameters) {
    const commandName = 'CreateChatReport';
    requireParameters(['emailList'],
        parameters, commandName);
    return Network.post(commandName, parameters);
}

/**
 * @param {Object} parameters
 * @param {String} parameters.email
 * @returns {Promise}
 */
function User_SignUp(parameters) {
    const commandName = 'User_SignUp';
    requireParameters([
        'email',
    ], parameters, commandName);
    return Network.post(commandName, parameters);
}

/**
 * @param {Object} parameters
 * @param {String} parameters.authToken
 * @param {String} parameters.partnerName
 * @param {String} parameters.partnerPassword
 * @param {String} parameters.partnerUserID
 * @param {String} parameters.partnerUserSecret
 * @param {Boolean} [parameters.doNotRetry]
 * @param {String} [parameters.email]
 * @returns {Promise}
 */
function CreateLogin(parameters) {
    const commandName = 'CreateLogin';
    requireParameters([
        'authToken',
        'partnerName',
        'partnerPassword',
        'partnerUserID',
        'partnerUserSecret',
    ], parameters, commandName);
    return Network.post(commandName, parameters);
}

/**
 * @param {Object} parameters
 * @param {String} parameters.partnerUserID
 * @param {String} parameters.partnerName
 * @param {String} parameters.partnerPassword
 * @param {Boolean} parameters.doNotRetry
 * @returns {Promise}
 */
function DeleteLogin(parameters) {
    const commandName = 'DeleteLogin';
    requireParameters(['partnerUserID', 'partnerName', 'partnerPassword', 'doNotRetry'],
        parameters, commandName);
    return Network.post(commandName, parameters);
}

/**
 * @param {Object} parameters
 * @param {String} parameters.returnValueList
 * @param {Boolean} shouldUseSecure
 * @returns {Promise}
 */
function Get(parameters, shouldUseSecure = false) {
    const commandName = 'Get';
    requireParameters(['returnValueList'], parameters, commandName);
    return Network.post(commandName, parameters, CONST.NETWORK.METHOD.POST, shouldUseSecure);
}

/**
 * @param {Object} parameters
 * @param {String} parameters.email
 * @returns {Promise}
 */
function GetAccountStatus(parameters) {
    const commandName = 'GetAccountStatus';
    requireParameters(['email'], parameters, commandName);
    return Network.post(commandName, parameters);
}

/**
 * Returns a validate code for this account
 * @returns {Promise}
 */
function GetAccountValidateCode() {
    const commandName = 'GetAccountValidateCode';
    return Network.post(commandName);
}

/**
 * @param {Object} parameters
 * @param {String} parameters.debtorEmail
 * @returns {Promise}
 */
function GetIOUReport(parameters) {
    const commandName = 'GetIOUReport';
    requireParameters(['debtorEmail'], parameters, commandName);
    return Network.post(commandName, parameters);
}

/**
 * @returns {Promise}
 */
function GetPolicyList() {
    const commandName = 'Get';
    const parameters = {
        returnValueList: 'policyList',
    };
    return Network.post(commandName, parameters);
}

/**
 * @returns {Promise}
 */
function GetPolicySummaryList() {
    const commandName = 'Get';
    const parameters = {
        returnValueList: 'policySummaryList',
    };
    return Network.post(commandName, parameters);
}

/**
 * @returns {Promise}
 */
function GetRequestCountryCode() {
    const commandName = 'GetRequestCountryCode';
    return Network.post(commandName);
}

/**
 * @param {Object} parameters
 * @param {String} parameters.message
 * @param {Object} parameters.parameters
 * @param {String} parameters.expensifyCashAppVersion
 * @param {String} [parameters.email]
 * @returns {Promise}
 */
function Log(parameters) {
    const commandName = 'Log';
    requireParameters(['message', 'parameters', 'expensifyCashAppVersion'],
        parameters, commandName);

    // Note: We are forcing Log to run since it requires no authToken and should only be queued when we are offline.
    return Network.post(commandName, {...parameters, forceNetworkRequest: true});
}

/**
 * @param {Object} parameters
 * @param {String} parameters.name
 * @param {Number} parameters.value
 * @returns {Promise}
 */
function Graphite_Timer(parameters) {
    const commandName = 'Graphite_Timer';
    requireParameters(['name', 'value'],
        parameters, commandName);
    return Network.post(commandName, parameters);
}

/**
 * @param {Object} parameters
 * @param {Number} parameters.reportID
 * @param {String} parameters.paymentMethodType
 * @returns {Promise}
 */
function PayIOU(parameters) {
    const commandName = 'PayIOU';
    requireParameters(['reportID', 'paymentMethodType'], parameters, commandName);
    return Network.post(commandName, parameters);
}

/**
 * @param {Object} parameters
 * @param {Number} parameters.reportID
 * @returns {Promise}
 */
function PayWithWallet(parameters) {
    const commandName = 'PayWithWallet';
    requireParameters(['reportID'], parameters, commandName);
    return Network.post(commandName, parameters);
}

/**
 * @param {Object} parameters
 * @param {String} parameters.emailList
 * @returns {Promise}
 */
function PersonalDetails_GetForEmails(parameters) {
    const commandName = 'PersonalDetails_GetForEmails';
    requireParameters(['emailList'],
        parameters, commandName);
    return Network.post(commandName, parameters);
}

/**
 * @param {Object} parameters
 * @param {Object} parameters.details
 * @returns {Promise}
 */
function PersonalDetails_Update(parameters) {
    const commandName = 'PersonalDetails_Update';
    requireParameters(['details'],
        parameters, commandName);
    return Network.post(commandName, parameters);
}

/**
 * @param {Object} parameters
 * @param {Object} parameters.name
 * @param {Object} parameters.value
 * @returns {Promise}
 */
function PreferredLocale_Update(parameters) {
    const commandName = 'PreferredLocale_Update';
    requireParameters(['name', 'value'],
        parameters, commandName);
    return Network.post(commandName, parameters);
}

/**
 * @param {Object} parameters
 * @param {String} parameters.socket_id
 * @param {String} parameters.channel_name
 * @returns {Promise}
 */
function Push_Authenticate(parameters) {
    const commandName = 'Push_Authenticate';
    requireParameters(['socket_id', 'channel_name'],
        parameters, commandName);
    return Network.post(commandName, parameters);
}

/**
 * @param {Object} parameters
 * @param {Number} parameters.reportID
 * @param {String} parameters.transactionID
 * @returns {Promise}
 */
function RejectTransaction(parameters) {
    const commandName = 'RejectTransaction';
    requireParameters(['reportID', 'transactionID'], parameters, commandName);
    return Network.post(commandName, parameters);
}

/**
 * @param {Object} parameters
 * @param {String} parameters.reportComment
 * @param {Number} parameters.reportID
 * @param {String} parameters.clientID
 * @param {File|Object} [parameters.file]
 * @returns {Promise}
 */
function Report_AddComment(parameters) {
    const commandName = 'Report_AddComment';
    requireParameters(['reportComment', 'reportID', 'clientID'],
        parameters, commandName);
    return Network.post(commandName, parameters);
}

/**
 * @param {Object} parameters
 * @param {Number} parameters.reportID
 * @returns {Promise}
 */
function Report_GetHistory(parameters) {
    const commandName = 'Report_GetHistory';
    requireParameters(['reportID'],
        parameters, commandName);
    return Network.post(commandName, parameters);
}

/**
 * @param {Object} parameters
 * @param {Number} parameters.reportID
 * @param {Boolean} parameters.pinnedValue
 * @returns {Promise}
 */
function Report_TogglePinned(parameters) {
    const commandName = 'Report_TogglePinned';
    requireParameters(['reportID', 'pinnedValue'],
        parameters, commandName);
    return Network.post(commandName, parameters);
}

/**
 * @param {Object} parameters
 * @param {Number} parameters.reportID
 * @param {Number} parameters.reportActionID
 * @param {String} parameters.reportComment
 * @returns {Promise}
 */
function Report_EditComment(parameters) {
    const commandName = 'Report_EditComment';
    requireParameters(['reportID', 'reportActionID', 'reportComment'], parameters, commandName);
    return Network.post(commandName, parameters);
}

/**
 * @param {Object} parameters
 * @param {Number} parameters.accountID
 * @param {Number} parameters.reportID
 * @param {Number} parameters.sequenceNumber
 * @returns {Promise}
 */
function Report_UpdateLastRead(parameters) {
    const commandName = 'Report_UpdateLastRead';
    requireParameters(['accountID', 'reportID', 'sequenceNumber'], parameters, commandName);
    return Network.post(commandName, parameters);
}

/**
 * @param {Object} parameters
 * @param {Number} parameters.reportID
 * @param {String} parameters.notificationPreference
 * @returns {Promise}
 *
 */
function Report_UpdateNotificationPreference(parameters) {
    const commandName = 'Report_UpdateNotificationPreference';
    requireParameters(['reportID', 'notificationPreference'], parameters, commandName);
    return Network.post(commandName, parameters);
}

/**
 * @param {Object} parameters
 * @param {String} parameters.email
 * @returns {Promise}
 */
function ResendValidateCode(parameters) {
    const commandName = 'ResendValidateCode';
    requireParameters(['email'], parameters, commandName);
    return Network.post(commandName, parameters);
}

/**
 * @param {Object} parameters
 * @param {String} parameters.name
 * @param {String} parameters.value
 * @returns {Promise}
 */
function SetNameValuePair(parameters) {
    const commandName = 'SetNameValuePair';
    requireParameters(['name', 'value'], parameters, commandName);
    return Network.post(commandName, parameters);
}

/**
 * @param {Object} parameters
 * @param {Number} parameters.email
 * @returns {Promise}
 */
function ResetPassword(parameters) {
    const commandName = 'ResetPassword';
    requireParameters(['email'], parameters, commandName);
    return Network.post(commandName, parameters);
}

/**
 * @param {Object} parameters
 * @param {String} parameters.password
 * @param {String} parameters.validateCode
 * @param {String} parameters.accountID
 * @returns {Promise}
 */
function SetPassword(parameters) {
    const commandName = 'SetPassword';
    requireParameters(['accountID', 'password', 'validateCode'], parameters, commandName);
    return Network.post(commandName, parameters);
}

/**
 * @param {Object} parameters
 * @param {String} parameters.subscribed
 * @returns {Promise}
 */
function UpdateAccount(parameters) {
    const commandName = 'UpdateAccount';
    requireParameters(['subscribed'], parameters, commandName);
    return Network.post(commandName, parameters);
}

/**
 * @returns {Promise}
 */
function User_GetBetas() {
    return Network.post('User_GetBetas');
}

/**
 * @param {Object} parameters
 * @param {String} parameters.email
 * @param {Boolean} [parameters.requireCertainty]
 * @returns {Promise}
 */
function User_IsFromPublicDomain(parameters) {
    const commandName = 'User_IsFromPublicDomain';
    requireParameters(['email'], parameters, commandName);
    return Network.post(commandName, {
        ...{requireCertainty: true},
        ...parameters,
    });
}

/**
 * @param {Object} parameters
 * @param {String} parameters.email
 * @returns {Promise}
 */
function User_ReopenAccount(parameters) {
    const commandName = 'User_ReopenAccount';
    requireParameters(['email'], parameters, commandName);
    return Network.post(commandName, parameters);
}

/**
 * @param {Object} parameters
 * @param {String} parameters.email
 * @param {String} parameters.password
 * @returns {Promise}
 */
function User_SecondaryLogin_Send(parameters) {
    const commandName = 'User_SecondaryLogin_Send';
    requireParameters(['email', 'password'], parameters, commandName);
    return Network.post(commandName, parameters);
}

/**
 * @param {Object} parameters
 * @param {File|Object} parameters.file
 * @returns {Promise}
 */
function User_UploadAvatar(parameters) {
    const commandName = 'User_UploadAvatar';
    requireParameters(['file'], parameters, commandName);
    return Network.post(commandName, parameters);
}

/**
 * @param {Object} parameters
 * @param {Number} parameters.accountID
 * @param {String} parameters.validateCode
 * @returns {Promise}
 */
function ValidateEmail(parameters) {
    const commandName = 'ValidateEmail';
    requireParameters(['accountID', 'validateCode'], parameters, commandName);
    return Network.post(commandName, parameters);
}

/**
 * Create a new IOUTransaction
 *
 * @param {Object} parameters
 * @param {String} parameters.comment
 * @param {Array} parameters.debtorEmail
 * @param {String} parameters.currency
 * @param {String} parameters.amount
 * @returns {Promise}
 */
function CreateIOUTransaction(parameters) {
    const commandName = 'CreateIOUTransaction';
    requireParameters(['comment', 'debtorEmail', 'currency', 'amount'], parameters, commandName);
    return Network.post(commandName, parameters);
}

/**
 * Create a new IOU Split
 *
 * @param {Object} parameters
 * @param {String} parameters.splits
 * @param {String} parameters.currency
 * @param {String} parameters.reportID
 * @param {String} parameters.amount
 * @param {String} parameters.comment
 * @returns {Promise}
 */
function CreateIOUSplit(parameters) {
    const commandName = 'CreateIOUSplit';
    requireParameters(['splits', 'currency', 'amount', 'reportID'], parameters, commandName);
    return Network.post(commandName, parameters);
}

/**
 * @returns {Promise}
 */
function Wallet_GetOnfidoSDKToken() {
    return Network.post('Wallet_GetOnfidoSDKToken', {
        // We need to pass this so we can request a token with the correct referrer
        // This value comes from a cross-platform module which returns true for native
        // platforms and false for non-native platforms.
        isViaExpensifyCashNative,
    }, CONST.NETWORK.METHOD.POST, true);
}

/**
 * @returns {Promise}
 */
function Plaid_GetLinkToken() {
    return Network.post('Plaid_GetLinkToken', {}, CONST.NETWORK.METHOD.POST, true);
}

/**
 * @param {Object} parameters
 * @param {String} parameters.currentStep
 * @param {String} [parameters.onfidoData] - JSON string
 * @param {String} [parameters.personalDetails] - JSON string
 * @param {Boolean} [parameters.hasAcceptedTerms]
 * @returns {Promise}
 */
function Wallet_Activate(parameters) {
    const commandName = 'Wallet_Activate';
    requireParameters(['currentStep'], parameters, commandName);
    return Network.post(commandName, parameters, CONST.NETWORK.METHOD.POST, true);
}

/**
 * @param {Object} parameters
 * @param {String} parameters.publicToken
 * @param {Boolean} parameters.allowDebit
 * @param {String} parameters.bank
 * @returns {Promise}
 */
function BankAccount_Get(parameters) {
    const commandName = 'BankAccount_Get';
    requireParameters(['publicToken', 'allowDebit', 'bank'], parameters, commandName);
    return Network.post(commandName, parameters, CONST.NETWORK.METHOD.POST, true);
}

/**
 * @param {Object} parameters
 * @param {Object[]} parameters.employees
 * @param {String} parameters.welcomeNote
 * @param {String} parameters.policyID
 * @returns {Promise}
 */
function Policy_Employees_Merge(parameters) {
    const commandName = 'Policy_Employees_Merge';
    requireParameters(['employees', 'welcomeNote', 'policyID'], parameters, commandName);

    // Always include returnPersonalDetails to ensure we get the employee's personal details in the response
    return Network.post(commandName, {...parameters, returnPersonalDetails: true});
}

/**
 * @param {Object} parameters
 * @param {String} parameters.accountNumber
 * @param {String} parameters.addressName
 * @param {Boolean} parameters.allowDebit
 * @param {Boolean} parameters.confirm
 * @param {Boolean} parameters.isSavings
 * @param {String} parameters.password
 * @param {String} parameters.routingNumber
 * @param {String} parameters.setupType
 * @param {String} parameters.additionalData additional JSON data
 * @returns {Promise}
 */
function BankAccount_Create(parameters) {
    const commandName = 'BankAccount_Create';
    requireParameters([
        'accountNumber',
        'addressName',
        'allowDebit',
        'confirm',
        'isSavings',
        'password',
        'routingNumber',
        'setupType',
        'additionalData',
    ], parameters, commandName);
    return Network.post(commandName, parameters, CONST.NETWORK.METHOD.POST, true);
}

function BankAccount_Validate(parameters) {
    const commandName = 'ValidateBankAccount';
    requireParameters(['bankAccountID', 'validateCode'], parameters, commandName);
    return Network.post(commandName, parameters, CONST.NETWORK.METHOD.POST);
}

/**
 * @param {*} parameters
 * @returns {Promise}
 */
function BankAccount_SetupWithdrawal(parameters) {
    const commandName = 'BankAccount_SetupWithdrawal';
    let allowedParameters = [
        'currentStep', 'policyID', 'bankAccountID', 'useOnfido', 'errorAttemptsCount', 'enableCardAfterVerified',

        // data from bankAccount step:
        'setupType', 'routingNumber', 'accountNumber', 'addressName', 'plaidAccountID', 'ownershipType', 'isSavings',
        'acceptTerms', 'bankName', 'plaidAccessToken', 'alternateRoutingNumber',

        // data from company step:
        'companyName', 'companyTaxID', 'addressStreet', 'addressCity', 'addressState', 'addressZipCode',
        'hasNoConnectionToCannabis', 'incorporationType', 'incorporationState', 'incorporationDate', 'industryCode',
        'website', 'companyPhone', 'ficticiousBusinessName',

        // data from requestor step:
        'firstName', 'lastName', 'dob', 'requestorAddressStreet', 'requestorAddressCity', 'requestorAddressState',
        'requestorAddressZipCode', 'isOnfidoSetupComplete', 'onfidoData', 'isControllingOfficer', 'ssnLast4',

        // data from ACHContract step (which became the "Beneficial Owners" step, but the key is still ACHContract as
        // it's used in several logic:
        'ownsMoreThan25Percent', 'beneficialOwners', 'acceptTermsAndConditions', 'certifyTrueInformation',
    ];

    if (!parameters.useOnfido) {
        allowedParameters = allowedParameters.concat(['passport', 'answers']);
    }

    // Only keep allowed parameters in the additionalData object
    const additionalData = _.pick(parameters, allowedParameters);

    requireParameters(['currentStep'], parameters, commandName);
    return Network.post(
        commandName, {additionalData: JSON.stringify(additionalData), password: parameters.password},
        CONST.NETWORK.METHOD.POST,
        true,
    );
}

/**
 * @param {Object} parameters
 * @param {String[]} data
 * @returns {Promise}
 */
function Mobile_GetConstants(parameters) {
    const commandName = 'Mobile_GetConstants';
    requireParameters(['data'], parameters, commandName);

    // Stringinfy the parameters object as we cannot send an object via FormData
    const finalParameters = parameters;
    finalParameters.data = JSON.stringify(parameters.data);

    return Network.post(commandName, finalParameters);
}

/**
 * @param {Object} parameters
 * @param {Number} [parameters.latitude]
 * @param {Number} [parameters.longitude]
 * @returns {Promise}
 */
function GetLocalCurrency(parameters) {
    const commandName = 'GetLocalCurrency';
    return Network.post(commandName, parameters);
}

/**
 * @returns {Promise}
 */
function GetCurrencyList() {
    return Mobile_GetConstants({data: ['currencyList']});
}

/**
 * @returns {Promise}
 */
function User_IsUsingExpensifyCard() {
    return Network.post('User_IsUsingExpensifyCard', {});
}

/**
 * @param {Object} parameters
 * @param {String} [parameters.type]
 * @param {String} [parameters.policyName]
 * @returns {Promise}
 */
function Policy_Create(parameters) {
    const commandName = 'Policy_Create';
    return Network.post(commandName, parameters);
}

/**
 * @param {Object} parameters
 * @param {String} parameters.policyID
 * @param {Array} parameters.emailList
 * @returns {Promise}
 */
function Policy_Employees_Remove(parameters) {
    const commandName = 'Policy_Employees_Remove';
    requireParameters(['policyID', 'emailList'], parameters, commandName);
    return Network.post(commandName, parameters);
}

/**
 * @param {Object} parameters
 * @param {String} parameters.taskID
 * @param {String} parameters.policyID
 * @param {String} parameters.firstName
 * @param {String} parameters.lastName
 * @param {String} parameters.phoneNumber
 * @returns {Promise}
 */
function Inbox_CallUser(parameters) {
    const commandName = 'Inbox_CallUser';
    requireParameters(['taskID', 'policyID', 'firstName', 'lastName', 'phoneNumber'], parameters, commandName);
    return Network.post(commandName, parameters);
}

/**
 * @param {Object} parameters
 * @param {String} parameters.reportIDList
 * @returns {Promise}
 */
function GetReportSummaryList(parameters) {
    const commandName = 'Get';
    requireParameters(['reportIDList'], parameters, commandName);
    return Network.post(commandName, {...parameters, returnValueList: 'reportSummaryList'});
}

/**
 * @param {Object} parameters
 * @param {String} parameters.policyID
 * @param {String} parameters.value - Must be a JSON stringified object
 * @returns {Promise}
 */
function UpdatePolicy(parameters) {
    const commandName = 'UpdatePolicy';
    requireParameters(['policyID', 'value'], parameters, commandName);
    return Network.post(commandName, parameters);
}

export {
    Authenticate,
    AuthenticateWithAccountID,
    AddBillingCard,
    BankAccount_Create,
    BankAccount_Get,
    BankAccount_SetupWithdrawal,
    BankAccount_Validate,
    ChangePassword,
    CreateChatReport,
    CreateLogin,
    DeleteLogin,
    Get,
    GetAccountStatus,
    GetAccountValidateCode,
    GetIOUReport,
    GetPolicyList,
    GetPolicySummaryList,
    GetReportSummaryList,
    GetRequestCountryCode,
    Graphite_Timer,
    Inbox_CallUser,
    Log,
    PayIOU,
    PayWithWallet,
    PersonalDetails_GetForEmails,
    PersonalDetails_Update,
    Plaid_GetLinkToken,
    Policy_Employees_Merge,
    Push_Authenticate,
    RejectTransaction,
    Report_AddComment,
    Report_GetHistory,
    Report_TogglePinned,
    Report_EditComment,
    Report_UpdateLastRead,
    Report_UpdateNotificationPreference,
    ResendValidateCode,
    ResetPassword,
    SetNameValuePair,
    SetPassword,
    UpdateAccount,
    UpdatePolicy,
    User_SignUp,
    User_GetBetas,
    User_IsFromPublicDomain,
    User_IsUsingExpensifyCard,
    User_ReopenAccount,
    User_SecondaryLogin_Send,
    User_UploadAvatar,
    reauthenticate,
    CreateIOUTransaction,
    CreateIOUSplit,
    ValidateEmail,
    Wallet_Activate,
    Wallet_GetOnfidoSDKToken,
    GetLocalCurrency,
    GetCurrencyList,
    Policy_Create,
    Policy_Employees_Remove,
    PreferredLocale_Update,
};<|MERGE_RESOLUTION|>--- conflicted
+++ resolved
@@ -331,14 +331,8 @@
  * @param {Object} parameters
  * @returns {Promise}
  */
-<<<<<<< HEAD
- function AddBillingCard(parameters) {
-    const commandName = 'User_AddBillingCard';
-    // requireParameters([], parameters, commandName);
-=======
 function AddBillingCard(parameters) {
     const commandName = 'User_AddBillingCard';
->>>>>>> 68bc2f92
     return Network.post(commandName, parameters);
 }
 

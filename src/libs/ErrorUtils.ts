--- conflicted
+++ resolved
@@ -60,6 +60,8 @@
     errors?: Errors | null;
 };
 
+type ErrorsList = Record<string, Localize.MaybePhraseKey>;
+
 function getLatestErrorMessage<TOnyxData extends OnyxDataWithErrors>(onyxData: TOnyxData): Localize.MaybePhraseKey {
     const errors = onyxData.errors ?? {};
 
@@ -71,7 +73,7 @@
     return getErrorMessageWithTranslationData(errors[key]);
 }
 
-function getLatestErrorMessageField<TOnyxData extends OnyxDataWithErrors>(onyxData: TOnyxData): Record<string, string> {
+function getLatestErrorMessageField<TOnyxData extends OnyxDataWithErrors>(onyxData: TOnyxData): ErrorsList {
     const errors = onyxData.errors ?? {};
 
     if (Object.keys(errors).length === 0) {
@@ -87,7 +89,7 @@
     errorFields?: ErrorFields;
 };
 
-function getLatestErrorField<TOnyxData extends OnyxDataWithErrorFields>(onyxData: TOnyxData, fieldName: string): Record<string, Localize.MaybePhraseKey> {
+function getLatestErrorField<TOnyxData extends OnyxDataWithErrorFields>(onyxData: TOnyxData, fieldName: string): ErrorsList {
     const errorsForField = onyxData.errorFields?.[fieldName] ?? {};
 
     if (Object.keys(errorsForField).length === 0) {
@@ -98,7 +100,7 @@
     return {[key]: getErrorMessageWithTranslationData(errorsForField[key])};
 }
 
-function getEarliestErrorField<TOnyxData extends OnyxDataWithErrorFields>(onyxData: TOnyxData, fieldName: string): Record<string, Localize.MaybePhraseKey> {
+function getEarliestErrorField<TOnyxData extends OnyxDataWithErrorFields>(onyxData: TOnyxData, fieldName: string): ErrorsList {
     const errorsForField = onyxData.errorFields?.[fieldName] ?? {};
 
     if (Object.keys(errorsForField).length === 0) {
@@ -108,8 +110,6 @@
     const key = Object.keys(errorsForField).sort()[0];
     return {[key]: getErrorMessageWithTranslationData(errorsForField[key])};
 }
-
-type ErrorsList = Record<string, Localize.MaybePhraseKey>;
 
 /**
  * Method used to attach already translated message with isTranslated property
@@ -159,11 +159,7 @@
     getLatestErrorMessage,
     getLatestErrorField,
     getEarliestErrorField,
-<<<<<<< HEAD
     getErrorsWithTranslationData,
     addErrorMessage,
-=======
-    addErrorMessage,
     getLatestErrorMessageField,
->>>>>>> d9fd412e
 };
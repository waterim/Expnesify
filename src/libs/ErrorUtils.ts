--- conflicted
+++ resolved
@@ -176,13 +176,9 @@
     getLatestErrorField,
     getLatestErrorMessage,
     getLatestErrorMessageField,
-<<<<<<< HEAD
-};
-
-export type {OnyxDataWithErrors};
-=======
     getMicroSecondOnyxError,
     getMicroSecondOnyxErrorObject,
     isReceiptError,
 };
->>>>>>> 9392d817
+
+export type {OnyxDataWithErrors};
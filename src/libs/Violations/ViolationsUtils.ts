--- conflicted
+++ resolved
@@ -119,12 +119,7 @@
         for (let i = 0; i < policyTagKeys.length; i++) {
             const selectedTag = selectedTags[i];
             const tags = policyTagList[policyTagKeys[i]].tags;
-<<<<<<< HEAD
-            const isTagInPolicy = Object.values(tags).some((tag) => tag.name === selectedTag && Boolean(tag.enabled));
-
-=======
             const isTagInPolicy = Object.values(tags).some((tag) => tag.name === selectedTag && !!tag.enabled);
->>>>>>> b94ccf33
             if (!isTagInPolicy) {
                 newTransactionViolations.push({
                     name: CONST.VIOLATIONS.TAG_OUT_OF_POLICY,

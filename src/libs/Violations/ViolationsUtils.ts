--- conflicted
+++ resolved
@@ -50,9 +50,8 @@
         }
 
         if (policyRequiresTags) {
-<<<<<<< HEAD
-            const selectedTags = transaction.tag?.split(CONST.COLON) ?? [];
-            const policyTagKeys = Object.keys(policyTags);
+            const selectedTags = updatedTransaction.tag?.split(CONST.COLON) ?? [];
+            const policyTagKeys = Object.keys(policyTagList);
 
             if (policyTagKeys.length === 0) {
                 newTransactionViolations.push({
@@ -66,24 +65,7 @@
                 const hasTagOutOfPolicyViolation = transactionViolations.some((violation) => violation.name === CONST.VIOLATIONS.TAG_OUT_OF_POLICY && violation.data?.tagName === key);
                 const hasMissingTagViolation = transactionViolations.some((violation) => violation.name === CONST.VIOLATIONS.MISSING_TAG && violation.data?.tagName === key);
                 const selectedTag = selectedTags[index];
-                const isTagInPolicy = Boolean(policyTags[key]?.tags[selectedTag]?.enabled);
-=======
-            const policyTagListName = Object.keys(policyTagList)[0];
-            const policyTags = policyTagList[policyTagListName]?.tags;
-            const hasTagOutOfPolicyViolation = transactionViolations.some((violation) => violation.name === 'tagOutOfPolicy');
-            const hasMissingTagViolation = transactionViolations.some((violation) => violation.name === 'missingTag');
-            const isTagInPolicy = policyTags ? !!policyTags[updatedTransaction.tag ?? '']?.enabled : false;
-
-            // Add 'tagOutOfPolicy' violation if tag is not in policy
-            if (!hasTagOutOfPolicyViolation && updatedTransaction.tag && !isTagInPolicy) {
-                newTransactionViolations.push({name: 'tagOutOfPolicy', type: 'violation', userMessage: ''});
-            }
-
-            // Remove 'tagOutOfPolicy' violation if tag is in policy
-            if (hasTagOutOfPolicyViolation && updatedTransaction.tag && isTagInPolicy) {
-                newTransactionViolations = reject(newTransactionViolations, {name: 'tagOutOfPolicy'});
-            }
->>>>>>> 55af216a
+                const isTagInPolicy = Boolean(policyTagList[key]?.tags[selectedTag]?.enabled);
 
                 // Add 'tagOutOfPolicy' violation if tag is not in policy
                 if (!hasTagOutOfPolicyViolation && selectedTag && !isTagInPolicy) {
@@ -97,7 +79,6 @@
                     });
                 }
 
-<<<<<<< HEAD
                 // Remove 'tagOutOfPolicy' violation if tag is in policy
                 if (hasTagOutOfPolicyViolation && selectedTag && isTagInPolicy) {
                     newTransactionViolations = reject(newTransactionViolations, {
@@ -130,12 +111,6 @@
                     });
                 }
             });
-=======
-            // Add 'missingTag violation' if tag is required and not set
-            if (!hasMissingTagViolation && !updatedTransaction.tag && policyRequiresTags) {
-                newTransactionViolations.push({name: 'missingTag', type: 'violation', userMessage: ''});
-            }
->>>>>>> 55af216a
         }
 
         return {

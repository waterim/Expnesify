import lodashHas from 'lodash/has';
import type {OnyxCollection, OnyxEntry} from 'react-native-onyx';
import Onyx from 'react-native-onyx';
import type {ValueOf} from 'type-fest';
import CONST from '@src/CONST';
import ONYXKEYS from '@src/ONYXKEYS';
import type {RecentWaypoint, Report, TaxRate, TaxRates, TaxRatesWithDefault, Transaction, TransactionViolation} from '@src/types/onyx';
import type {Comment, Receipt, TransactionChanges, TransactionPendingFieldsKey, Waypoint, WaypointCollection} from '@src/types/onyx/Transaction';
import {isEmptyObject} from '@src/types/utils/EmptyObject';
import type {IOURequestType} from './actions/IOU';
import {isCorporateCard, isExpensifyCard} from './CardUtils';
import DateUtils from './DateUtils';
import * as Localize from './Localize';
import * as NumberUtils from './NumberUtils';
import {getCleanedTagName} from './PolicyUtils';

let allTransactions: OnyxCollection<Transaction> = {};

Onyx.connect({
    key: ONYXKEYS.COLLECTION.TRANSACTION,
    waitForCollectionCallback: true,
    callback: (value) => {
        if (!value) {
            return;
        }
        allTransactions = Object.fromEntries(Object.entries(value).filter(([, transaction]) => !!transaction));
    },
});

let allReports: OnyxCollection<Report>;
Onyx.connect({
    key: ONYXKEYS.COLLECTION.REPORT,
    waitForCollectionCallback: true,
    callback: (value) => (allReports = value),
});

function isDistanceRequest(transaction: OnyxEntry<Transaction>): boolean {
    // This is used during the expense creation flow before the transaction has been saved to the server
    if (lodashHas(transaction, 'iouRequestType')) {
        return transaction?.iouRequestType === CONST.IOU.REQUEST_TYPE.DISTANCE;
    }

    // This is the case for transaction objects once they have been saved to the server
    const type = transaction?.comment?.type;
    const customUnitName = transaction?.comment?.customUnit?.name;
    return type === CONST.TRANSACTION.TYPE.CUSTOM_UNIT && customUnitName === CONST.CUSTOM_UNITS.NAME_DISTANCE;
}

function isScanRequest(transaction: OnyxEntry<Transaction>): boolean {
    // This is used during the expense creation flow before the transaction has been saved to the server
    if (lodashHas(transaction, 'iouRequestType')) {
        return transaction?.iouRequestType === CONST.IOU.REQUEST_TYPE.SCAN;
    }

    return Boolean(transaction?.receipt?.source);
}

function getRequestType(transaction: OnyxEntry<Transaction>): IOURequestType {
    if (isDistanceRequest(transaction)) {
        return CONST.IOU.REQUEST_TYPE.DISTANCE;
    }
    if (isScanRequest(transaction)) {
        return CONST.IOU.REQUEST_TYPE.SCAN;
    }

    return CONST.IOU.REQUEST_TYPE.MANUAL;
}

function isManualRequest(transaction: Transaction): boolean {
    // This is used during the expense creation flow before the transaction has been saved to the server
    if (lodashHas(transaction, 'iouRequestType')) {
        return transaction.iouRequestType === CONST.IOU.REQUEST_TYPE.MANUAL;
    }

    return getRequestType(transaction) === CONST.IOU.REQUEST_TYPE.MANUAL;
}

/**
 * Optimistically generate a transaction.
 *
 * @param amount – in cents
 * @param [existingTransactionID] When creating a distance expense, an empty transaction has already been created with a transactionID. In that case, the transaction here needs to have
 * it's transactionID match what was already generated.
 */
function buildOptimisticTransaction(
    amount: number,
    currency: string,
    reportID: string,
    comment = '',
    created = '',
    source = '',
    originalTransactionID = '',
    merchant = '',
    receipt: Receipt = {},
    filename = '',
    existingTransactionID: string | null = null,
    category = '',
    tag = '',
    billable = false,
    pendingFields: Partial<{[K in TransactionPendingFieldsKey]: ValueOf<typeof CONST.RED_BRICK_ROAD_PENDING_ACTION>}> | undefined = undefined,
    reimbursable = true,
): Transaction {
    // transactionIDs are random, positive, 64-bit numeric strings.
    // Because JS can only handle 53-bit numbers, transactionIDs are strings in the front-end (just like reportActionID)
    const transactionID = existingTransactionID ?? NumberUtils.rand64();

    const commentJSON: Comment = {comment};
    if (source) {
        commentJSON.source = source;
    }
    if (originalTransactionID) {
        commentJSON.originalTransactionID = originalTransactionID;
    }

    return {
        ...(!isEmptyObject(pendingFields) ? {pendingFields} : {}),
        transactionID,
        amount,
        currency,
        reportID,
        comment: commentJSON,
        merchant: merchant || CONST.TRANSACTION.PARTIAL_TRANSACTION_MERCHANT,
        created: created || DateUtils.getDBTime(),
        pendingAction: CONST.RED_BRICK_ROAD_PENDING_ACTION.ADD,
        receipt,
        filename,
        category,
        tag,
        billable,
        reimbursable,
    };
}

/**
 * Check if the transaction has an Ereceipt
 */
function hasEReceipt(transaction: Transaction | undefined | null): boolean {
    return !!transaction?.hasEReceipt;
}

function hasReceipt(transaction: OnyxEntry<Transaction> | undefined): boolean {
    return !!transaction?.receipt?.state || hasEReceipt(transaction);
}

function isMerchantMissing(transaction: OnyxEntry<Transaction>) {
    if (transaction?.modifiedMerchant && transaction.modifiedMerchant !== '') {
        return transaction.modifiedMerchant === CONST.TRANSACTION.PARTIAL_TRANSACTION_MERCHANT;
    }
    const isMerchantEmpty = transaction?.merchant === CONST.TRANSACTION.PARTIAL_TRANSACTION_MERCHANT || transaction?.merchant === '';

    return isMerchantEmpty;
}

/**
 * Check if the merchant is partial i.e. `(none)`
 */
function isPartialMerchant(merchant: string): boolean {
    return merchant === CONST.TRANSACTION.PARTIAL_TRANSACTION_MERCHANT;
}

function isAmountMissing(transaction: OnyxEntry<Transaction>) {
    return transaction?.amount === 0 && (!transaction.modifiedAmount || transaction.modifiedAmount === 0);
}

function isCreatedMissing(transaction: OnyxEntry<Transaction>) {
    return transaction?.created === '' && (!transaction.created || transaction.modifiedCreated === '');
}

function areRequiredFieldsEmpty(transaction: OnyxEntry<Transaction>): boolean {
    const parentReport = allReports?.[`${ONYXKEYS.COLLECTION.REPORT}${transaction?.reportID}`] ?? null;
    const isFromExpenseReport = parentReport?.type === CONST.REPORT.TYPE.EXPENSE;
    const isSplitPolicyExpenseChat = !!transaction?.comment?.splits?.some((participant) => allReports?.[`${ONYXKEYS.COLLECTION.REPORT}${participant.chatReportID}`]?.isOwnPolicyExpenseChat);
    const isMerchantRequired = isFromExpenseReport || isSplitPolicyExpenseChat;
    return (isMerchantRequired && isMerchantMissing(transaction)) || isAmountMissing(transaction) || isCreatedMissing(transaction);
}

/**
 * Given the edit made to the expnse, return an updated transaction object.
 */
function getUpdatedTransaction(transaction: Transaction, transactionChanges: TransactionChanges, isFromExpenseReport: boolean, shouldUpdateReceiptState = true): Transaction {
    // Only changing the first level fields so no need for deep clone now
    const updatedTransaction = {...transaction};
    let shouldStopSmartscan = false;

    // The comment property does not have its modifiedComment counterpart
    if (Object.hasOwn(transactionChanges, 'comment')) {
        updatedTransaction.comment = {
            ...updatedTransaction.comment,
            comment: transactionChanges.comment,
        };
    }
    if (Object.hasOwn(transactionChanges, 'created')) {
        updatedTransaction.modifiedCreated = transactionChanges.created;
        shouldStopSmartscan = true;
    }
    if (Object.hasOwn(transactionChanges, 'amount') && typeof transactionChanges.amount === 'number') {
        updatedTransaction.modifiedAmount = isFromExpenseReport ? -transactionChanges.amount : transactionChanges.amount;
        shouldStopSmartscan = true;
    }
    if (Object.hasOwn(transactionChanges, 'currency')) {
        updatedTransaction.modifiedCurrency = transactionChanges.currency;
        shouldStopSmartscan = true;
    }

    if (Object.hasOwn(transactionChanges, 'merchant')) {
        updatedTransaction.modifiedMerchant = transactionChanges.merchant;
        shouldStopSmartscan = true;
    }

    if (Object.hasOwn(transactionChanges, 'waypoints')) {
        updatedTransaction.modifiedWaypoints = transactionChanges.waypoints;
        shouldStopSmartscan = true;
    }

    if (Object.hasOwn(transactionChanges, 'taxAmount') && typeof transactionChanges.taxAmount === 'number') {
        updatedTransaction.taxAmount = isFromExpenseReport ? -transactionChanges.taxAmount : transactionChanges.taxAmount;
    }

    if (Object.hasOwn(transactionChanges, 'taxCode') && typeof transactionChanges.taxCode === 'string') {
        updatedTransaction.taxCode = transactionChanges.taxCode;
    }

    if (Object.hasOwn(transactionChanges, 'billable') && typeof transactionChanges.billable === 'boolean') {
        updatedTransaction.billable = transactionChanges.billable;
    }

    if (Object.hasOwn(transactionChanges, 'category') && typeof transactionChanges.category === 'string') {
        updatedTransaction.category = transactionChanges.category;
    }

    if (Object.hasOwn(transactionChanges, 'tag') && typeof transactionChanges.tag === 'string') {
        updatedTransaction.tag = transactionChanges.tag;
    }

    if (
        shouldUpdateReceiptState &&
        shouldStopSmartscan &&
        transaction?.receipt &&
        Object.keys(transaction.receipt).length > 0 &&
        transaction?.receipt?.state !== CONST.IOU.RECEIPT_STATE.OPEN &&
        updatedTransaction.receipt
    ) {
        updatedTransaction.receipt.state = CONST.IOU.RECEIPT_STATE.OPEN;
    }

    updatedTransaction.pendingFields = {
        ...(Object.hasOwn(transactionChanges, 'comment') && {comment: CONST.RED_BRICK_ROAD_PENDING_ACTION.UPDATE}),
        ...(Object.hasOwn(transactionChanges, 'created') && {created: CONST.RED_BRICK_ROAD_PENDING_ACTION.UPDATE}),
        ...(Object.hasOwn(transactionChanges, 'amount') && {amount: CONST.RED_BRICK_ROAD_PENDING_ACTION.UPDATE}),
        ...(Object.hasOwn(transactionChanges, 'currency') && {currency: CONST.RED_BRICK_ROAD_PENDING_ACTION.UPDATE}),
        ...(Object.hasOwn(transactionChanges, 'merchant') && {merchant: CONST.RED_BRICK_ROAD_PENDING_ACTION.UPDATE}),
        ...(Object.hasOwn(transactionChanges, 'waypoints') && {waypoints: CONST.RED_BRICK_ROAD_PENDING_ACTION.UPDATE}),
        ...(Object.hasOwn(transactionChanges, 'billable') && {billable: CONST.RED_BRICK_ROAD_PENDING_ACTION.UPDATE}),
        ...(Object.hasOwn(transactionChanges, 'category') && {category: CONST.RED_BRICK_ROAD_PENDING_ACTION.UPDATE}),
        ...(Object.hasOwn(transactionChanges, 'tag') && {tag: CONST.RED_BRICK_ROAD_PENDING_ACTION.UPDATE}),
        ...(Object.hasOwn(transactionChanges, 'taxAmount') && {taxAmount: CONST.RED_BRICK_ROAD_PENDING_ACTION.UPDATE}),
        ...(Object.hasOwn(transactionChanges, 'taxCode') && {taxCode: CONST.RED_BRICK_ROAD_PENDING_ACTION.UPDATE}),
    };

    return updatedTransaction;
}

/**
 * Return the comment field (referred to as description in the App) from the transaction.
 * The comment does not have its modifiedComment counterpart.
 */
function getDescription(transaction: OnyxEntry<Transaction>): string {
    // Casting the description to string to avoid wrong data types (e.g. number) being returned from the API
    return transaction?.comment?.comment?.toString() ?? '';
}

/**
 * Return the amount field from the transaction, return the modifiedAmount if present.
 */
function getAmount(transaction: OnyxEntry<Transaction>, isFromExpenseReport = false, isFromTrackedExpense = false): number {
    // IOU requests cannot have negative values, but they can be stored as negative values, let's return absolute value
    if (!isFromExpenseReport || isFromTrackedExpense) {
        const amount = transaction?.modifiedAmount ?? 0;
        if (amount) {
            return Math.abs(amount);
        }
        return Math.abs(transaction?.amount ?? 0);
    }

    // Expense report case:
    // The amounts are stored using an opposite sign and negative values can be set,
    // we need to return an opposite sign than is saved in the transaction object
    let amount = transaction?.modifiedAmount ?? 0;
    if (amount) {
        return -amount;
    }

    // To avoid -0 being shown, lets only change the sign if the value is other than 0.
    amount = transaction?.amount ?? 0;
    return amount ? -amount : 0;
}

/**
 * Return the tax amount field from the transaction.
 */
function getTaxAmount(transaction: OnyxEntry<Transaction>, isFromExpenseReport: boolean): number {
    // IOU requests cannot have negative values but they can be stored as negative values, let's return absolute value
    if (!isFromExpenseReport) {
        return Math.abs(transaction?.taxAmount ?? 0);
    }

    // To avoid -0 being shown, lets only change the sign if the value is other than 0.
    const amount = transaction?.taxAmount ?? 0;
    return amount ? -amount : 0;
}

/**
 * Return the tax code from the transaction.
 */
function getTaxCode(transaction: OnyxEntry<Transaction>): string {
    return transaction?.taxCode ?? '';
}

/**
 * Return the currency field from the transaction, return the modifiedCurrency if present.
 */
function getCurrency(transaction: OnyxEntry<Transaction>): string {
    const currency = transaction?.modifiedCurrency ?? '';
    if (currency) {
        return currency;
    }
    return transaction?.currency ?? CONST.CURRENCY.USD;
}

/**
 * Return the original currency field from the transaction.
 */
function getOriginalCurrency(transaction: Transaction): string {
    return transaction?.originalCurrency ?? '';
}

/**
 * Return the absolute value of the original amount field from the transaction.
 */
function getOriginalAmount(transaction: Transaction): number {
    const amount = transaction?.originalAmount ?? 0;
    return Math.abs(amount);
}

/**
 * Verify if the transaction is expecting the distance to be calculated on the server
 */
function isFetchingWaypointsFromServer(transaction: OnyxEntry<Transaction>): boolean {
    return !!transaction?.pendingFields?.waypoints;
}

/**
 * Return the merchant field from the transaction, return the modifiedMerchant if present.
 */
function getMerchant(transaction: OnyxEntry<Transaction>): string {
    return transaction?.modifiedMerchant ? transaction.modifiedMerchant : transaction?.merchant ?? '';
}

function getDistance(transaction: Transaction): number {
    return transaction?.routes?.route0?.distance ?? 0;
}

/**
 * Return the mccGroup field from the transaction, return the modifiedMCCGroup if present.
 */
function getMCCGroup(transaction: Transaction): ValueOf<typeof CONST.MCC_GROUPS> | undefined {
    return transaction?.modifiedMCCGroup ? transaction.modifiedMCCGroup : transaction?.mccGroup;
}

/**
 * Return the waypoints field from the transaction, return the modifiedWaypoints if present.
 */
function getWaypoints(transaction: OnyxEntry<Transaction>): WaypointCollection | undefined {
    return transaction?.modifiedWaypoints ?? transaction?.comment?.waypoints;
}

/**
 * Return the category from the transaction. This "category" field has no "modified" complement.
 */
function getCategory(transaction: OnyxEntry<Transaction>): string {
    return transaction?.category ?? '';
}

/**
 * Return the cardID from the transaction.
 */
function getCardID(transaction: Transaction): number {
    return transaction?.cardID ?? 0;
}

/**
 * Return the billable field from the transaction. This "billable" field has no "modified" complement.
 */
function getBillable(transaction: OnyxEntry<Transaction>): boolean {
    return transaction?.billable ?? false;
}

/**
 * Return a colon-delimited tag string as an array, considering escaped colons and double backslashes.
 */
function getTagArrayFromName(tagName: string): string[] {
    // WAIT!!!!!!!!!!!!!!!!!!
    // You need to keep this in sync with TransactionUtils.php

    // We need to be able to preserve double backslashes in the original string
    // and not have it interfere with splitting on a colon (:).
    // So, let's replace it with something absurd to begin with, do our split, and
    // then replace the double backslashes in the end.
    const tagWithoutDoubleSlashes = tagName.replace(/\\\\/g, '☠');
    const tagWithoutEscapedColons = tagWithoutDoubleSlashes.replace(/\\:/g, '☢');

    // Do our split
    const matches = tagWithoutEscapedColons.split(':');
    const newMatches: string[] = [];

    for (const item of matches) {
        const tagWithEscapedColons = item.replace(/☢/g, '\\:');
        const tagWithDoubleSlashes = tagWithEscapedColons.replace(/☠/g, '\\\\');
        newMatches.push(tagWithDoubleSlashes);
    }

    return newMatches;
}

/**
 * Return the tag from the transaction. When the tagIndex is passed, return the tag based on the index.
 * This "tag" field has no "modified" complement.
 */
function getTag(transaction: OnyxEntry<Transaction>, tagIndex?: number): string {
    if (tagIndex !== undefined) {
        const tagsArray = getTagArrayFromName(transaction?.tag ?? '');
        return tagsArray[tagIndex] ?? '';
    }

    return transaction?.tag ?? '';
}

function getTagForDisplay(transaction: OnyxEntry<Transaction>, tagIndex?: number): string {
    return getCleanedTagName(getTag(transaction, tagIndex));
}

/**
 * Return the created field from the transaction, return the modifiedCreated if present.
 */
function getCreated(transaction: OnyxEntry<Transaction>, dateFormat: string = CONST.DATE.FNS_FORMAT_STRING): string {
    // eslint-disable-next-line @typescript-eslint/prefer-nullish-coalescing
    const created = transaction?.modifiedCreated ? transaction.modifiedCreated : transaction?.created || '';

    return DateUtils.formatWithUTCTimeZone(created, dateFormat);
}

/**
 * Determine whether a transaction is made with an Expensify card.
 */
function isExpensifyCardTransaction(transaction: OnyxEntry<Transaction>): boolean {
    if (!transaction?.cardID) {
        return false;
    }
    return isExpensifyCard(transaction.cardID);
}

/**
 * Determine whether a transaction is made with a card (Expensify or Company Card).
 */
function isCardTransaction(transaction: OnyxEntry<Transaction>): boolean {
    const cardID = transaction?.cardID ?? 0;
    return isCorporateCard(cardID);
}

/**
 * Check if the transaction status is set to Pending.
 */
function isPending(transaction: OnyxEntry<Transaction>): boolean {
    if (!transaction?.status) {
        return false;
    }
    return transaction.status === CONST.TRANSACTION.STATUS.PENDING;
}

/**
 * Check if the transaction status is set to Posted.
 */
function isPosted(transaction: Transaction): boolean {
    if (!transaction.status) {
        return false;
    }
    return transaction.status === CONST.TRANSACTION.STATUS.POSTED;
}

function isReceiptBeingScanned(transaction: OnyxEntry<Transaction>): boolean {
    return [CONST.IOU.RECEIPT_STATE.SCANREADY, CONST.IOU.RECEIPT_STATE.SCANNING].some((value) => value === transaction?.receipt?.state);
}

function didRceiptScanSucceed(transaction: OnyxEntry<Transaction>): boolean {
    return [CONST.IOU.RECEIPT_STATE.SCANCOMPLETE].some((value) => value === transaction?.receipt?.state);
}

/**
 * Check if the transaction has a non-smartscanning receipt and is missing required fields
 */
function hasMissingSmartscanFields(transaction: OnyxEntry<Transaction>): boolean {
    return Boolean(transaction && !isDistanceRequest(transaction) && !isReceiptBeingScanned(transaction) && areRequiredFieldsEmpty(transaction));
}

/**
 * Check if the transaction has a defined route
 */
function hasRoute(transaction: OnyxEntry<Transaction>, isDistanceRequestType: boolean): boolean {
    return !!transaction?.routes?.route0?.geometry?.coordinates || (isDistanceRequestType && !!transaction?.comment?.customUnit?.quantity);
}

function getAllReportTransactions(reportID?: string): Transaction[] {
    // `reportID` from the `/CreateDistanceRequest` endpoint return's number instead of string for created `transaction`.
    // For reference, https://github.com/Expensify/App/pull/26536#issuecomment-1703573277.
    // We will update this in a follow-up Issue. According to this comment: https://github.com/Expensify/App/pull/26536#issuecomment-1703591019.
    const transactions: Transaction[] = Object.values(allTransactions ?? {}).filter((transaction): transaction is Transaction => transaction !== null);
    return transactions.filter((transaction) => `${transaction.reportID}` === `${reportID}`);
}

function waypointHasValidAddress(waypoint: RecentWaypoint | Waypoint): boolean {
    return !!waypoint?.address?.trim();
}

/**
 * Converts the key of a waypoint to its index
 */
function getWaypointIndex(key: string): number {
    return Number(key.replace('waypoint', ''));
}

/**
 * Filters the waypoints which are valid and returns those
 */
function getValidWaypoints(waypoints: WaypointCollection | undefined, reArrangeIndexes = false): WaypointCollection {
    if (!waypoints) {
        return {};
    }

    const sortedIndexes = Object.keys(waypoints)
        .map(getWaypointIndex)
        .sort((a, b) => a - b);
    const waypointValues = sortedIndexes.map((index) => waypoints[`waypoint${index}`]);
    // Ensure the number of waypoints is between 2 and 25
    if (waypointValues.length < 2 || waypointValues.length > 25) {
        return {};
    }

    let lastWaypointIndex = -1;
    let waypointIndex = -1;

    return waypointValues.reduce<WaypointCollection>((acc, currentWaypoint, index) => {
        const previousWaypoint = waypointValues[lastWaypointIndex];

        // Check if the waypoint has a valid address
        if (!waypointHasValidAddress(currentWaypoint)) {
            return acc;
        }

        // Check for adjacent waypoints with the same address
        if (previousWaypoint && currentWaypoint?.address === previousWaypoint.address) {
            return acc;
        }

        const validatedWaypoints: WaypointCollection = {...acc, [`waypoint${reArrangeIndexes ? waypointIndex + 1 : index}`]: currentWaypoint};

        lastWaypointIndex = index;
        waypointIndex += 1;

        return validatedWaypoints;
    }, {});
}

/**
 * Returns the most recent transactions in an object
 */
function getRecentTransactions(transactions: Record<string, string>, size = 2): string[] {
    return Object.keys(transactions)
        .sort((transactionID1, transactionID2) => (new Date(transactions[transactionID1]) < new Date(transactions[transactionID2]) ? 1 : -1))
        .slice(0, size);
}

/**
 * Check if transaction is on hold
 */
function isOnHold(transaction: OnyxEntry<Transaction>): boolean {
    if (!transaction) {
        return false;
    }

    return !!transaction.comment?.hold;
}

/**
 * Check if transaction is on hold for the given transactionID
 */
function isOnHoldByTransactionID(transactionID: string): boolean {
    if (!transactionID) {
        return false;
    }

    return isOnHold(allTransactions?.[`${ONYXKEYS.COLLECTION.TRANSACTION}${transactionID}`] ?? null);
}

/**
 * Checks if any violations for the provided transaction are of type 'violation'
 */
function hasViolation(transactionID: string, transactionViolations: OnyxCollection<TransactionViolation[]>): boolean {
    return Boolean(
        transactionViolations?.[ONYXKEYS.COLLECTION.TRANSACTION_VIOLATIONS + transactionID]?.some((violation: TransactionViolation) => violation.type === CONST.VIOLATION_TYPES.VIOLATION),
    );
}

/**
 * Checks if any violations for the provided transaction are of type 'notice'
 */
function hasNoticeTypeViolation(transactionID: string, transactionViolations: OnyxCollection<TransactionViolation[]>): boolean {
    return Boolean(transactionViolations?.[ONYXKEYS.COLLECTION.TRANSACTION_VIOLATIONS + transactionID]?.some((violation: TransactionViolation) => violation.type === 'notice'));
}

function getTransactionViolations(transactionID: string, transactionViolations: OnyxCollection<TransactionViolation[]>): TransactionViolation[] | null {
    return transactionViolations?.[ONYXKEYS.COLLECTION.TRANSACTION_VIOLATIONS + transactionID] ?? null;
}

/**
 * this is the formulae to calculate tax
 */
function calculateTaxAmount(percentage: string, amount: number) {
    const divisor = Number(percentage.slice(0, -1)) / 100 + 1;
    return Math.round(amount - amount / divisor) / 100;
}

/**
 * Calculates count of all tax enabled options
 */
function getEnabledTaxRateCount(options: TaxRates) {
    return Object.values(options).filter((option: TaxRate) => !option.isDisabled).length;
}

function hasReservationList(transaction: Transaction | undefined | null): boolean {
    return !!transaction?.reservationList && transaction?.reservationList?.length > 0;
}
/**
 * Check if the customUnitRateID has a value default for P2P distance requests
 */
function isCustomUnitRateIDForP2P(transaction: OnyxEntry<Transaction>): boolean {
    return transaction?.comment?.customUnit?.customUnitRateID === CONST.CUSTOM_UNITS.FAKE_P2P_ID;
}

/**
 * Get rate ID from the transaction object
 */
function getRateID(transaction: OnyxEntry<Transaction>): string | undefined {
    return transaction?.comment?.customUnit?.customUnitRateID?.toString();
}

/**
 * Gets the default tax name
 */
function getDefaultTaxName(taxRates: TaxRatesWithDefault, transaction?: Transaction) {
    const defaultTaxKey = taxRates.defaultExternalID;
    const defaultTaxName =
        (defaultTaxKey && `${taxRates.taxes[defaultTaxKey]?.name} (${taxRates.taxes[defaultTaxKey]?.value}) ${CONST.DOT_SEPARATOR} ${Localize.translateLocal('common.default')}`) || '';
    return transaction?.taxRate?.text ?? defaultTaxName;
}

/**
 * Gets the tax name
 */
function getTaxName(taxes: TaxRates, transactionTaxCode: string) {
    const taxName = taxes[transactionTaxCode]?.name ?? '';
    const taxValue = taxes[transactionTaxCode]?.value ?? '';
    return transactionTaxCode && taxName && taxValue ? `${taxName} (${taxValue})` : '';
}

export {
    buildOptimisticTransaction,
    calculateTaxAmount,
    getTaxName,
    getDefaultTaxName,
    getEnabledTaxRateCount,
    getUpdatedTransaction,
    getDescription,
    getRequestType,
    isManualRequest,
    isScanRequest,
    getAmount,
    getTaxAmount,
    getTaxCode,
    getCurrency,
    getDistance,
    getCardID,
    getOriginalCurrency,
    getOriginalAmount,
    getMerchant,
    getMCCGroup,
    getCreated,
    getCategory,
    getBillable,
    getTag,
    getTagArrayFromName,
    getTagForDisplay,
    getTransactionViolations,
    getAllReportTransactions,
    hasReceipt,
    hasEReceipt,
    hasRoute,
    isReceiptBeingScanned,
    didRceiptScanSucceed,
    getValidWaypoints,
    isDistanceRequest,
    isFetchingWaypointsFromServer,
    isExpensifyCardTransaction,
    isCardTransaction,
    isPending,
    isPosted,
    isOnHold,
    isOnHoldByTransactionID,
    getWaypoints,
    isAmountMissing,
    isMerchantMissing,
    isPartialMerchant,
    isCreatedMissing,
    areRequiredFieldsEmpty,
    hasMissingSmartscanFields,
    getWaypointIndex,
    waypointHasValidAddress,
    getRecentTransactions,
    hasViolation,
<<<<<<< HEAD
    hasReservationList,
=======
    hasNoticeTypeViolation,
>>>>>>> 35772b2f
    isCustomUnitRateIDForP2P,
    getRateID,
};

export type {TransactionChanges};<|MERGE_RESOLUTION|>--- conflicted
+++ resolved
@@ -726,11 +726,8 @@
     waypointHasValidAddress,
     getRecentTransactions,
     hasViolation,
-<<<<<<< HEAD
     hasReservationList,
-=======
     hasNoticeTypeViolation,
->>>>>>> 35772b2f
     isCustomUnitRateIDForP2P,
     getRateID,
 };

import lodashHas from 'lodash/has';
import type {OnyxCollection, OnyxEntry} from 'react-native-onyx';
import Onyx from 'react-native-onyx';
import type {ValueOf} from 'type-fest';
import CONST from '@src/CONST';
import type {TranslationPaths} from '@src/languages/types';
import ONYXKEYS from '@src/ONYXKEYS';
import type {RecentWaypoint, Report, TaxRate, TaxRates, TaxRatesWithDefault, Transaction, TransactionViolation} from '@src/types/onyx';
import type {Comment, Receipt, TransactionChanges, TransactionPendingFieldsKey, Waypoint, WaypointCollection} from '@src/types/onyx/Transaction';
import {isEmptyObject} from '@src/types/utils/EmptyObject';
import type {IOURequestType} from './actions/IOU';
import {isCorporateCard, isExpensifyCard} from './CardUtils';
import DateUtils from './DateUtils';
import * as Localize from './Localize';
import * as NumberUtils from './NumberUtils';
import {getCleanedTagName} from './PolicyUtils';

let allTransactions: OnyxCollection<Transaction> = {};

Onyx.connect({
    key: ONYXKEYS.COLLECTION.TRANSACTION,
    waitForCollectionCallback: true,
    callback: (value) => {
        if (!value) {
            return;
        }
        allTransactions = Object.fromEntries(Object.entries(value).filter(([, transaction]) => !!transaction));
    },
});

let allReports: OnyxCollection<Report>;
Onyx.connect({
    key: ONYXKEYS.COLLECTION.REPORT,
    waitForCollectionCallback: true,
    callback: (value) => (allReports = value),
});

function isDistanceRequest(transaction: OnyxEntry<Transaction>): boolean {
    // This is used during the expense creation flow before the transaction has been saved to the server
    if (lodashHas(transaction, 'iouRequestType')) {
        return transaction?.iouRequestType === CONST.IOU.REQUEST_TYPE.DISTANCE;
    }

    // This is the case for transaction objects once they have been saved to the server
    const type = transaction?.comment?.type;
    const customUnitName = transaction?.comment?.customUnit?.name;
    return type === CONST.TRANSACTION.TYPE.CUSTOM_UNIT && customUnitName === CONST.CUSTOM_UNITS.NAME_DISTANCE;
}

function isScanRequest(transaction: OnyxEntry<Transaction>): boolean {
    // This is used during the expense creation flow before the transaction has been saved to the server
    if (lodashHas(transaction, 'iouRequestType')) {
        return transaction?.iouRequestType === CONST.IOU.REQUEST_TYPE.SCAN;
    }

    return Boolean(transaction?.receipt?.source);
}

function getRequestType(transaction: OnyxEntry<Transaction>): IOURequestType {
    if (isDistanceRequest(transaction)) {
        return CONST.IOU.REQUEST_TYPE.DISTANCE;
    }
    if (isScanRequest(transaction)) {
        return CONST.IOU.REQUEST_TYPE.SCAN;
    }

    return CONST.IOU.REQUEST_TYPE.MANUAL;
}

function isManualRequest(transaction: Transaction): boolean {
    // This is used during the expense creation flow before the transaction has been saved to the server
    if (lodashHas(transaction, 'iouRequestType')) {
        return transaction.iouRequestType === CONST.IOU.REQUEST_TYPE.MANUAL;
    }

    return getRequestType(transaction) === CONST.IOU.REQUEST_TYPE.MANUAL;
}

/**
 * Optimistically generate a transaction.
 *
 * @param amount – in cents
 * @param [existingTransactionID] When creating a distance expense, an empty transaction has already been created with a transactionID. In that case, the transaction here needs to have
 * it's transactionID match what was already generated.
 */
function buildOptimisticTransaction(
    amount: number,
    currency: string,
    reportID: string,
    comment = '',
    created = '',
    source = '',
    originalTransactionID = '',
    merchant = '',
    receipt: Receipt = {},
    filename = '',
    existingTransactionID: string | null = null,
    category = '',
    tag = '',
    billable = false,
    pendingFields: Partial<{[K in TransactionPendingFieldsKey]: ValueOf<typeof CONST.RED_BRICK_ROAD_PENDING_ACTION>}> | undefined = undefined,
    reimbursable = true,
): Transaction {
    // transactionIDs are random, positive, 64-bit numeric strings.
    // Because JS can only handle 53-bit numbers, transactionIDs are strings in the front-end (just like reportActionID)
    const transactionID = existingTransactionID ?? NumberUtils.rand64();

    const commentJSON: Comment = {comment};
    if (source) {
        commentJSON.source = source;
    }
    if (originalTransactionID) {
        commentJSON.originalTransactionID = originalTransactionID;
    }

    return {
        ...(!isEmptyObject(pendingFields) ? {pendingFields} : {}),
        transactionID,
        amount,
        currency,
        reportID,
        comment: commentJSON,
        merchant: merchant || CONST.TRANSACTION.PARTIAL_TRANSACTION_MERCHANT,
        created: created || DateUtils.getDBTime(),
        pendingAction: CONST.RED_BRICK_ROAD_PENDING_ACTION.ADD,
        receipt,
        filename,
        category,
        tag,
        billable,
        reimbursable,
    };
}

/**
 * Check if the transaction has an Ereceipt
 */
function hasEReceipt(transaction: Transaction | undefined | null): boolean {
    return !!transaction?.hasEReceipt;
}

function hasReceipt(transaction: OnyxEntry<Transaction> | undefined): boolean {
    return !!transaction?.receipt?.state || hasEReceipt(transaction);
}

function isMerchantMissing(transaction: OnyxEntry<Transaction>) {
    if (transaction?.modifiedMerchant && transaction.modifiedMerchant !== '') {
        return transaction.modifiedMerchant === CONST.TRANSACTION.PARTIAL_TRANSACTION_MERCHANT;
    }
    const isMerchantEmpty = transaction?.merchant === CONST.TRANSACTION.PARTIAL_TRANSACTION_MERCHANT || transaction?.merchant === '';

    return isMerchantEmpty;
}

/**
 * Check if the merchant is partial i.e. `(none)`
 */
function isPartialMerchant(merchant: string): boolean {
    return merchant === CONST.TRANSACTION.PARTIAL_TRANSACTION_MERCHANT;
}

function isAmountMissing(transaction: OnyxEntry<Transaction>) {
    return transaction?.amount === 0 && (!transaction.modifiedAmount || transaction.modifiedAmount === 0);
}

function isCreatedMissing(transaction: OnyxEntry<Transaction>) {
    return transaction?.created === '' && (!transaction.created || transaction.modifiedCreated === '');
}

function areRequiredFieldsEmpty(transaction: OnyxEntry<Transaction>): boolean {
    const parentReport = allReports?.[`${ONYXKEYS.COLLECTION.REPORT}${transaction?.reportID}`] ?? null;
    const isFromExpenseReport = parentReport?.type === CONST.REPORT.TYPE.EXPENSE;
    const isSplitPolicyExpenseChat = !!transaction?.comment?.splits?.some((participant) => allReports?.[`${ONYXKEYS.COLLECTION.REPORT}${participant.chatReportID}`]?.isOwnPolicyExpenseChat);
    const isMerchantRequired = isFromExpenseReport || isSplitPolicyExpenseChat;
    return (isMerchantRequired && isMerchantMissing(transaction)) || isAmountMissing(transaction) || isCreatedMissing(transaction);
}

/**
 * Given the edit made to the expnse, return an updated transaction object.
 */
function getUpdatedTransaction(transaction: Transaction, transactionChanges: TransactionChanges, isFromExpenseReport: boolean, shouldUpdateReceiptState = true): Transaction {
    // Only changing the first level fields so no need for deep clone now
    const updatedTransaction = {...transaction};
    let shouldStopSmartscan = false;

    // The comment property does not have its modifiedComment counterpart
    if (Object.hasOwn(transactionChanges, 'comment')) {
        updatedTransaction.comment = {
            ...updatedTransaction.comment,
            comment: transactionChanges.comment,
        };
    }
    if (Object.hasOwn(transactionChanges, 'created')) {
        updatedTransaction.modifiedCreated = transactionChanges.created;
        shouldStopSmartscan = true;
    }
    if (Object.hasOwn(transactionChanges, 'amount') && typeof transactionChanges.amount === 'number') {
        updatedTransaction.modifiedAmount = isFromExpenseReport ? -transactionChanges.amount : transactionChanges.amount;
        shouldStopSmartscan = true;
    }
    if (Object.hasOwn(transactionChanges, 'currency')) {
        updatedTransaction.modifiedCurrency = transactionChanges.currency;
        shouldStopSmartscan = true;
    }

    if (Object.hasOwn(transactionChanges, 'merchant')) {
        updatedTransaction.modifiedMerchant = transactionChanges.merchant;
        shouldStopSmartscan = true;
    }

    if (Object.hasOwn(transactionChanges, 'waypoints')) {
        updatedTransaction.modifiedWaypoints = transactionChanges.waypoints;
        shouldStopSmartscan = true;
    }

    if (Object.hasOwn(transactionChanges, 'customUnitRateID')) {
        updatedTransaction.modifiedCustomUnitRateID = transactionChanges.customUnitRateID;
        shouldStopSmartscan = true;
    }

    if (Object.hasOwn(transactionChanges, 'taxAmount') && typeof transactionChanges.taxAmount === 'number') {
        updatedTransaction.taxAmount = isFromExpenseReport ? -transactionChanges.taxAmount : transactionChanges.taxAmount;
    }

    if (Object.hasOwn(transactionChanges, 'taxCode') && typeof transactionChanges.taxCode === 'string') {
        updatedTransaction.taxCode = transactionChanges.taxCode;
    }

    if (Object.hasOwn(transactionChanges, 'billable') && typeof transactionChanges.billable === 'boolean') {
        updatedTransaction.billable = transactionChanges.billable;
    }

    if (Object.hasOwn(transactionChanges, 'category') && typeof transactionChanges.category === 'string') {
        updatedTransaction.category = transactionChanges.category;
    }

    if (Object.hasOwn(transactionChanges, 'tag') && typeof transactionChanges.tag === 'string') {
        updatedTransaction.tag = transactionChanges.tag;
    }

    if (
        shouldUpdateReceiptState &&
        shouldStopSmartscan &&
        transaction?.receipt &&
        Object.keys(transaction.receipt).length > 0 &&
        transaction?.receipt?.state !== CONST.IOU.RECEIPT_STATE.OPEN &&
        updatedTransaction.receipt
    ) {
        updatedTransaction.receipt.state = CONST.IOU.RECEIPT_STATE.OPEN;
    }

    updatedTransaction.pendingFields = {
        ...(Object.hasOwn(transactionChanges, 'comment') && {comment: CONST.RED_BRICK_ROAD_PENDING_ACTION.UPDATE}),
        ...(Object.hasOwn(transactionChanges, 'created') && {created: CONST.RED_BRICK_ROAD_PENDING_ACTION.UPDATE}),
        ...(Object.hasOwn(transactionChanges, 'amount') && {amount: CONST.RED_BRICK_ROAD_PENDING_ACTION.UPDATE}),
        ...(Object.hasOwn(transactionChanges, 'currency') && {currency: CONST.RED_BRICK_ROAD_PENDING_ACTION.UPDATE}),
        ...(Object.hasOwn(transactionChanges, 'merchant') && {merchant: CONST.RED_BRICK_ROAD_PENDING_ACTION.UPDATE}),
        ...(Object.hasOwn(transactionChanges, 'waypoints') && {waypoints: CONST.RED_BRICK_ROAD_PENDING_ACTION.UPDATE}),
        ...(Object.hasOwn(transactionChanges, 'billable') && {billable: CONST.RED_BRICK_ROAD_PENDING_ACTION.UPDATE}),
        ...(Object.hasOwn(transactionChanges, 'category') && {category: CONST.RED_BRICK_ROAD_PENDING_ACTION.UPDATE}),
        ...(Object.hasOwn(transactionChanges, 'tag') && {tag: CONST.RED_BRICK_ROAD_PENDING_ACTION.UPDATE}),
        ...(Object.hasOwn(transactionChanges, 'taxAmount') && {taxAmount: CONST.RED_BRICK_ROAD_PENDING_ACTION.UPDATE}),
        ...(Object.hasOwn(transactionChanges, 'taxCode') && {taxCode: CONST.RED_BRICK_ROAD_PENDING_ACTION.UPDATE}),
    };

    return updatedTransaction;
}

/**
 * Return the comment field (referred to as description in the App) from the transaction.
 * The comment does not have its modifiedComment counterpart.
 */
function getDescription(transaction: OnyxEntry<Transaction>): string {
    // Casting the description to string to avoid wrong data types (e.g. number) being returned from the API
    return transaction?.comment?.comment?.toString() ?? '';
}

/**
 * Return the amount field from the transaction, return the modifiedAmount if present.
 */
function getAmount(transaction: OnyxEntry<Transaction>, isFromExpenseReport = false, isFromTrackedExpense = false): number {
    // IOU requests cannot have negative values, but they can be stored as negative values, let's return absolute value
    if (!isFromExpenseReport || isFromTrackedExpense) {
        const amount = transaction?.modifiedAmount ?? 0;
        if (amount) {
            return Math.abs(amount);
        }
        return Math.abs(transaction?.amount ?? 0);
    }

    // Expense report case:
    // The amounts are stored using an opposite sign and negative values can be set,
    // we need to return an opposite sign than is saved in the transaction object
    let amount = transaction?.modifiedAmount ?? 0;
    if (amount) {
        return -amount;
    }

    // To avoid -0 being shown, lets only change the sign if the value is other than 0.
    amount = transaction?.amount ?? 0;
    return amount ? -amount : 0;
}

/**
 * Return the tax amount field from the transaction.
 */
function getTaxAmount(transaction: OnyxEntry<Transaction>, isFromExpenseReport: boolean): number {
    // IOU requests cannot have negative values but they can be stored as negative values, let's return absolute value
    if (!isFromExpenseReport) {
        return Math.abs(transaction?.taxAmount ?? 0);
    }

    // To avoid -0 being shown, lets only change the sign if the value is other than 0.
    const amount = transaction?.taxAmount ?? 0;
    return amount ? -amount : 0;
}

/**
 * Return the tax code from the transaction.
 */
function getTaxCode(transaction: OnyxEntry<Transaction>): string {
    return transaction?.taxCode ?? '';
}

/**
 * Return the currency field from the transaction, return the modifiedCurrency if present.
 */
function getCurrency(transaction: OnyxEntry<Transaction>): string {
    const currency = transaction?.modifiedCurrency ?? '';
    if (currency) {
        return currency;
    }
    return transaction?.currency ?? CONST.CURRENCY.USD;
}

/**
 * Return the original currency field from the transaction.
 */
function getOriginalCurrency(transaction: Transaction): string {
    return transaction?.originalCurrency ?? '';
}

/**
 * Return the absolute value of the original amount field from the transaction.
 */
function getOriginalAmount(transaction: Transaction): number {
    const amount = transaction?.originalAmount ?? 0;
    return Math.abs(amount);
}

/**
 * Verify if the transaction is expecting the distance to be calculated on the server
 */
function isFetchingWaypointsFromServer(transaction: OnyxEntry<Transaction>): boolean {
    return !!transaction?.pendingFields?.waypoints;
}

/**
 * Return the merchant field from the transaction, return the modifiedMerchant if present.
 */
function getMerchant(transaction: OnyxEntry<Transaction>): string {
    return transaction?.modifiedMerchant ? transaction.modifiedMerchant : transaction?.merchant ?? '';
}

function getDistance(transaction: Transaction): number {
    return transaction?.routes?.route0?.distance ?? 0;
}

/**
 * Return the mccGroup field from the transaction, return the modifiedMCCGroup if present.
 */
function getMCCGroup(transaction: Transaction): ValueOf<typeof CONST.MCC_GROUPS> | undefined {
    return transaction?.modifiedMCCGroup ? transaction.modifiedMCCGroup : transaction?.mccGroup;
}

/**
 * Return the waypoints field from the transaction, return the modifiedWaypoints if present.
 */
function getWaypoints(transaction: OnyxEntry<Transaction>): WaypointCollection | undefined {
    return transaction?.modifiedWaypoints ?? transaction?.comment?.waypoints;
}

/**
 * Return the category from the transaction. This "category" field has no "modified" complement.
 */
function getCategory(transaction: OnyxEntry<Transaction>): string {
    return transaction?.category ?? '';
}

/**
 * Return the cardID from the transaction.
 */
function getCardID(transaction: Transaction): number {
    return transaction?.cardID ?? 0;
}

/**
 * Return the billable field from the transaction. This "billable" field has no "modified" complement.
 */
function getBillable(transaction: OnyxEntry<Transaction>): boolean {
    return transaction?.billable ?? false;
}

/**
 * Return a colon-delimited tag string as an array, considering escaped colons and double backslashes.
 */
function getTagArrayFromName(tagName: string): string[] {
    // WAIT!!!!!!!!!!!!!!!!!!
    // You need to keep this in sync with TransactionUtils.php

    // We need to be able to preserve double backslashes in the original string
    // and not have it interfere with splitting on a colon (:).
    // So, let's replace it with something absurd to begin with, do our split, and
    // then replace the double backslashes in the end.
    const tagWithoutDoubleSlashes = tagName.replace(/\\\\/g, '☠');
    const tagWithoutEscapedColons = tagWithoutDoubleSlashes.replace(/\\:/g, '☢');

    // Do our split
    const matches = tagWithoutEscapedColons.split(':');
    const newMatches: string[] = [];

    for (const item of matches) {
        const tagWithEscapedColons = item.replace(/☢/g, '\\:');
        const tagWithDoubleSlashes = tagWithEscapedColons.replace(/☠/g, '\\\\');
        newMatches.push(tagWithDoubleSlashes);
    }

    return newMatches;
}

/**
 * Return the tag from the transaction. When the tagIndex is passed, return the tag based on the index.
 * This "tag" field has no "modified" complement.
 */
function getTag(transaction: OnyxEntry<Transaction>, tagIndex?: number): string {
    if (tagIndex !== undefined) {
        const tagsArray = getTagArrayFromName(transaction?.tag ?? '');
        return tagsArray[tagIndex] ?? '';
    }

    return transaction?.tag ?? '';
}

function getTagForDisplay(transaction: OnyxEntry<Transaction>, tagIndex?: number): string {
    return getCleanedTagName(getTag(transaction, tagIndex));
}

/**
 * Return the created field from the transaction, return the modifiedCreated if present.
 */
function getCreated(transaction: OnyxEntry<Transaction>, dateFormat: string = CONST.DATE.FNS_FORMAT_STRING): string {
    // eslint-disable-next-line @typescript-eslint/prefer-nullish-coalescing
    const created = transaction?.modifiedCreated ? transaction.modifiedCreated : transaction?.created || '';

    return DateUtils.formatWithUTCTimeZone(created, dateFormat);
}

/**
 * Returns the translation key to use for the header title
 */
function getHeaderTitleTranslationKey(transaction: OnyxEntry<Transaction>): TranslationPaths {
    const headerTitles: Record<IOURequestType, TranslationPaths> = {
        [CONST.IOU.REQUEST_TYPE.DISTANCE]: 'tabSelector.distance',
        [CONST.IOU.REQUEST_TYPE.MANUAL]: 'tabSelector.manual',
        [CONST.IOU.REQUEST_TYPE.SCAN]: 'tabSelector.scan',
    };

    return headerTitles[getRequestType(transaction)];
}

/**
 * Determine whether a transaction is made with an Expensify card.
 */
function isExpensifyCardTransaction(transaction: OnyxEntry<Transaction>): boolean {
    if (!transaction?.cardID) {
        return false;
    }
    return isExpensifyCard(transaction.cardID);
}

/**
 * Determine whether a transaction is made with a card (Expensify or Company Card).
 */
function isCardTransaction(transaction: OnyxEntry<Transaction>): boolean {
    const cardID = transaction?.cardID ?? 0;
    return isCorporateCard(cardID);
}

/**
 * Check if the transaction status is set to Pending.
 */
function isPending(transaction: OnyxEntry<Transaction>): boolean {
    if (!transaction?.status) {
        return false;
    }
    return transaction.status === CONST.TRANSACTION.STATUS.PENDING;
}

/**
 * Check if the transaction status is set to Posted.
 */
function isPosted(transaction: Transaction): boolean {
    if (!transaction.status) {
        return false;
    }
    return transaction.status === CONST.TRANSACTION.STATUS.POSTED;
}

function isReceiptBeingScanned(transaction: OnyxEntry<Transaction>): boolean {
    return [CONST.IOU.RECEIPT_STATE.SCANREADY, CONST.IOU.RECEIPT_STATE.SCANNING].some((value) => value === transaction?.receipt?.state);
}

/**
 * Check if the transaction has a non-smartscanning receipt and is missing required fields
 */
function hasMissingSmartscanFields(transaction: OnyxEntry<Transaction>): boolean {
    return Boolean(transaction && !isDistanceRequest(transaction) && !isReceiptBeingScanned(transaction) && areRequiredFieldsEmpty(transaction));
}

/**
 * Check if the transaction has a defined route
 */
function hasRoute(transaction: OnyxEntry<Transaction>, isDistanceRequestType: boolean): boolean {
    return !!transaction?.routes?.route0?.geometry?.coordinates || (isDistanceRequestType && !!transaction?.comment?.customUnit?.quantity);
}

function getAllReportTransactions(reportID?: string): Transaction[] {
    // `reportID` from the `/CreateDistanceRequest` endpoint return's number instead of string for created `transaction`.
    // For reference, https://github.com/Expensify/App/pull/26536#issuecomment-1703573277.
    // We will update this in a follow-up Issue. According to this comment: https://github.com/Expensify/App/pull/26536#issuecomment-1703591019.
    const transactions: Transaction[] = Object.values(allTransactions ?? {}).filter((transaction): transaction is Transaction => transaction !== null);
    return transactions.filter((transaction) => `${transaction.reportID}` === `${reportID}`);
}

function waypointHasValidAddress(waypoint: RecentWaypoint | Waypoint): boolean {
    return !!waypoint?.address?.trim();
}

/**
 * Converts the key of a waypoint to its index
 */
function getWaypointIndex(key: string): number {
    return Number(key.replace('waypoint', ''));
}

/**
 * Filters the waypoints which are valid and returns those
 */
function getValidWaypoints(waypoints: WaypointCollection | undefined, reArrangeIndexes = false): WaypointCollection {
    if (!waypoints) {
        return {};
    }

    const sortedIndexes = Object.keys(waypoints)
        .map(getWaypointIndex)
        .sort((a, b) => a - b);
    const waypointValues = sortedIndexes.map((index) => waypoints[`waypoint${index}`]);
    // Ensure the number of waypoints is between 2 and 25
    if (waypointValues.length < 2 || waypointValues.length > 25) {
        return {};
    }

    let lastWaypointIndex = -1;
    let waypointIndex = -1;

    return waypointValues.reduce<WaypointCollection>((acc, currentWaypoint, index) => {
        const previousWaypoint = waypointValues[lastWaypointIndex];

        // Check if the waypoint has a valid address
        if (!waypointHasValidAddress(currentWaypoint)) {
            return acc;
        }

        // Check for adjacent waypoints with the same address
        if (previousWaypoint && currentWaypoint?.address === previousWaypoint.address) {
            return acc;
        }

        const validatedWaypoints: WaypointCollection = {...acc, [`waypoint${reArrangeIndexes ? waypointIndex + 1 : index}`]: currentWaypoint};

        lastWaypointIndex = index;
        waypointIndex += 1;

        return validatedWaypoints;
    }, {});
}

/**
 * Returns the most recent transactions in an object
 */
function getRecentTransactions(transactions: Record<string, string>, size = 2): string[] {
    return Object.keys(transactions)
        .sort((transactionID1, transactionID2) => (new Date(transactions[transactionID1]) < new Date(transactions[transactionID2]) ? 1 : -1))
        .slice(0, size);
}

/**
 * Check if transaction is on hold
 */
function isOnHold(transaction: OnyxEntry<Transaction>): boolean {
    if (!transaction) {
        return false;
    }

    return !!transaction.comment?.hold;
}

/**
 * Checks if any violations for the provided transaction are of type 'violation'
 */
function hasViolation(transactionID: string, transactionViolations: OnyxCollection<TransactionViolation[]>): boolean {
    return Boolean(
        transactionViolations?.[ONYXKEYS.COLLECTION.TRANSACTION_VIOLATIONS + transactionID]?.some((violation: TransactionViolation) => violation.type === CONST.VIOLATION_TYPES.VIOLATION),
    );
}

function getTransactionViolations(transactionID: string, transactionViolations: OnyxCollection<TransactionViolation[]>): TransactionViolation[] | null {
    return transactionViolations?.[ONYXKEYS.COLLECTION.TRANSACTION_VIOLATIONS + transactionID] ?? null;
}

/**
 * this is the formulae to calculate tax
 */
function calculateTaxAmount(percentage: string, amount: number) {
    const divisor = Number(percentage.slice(0, -1)) / 100 + 1;
    return Math.round(amount - amount / divisor) / 100;
}

/**
 * Calculates count of all tax enabled options
 */
function getEnabledTaxRateCount(options: TaxRates) {
    return Object.values(options).filter((option: TaxRate) => !option.isDisabled).length;
}

/**
 * Check if the customUnitRateID has a value default for P2P distance requests
 */
function isCustomUnitRateIDForP2P(transaction: OnyxEntry<Transaction>): boolean {
    return transaction?.comment?.customUnit?.customUnitRateID === CONST.CUSTOM_UNITS.FAKE_P2P_ID;
}

/**
 * Get rate ID from the transaction object
 */
function getRateID(transaction: OnyxEntry<Transaction>): string | undefined {
<<<<<<< HEAD
    return transaction?.modifiedCustomUnitRateID ?? transaction?.comment?.customUnit?.customUnitRateID?.toString();
=======
    return transaction?.comment?.customUnit?.customUnitRateID?.toString();
>>>>>>> a04f40e0
}

/**
 * Gets the default tax name
 */
function getDefaultTaxName(taxRates: TaxRatesWithDefault, transaction?: Transaction) {
    const defaultTaxKey = taxRates.defaultExternalID;
    const defaultTaxName =
        (defaultTaxKey && `${taxRates.taxes[defaultTaxKey]?.name} (${taxRates.taxes[defaultTaxKey]?.value}) ${CONST.DOT_SEPARATOR} ${Localize.translateLocal('common.default')}`) || '';
    return transaction?.taxRate?.text ?? defaultTaxName;
}

/**
 * Gets the tax name
 */
function getTaxName(taxes: TaxRates, transactionTaxCode: string) {
    const taxName = taxes[transactionTaxCode]?.name ?? '';
    const taxValue = taxes[transactionTaxCode]?.value ?? '';
    return transactionTaxCode && taxName && taxValue ? `${taxName} (${taxValue})` : '';
}

export {
    buildOptimisticTransaction,
    calculateTaxAmount,
    getTaxName,
    getDefaultTaxName,
    getEnabledTaxRateCount,
    getUpdatedTransaction,
    getDescription,
    getHeaderTitleTranslationKey,
    getRequestType,
    isManualRequest,
    isScanRequest,
    getAmount,
    getTaxAmount,
    getTaxCode,
    getCurrency,
    getDistance,
    getCardID,
    getOriginalCurrency,
    getOriginalAmount,
    getMerchant,
    getMCCGroup,
    getCreated,
    getCategory,
    getBillable,
    getTag,
    getTagArrayFromName,
    getTagForDisplay,
    getTransactionViolations,
    getAllReportTransactions,
    hasReceipt,
    hasEReceipt,
    hasRoute,
    isReceiptBeingScanned,
    getValidWaypoints,
    isDistanceRequest,
    isFetchingWaypointsFromServer,
    isExpensifyCardTransaction,
    isCardTransaction,
    isPending,
    isPosted,
    isOnHold,
    getWaypoints,
    isAmountMissing,
    isMerchantMissing,
    isPartialMerchant,
    isCreatedMissing,
    areRequiredFieldsEmpty,
    hasMissingSmartscanFields,
    getWaypointIndex,
    waypointHasValidAddress,
    getRecentTransactions,
    hasViolation,
    isCustomUnitRateIDForP2P,
    getRateID,
};

export type {TransactionChanges};<|MERGE_RESOLUTION|>--- conflicted
+++ resolved
@@ -644,11 +644,7 @@
  * Get rate ID from the transaction object
  */
 function getRateID(transaction: OnyxEntry<Transaction>): string | undefined {
-<<<<<<< HEAD
     return transaction?.modifiedCustomUnitRateID ?? transaction?.comment?.customUnit?.customUnitRateID?.toString();
-=======
-    return transaction?.comment?.customUnit?.customUnitRateID?.toString();
->>>>>>> a04f40e0
 }
 
 /**

import lodashGet from 'lodash/get';

/**
 * Get the default state for input fields in the VBA flow
 *
 * @param {Object} reimbursementAccountDraft
 * @param {Object} reimbursementAccount
 * @param {String} fieldName
 * @param {*} defaultValue
 *
 * @returns {*}
 */
function getDefaultStateForField(reimbursementAccountDraft, reimbursementAccount, fieldName, defaultValue = '') {
    return lodashGet(reimbursementAccountDraft, fieldName)
        || lodashGet(reimbursementAccount, ['achData', fieldName], defaultValue);
}

export {
    getDefaultStateForField,
<<<<<<< HEAD
    getBankAccountFields,
=======
    getErrors,
    clearError,
    clearErrors,
    getErrorText,
>>>>>>> d5cfa894
};<|MERGE_RESOLUTION|>--- conflicted
+++ resolved
@@ -16,13 +16,6 @@
 }
 
 export {
+    // eslint-disable-next-line import/prefer-default-export
     getDefaultStateForField,
-<<<<<<< HEAD
-    getBankAccountFields,
-=======
-    getErrors,
-    clearError,
-    clearErrors,
-    getErrorText,
->>>>>>> d5cfa894
 };
--- conflicted
+++ resolved
@@ -4397,9 +4397,6 @@
     getReimbursementQueuedActionMessage,
     getPersonalDetailsForAccountID,
     getRoom,
-<<<<<<< HEAD
     getActorNameForPreviewMessage,
-=======
     shouldDisableWelcomeMessage,
->>>>>>> 47c78192
 };
import _ from 'underscore';
import Str from 'expensify-common/lib/str';
import lodashGet from 'lodash/get';
import lodashIntersection from 'lodash/intersection';
import Onyx from 'react-native-onyx';
import ExpensiMark from 'expensify-common/lib/ExpensiMark';
import ONYXKEYS from '../ONYXKEYS';
import CONST from '../CONST';
import * as Localize from './Localize';
import * as Expensicons from '../components/Icon/Expensicons';
import Navigation from './Navigation/Navigation';
import ROUTES from '../ROUTES';
import * as NumberUtils from './NumberUtils';
import * as NumberFormatUtils from './NumberFormatUtils';
import * as ReportActionsUtils from './ReportActionsUtils';
import Permissions from './Permissions';
import DateUtils from './DateUtils';
import linkingConfig from './Navigation/linkingConfig';
import isReportMessageAttachment from './isReportMessageAttachment';
import * as defaultWorkspaceAvatars from '../components/Icon/WorkspaceDefaultAvatars';
import * as CurrencyUtils from './CurrencyUtils';
import * as UserUtils from './UserUtils';

let currentUserEmail;
let currentUserAccountID;
let isAnonymousUser;

Onyx.connect({
    key: ONYXKEYS.SESSION,
    callback: (val) => {
        // When signed out, val is undefined
        if (!val) {
            return;
        }

        currentUserEmail = val.email;
        currentUserAccountID = val.accountID;
        isAnonymousUser = val.authTokenType === 'anonymousAccount';
    },
});

let preferredLocale = CONST.LOCALES.DEFAULT;
Onyx.connect({
    key: ONYXKEYS.NVP_PREFERRED_LOCALE,
    callback: (val) => {
        if (!val) {
            return;
        }
        preferredLocale = val;
    },
});

let allPersonalDetails;
let currentUserPersonalDetails;
Onyx.connect({
    key: ONYXKEYS.PERSONAL_DETAILS_LIST,
    callback: (val) => {
        currentUserPersonalDetails = lodashGet(val, currentUserAccountID, {});
        allPersonalDetails = val || {};
    },
});

let allReports;
Onyx.connect({
    key: ONYXKEYS.COLLECTION.REPORT,
    waitForCollectionCallback: true,
    callback: (val) => (allReports = val),
});

let doesDomainHaveApprovedAccountant;
Onyx.connect({
    key: ONYXKEYS.ACCOUNT,
    waitForCollectionCallback: true,
    callback: (val) => (doesDomainHaveApprovedAccountant = lodashGet(val, 'doesDomainHaveApprovedAccountant', false)),
});

let allPolicies;
Onyx.connect({
    key: ONYXKEYS.COLLECTION.POLICY,
    waitForCollectionCallback: true,
    callback: (val) => (allPolicies = val),
});

function getChatType(report) {
    return report ? report.chatType : '';
}

/**
 * Returns the concatenated title for the PrimaryLogins of a report
 *
 * @param {Array} accountIDs
 * @returns {string}
 */
function getReportParticipantsTitle(accountIDs) {
    return (
        _.chain(accountIDs)

            // Somehow it's possible for the logins coming from report.participantAccountIDs to contain undefined values so we use compact to remove them.
            .compact()
            .value()
            .join(', ')
    );
}

/**
 * Checks if a report is a chat report.
 *
 * @param {Object} report
 * @returns {Boolean}
 */
function isChatReport(report) {
    return lodashGet(report, 'type') === CONST.REPORT.TYPE.CHAT;
}

/**
 * Checks if a report is an Expense report.
 *
 * @param {Object} report
 * @returns {Boolean}
 */
function isExpenseReport(report) {
    return lodashGet(report, 'type') === CONST.REPORT.TYPE.EXPENSE;
}

/**
 * Checks if a report is an IOU report.
 *
 * @param {Object} report
 * @returns {Boolean}
 */
function isIOUReport(report) {
    return lodashGet(report, 'type') === CONST.REPORT.TYPE.IOU;
}

/**
 * Checks if a report is a task report.
 *
 * @param {Object} report
 * @returns {Boolean}
 */
function isTaskReport(report) {
    return lodashGet(report, 'type') === CONST.REPORT.TYPE.TASK;
}

/**
 * Checks if a task is completed
 *
 * @param {Object} report
 * @returns {Boolean}
 */
function isTaskCompleted(report) {
    return lodashGet(report, 'stateNum') === CONST.REPORT.STATE_NUM.SUBMITTED && lodashGet(report, 'statusNum') === CONST.REPORT.STATUS.APPROVED;
}

/**
 * Checks if the current user is assigned to the task report
 *
 * @param {Object} report
 * @returns {Boolean}
 */
function isTaskAssignee(report) {
    return lodashGet(report, 'managerEmail') === currentUserEmail;
}

/**
 * Checks if a report is an IOU or expense report.
 *
 * @param {Object|String} reportOrID
 * @returns {Boolean}
 */
function isMoneyRequestReport(reportOrID) {
    const report = _.isObject(reportOrID) ? reportOrID : allReports[`${ONYXKEYS.COLLECTION.REPORT}${reportOrID}`];
    return isIOUReport(report) || isExpenseReport(report);
}

/**
 * Given a collection of reports returns them sorted by last read
 *
 * @param {Object} reports
 * @returns {Array}
 */
function sortReportsByLastRead(reports) {
    return _.chain(reports)
        .toArray()
        .filter((report) => report && report.reportID && !isIOUReport(report))
        .sortBy('lastReadTime')
        .value();
}

/**
 * Can only edit if:
 *
 * - It was written by the current user
 * - It's an ADDCOMMENT that is not an attachment
 * - It's not pending deletion
 *
 * @param {Object} reportAction
 * @returns {Boolean}
 */
function canEditReportAction(reportAction) {
    return (
        reportAction.actorAccountID === currentUserAccountID &&
        reportAction.actionName === CONST.REPORT.ACTIONS.TYPE.ADDCOMMENT &&
        !isReportMessageAttachment(lodashGet(reportAction, ['message', 0], {})) &&
        !ReportActionsUtils.isDeletedAction(reportAction) &&
        !ReportActionsUtils.isCreatedTaskReportAction(reportAction) &&
        reportAction.pendingAction !== CONST.RED_BRICK_ROAD_PENDING_ACTION.DELETE
    );
}

/**
 * Whether the Money Request report is settled
 *
 * @param {String} reportID
 * @returns {Boolean}
 */
function isSettled(reportID) {
    return !lodashGet(allReports, [`${ONYXKEYS.COLLECTION.REPORT}${reportID}`, 'hasOutstandingIOU']);
}

/**
 * Can only delete if the author is this user and the action is an ADDCOMMENT action or an IOU action in an unsettled report, or if the user is a
 * policy admin
 *
 * @param {Object} reportAction
 * @param {String} reportID
 * @returns {Boolean}
 */
function canDeleteReportAction(reportAction, reportID) {
    if (
        reportAction.actionName !== CONST.REPORT.ACTIONS.TYPE.ADDCOMMENT ||
        reportAction.pendingAction === CONST.RED_BRICK_ROAD_PENDING_ACTION.DELETE ||
        ReportActionsUtils.isCreatedTaskReportAction(reportAction) ||
        (ReportActionsUtils.isMoneyRequestAction(reportAction) && isSettled(reportAction.originalMessage.IOUReportID))
    ) {
        return false;
    }
    if (reportAction.actorAccountID === currentUserAccountID) {
        return true;
    }
    const report = lodashGet(allReports, `${ONYXKEYS.COLLECTION.REPORT}${reportID}`, {});
    const policy = lodashGet(allPolicies, `${ONYXKEYS.COLLECTION.POLICY}${report.policyID}`) || {};
    return policy.role === CONST.POLICY.ROLE.ADMIN;
}

/**
 * Whether the provided report is an Admin room
 * @param {Object} report
 * @param {String} report.chatType
 * @returns {Boolean}
 */
function isAdminRoom(report) {
    return getChatType(report) === CONST.REPORT.CHAT_TYPE.POLICY_ADMINS;
}

/**
 * Whether the provided report is a Announce room
 * @param {Object} report
 * @param {String} report.chatType
 * @returns {Boolean}
 */
function isAnnounceRoom(report) {
    return getChatType(report) === CONST.REPORT.CHAT_TYPE.POLICY_ANNOUNCE;
}

/**
 * Whether the provided report is a default room
 * @param {Object} report
 * @param {String} report.chatType
 * @returns {Boolean}
 */
function isDefaultRoom(report) {
    return [CONST.REPORT.CHAT_TYPE.POLICY_ADMINS, CONST.REPORT.CHAT_TYPE.POLICY_ANNOUNCE, CONST.REPORT.CHAT_TYPE.DOMAIN_ALL].indexOf(getChatType(report)) > -1;
}

/**
 * Whether the provided report is a Domain room
 * @param {Object} report
 * @param {String} report.chatType
 * @returns {Boolean}
 */
function isDomainRoom(report) {
    return getChatType(report) === CONST.REPORT.CHAT_TYPE.DOMAIN_ALL;
}

/**
 * Whether the provided report is a user created policy room
 * @param {Object} report
 * @param {String} report.chatType
 * @returns {Boolean}
 */
function isUserCreatedPolicyRoom(report) {
    return getChatType(report) === CONST.REPORT.CHAT_TYPE.POLICY_ROOM;
}

/**
 * Whether the provided report is a Policy Expense chat.
 * @param {Object} report
 * @param {String} report.chatType
 * @returns {Boolean}
 */
function isPolicyExpenseChat(report) {
    return getChatType(report) === CONST.REPORT.CHAT_TYPE.POLICY_EXPENSE_CHAT;
}

/**
 * Whether the provided report is a chat room
 * @param {Object} report
 * @param {String} report.chatType
 * @returns {Boolean}
 */
function isChatRoom(report) {
    return isUserCreatedPolicyRoom(report) || isDefaultRoom(report);
}

/**
 * Whether the provided report is a public room
 * @param {Object} report
 * @param {String} report.visibility
 * @returns {Boolean}
 */
function isPublicRoom(report) {
    const visibility = lodashGet(report, 'visibility', '');
    return visibility === CONST.REPORT.VISIBILITY.PUBLIC || visibility === CONST.REPORT.VISIBILITY.PUBLIC_ANNOUNCE;
}

/**
 * Whether the provided report is a public announce room
 * @param {Object} report
 * @param {String} report.visibility
 * @returns {Boolean}
 */
function isPublicAnnounceRoom(report) {
    const visibility = lodashGet(report, 'visibility', '');
    return visibility === CONST.REPORT.VISIBILITY.PUBLIC_ANNOUNCE;
}

/**
 * Get the policy type from a given report
 * @param {Object} report
 * @param {String} report.policyID
 * @param {Object} policies must have Onyxkey prefix (i.e 'policy_') for keys
 * @returns {String}
 */
function getPolicyType(report, policies) {
    return lodashGet(policies, [`${ONYXKEYS.COLLECTION.POLICY}${report.policyID}`, 'type'], '');
}

/**
 * If the report is a policy expense, the route should be for adding bank account for that policy
 * else since the report is a personal IOU, the route should be for personal bank account.
 * @param {Object} report
 * @returns {String}
 */
function getBankAccountRoute(report) {
    return isPolicyExpenseChat(report) ? ROUTES.getBankAccountRoute('', report.policyID) : ROUTES.SETTINGS_ADD_BANK_ACCOUNT;
}

/**
 * Checks if a report is a task report from a policy expense chat.
 *
 * @param {Object} report
 * @returns {Boolean}
 */
function isWorkspaceTaskReport(report) {
    if (!isTaskReport(report)) {
        return false;
    }
    const parentReport = allReports[`${ONYXKEYS.COLLECTION.REPORT}${report.parentReportID}`];
    return isPolicyExpenseChat(parentReport);
}

/**
 * Returns true if report has a parent
 *
 * @param {Object} report
 * @returns {Boolean}
 */
function isThread(report) {
    return Boolean(report && report.parentReportID && report.parentReportActionID);
}

/**
 * Returns true if report is of type chat and has a parent and is therefore a Thread.
 *
 * @param {Object} report
 * @returns {Boolean}
 */
function isChatThread(report) {
    return isThread(report) && report.type === CONST.REPORT.TYPE.CHAT;
}

/**
 * Only returns true if this is our main 1:1 DM report with Concierge
 *
 * @param {Object} report
 * @returns {Boolean}
 */
function isConciergeChatReport(report) {
    return lodashGet(report, 'participantAccountIDs', []).length === 1 && Number(report.participantAccountIDs[0]) === CONST.ACCOUNT_ID.CONCIERGE && !isChatThread(report);
}

/**
 * Returns true if there are any Expensify accounts (i.e. with domain 'expensify.com') in the set of accountIDs
 * by cross-referencing the accountIDs with personalDetails.
 *
 * @param {Array<Number>} accountIDs
 * @return {Boolean}
 */
function hasExpensifyEmails(accountIDs) {
    return _.some(accountIDs, (accountID) => Str.extractEmailDomain(lodashGet(allPersonalDetails, [accountID, 'login'], '')) === CONST.EXPENSIFY_PARTNER_NAME);
}

/**
 * Returns true if there are any guides accounts (team.expensify.com) in a list of accountIDs
 * by cross-referencing the accountIDs with personalDetails since guides that are participants
 * of the user's chats should have their personal details in Onyx.
 * @param {Array<Number>} accountIDs
 * @returns {Boolean}
 */
function hasExpensifyGuidesEmails(accountIDs) {
    return _.some(accountIDs, (accountID) => Str.extractEmailDomain(lodashGet(allPersonalDetails, [accountID, 'login'], '')) === CONST.EMAIL.GUIDES_DOMAIN);
}

/**
 * @param {Record<String, {lastReadTime, reportID}>|Array<{lastReadTime, reportID}>} reports
 * @param {Boolean} [ignoreDomainRooms]
 * @param {Object} policies
 * @param {Boolean} isFirstTimeNewExpensifyUser
 * @param {Boolean} openOnAdminRoom
 * @returns {Object}
 */
function findLastAccessedReport(reports, ignoreDomainRooms, policies, isFirstTimeNewExpensifyUser, openOnAdminRoom = false) {
    // If it's the user's first time using New Expensify, then they could either have:
    //   - just a Concierge report, if so we'll return that
    //   - their Concierge report, and a separate report that must have deeplinked them to the app before they created their account.
    // If it's the latter, we'll use the deeplinked report over the Concierge report,
    // since the Concierge report would be incorrectly selected over the deep-linked report in the logic below.
    let sortedReports = sortReportsByLastRead(reports);

    if (isFirstTimeNewExpensifyUser) {
        if (sortedReports.length === 1) {
            return sortedReports[0];
        }
        return _.find(sortedReports, (report) => !isConciergeChatReport(report));
    }

    if (ignoreDomainRooms) {
        // We allow public announce rooms, admins, and announce rooms through since we bypass the default rooms beta for them.
        // Check where ReportUtils.findLastAccessedReport is called in MainDrawerNavigator.js for more context.
        // Domain rooms are now the only type of default room that are on the defaultRooms beta.
        sortedReports = _.filter(
            sortedReports,
            (report) => !isDomainRoom(report) || getPolicyType(report, policies) === CONST.POLICY.TYPE.FREE || hasExpensifyGuidesEmails(lodashGet(report, ['participantAccountIDs'], [])),
        );
    }

    let adminReport;
    if (openOnAdminRoom) {
        adminReport = _.find(sortedReports, (report) => {
            const chatType = getChatType(report);
            return chatType === CONST.REPORT.CHAT_TYPE.POLICY_ADMINS;
        });
    }

    return adminReport || _.last(sortedReports);
}

/**
 * Whether the provided report is an archived room
 * @param {Object} report
 * @param {Number} report.stateNum
 * @param {Number} report.statusNum
 * @returns {Boolean}
 */
function isArchivedRoom(report) {
    return lodashGet(report, ['statusNum']) === CONST.REPORT.STATUS.CLOSED && lodashGet(report, ['stateNum']) === CONST.REPORT.STATE_NUM.SUBMITTED;
}

/**
 * Get the policy name from a given report
 * @param {Object} report
 * @param {String} report.policyID
 * @param {String} report.oldPolicyName
 * @param {String} report.policyName
 * @param {Boolean} [returnEmptyIfNotFound]
 * @returns {String}
 */
function getPolicyName(report, returnEmptyIfNotFound = false) {
    const noPolicyFound = returnEmptyIfNotFound ? '' : Localize.translateLocal('workspace.common.unavailable');
    if (_.isEmpty(report)) {
        return noPolicyFound;
    }

    if ((!allPolicies || _.size(allPolicies) === 0) && !report.policyName) {
        return Localize.translateLocal('workspace.common.unavailable');
    }
    const policy = _.get(allPolicies, `${ONYXKEYS.COLLECTION.POLICY}${report.policyID}`);

    //     // Public rooms send back the policy name with the reportSummary,
    //     // since they can also be accessed by people who aren't in the workspace

    return lodashGet(policy, 'name') || report.policyName || report.oldPolicyName || noPolicyFound;
}

/**
 * Checks if the current user is allowed to comment on the given report.
 * @param {Object} report
 * @param {String} [report.writeCapability]
 * @returns {Boolean}
 */
function isAllowedToComment(report) {
    // Default to allowing all users to post
    const capability = lodashGet(report, 'writeCapability', CONST.REPORT.WRITE_CAPABILITIES.ALL) || CONST.REPORT.WRITE_CAPABILITIES.ALL;

    if (capability === CONST.REPORT.WRITE_CAPABILITIES.ALL) {
        return true;
    }

    // If unauthenticated user opens public chat room using deeplink, they do not have policies available and they cannot comment
    if (!allPolicies) {
        return false;
    }

    // If we've made it here, commenting on this report is restricted.
    // If the user is an admin, allow them to post.
    const policy = allPolicies[`${ONYXKEYS.COLLECTION.POLICY}${report.policyID}`];
    return lodashGet(policy, 'role', '') === CONST.POLICY.ROLE.ADMIN;
}

/**
 * Checks if the current user is the admin of the policy given the policy expense chat.
 * @param {Object} report
 * @param {String} report.policyID
 * @param {Object} policies must have OnyxKey prefix (i.e 'policy_') for keys
 * @returns {Boolean}
 */
function isPolicyExpenseChatAdmin(report, policies) {
    if (!isPolicyExpenseChat(report)) {
        return false;
    }

    const policyRole = lodashGet(policies, [`${ONYXKEYS.COLLECTION.POLICY}${report.policyID}`, 'role']);

    return policyRole === CONST.POLICY.ROLE.ADMIN;
}

/**
 * Returns true if report is a DM/Group DM chat.
 *
 * @param {Object} report
 * @returns {Boolean}
 */
function isDM(report) {
    return !getChatType(report);
}

/**
 * If the report is a thread and has a chat type set, it is a workspace chat.
 *
 * @param {Object} report
 * @returns {Boolean}
 */
function isWorkspaceThread(report) {
    return Boolean(isThread(report) && !isDM(report));
}

/**
 * Returns true if reportAction has a child.
 *
 * @param {Object} reportAction
 * @returns {Boolean}
 */
function isThreadParent(reportAction) {
    return reportAction && reportAction.childReportID && reportAction.childReportID !== 0;
}

/**
 * Returns true if reportAction is the first chat preview of a Thread
 *
 * @param {Object} reportAction
 * @param {String} reportID
 * @returns {Boolean}
 */
function isThreadFirstChat(reportAction, reportID) {
    return !_.isUndefined(reportAction.childReportID) && reportAction.childReportID.toString() === reportID;
}

/**
 * An Expense Request is a thread where the parent report is an Expense Report and
 * the parentReportAction is a transaction.
 *
 * @param {Object} report
 * @returns {Boolean}
 */
function isExpenseRequest(report) {
    if (isThread(report)) {
        const parentReportAction = ReportActionsUtils.getParentReportAction(report);
        const parentReport = lodashGet(allReports, [`${ONYXKEYS.COLLECTION.REPORT}${report.parentReportID}`]);
        return isExpenseReport(parentReport) && ReportActionsUtils.isTransactionThread(parentReportAction);
    }
    return false;
}

/**
 * Get welcome message based on room type
 * @param {Object} report
 * @returns {Object}
 */

function getRoomWelcomeMessage(report) {
    const welcomeMessage = {};
    const workspaceName = getPolicyName(report);

    if (isArchivedRoom(report)) {
        welcomeMessage.phrase1 = Localize.translateLocal('reportActionsView.beginningOfArchivedRoomPartOne');
        welcomeMessage.phrase2 = Localize.translateLocal('reportActionsView.beginningOfArchivedRoomPartTwo');
    } else if (isDomainRoom(report)) {
        welcomeMessage.phrase1 = Localize.translateLocal('reportActionsView.beginningOfChatHistoryDomainRoomPartOne', {domainRoom: report.reportName});
        welcomeMessage.phrase2 = Localize.translateLocal('reportActionsView.beginningOfChatHistoryDomainRoomPartTwo');
    } else if (isAdminRoom(report)) {
        welcomeMessage.phrase1 = Localize.translateLocal('reportActionsView.beginningOfChatHistoryAdminRoomPartOne', {workspaceName});
        welcomeMessage.phrase2 = Localize.translateLocal('reportActionsView.beginningOfChatHistoryAdminRoomPartTwo');
    } else if (isAnnounceRoom(report)) {
        welcomeMessage.phrase1 = Localize.translateLocal('reportActionsView.beginningOfChatHistoryAnnounceRoomPartOne', {workspaceName});
        welcomeMessage.phrase2 = Localize.translateLocal('reportActionsView.beginningOfChatHistoryAnnounceRoomPartTwo', {workspaceName});
    } else {
        // Message for user created rooms or other room types.
        welcomeMessage.phrase1 = Localize.translateLocal('reportActionsView.beginningOfChatHistoryUserRoomPartOne');
        welcomeMessage.phrase2 = Localize.translateLocal('reportActionsView.beginningOfChatHistoryUserRoomPartTwo');
    }

    return welcomeMessage;
}

/**
 * Returns true if Concierge is one of the chat participants (1:1 as well as group chats)
 * @param {Object} report
 * @returns {Boolean}
 */
function chatIncludesConcierge(report) {
    return report.participantAccountIDs && _.contains(report.participantAccountIDs, CONST.ACCOUNT_ID.CONCIERGE);
}

/**
 * Returns true if there is any automated expensify account in accountIDs
 * @param {Array} accountIDs
 * @returns {Boolean}
 */
function hasAutomatedExpensifyAccountIDs(accountIDs) {
    return _.intersection(accountIDs, CONST.EXPENSIFY_ACCOUNT_IDS).length > 0;
}

/**
 * Whether the time row should be shown for a report.
 * @param {Array<Object>} personalDetails
 * @param {Object} report
 * @param {Number} accountID
 * @return {Boolean}
 */
function canShowReportRecipientLocalTime(personalDetails, report, accountID) {
    const reportParticipants = _.without(lodashGet(report, 'participantAccountIDs', []), accountID);
    const participantsWithoutExpensifyAccountIDs = _.difference(reportParticipants, CONST.EXPENSIFY_ACCOUNT_IDS);
    const hasMultipleParticipants = participantsWithoutExpensifyAccountIDs.length > 1;
    const reportRecipient = personalDetails[participantsWithoutExpensifyAccountIDs[0]];
    const reportRecipientTimezone = lodashGet(reportRecipient, 'timezone', CONST.DEFAULT_TIME_ZONE);
    const isReportParticipantValidated = lodashGet(reportRecipient, 'validated', false);
    return Boolean(
        !hasMultipleParticipants &&
            !isChatRoom(report) &&
            !isPolicyExpenseChat(report) &&
            reportRecipient &&
            reportRecipientTimezone &&
            reportRecipientTimezone.selected &&
            isReportParticipantValidated,
    );
}

/**
 * Shorten last message text to fixed length and trim spaces.
 * @param {String} lastMessageText
 * @returns {String}
 */
function formatReportLastMessageText(lastMessageText) {
    return String(lastMessageText).trim().replace(CONST.REGEX.AFTER_FIRST_LINE_BREAK, '').substring(0, CONST.REPORT.LAST_MESSAGE_TEXT_MAX_LENGTH).trim();
}

/**
 * Helper method to return the default avatar associated with the given login
 * @param {String} [workspaceName]
 * @returns {String}
 */
function getDefaultWorkspaceAvatar(workspaceName) {
    if (!workspaceName) {
        return defaultWorkspaceAvatars.WorkspaceBuilding;
    }

    // Remove all chars not A-Z or 0-9 including underscore
    const alphaNumeric = workspaceName
        .normalize('NFD')
        .replace(/[^0-9a-z]/gi, '')
        .toUpperCase();

    return !alphaNumeric ? defaultWorkspaceAvatars.WorkspaceBuilding : defaultWorkspaceAvatars[`Workspace${alphaNumeric[0]}`];
}

function getWorkspaceAvatar(report) {
    const workspaceName = getPolicyName(report, allPolicies);
    return lodashGet(allPolicies, [`${ONYXKEYS.COLLECTION.POLICY}${report.policyID}`, 'avatar']) || getDefaultWorkspaceAvatar(workspaceName);
}

/**
 * Returns the appropriate icons for the given chat report using the stored personalDetails.
 * The Avatar sources can be URLs or Icon components according to the chat type.
 *
 * @param {Array} participants
 * @param {Object} personalDetails
 * @returns {Array<*>}
 */
function getIconsForParticipants(participants, personalDetails) {
    const participantDetails = [];
    const participantsList = participants || [];

    for (let i = 0; i < participantsList.length; i++) {
        const accountID = participantsList[i];
        const avatarSource = UserUtils.getAvatar(lodashGet(personalDetails, [accountID, 'avatar'], ''), accountID);
        participantDetails.push([
            accountID,
            lodashGet(personalDetails, [accountID, 'login'], lodashGet(personalDetails, [accountID, 'displayName'], '')),
            lodashGet(personalDetails, [accountID, 'firstName'], ''),
            avatarSource,
        ]);
    }

    // Sort all logins by first name (which is the second element in the array)
    const sortedParticipantDetails = participantDetails.sort((a, b) => a[2] - b[2]);

    // Now that things are sorted, gather only the avatars (third element in the array) and return those
    const avatars = [];
    for (let i = 0; i < sortedParticipantDetails.length; i++) {
        const userIcon = {
            id: sortedParticipantDetails[i][0],
            source: sortedParticipantDetails[i][3],
            type: CONST.ICON_TYPE_AVATAR,
            name: sortedParticipantDetails[i][1],
        };
        avatars.push(userIcon);
    }

    return avatars;
}

/**
 * Given a report, return the associated workspace icon.
 *
 * @param {Object} report
 * @returns {Object}
 */
function getWorkspaceIcon(report) {
    const workspaceName = getPolicyName(report);
    const policyExpenseChatAvatarSource = lodashGet(allPolicies, [`${ONYXKEYS.COLLECTION.POLICY}${report.policyID}`, 'avatar']) || getDefaultWorkspaceAvatar(workspaceName);
    const workspaceIcon = {
        source: policyExpenseChatAvatarSource,
        type: CONST.ICON_TYPE_WORKSPACE,
        name: workspaceName,
        id: -1,
    };
    return workspaceIcon;
}

/**
 * Returns the appropriate icons for the given chat report using the stored personalDetails.
 * The Avatar sources can be URLs or Icon components according to the chat type.
 *
 * @param {Object} report
 * @param {Object} personalDetails
 * @param {*} [defaultIcon]
 * @param {Boolean} [isPayer]
 * @param {String} [defaultName]
 * @param {Number} [defaultAccountID]
 * @returns {Array<*>}
 */
function getIcons(report, personalDetails, defaultIcon = null, isPayer = false) {
    if (_.isEmpty(report)) {
        const fallbackIcon = {
            source: defaultIcon || Expensicons.FallbackAvatar,
            type: CONST.ICON_TYPE_AVATAR,
            name: '',
            id: -1,
        };
        return [fallbackIcon];
    }
    if (isExpenseRequest(report)) {
        const parentReportAction = ReportActionsUtils.getParentReportAction(report);
        const workspaceIcon = getWorkspaceIcon(report);
        const memberIcon = {
            source: UserUtils.getAvatar(lodashGet(personalDetails, [parentReportAction.actorAccountID, 'avatar']), parentReportAction.actorAccountID),
            id: parentReportAction.actorAccountID,
            type: CONST.ICON_TYPE_AVATAR,
            name: lodashGet(personalDetails, [parentReportAction.actorAccountID, 'displayName'], ''),
        };

        return [memberIcon, workspaceIcon];
    }
    if (isChatThread(report)) {
        const parentReportAction = ReportActionsUtils.getParentReportAction(report);

<<<<<<< HEAD
        const actorAccountID = lodashGet(parentReportAction, 'actorAccountID', -1);
=======
        const actorAccountID = lodashGet(parentReportAction, 'actorAccountID', 0);
>>>>>>> 35e8d464
        const actorDisplayName = lodashGet(allPersonalDetails, [actorAccountID, 'displayName'], '');
        const actorIcon = {
            id: actorAccountID,
            source: UserUtils.getAvatar(lodashGet(personalDetails, [actorAccountID, 'avatar']), actorAccountID),
            name: actorDisplayName,
            type: CONST.ICON_TYPE_AVATAR,
        };

        if (isWorkspaceThread(report)) {
            const workspaceIcon = getWorkspaceIcon(report);
            return [actorIcon, workspaceIcon];
        }
        return [actorIcon];
    }
    if (isTaskReport(report)) {
        const ownerIcon = {
            id: report.ownerAccountID,
            source: UserUtils.getAvatar(lodashGet(personalDetails, [report.ownerAccountID, 'avatar']), report.ownerAccountID),
            type: CONST.ICON_TYPE_AVATAR,
            name: lodashGet(personalDetails, [report.ownerAccountID, 'displayName'], ''),
        };

        if (isWorkspaceTaskReport(report)) {
            const workspaceIcon = getWorkspaceIcon(report);
            return [ownerIcon, workspaceIcon];
        }

        return [ownerIcon];
    }
    if (isDomainRoom(report)) {
        // Get domain name after the #. Domain Rooms use our default workspace avatar pattern.
        const domainName = report.reportName.substring(1);
        const policyExpenseChatAvatarSource = getDefaultWorkspaceAvatar(domainName);
        const domainIcon = {
            source: policyExpenseChatAvatarSource,
            type: CONST.ICON_TYPE_WORKSPACE,
            name: domainName,
            id: -1,
        };
        return [domainIcon];
    }
    if (isAdminRoom(report) || isAnnounceRoom(report) || isChatRoom(report) || isArchivedRoom(report)) {
        const workspaceIcon = getWorkspaceIcon(report);
        return [workspaceIcon];
    }
    if (isPolicyExpenseChat(report) || isExpenseReport(report)) {
        const workspaceIcon = getWorkspaceIcon(report);
        const memberIcon = {
            source: UserUtils.getAvatar(lodashGet(personalDetails, [report.ownerAccountID, 'avatar']), report.ownerAccountID),
            id: report.ownerAccountID,
            type: CONST.ICON_TYPE_AVATAR,
            name: lodashGet(personalDetails, [report.ownerAccountID, 'displayName'], ''),
        };
        return isExpenseReport(report) ? [memberIcon, workspaceIcon] : [workspaceIcon, memberIcon];
    }
    if (isIOUReport(report)) {
        const managerIcon = {
            source: UserUtils.getAvatar(lodashGet(personalDetails, [report.managerID, 'avatar']), report.managerID),
            id: report.managerID,
            type: CONST.ICON_TYPE_AVATAR,
            name: lodashGet(personalDetails, [report.managerID, 'displayName'], ''),
        };

        const ownerIcon = {
            id: report.ownerAccountID,
            source: UserUtils.getAvatar(lodashGet(personalDetails, [report.ownerAccountID, 'avatar']), report.ownerAccountID),
            type: CONST.ICON_TYPE_AVATAR,
            name: lodashGet(personalDetails, [report.ownerAccountID, 'displayName'], ''),
        };

        return isPayer ? [managerIcon, ownerIcon] : [ownerIcon, managerIcon];
    }
    return getIconsForParticipants(report.participantAccountIDs, personalDetails);
}

/**
 * Gets the personal details for a login by looking in the ONYXKEYS.PERSONAL_DETAILS_LIST Onyx key (stored in the local variable, allPersonalDetails). If it doesn't exist in Onyx,
 * then a default object is constructed.
 * @param {Number} accountID
 * @returns {Object}
 */
function getPersonalDetailsForAccountID(accountID) {
    if (!accountID) {
        return {};
    }
    if (Number(accountID) === CONST.ACCOUNT_ID.CONCIERGE) {
        return {
            accountID,
            displayName: 'Concierge',
            login: CONST.EMAIL.CONCIERGE,
            avatar: UserUtils.getDefaultAvatar(accountID),
        };
    }
    return (
        (allPersonalDetails && allPersonalDetails[accountID]) || {
            avatar: UserUtils.getDefaultAvatar(accountID),
        }
    );
}

/**
 * Get the displayName for a single report participant.
 *
 * @param {Number} accountID
 * @param {Boolean} [shouldUseShortForm]
 * @returns {String}
 */
function getDisplayNameForParticipant(accountID, shouldUseShortForm = false) {
    if (!accountID) {
        return '';
    }
    const personalDetails = getPersonalDetailsForAccountID(accountID);
    const longName = personalDetails.displayName;
    const shortName = personalDetails.firstName || longName;
    return shouldUseShortForm ? shortName : longName;
}

/**
 * @param {Object} personalDetailsList
 * @param {Boolean} isMultipleParticipantReport
 * @returns {Array}
 */
function getDisplayNamesWithTooltips(personalDetailsList, isMultipleParticipantReport) {
    return _.map(personalDetailsList, (user) => {
        const accountID = Number(user.accountID);
        const displayName = getDisplayNameForParticipant(accountID, isMultipleParticipantReport) || user.login || '';
        const avatar = UserUtils.getDefaultAvatar(accountID);

        let pronouns = user.pronouns;
        if (pronouns && pronouns.startsWith(CONST.PRONOUNS.PREFIX)) {
            const pronounTranslationKey = pronouns.replace(CONST.PRONOUNS.PREFIX, '');
            pronouns = Localize.translateLocal(`pronouns.${pronounTranslationKey}`);
        }

        return {
            displayName,
            avatar,
            login: user.login || '',
            accountID,
            pronouns,
        };
    });
}

/**
 * We get the amount, currency and comment money request value from the action.originalMessage.
 * But for the send money action, the above value is put in the IOUDetails object.
 *
 * @param {Object} reportAction
 * @param {Number} reportAction.amount
 * @param {String} reportAction.currency
 * @param {String} reportAction.comment
 * @param {Object} [reportAction.IOUDetails]
 * @returns {Object}
 */
function getMoneyRequestAction(reportAction = {}) {
    const originalMessage = lodashGet(reportAction, 'originalMessage', {});
    let amount = originalMessage.amount || 0;
    let currency = originalMessage.currency || CONST.CURRENCY.USD;
    let comment = originalMessage.comment || '';

    if (_.has(originalMessage, 'IOUDetails')) {
        amount = lodashGet(originalMessage, 'IOUDetails.amount', 0);
        currency = lodashGet(originalMessage, 'IOUDetails.currency', CONST.CURRENCY.USD);
        comment = lodashGet(originalMessage, 'IOUDetails.comment', '');
    }

    return {amount, currency, comment};
}

/**
 * @param {Object} report
 * @param {String} report.iouReportID
 * @param {Object} moneyRequestReports
 * @returns {Number}
 */
function getMoneyRequestTotal(report, moneyRequestReports = {}) {
    if (report.hasOutstandingIOU || isMoneyRequestReport(report)) {
        const moneyRequestReport = moneyRequestReports[`${ONYXKEYS.COLLECTION.REPORT}${report.iouReportID}`] || report;
        const total = lodashGet(moneyRequestReport, 'total', 0);

        if (total !== 0) {
            // There is a possibility that if the Expense report has a negative total.
            // This is because there are instances where you can get a credit back on your card,
            // or you enter a negative expense to “offset” future expenses
            return isExpenseReport(moneyRequestReport) ? total * -1 : Math.abs(total);
        }
    }
    return 0;
}

/**
 * Get the title for a policy expense chat which depends on the role of the policy member seeing this report
 *
 * @param {Object} report
 * @returns {String}
 */
function getPolicyExpenseChatName(report) {
    const reportOwnerDisplayName = getDisplayNameForParticipant(report.ownerAccountID) || report.ownerEmail || report.reportName;

    // If the policy expense chat is owned by this user, use the name of the policy as the report name.
    if (report.isOwnPolicyExpenseChat) {
        return getPolicyName(report);
    }

    const policyExpenseChatRole = lodashGet(allPolicies, [`${ONYXKEYS.COLLECTION.POLICY}${report.policyID}`, 'role']) || 'user';

    // If this user is not admin and this policy expense chat has been archived because of account merging, this must be an old workspace chat
    // of the account which was merged into the current user's account. Use the name of the policy as the name of the report.
    if (isArchivedRoom(report)) {
        const lastAction = ReportActionsUtils.getLastVisibleAction(report.reportID);
        const archiveReason = (lastAction && lastAction.originalMessage && lastAction.originalMessage.reason) || CONST.REPORT.ARCHIVE_REASON.DEFAULT;
        if (archiveReason === CONST.REPORT.ARCHIVE_REASON.ACCOUNT_MERGED && policyExpenseChatRole !== CONST.POLICY.ROLE.ADMIN) {
            return getPolicyName(report);
        }
    }

    // If user can see this report and they are not its owner, they must be an admin and the report name should be the name of the policy member
    return reportOwnerDisplayName;
}

/**
 * Get the title for a IOU or expense chat which will be showing the payer and the amount
 *
 * @param {Object} report
 * @returns  {String}
 */
function getMoneyRequestReportName(report) {
    const formattedAmount = CurrencyUtils.convertToDisplayString(getMoneyRequestTotal(report), report.currency);
    const payerName = isExpenseReport(report) ? getPolicyName(report) : getDisplayNameForParticipant(report.managerID);

    return Localize.translateLocal(report.hasOutstandingIOU ? 'iou.payerOwesAmount' : 'iou.payerPaidAmount', {payer: payerName, amount: formattedAmount});
}

/**
 * Given a parent IOU report action get report name for the LHN.
 *
 * @param {Object} reportAction
 * @returns {String}
 */
function getTransactionReportName(reportAction) {
    return Localize.translateLocal(ReportActionsUtils.isSentMoneyReportAction(reportAction) ? 'iou.threadSentMoneyReportName' : 'iou.threadRequestReportName', {
        formattedAmount: ReportActionsUtils.getFormattedAmount(reportAction),
        comment: lodashGet(reportAction, 'originalMessage.comment'),
    });
}

/**
 * Get money request message for an IOU report
 *
 * @param {Object} report
 * @param {Object} reportAction
 * @returns  {String}
 */
function getReportPreviewMessage(report, reportAction) {
    const reportActionMessage = lodashGet(reportAction, 'message[0].html', '');

    if (_.isEmpty(report) || !report.reportID) {
        // The iouReport is not found locally after SignIn because the OpenApp API won't return iouReports if they're settled
        // As a temporary solution until we know how to solve this the best, we just use the message that returned from BE
        return reportActionMessage;
    }

    const totalAmount = getMoneyRequestTotal(report);
    const payerName = isExpenseReport(report) ? getPolicyName(report) : getDisplayNameForParticipant(report.managerID, true);
    const formattedAmount = CurrencyUtils.convertToDisplayString(totalAmount, report.currency);

    if (isSettled(report.reportID)) {
        // A settled message is in the format of either "paid $1.00 elsewhere" or "paid $1.00 using Paypal.me"
        const isSettledPaypalMe = Boolean(reportActionMessage.match(/ Paypal.me$/));
        const translatePhraseKey = isSettledPaypalMe ? 'iou.settledPaypalMeWithAmount' : 'iou.settledElsewhereWithAmount';
        return Localize.translateLocal(translatePhraseKey, {amount: formattedAmount});
    }
    return Localize.translateLocal('iou.payerOwesAmount', {payer: payerName, amount: formattedAmount});
}

/**
 * Get the title for a report.
 *
 * @param {Object} report
 * @returns {String}
 */
function getReportName(report) {
    let formattedName;
    if (isChatThread(report)) {
        const parentReportAction = ReportActionsUtils.getParentReportAction(report);
        if (ReportActionsUtils.isTransactionThread(parentReportAction)) {
            return getTransactionReportName(parentReportAction);
        }

        const isAttachment = _.has(parentReportAction, 'isAttachment') ? parentReportAction.isAttachment : isReportMessageAttachment(_.last(lodashGet(parentReportAction, 'message', [{}])));
        const parentReportActionMessage = lodashGet(parentReportAction, ['message', 0, 'text'], '').replace(/(\r\n|\n|\r)/gm, ' ');
        if (isAttachment && parentReportActionMessage) {
            return `[${Localize.translateLocal('common.attachment')}]`;
        }
        return parentReportActionMessage || Localize.translateLocal('parentReportAction.deletedMessage');
    }
    if (isChatRoom(report) || isTaskReport(report)) {
        formattedName = report.reportName;
    }

    if (isPolicyExpenseChat(report)) {
        formattedName = getPolicyExpenseChatName(report);
    }

    if (isMoneyRequestReport(report)) {
        formattedName = getMoneyRequestReportName(report);
    }

    if (isArchivedRoom(report)) {
        formattedName += ` (${Localize.translateLocal('common.archived')})`;
    }

    if (formattedName) {
        return formattedName;
    }

    // Not a room or PolicyExpenseChat, generate title from participants
    const participants = (report && report.participantAccountIDs) || [];
    const participantsWithoutCurrentUser = _.without(participants, currentUserAccountID);
    const isMultipleParticipantReport = participantsWithoutCurrentUser.length > 1;

    return _.map(participantsWithoutCurrentUser, (accountID) => getDisplayNameForParticipant(accountID, isMultipleParticipantReport)).join(', ');
}

/**
 * Recursively navigates through thread parents to get the root report and workspace name.
 * The recursion stops when we find a non thread or money request report, whichever comes first.
 * @param {Object} report
 * @returns {Object}
 */
function getRootReportAndWorkspaceName(report) {
    if (isThread(report) && !isMoneyRequestReport(report)) {
        const parentReport = lodashGet(allReports, [`${ONYXKEYS.COLLECTION.REPORT}${report.parentReportID}`]);
        return getRootReportAndWorkspaceName(parentReport);
    }

    if (isIOUReport(report)) {
        return {
            rootReportName: lodashGet(report, 'displayName', ''),
        };
    }
    if (isMoneyRequestReport(report)) {
        return {
            rootReportName: lodashGet(report, 'displayName', ''),
            workspaceName: isIOUReport(report) ? CONST.POLICY.OWNER_EMAIL_FAKE : getPolicyName(report, true),
        };
    }

    return {
        rootReportName: getReportName(report),
        workspaceName: getPolicyName(report, true),
    };
}

/**
 * Get either the policyName or domainName the chat is tied to
 * @param {Object} report
 * @returns {String}
 */
function getChatRoomSubtitle(report) {
    if (isChatThread(report)) {
        return '';
    }
    if (!isDefaultRoom(report) && !isUserCreatedPolicyRoom(report) && !isPolicyExpenseChat(report)) {
        return '';
    }
    if (getChatType(report) === CONST.REPORT.CHAT_TYPE.DOMAIN_ALL) {
        // The domainAll rooms are just #domainName, so we ignore the prefix '#' to get the domainName
        return report.reportName.substring(1);
    }
    if ((isPolicyExpenseChat(report) && report.isOwnPolicyExpenseChat) || isExpenseReport(report)) {
        return Localize.translateLocal('workspace.common.workspace');
    }
    if (isArchivedRoom(report)) {
        return report.oldPolicyName || '';
    }
    return getPolicyName(report);
}

/**
 * Gets the parent navigation subtitle for the report
 * @param {Object} report
 * @returns {String}
 */
function getParentNavigationSubtitle(report) {
    if (isThread(report)) {
        const parentReport = lodashGet(allReports, [`${ONYXKEYS.COLLECTION.REPORT}${report.parentReportID}`]);
        const {rootReportName, workspaceName} = getRootReportAndWorkspaceName(parentReport);
        if (_.isEmpty(rootReportName)) {
            return '';
        }

        return Localize.translateLocal('threads.parentNavigationSummary', {rootReportName, workspaceName});
    }
    return '';
}

/**
 * Get the report for a reportID
 *
 * @param {String} reportID
 * @returns {Object}
 */
function getReport(reportID) {
    return lodashGet(allReports, `${ONYXKEYS.COLLECTION.REPORT}${reportID}`, {});
}

/**
 * Navigate to the details page of a given report
 *
 * @param {Object} report
 */
function navigateToDetailsPage(report) {
    const participantAccountIDs = lodashGet(report, 'participantAccountIDs', []);

    if (isChatRoom(report) || isPolicyExpenseChat(report) || isChatThread(report)) {
        Navigation.navigate(ROUTES.getReportDetailsRoute(report.reportID));
        return;
    }
    if (participantAccountIDs.length === 1) {
        Navigation.navigate(ROUTES.getProfileRoute(participantAccountIDs[0]));
        return;
    }
    Navigation.navigate(ROUTES.getReportParticipantsRoute(report.reportID));
}

/**
 * Generate a random reportID up to 53 bits aka 9,007,199,254,740,991 (Number.MAX_SAFE_INTEGER).
 * There were approximately 98,000,000 reports with sequential IDs generated before we started using this approach, those make up roughly one billionth of the space for these numbers,
 * so we live with the 1 in a billion chance of a collision with an older ID until we can switch to 64-bit IDs.
 *
 * In a test of 500M reports (28 years of reports at our current max rate) we got 20-40 collisions meaning that
 * this is more than random enough for our needs.
 *
 * @returns {String}
 */
function generateReportID() {
    return (Math.floor(Math.random() * 2 ** 21) * 2 ** 32 + Math.floor(Math.random() * 2 ** 32)).toString();
}

/**
 * @param {Object} report
 * @returns {Boolean}
 */
function hasReportNameError(report) {
    return !_.isEmpty(lodashGet(report, 'errorFields.reportName', {}));
}

/**
 * For comments shorter than 10k chars, convert the comment from MD into HTML because that's how it is stored in the database
 * For longer comments, skip parsing, but still escape the text, and display plaintext for performance reasons. It takes over 40s to parse a 100k long string!!
 *
 * @param {String} text
 * @returns {String}
 */
function getParsedComment(text) {
    const parser = new ExpensiMark();
    return text.length < CONST.MAX_MARKUP_LENGTH ? parser.replace(text) : _.escape(text);
}

/**
 * @param {String} [text]
 * @param {File} [file]
 * @returns {Object}
 */
function buildOptimisticAddCommentReportAction(text, file) {
    const parser = new ExpensiMark();
    const commentText = getParsedComment(text);
    const isAttachment = _.isEmpty(text) && file !== undefined;
    const attachmentInfo = isAttachment ? file : {};
    const htmlForNewComment = isAttachment ? CONST.ATTACHMENT_UPLOADING_MESSAGE_HTML : commentText;

    // Remove HTML from text when applying optimistic offline comment
    const textForNewComment = isAttachment ? CONST.ATTACHMENT_MESSAGE_TEXT : parser.htmlToText(htmlForNewComment);

    return {
        commentText,
        reportAction: {
            reportActionID: NumberUtils.rand64(),
            actionName: CONST.REPORT.ACTIONS.TYPE.ADDCOMMENT,
            actorAccountID: currentUserAccountID,
            person: [
                {
                    style: 'strong',
                    text: lodashGet(allPersonalDetails, [currentUserAccountID, 'displayName'], currentUserEmail),
                    type: 'TEXT',
                },
            ],
            automatic: false,
            avatar: lodashGet(allPersonalDetails, [currentUserAccountID, 'avatar'], UserUtils.getDefaultAvatarURL(currentUserAccountID)),
            created: DateUtils.getDBTime(),
            message: [
                {
                    type: CONST.REPORT.MESSAGE.TYPE.COMMENT,
                    html: htmlForNewComment,
                    text: textForNewComment,
                },
            ],
            isFirstItem: false,
            isAttachment,
            attachmentInfo,
            pendingAction: CONST.RED_BRICK_ROAD_PENDING_ACTION.ADD,
            shouldShow: true,
        },
    };
}

/**
 * Builds an optimistic reportAction for the parent report when a task is created
 * @param {String} taskReportID - Report ID of the task
 * @param {String} taskTitle - Title of the task
 * @param {String} taskAssignee - Email of the person assigned to the task
 * @param {Number} taskAssigneeAccountID - AccountID of the person assigned to the task
 * @param {String} text - Text of the comment
 * @param {String} parentReportID - Report ID of the parent report
 * @returns {Object}
 */
function buildOptimisticTaskCommentReportAction(taskReportID, taskTitle, taskAssignee, taskAssigneeAccountID, text, parentReportID) {
    const reportAction = buildOptimisticAddCommentReportAction(text);
    reportAction.reportAction.message[0].taskReportID = taskReportID;

    // These parameters are not saved on the reportAction, but are used to display the task in the UI
    // Added when we fetch the reportActions on a report
    reportAction.reportAction.originalMessage = {
        html: reportAction.reportAction.message[0].html,
        taskReportID: reportAction.reportAction.message[0].taskReportID,
    };
    reportAction.reportAction.childReportID = taskReportID;
    reportAction.reportAction.parentReportID = parentReportID;
    reportAction.reportAction.childType = CONST.REPORT.TYPE.TASK;
    reportAction.reportAction.childReportName = taskTitle;
    reportAction.reportAction.childManagerAccountID = taskAssigneeAccountID;
    reportAction.reportAction.childStatusNum = CONST.REPORT.STATUS.OPEN;
    reportAction.reportAction.childStateNum = CONST.REPORT.STATE_NUM.OPEN;

    return reportAction;
}

/**
 * Builds an optimistic IOU report with a randomly generated reportID
 *
 * @param {String} payeeEmail - Email of the person generating the IOU.
 * @param {Number} payeeAccountID - AccountID of the person generating the IOU.
 * @param {Number} payerAccountID - AccountID of the other person participating in the IOU.
 * @param {Number} total - IOU amount in the smallest unit of the currency.
 * @param {String} chatReportID - Report ID of the chat where the IOU is.
 * @param {String} currency - IOU currency.
 * @param {Boolean} isSendingMoney - If we send money the IOU should be created as settled
 *
 * @returns {Object}
 */
function buildOptimisticIOUReport(payeeEmail, payeeAccountID, payerAccountID, total, chatReportID, currency, isSendingMoney = false) {
    const formattedTotal = CurrencyUtils.convertToDisplayString(total, currency);
    const personalDetails = getPersonalDetailsForAccountID(payerAccountID);
    const payerEmail = personalDetails.login;
    return {
        // If we're sending money, hasOutstandingIOU should be false
        hasOutstandingIOU: !isSendingMoney,
        type: CONST.REPORT.TYPE.IOU,
        cachedTotal: formattedTotal,
        chatReportID,
        currency,
        managerID: payerAccountID,
        ownerEmail: payeeEmail,
        ownerAccountID: payeeAccountID,
        reportID: generateReportID(),
        state: CONST.REPORT.STATE.SUBMITTED,
        stateNum: isSendingMoney ? CONST.REPORT.STATE_NUM.SUBMITTED : CONST.REPORT.STATE_NUM.PROCESSING,
        total,

        // We don't translate reportName because the server response is always in English
        reportName: `${payerEmail} owes ${formattedTotal}`,
    };
}

/**
 * Builds an optimistic Expense report with a randomly generated reportID
 *
 * @param {String} chatReportID - Report ID of the PolicyExpenseChat where the Expense Report is
 * @param {String} policyID - The policy ID of the PolicyExpenseChat
 * @param {String} payeeEmail - Email of the employee (payee)
 * @param {Number} payeeAccountID - AccountID of the employee (payee)
 * @param {Number} total - Amount in cents
 * @param {String} currency
 *
 * @returns {Object}
 */
function buildOptimisticExpenseReport(chatReportID, policyID, payeeEmail, payeeAccountID, total, currency) {
    // The amount for Expense reports are stored as negative value in the database
    const storedTotal = total * -1;
    const policyName = getPolicyName(allReports[`${ONYXKEYS.COLLECTION.REPORT}${chatReportID}`]);
    const formattedTotal = CurrencyUtils.convertToDisplayString(storedTotal, currency);

    // The expense report is always created with the policy's output currency
    const outputCurrency = lodashGet(allPolicies, [`${ONYXKEYS.COLLECTION.POLICY}${policyID}`, 'outputCurrency'], CONST.CURRENCY.USD);

    return {
        reportID: generateReportID(),
        chatReportID,
        policyID,
        type: CONST.REPORT.TYPE.EXPENSE,
        ownerEmail: payeeEmail,
        ownerAccountID: payeeAccountID,
        hasOutstandingIOU: true,
        currency: outputCurrency,

        // We don't translate reportName because the server response is always in English
        reportName: `${policyName} owes ${formattedTotal}`,
        state: CONST.REPORT.STATE.SUBMITTED,
        stateNum: CONST.REPORT.STATE_NUM.PROCESSING,
        total: storedTotal,
    };
}

/**
 * @param {String} type - IOUReportAction type. Can be oneOf(create, decline, cancel, pay, split)
 * @param {Number} total - IOU total in cents
 * @param {String} comment - IOU comment
 * @param {String} currency - IOU currency
 * @param {String} paymentType - IOU paymentMethodType. Can be oneOf(Elsewhere, Expensify, PayPal.me)
 * @param {Boolean} isSettlingUp - Whether we are settling up an IOU
 * @returns {Array}
 */
function getIOUReportActionMessage(type, total, comment, currency, paymentType = '', isSettlingUp = false) {
    const amount = NumberFormatUtils.format(preferredLocale, total / 100, {style: 'currency', currency});
    let paymentMethodMessage;
    switch (paymentType) {
        case CONST.IOU.PAYMENT_TYPE.ELSEWHERE:
            paymentMethodMessage = ' elsewhere';
            break;
        case CONST.IOU.PAYMENT_TYPE.PAYPAL_ME:
            paymentMethodMessage = ' using PayPal.me';
            break;
        default:
            break;
    }

    let iouMessage;
    switch (type) {
        case CONST.IOU.REPORT_ACTION_TYPE.CREATE:
            iouMessage = `requested ${amount}${comment && ` for ${comment}`}`;
            break;
        case CONST.IOU.REPORT_ACTION_TYPE.SPLIT:
            iouMessage = `split ${amount}${comment && ` for ${comment}`}`;
            break;
        case CONST.IOU.REPORT_ACTION_TYPE.DELETE:
            iouMessage = `deleted the ${amount} request${comment && ` for ${comment}`}`;
            break;
        case CONST.IOU.REPORT_ACTION_TYPE.PAY:
            iouMessage = isSettlingUp ? `paid ${amount}${paymentMethodMessage}` : `sent ${amount}${comment && ` for ${comment}`}${paymentMethodMessage}`;
            break;
        default:
            break;
    }

    return [
        {
            html: _.escape(iouMessage),
            text: iouMessage,
            isEdited: false,
            type: CONST.REPORT.MESSAGE.TYPE.COMMENT,
        },
    ];
}

/**
 * Builds an optimistic IOU reportAction object
 *
 * @param {String} type - IOUReportAction type. Can be oneOf(create, delete, pay, split).
 * @param {Number} amount - IOU amount in cents.
 * @param {String} currency
 * @param {String} comment - User comment for the IOU.
 * @param {Array}  participants - An array with participants details.
 * @param {String} transactionID
 * @param {String} [paymentType] - Only required if the IOUReportAction type is 'pay'. Can be oneOf(elsewhere, payPal, Expensify).
 * @param {String} [iouReportID] - Only required if the IOUReportActions type is oneOf(decline, cancel, pay). Generates a randomID as default.
 * @param {Boolean} [isSettlingUp] - Whether we are settling up an IOU.
 * @param {Boolean} [isSendMoneyFlow] - Whether this is send money flow
 * @returns {Object}
 */
function buildOptimisticIOUReportAction(type, amount, currency, comment, participants, transactionID, paymentType = '', iouReportID = '', isSettlingUp = false, isSendMoneyFlow = false) {
    const IOUReportID = iouReportID || generateReportID();

    const originalMessage = {
        amount,
        comment,
        currency,
        IOUTransactionID: transactionID,
        IOUReportID,
        type,
    };

    // We store amount, comment, currency in IOUDetails when type = pay
    if (type === CONST.IOU.REPORT_ACTION_TYPE.PAY && isSendMoneyFlow) {
        _.each(['amount', 'comment', 'currency'], (key) => {
            delete originalMessage[key];
        });
        originalMessage.IOUDetails = {amount, comment, currency};
        originalMessage.paymentType = paymentType;
    }

    // IOUs of type split only exist in group DMs and those don't have an iouReport so we need to delete the IOUReportID key
    if (type === CONST.IOU.REPORT_ACTION_TYPE.SPLIT) {
        delete originalMessage.IOUReportID;
        originalMessage.participants = [currentUserEmail, ..._.pluck(participants, 'login')];
        originalMessage.participantAccountIDs = [currentUserAccountID, ..._.pluck(participants, 'accountID')];
    }

    return {
        actionName: CONST.REPORT.ACTIONS.TYPE.IOU,
        actorAccountID: currentUserAccountID,
        automatic: false,
        avatar: lodashGet(currentUserPersonalDetails, 'avatar', UserUtils.getDefaultAvatar(currentUserAccountID)),
        isAttachment: false,
        originalMessage,
        message: getIOUReportActionMessage(type, amount, comment, currency, paymentType, isSettlingUp),
        person: [
            {
                style: 'strong',
                text: lodashGet(currentUserPersonalDetails, 'displayName', currentUserEmail),
                type: 'TEXT',
            },
        ],
        reportActionID: NumberUtils.rand64(),
        shouldShow: true,
        created: DateUtils.getDBTime(),
        pendingAction: CONST.RED_BRICK_ROAD_PENDING_ACTION.ADD,
    };
}

function buildOptimisticReportPreview(reportID, iouReportID, payeeAccountID) {
    return {
        reportActionID: NumberUtils.rand64(),
        reportID,
        created: DateUtils.getDBTime(),
        actionName: CONST.REPORT.ACTIONS.TYPE.REPORTPREVIEW,
        pendingAction: CONST.RED_BRICK_ROAD_PENDING_ACTION.ADD,
        accountID: payeeAccountID,
        message: [
            {
                html: '',
                text: '',
                isEdited: false,
                type: CONST.REPORT.MESSAGE.TYPE.COMMENT,
            },
        ],
        originalMessage: {
            linkedReportID: iouReportID,
        },
        actorAccountID: currentUserAccountID,
    };
}

function buildOptimisticTaskReportAction(taskReportID, actionName, message = '') {
    const originalMessage = {
        taskReportID,
        type: actionName,
        text: message,
    };

    return {
        actionName,
        actorAccountID: currentUserAccountID,
        automatic: false,
        avatar: lodashGet(currentUserPersonalDetails, 'avatar', UserUtils.getDefaultAvatar(currentUserAccountID)),
        isAttachment: false,
        originalMessage,
        message: [
            {
                text: message,
                taskReportID,
                type: CONST.REPORT.MESSAGE.TYPE.TEXT,
            },
        ],
        person: [
            {
                style: 'strong',
                text: lodashGet(currentUserPersonalDetails, 'displayName', currentUserAccountID),
                type: 'TEXT',
            },
        ],
        reportActionID: NumberUtils.rand64(),
        shouldShow: true,
        created: DateUtils.getDBTime(),
        isFirstItem: false,
        pendingAction: CONST.RED_BRICK_ROAD_PENDING_ACTION.ADD,
    };
}

/**
 * Builds an optimistic chat report with a randomly generated reportID and as much information as we currently have
 *
 * @param {Array} participantList Array of participant accountIDs
 * @param {String} reportName
 * @param {String} chatType
 * @param {String} policyID
 * @param {String} ownerEmail
 * @param {Number} ownerAccountID
 * @param {Boolean} isOwnPolicyExpenseChat
 * @param {String} oldPolicyName
 * @param {String} visibility
 * @param {String} notificationPreference
 * @param {String} parentReportActionID
 * @param {String} parentReportID
 * @returns {Object}
 */
function buildOptimisticChatReport(
    participantList,
    reportName = CONST.REPORT.DEFAULT_REPORT_NAME,
    chatType = '',
    policyID = CONST.POLICY.OWNER_EMAIL_FAKE,
    ownerEmail = CONST.REPORT.OWNER_EMAIL_FAKE,
    ownerAccountID = CONST.REPORT.OWNER_ACCOUNT_ID_FAKE,
    isOwnPolicyExpenseChat = false,
    oldPolicyName = '',
    visibility = undefined,
    notificationPreference = CONST.REPORT.NOTIFICATION_PREFERENCE.ALWAYS,
    parentReportActionID = '',
    parentReportID = '',
) {
    const currentTime = DateUtils.getDBTime();
    return {
        type: CONST.REPORT.TYPE.CHAT,
        chatType,
        hasOutstandingIOU: false,
        isOwnPolicyExpenseChat,
        isPinned: reportName === CONST.REPORT.WORKSPACE_CHAT_ROOMS.ADMINS,
        lastActorEmail: '',
        lastActorAccountID: 0,
        lastMessageHtml: '',
        lastMessageText: null,
        lastReadTime: currentTime,
        lastVisibleActionCreated: currentTime,
        notificationPreference,
        oldPolicyName,
        ownerEmail: ownerEmail || CONST.REPORT.OWNER_EMAIL_FAKE,
        ownerAccountID: ownerAccountID || CONST.REPORT.OWNER_ACCOUNT_ID_FAKE,
        parentReportActionID,
        parentReportID,
        participantAccountIDs: participantList,
        policyID,
        reportID: generateReportID(),
        reportName,
        stateNum: 0,
        statusNum: 0,
        visibility,
        welcomeMessage: '',
    };
}

/**
 * Returns the necessary reportAction onyx data to indicate that the chat has been created optimistically
 * @param {String} ownerEmail
 * @returns {Object}
 */
function buildOptimisticCreatedReportAction(ownerEmail) {
    return {
        reportActionID: NumberUtils.rand64(),
        actionName: CONST.REPORT.ACTIONS.TYPE.CREATED,
        pendingAction: CONST.RED_BRICK_ROAD_PENDING_ACTION.ADD,
        actorAccountID: currentUserAccountID,
        message: [
            {
                type: CONST.REPORT.MESSAGE.TYPE.TEXT,
                style: 'strong',
                text: ownerEmail === currentUserEmail ? 'You' : ownerEmail,
            },
            {
                type: CONST.REPORT.MESSAGE.TYPE.TEXT,
                style: 'normal',
                text: ' created this report',
            },
        ],
        person: [
            {
                type: CONST.REPORT.MESSAGE.TYPE.TEXT,
                style: 'strong',
                text: lodashGet(allPersonalDetails, [currentUserAccountID, 'displayName'], currentUserEmail),
            },
        ],
        automatic: false,
        avatar: lodashGet(allPersonalDetails, [currentUserAccountID, 'avatar'], UserUtils.getDefaultAvatar(currentUserAccountID)),
        created: DateUtils.getDBTime(),
        shouldShow: true,
    };
}

/**
 * Returns the necessary reportAction onyx data to indicate that a task report has been edited
 *
 * @param {String} ownerEmail
 * @returns {Object}
 */

function buildOptimisticEditedTaskReportAction(ownerEmail) {
    return {
        reportActionID: NumberUtils.rand64(),
        actionName: CONST.REPORT.ACTIONS.TYPE.TASKEDITED,
        pendingAction: CONST.RED_BRICK_ROAD_PENDING_ACTION.ADD,
        actorAccountID: currentUserAccountID,
        message: [
            {
                type: CONST.REPORT.MESSAGE.TYPE.TEXT,
                style: 'strong',
                text: ownerEmail === currentUserEmail ? 'You' : ownerEmail,
            },
            {
                type: CONST.REPORT.MESSAGE.TYPE.TEXT,
                style: 'normal',
                text: ' edited this task',
            },
        ],
        person: [
            {
                type: CONST.REPORT.MESSAGE.TYPE.TEXT,
                style: 'strong',
                text: lodashGet(allPersonalDetails, [currentUserAccountID, 'displayName'], currentUserEmail),
            },
        ],
        automatic: false,
        avatar: lodashGet(allPersonalDetails, [currentUserAccountID, 'avatar'], UserUtils.getDefaultAvatar(currentUserAccountID)),
        created: DateUtils.getDBTime(),
        shouldShow: false,
    };
}

/**
 * Returns the necessary reportAction onyx data to indicate that a chat has been archived
 *
 * @param {String} ownerEmail
 * @param {String} policyName
 * @param {String} reason - A reason why the chat has been archived
 * @returns {Object}
 */
function buildOptimisticClosedReportAction(ownerEmail, policyName, reason = CONST.REPORT.ARCHIVE_REASON.DEFAULT) {
    return {
        actionName: CONST.REPORT.ACTIONS.TYPE.CLOSED,
        actorAccountID: currentUserAccountID,
        automatic: false,
        avatar: lodashGet(allPersonalDetails, [currentUserAccountID, 'avatar'], UserUtils.getDefaultAvatar(currentUserAccountID)),
        created: DateUtils.getDBTime(),
        message: [
            {
                type: CONST.REPORT.MESSAGE.TYPE.TEXT,
                style: 'strong',
                text: ownerEmail === currentUserEmail ? 'You' : ownerEmail,
            },
            {
                type: CONST.REPORT.MESSAGE.TYPE.TEXT,
                style: 'normal',
                text: ' closed this report',
            },
        ],
        originalMessage: {
            policyName,
            reason,
        },
        pendingAction: CONST.RED_BRICK_ROAD_PENDING_ACTION.ADD,
        person: [
            {
                type: CONST.REPORT.MESSAGE.TYPE.TEXT,
                style: 'strong',
                text: lodashGet(allPersonalDetails, [currentUserAccountID, 'displayName'], currentUserEmail),
            },
        ],
        reportActionID: NumberUtils.rand64(),
        shouldShow: true,
    };
}

/**
 * @param {String} policyID
 * @param {String} policyName
 * @returns {Object}
 */
function buildOptimisticWorkspaceChats(policyID, policyName) {
    const announceChatData = buildOptimisticChatReport(
        [currentUserAccountID],
        CONST.REPORT.WORKSPACE_CHAT_ROOMS.ANNOUNCE,
        CONST.REPORT.CHAT_TYPE.POLICY_ANNOUNCE,
        policyID,
        null,
        0,
        false,
        policyName,
        null,

        // #announce contains all policy members so notifying always should be opt-in only.
        CONST.REPORT.NOTIFICATION_PREFERENCE.DAILY,
    );
    const announceChatReportID = announceChatData.reportID;
    const announceCreatedAction = buildOptimisticCreatedReportAction(announceChatData.ownerEmail);
    const announceReportActionData = {
        [announceCreatedAction.reportActionID]: announceCreatedAction,
    };

    const adminsChatData = buildOptimisticChatReport(
        [currentUserAccountID],
        CONST.REPORT.WORKSPACE_CHAT_ROOMS.ADMINS,
        CONST.REPORT.CHAT_TYPE.POLICY_ADMINS,
        policyID,
        null,
        0,
        false,
        policyName,
    );
    const adminsChatReportID = adminsChatData.reportID;
    const adminsCreatedAction = buildOptimisticCreatedReportAction(adminsChatData.ownerEmail);
    const adminsReportActionData = {
        [adminsCreatedAction.reportActionID]: adminsCreatedAction,
    };

    const expenseChatData = buildOptimisticChatReport(
        [currentUserAccountID],
        '',
        CONST.REPORT.CHAT_TYPE.POLICY_EXPENSE_CHAT,
        policyID,
        currentUserEmail,
        currentUserAccountID,
        true,
        policyName,
    );
    const expenseChatReportID = expenseChatData.reportID;
    const expenseReportCreatedAction = buildOptimisticCreatedReportAction(expenseChatData.ownerEmail);
    const expenseReportActionData = {
        [expenseReportCreatedAction.reportActionID]: expenseReportCreatedAction,
    };

    return {
        announceChatReportID,
        announceChatData,
        announceReportActionData,
        announceCreatedReportActionID: announceCreatedAction.reportActionID,
        adminsChatReportID,
        adminsChatData,
        adminsReportActionData,
        adminsCreatedReportActionID: adminsCreatedAction.reportActionID,
        expenseChatReportID,
        expenseChatData,
        expenseReportActionData,
        expenseCreatedReportActionID: expenseReportCreatedAction.reportActionID,
    };
}

/**
 * Builds an optimistic Task Report with a randomly generated reportID
 *
 * @param {String} ownerEmail - Email of the person generating the Task.
 * @param {Number} ownerAccountID - Account ID of the person generating the Task.
 * @param {String} assigneeAccountID - AccountID of the other person participating in the Task.
 * @param {String} parentReportID - Report ID of the chat where the Task is.
 * @param {String} title - Task title.
 * @param {String} description - Task description.
 *
 * @returns {Object}
 */

function buildOptimisticTaskReport(ownerEmail, ownerAccountID, assigneeAccountID = 0, parentReportID, title, description) {
    return {
        reportID: generateReportID(),
        reportName: title,
        description,
        ownerEmail,
        ownerAccountID,
        managerID: assigneeAccountID,
        type: CONST.REPORT.TYPE.TASK,
        parentReportID,
        stateNum: CONST.REPORT.STATE_NUM.OPEN,
        statusNum: CONST.REPORT.STATUS.OPEN,
    };
}

/**
 * @param {Object} report
 * @returns {Boolean}
 */
function isUnread(report) {
    if (!report) {
        return false;
    }

    // lastVisibleActionCreated and lastReadTime are both datetime strings and can be compared directly
    const lastVisibleActionCreated = report.lastVisibleActionCreated || '';
    const lastReadTime = report.lastReadTime || '';
    return lastReadTime < lastVisibleActionCreated;
}

/**
 * @param {Object} report
 * @returns {Boolean}
 */
function isUnreadWithMention(report) {
    if (!report) {
        return false;
    }

    // lastMentionedTime and lastReadTime are both datetime strings and can be compared directly
    const lastMentionedTime = report.lastMentionedTime || '';
    const lastReadTime = report.lastReadTime || '';
    return lastReadTime < lastMentionedTime;
}

/**
 * Determines if a report has an outstanding IOU that doesn't belong to the currently logged in user
 *
 * @param {Object} report
 * @param {String} report.iouReportID
 * @param {Object} iouReports
 * @returns {boolean}
 */
function hasOutstandingIOU(report, iouReports) {
    if (!report || !report.iouReportID || _.isUndefined(report.hasOutstandingIOU)) {
        return false;
    }

    const iouReport = iouReports && iouReports[`${ONYXKEYS.COLLECTION.REPORT}${report.iouReportID}`];
    if (!iouReport || !iouReport.ownerAccountID) {
        return false;
    }

    if (iouReport.ownerAccountID === currentUserAccountID) {
        return false;
    }

    return report.hasOutstandingIOU;
}

/**
 * @param {Object} report
 * @param {String} report.iouReportID
 * @param {Object} iouReports
 * @returns {Boolean}
 */
function isIOUOwnedByCurrentUser(report, iouReports = {}) {
    if (report.hasOutstandingIOU) {
        const iouReport = iouReports[`${ONYXKEYS.COLLECTION.REPORT}${report.iouReportID}`];
        if (iouReport) {
            return iouReport.ownerAccountID === currentUserAccountID;
        }
    }
    return false;
}

/**
 * Assuming the passed in report is a default room, lets us know whether we can see it or not, based on permissions and
 * the various subsets of users we've allowed to use default rooms.
 *
 * @param {Object} report
 * @param {Array<Object>} policies
 * @param {Array<String>} betas
 * @return {Boolean}
 */
function canSeeDefaultRoom(report, policies, betas) {
    // Include archived rooms
    if (isArchivedRoom(report)) {
        return true;
    }

    // Include default rooms for free plan policies (domain rooms aren't included in here because they do not belong to a policy)
    if (getPolicyType(report, policies) === CONST.POLICY.TYPE.FREE) {
        return true;
    }

    // Include domain rooms with Partner Managers (Expensify accounts) in them for accounts that are on a domain with an Approved Accountant
    if (isDomainRoom(report) && doesDomainHaveApprovedAccountant && hasExpensifyEmails(lodashGet(report, ['participantAccountIDs'], []))) {
        return true;
    }

    // If the room has an assigned guide, it can be seen.
    if (hasExpensifyGuidesEmails(lodashGet(report, ['participantAccountIDs'], []))) {
        return true;
    }

    // Include any admins and announce rooms, since only non partner-managed domain rooms are on the beta now.
    if (isAdminRoom(report) || isAnnounceRoom(report)) {
        return true;
    }

    // For all other cases, just check that the user belongs to the default rooms beta
    return Permissions.canUseDefaultRooms(betas);
}

/**
 * @param {Object} report
 * @param {Array<Object>} policies
 * @param {Array<String>} betas
 * @returns {Boolean}
 */
function canAccessReport(report, policies, betas) {
    if (isThread(report) && ReportActionsUtils.isPendingRemove(ReportActionsUtils.getParentReportAction(report))) {
        return false;
    }

    // We hide default rooms (it's basically just domain rooms now) from people who aren't on the defaultRooms beta.
    if (isDefaultRoom(report) && !canSeeDefaultRoom(report, policies, betas)) {
        return false;
    }

    return true;
}

/**
 * Takes several pieces of data from Onyx and evaluates if a report should be shown in the option list (either when searching
 * for reports or the reports shown in the LHN).
 *
 * This logic is very specific and the order of the logic is very important. It should fail quickly in most cases and also
 * filter out the majority of reports before filtering out very specific minority of reports.
 *
 * @param {Object} report
 * @param {String} currentReportId
 * @param {Boolean} isInGSDMode
 * @param {Object} iouReports
 * @param {String[]} betas
 * @param {Object} policies
 * @returns {boolean}
 */
function shouldReportBeInOptionList(report, currentReportId, isInGSDMode, iouReports, betas, policies) {
    const isInDefaultMode = !isInGSDMode;

    // Exclude reports that have no data because there wouldn't be anything to show in the option item.
    // This can happen if data is currently loading from the server or a report is in various stages of being created.
    // This can also happen for anyone accessing a public room or archived room for which they don't have access to the underlying policy.
    if (
        !report ||
        !report.reportID ||
        (_.isEmpty(report.participantAccountIDs) && !isChatThread(report) && !isPublicRoom(report) && !isArchivedRoom(report) && !isMoneyRequestReport(report) && !isTaskReport(report))
    ) {
        return false;
    }

    if (!canAccessReport(report, policies, betas)) {
        return false;
    }

    // Include the currently viewed report. If we excluded the currently viewed report, then there
    // would be no way to highlight it in the options list and it would be confusing to users because they lose
    // a sense of context.
    if (report.reportID === currentReportId) {
        return true;
    }

    // Include reports if they have a draft, are pinned, or have an outstanding IOU
    // These are always relevant to the user no matter what view mode the user prefers
    if (report.hasDraft || report.isPinned || hasOutstandingIOU(report, iouReports)) {
        return true;
    }

    // Include reports that have errors from trying to add a workspace
    // If we excluded it, then the red-brock-road pattern wouldn't work for the user to resolve the error
    if (report.errorFields && !_.isEmpty(report.errorFields.addWorkspaceRoom)) {
        return true;
    }

    // All unread chats (even archived ones) in GSD mode will be shown. This is because GSD mode is specifically for focusing the user on the most relevant chats, primarily, the unread ones
    if (isInGSDMode) {
        return isUnread(report);
    }

    // Archived reports should always be shown when in default (most recent) mode. This is because you should still be able to access and search for the chats to find them.
    if (isInDefaultMode && isArchivedRoom(report)) {
        return true;
    }

    // Include policy expense chats if the user isn't in the policy expense chat beta
    if (isPolicyExpenseChat(report) && !Permissions.canUsePolicyExpenseChat(betas)) {
        return false;
    }

    // Hide only chat threads that haven't been commented on (other threads are actionable)
    if (isChatThread(report) && !report.lastMessageText) {
        return false;
    }

    return true;
}

/**
 * Attempts to find a report in onyx with the provided list of participants. Does not include threads
 * @param {Array} newParticipantList
 * @returns {Array|undefined}
 */
function getChatByParticipants(newParticipantList) {
    newParticipantList.sort();
    return _.find(allReports, (report) => {
        // If the report has been deleted, or there are no participants (like an empty #admins room) then skip it
        if (!report || !report.participantAccountIDs || isChatThread(report)) {
            return false;
        }

        // Only return the room if it has all the participants and is not a policy room
        return !isUserCreatedPolicyRoom(report) && _.isEqual(newParticipantList, _.sortBy(report.participantAccountIDs));
    });
}

/**
 * Attempts to find a report in onyx with the provided email list of participants. Does not include threads
 * This is temporary function while migrating from PersonalDetails to PersonalDetailsList
 *
 * @deprecated - use getChatByParticipants()
 *
 * @param {Array} participantsLoginList
 * @returns {Array|undefined}
 */
function getChatByParticipantsByLoginList(participantsLoginList) {
    participantsLoginList.sort();
    return _.find(allReports, (report) => {
        // If the report has been deleted, or there are no participants (like an empty #admins room) then skip it
        if (!report || !report.participants || isThread(report)) {
            return false;
        }

        // Only return the room if it has all the participants and is not a policy room
        return !isUserCreatedPolicyRoom(report) && _.isEqual(participantsLoginList, _.sortBy(report.participants));
    });
}

/**
 * Attempts to find a report in onyx with the provided list of participants in given policy
 * @param {Array} newParticipantList
 * @param {String} policyID
 * @returns {object|undefined}
 */
function getChatByParticipantsAndPolicy(newParticipantList, policyID) {
    newParticipantList.sort();
    return _.find(allReports, (report) => {
        // If the report has been deleted, or there are no participants (like an empty #admins room) then skip it
        if (!report || !report.participantAccountIDs) {
            return false;
        }

        // Only return the room if it has all the participants and is not a policy room
        return report.policyID === policyID && _.isEqual(newParticipantList, _.sortBy(report.participantAccountIDs));
    });
}

/**
 * @param {String} policyID
 * @returns {Array}
 */
function getAllPolicyReports(policyID) {
    return _.filter(allReports, (report) => report && report.policyID === policyID);
}

/**
 * Returns true if Chronos is one of the chat participants (1:1)
 * @param {Object} report
 * @returns {Boolean}
 */
function chatIncludesChronos(report) {
    return report.participantAccountIDs && _.contains(report.participantAccountIDs, CONST.ACCOUNT_ID.CHRONOS);
}

/**
 * Can only flag if:
 *
 * - It was written by someone else
 * - It's an ADDCOMMENT that is not an attachment
 *
 * @param {Object} reportAction
 * @param {number} reportID
 * @returns {Boolean}
 */
function canFlagReportAction(reportAction, reportID) {
    return (
        reportAction.actorAccountID !== currentUserAccountID &&
        reportAction.actionName === CONST.REPORT.ACTIONS.TYPE.ADDCOMMENT &&
        !ReportActionsUtils.isDeletedAction(reportAction) &&
        !ReportActionsUtils.isCreatedTaskReportAction(reportAction) &&
        isAllowedToComment(getReport(reportID))
    );
}

/**
 * Whether flag comment page should show
 *
 * @param {Object} reportAction
 * @param {Object} report
 * @returns {Boolean}
 */

function shouldShowFlagComment(reportAction, report) {
    return (
        canFlagReportAction(reportAction, report.reportID) &&
        !isArchivedRoom(report) &&
        !chatIncludesChronos(report) &&
        !isConciergeChatReport(report.reportID) &&
        reportAction.actorAccountID !== CONST.ACCOUNT_ID.CONCIERGE
    );
}

/**
 * @param {Object} report
 * @param {String} report.lastReadTime
 * @param {Array} sortedAndFilteredReportActions - reportActions for the report, sorted newest to oldest, and filtered for only those that should be visible
 *
 * @returns {String|null}
 */
function getNewMarkerReportActionID(report, sortedAndFilteredReportActions) {
    if (!isUnread(report)) {
        return '';
    }

    const newMarkerIndex = _.findLastIndex(sortedAndFilteredReportActions, (reportAction) => (reportAction.created || '') > report.lastReadTime);

    return _.has(sortedAndFilteredReportActions[newMarkerIndex], 'reportActionID') ? sortedAndFilteredReportActions[newMarkerIndex].reportActionID : '';
}

/**
 * Performs the markdown conversion, and replaces code points > 127 with C escape sequences
 * Used for compatibility with the backend auth validator for AddComment, and to account for MD in comments
 * @param {String} textComment
 * @returns {Number} The comment's total length as seen from the backend
 */
function getCommentLength(textComment) {
    return getParsedComment(textComment)
        .replace(/[^ -~]/g, '\\u????')
        .trim().length;
}

/**
 * @param {String|null} url
 * @returns {String}
 */
function getRouteFromLink(url) {
    if (!url) {
        return '';
    }

    // Get the reportID from URL
    let route = url;
    _.each(linkingConfig.prefixes, (prefix) => {
        const localWebAndroidRegEx = /^(http:\/\/([0-9]{1,3})\.([0-9]{1,3})\.([0-9]{1,3})\.([0-9]{1,3}))/;
        if (route.startsWith(prefix)) {
            route = route.replace(prefix, '');
        } else if (localWebAndroidRegEx.test(route)) {
            route = route.replace(localWebAndroidRegEx, '');
        } else {
            return;
        }

        // Remove the port if it's a localhost URL
        if (/^:\d+/.test(route)) {
            route = route.replace(/:\d+/, '');
        }

        // Remove the leading slash if exists
        if (route.startsWith('/')) {
            route = route.replace('/', '');
        }
    });
    return route;
}

/**
 * @param {String|null} url
 * @returns {String}
 */
function getReportIDFromLink(url) {
    const route = getRouteFromLink(url);
    const {reportID, isSubReportPageRoute} = ROUTES.parseReportRouteParams(route);
    if (isSubReportPageRoute) {
        // We allow the Sub-Report deep link routes (settings, details, etc.) to be handled by their respective component pages
        return '';
    }
    return reportID;
}

/**
 * Users can request money in policy expense chats only if they are in a role of a member in the chat (in other words, if it's their policy expense chat)
 *
 * @param {Object} report
 * @returns {Boolean}
 */
function canRequestMoney(report) {
    return !isPolicyExpenseChat(report) || report.isOwnPolicyExpenseChat;
}

/**
 * @param {Object} report
 * @param {Array} reportParticipants
 * @param {Array} betas
 * @returns {Array}
 */
function getMoneyRequestOptions(report, reportParticipants, betas) {
    // In any thread or task report, we do not allow any new money requests yet
    if (isChatThread(report) || isTaskReport(report)) {
        return [];
    }

    const participants = _.filter(reportParticipants, (accountID) => currentUserPersonalDetails.accountID !== accountID);

    const hasExcludedIOUAccountIDs = lodashIntersection(reportParticipants, CONST.EXPENSIFY_ACCOUNT_IDS).length > 0;
    const hasMultipleParticipants = participants.length > 1;

    if (hasExcludedIOUAccountIDs || (participants.length === 0 && !report.isOwnPolicyExpenseChat) || !Permissions.canUseIOU(betas)) {
        return [];
    }

    // Additional requests should be blocked for money request reports
    if (isMoneyRequestReport(report)) {
        return [];
    }

    // User created policy rooms and default rooms like #admins or #announce will always have the Split Bill option
    // unless there are no participants at all (e.g. #admins room for a policy with only 1 admin)
    // DM chats will have the Split Bill option only when there are at least 3 people in the chat.
    // There is no Split Bill option for Workspace chats
    if (isChatRoom(report) || (hasMultipleParticipants && !isPolicyExpenseChat(report))) {
        return [CONST.IOU.MONEY_REQUEST_TYPE.SPLIT];
    }

    // DM chats that only have 2 people will see the Send / Request money options.
    // Workspace chats should only see the Request money option, as "easy overages" is not available.
    return [
        ...(canRequestMoney(report) ? [CONST.IOU.MONEY_REQUEST_TYPE.REQUEST] : []),

        // Send money option should be visible only in DMs
        ...(Permissions.canUseIOUSend(betas) && isChatReport(report) && !isPolicyExpenseChat(report) && participants.length === 1 ? [CONST.IOU.MONEY_REQUEST_TYPE.SEND] : []),
    ];
}

/**
 * Allows a user to leave a policy room according to the following conditions of the visibility or chatType rNVP:
 * `public` - Anyone can leave (because anybody can join)
 * `public_announce` - Only non-policy members can leave (it's auto-shared with policy members)
 * `policy_admins` - Nobody can leave (it's auto-shared with all policy admins)
 * `policy_announce` - Nobody can leave (it's auto-shared with all policy members)
 * `policy` - Anyone can leave (though only policy members can join)
 * `domain` - Nobody can leave (it's auto-shared with domain members)
 * `dm` - Nobody can leave (it's auto-shared with users)
 * `private` - Anybody can leave (though you can only be invited to join)
 *
 * @param {Object} report
 * @param {String} report.visibility
 * @param {String} report.chatType
 * @param {Boolean} isPolicyMember
 * @returns {Boolean}
 */
function canLeaveRoom(report, isPolicyMember) {
    if (_.isEmpty(report.visibility)) {
        if (
            report.chatType === CONST.REPORT.CHAT_TYPE.POLICY_ADMINS ||
            report.chatType === CONST.REPORT.CHAT_TYPE.POLICY_ANNOUNCE ||
            report.chatType === CONST.REPORT.CHAT_TYPE.DOMAIN_ALL ||
            _.isEmpty(report.chatType)
        ) {
            // DM chats don't have a chatType
            return false;
        }
    } else if (isPublicAnnounceRoom(report) && isPolicyMember) {
        return false;
    }
    return true;
}

/**
 * @param {Number[]} participantAccountIDs
 * @returns {Boolean}
 */
function isCurrentUserTheOnlyParticipant(participantAccountIDs) {
    return participantAccountIDs && participantAccountIDs.length === 1 && participantAccountIDs[0] === currentUserAccountID;
}

/**
 * Returns display names for those that can see the whisper.
 * However, it returns "you" if the current user is the only one who can see it besides the person that sent it.
 *
 * @param {Number[]} participantAccountIDs
 * @returns {string}
 */
function getWhisperDisplayNames(participantAccountIDs) {
    const isWhisperOnlyVisibleToCurrentUser = isCurrentUserTheOnlyParticipant(participantAccountIDs);

    // When the current user is the only participant, the display name needs to be "you" because that's the only person reading it
    if (isWhisperOnlyVisibleToCurrentUser) {
        return Localize.translateLocal('common.youAfterPreposition');
    }

    return _.map(participantAccountIDs, (accountID) => getDisplayNameForParticipant(accountID, !isWhisperOnlyVisibleToCurrentUser)).join(', ');
}

/**
 * Show subscript on workspace chats / threads and expense requests
 * @param {Object} report
 * @returns {Boolean}
 */
function shouldReportShowSubscript(report) {
    if (isArchivedRoom(report)) {
        return false;
    }

    if (isPolicyExpenseChat(report) && !isChatThread(report) && !isTaskReport(report) && !report.isOwnPolicyExpenseChat) {
        return true;
    }

    if (isPolicyExpenseChat(report) && !isThread(report) && !isTaskReport(report)) {
        return true;
    }

    if (isExpenseRequest(report)) {
        return true;
    }

    if (isWorkspaceTaskReport(report)) {
        return true;
    }

    if (isWorkspaceThread(report)) {
        return true;
    }

    return false;
}

/**
 * Return true if reports data exists
 * @returns {Boolean}
 */
function isReportDataReady() {
    return !_.isEmpty(allReports) && _.some(_.keys(allReports), (key) => allReports[key].reportID);
}

/**
 * Returns the parentReport if the given report is a thread.
 *
 * @param {Object} report
 * @returns {Object}
 */
function getParentReport(report) {
    if (!report || !report.parentReportID) {
        return {};
    }
    return lodashGet(allReports, `${ONYXKEYS.COLLECTION.REPORT}${report.parentReportID}`, {});
}

/**
 * Return true if the composer should be hidden
 * @param {Object} report
 * @param {Object} reportErrors
 * @returns {Boolean}
 */
function shouldHideComposer(report, reportErrors) {
    return isArchivedRoom(report) || !_.isEmpty(reportErrors) || !isAllowedToComment(report) || isAnonymousUser;
}

/**
 * Returns ID of the original report from which the given reportAction is first created.
 *
 * @param {String} reportID
 * @param {Object} reportAction
 * @returns {String}
 */
function getOriginalReportID(reportID, reportAction) {
    return isThreadFirstChat(reportAction, reportID) ? lodashGet(allReports, [`${ONYXKEYS.COLLECTION.REPORT}${reportID}`, 'parentReportID']) : reportID;
}

export {
    getReportParticipantsTitle,
    isReportMessageAttachment,
    findLastAccessedReport,
    canEditReportAction,
    canFlagReportAction,
    shouldShowFlagComment,
    canDeleteReportAction,
    canLeaveRoom,
    sortReportsByLastRead,
    isDefaultRoom,
    isAdminRoom,
    isAnnounceRoom,
    isUserCreatedPolicyRoom,
    isChatRoom,
    getChatRoomSubtitle,
    getParentNavigationSubtitle,
    getPolicyName,
    getPolicyType,
    isArchivedRoom,
    isPolicyExpenseChatAdmin,
    isPublicRoom,
    isPublicAnnounceRoom,
    isConciergeChatReport,
    isCurrentUserTheOnlyParticipant,
    hasAutomatedExpensifyAccountIDs,
    hasExpensifyGuidesEmails,
    hasOutstandingIOU,
    isIOUOwnedByCurrentUser,
    getMoneyRequestTotal,
    canShowReportRecipientLocalTime,
    formatReportLastMessageText,
    chatIncludesConcierge,
    isPolicyExpenseChat,
    getIconsForParticipants,
    getIcons,
    getRoomWelcomeMessage,
    getDisplayNamesWithTooltips,
    getReportName,
    getReport,
    getReportIDFromLink,
    getRouteFromLink,
    navigateToDetailsPage,
    generateReportID,
    hasReportNameError,
    isUnread,
    isUnreadWithMention,
    buildOptimisticWorkspaceChats,
    buildOptimisticTaskReport,
    buildOptimisticChatReport,
    buildOptimisticClosedReportAction,
    buildOptimisticCreatedReportAction,
    buildOptimisticEditedTaskReportAction,
    buildOptimisticIOUReport,
    buildOptimisticExpenseReport,
    buildOptimisticIOUReportAction,
    buildOptimisticReportPreview,
    buildOptimisticTaskReportAction,
    buildOptimisticAddCommentReportAction,
    buildOptimisticTaskCommentReportAction,
    shouldReportBeInOptionList,
    getChatByParticipants,
    getChatByParticipantsByLoginList,
    getChatByParticipantsAndPolicy,
    getAllPolicyReports,
    getIOUReportActionMessage,
    getDisplayNameForParticipant,
    isChatReport,
    isExpenseReport,
    isExpenseRequest,
    isIOUReport,
    isTaskReport,
    isTaskCompleted,
    isTaskAssignee,
    isMoneyRequestReport,
    chatIncludesChronos,
    getNewMarkerReportActionID,
    canSeeDefaultRoom,
    getDefaultWorkspaceAvatar,
    getCommentLength,
    getParsedComment,
    getMoneyRequestOptions,
    canRequestMoney,
    getWhisperDisplayNames,
    getWorkspaceAvatar,
    isThread,
    isChatThread,
    isThreadParent,
    isThreadFirstChat,
    shouldReportShowSubscript,
    isReportDataReady,
    isSettled,
    isAllowedToComment,
    getMoneyRequestAction,
    getBankAccountRoute,
    getParentReport,
    getReportPreviewMessage,
    shouldHideComposer,
    getOriginalReportID,
    canAccessReport,
};<|MERGE_RESOLUTION|>--- conflicted
+++ resolved
@@ -805,11 +805,7 @@
     if (isChatThread(report)) {
         const parentReportAction = ReportActionsUtils.getParentReportAction(report);
 
-<<<<<<< HEAD
         const actorAccountID = lodashGet(parentReportAction, 'actorAccountID', -1);
-=======
-        const actorAccountID = lodashGet(parentReportAction, 'actorAccountID', 0);
->>>>>>> 35e8d464
         const actorDisplayName = lodashGet(allPersonalDetails, [actorAccountID, 'displayName'], '');
         const actorIcon = {
             id: actorAccountID,

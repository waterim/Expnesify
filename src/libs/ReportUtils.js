import _ from 'underscore';
import Str from 'expensify-common/lib/str';
import lodashGet from 'lodash/get';
import lodashIntersection from 'lodash/intersection';
import Onyx from 'react-native-onyx';
import ExpensiMark from 'expensify-common/lib/ExpensiMark';
import ONYXKEYS from '../ONYXKEYS';
import CONST from '../CONST';
import * as Localize from './Localize';
import * as Expensicons from '../components/Icon/Expensicons';
import hashCode from './hashCode';
import Navigation from './Navigation/Navigation';
import ROUTES from '../ROUTES';
import * as NumberUtils from './NumberUtils';
import * as NumberFormatUtils from './NumberFormatUtils';
import * as ReportActionsUtils from './ReportActionsUtils';
import Permissions from './Permissions';
import DateUtils from './DateUtils';
import linkingConfig from './Navigation/linkingConfig';
import * as defaultAvatars from '../components/Icon/DefaultAvatars';
import isReportMessageAttachment from './isReportMessageAttachment';
import * as defaultWorkspaceAvatars from '../components/Icon/WorkspaceDefaultAvatars';
import * as LocalePhoneNumber from './LocalePhoneNumber';
import * as CurrencyUtils from './CurrencyUtils';

let sessionEmail;
Onyx.connect({
    key: ONYXKEYS.SESSION,
    callback: (val) => (sessionEmail = val ? val.email : null),
});

let preferredLocale = CONST.LOCALES.DEFAULT;
Onyx.connect({
    key: ONYXKEYS.NVP_PREFERRED_LOCALE,
    callback: (val) => {
        if (!val) {
            return;
        }
        preferredLocale = val;
    },
});

let currentUserEmail;
let currentUserAccountID;
Onyx.connect({
    key: ONYXKEYS.SESSION,
    callback: (val) => {
        // When signed out, val is undefined
        if (!val) {
            return;
        }

        currentUserEmail = val.email;
        currentUserAccountID = val.accountID;
    },
});

let allPersonalDetails;
let currentUserPersonalDetails;
Onyx.connect({
    key: ONYXKEYS.PERSONAL_DETAILS,
    callback: (val) => {
        currentUserPersonalDetails = lodashGet(val, currentUserEmail, {});
        allPersonalDetails = val;
    },
});

let allReports;
Onyx.connect({
    key: ONYXKEYS.COLLECTION.REPORT,
    waitForCollectionCallback: true,
    callback: (val) => (allReports = val),
});

let doesDomainHaveApprovedAccountant;
Onyx.connect({
    key: ONYXKEYS.ACCOUNT,
    waitForCollectionCallback: true,
    callback: (val) => (doesDomainHaveApprovedAccountant = lodashGet(val, 'doesDomainHaveApprovedAccountant', false)),
});

let allPolicies;
Onyx.connect({
    key: ONYXKEYS.COLLECTION.POLICY,
    waitForCollectionCallback: true,
    callback: (val) => (allPolicies = val),
});

function getChatType(report) {
    return report ? report.chatType : '';
}

/**
 * Returns the concatenated title for the PrimaryLogins of a report
 *
 * @param {Array} logins
 * @returns {string}
 */
function getReportParticipantsTitle(logins) {
    return (
        _.chain(logins)

            // Somehow it's possible for the logins coming from report.participants to contain undefined values so we use compact to remove them.
            .compact()
            .map((login) => Str.removeSMSDomain(login))
            .value()
            .join(', ')
    );
}

/**
 * Checks if a report is an Expense report.
 *
 * @param {Object} report
 * @returns {Boolean}
 */
function isExpenseReport(report) {
    return lodashGet(report, 'type') === CONST.REPORT.TYPE.EXPENSE;
}

/**
 * Checks if a report is an IOU report.
 *
 * @param {Object} report
 * @returns {Boolean}
 */
function isIOUReport(report) {
    return lodashGet(report, 'type') === CONST.REPORT.TYPE.IOU;
}

/**
 * Checks if a report is a task report.
 *
 * @param {Object} report
 * @returns {Boolean}
 */
function isTaskReport(report) {
    return lodashGet(report, 'type') === CONST.REPORT.TYPE.TASK;
}

/**
 * Checks if a report is an IOU or expense report.
 *
 * @param {Object} report
 * @returns {Boolean}
 */
function isMoneyRequestReport(report) {
    return isIOUReport(report) || isExpenseReport(report);
}

/**
 * Given a collection of reports returns them sorted by last read
 *
 * @param {Object} reports
 * @returns {Array}
 */
function sortReportsByLastRead(reports) {
    return _.chain(reports)
        .toArray()
        .filter((report) => report && report.reportID && !isIOUReport(report))
        .sortBy('lastReadTime')
        .value();
}

/**
 * Can only edit if:
 *
 * - It was written by the current user
 * - It's an ADDCOMMENT that is not an attachment
 * - It's not pending deletion
 *
 * @param {Object} reportAction
 * @returns {Boolean}
 */
function canEditReportAction(reportAction) {
    return (
        reportAction.actorEmail === sessionEmail &&
        reportAction.actionName === CONST.REPORT.ACTIONS.TYPE.ADDCOMMENT &&
        !isReportMessageAttachment(lodashGet(reportAction, ['message', 0], {})) &&
        !ReportActionsUtils.isDeletedAction(reportAction) &&
        !ReportActionsUtils.isCreatedTaskReportAction(reportAction) &&
        reportAction.pendingAction !== CONST.RED_BRICK_ROAD_PENDING_ACTION.DELETE
    );
}

/**
 * @param {String} reportID
 * @returns {Boolean}
 */
function isSettled(reportID) {
    return !lodashGet(allReports, [`${ONYXKEYS.COLLECTION.REPORT}${reportID}`, 'hasOutstandingIOU']);
}

/**
 * Whether the Money Request report has been reimbursed
 *
 * @param {String} reportID
 * @returns {Boolean}
 */
function isSettled(reportID) {
    return !lodashGet(allReports, [`${ONYXKEYS.COLLECTION.REPORT}${reportID}`, 'hasOutstandingIOU']);
}

/**
 * Can only delete if the author is this user and the action is an ADDCOMMENT action or an IOU action in an unsettled report
 *
 * @param {Object} reportAction
 * @returns {Boolean}
 */
function canDeleteReportAction(reportAction) {
<<<<<<< HEAD
    return reportAction.actorEmail === sessionEmail
        && (reportAction.actionName === CONST.REPORT.ACTIONS.TYPE.ADDCOMMENT
            || (ReportActionsUtils.isMoneyRequestAction(reportAction) && !isSettled(reportAction.originalMessage.IOUReportID)))
        && reportAction.pendingAction !== CONST.RED_BRICK_ROAD_PENDING_ACTION.DELETE;
=======
    return (
        reportAction.actorEmail === sessionEmail &&
        reportAction.actionName === CONST.REPORT.ACTIONS.TYPE.ADDCOMMENT &&
        !ReportActionsUtils.isCreatedTaskReportAction(reportAction) &&
        reportAction.pendingAction !== CONST.RED_BRICK_ROAD_PENDING_ACTION.DELETE
    );
>>>>>>> d76e0667
}

/**
 * Whether the provided report is an Admin room
 * @param {Object} report
 * @param {String} report.chatType
 * @returns {Boolean}
 */
function isAdminRoom(report) {
    return getChatType(report) === CONST.REPORT.CHAT_TYPE.POLICY_ADMINS;
}

/**
 * Whether the provided report is a Announce room
 * @param {Object} report
 * @param {String} report.chatType
 * @returns {Boolean}
 */
function isAnnounceRoom(report) {
    return getChatType(report) === CONST.REPORT.CHAT_TYPE.POLICY_ANNOUNCE;
}

/**
 * Whether the provided report is a default room
 * @param {Object} report
 * @param {String} report.chatType
 * @returns {Boolean}
 */
function isDefaultRoom(report) {
    return [CONST.REPORT.CHAT_TYPE.POLICY_ADMINS, CONST.REPORT.CHAT_TYPE.POLICY_ANNOUNCE, CONST.REPORT.CHAT_TYPE.DOMAIN_ALL].indexOf(getChatType(report)) > -1;
}

/**
 * Whether the provided report is a Domain room
 * @param {Object} report
 * @param {String} report.chatType
 * @returns {Boolean}
 */
function isDomainRoom(report) {
    return getChatType(report) === CONST.REPORT.CHAT_TYPE.DOMAIN_ALL;
}

/**
 * Whether the provided report is a user created policy room
 * @param {Object} report
 * @param {String} report.chatType
 * @returns {Boolean}
 */
function isUserCreatedPolicyRoom(report) {
    return getChatType(report) === CONST.REPORT.CHAT_TYPE.POLICY_ROOM;
}

/**
 * Whether the provided report is a Policy Expense chat.
 * @param {Object} report
 * @param {String} report.chatType
 * @returns {Boolean}
 */
function isPolicyExpenseChat(report) {
    return getChatType(report) === CONST.REPORT.CHAT_TYPE.POLICY_EXPENSE_CHAT;
}

/**
 * Whether the provided report is a chat room
 * @param {Object} report
 * @param {String} report.chatType
 * @returns {Boolean}
 */
function isChatRoom(report) {
    return isUserCreatedPolicyRoom(report) || isDefaultRoom(report);
}

/**
 * Whether the provided report is a public room
 * @param {Object} report
 * @param {String} report.visibility
 * @returns {Boolean}
 */
function isPublicRoom(report) {
    const visibility = lodashGet(report, 'visibility', '');
    return visibility === CONST.REPORT.VISIBILITY.PUBLIC || visibility === CONST.REPORT.VISIBILITY.PUBLIC_ANNOUNCE;
}

/**
 * Whether the provided report is a public announce room
 * @param {Object} report
 * @param {String} report.visibility
 * @returns {Boolean}
 */
function isPublicAnnounceRoom(report) {
    const visibility = lodashGet(report, 'visibility', '');
    return visibility === CONST.REPORT.VISIBILITY.PUBLIC_ANNOUNCE;
}

/**
 * Get the policy type from a given report
 * @param {Object} report
 * @param {String} report.policyID
 * @param {Object} policies must have Onyxkey prefix (i.e 'policy_') for keys
 * @returns {String}
 */
function getPolicyType(report, policies) {
    return lodashGet(policies, [`${ONYXKEYS.COLLECTION.POLICY}${report.policyID}`, 'type'], '');
}

/**
 * Returns true if there are any guides accounts (team.expensify.com) in emails
 * @param {Array} emails
 * @returns {Boolean}
 */
function hasExpensifyGuidesEmails(emails) {
    return _.some(emails, (email) => Str.extractEmailDomain(email) === CONST.EMAIL.GUIDES_DOMAIN);
}

/**
 * Only returns true if this is our main 1:1 DM report with Concierge
 *
 * @param {Object} report
 * @returns {Boolean}
 */
function isConciergeChatReport(report) {
    return lodashGet(report, 'participants', []).length === 1 && report.participants[0] === CONST.EMAIL.CONCIERGE;
}

/**
 * @param {Record<String, {lastReadTime, reportID}>|Array<{lastReadTime, reportID}>} reports
 * @param {Boolean} [ignoreDomainRooms]
 * @param {Object} policies
 * @param {Boolean} isFirstTimeNewExpensifyUser
 * @param {Boolean} openOnAdminRoom
 * @returns {Object}
 */
function findLastAccessedReport(reports, ignoreDomainRooms, policies, isFirstTimeNewExpensifyUser, openOnAdminRoom = false) {
    // If it's the user's first time using New Expensify, then they could either have:
    //   - just a Concierge report, if so we'll return that
    //   - their Concierge report, and a separate report that must have deeplinked them to the app before they created their account.
    // If it's the latter, we'll use the deeplinked report over the Concierge report,
    // since the Concierge report would be incorrectly selected over the deep-linked report in the logic below.
    let sortedReports = sortReportsByLastRead(reports);

    if (isFirstTimeNewExpensifyUser) {
        if (sortedReports.length === 1) {
            return sortedReports[0];
        }
        return _.find(sortedReports, (report) => !isConciergeChatReport(report));
    }

    if (ignoreDomainRooms) {
        // We allow public announce rooms, admins, and announce rooms through since we bypass the default rooms beta for them.
        // Check where ReportUtils.findLastAccessedReport is called in MainDrawerNavigator.js for more context.
        // Domain rooms are now the only type of default room that are on the defaultRooms beta.
        sortedReports = _.filter(
            sortedReports,
            (report) => !isDomainRoom(report) || getPolicyType(report, policies) === CONST.POLICY.TYPE.FREE || hasExpensifyGuidesEmails(lodashGet(report, ['participants'], [])),
        );
    }

    let adminReport;
    if (openOnAdminRoom) {
        adminReport = _.find(sortedReports, (report) => {
            const chatType = getChatType(report);
            return chatType === CONST.REPORT.CHAT_TYPE.POLICY_ADMINS;
        });
    }

    return adminReport || _.last(sortedReports);
}

/**
 * Whether the provided report is an archived room
 * @param {Object} report
 * @param {Number} report.stateNum
 * @param {Number} report.statusNum
 * @returns {Boolean}
 */
function isArchivedRoom(report) {
    return lodashGet(report, ['statusNum']) === CONST.REPORT.STATUS.CLOSED && lodashGet(report, ['stateNum']) === CONST.REPORT.STATE_NUM.SUBMITTED;
}

/**
 * Get the policy name from a given report
 * @param {Object} report
 * @param {String} report.policyID
 * @param {String} report.oldPolicyName
 * @param {String} report.policyName
 * @returns {String}
 */
function getPolicyName(report) {
    // Public rooms send back the policy name with the reportSummary,
    // since they can also be accessed by people who aren't in the workspace
    if (report.policyName) {
        return report.policyName;
    }

    if (!allPolicies || _.size(allPolicies) === 0) {
        return Localize.translateLocal('workspace.common.unavailable');
    }

    const policy = allPolicies[`${ONYXKEYS.COLLECTION.POLICY}${report.policyID}`];
    if (!policy) {
        return report.oldPolicyName || Localize.translateLocal('workspace.common.unavailable');
    }

    return policy.name || report.oldPolicyName || Localize.translateLocal('workspace.common.unavailable');
}

/**
 * Checks if the current user is the admin of the policy given the policy expense chat.
 * @param {Object} report
 * @param {String} report.policyID
 * @param {Object} policies must have OnyxKey prefix (i.e 'policy_') for keys
 * @returns {Boolean}
 */
function isPolicyExpenseChatAdmin(report, policies) {
    if (!isPolicyExpenseChat(report)) {
        return false;
    }

    const policyRole = lodashGet(policies, [`${ONYXKEYS.COLLECTION.POLICY}${report.policyID}`, 'role']);

    return policyRole === CONST.POLICY.ROLE.ADMIN;
}

/**
 * Get either the policyName or domainName the chat is tied to
 * @param {Object} report
 * @returns {String}
 */
function getChatRoomSubtitle(report) {
    if (!isDefaultRoom(report) && !isUserCreatedPolicyRoom(report) && !isPolicyExpenseChat(report)) {
        return '';
    }
    if (getChatType(report) === CONST.REPORT.CHAT_TYPE.DOMAIN_ALL) {
        // The domainAll rooms are just #domainName, so we ignore the prefix '#' to get the domainName
        return report.reportName.substring(1);
    }
    if ((isPolicyExpenseChat(report) && report.isOwnPolicyExpenseChat) || isExpenseReport(report)) {
        return Localize.translateLocal('workspace.common.workspace');
    }
    if (isArchivedRoom(report)) {
        return report.oldPolicyName || '';
    }
    return getPolicyName(report);
}

/**
 * Get welcome message based on room type
 * @param {Object} report
 * @returns {Object}
 */

function getRoomWelcomeMessage(report) {
    const welcomeMessage = {};
    const workspaceName = getPolicyName(report);

    if (isArchivedRoom(report)) {
        welcomeMessage.phrase1 = Localize.translateLocal('reportActionsView.beginningOfArchivedRoomPartOne');
        welcomeMessage.phrase2 = Localize.translateLocal('reportActionsView.beginningOfArchivedRoomPartTwo');
    } else if (isDomainRoom(report)) {
        welcomeMessage.phrase1 = Localize.translateLocal('reportActionsView.beginningOfChatHistoryDomainRoomPartOne', {domainRoom: report.reportName});
        welcomeMessage.phrase2 = Localize.translateLocal('reportActionsView.beginningOfChatHistoryDomainRoomPartTwo');
    } else if (isAdminRoom(report)) {
        welcomeMessage.phrase1 = Localize.translateLocal('reportActionsView.beginningOfChatHistoryAdminRoomPartOne', {workspaceName});
        welcomeMessage.phrase2 = Localize.translateLocal('reportActionsView.beginningOfChatHistoryAdminRoomPartTwo');
    } else if (isAnnounceRoom(report)) {
        welcomeMessage.phrase1 = Localize.translateLocal('reportActionsView.beginningOfChatHistoryAnnounceRoomPartOne', {workspaceName});
        welcomeMessage.phrase2 = Localize.translateLocal('reportActionsView.beginningOfChatHistoryAnnounceRoomPartTwo', {workspaceName});
    } else {
        // Message for user created rooms or other room types.
        welcomeMessage.phrase1 = Localize.translateLocal('reportActionsView.beginningOfChatHistoryUserRoomPartOne');
        welcomeMessage.phrase2 = Localize.translateLocal('reportActionsView.beginningOfChatHistoryUserRoomPartTwo');
    }

    return welcomeMessage;
}

/**
 * Returns true if Concierge is one of the chat participants (1:1 as well as group chats)
 * @param {Object} report
 * @returns {Boolean}
 */
function chatIncludesConcierge(report) {
    return report.participants && _.contains(report.participants, CONST.EMAIL.CONCIERGE);
}

/**
 * Returns true if there is any automated expensify account in emails
 * @param {Array} emails
 * @returns {Boolean}
 */
function hasAutomatedExpensifyEmails(emails) {
    return _.intersection(emails, CONST.EXPENSIFY_EMAILS).length > 0;
}

/**
 * Returns true if there are any Expensify accounts (i.e. with domain 'expensify.com') in the set of emails.
 *
 * @param {Array<String>} emails
 * @return {Boolean}
 */
function hasExpensifyEmails(emails) {
    return _.some(emails, (email) => Str.extractEmailDomain(email) === CONST.EXPENSIFY_PARTNER_NAME);
}

/**
 * Whether the time row should be shown for a report.
 * @param {Array<Object>} personalDetails
 * @param {Object} report
 * @return {Boolean}
 */
function canShowReportRecipientLocalTime(personalDetails, report) {
    const reportParticipants = _.without(lodashGet(report, 'participants', []), sessionEmail);
    const participantsWithoutExpensifyEmails = _.difference(reportParticipants, CONST.EXPENSIFY_EMAILS);
    const hasMultipleParticipants = participantsWithoutExpensifyEmails.length > 1;
    const reportRecipient = personalDetails[participantsWithoutExpensifyEmails[0]];
    const reportRecipientTimezone = lodashGet(reportRecipient, 'timezone', CONST.DEFAULT_TIME_ZONE);
    const isReportParticipantValidated = lodashGet(reportRecipient, 'validated', false);
    return Boolean(
        !hasMultipleParticipants &&
            !isChatRoom(report) &&
            !isPolicyExpenseChat(report) &&
            reportRecipient &&
            reportRecipientTimezone &&
            reportRecipientTimezone.selected &&
            isReportParticipantValidated,
    );
}

/**
 * Trim the last message text to a fixed limit.
 * @param {String} lastMessageText
 * @returns {String}
 */
function formatReportLastMessageText(lastMessageText) {
    return String(lastMessageText).replace(CONST.REGEX.AFTER_FIRST_LINE_BREAK, '').substring(0, CONST.REPORT.LAST_MESSAGE_TEXT_MAX_LENGTH);
}

/**
 * Hashes provided string and returns a value between [0, range)
 * @param {String} login
 * @param {Number} range
 * @returns {Number}
 */
function hashLogin(login, range) {
    return Math.abs(hashCode(login.toLowerCase())) % range;
}

/**
 * Helper method to return the default avatar associated with the given login
 * @param {String} [login]
 * @returns {String}
 */
function getDefaultAvatar(login = '') {
    if (!login) {
        return Expensicons.FallbackAvatar;
    }
    if (login === CONST.EMAIL.CONCIERGE) {
        return Expensicons.ConciergeAvatar;
    }

    // There are 24 possible default avatars, so we choose which one this user has based
    // on a simple hash of their login. Note that Avatar count starts at 1.
    const loginHashBucket = hashLogin(login, CONST.DEFAULT_AVATAR_COUNT) + 1;

    return defaultAvatars[`Avatar${loginHashBucket}`];
}

/**
 * Helper method to return the default avatar associated with the given login
 * @param {String} [workspaceName]
 * @returns {String}
 */
function getDefaultWorkspaceAvatar(workspaceName) {
    if (!workspaceName) {
        return defaultWorkspaceAvatars.WorkspaceBuilding;
    }

    // Remove all chars not A-Z or 0-9 including underscore
    const alphaNumeric = workspaceName
        .normalize('NFD')
        .replace(/[^0-9a-z]/gi, '')
        .toUpperCase();

    return !alphaNumeric ? defaultWorkspaceAvatars.WorkspaceBuilding : defaultWorkspaceAvatars[`Workspace${alphaNumeric[0]}`];
}

function getWorkspaceAvatar(report) {
    const workspaceName = getPolicyName(report, allPolicies);
    return lodashGet(allPolicies, [`${ONYXKEYS.COLLECTION.POLICY}${report.policyID}`, 'avatar']) || getDefaultWorkspaceAvatar(workspaceName);
}

/**
 * Helper method to return old dot default avatar associated with login
 *
 * @param {String} [login]
 * @returns {String}
 */
function getOldDotDefaultAvatar(login = '') {
    if (login === CONST.EMAIL.CONCIERGE) {
        return CONST.CONCIERGE_ICON_URL;
    }

    // There are 8 possible old dot default avatars, so we choose which one this user has based
    // on a simple hash of their login. Note that Avatar count starts at 1.
    const loginHashBucket = hashLogin(login, CONST.OLD_DEFAULT_AVATAR_COUNT) + 1;

    return `${CONST.CLOUDFRONT_URL}/images/avatars/avatar_${loginHashBucket}.png`;
}

/**
 * Given a user's avatar path, returns true if user doesn't have an avatar or if URL points to a default avatar
 * @param {String} [avatarURL] - the avatar source from user's personalDetails
 * @returns {Boolean}
 */
function isDefaultAvatar(avatarURL) {
    if (
        _.isString(avatarURL) &&
        (avatarURL.includes('images/avatars/avatar_') || avatarURL.includes('images/avatars/default-avatar_') || avatarURL.includes('images/avatars/user/default'))
    ) {
        return true;
    }

    // If null URL, we should also use a default avatar
    if (!avatarURL) {
        return true;
    }
    return false;
}

/**
 * Provided a source URL, if source is a default avatar, return the associated SVG.
 * Otherwise, return the URL pointing to a user-uploaded avatar.
 *
 * @param {String} [avatarURL] - the avatar source from user's personalDetails
 * @param {String} [login] - the email of the user
 * @returns {String|Function}
 */
function getAvatar(avatarURL, login) {
    if (isDefaultAvatar(avatarURL)) {
        return getDefaultAvatar(login);
    }
    return avatarURL;
}

/**
 * Avatars uploaded by users will have a _128 appended so that the asset server returns a small version.
 * This removes that part of the URL so the full version of the image can load.
 *
 * @param {String} [avatarURL]
 * @param {String} [login]
 * @returns {String|Function}
 */
function getFullSizeAvatar(avatarURL, login) {
    const source = getAvatar(avatarURL, login);
    if (!_.isString(source)) {
        return source;
    }
    return source.replace('_128', '');
}

/**
 * Small sized avatars end with _128.<file-type>. This adds the _128 at the end of the
 * source URL (before the file type) if it doesn't exist there already.
 *
 * @param {String} avatarURL
 * @param {String} login
 * @returns {String|Function}
 */
function getSmallSizeAvatar(avatarURL, login) {
    const source = getAvatar(avatarURL, login);
    if (!_.isString(source)) {
        return source;
    }

    // Because other urls than CloudFront do not support dynamic image sizing (_SIZE suffix), the current source is already what we want to use here.
    if (!CONST.CLOUDFRONT_DOMAIN_REGEX.test(source)) {
        return source;
    }

    // If image source already has _128 at the end, the given avatar URL is already what we want to use here.
    const lastPeriodIndex = source.lastIndexOf('.');
    if (source.substring(lastPeriodIndex - 4, lastPeriodIndex) === '_128') {
        return source;
    }
    return `${source.substring(0, lastPeriodIndex)}_128${source.substring(lastPeriodIndex)}`;
}

/**
 * Returns the appropriate icons for the given chat report using the stored personalDetails.
 * The Avatar sources can be URLs or Icon components according to the chat type.
 *
 * @param {Object} report
 * @param {Object} personalDetails
 * @param {*} [defaultIcon]
 * @returns {Array<*>}
 */
function getIcons(report, personalDetails, defaultIcon = null) {
    const result = {
        source: '',
        type: CONST.ICON_TYPE_AVATAR,
        name: '',
    };

    if (_.isEmpty(report)) {
        result.source = defaultIcon || Expensicons.FallbackAvatar;
        return [result];
    }
    if (isConciergeChatReport(report)) {
        result.source = CONST.CONCIERGE_ICON_URL;
        return [result];
    }
    if (isArchivedRoom(report)) {
        result.source = Expensicons.DeletedRoomAvatar;
        return [result];
    }
    if (isDomainRoom(report)) {
        result.source = Expensicons.DomainRoomAvatar;
        return [result];
    }
    if (isAdminRoom(report)) {
        result.source = Expensicons.AdminRoomAvatar;
        return [result];
    }
    if (isAnnounceRoom(report)) {
        result.source = Expensicons.AnnounceRoomAvatar;
        return [result];
    }
    if (isChatRoom(report)) {
        result.source = Expensicons.ActiveRoomAvatar;
        return [result];
    }
    if (isPolicyExpenseChat(report) || isExpenseReport(report)) {
        const workspaceName = lodashGet(allPolicies, [`${ONYXKEYS.COLLECTION.POLICY}${report.policyID}`, 'name']);

        const policyExpenseChatAvatarSource = lodashGet(allPolicies, [`${ONYXKEYS.COLLECTION.POLICY}${report.policyID}`, 'avatar']) || getDefaultWorkspaceAvatar(workspaceName);

        // Return the workspace avatar if the user is the owner of the policy expense chat
        if (report.isOwnPolicyExpenseChat && !isExpenseReport(report)) {
            result.source = policyExpenseChatAvatarSource;
            result.type = CONST.ICON_TYPE_WORKSPACE;
            result.name = workspaceName;
            return [result];
        }

        const adminIcon = {
            source: getAvatar(lodashGet(personalDetails, [report.ownerEmail, 'avatar']), report.ownerEmail),
            name: report.ownerEmail,
            type: CONST.ICON_TYPE_AVATAR,
        };

        const workspaceIcon = {
            source: policyExpenseChatAvatarSource,
            type: CONST.ICON_TYPE_WORKSPACE,
            name: workspaceName,
        };

        // If the user is an admin, return avatar source of the other participant of the report
        // (their workspace chat) and the avatar source of the workspace
        return [adminIcon, workspaceIcon];
    }
    if (isIOUReport(report)) {
        return [
            {
                source: getAvatar(lodashGet(personalDetails, [report.ownerEmail, 'avatar']), report.ownerEmail),
                name: report.ownerEmail,
                type: CONST.ICON_TYPE_AVATAR,
            },
        ];
    }

    const participantDetails = [];
    const participants = report.participants || [];

    for (let i = 0; i < participants.length; i++) {
        const login = participants[i];
        const avatarSource = getAvatar(lodashGet(personalDetails, [login, 'avatar'], ''), login);
        participantDetails.push([login, lodashGet(personalDetails, [login, 'firstName'], ''), avatarSource]);
    }

    // Sort all logins by first name (which is the second element in the array)
    const sortedParticipantDetails = participantDetails.sort((a, b) => a[1] - b[1]);

    // Now that things are sorted, gather only the avatars (third element in the array) and return those
    const avatars = [];
    for (let i = 0; i < sortedParticipantDetails.length; i++) {
        const userIcon = {
            source: sortedParticipantDetails[i][2],
            type: CONST.ICON_TYPE_AVATAR,
            name: sortedParticipantDetails[i][0],
        };
        avatars.push(userIcon);
    }

    return avatars;
}

/**
 * Gets the personal details for a login by looking in the ONYXKEYS.PERSONAL_DETAILS Onyx key (stored in the local variable, allPersonalDetails). If it doesn't exist in Onyx,
 * then a default object is constructed.
 * @param {String} login
 * @returns {Object}
 */
function getPersonalDetailsForLogin(login) {
    if (!login) {
        return {};
    }
    return (
        (allPersonalDetails && allPersonalDetails[login]) || {
            login,
            displayName: LocalePhoneNumber.formatPhoneNumber(login),
            avatar: getDefaultAvatar(login),
        }
    );
}

/**
 * Get the displayName for a single report participant.
 *
 * @param {String} login
 * @param {Boolean} [shouldUseShortForm]
 * @returns {String}
 */
function getDisplayNameForParticipant(login, shouldUseShortForm = false) {
    if (!login) {
        return '';
    }
    const personalDetails = getPersonalDetailsForLogin(login);

    const longName = personalDetails.displayName;

    const shortName = personalDetails.firstName || longName;

    return shouldUseShortForm ? shortName : longName;
}

/**
 * @param {Object} participants
 * @param {Boolean} isMultipleParticipantReport
 * @returns {Array}
 */
function getDisplayNamesWithTooltips(participants, isMultipleParticipantReport) {
    return _.map(participants, (participant) => {
        const displayName = getDisplayNameForParticipant(participant.login, isMultipleParticipantReport);
        const tooltip = participant.login ? Str.removeSMSDomain(participant.login) : '';

        let pronouns = participant.pronouns;
        if (pronouns && pronouns.startsWith(CONST.PRONOUNS.PREFIX)) {
            const pronounTranslationKey = pronouns.replace(CONST.PRONOUNS.PREFIX, '');
            pronouns = Localize.translateLocal(`pronouns.${pronounTranslationKey}`);
        }

        return {
            displayName,
            tooltip,
            pronouns,
        };
    });
}

/**
 * @param {Object} report
 * @param {String} report.iouReportID
 * @param {Object} moneyRequestReports
 * @returns {Number}
 */
function getMoneyRequestTotal(report, moneyRequestReports = {}) {
    if (report.hasOutstandingIOU || isMoneyRequestReport(report)) {
        const moneyRequestReport = moneyRequestReports[`${ONYXKEYS.COLLECTION.REPORT}${report.iouReportID}`] || report;
        const total = lodashGet(moneyRequestReport, 'total', 0);

        if (total !== 0) {
            // There is a possibility that if the Expense report has a negative total.
            // This is because there are instances where you can get a credit back on your card,
            // or you enter a negative expense to “offset” future expenses
            return isExpenseReport(moneyRequestReport) ? total * -1 : Math.abs(total);
        }
    }
    return 0;
}

/**
 * Get the title for a policy expense chat which depends on the role of the policy member seeing this report
 *
 * @param {Object} report
 * @returns {String}
 */
function getPolicyExpenseChatName(report) {
    const reportOwnerDisplayName = getDisplayNameForParticipant(report.ownerEmail) || report.ownerEmail || report.reportName;

    // If the policy expense chat is owned by this user, use the name of the policy as the report name.
    if (report.isOwnPolicyExpenseChat) {
        return getPolicyName(report);
    }

    const policyExpenseChatRole = lodashGet(allPolicies, [`${ONYXKEYS.COLLECTION.POLICY}${report.policyID}`, 'role']) || 'user';

    // If this user is not admin and this policy expense chat has been archived because of account merging, this must be an old workspace chat
    // of the account which was merged into the current user's account. Use the name of the policy as the name of the report.
    if (isArchivedRoom(report)) {
        const lastAction = ReportActionsUtils.getLastVisibleAction(report.reportID);
        const archiveReason = (lastAction && lastAction.originalMessage && lastAction.originalMessage.reason) || CONST.REPORT.ARCHIVE_REASON.DEFAULT;
        if (archiveReason === CONST.REPORT.ARCHIVE_REASON.ACCOUNT_MERGED && policyExpenseChatRole !== CONST.POLICY.ROLE.ADMIN) {
            return getPolicyName(report);
        }
    }

    // If user can see this report and they are not its owner, they must be an admin and the report name should be the name of the policy member
    return reportOwnerDisplayName;
}

/**
 * Get the title for a IOU or expense chat which will be showing the payer and the amount
 *
 * @param {Object} report
 * @returns  {String}
 */
function getMoneyRequestReportName(report) {
    const formattedAmount = CurrencyUtils.convertToDisplayString(getMoneyRequestTotal(report), report.currency);
    const payerName = isExpenseReport(report) ? getPolicyName(report) : getDisplayNameForParticipant(report.managerEmail);

    return Localize.translateLocal('iou.payerOwesAmount', {payer: payerName, amount: formattedAmount});
}

/**
 * Get the title for a report.
 *
 * @param {Object} report
 * @returns {String}
 */
function getReportName(report) {
    let formattedName;
    if (isChatRoom(report) || isTaskReport(report)) {
        formattedName = report.reportName;
    }

    if (isPolicyExpenseChat(report)) {
        formattedName = getPolicyExpenseChatName(report);
    }

    if (isMoneyRequestReport(report)) {
        formattedName = getMoneyRequestReportName(report);
    }

    if (isArchivedRoom(report)) {
        formattedName += ` (${Localize.translateLocal('common.archived')})`;
    }

    if (formattedName) {
        return formattedName;
    }

    // Not a room or PolicyExpenseChat, generate title from participants
    const participants = (report && report.participants) || [];
    const participantsWithoutCurrentUser = _.without(participants, sessionEmail);
    const isMultipleParticipantReport = participantsWithoutCurrentUser.length > 1;

    return _.map(participantsWithoutCurrentUser, (login) => getDisplayNameForParticipant(login, isMultipleParticipantReport)).join(', ');
}

/**
 * Navigate to the details page of a given report
 *
 * @param {Object} report
 */
function navigateToDetailsPage(report) {
    const participants = lodashGet(report, 'participants', []);

    if (isChatRoom(report) || isPolicyExpenseChat(report)) {
        Navigation.navigate(ROUTES.getReportDetailsRoute(report.reportID));
        return;
    }
    if (participants.length === 1) {
        Navigation.navigate(ROUTES.getDetailsRoute(participants[0]));
        return;
    }
    Navigation.navigate(ROUTES.getReportParticipantsRoute(report.reportID));
}

/**
 * Generate a random reportID up to 53 bits aka 9,007,199,254,740,991 (Number.MAX_SAFE_INTEGER).
 * There were approximately 98,000,000 reports with sequential IDs generated before we started using this approach, those make up roughly one billionth of the space for these numbers,
 * so we live with the 1 in a billion chance of a collision with an older ID until we can switch to 64-bit IDs.
 *
 * In a test of 500M reports (28 years of reports at our current max rate) we got 20-40 collisions meaning that
 * this is more than random enough for our needs.
 *
 * @returns {String}
 */
function generateReportID() {
    return (Math.floor(Math.random() * 2 ** 21) * 2 ** 32 + Math.floor(Math.random() * 2 ** 32)).toString();
}

/**
 * @param {Object} report
 * @returns {Boolean}
 */
function hasReportNameError(report) {
    return !_.isEmpty(lodashGet(report, 'errorFields.reportName', {}));
}

/**
 * For comments shorter than 10k chars, convert the comment from MD into HTML because that's how it is stored in the database
 * For longer comments, skip parsing, but still escape the text, and display plaintext for performance reasons. It takes over 40s to parse a 100k long string!!
 *
 * @param {String} text
 * @returns {String}
 */
function getParsedComment(text) {
    const parser = new ExpensiMark();
    return text.length < CONST.MAX_MARKUP_LENGTH ? parser.replace(text) : _.escape(text);
}

/**
 * @param {String} [text]
 * @param {File} [file]
 * @returns {Object}
 */
function buildOptimisticAddCommentReportAction(text, file) {
    const parser = new ExpensiMark();
    const commentText = getParsedComment(text);
    const isAttachment = _.isEmpty(text) && file !== undefined;
    const attachmentInfo = isAttachment ? file : {};
    const htmlForNewComment = isAttachment ? 'Uploading attachment...' : commentText;

    // Remove HTML from text when applying optimistic offline comment
    const textForNewComment = isAttachment ? CONST.ATTACHMENT_MESSAGE_TEXT : parser.htmlToText(htmlForNewComment);

    return {
        commentText,
        reportAction: {
            reportActionID: NumberUtils.rand64(),
            actionName: CONST.REPORT.ACTIONS.TYPE.ADDCOMMENT,
            actorEmail: currentUserEmail,
            actorAccountID: currentUserAccountID,
            person: [
                {
                    style: 'strong',
                    text: lodashGet(allPersonalDetails, [currentUserEmail, 'displayName'], currentUserEmail),
                    type: 'TEXT',
                },
            ],
            automatic: false,
            avatar: lodashGet(allPersonalDetails, [currentUserEmail, 'avatar'], getDefaultAvatar(currentUserEmail)),
            created: DateUtils.getDBTime(),
            message: [
                {
                    type: CONST.REPORT.MESSAGE.TYPE.COMMENT,
                    html: htmlForNewComment,
                    text: textForNewComment,
                },
            ],
            isFirstItem: false,
            isAttachment,
            attachmentInfo,
            pendingAction: CONST.RED_BRICK_ROAD_PENDING_ACTION.ADD,
            shouldShow: true,
        },
    };
}

/**
 * Builds an optimistic reportAction for the parent report when a task is created
 * @param {String} taskReportID - Report ID of the task
 * @param {String} taskTitle - Title of the task
 * @param {String} taskAssignee - Email of the person assigned to the task
 * @param {String} text - Text of the comment
 * @returns {Object}
 */
function buildOptimisticTaskCommentReportAction(taskReportID, taskTitle, taskAssignee, text) {
    const reportAction = buildOptimisticAddCommentReportAction(text);
    reportAction.reportAction.message[0].taskReportID = taskReportID;

    // These parameters are not saved on the reportAction, but are used to display the task in the UI
    // Added when we fetch the reportActions on a report
    reportAction.reportAction.originalMessage = {
        html: reportAction.reportAction.message[0].html,
        taskReportID: reportAction.reportAction.message[0].taskReportID,
    };
    reportAction.reportAction.childReportID = taskReportID;
    reportAction.reportAction.childType = CONST.REPORT.TYPE.TASK;
    reportAction.reportAction.taskTitle = taskTitle;
    reportAction.reportAction.taskAssignee = taskAssignee;
    reportAction.reportAction.childStatusNum = CONST.REPORT.STATUS.OPEN;
    reportAction.reportAction.childStateNum = CONST.REPORT.STATE_NUM.OPEN;

    return reportAction;
}

/**
 * Builds an optimistic IOU report with a randomly generated reportID
 *
 * @param {String} payeeEmail - Email of the person generating the IOU.
 * @param {String} payerEmail - Email of the other person participating in the IOU.
 * @param {Number} total - IOU amount in the smallest unit of the currency.
 * @param {String} chatReportID - Report ID of the chat where the IOU is.
 * @param {String} currency - IOU currency.
 * @param {Boolean} isSendingMoney - If we send money the IOU should be created as settled
 *
 * @returns {Object}
 */
function buildOptimisticIOUReport(payeeEmail, payerEmail, total, chatReportID, currency, isSendingMoney = false) {
    const formattedTotal = CurrencyUtils.convertToDisplayString(total, currency);
    return {
        // If we're sending money, hasOutstandingIOU should be false
        hasOutstandingIOU: !isSendingMoney,
        type: CONST.REPORT.TYPE.IOU,
        cachedTotal: formattedTotal,
        chatReportID,
        currency,
        managerEmail: payerEmail,
        ownerEmail: payeeEmail,
        reportID: generateReportID(),
        state: CONST.REPORT.STATE.SUBMITTED,
        stateNum: isSendingMoney ? CONST.REPORT.STATE_NUM.SUBMITTED : CONST.REPORT.STATE_NUM.PROCESSING,
        total,

        // We don't translate reportName because the server response is always in English
        reportName: `${payerEmail} owes ${formattedTotal}`,
    };
}

/**
 * Builds an optimistic Expense report with a randomly generated reportID
 *
 * @param {String} chatReportID - Report ID of the PolicyExpenseChat where the Expense Report is
 * @param {String} policyID - The policy ID of the PolicyExpenseChat
 * @param {String} payeeEmail - Email of the employee (payee)
 * @param {Number} total - Amount in cents
 * @param {String} currency
 *
 * @returns {Object}
 */
function buildOptimisticExpenseReport(chatReportID, policyID, payeeEmail, total, currency) {
    // The amount for Expense reports are stored as negative value in the database
    const storedTotal = total * -1;
    const policyName = getPolicyName(allReports[`${ONYXKEYS.COLLECTION.REPORT}${chatReportID}`]);
    const formattedTotal = CurrencyUtils.convertToDisplayString(storedTotal, currency);

    // The expense report is always created with the policy's output currency
    const outputCurrency = lodashGet(allPolicies, [`${ONYXKEYS.COLLECTION.POLICY}${policyID}`, 'outputCurrency'], CONST.CURRENCY.USD);

    return {
        reportID: generateReportID(),
        chatReportID,
        policyID,
        type: CONST.REPORT.TYPE.EXPENSE,
        ownerEmail: payeeEmail,
        hasOutstandingIOU: true,
        currency: outputCurrency,

        // We don't translate reportName because the server response is always in English
        reportName: `${policyName} owes ${formattedTotal}`,
        state: CONST.REPORT.STATE.SUBMITTED,
        stateNum: CONST.REPORT.STATE_NUM.PROCESSING,
        total: storedTotal,
    };
}

/**
 * @param {String} type - IOUReportAction type. Can be oneOf(create, decline, cancel, pay, split)
 * @param {Number} total - IOU total in cents
 * @param {String} comment - IOU comment
 * @param {String} currency - IOU currency
 * @param {String} paymentType - IOU paymentMethodType. Can be oneOf(Elsewhere, Expensify, PayPal.me)
 * @param {Boolean} isSettlingUp - Whether we are settling up an IOU
 * @returns {Array}
 */
function getIOUReportActionMessage(type, total, comment, currency, paymentType = '', isSettlingUp = false) {
    const amount = NumberFormatUtils.format(preferredLocale, total / 100, {style: 'currency', currency});
    let paymentMethodMessage;
    switch (paymentType) {
        case CONST.IOU.PAYMENT_TYPE.EXPENSIFY:
            paymentMethodMessage = '!';
            break;
        case CONST.IOU.PAYMENT_TYPE.ELSEWHERE:
            paymentMethodMessage = ' elsewhere';
            break;
        case CONST.IOU.PAYMENT_TYPE.PAYPAL_ME:
            paymentMethodMessage = ' using PayPal.me';
            break;
        default:
            break;
    }

    let iouMessage;
    switch (type) {
        case CONST.IOU.REPORT_ACTION_TYPE.CREATE:
            iouMessage = `requested ${amount}${comment && ` for ${comment}`}`;
            break;
        case CONST.IOU.REPORT_ACTION_TYPE.SPLIT:
            iouMessage = `split ${amount}${comment && ` for ${comment}`}`;
            break;
        case CONST.IOU.REPORT_ACTION_TYPE.DELETE:
            iouMessage = `deleted the ${amount} request${comment && ` for ${comment}`}`;
            break;
        case CONST.IOU.REPORT_ACTION_TYPE.PAY:
            iouMessage = isSettlingUp ? `settled up ${amount}${paymentMethodMessage}` : `sent ${amount}${comment && ` for ${comment}`}${paymentMethodMessage}`;
            break;
        default:
            break;
    }

    return [
        {
            html: getParsedComment(iouMessage),
            text: iouMessage,
            isEdited: false,
            type: CONST.REPORT.MESSAGE.TYPE.COMMENT,
        },
    ];
}

/**
 * Builds an optimistic IOU reportAction object
 *
 * @param {String} type - IOUReportAction type. Can be oneOf(create, delete, pay, split).
 * @param {Number} amount - IOU amount in cents.
 * @param {String} currency
 * @param {String} comment - User comment for the IOU.
 * @param {Array}  participants - An array with participants details.
 * @param {String} transactionID
 * @param {String} [paymentType] - Only required if the IOUReportAction type is 'pay'. Can be oneOf(elsewhere, payPal, Expensify).
 * @param {String} [iouReportID] - Only required if the IOUReportActions type is oneOf(decline, cancel, pay). Generates a randomID as default.
 * @param {Boolean} [isSettlingUp] - Whether we are settling up an IOU.
 * @returns {Object}
 */
function buildOptimisticIOUReportAction(type, amount, currency, comment, participants, transactionID, paymentType = '', iouReportID = '', isSettlingUp = false) {
    const IOUReportID = iouReportID || generateReportID();
    const parser = new ExpensiMark();
    const commentText = getParsedComment(comment);
    const textForNewComment = parser.htmlToText(commentText);
    const textForNewCommentDecoded = Str.htmlDecode(textForNewComment);
    const originalMessage = {
        amount,
        comment: textForNewComment,
        currency,
        IOUTransactionID: transactionID,
        IOUReportID,
        type,
    };

    // We store amount, comment, currency in IOUDetails when type = pay
    if (type === CONST.IOU.REPORT_ACTION_TYPE.PAY) {
        _.each(['amount', 'comment', 'currency'], (key) => {
            delete originalMessage[key];
        });
        originalMessage.IOUDetails = {amount, comment, currency};
        originalMessage.paymentType = paymentType;
    }

    // IOUs of type split only exist in group DMs and those don't have an iouReport so we need to delete the IOUReportID key
    if (type === CONST.IOU.REPORT_ACTION_TYPE.SPLIT) {
        delete originalMessage.IOUReportID;
        originalMessage.participants = [currentUserEmail, ..._.pluck(participants, 'login')];
    }

    return {
        actionName: CONST.REPORT.ACTIONS.TYPE.IOU,
        actorAccountID: currentUserAccountID,
        actorEmail: currentUserEmail,
        automatic: false,
        avatar: lodashGet(currentUserPersonalDetails, 'avatar', getDefaultAvatar(currentUserEmail)),
        isAttachment: false,
        originalMessage,
        message: getIOUReportActionMessage(type, amount, textForNewCommentDecoded, currency, paymentType, isSettlingUp),
        person: [
            {
                style: 'strong',
                text: lodashGet(currentUserPersonalDetails, 'displayName', currentUserEmail),
                type: 'TEXT',
            },
        ],
        reportActionID: NumberUtils.rand64(),
        shouldShow: true,
        created: DateUtils.getDBTime(),
        pendingAction: CONST.RED_BRICK_ROAD_PENDING_ACTION.ADD,
    };
}

/**
 * Builds an optimistic chat report with a randomly generated reportID and as much information as we currently have
 *
 * @param {Array} participantList
 * @param {String} reportName
 * @param {String} chatType
 * @param {String} policyID
 * @param {String} ownerEmail
 * @param {Boolean} isOwnPolicyExpenseChat
 * @param {String} oldPolicyName
 * @param {String} visibility
 * @param {String} notificationPreference
 * @returns {Object}
 */
function buildOptimisticChatReport(
    participantList,
    reportName = CONST.REPORT.DEFAULT_REPORT_NAME,
    chatType = '',
    policyID = CONST.POLICY.OWNER_EMAIL_FAKE,
    ownerEmail = CONST.REPORT.OWNER_EMAIL_FAKE,
    isOwnPolicyExpenseChat = false,
    oldPolicyName = '',
    visibility = undefined,
    notificationPreference = CONST.REPORT.NOTIFICATION_PREFERENCE.ALWAYS,
) {
    const currentTime = DateUtils.getDBTime();
    return {
        type: CONST.REPORT.TYPE.CHAT,
        chatType,
        hasOutstandingIOU: false,
        isOwnPolicyExpenseChat,
        isPinned: reportName === CONST.REPORT.WORKSPACE_CHAT_ROOMS.ADMINS,
        lastActorEmail: '',
        lastMessageHtml: '',
        lastMessageText: null,
        lastReadTime: currentTime,
        lastVisibleActionCreated: currentTime,
        notificationPreference,
        oldPolicyName,
        ownerEmail: ownerEmail || CONST.REPORT.OWNER_EMAIL_FAKE,
        participants: participantList,
        policyID,
        reportID: generateReportID(),
        reportName,
        stateNum: 0,
        statusNum: 0,
        visibility,
    };
}

/**
 * Returns the necessary reportAction onyx data to indicate that the chat has been created optimistically
 * @param {String} ownerEmail
 * @returns {Object}
 */
function buildOptimisticCreatedReportAction(ownerEmail) {
    return {
        reportActionID: NumberUtils.rand64(),
        actionName: CONST.REPORT.ACTIONS.TYPE.CREATED,
        pendingAction: CONST.RED_BRICK_ROAD_PENDING_ACTION.ADD,
        actorAccountID: currentUserAccountID,
        message: [
            {
                type: CONST.REPORT.MESSAGE.TYPE.TEXT,
                style: 'strong',
                text: ownerEmail === currentUserEmail ? 'You' : ownerEmail,
            },
            {
                type: CONST.REPORT.MESSAGE.TYPE.TEXT,
                style: 'normal',
                text: ' created this report',
            },
        ],
        person: [
            {
                type: CONST.REPORT.MESSAGE.TYPE.TEXT,
                style: 'strong',
                text: lodashGet(allPersonalDetails, [currentUserEmail, 'displayName'], currentUserEmail),
            },
        ],
        automatic: false,
        avatar: lodashGet(allPersonalDetails, [currentUserEmail, 'avatar'], getDefaultAvatar(currentUserEmail)),
        created: DateUtils.getDBTime(),
        shouldShow: true,
    };
}

/**
 * Returns the necessary reportAction onyx data to indicate that a chat has been archived
 *
 * @param {String} ownerEmail
 * @param {String} policyName
 * @param {String} reason - A reason why the chat has been archived
 * @returns {Object}
 */
function buildOptimisticClosedReportAction(ownerEmail, policyName, reason = CONST.REPORT.ARCHIVE_REASON.DEFAULT) {
    return {
        actionName: CONST.REPORT.ACTIONS.TYPE.CLOSED,
        actorAccountID: currentUserAccountID,
        automatic: false,
        avatar: lodashGet(allPersonalDetails, [currentUserEmail, 'avatar'], getDefaultAvatar(currentUserEmail)),
        created: DateUtils.getDBTime(),
        message: [
            {
                type: CONST.REPORT.MESSAGE.TYPE.TEXT,
                style: 'strong',
                text: ownerEmail === currentUserEmail ? 'You' : ownerEmail,
            },
            {
                type: CONST.REPORT.MESSAGE.TYPE.TEXT,
                style: 'normal',
                text: ' closed this report',
            },
        ],
        originalMessage: {
            policyName,
            reason,
        },
        pendingAction: CONST.RED_BRICK_ROAD_PENDING_ACTION.ADD,
        person: [
            {
                type: CONST.REPORT.MESSAGE.TYPE.TEXT,
                style: 'strong',
                text: lodashGet(allPersonalDetails, [currentUserEmail, 'displayName'], currentUserEmail),
            },
        ],
        reportActionID: NumberUtils.rand64(),
        shouldShow: true,
    };
}

/**
 * @param {String} policyID
 * @param {String} policyName
 * @returns {Object}
 */
function buildOptimisticWorkspaceChats(policyID, policyName) {
    const announceChatData = buildOptimisticChatReport(
        [currentUserEmail],
        CONST.REPORT.WORKSPACE_CHAT_ROOMS.ANNOUNCE,
        CONST.REPORT.CHAT_TYPE.POLICY_ANNOUNCE,
        policyID,
        null,
        false,
        policyName,
        null,

        // #announce contains all policy members so notifying always should be opt-in only.
        CONST.REPORT.NOTIFICATION_PREFERENCE.DAILY,
    );
    const announceChatReportID = announceChatData.reportID;
    const announceCreatedAction = buildOptimisticCreatedReportAction(announceChatData.ownerEmail);
    const announceReportActionData = {
        [announceCreatedAction.reportActionID]: announceCreatedAction,
    };

    const adminsChatData = buildOptimisticChatReport([currentUserEmail], CONST.REPORT.WORKSPACE_CHAT_ROOMS.ADMINS, CONST.REPORT.CHAT_TYPE.POLICY_ADMINS, policyID, null, false, policyName);
    const adminsChatReportID = adminsChatData.reportID;
    const adminsCreatedAction = buildOptimisticCreatedReportAction(adminsChatData.ownerEmail);
    const adminsReportActionData = {
        [adminsCreatedAction.reportActionID]: adminsCreatedAction,
    };

    const expenseChatData = buildOptimisticChatReport([currentUserEmail], '', CONST.REPORT.CHAT_TYPE.POLICY_EXPENSE_CHAT, policyID, currentUserEmail, true, policyName);
    const expenseChatReportID = expenseChatData.reportID;
    const expenseReportCreatedAction = buildOptimisticCreatedReportAction(expenseChatData.ownerEmail);
    const expenseReportActionData = {
        [expenseReportCreatedAction.reportActionID]: expenseReportCreatedAction,
    };

    return {
        announceChatReportID,
        announceChatData,
        announceReportActionData,
        announceCreatedReportActionID: announceCreatedAction.reportActionID,
        adminsChatReportID,
        adminsChatData,
        adminsReportActionData,
        adminsCreatedReportActionID: adminsCreatedAction.reportActionID,
        expenseChatReportID,
        expenseChatData,
        expenseReportActionData,
        expenseCreatedReportActionID: expenseReportCreatedAction.reportActionID,
    };
}

/**
 * Builds an optimistic Task Report with a randomly generated reportID
 *
 * @param {String} ownerEmail - Email of the person generating the Task.
 * @param {String} assignee - Email of the other person participating in the Task.
 * @param {String} parentReportID - Report ID of the chat where the Task is.
 * @param {String} title - Task title.
 * @param {String} description - Task description.
 *
 * @returns {Object}
 */

function buildOptimisticTaskReport(ownerEmail, assignee = null, parentReportID, title, description) {
    return {
        reportID: generateReportID(),
        reportName: title,
        description,
        ownerEmail,
        assignee,
        type: CONST.REPORT.TYPE.TASK,
        parentReportID,
        stateNum: CONST.REPORT.STATE_NUM.OPEN,
        statusNum: CONST.REPORT.STATUS.OPEN,
    };
}

/**
 * @param {Object} report
 * @returns {Boolean}
 */
function isUnread(report) {
    if (!report) {
        return false;
    }

    // lastVisibleActionCreated and lastReadTime are both datetime strings and can be compared directly
    const lastVisibleActionCreated = report.lastVisibleActionCreated || '';
    const lastReadTime = report.lastReadTime || '';
    return lastReadTime < lastVisibleActionCreated;
}

/**
 * @param {Object} report
 * @returns {Boolean}
 */
function isUnreadWithMention(report) {
    if (!report) {
        return false;
    }

    // lastMentionedTime and lastReadTime are both datetime strings and can be compared directly
    const lastMentionedTime = report.lastMentionedTime || '';
    const lastReadTime = report.lastReadTime || '';
    return lastReadTime < lastMentionedTime;
}

/**
 * Determines if a report has an outstanding IOU that doesn't belong to the currently logged in user
 *
 * @param {Object} report
 * @param {String} report.iouReportID
 * @param {String} currentUserLogin
 * @param {Object} iouReports
 * @returns {boolean}
 */
function hasOutstandingIOU(report, currentUserLogin, iouReports) {
    if (!report || !report.iouReportID || _.isUndefined(report.hasOutstandingIOU)) {
        return false;
    }

    const iouReport = iouReports && iouReports[`${ONYXKEYS.COLLECTION.REPORT}${report.iouReportID}`];
    if (!iouReport || !iouReport.ownerEmail) {
        return false;
    }

    if (iouReport.ownerEmail === currentUserEmail) {
        return false;
    }

    return report.hasOutstandingIOU;
}

/**
 * @param {Object} report
 * @param {String} report.iouReportID
 * @param {Object} iouReports
 * @returns {Boolean}
 */
function isIOUOwnedByCurrentUser(report, iouReports = {}) {
    if (report.hasOutstandingIOU) {
        const iouReport = iouReports[`${ONYXKEYS.COLLECTION.REPORT}${report.iouReportID}`];
        if (iouReport) {
            return iouReport.ownerEmail === currentUserEmail;
        }
    }
    return false;
}

/**
 * Assuming the passed in report is a default room, lets us know whether we can see it or not, based on permissions and
 * the various subsets of users we've allowed to use default rooms.
 *
 * @param {Object} report
 * @param {Array<Object>} policies
 * @param {Array<String>} betas
 * @return {Boolean}
 */
function canSeeDefaultRoom(report, policies, betas) {
    // Include archived rooms
    if (isArchivedRoom(report)) {
        return true;
    }

    // Include default rooms for free plan policies (domain rooms aren't included in here because they do not belong to a policy)
    if (getPolicyType(report, policies) === CONST.POLICY.TYPE.FREE) {
        return true;
    }

    // Include domain rooms with Partner Managers (Expensify accounts) in them for accounts that are on a domain with an Approved Accountant
    if (isDomainRoom(report) && doesDomainHaveApprovedAccountant && hasExpensifyEmails(lodashGet(report, ['participants'], []))) {
        return true;
    }

    // If the room has an assigned guide, it can be seen.
    if (hasExpensifyGuidesEmails(lodashGet(report, ['participants'], []))) {
        return true;
    }

    // Include any admins and announce rooms, since only non partner-managed domain rooms are on the beta now.
    if (isAdminRoom(report) || isAnnounceRoom(report)) {
        return true;
    }

    // For all other cases, just check that the user belongs to the default rooms beta
    return Permissions.canUseDefaultRooms(betas);
}

/**
 * Takes several pieces of data from Onyx and evaluates if a report should be shown in the option list (either when searching
 * for reports or the reports shown in the LHN).
 *
 * This logic is very specific and the order of the logic is very important. It should fail quickly in most cases and also
 * filter out the majority of reports before filtering out very specific minority of reports.
 *
 * @param {Object} report
 * @param {String} reportIDFromRoute
 * @param {Boolean} isInGSDMode
 * @param {String} currentUserLogin
 * @param {Object} iouReports
 * @param {String[]} betas
 * @param {Object} policies
 * @returns {boolean}
 */
function shouldReportBeInOptionList(report, reportIDFromRoute, isInGSDMode, currentUserLogin, iouReports, betas, policies) {
    const isInDefaultMode = !isInGSDMode;

    // Exclude reports that have no data because there wouldn't be anything to show in the option item.
    // This can happen if data is currently loading from the server or a report is in various stages of being created.
    // This can also happen for anyone accessing a public room or archived room for which they don't have access to the underlying policy.
    if (!report || !report.reportID || (_.isEmpty(report.participants) && !isPublicRoom(report) && !isArchivedRoom(report) && !isMoneyRequestReport(report))) {
        return false;
    }

    if (isDefaultRoom(report) && !canSeeDefaultRoom(report, policies, betas)) {
        return false;
    }

    if (isUserCreatedPolicyRoom(report) && !Permissions.canUsePolicyRooms(betas)) {
        return false;
    }

    // Include the currently viewed report. If we excluded the currently viewed report, then there
    // would be no way to highlight it in the options list and it would be confusing to users because they lose
    // a sense of context.
    if (report.reportID === reportIDFromRoute) {
        return true;
    }

    // Include reports if they have a draft, are pinned, or have an outstanding IOU
    // These are always relevant to the user no matter what view mode the user prefers
    if (report.hasDraft || report.isPinned || hasOutstandingIOU(report, currentUserLogin, iouReports)) {
        return true;
    }

    // Include reports that have errors from trying to add a workspace
    // If we excluded it, then the red-brock-road pattern wouldn't work for the user to resolve the error
    if (report.errorFields && !_.isEmpty(report.errorFields.addWorkspaceRoom)) {
        return true;
    }

    // All unread chats (even archived ones) in GSD mode will be shown. This is because GSD mode is specifically for focusing the user on the most relevant chats, primarily, the unread ones
    if (isInGSDMode) {
        return isUnread(report);
    }

    // Archived reports should always be shown when in default (most recent) mode. This is because you should still be able to access and search for the chats to find them.
    if (isInDefaultMode && isArchivedRoom(report)) {
        return true;
    }

    // Include policy expense chats if the user isn't in the policy expense chat beta
    if (isPolicyExpenseChat(report) && !Permissions.canUsePolicyExpenseChat(betas)) {
        return false;
    }

    return true;
}

/**
 * Attempts to find a report in onyx with the provided list of participants
 * @param {Array} newParticipantList
 * @returns {Array|undefined}
 */
function getChatByParticipants(newParticipantList) {
    newParticipantList.sort();
    return _.find(allReports, (report) => {
        // If the report has been deleted, or there are no participants (like an empty #admins room) then skip it
        if (!report || !report.participants) {
            return false;
        }

        // Only return the room if it has all the participants and is not a policy room
        return !isUserCreatedPolicyRoom(report) && _.isEqual(newParticipantList, _.sortBy(report.participants));
    });
}

/**
 * Attempts to find a report in onyx with the provided list of participants in given policy
 * @param {Array} newParticipantList
 * @param {String} policyID
 * @returns {object|undefined}
 */
function getChatByParticipantsAndPolicy(newParticipantList, policyID) {
    newParticipantList.sort();
    return _.find(allReports, (report) => {
        // If the report has been deleted, or there are no participants (like an empty #admins room) then skip it
        if (!report || !report.participants) {
            return false;
        }

        // Only return the room if it has all the participants and is not a policy room
        return report.policyID === policyID && _.isEqual(newParticipantList, _.sortBy(report.participants));
    });
}

/**
 * @param {String} policyID
 * @returns {Array}
 */
function getAllPolicyReports(policyID) {
    return _.filter(allReports, (report) => report && report.policyID === policyID);
}

/**
 * Returns true if Chronos is one of the chat participants (1:1)
 * @param {Object} report
 * @returns {Boolean}
 */
function chatIncludesChronos(report) {
    return report.participants && _.contains(report.participants, CONST.EMAIL.CHRONOS);
}

/**
 * @param {Object} report
 * @param {String} report.lastReadTime
 * @param {Array} sortedAndFilteredReportActions - reportActions for the report, sorted newest to oldest, and filtered for only those that should be visible
 *
 * @returns {String|null}
 */
function getNewMarkerReportActionID(report, sortedAndFilteredReportActions) {
    if (!isUnread(report)) {
        return '';
    }

    const newMarkerIndex = _.findLastIndex(sortedAndFilteredReportActions, (reportAction) => (reportAction.created || '') > report.lastReadTime);

    return _.has(sortedAndFilteredReportActions[newMarkerIndex], 'reportActionID') ? sortedAndFilteredReportActions[newMarkerIndex].reportActionID : '';
}

/**
 * Performs the markdown conversion, and replaces code points > 127 with C escape sequences
 * Used for compatibility with the backend auth validator for AddComment, and to account for MD in comments
 * @param {String} textComment
 * @returns {Number} The comment's total length as seen from the backend
 */
function getCommentLength(textComment) {
    return getParsedComment(textComment)
        .replace(/[^ -~]/g, '\\u????')
        .trim().length;
}

/**
 * @param {String|null} url
 * @returns {String}
 */
function getRouteFromLink(url) {
    if (!url) {
        return '';
    }

    // Get the reportID from URL
    let route = url;
    _.each(linkingConfig.prefixes, (prefix) => {
        const localWebAndroidRegEx = /^(http:\/\/([0-9]{1,3})\.([0-9]{1,3})\.([0-9]{1,3})\.([0-9]{1,3}))/;
        if (route.startsWith(prefix)) {
            route = route.replace(prefix, '');
        } else if (localWebAndroidRegEx.test(route)) {
            route = route.replace(localWebAndroidRegEx, '');
        } else {
            return;
        }

        // Remove the port if it's a localhost URL
        if (/^:\d+/.test(route)) {
            route = route.replace(/:\d+/, '');
        }

        // Remove the leading slash if exists
        if (route.startsWith('/')) {
            route = route.replace('/', '');
        }
    });
    return route;
}

/**
 * @param {String|null} url
 * @returns {String}
 */
function getReportIDFromLink(url) {
    const route = getRouteFromLink(url);
    const {reportID, isSubReportPageRoute} = ROUTES.parseReportRouteParams(route);
    if (isSubReportPageRoute) {
        // We allow the Sub-Report deep link routes (settings, details, etc.) to be handled by their respective component pages
        return '';
    }
    return reportID;
}

/**
 * Users can request money in policy expense chats only if they are in a role of a member in the chat (in other words, if it's their policy expense chat)
 *
 * @param {Object} report
 * @returns {Boolean}
 */
function canRequestMoney(report) {
    return !isPolicyExpenseChat(report) || report.isOwnPolicyExpenseChat;
}

/**
 * @param {Object} report
 * @param {Array} reportParticipants
 * @param {Array} betas
 * @returns {Array}
 */
function getMoneyRequestOptions(report, reportParticipants, betas) {
    const participants = _.filter(reportParticipants, (email) => currentUserPersonalDetails.login !== email);
    const hasExcludedIOUEmails = lodashIntersection(reportParticipants, CONST.EXPENSIFY_EMAILS).length > 0;
    const hasMultipleParticipants = participants.length > 1;

    if (hasExcludedIOUEmails || (participants.length === 0 && !report.isOwnPolicyExpenseChat) || !Permissions.canUseIOU(betas)) {
        return [];
    }

    // User created policy rooms and default rooms like #admins or #announce will always have the Split Bill option
    // unless there are no participants at all (e.g. #admins room for a policy with only 1 admin)
    // DM chats will have the Split Bill option only when there are at least 3 people in the chat.
    // There is no Split Bill option for Workspace chats
    if (isChatRoom(report) || (hasMultipleParticipants && !isPolicyExpenseChat(report))) {
        return [CONST.IOU.MONEY_REQUEST_TYPE.SPLIT];
    }

    // DM chats that only have 2 people will see the Send / Request money options.
    // Workspace chats should only see the Request money option, as "easy overages" is not available.
    return [
        ...(canRequestMoney(report) ? [CONST.IOU.MONEY_REQUEST_TYPE.REQUEST] : []),
        ...(Permissions.canUseIOUSend(betas) && !isPolicyExpenseChat(report) ? [CONST.IOU.MONEY_REQUEST_TYPE.SEND] : []),
    ];
}

/**
 * Allows a user to leave a policy room according to the following conditions of the visibility or chatType rNVP:
 * `public` - Anyone can leave (because anybody can join)
 * `public_announce` - Only non-policy members can leave (it's auto-shared with policy members)
 * `policy_admins` - Nobody can leave (it's auto-shared with all policy admins)
 * `policy_announce` - Nobody can leave (it's auto-shared with all policy members)
 * `policy` - Anyone can leave (though only policy members can join)
 * `domain` - Nobody can leave (it's auto-shared with domain members)
 * `dm` - Nobody can leave (it's auto-shared with users)
 * `private` - Anybody can leave (though you can only be invited to join)
 *
 * @param {Object} report
 * @param {String} report.visibility
 * @param {String} report.chatType
 * @param {Boolean} isPolicyMember
 * @returns {Boolean}
 */
function canLeaveRoom(report, isPolicyMember) {
    if (_.isEmpty(report.visibility)) {
        if (
            report.chatType === CONST.REPORT.CHAT_TYPE.POLICY_ADMINS ||
            report.chatType === CONST.REPORT.CHAT_TYPE.POLICY_ANNOUNCE ||
            report.chatType === CONST.REPORT.CHAT_TYPE.DOMAIN_ALL ||
            _.isEmpty(report.chatType)
        ) {
            // DM chats don't have a chatType
            return false;
        }
    } else if (isPublicAnnounceRoom(report) && isPolicyMember) {
        return false;
    }
    return true;
}

/**
 * @param {string[]} participants
 * @returns {Boolean}
 */
function isCurrentUserTheOnlyParticipant(participants) {
    return participants && participants.length === 1 && participants[0] === sessionEmail;
}

/**
 * Returns display names for those that can see the whisper.
 * However, it returns "you" if the current user is the only one who can see it besides the person that sent it.
 *
 * @param {string[]} participants
 * @returns {string}
 */
function getWhisperDisplayNames(participants) {
    const isWhisperOnlyVisibleToCurrentUSer = isCurrentUserTheOnlyParticipant(participants);

    // When the current user is the only participant, the display name needs to be "you" because that's the only person reading it
    if (isWhisperOnlyVisibleToCurrentUSer) {
        return Localize.translateLocal('common.youAfterPreposition');
    }

    return _.map(participants, (login) => getDisplayNameForParticipant(login, !isWhisperOnlyVisibleToCurrentUSer)).join(', ');
}

/**
 * Show subscript on IOU or expense report
 * @param {Object} report
 * @returns {Boolean}
 */
function shouldReportShowSubscript(report) {
    if (isArchivedRoom(report)) {
        return false;
    }

    if (isPolicyExpenseChat(report) && !report.isOwnPolicyExpenseChat) {
        return true;
    }

    return isExpenseReport(report);
}

export {
    getReportParticipantsTitle,
    isReportMessageAttachment,
    findLastAccessedReport,
    canEditReportAction,
    canDeleteReportAction,
    canLeaveRoom,
    sortReportsByLastRead,
    isDefaultRoom,
    isAdminRoom,
    isAnnounceRoom,
    isUserCreatedPolicyRoom,
    isChatRoom,
    getChatRoomSubtitle,
    getPolicyName,
    getPolicyType,
    isArchivedRoom,
    isPolicyExpenseChatAdmin,
    isPublicRoom,
    isPublicAnnounceRoom,
    isConciergeChatReport,
    isCurrentUserTheOnlyParticipant,
    hasAutomatedExpensifyEmails,
    hasExpensifyGuidesEmails,
    hasOutstandingIOU,
    isIOUOwnedByCurrentUser,
    getMoneyRequestTotal,
    canShowReportRecipientLocalTime,
    formatReportLastMessageText,
    chatIncludesConcierge,
    isPolicyExpenseChat,
    getDefaultAvatar,
    getIcons,
    getRoomWelcomeMessage,
    getDisplayNamesWithTooltips,
    getReportName,
    getReportIDFromLink,
    getRouteFromLink,
    navigateToDetailsPage,
    generateReportID,
    hasReportNameError,
    isUnread,
    isUnreadWithMention,
    buildOptimisticWorkspaceChats,
    buildOptimisticTaskReport,
    buildOptimisticChatReport,
    buildOptimisticClosedReportAction,
    buildOptimisticCreatedReportAction,
    buildOptimisticIOUReport,
    buildOptimisticExpenseReport,
    buildOptimisticIOUReportAction,
    buildOptimisticAddCommentReportAction,
    buildOptimisticTaskCommentReportAction,
    shouldReportBeInOptionList,
    getChatByParticipants,
    getChatByParticipantsAndPolicy,
    getAllPolicyReports,
    getIOUReportActionMessage,
    getDisplayNameForParticipant,
    isExpenseReport,
    isIOUReport,
    isTaskReport,
    isMoneyRequestReport,
    chatIncludesChronos,
    getAvatar,
    isDefaultAvatar,
    getOldDotDefaultAvatar,
    getNewMarkerReportActionID,
    canSeeDefaultRoom,
    hashLogin,
    getDefaultWorkspaceAvatar,
    getCommentLength,
    getParsedComment,
    getFullSizeAvatar,
    getSmallSizeAvatar,
    getMoneyRequestOptions,
    canRequestMoney,
<<<<<<< HEAD
=======
    getWhisperDisplayNames,
    getWorkspaceAvatar,
    shouldReportShowSubscript,
>>>>>>> d76e0667
    isSettled,
};<|MERGE_RESOLUTION|>--- conflicted
+++ resolved
@@ -184,6 +184,8 @@
 }
 
 /**
+ * Whether the Money Request report is settled
+ *
  * @param {String} reportID
  * @returns {Boolean}
  */
@@ -192,35 +194,16 @@
 }
 
 /**
- * Whether the Money Request report has been reimbursed
- *
- * @param {String} reportID
- * @returns {Boolean}
- */
-function isSettled(reportID) {
-    return !lodashGet(allReports, [`${ONYXKEYS.COLLECTION.REPORT}${reportID}`, 'hasOutstandingIOU']);
-}
-
-/**
  * Can only delete if the author is this user and the action is an ADDCOMMENT action or an IOU action in an unsettled report
  *
  * @param {Object} reportAction
  * @returns {Boolean}
  */
 function canDeleteReportAction(reportAction) {
-<<<<<<< HEAD
     return reportAction.actorEmail === sessionEmail
-        && (reportAction.actionName === CONST.REPORT.ACTIONS.TYPE.ADDCOMMENT
+        && ((reportAction.actionName === CONST.REPORT.ACTIONS.TYPE.ADDCOMMENT && !ReportActionsUtils.isCreatedTaskReportAction(reportAction))
             || (ReportActionsUtils.isMoneyRequestAction(reportAction) && !isSettled(reportAction.originalMessage.IOUReportID)))
         && reportAction.pendingAction !== CONST.RED_BRICK_ROAD_PENDING_ACTION.DELETE;
-=======
-    return (
-        reportAction.actorEmail === sessionEmail &&
-        reportAction.actionName === CONST.REPORT.ACTIONS.TYPE.ADDCOMMENT &&
-        !ReportActionsUtils.isCreatedTaskReportAction(reportAction) &&
-        reportAction.pendingAction !== CONST.RED_BRICK_ROAD_PENDING_ACTION.DELETE
-    );
->>>>>>> d76e0667
 }
 
 /**
@@ -2020,11 +2003,8 @@
     getSmallSizeAvatar,
     getMoneyRequestOptions,
     canRequestMoney,
-<<<<<<< HEAD
-=======
     getWhisperDisplayNames,
     getWorkspaceAvatar,
     shouldReportShowSubscript,
->>>>>>> d76e0667
     isSettled,
 };
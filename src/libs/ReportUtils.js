/* eslint-disable rulesdir/prefer-underscore-method */
import _ from 'underscore';
import {format, parseISO} from 'date-fns';
import Str from 'expensify-common/lib/str';
import lodashGet from 'lodash/get';
import lodashIntersection from 'lodash/intersection';
import Onyx from 'react-native-onyx';
import ExpensiMark from 'expensify-common/lib/ExpensiMark';
import ONYXKEYS from '../ONYXKEYS';
import CONST from '../CONST';
import * as Localize from './Localize';
import * as Expensicons from '../components/Icon/Expensicons';
import Navigation from './Navigation/Navigation';
import ROUTES from '../ROUTES';
import * as NumberUtils from './NumberUtils';
import * as ReportActionsUtils from './ReportActionsUtils';
import * as TransactionUtils from './TransactionUtils';
import * as Url from './Url';
import Permissions from './Permissions';
import DateUtils from './DateUtils';
import linkingConfig from './Navigation/linkingConfig';
import isReportMessageAttachment from './isReportMessageAttachment';
import * as defaultWorkspaceAvatars from '../components/Icon/WorkspaceDefaultAvatars';
import * as CurrencyUtils from './CurrencyUtils';
import * as UserUtils from './UserUtils';

let currentUserEmail;
let currentUserAccountID;
let isAnonymousUser;

Onyx.connect({
    key: ONYXKEYS.SESSION,
    callback: (val) => {
        // When signed out, val is undefined
        if (!val) {
            return;
        }

        currentUserEmail = val.email;
        currentUserAccountID = val.accountID;
        isAnonymousUser = val.authTokenType === 'anonymousAccount';
    },
});

let allPersonalDetails;
let currentUserPersonalDetails;
Onyx.connect({
    key: ONYXKEYS.PERSONAL_DETAILS_LIST,
    callback: (val) => {
        currentUserPersonalDetails = lodashGet(val, currentUserAccountID, {});
        allPersonalDetails = val || {};
    },
});

let allReports;
Onyx.connect({
    key: ONYXKEYS.COLLECTION.REPORT,
    waitForCollectionCallback: true,
    callback: (val) => (allReports = val),
});

let doesDomainHaveApprovedAccountant;
Onyx.connect({
    key: ONYXKEYS.ACCOUNT,
    waitForCollectionCallback: true,
    callback: (val) => (doesDomainHaveApprovedAccountant = lodashGet(val, 'doesDomainHaveApprovedAccountant', false)),
});

let allPolicies;
Onyx.connect({
    key: ONYXKEYS.COLLECTION.POLICY,
    waitForCollectionCallback: true,
    callback: (val) => (allPolicies = val),
});

let loginList;
Onyx.connect({
    key: ONYXKEYS.LOGIN_LIST,
    callback: (val) => (loginList = val),
});

function getChatType(report) {
    return report ? report.chatType : '';
}

/**
 * @param {String} policyID
 * @returns {Object}
 */
function getPolicy(policyID) {
    if (!allPolicies || !policyID) {
        return {};
    }
    return allPolicies[`${ONYXKEYS.COLLECTION.POLICY}${policyID}`] || {};
}

/**
 * Get the policy type from a given report
 * @param {Object} report
 * @param {String} report.policyID
 * @param {Object} policies must have Onyxkey prefix (i.e 'policy_') for keys
 * @returns {String}
 */
function getPolicyType(report, policies) {
    return lodashGet(policies, [`${ONYXKEYS.COLLECTION.POLICY}${report.policyID}`, 'type'], '');
}

/**
 * Get the policy name from a given report
 * @param {Object} report
 * @param {String} report.policyID
 * @param {String} report.oldPolicyName
 * @param {String} report.policyName
 * @param {Boolean} [returnEmptyIfNotFound]
 * @param {Object} [policy]
 * @returns {String}
 */
function getPolicyName(report, returnEmptyIfNotFound = false, policy = undefined) {
    const noPolicyFound = returnEmptyIfNotFound ? '' : Localize.translateLocal('workspace.common.unavailable');
    if (_.isEmpty(report)) {
        return noPolicyFound;
    }

    if ((!allPolicies || _.size(allPolicies) === 0) && !report.policyName) {
        return Localize.translateLocal('workspace.common.unavailable');
    }
    const finalPolicy = policy || _.get(allPolicies, `${ONYXKEYS.COLLECTION.POLICY}${report.policyID}`);

    // Public rooms send back the policy name with the reportSummary,
    // since they can also be accessed by people who aren't in the workspace
    const policyName = lodashGet(finalPolicy, 'name') || report.policyName || report.oldPolicyName || noPolicyFound;

    return policyName;
}

/**
 * Returns the concatenated title for the PrimaryLogins of a report
 *
 * @param {Array} accountIDs
 * @returns {string}
 */
function getReportParticipantsTitle(accountIDs) {
    return (
        _.chain(accountIDs)

            // Somehow it's possible for the logins coming from report.participantAccountIDs to contain undefined values so we use compact to remove them.
            .compact()
            .value()
            .join(', ')
    );
}

/**
 * Checks if a report is a chat report.
 *
 * @param {Object} report
 * @returns {Boolean}
 */
function isChatReport(report) {
    return report && report.type === CONST.REPORT.TYPE.CHAT;
}

/**
 * Checks if a report is an Expense report.
 *
 * @param {Object} report
 * @returns {Boolean}
 */
function isExpenseReport(report) {
    return report && report.type === CONST.REPORT.TYPE.EXPENSE;
}

/**
 * Checks if a report is an IOU report.
 *
 * @param {Object} report
 * @returns {Boolean}
 */
function isIOUReport(report) {
    return report && report.type === CONST.REPORT.TYPE.IOU;
}

/**
 * Checks if a report is a task report.
 *
 * @param {Object} report
 * @returns {Boolean}
 */
function isTaskReport(report) {
    return report && report.type === CONST.REPORT.TYPE.TASK;
}

/**
 * Checks if a task has been cancelled
 * When a task is deleted, the parentReportAction is updated to have a isDeletedParentAction deleted flag
 * This is because when you delete a task, we still allow you to chat on the report itself
 * There's another situation where you don't have access to the parentReportAction (because it was created in a chat you don't have access to)
 * In this case, we have added the key to the report itself
 *
 * @param {Object} report
 * @param {Object} parentReportAction
 * @returns {Boolean}
 */
function isCanceledTaskReport(report = {}, parentReportAction = {}) {
    if (!_.isEmpty(parentReportAction) && lodashGet(parentReportAction, ['message', 0, 'isDeletedParentAction'], false)) {
        return true;
    }

    if (!_.isEmpty(report) && report.isDeletedParentAction) {
        return true;
    }

    return false;
}

/**
 * Checks if a report is an open task report.
 *
 * @param {Object} report
 * @param {Object} parentReportAction - The parent report action of the report (Used to check if the task has been canceled)
 * @returns {Boolean}
 */
function isOpenTaskReport(report, parentReportAction = {}) {
    return isTaskReport(report) && !isCanceledTaskReport(report, parentReportAction) && report.stateNum === CONST.REPORT.STATE_NUM.OPEN && report.statusNum === CONST.REPORT.STATUS.OPEN;
}

/**
 * Checks if a report is a completed task report.
 *
 * @param {Object} report
 * @returns {Boolean}
 */
function isCompletedTaskReport(report) {
    return isTaskReport(report) && report.stateNum === CONST.REPORT.STATE_NUM.SUBMITTED && report.statusNum === CONST.REPORT.STATUS.APPROVED;
}

/**
 * Checks if the current user is the manager of the supplied report
 *
 * @param {Object} report
 * @returns {Boolean}
 */
function isReportManager(report) {
    return report && report.managerID === currentUserAccountID;
}

/**
 * Checks if the supplied report has been approved
 *
 * @param {Object} report
 * @returns {Boolean}
 */
function isReportApproved(report) {
    return report && report.stateNum === CONST.REPORT.STATE_NUM.SUBMITTED && report.statusNum === CONST.REPORT.STATUS.APPROVED;
}

/**
 * Given a collection of reports returns them sorted by last read
 *
 * @param {Object} reports
 * @returns {Array}
 */
function sortReportsByLastRead(reports) {
    return _.chain(reports)
        .toArray()
        .filter((report) => report && report.reportID && report.lastReadTime)
        .sortBy('lastReadTime')
        .value();
}

/**
 * Whether the Money Request report is settled
 *
 * @param {String} reportID
 * @returns {Boolean}
 */
function isSettled(reportID) {
    if (!allReports) {
        return false;
    }
    const report = allReports[`${ONYXKEYS.COLLECTION.REPORT}${reportID}`] || {};
    if ((typeof report === 'object' && Object.keys(report).length === 0) || report.isWaitingOnBankAccount) {
        return false;
    }

    return report.statusNum === CONST.REPORT.STATUS.REIMBURSED;
}

/**
 * Whether the current user is the submitter of the report
 *
 * @param {String} reportID
 * @returns {Boolean}
 */
function isCurrentUserSubmitter(reportID) {
    if (!allReports) {
        return false;
    }
    const report = allReports[`${ONYXKEYS.COLLECTION.REPORT}${reportID}`] || {};
    return report && report.ownerEmail === currentUserEmail;
}

/**
 * Whether the provided report is an Admin room
 * @param {Object} report
 * @param {String} report.chatType
 * @returns {Boolean}
 */
function isAdminRoom(report) {
    return getChatType(report) === CONST.REPORT.CHAT_TYPE.POLICY_ADMINS;
}

/**
 * Whether the provided report is an Admin-only posting room
 * @param {Object} report
 * @param {String} report.writeCapability
 * @returns {Boolean}
 */
function isAdminsOnlyPostingRoom(report) {
    return lodashGet(report, 'writeCapability', CONST.REPORT.WRITE_CAPABILITIES.ALL) === CONST.REPORT.WRITE_CAPABILITIES.ADMINS;
}

/**
 * Whether the provided report is a Announce room
 * @param {Object} report
 * @param {String} report.chatType
 * @returns {Boolean}
 */
function isAnnounceRoom(report) {
    return getChatType(report) === CONST.REPORT.CHAT_TYPE.POLICY_ANNOUNCE;
}

/**
 * Whether the provided report is a default room
 * @param {Object} report
 * @param {String} report.chatType
 * @returns {Boolean}
 */
function isDefaultRoom(report) {
    return [CONST.REPORT.CHAT_TYPE.POLICY_ADMINS, CONST.REPORT.CHAT_TYPE.POLICY_ANNOUNCE, CONST.REPORT.CHAT_TYPE.DOMAIN_ALL].indexOf(getChatType(report)) > -1;
}

/**
 * Whether the provided report is a Domain room
 * @param {Object} report
 * @param {String} report.chatType
 * @returns {Boolean}
 */
function isDomainRoom(report) {
    return getChatType(report) === CONST.REPORT.CHAT_TYPE.DOMAIN_ALL;
}

/**
 * Whether the provided report is a user created policy room
 * @param {Object} report
 * @param {String} report.chatType
 * @returns {Boolean}
 */
function isUserCreatedPolicyRoom(report) {
    return getChatType(report) === CONST.REPORT.CHAT_TYPE.POLICY_ROOM;
}

/**
 * Whether the provided report is a Policy Expense chat.
 * @param {Object} report
 * @param {String} report.chatType
 * @returns {Boolean}
 */
function isPolicyExpenseChat(report) {
    return getChatType(report) === CONST.REPORT.CHAT_TYPE.POLICY_EXPENSE_CHAT;
}

/** Wether the provided report belongs to a Control policy and is an epxense chat
 * @param {Object} report
 * @returns {Boolean}
 */
function isControlPolicyExpenseChat(report) {
    return isPolicyExpenseChat(report) && getPolicyType(report, allPolicies) === CONST.POLICY.TYPE.CORPORATE;
}

/** Wether the provided report belongs to a Control policy and is an epxense report
 * @param {Object} report
 * @returns {Boolean}
 */
function isControlPolicyExpenseReport(report) {
    return isExpenseReport(report) && getPolicyType(report, allPolicies) === CONST.POLICY.TYPE.CORPORATE;
}

/**
 * Whether the provided report is a chat room
 * @param {Object} report
 * @param {String} report.chatType
 * @returns {Boolean}
 */
function isChatRoom(report) {
    return isUserCreatedPolicyRoom(report) || isDefaultRoom(report);
}

/**
 * Whether the provided report is a public room
 * @param {Object} report
 * @param {String} report.visibility
 * @returns {Boolean}
 */
function isPublicRoom(report) {
    return report && (report.visibility === CONST.REPORT.VISIBILITY.PUBLIC || report.visibility === CONST.REPORT.VISIBILITY.PUBLIC_ANNOUNCE);
}

/**
 * Whether the provided report is a public announce room
 * @param {Object} report
 * @param {String} report.visibility
 * @returns {Boolean}
 */
function isPublicAnnounceRoom(report) {
    return report && report.visibility === CONST.REPORT.VISIBILITY.PUBLIC_ANNOUNCE;
}

/**
 * If the report is a policy expense, the route should be for adding bank account for that policy
 * else since the report is a personal IOU, the route should be for personal bank account.
 * @param {Object} report
 * @returns {String}
 */
function getBankAccountRoute(report) {
    return isPolicyExpenseChat(report) ? ROUTES.BANK_ACCOUNT_WITH_STEP_TO_OPEN.getRoute('', report.policyID) : ROUTES.SETTINGS_ADD_BANK_ACCOUNT;
}

/**
 * Check if personal detail of accountID is empty or optimistic data
 * @param {String} accountID user accountID
 * @returns {Boolean}
 */
function isOptimisticPersonalDetail(accountID) {
    return _.isEmpty(allPersonalDetails[accountID]) || !!allPersonalDetails[accountID].isOptimisticPersonalDetail;
}

/**
 * Checks if a report is a task report from a policy expense chat.
 *
 * @param {Object} report
 * @returns {Boolean}
 */
function isWorkspaceTaskReport(report) {
    if (!isTaskReport(report)) {
        return false;
    }
    const parentReport = allReports[`${ONYXKEYS.COLLECTION.REPORT}${report.parentReportID}`];
    return isPolicyExpenseChat(parentReport);
}

/**
 * Returns true if report has a parent
 *
 * @param {Object} report
 * @returns {Boolean}
 */
function isThread(report) {
    return Boolean(report && report.parentReportID && report.parentReportActionID);
}

/**
 * Returns true if report is of type chat and has a parent and is therefore a Thread.
 *
 * @param {Object} report
 * @returns {Boolean}
 */
function isChatThread(report) {
    return isThread(report) && report.type === CONST.REPORT.TYPE.CHAT;
}

/**
 * Only returns true if this is our main 1:1 DM report with Concierge
 *
 * @param {Object} report
 * @returns {Boolean}
 */
function isConciergeChatReport(report) {
    return lodashGet(report, 'participantAccountIDs', []).length === 1 && Number(report.participantAccountIDs[0]) === CONST.ACCOUNT_ID.CONCIERGE && !isChatThread(report);
}

/**
 * Check if the report is a single chat report that isn't a thread
 * and personal detail of participant is optimistic data
 * @param {Object} report
 * @param {Array} report.participantAccountIDs
 * @returns {Boolean}
 */
function shouldDisableDetailPage(report) {
    const participantAccountIDs = lodashGet(report, 'participantAccountIDs', []);

    if (isChatRoom(report) || isPolicyExpenseChat(report) || isChatThread(report) || isTaskReport(report)) {
        return false;
    }
    if (participantAccountIDs.length === 1) {
        return isOptimisticPersonalDetail(participantAccountIDs[0]);
    }
    return false;
}

/**
 * Returns true if this report has only one participant and it's an Expensify account.
 * @param {Object} report
 * @returns {Boolean}
 */
function isExpensifyOnlyParticipantInReport(report) {
    const reportParticipants = _.without(lodashGet(report, 'participantAccountIDs', []), currentUserAccountID);
    return reportParticipants.length === 1 && _.some(reportParticipants, (accountID) => _.contains(CONST.EXPENSIFY_ACCOUNT_IDS, accountID));
}

/**
 * Returns true if there are any Expensify accounts (i.e. with domain 'expensify.com') in the set of accountIDs
 * by cross-referencing the accountIDs with personalDetails.
 *
 * @param {Array<Number>} accountIDs
 * @return {Boolean}
 */
function hasExpensifyEmails(accountIDs) {
    return _.some(accountIDs, (accountID) => Str.extractEmailDomain(lodashGet(allPersonalDetails, [accountID, 'login'], '')) === CONST.EXPENSIFY_PARTNER_NAME);
}

/**
 * Returns true if there are any guides accounts (team.expensify.com) in a list of accountIDs
 * by cross-referencing the accountIDs with personalDetails since guides that are participants
 * of the user's chats should have their personal details in Onyx.
 * @param {Array<Number>} accountIDs
 * @returns {Boolean}
 */
function hasExpensifyGuidesEmails(accountIDs) {
    return _.some(accountIDs, (accountID) => Str.extractEmailDomain(lodashGet(allPersonalDetails, [accountID, 'login'], '')) === CONST.EMAIL.GUIDES_DOMAIN);
}

/**
 * @param {Record<String, {lastReadTime, reportID}>|Array<{lastReadTime, reportID}>} reports
 * @param {Boolean} [ignoreDomainRooms]
 * @param {Object} policies
 * @param {Boolean} isFirstTimeNewExpensifyUser
 * @param {Boolean} openOnAdminRoom
 * @returns {Object}
 */
function findLastAccessedReport(reports, ignoreDomainRooms, policies, isFirstTimeNewExpensifyUser, openOnAdminRoom = false) {
    // If it's the user's first time using New Expensify, then they could either have:
    //   - just a Concierge report, if so we'll return that
    //   - their Concierge report, and a separate report that must have deeplinked them to the app before they created their account.
    // If it's the latter, we'll use the deeplinked report over the Concierge report,
    // since the Concierge report would be incorrectly selected over the deep-linked report in the logic below.
    let sortedReports = sortReportsByLastRead(reports);

    let adminReport;
    if (openOnAdminRoom) {
        adminReport = _.find(sortedReports, (report) => {
            const chatType = getChatType(report);
            return chatType === CONST.REPORT.CHAT_TYPE.POLICY_ADMINS;
        });
    }

    if (isFirstTimeNewExpensifyUser) {
        if (sortedReports.length === 1) {
            return sortedReports[0];
        }

        return adminReport || _.find(sortedReports, (report) => !isConciergeChatReport(report));
    }

    if (ignoreDomainRooms) {
        // We allow public announce rooms, admins, and announce rooms through since we bypass the default rooms beta for them.
        // Check where ReportUtils.findLastAccessedReport is called in MainDrawerNavigator.js for more context.
        // Domain rooms are now the only type of default room that are on the defaultRooms beta.
        sortedReports = _.filter(
            sortedReports,
            (report) => !isDomainRoom(report) || getPolicyType(report, policies) === CONST.POLICY.TYPE.FREE || hasExpensifyGuidesEmails(lodashGet(report, ['participantAccountIDs'], [])),
        );
    }

    return adminReport || _.last(sortedReports);
}

/**
 * Whether the provided report is an archived room
 * @param {Object} report
 * @param {Number} report.stateNum
 * @param {Number} report.statusNum
 * @returns {Boolean}
 */
function isArchivedRoom(report) {
    return report && report.statusNum === CONST.REPORT.STATUS.CLOSED && report.stateNum === CONST.REPORT.STATE_NUM.SUBMITTED;
}

/**
 * Checks if the current user is allowed to comment on the given report.
 * @param {Object} report
 * @param {String} [report.writeCapability]
 * @returns {Boolean}
 */
function isAllowedToComment(report) {
    // Default to allowing all users to post
    const capability = lodashGet(report, 'writeCapability', CONST.REPORT.WRITE_CAPABILITIES.ALL) || CONST.REPORT.WRITE_CAPABILITIES.ALL;

    if (capability === CONST.REPORT.WRITE_CAPABILITIES.ALL) {
        return true;
    }

    // If unauthenticated user opens public chat room using deeplink, they do not have policies available and they cannot comment
    if (!allPolicies) {
        return false;
    }

    // If we've made it here, commenting on this report is restricted.
    // If the user is an admin, allow them to post.
    const policy = allPolicies[`${ONYXKEYS.COLLECTION.POLICY}${report.policyID}`];
    return lodashGet(policy, 'role', '') === CONST.POLICY.ROLE.ADMIN;
}

/**
 * Checks if the current user is the admin of the policy given the policy expense chat.
 * @param {Object} report
 * @param {String} report.policyID
 * @param {Object} policies must have OnyxKey prefix (i.e 'policy_') for keys
 * @returns {Boolean}
 */
function isPolicyExpenseChatAdmin(report, policies) {
    if (!isPolicyExpenseChat(report)) {
        return false;
    }

    const policyRole = lodashGet(policies, [`${ONYXKEYS.COLLECTION.POLICY}${report.policyID}`, 'role']);

    return policyRole === CONST.POLICY.ROLE.ADMIN;
}

/**
 * Checks if the current user is the admin of the policy.
 * @param {String} policyID
 * @param {Object} policies must have OnyxKey prefix (i.e 'policy_') for keys
 * @returns {Boolean}
 */
function isPolicyAdmin(policyID, policies) {
    const policyRole = lodashGet(policies, [`${ONYXKEYS.COLLECTION.POLICY}${policyID}`, 'role']);

    return policyRole === CONST.POLICY.ROLE.ADMIN;
}

/**
 * Returns true if report is a DM/Group DM chat.
 *
 * @param {Object} report
 * @returns {Boolean}
 */
function isDM(report) {
    return !getChatType(report);
}

/**
 * Returns true if report has a single participant.
 *
 * @param {Object} report
 * @returns {Boolean}
 */
function hasSingleParticipant(report) {
    return report.participantAccountIDs && report.participantAccountIDs.length === 1;
}

/**
 * If the report is a thread and has a chat type set, it is a workspace chat.
 *
 * @param {Object} report
 * @returns {Boolean}
 */
function isWorkspaceThread(report) {
    return Boolean(isThread(report) && !isDM(report));
}

/**
 * Returns true if reportAction has a child.
 *
 * @param {Object} reportAction
 * @returns {Boolean}
 */
function isThreadParent(reportAction) {
    return reportAction && reportAction.childReportID && reportAction.childReportID !== 0;
}

/**
 * Returns true if reportAction is the first chat preview of a Thread
 *
 * @param {Object} reportAction
 * @param {String} reportID
 * @returns {Boolean}
 */
function isThreadFirstChat(reportAction, reportID) {
    return !_.isUndefined(reportAction.childReportID) && reportAction.childReportID.toString() === reportID;
}

/**
 * Checks if a report is a child report.
 *
 * @param {Object} report
 * @returns {Boolean}
 */
function isChildReport(report) {
    return isThread(report) || isTaskReport(report);
}

/**
 * An Expense Request is a thread where the parent report is an Expense Report and
 * the parentReportAction is a transaction.
 *
 * @param {Object} report
 * @returns {Boolean}
 */
function isExpenseRequest(report) {
    if (isThread(report)) {
        const parentReportAction = ReportActionsUtils.getParentReportAction(report);
        const parentReport = lodashGet(allReports, [`${ONYXKEYS.COLLECTION.REPORT}${report.parentReportID}`]);
        return isExpenseReport(parentReport) && ReportActionsUtils.isTransactionThread(parentReportAction);
    }
    return false;
}

/**
 * An IOU Request is a thread where the parent report is an IOU Report and
 * the parentReportAction is a transaction.
 *
 * @param {Object} report
 * @returns {Boolean}
 */
function isIOURequest(report) {
    if (isThread(report)) {
        const parentReportAction = ReportActionsUtils.getParentReportAction(report);
        const parentReport = allReports[`${ONYXKEYS.COLLECTION.REPORT}${report.parentReportID}`];
        return isIOUReport(parentReport) && ReportActionsUtils.isTransactionThread(parentReportAction);
    }
    return false;
}

/**
 * Checks if a report is an IOU or expense request.
 *
 * @param {Object|String} reportOrID
 * @returns {Boolean}
 */
function isMoneyRequest(reportOrID) {
    const report = _.isObject(reportOrID) ? reportOrID : allReports[`${ONYXKEYS.COLLECTION.REPORT}${reportOrID}`];
    return isIOURequest(report) || isExpenseRequest(report);
}

/**
 * Checks if a report is an IOU or expense report.
 *
 * @param {Object|String} reportOrID
 * @returns {Boolean}
 */
function isMoneyRequestReport(reportOrID) {
    const report = typeof reportOrID === 'object' ? reportOrID : allReports[`${ONYXKEYS.COLLECTION.REPORT}${reportOrID}`];
    return isIOUReport(report) || isExpenseReport(report);
}

/**
 * Can only delete if the author is this user and the action is an ADDCOMMENT action or an IOU action in an unsettled report, or if the user is a
 * policy admin
 *
 * @param {Object} reportAction
 * @param {String} reportID
 * @returns {Boolean}
 */
function canDeleteReportAction(reportAction, reportID) {
    // For now, users cannot delete split actions
    if (ReportActionsUtils.isMoneyRequestAction(reportAction) && lodashGet(reportAction, 'originalMessage.type') === CONST.IOU.REPORT_ACTION_TYPE.SPLIT) {
        return false;
    }
    const isActionOwner = reportAction.actorAccountID === currentUserAccountID;
    if (isActionOwner && ReportActionsUtils.isMoneyRequestAction(reportAction) && !isSettled(reportAction.originalMessage.IOUReportID)) {
        return true;
    }
    if (
        reportAction.actionName !== CONST.REPORT.ACTIONS.TYPE.ADDCOMMENT ||
        reportAction.pendingAction === CONST.RED_BRICK_ROAD_PENDING_ACTION.DELETE ||
        ReportActionsUtils.isCreatedTaskReportAction(reportAction) ||
        (ReportActionsUtils.isMoneyRequestAction(reportAction) && isSettled(reportAction.originalMessage.IOUReportID)) ||
        reportAction.actorAccountID === CONST.ACCOUNT_ID.CONCIERGE
    ) {
        return false;
    }
    if (isActionOwner) {
        return true;
    }
    const report = lodashGet(allReports, `${ONYXKEYS.COLLECTION.REPORT}${reportID}`, {});
    const policy = lodashGet(allPolicies, `${ONYXKEYS.COLLECTION.POLICY}${report.policyID}`) || {};
    return policy.role === CONST.POLICY.ROLE.ADMIN && !isDM(report);
}

/**
 * Get welcome message based on room type
 * @param {Object} report
 * @param {Boolean} isUserPolicyAdmin
 * @returns {Object}
 */

function getRoomWelcomeMessage(report, isUserPolicyAdmin) {
    const welcomeMessage = {showReportName: true};
    const workspaceName = getPolicyName(report);

    if (isArchivedRoom(report)) {
        welcomeMessage.phrase1 = Localize.translateLocal('reportActionsView.beginningOfArchivedRoomPartOne');
        welcomeMessage.phrase2 = Localize.translateLocal('reportActionsView.beginningOfArchivedRoomPartTwo');
    } else if (isDomainRoom(report)) {
        welcomeMessage.phrase1 = Localize.translateLocal('reportActionsView.beginningOfChatHistoryDomainRoomPartOne', {domainRoom: report.reportName});
        welcomeMessage.phrase2 = Localize.translateLocal('reportActionsView.beginningOfChatHistoryDomainRoomPartTwo');
    } else if (isAdminRoom(report)) {
        welcomeMessage.phrase1 = Localize.translateLocal('reportActionsView.beginningOfChatHistoryAdminRoomPartOne', {workspaceName});
        welcomeMessage.phrase2 = Localize.translateLocal('reportActionsView.beginningOfChatHistoryAdminRoomPartTwo');
    } else if (isAdminsOnlyPostingRoom(report) && !isUserPolicyAdmin) {
        welcomeMessage.phrase1 = Localize.translateLocal('reportActionsView.beginningOfChatHistoryAdminOnlyPostingRoom');
        welcomeMessage.showReportName = false;
    } else if (isAnnounceRoom(report)) {
        welcomeMessage.phrase1 = Localize.translateLocal('reportActionsView.beginningOfChatHistoryAnnounceRoomPartOne', {workspaceName});
        welcomeMessage.phrase2 = Localize.translateLocal('reportActionsView.beginningOfChatHistoryAnnounceRoomPartTwo', {workspaceName});
    } else {
        // Message for user created rooms or other room types.
        welcomeMessage.phrase1 = Localize.translateLocal('reportActionsView.beginningOfChatHistoryUserRoomPartOne');
        welcomeMessage.phrase2 = Localize.translateLocal('reportActionsView.beginningOfChatHistoryUserRoomPartTwo');
    }

    return welcomeMessage;
}

/**
 * Returns true if Concierge is one of the chat participants (1:1 as well as group chats)
 * @param {Object} report
 * @returns {Boolean}
 */
function chatIncludesConcierge(report) {
    return !_.isEmpty(report.participantAccountIDs) && _.contains(report.participantAccountIDs, CONST.ACCOUNT_ID.CONCIERGE);
}

/**
 * Returns true if there is any automated expensify account `in accountIDs
 * @param {Array} accountIDs
 * @returns {Boolean}
 */
function hasAutomatedExpensifyAccountIDs(accountIDs) {
    return _.intersection(accountIDs, CONST.EXPENSIFY_ACCOUNT_IDS).length > 0;
}

/**
 * @param {Object} report
 * @param {Number} currentLoginAccountID
 * @returns {Array}
 */
function getReportRecipientAccountIDs(report, currentLoginAccountID) {
    let finalReport = report;
    // In 1:1 chat threads, the participants will be the same as parent report. If a report is specifically a 1:1 chat thread then we will
    // get parent report and use its participants array.
    if (isThread(report) && !(isTaskReport(report) || isMoneyRequestReport(report))) {
        const parentReport = lodashGet(allReports, [`${ONYXKEYS.COLLECTION.REPORT}${report.parentReportID}`]);
        if (hasSingleParticipant(parentReport)) {
            finalReport = parentReport;
        }
    }

    let finalParticipantAccountIDs = [];
    if (isMoneyRequestReport(report)) {
        // For money requests i.e the IOU (1:1 person) and Expense (1:* person) reports, use the full `initialParticipantAccountIDs` array
        // and add the `ownerAccountId`. Money request reports don't add `ownerAccountId` in `participantAccountIDs` array
        finalParticipantAccountIDs = _.union(lodashGet(finalReport, 'participantAccountIDs'), [report.ownerAccountID]);
    } else if (isTaskReport(report)) {
        // Task reports `managerID` will change when assignee is changed, in that case the old `managerID` is still present in `participantAccountIDs`
        // array along with the new one. We only need the `managerID` as a participant here.
        finalParticipantAccountIDs = [report.managerID];
    } else {
        finalParticipantAccountIDs = lodashGet(finalReport, 'participantAccountIDs');
    }

    const reportParticipants = _.without(finalParticipantAccountIDs, currentLoginAccountID);
    const participantsWithoutExpensifyAccountIDs = _.difference(reportParticipants, CONST.EXPENSIFY_ACCOUNT_IDS);
    return participantsWithoutExpensifyAccountIDs;
}

/**
 * Whether the time row should be shown for a report.
 * @param {Array<Object>} personalDetails
 * @param {Object} report
 * @param {Number} accountID
 * @return {Boolean}
 */
function canShowReportRecipientLocalTime(personalDetails, report, accountID) {
    const reportRecipientAccountIDs = getReportRecipientAccountIDs(report, accountID);
    const hasMultipleParticipants = reportRecipientAccountIDs.length > 1;
    const reportRecipient = personalDetails[reportRecipientAccountIDs[0]];
    const reportRecipientTimezone = lodashGet(reportRecipient, 'timezone', CONST.DEFAULT_TIME_ZONE);
    const isReportParticipantValidated = lodashGet(reportRecipient, 'validated', false);
    return Boolean(
        !hasMultipleParticipants &&
            !isChatRoom(report) &&
            !isPolicyExpenseChat(report) &&
            reportRecipient &&
            reportRecipientTimezone &&
            reportRecipientTimezone.selected &&
            isReportParticipantValidated,
    );
}

/**
 * Shorten last message text to fixed length and trim spaces.
 * @param {String} lastMessageText
 * @returns {String}
 */
function formatReportLastMessageText(lastMessageText) {
    return String(lastMessageText).trim().replace(CONST.REGEX.AFTER_FIRST_LINE_BREAK, '').substring(0, CONST.REPORT.LAST_MESSAGE_TEXT_MAX_LENGTH).trim();
}

/**
 * Helper method to return the default avatar associated with the given login
 * @param {String} [workspaceName]
 * @returns {String}
 */
function getDefaultWorkspaceAvatar(workspaceName) {
    if (!workspaceName) {
        return defaultWorkspaceAvatars.WorkspaceBuilding;
    }

    // Remove all chars not A-Z or 0-9 including underscore
    const alphaNumeric = workspaceName
        .normalize('NFD')
        .replace(/[^0-9a-z]/gi, '')
        .toUpperCase();

    return !alphaNumeric ? defaultWorkspaceAvatars.WorkspaceBuilding : defaultWorkspaceAvatars[`Workspace${alphaNumeric[0]}`];
}

function getWorkspaceAvatar(report) {
    const workspaceName = getPolicyName(report, allPolicies);
    return lodashGet(allPolicies, [`${ONYXKEYS.COLLECTION.POLICY}${report.policyID}`, 'avatar']) || getDefaultWorkspaceAvatar(workspaceName);
}

/**
 * Returns the appropriate icons for the given chat report using the stored personalDetails.
 * The Avatar sources can be URLs or Icon components according to the chat type.
 *
 * @param {Array} participants
 * @param {Object} personalDetails
 * @returns {Array<*>}
 */
function getIconsForParticipants(participants, personalDetails) {
    const participantDetails = [];
    const participantsList = participants || [];

    for (let i = 0; i < participantsList.length; i++) {
        const accountID = participantsList[i];
        const avatarSource = UserUtils.getAvatar(lodashGet(personalDetails, [accountID, 'avatar'], ''), accountID);
        const displayNameLogin = lodashGet(personalDetails, [accountID, 'displayName']) || lodashGet(personalDetails, [accountID, 'login'], '');
        participantDetails.push([accountID, displayNameLogin, avatarSource, lodashGet(personalDetails, [accountID, 'fallBackIcon'])]);
    }

    const sortedParticipantDetails = _.chain(participantDetails)
        .sort((first, second) => {
            // First sort by displayName/login
            const displayNameLoginOrder = first[1].localeCompare(second[1]);
            if (displayNameLoginOrder !== 0) {
                return displayNameLoginOrder;
            }

            // Then fallback on accountID as the final sorting criteria.
            // This will ensure that the order of avatars with same login/displayName
            // stay consistent across all users and devices
            return first[0] > second[0];
        })
        .value();

    // Now that things are sorted, gather only the avatars (second element in the array) and return those
    const avatars = [];
    for (let i = 0; i < sortedParticipantDetails.length; i++) {
        const userIcon = {
            id: sortedParticipantDetails[i][0],
            source: sortedParticipantDetails[i][2],
            type: CONST.ICON_TYPE_AVATAR,
            name: sortedParticipantDetails[i][1],
            fallBackIcon: sortedParticipantDetails[i][3],
        };
        avatars.push(userIcon);
    }

    return avatars;
}

/**
 * Given a report, return the associated workspace icon.
 *
 * @param {Object} report
 * @param {Object} [policy]
 * @returns {Object}
 */
function getWorkspaceIcon(report, policy = undefined) {
    const workspaceName = getPolicyName(report, false, policy);
    const policyExpenseChatAvatarSource = lodashGet(allPolicies, [`${ONYXKEYS.COLLECTION.POLICY}${report.policyID}`, 'avatar']) || getDefaultWorkspaceAvatar(workspaceName);
    const workspaceIcon = {
        source: policyExpenseChatAvatarSource,
        type: CONST.ICON_TYPE_WORKSPACE,
        name: workspaceName,
        id: -1,
    };
    return workspaceIcon;
}

/**
 * Returns the appropriate icons for the given chat report using the stored personalDetails.
 * The Avatar sources can be URLs or Icon components according to the chat type.
 *
 * @param {Object} report
 * @param {Object} personalDetails
 * @param {*} [defaultIcon]
 * @param {String} [defaultName]
 * @param {Number} [defaultAccountID]
 * @param {Object} [policy]
 * @returns {Array<*>}
 */
function getIcons(report, personalDetails, defaultIcon = null, defaultName = '', defaultAccountID = -1, policy = undefined) {
    if (_.isEmpty(report)) {
        const fallbackIcon = {
            source: defaultIcon || Expensicons.FallbackAvatar,
            type: CONST.ICON_TYPE_AVATAR,
            name: defaultName,
            id: defaultAccountID,
        };
        return [fallbackIcon];
    }
    if (isExpenseRequest(report)) {
        const parentReportAction = ReportActionsUtils.getParentReportAction(report);
        const workspaceIcon = getWorkspaceIcon(report, policy);
        const memberIcon = {
            source: UserUtils.getAvatar(lodashGet(personalDetails, [parentReportAction.actorAccountID, 'avatar']), parentReportAction.actorAccountID),
            id: parentReportAction.actorAccountID,
            type: CONST.ICON_TYPE_AVATAR,
            name: lodashGet(personalDetails, [parentReportAction.actorAccountID, 'displayName'], ''),
            fallbackIcon: lodashGet(personalDetails, [parentReportAction.actorAccountID, 'fallbackIcon']),
        };

        return [memberIcon, workspaceIcon];
    }
    if (isChatThread(report)) {
        const parentReportAction = ReportActionsUtils.getParentReportAction(report);

        const actorAccountID = lodashGet(parentReportAction, 'actorAccountID', -1);
        const actorDisplayName = lodashGet(allPersonalDetails, [actorAccountID, 'displayName'], '');
        const actorIcon = {
            id: actorAccountID,
            source: UserUtils.getAvatar(lodashGet(personalDetails, [actorAccountID, 'avatar']), actorAccountID),
            name: actorDisplayName,
            type: CONST.ICON_TYPE_AVATAR,
            fallbackIcon: lodashGet(personalDetails, [parentReportAction.actorAccountID, 'fallbackIcon']),
        };

        if (isWorkspaceThread(report)) {
            const workspaceIcon = getWorkspaceIcon(report, policy);
            return [actorIcon, workspaceIcon];
        }
        return [actorIcon];
    }
    if (isTaskReport(report)) {
        const ownerIcon = {
            id: report.ownerAccountID,
            source: UserUtils.getAvatar(lodashGet(personalDetails, [report.ownerAccountID, 'avatar']), report.ownerAccountID),
            type: CONST.ICON_TYPE_AVATAR,
            name: lodashGet(personalDetails, [report.ownerAccountID, 'displayName'], ''),
            fallbackIcon: lodashGet(personalDetails, [report.ownerAccountID, 'fallbackIcon']),
        };

        if (isWorkspaceTaskReport(report)) {
            const workspaceIcon = getWorkspaceIcon(report, policy);
            return [ownerIcon, workspaceIcon];
        }

        return [ownerIcon];
    }
    if (isDomainRoom(report)) {
        // Get domain name after the #. Domain Rooms use our default workspace avatar pattern.
        const domainName = report.reportName.substring(1);
        const policyExpenseChatAvatarSource = getDefaultWorkspaceAvatar(domainName);
        const domainIcon = {
            source: policyExpenseChatAvatarSource,
            type: CONST.ICON_TYPE_WORKSPACE,
            name: domainName,
            id: -1,
        };
        return [domainIcon];
    }
    if (isAdminRoom(report) || isAnnounceRoom(report) || isChatRoom(report) || isArchivedRoom(report)) {
        const workspaceIcon = getWorkspaceIcon(report, policy);
        return [workspaceIcon];
    }
    if (isPolicyExpenseChat(report) || isExpenseReport(report)) {
        const workspaceIcon = getWorkspaceIcon(report, policy);
        const memberIcon = {
            source: UserUtils.getAvatar(lodashGet(personalDetails, [report.ownerAccountID, 'avatar']), report.ownerAccountID),
            id: report.ownerAccountID,
            type: CONST.ICON_TYPE_AVATAR,
            name: lodashGet(personalDetails, [report.ownerAccountID, 'displayName'], ''),
            fallbackIcon: lodashGet(personalDetails, [report.ownerAccountID, 'fallbackIcon']),
        };
        return isExpenseReport(report) ? [memberIcon, workspaceIcon] : [workspaceIcon, memberIcon];
    }
    if (isIOUReport(report)) {
        const managerIcon = {
            source: UserUtils.getAvatar(lodashGet(personalDetails, [report.managerID, 'avatar']), report.managerID),
            id: report.managerID,
            type: CONST.ICON_TYPE_AVATAR,
            name: lodashGet(personalDetails, [report.managerID, 'displayName'], ''),
            fallbackIcon: lodashGet(personalDetails, [report.managerID, 'fallbackIcon']),
        };
        const ownerIcon = {
            id: report.ownerAccountID,
            source: UserUtils.getAvatar(lodashGet(personalDetails, [report.ownerAccountID, 'avatar']), report.ownerAccountID),
            type: CONST.ICON_TYPE_AVATAR,
            name: lodashGet(personalDetails, [report.ownerAccountID, 'displayName'], ''),
            fallbackIcon: lodashGet(personalDetails, [report.ownerAccountID, 'fallbackIcon']),
        };
        const isPayer = currentUserAccountID === report.managerID;

        return isPayer ? [managerIcon, ownerIcon] : [ownerIcon, managerIcon];
    }
    return getIconsForParticipants(report.participantAccountIDs, personalDetails);
}

/**
 * Gets the personal details for a login by looking in the ONYXKEYS.PERSONAL_DETAILS_LIST Onyx key (stored in the local variable, allPersonalDetails). If it doesn't exist in Onyx,
 * then a default object is constructed.
 * @param {Number} accountID
 * @returns {Object}
 */
function getPersonalDetailsForAccountID(accountID) {
    if (!accountID) {
        return {};
    }
    if (Number(accountID) === CONST.ACCOUNT_ID.CONCIERGE) {
        return {
            accountID,
            displayName: 'Concierge',
            login: CONST.EMAIL.CONCIERGE,
            avatar: UserUtils.getDefaultAvatar(accountID),
        };
    }
    return (
        (allPersonalDetails && allPersonalDetails[accountID]) || {
            avatar: UserUtils.getDefaultAvatar(accountID),
        }
    );
}

/**
 * Get the displayName for a single report participant.
 *
 * @param {Number} accountID
 * @param {Boolean} [shouldUseShortForm]
 * @returns {String}
 */
function getDisplayNameForParticipant(accountID, shouldUseShortForm = false) {
    if (!accountID) {
        return '';
    }
    const personalDetails = getPersonalDetailsForAccountID(accountID);
    const longName = personalDetails.displayName;
    const shortName = personalDetails.firstName || longName;
    return shouldUseShortForm ? shortName : longName;
}

/**
 * @param {Object} personalDetailsList
 * @param {Boolean} isMultipleParticipantReport
 * @returns {Array}
 */
function getDisplayNamesWithTooltips(personalDetailsList, isMultipleParticipantReport) {
    return _.map(personalDetailsList, (user) => {
        const accountID = Number(user.accountID);
        const displayName = getDisplayNameForParticipant(accountID, isMultipleParticipantReport) || user.login || '';
        const avatar = UserUtils.getDefaultAvatar(accountID);

        let pronouns = user.pronouns;
        if (pronouns && pronouns.startsWith(CONST.PRONOUNS.PREFIX)) {
            const pronounTranslationKey = pronouns.replace(CONST.PRONOUNS.PREFIX, '');
            pronouns = Localize.translateLocal(`pronouns.${pronounTranslationKey}`);
        }

        return {
            displayName,
            avatar,
            login: user.login || '',
            accountID,
            pronouns,
        };
    });
}

/**
 * Get the report given a reportID
 *
 * @param {String} reportID
 * @returns {Object}
 */
function getReport(reportID) {
    // Deleted reports are set to null and lodashGet will still return null in that case, so we need to add an extra check
    return lodashGet(allReports, `${ONYXKEYS.COLLECTION.REPORT}${reportID}`, {}) || {};
}

/**
 * Determines if a report has an IOU that is waiting for an action from the current user (either Pay or Add a credit bank account)
 *
 * @param {Object} report (chatReport or iouReport)
 * @returns {boolean}
 */
function isWaitingForIOUActionFromCurrentUser(report) {
    if (!report) {
        return false;
    }

    if (isArchivedRoom(getReport(report.parentReportID))) {
        return false;
    }

    const policy = getPolicy(report.policyID);
    if (policy.type === CONST.POLICY.TYPE.CORPORATE) {
        // If the report is already settled, there's no action required from any user.
        if (isSettled(report.reportID)) {
            return false;
        }

        // Report is pending approval and the current user is the manager
        if (isReportManager(report) && !isReportApproved(report)) {
            return true;
        }

        // Current user is an admin and the report has been approved but not settled yet
        return policy.role === CONST.POLICY.ROLE.ADMIN && isReportApproved(report);
    }

    // Money request waiting for current user to add their credit bank account
    if (report.hasOutstandingIOU && report.ownerAccountID === currentUserAccountID && report.isWaitingOnBankAccount) {
        return true;
    }

    // Money request waiting for current user to Pay (from expense or iou report)
    if (report.hasOutstandingIOU && report.ownerAccountID && (report.ownerAccountID !== currentUserAccountID || currentUserAccountID === report.managerID)) {
        return true;
    }

    return false;
}

/**
 * Checks if a report is an open task report assigned to current user.
 *
 * @param {Object} report
 * @param {Object} parentReportAction - The parent report action of the report (Used to check if the task has been canceled)
 * @returns {Boolean}
 */
function isWaitingForTaskCompleteFromAssignee(report, parentReportAction = {}) {
    return isTaskReport(report) && isReportManager(report) && isOpenTaskReport(report, parentReportAction);
}

/**
 * @param {Object} report
 * @param {Object} allReportsDict
 * @returns {Number}
 */
function getMoneyRequestTotal(report, allReportsDict = null) {
    const allAvailableReports = allReportsDict || allReports;
    let moneyRequestReport;
    if (isMoneyRequestReport(report)) {
        moneyRequestReport = report;
    }
    if (allAvailableReports && report.hasOutstandingIOU && report.iouReportID) {
        moneyRequestReport = allAvailableReports[`${ONYXKEYS.COLLECTION.REPORT}${report.iouReportID}`];
    }
    if (moneyRequestReport) {
        const total = lodashGet(moneyRequestReport, 'total', 0);

        if (total !== 0) {
            // There is a possibility that if the Expense report has a negative total.
            // This is because there are instances where you can get a credit back on your card,
            // or you enter a negative expense to “offset” future expenses
            return isExpenseReport(moneyRequestReport) ? total * -1 : Math.abs(total);
        }
    }
    return 0;
}

/**
 * Get the title for a policy expense chat which depends on the role of the policy member seeing this report
 *
 * @param {Object} report
 * @param {Object} [policy]
 * @returns {String}
 */
function getPolicyExpenseChatName(report, policy = undefined) {
    const reportOwnerDisplayName = getDisplayNameForParticipant(report.ownerAccountID) || lodashGet(allPersonalDetails, [report.ownerAccountID, 'login']) || report.reportName;

    // If the policy expense chat is owned by this user, use the name of the policy as the report name.
    if (report.isOwnPolicyExpenseChat) {
        return getPolicyName(report, false, policy);
    }

    const policyExpenseChatRole = lodashGet(allPolicies, [`${ONYXKEYS.COLLECTION.POLICY}${report.policyID}`, 'role']) || 'user';

    // If this user is not admin and this policy expense chat has been archived because of account merging, this must be an old workspace chat
    // of the account which was merged into the current user's account. Use the name of the policy as the name of the report.
    if (isArchivedRoom(report)) {
        const lastAction = ReportActionsUtils.getLastVisibleAction(report.reportID);
        const archiveReason = (lastAction && lastAction.originalMessage && lastAction.originalMessage.reason) || CONST.REPORT.ARCHIVE_REASON.DEFAULT;
        if (archiveReason === CONST.REPORT.ARCHIVE_REASON.ACCOUNT_MERGED && policyExpenseChatRole !== CONST.POLICY.ROLE.ADMIN) {
            return getPolicyName(report, false, policy);
        }
    }

    // If user can see this report and they are not its owner, they must be an admin and the report name should be the name of the policy member
    return reportOwnerDisplayName;
}

/**
 * Get the title for a IOU or expense chat which will be showing the payer and the amount
 *
 * @param {Object} report
 * @param {Object} [policy]
 * @returns  {String}
 */
function getMoneyRequestReportName(report, policy = undefined) {
    const formattedAmount = CurrencyUtils.convertToDisplayString(getMoneyRequestTotal(report), report.currency);
    const payerName = isExpenseReport(report) ? getPolicyName(report, false, policy) : getDisplayNameForParticipant(report.managerID);
    const payerPaidAmountMesssage = Localize.translateLocal('iou.payerPaidAmount', {
        payer: payerName,
        amount: formattedAmount,
    });

    if (report.isWaitingOnBankAccount) {
        return `${payerPaidAmountMesssage} • ${Localize.translateLocal('iou.pending')}`;
    }

    if (report.hasOutstandingIOU) {
        return Localize.translateLocal('iou.payerOwesAmount', {payer: payerName, amount: formattedAmount});
    }

    return payerPaidAmountMesssage;
}

/**
 * Gets transaction created, amount, currency and comment
 *
 * @param {Object} transaction
 * @returns {Object}
 */
function getTransactionDetails(transaction) {
    const report = getReport(transaction.reportID);
    return {
        created: TransactionUtils.getCreated(transaction),
        amount: TransactionUtils.getAmount(transaction, isExpenseReport(report)),
        currency: TransactionUtils.getCurrency(transaction),
        comment: TransactionUtils.getDescription(transaction),
        merchant: TransactionUtils.getMerchant(transaction),
        category: TransactionUtils.getCategory(transaction),
        tag: TransactionUtils.getTag(transaction),
    };
}

/**
 * Can only edit if:
 *
 * - in case of IOU report
 *    - the current user is the requestor
 * - in case of expense report
 *    - the current user is the requestor
 *    - or the user is an admin on the policy the expense report is tied to
 *
 * @param {Object} reportAction
 * @returns {Boolean}
 */
function canEditMoneyRequest(reportAction) {
    // If the report action i snot IOU type, return true early
    if (reportAction.actionName !== CONST.REPORT.ACTIONS.TYPE.IOU) {
        return true;
    }
    const moneyRequestReportID = lodashGet(reportAction, 'originalMessage.IOUReportID', 0);
    if (!moneyRequestReportID) {
        return false;
    }
    const moneyRequestReport = getReport(moneyRequestReportID);
    const isReportSettled = isSettled(moneyRequestReport.reportID);
    const isAdmin = isExpenseReport(moneyRequestReport) && lodashGet(getPolicy(moneyRequestReport.policyID), 'role', '') === CONST.POLICY.ROLE.ADMIN;
    const isRequestor = currentUserAccountID === reportAction.actorAccountID;
    return !isReportSettled && (isAdmin || isRequestor);
}

/**
 * Can only edit if:
 *
 * - It was written by the current user
 * - It's an ADDCOMMENT that is not an attachment
 * - It's money request where conditions for editability are defined in canEditMoneyRequest method
 * - It's not pending deletion
 *
 * @param {Object} reportAction
 * @returns {Boolean}
 */
function canEditReportAction(reportAction) {
    const isCommentOrIOU = reportAction.actionName === CONST.REPORT.ACTIONS.TYPE.ADDCOMMENT || reportAction.actionName === CONST.REPORT.ACTIONS.TYPE.IOU;
    return (
        reportAction.actorAccountID === currentUserAccountID &&
        isCommentOrIOU &&
        canEditMoneyRequest(reportAction) && // Returns true for non-IOU actions
        !isReportMessageAttachment(lodashGet(reportAction, ['message', 0], {})) &&
        !ReportActionsUtils.isDeletedAction(reportAction) &&
        !ReportActionsUtils.isCreatedTaskReportAction(reportAction) &&
        reportAction.pendingAction !== CONST.RED_BRICK_ROAD_PENDING_ACTION.DELETE
    );
}

/**
 * Gets all transactions on an IOU report with a receipt
 *
 * @param {Object|null} iouReportID
 * @returns {[Object]}
 */
function getTransactionsWithReceipts(iouReportID) {
    const allTransactions = TransactionUtils.getAllReportTransactions(iouReportID);
    return _.filter(allTransactions, (transaction) => TransactionUtils.hasReceipt(transaction));
}

/**
 * For report previews, we display a "Receipt scan in progress" indicator
 * instead of the report total only when we have no report total ready to show. This is the case when
 * all requests are receipts that are being SmartScanned. As soon as we have a non-receipt request,
 * or as soon as one receipt request is done scanning, we have at least one
 * "ready" money request, and we remove this indicator to show the partial report total.
 *
 * @param {Object|null} iouReportID
 * @param {Object|null} reportPreviewAction the preview action associated with the IOU report
 * @returns {Boolean}
 */
function areAllRequestsBeingSmartScanned(iouReportID, reportPreviewAction) {
    const transactionsWithReceipts = getTransactionsWithReceipts(iouReportID);
    // If we have more requests than requests with receipts, we have some manual requests
    if (ReportActionsUtils.getNumberOfMoneyRequests(reportPreviewAction) > transactionsWithReceipts.length) {
        return false;
    }
    return _.all(transactionsWithReceipts, (transaction) => TransactionUtils.isReceiptBeingScanned(transaction));
}

/**
 * Check if any of the transactions in the report has required missing fields
 *
 * @param {Object|null} iouReportID
 * @returns {Boolean}
 */
function hasMissingSmartscanFields(iouReportID) {
    const transactionsWithReceipts = getTransactionsWithReceipts(iouReportID);
    return _.some(transactionsWithReceipts, (transaction) => TransactionUtils.hasMissingSmartscanFields(transaction));
}

/**
 * Given a parent IOU report action get report name for the LHN.
 *
 * @param {Object} reportAction
 * @returns {String}
 */
function getTransactionReportName(reportAction) {
    if (ReportActionsUtils.isDeletedParentAction(reportAction)) {
        return Localize.translateLocal('parentReportAction.deletedRequest');
    }

    const transaction = TransactionUtils.getLinkedTransaction(reportAction);
    if (TransactionUtils.hasReceipt(transaction) && TransactionUtils.isReceiptBeingScanned(transaction)) {
        return Localize.translateLocal('iou.receiptScanning');
    }

    if (TransactionUtils.hasMissingSmartscanFields(transaction)) {
        return Localize.translateLocal('iou.receiptMissingDetails');
    }

    const {amount, currency, comment} = getTransactionDetails(transaction);

    return Localize.translateLocal(ReportActionsUtils.isSentMoneyReportAction(reportAction) ? 'iou.threadSentMoneyReportName' : 'iou.threadRequestReportName', {
        formattedAmount: CurrencyUtils.convertToDisplayString(amount, currency),
        comment,
    });
}

/**
 * Get money request message for an IOU report
 *
 * @param {Object} report
 * @param {Object} [reportAction={}] This can be either a report preview action or the IOU action
 * @param {Boolean} [shouldConsiderReceiptBeingScanned=false]
 * @returns  {String}
 */
function getReportPreviewMessage(report, reportAction = {}, shouldConsiderReceiptBeingScanned = false) {
    const reportActionMessage = lodashGet(reportAction, 'message[0].html', '');

    if (_.isEmpty(report) || !report.reportID) {
        // The iouReport is not found locally after SignIn because the OpenApp API won't return iouReports if they're settled
        // As a temporary solution until we know how to solve this the best, we just use the message that returned from BE
        return reportActionMessage;
    }

    const totalAmount = getMoneyRequestTotal(report);
    const payerName = isExpenseReport(report) ? getPolicyName(report) : getDisplayNameForParticipant(report.managerID, true);
    const formattedAmount = CurrencyUtils.convertToDisplayString(totalAmount, report.currency);

    if (isReportApproved(report) && getPolicyType(report, allPolicies) === CONST.POLICY.TYPE.CORPORATE) {
        return `approved ${formattedAmount}`;
    }

    if (shouldConsiderReceiptBeingScanned && ReportActionsUtils.isMoneyRequestAction(reportAction)) {
        const linkedTransaction = TransactionUtils.getLinkedTransaction(reportAction);

        if (!_.isEmpty(linkedTransaction) && TransactionUtils.hasReceipt(linkedTransaction) && TransactionUtils.isReceiptBeingScanned(linkedTransaction)) {
            return Localize.translateLocal('iou.receiptScanning');
        }
    }

    if (isSettled(report.reportID)) {
        // A settled report preview message can come in three formats "paid ... elsewhere" or "paid ... with Expensify"
        let translatePhraseKey = 'iou.paidElsewhereWithAmount';
        if (
            _.contains([CONST.IOU.PAYMENT_TYPE.VBBA, CONST.IOU.PAYMENT_TYPE.EXPENSIFY], reportAction.originalMessage.paymentType) ||
            reportActionMessage.match(/ (with Expensify|using Expensify)$/)
        ) {
            translatePhraseKey = 'iou.paidWithExpensifyWithAmount';
        }
        return Localize.translateLocal(translatePhraseKey, {amount: formattedAmount, payer: payerName});
    }

    if (report.isWaitingOnBankAccount) {
        const submitterDisplayName = getDisplayNameForParticipant(report.ownerAccountID, true);
        return Localize.translateLocal('iou.waitingOnBankAccount', {submitterDisplayName});
    }

    return Localize.translateLocal('iou.payerOwesAmount', {payer: payerName, amount: formattedAmount});
}

/**
 * Get the proper message schema for modified expense message.
 *
 * @param {String} newValue
 * @param {String} oldValue
 * @param {String} valueName
 * @param {Boolean} valueInQuotes
 * @returns {String}
 */

function getProperSchemaForModifiedExpenseMessage(newValue, oldValue, valueName, valueInQuotes) {
    const newValueToDisplay = valueInQuotes ? `"${newValue}"` : newValue;
    const oldValueToDisplay = valueInQuotes ? `"${oldValue}"` : oldValue;
    const displayValueName = valueName.toLowerCase();

    if (!oldValue) {
        return Localize.translateLocal('iou.setTheRequest', {valueName: displayValueName, newValueToDisplay});
    }
    if (!newValue) {
        return Localize.translateLocal('iou.removedTheRequest', {valueName: displayValueName, oldValueToDisplay});
    }
    return Localize.translateLocal('iou.updatedTheRequest', {valueName: displayValueName, newValueToDisplay, oldValueToDisplay});
}

/**
 * Get the report action message when expense has been modified.
 *
 * ModifiedExpense::getNewDotComment in Web-Expensify should match this.
 * If we change this function be sure to update the backend as well.
 *
 * @param {Object} reportAction
 * @returns {String}
 */
function getModifiedExpenseMessage(reportAction) {
    const reportActionOriginalMessage = lodashGet(reportAction, 'originalMessage', {});
    if (_.isEmpty(reportActionOriginalMessage)) {
        return Localize.translateLocal('iou.changedTheRequest');
    }

    const hasModifiedAmount =
        _.has(reportActionOriginalMessage, 'oldAmount') &&
        _.has(reportActionOriginalMessage, 'oldCurrency') &&
        _.has(reportActionOriginalMessage, 'amount') &&
        _.has(reportActionOriginalMessage, 'currency');
    if (hasModifiedAmount) {
        const oldCurrency = reportActionOriginalMessage.oldCurrency;
        const oldAmount = CurrencyUtils.convertToDisplayString(reportActionOriginalMessage.oldAmount, oldCurrency);

        const currency = reportActionOriginalMessage.currency;
        const amount = CurrencyUtils.convertToDisplayString(reportActionOriginalMessage.amount, currency);

        return getProperSchemaForModifiedExpenseMessage(amount, oldAmount, Localize.translateLocal('iou.amount'), false);
    }

    const hasModifiedComment = _.has(reportActionOriginalMessage, 'oldComment') && _.has(reportActionOriginalMessage, 'newComment');
    if (hasModifiedComment) {
        return getProperSchemaForModifiedExpenseMessage(reportActionOriginalMessage.newComment, reportActionOriginalMessage.oldComment, Localize.translateLocal('common.description'), true);
    }

    const hasModifiedCreated = _.has(reportActionOriginalMessage, 'oldCreated') && _.has(reportActionOriginalMessage, 'created');
    if (hasModifiedCreated) {
        // Take only the YYYY-MM-DD value as the original date includes timestamp
        let formattedOldCreated = parseISO(reportActionOriginalMessage.oldCreated);
        formattedOldCreated = format(formattedOldCreated, CONST.DATE.FNS_FORMAT_STRING);
        return getProperSchemaForModifiedExpenseMessage(reportActionOriginalMessage.created, formattedOldCreated, Localize.translateLocal('common.date'), false);
    }

    const hasModifiedMerchant = _.has(reportActionOriginalMessage, 'oldMerchant') && _.has(reportActionOriginalMessage, 'merchant');
    if (hasModifiedMerchant) {
        return getProperSchemaForModifiedExpenseMessage(reportActionOriginalMessage.merchant, reportActionOriginalMessage.oldMerchant, Localize.translateLocal('common.merchant'), true);
    }

    const hasModifiedCategory = _.has(reportActionOriginalMessage, 'oldCategory') && _.has(reportActionOriginalMessage, 'category');
    if (hasModifiedCategory) {
        return getProperSchemaForModifiedExpenseMessage(reportActionOriginalMessage.category, reportActionOriginalMessage.oldCategory, Localize.translateLocal('common.category'), true);
    }

    const hasModifiedTag = _.has(reportActionOriginalMessage, 'oldTag') && _.has(reportActionOriginalMessage, 'tag');
    if (hasModifiedTag) {
        return getProperSchemaForModifiedExpenseMessage(reportActionOriginalMessage.tag, reportActionOriginalMessage.oldTag, Localize.translateLocal('common.tag'), true);
    }
}

/**
 * Given the updates user made to the request, compose the originalMessage
 * object of the modified expense action.
 *
 * At the moment, we only allow changing one transaction field at a time.
 *
 * @param {Object} oldTransaction
 * @param {Object} transactionChanges
 * @param {Boolean} isFromExpenseReport
 * @returns {Object}
 */
function getModifiedExpenseOriginalMessage(oldTransaction, transactionChanges, isFromExpenseReport) {
    const originalMessage = {};

    // Remark: Comment field is the only one which has new/old prefixes for the keys (newComment/ oldComment),
    // all others have old/- pattern such as oldCreated/created
    if (_.has(transactionChanges, 'comment')) {
        originalMessage.oldComment = TransactionUtils.getDescription(oldTransaction);
        originalMessage.newComment = transactionChanges.comment;
    }
    if (_.has(transactionChanges, 'created')) {
        originalMessage.oldCreated = TransactionUtils.getCreated(oldTransaction);
        originalMessage.created = transactionChanges.created;
    }
    if (_.has(transactionChanges, 'merchant')) {
        originalMessage.oldMerchant = TransactionUtils.getMerchant(oldTransaction);
        originalMessage.merchant = transactionChanges.merchant;
    }

    // The amount is always a combination of the currency and the number value so when one changes we need to store both
    // to match how we handle the modified expense action in oldDot
    if (_.has(transactionChanges, 'amount') || _.has(transactionChanges, 'currency')) {
        originalMessage.oldAmount = TransactionUtils.getAmount(oldTransaction, isFromExpenseReport);
        originalMessage.amount = lodashGet(transactionChanges, 'amount', originalMessage.oldAmount);
        originalMessage.oldCurrency = TransactionUtils.getCurrency(oldTransaction);
        originalMessage.currency = lodashGet(transactionChanges, 'currency', originalMessage.oldCurrency);
    }

    if (_.has(transactionChanges, 'category')) {
        originalMessage.oldCategory = TransactionUtils.getCategory(oldTransaction);
        originalMessage.category = transactionChanges.category;
    }

    if (_.has(transactionChanges, 'tag')) {
        originalMessage.oldTag = TransactionUtils.getTag(oldTransaction);
        originalMessage.tag = transactionChanges.tag;
    }

    return originalMessage;
}

/**
 * Returns the parentReport if the given report is a thread.
 *
 * @param {Object} report
 * @returns {Object}
 */
function getParentReport(report) {
    if (!report || !report.parentReportID) {
        return {};
    }
    return lodashGet(allReports, `${ONYXKEYS.COLLECTION.REPORT}${report.parentReportID}`, {});
}

/**
 * Returns the root parentReport if the given report is nested.
 * Uses recursion to iterate any depth of nested reports.
 *
 * @param {Object} report
 * @returns {Object}
 */
function getRootParentReport(report) {
    if (!report) {
        return {};
    }

    // Returns the current report as the root report, because it does not have a parentReportID
    if (!report.parentReportID) {
        return report;
    }

    const parentReport = getReport(report.parentReportID);

    // Runs recursion to iterate a parent report
    return getRootParentReport(parentReport);
}

/**
 * Get the title for a report.
 *
 * @param {Object} report
 * @param {Object} [policy]
 * @returns {String}
 */
function getReportName(report, policy = undefined) {
    let formattedName;
    const parentReportAction = ReportActionsUtils.getParentReportAction(report);
    if (isChatThread(report)) {
        if (ReportActionsUtils.isTransactionThread(parentReportAction)) {
            return getTransactionReportName(parentReportAction);
        }

        const isAttachment = ReportActionsUtils.isReportActionAttachment(parentReportAction);
        const parentReportActionMessage = lodashGet(parentReportAction, ['message', 0, 'text'], '').replace(/(\r\n|\n|\r)/gm, ' ');
        if (isAttachment && parentReportActionMessage) {
            return `[${Localize.translateLocal('common.attachment')}]`;
        }
        if (
            lodashGet(parentReportAction, 'message[0].moderationDecision.decision') === CONST.MODERATION.MODERATOR_DECISION_PENDING_HIDE ||
            lodashGet(parentReportAction, 'message[0].moderationDecision.decision') === CONST.MODERATION.MODERATOR_DECISION_HIDDEN
        ) {
            return Localize.translateLocal('parentReportAction.hiddenMessage');
        }
        return parentReportActionMessage || Localize.translateLocal('parentReportAction.deletedMessage');
    }

    if (isTaskReport(report) && isCanceledTaskReport(report, parentReportAction)) {
        return Localize.translateLocal('parentReportAction.deletedTask');
    }

    if (isChatRoom(report) || isTaskReport(report)) {
        formattedName = report.reportName;
    }

    if (isPolicyExpenseChat(report)) {
        formattedName = getPolicyExpenseChatName(report, policy);
    }

    if (isMoneyRequestReport(report)) {
        formattedName = getMoneyRequestReportName(report, policy);
    }

    if (isArchivedRoom(report)) {
        formattedName += ` (${Localize.translateLocal('common.archived')})`;
    }

    if (formattedName) {
        return formattedName;
    }

    // Not a room or PolicyExpenseChat, generate title from participants
    const participantAccountIDs = (report && report.participantAccountIDs) || [];
    const participantsWithoutCurrentUser = _.without(participantAccountIDs, currentUserAccountID);
    const isMultipleParticipantReport = participantsWithoutCurrentUser.length > 1;

    return _.map(participantsWithoutCurrentUser, (accountID) => getDisplayNameForParticipant(accountID, isMultipleParticipantReport)).join(', ');
}

/**
 * Recursively navigates through thread parents to get the root report and workspace name.
 * The recursion stops when we find a non thread or money request report, whichever comes first.
 * @param {Object} report
 * @returns {Object}
 */
function getRootReportAndWorkspaceName(report) {
    if (isChildReport(report) && !isMoneyRequestReport(report) && !isTaskReport(report)) {
        const parentReport = lodashGet(allReports, [`${ONYXKEYS.COLLECTION.REPORT}${report.parentReportID}`]);
        return getRootReportAndWorkspaceName(parentReport);
    }

    if (isIOURequest(report)) {
        return {
            rootReportName: getReportName(report),
        };
    }
    if (isExpenseRequest(report)) {
        return {
            rootReportName: getReportName(report),
            workspaceName: isIOUReport(report) ? CONST.POLICY.OWNER_EMAIL_FAKE : getPolicyName(report, true),
        };
    }

    return {
        rootReportName: getReportName(report),
        workspaceName: getPolicyName(report, true),
    };
}

/**
 * Get either the policyName or domainName the chat is tied to
 * @param {Object} report
 * @returns {String}
 */
function getChatRoomSubtitle(report) {
    if (isChatThread(report)) {
        return '';
    }
    if (!isDefaultRoom(report) && !isUserCreatedPolicyRoom(report) && !isPolicyExpenseChat(report)) {
        return '';
    }
    if (getChatType(report) === CONST.REPORT.CHAT_TYPE.DOMAIN_ALL) {
        // The domainAll rooms are just #domainName, so we ignore the prefix '#' to get the domainName
        return report.reportName.substring(1);
    }
    if ((isPolicyExpenseChat(report) && report.isOwnPolicyExpenseChat) || isExpenseReport(report)) {
        return Localize.translateLocal('workspace.common.workspace');
    }
    if (isArchivedRoom(report)) {
        return report.oldPolicyName || '';
    }
    return getPolicyName(report);
}

/**
 * Gets the parent navigation subtitle for the report
 * @param {Object} report
 * @returns {Object}
 */
function getParentNavigationSubtitle(report) {
    if (isThread(report)) {
        const parentReport = lodashGet(allReports, [`${ONYXKEYS.COLLECTION.REPORT}${report.parentReportID}`]);
        const {rootReportName, workspaceName} = getRootReportAndWorkspaceName(parentReport);
        if (_.isEmpty(rootReportName)) {
            return {};
        }

        return {rootReportName, workspaceName};
    }
    return {};
}

/**
 * Navigate to the details page of a given report
 *
 * @param {Object} report
 */
function navigateToDetailsPage(report) {
    const participantAccountIDs = lodashGet(report, 'participantAccountIDs', []);

<<<<<<< HEAD
    if (isChatRoom(report) || isPolicyExpenseChat(report) || isChatThread(report) || isTaskReport(report) || isMoneyRequestReport(report)) {
        Navigation.navigate(ROUTES.getReportDetailsRoute(report.reportID));
=======
    if (isChatRoom(report) || isPolicyExpenseChat(report) || isChatThread(report) || isTaskReport(report)) {
        Navigation.navigate(ROUTES.REPORT_WITH_ID_DETAILS.getRoute(report.reportID));
>>>>>>> cfad43ff
        return;
    }
    if (participantAccountIDs.length === 1) {
        Navigation.navigate(ROUTES.PROFILE.getRoute(participantAccountIDs[0]));
        return;
    }
    Navigation.navigate(ROUTES.REPORT_PARTICIPANTS.getRoute(report.reportID));
}

/**
 * Generate a random reportID up to 53 bits aka 9,007,199,254,740,991 (Number.MAX_SAFE_INTEGER).
 * There were approximately 98,000,000 reports with sequential IDs generated before we started using this approach, those make up roughly one billionth of the space for these numbers,
 * so we live with the 1 in a billion chance of a collision with an older ID until we can switch to 64-bit IDs.
 *
 * In a test of 500M reports (28 years of reports at our current max rate) we got 20-40 collisions meaning that
 * this is more than random enough for our needs.
 *
 * @returns {String}
 */
function generateReportID() {
    return (Math.floor(Math.random() * 2 ** 21) * 2 ** 32 + Math.floor(Math.random() * 2 ** 32)).toString();
}

/**
 * @param {Object} report
 * @returns {Boolean}
 */
function hasReportNameError(report) {
    return !_.isEmpty(lodashGet(report, 'errorFields.reportName', {}));
}

/**
 * For comments shorter than or equal to 10k chars, convert the comment from MD into HTML because that's how it is stored in the database
 * For longer comments, skip parsing, but still escape the text, and display plaintext for performance reasons. It takes over 40s to parse a 100k long string!!
 *
 * @param {String} text
 * @returns {String}
 */
function getParsedComment(text) {
    const parser = new ExpensiMark();
    return text.length <= CONST.MAX_MARKUP_LENGTH ? parser.replace(text) : _.escape(text);
}

/**
 * @param {String} [text]
 * @param {File} [file]
 * @returns {Object}
 */
function buildOptimisticAddCommentReportAction(text, file) {
    const parser = new ExpensiMark();
    const commentText = getParsedComment(text);
    const isAttachment = _.isEmpty(text) && file !== undefined;
    const attachmentInfo = isAttachment ? file : {};
    const htmlForNewComment = isAttachment ? CONST.ATTACHMENT_UPLOADING_MESSAGE_HTML : commentText;

    // Remove HTML from text when applying optimistic offline comment
    const textForNewComment = isAttachment ? CONST.ATTACHMENT_MESSAGE_TEXT : parser.htmlToText(htmlForNewComment);

    return {
        commentText,
        reportAction: {
            reportActionID: NumberUtils.rand64(),
            actionName: CONST.REPORT.ACTIONS.TYPE.ADDCOMMENT,
            actorAccountID: currentUserAccountID,
            person: [
                {
                    style: 'strong',
                    text: lodashGet(allPersonalDetails, [currentUserAccountID, 'displayName'], currentUserEmail),
                    type: 'TEXT',
                },
            ],
            automatic: false,
            avatar: lodashGet(allPersonalDetails, [currentUserAccountID, 'avatar'], UserUtils.getDefaultAvatarURL(currentUserAccountID)),
            created: DateUtils.getDBTime(),
            message: [
                {
                    translationKey: isAttachment ? CONST.TRANSLATION_KEYS.ATTACHMENT : '',
                    type: CONST.REPORT.MESSAGE.TYPE.COMMENT,
                    html: htmlForNewComment,
                    text: textForNewComment,
                },
            ],
            isFirstItem: false,
            isAttachment,
            attachmentInfo,
            pendingAction: CONST.RED_BRICK_ROAD_PENDING_ACTION.ADD,
            shouldShow: true,
        },
    };
}

/**
 * update optimistic parent reportAction when a comment is added or remove in the child report
 * @param {String} parentReportAction - Parent report action of the child report
 * @param {String} lastVisibleActionCreated - Last visible action created of the child report
 * @param {String} type - The type of action in the child report
 * @returns {Object}
 */

function updateOptimisticParentReportAction(parentReportAction, lastVisibleActionCreated, type) {
    let childVisibleActionCount = parentReportAction.childVisibleActionCount || 0;
    let childCommenterCount = parentReportAction.childCommenterCount || 0;
    let childOldestFourAccountIDs = parentReportAction.childOldestFourAccountIDs;

    if (type === CONST.RED_BRICK_ROAD_PENDING_ACTION.ADD) {
        childVisibleActionCount += 1;
        const oldestFourAccountIDs = childOldestFourAccountIDs ? childOldestFourAccountIDs.split(',') : [];
        if (oldestFourAccountIDs.length < 4) {
            const index = _.findIndex(oldestFourAccountIDs, (accountID) => accountID === currentUserAccountID.toString());
            if (index === -1) {
                childCommenterCount += 1;
                oldestFourAccountIDs.push(currentUserAccountID);
            }
        }
        childOldestFourAccountIDs = oldestFourAccountIDs.join(',');
    } else if (type === CONST.RED_BRICK_ROAD_PENDING_ACTION.DELETE) {
        if (childVisibleActionCount > 0) {
            childVisibleActionCount -= 1;
        }

        if (childVisibleActionCount === 0) {
            childCommenterCount = 0;
            childOldestFourAccountIDs = '';
        }
    }

    return {
        childVisibleActionCount,
        childCommenterCount,
        childLastVisibleActionCreated: lastVisibleActionCreated,
        childOldestFourAccountIDs,
    };
}

/**
 * Get optimistic data of parent report action
 * @param {String} reportID The reportID of the report that is updated
 * @param {String} lastVisibleActionCreated Last visible action created of the child report
 * @param {String} type The type of action in the child report
 * @param {String} parentReportID Custom reportID to be updated
 * @param {String} parentReportActionID Custom reportActionID to be updated
 * @returns {Object}
 */
function getOptimisticDataForParentReportAction(reportID, lastVisibleActionCreated, type, parentReportID = '', parentReportActionID = '') {
    const report = getReport(reportID);
    const parentReportAction = ReportActionsUtils.getParentReportAction(report);
    if (_.isEmpty(parentReportAction)) {
        return {};
    }

    const optimisticParentReportAction = updateOptimisticParentReportAction(parentReportAction, lastVisibleActionCreated, type);
    return {
        onyxMethod: Onyx.METHOD.MERGE,
        key: `${ONYXKEYS.COLLECTION.REPORT_ACTIONS}${parentReportID || report.parentReportID}`,
        value: {
            [parentReportActionID || report.parentReportActionID]: optimisticParentReportAction,
        },
    };
}

/**
 * Builds an optimistic reportAction for the parent report when a task is created
 * @param {String} taskReportID - Report ID of the task
 * @param {String} taskTitle - Title of the task
 * @param {String} taskAssignee - Email of the person assigned to the task
 * @param {Number} taskAssigneeAccountID - AccountID of the person assigned to the task
 * @param {String} text - Text of the comment
 * @param {String} parentReportID - Report ID of the parent report
 * @returns {Object}
 */
function buildOptimisticTaskCommentReportAction(taskReportID, taskTitle, taskAssignee, taskAssigneeAccountID, text, parentReportID) {
    const reportAction = buildOptimisticAddCommentReportAction(text);
    reportAction.reportAction.message[0].taskReportID = taskReportID;

    // These parameters are not saved on the reportAction, but are used to display the task in the UI
    // Added when we fetch the reportActions on a report
    reportAction.reportAction.originalMessage = {
        html: reportAction.reportAction.message[0].html,
        taskReportID: reportAction.reportAction.message[0].taskReportID,
    };
    reportAction.reportAction.childReportID = taskReportID;
    reportAction.reportAction.parentReportID = parentReportID;
    reportAction.reportAction.childType = CONST.REPORT.TYPE.TASK;
    reportAction.reportAction.childReportName = taskTitle;
    reportAction.reportAction.childManagerAccountID = taskAssigneeAccountID;
    reportAction.reportAction.childStatusNum = CONST.REPORT.STATUS.OPEN;
    reportAction.reportAction.childStateNum = CONST.REPORT.STATE_NUM.OPEN;

    return reportAction;
}

/**
 * Builds an optimistic IOU report with a randomly generated reportID
 *
 * @param {Number} payeeAccountID - AccountID of the person generating the IOU.
 * @param {Number} payerAccountID - AccountID of the other person participating in the IOU.
 * @param {Number} total - IOU amount in the smallest unit of the currency.
 * @param {String} chatReportID - Report ID of the chat where the IOU is.
 * @param {String} currency - IOU currency.
 * @param {Boolean} isSendingMoney - If we send money the IOU should be created as settled
 *
 * @returns {Object}
 */
function buildOptimisticIOUReport(payeeAccountID, payerAccountID, total, chatReportID, currency, isSendingMoney = false) {
    const formattedTotal = CurrencyUtils.convertToDisplayString(total, currency);
    const personalDetails = getPersonalDetailsForAccountID(payerAccountID);
    const payerEmail = personalDetails.login;
    return {
        // If we're sending money, hasOutstandingIOU should be false
        hasOutstandingIOU: !isSendingMoney,
        type: CONST.REPORT.TYPE.IOU,
        cachedTotal: formattedTotal,
        chatReportID,
        currency,
        managerID: payerAccountID,
        ownerAccountID: payeeAccountID,
        reportID: generateReportID(),
        state: CONST.REPORT.STATE.SUBMITTED,
        stateNum: isSendingMoney ? CONST.REPORT.STATE_NUM.SUBMITTED : CONST.REPORT.STATE_NUM.PROCESSING,
        total,

        // We don't translate reportName because the server response is always in English
        reportName: `${payerEmail} owes ${formattedTotal}`,
        notificationPreference: CONST.REPORT.NOTIFICATION_PREFERENCE.ALWAYS,
        parentReportID: chatReportID,
    };
}

/**
 * Builds an optimistic Expense report with a randomly generated reportID
 *
 * @param {String} chatReportID - Report ID of the PolicyExpenseChat where the Expense Report is
 * @param {String} policyID - The policy ID of the PolicyExpenseChat
 * @param {Number} payeeAccountID - AccountID of the employee (payee)
 * @param {Number} total - Amount in cents
 * @param {String} currency
 *
 * @returns {Object}
 */
function buildOptimisticExpenseReport(chatReportID, policyID, payeeAccountID, total, currency) {
    // The amount for Expense reports are stored as negative value in the database
    const storedTotal = total * -1;
    const policyName = getPolicyName(allReports[`${ONYXKEYS.COLLECTION.REPORT}${chatReportID}`]);
    const formattedTotal = CurrencyUtils.convertToDisplayString(storedTotal, currency);

    // The expense report is always created with the policy's output currency
    const outputCurrency = lodashGet(allPolicies, [`${ONYXKEYS.COLLECTION.POLICY}${policyID}`, 'outputCurrency'], CONST.CURRENCY.USD);

    return {
        reportID: generateReportID(),
        chatReportID,
        policyID,
        type: CONST.REPORT.TYPE.EXPENSE,
        ownerAccountID: payeeAccountID,
        hasOutstandingIOU: true,
        currency: outputCurrency,

        // We don't translate reportName because the server response is always in English
        reportName: `${policyName} owes ${formattedTotal}`,
        state: CONST.REPORT.STATE.SUBMITTED,
        stateNum: CONST.REPORT.STATE_NUM.PROCESSING,
        total: storedTotal,
        notificationPreference: CONST.REPORT.NOTIFICATION_PREFERENCE.ALWAYS,
        parentReportID: chatReportID,
    };
}

/**
 * @param {String} iouReportID - the report ID of the IOU report the action belongs to
 * @param {String} type - IOUReportAction type. Can be oneOf(create, decline, cancel, pay, split)
 * @param {Number} total - IOU total in cents
 * @param {String} comment - IOU comment
 * @param {String} currency - IOU currency
 * @param {String} paymentType - IOU paymentMethodType. Can be oneOf(Elsewhere, Expensify)
 * @param {Boolean} isSettlingUp - Whether we are settling up an IOU
 * @returns {Array}
 */
function getIOUReportActionMessage(iouReportID, type, total, comment, currency, paymentType = '', isSettlingUp = false) {
    const amount =
        type === CONST.IOU.REPORT_ACTION_TYPE.PAY
            ? CurrencyUtils.convertToDisplayString(getMoneyRequestTotal(getReport(iouReportID)), currency)
            : CurrencyUtils.convertToDisplayString(total, currency);

    let paymentMethodMessage;
    switch (paymentType) {
        case CONST.IOU.PAYMENT_TYPE.VBBA:
        case CONST.IOU.PAYMENT_TYPE.EXPENSIFY:
            paymentMethodMessage = ' with Expensify';
            break;
        default:
            paymentMethodMessage = ` elsewhere`;
            break;
    }

    let iouMessage;
    switch (type) {
        case CONST.REPORT.ACTIONS.TYPE.APPROVED:
            iouMessage = `approved ${amount}`;
            break;
        case CONST.IOU.REPORT_ACTION_TYPE.CREATE:
            iouMessage = `requested ${amount}${comment && ` for ${comment}`}`;
            break;
        case CONST.IOU.REPORT_ACTION_TYPE.SPLIT:
            iouMessage = `split ${amount}${comment && ` for ${comment}`}`;
            break;
        case CONST.IOU.REPORT_ACTION_TYPE.DELETE:
            iouMessage = `deleted the ${amount} request${comment && ` for ${comment}`}`;
            break;
        case CONST.IOU.REPORT_ACTION_TYPE.PAY:
            iouMessage = isSettlingUp ? `paid ${amount}${paymentMethodMessage}` : `sent ${amount}${comment && ` for ${comment}`}${paymentMethodMessage}`;
            break;
        default:
            break;
    }

    return [
        {
            html: _.escape(iouMessage),
            text: iouMessage,
            isEdited: false,
            type: CONST.REPORT.MESSAGE.TYPE.COMMENT,
        },
    ];
}

/**
 * Builds an optimistic IOU reportAction object
 *
 * @param {String} type - IOUReportAction type. Can be oneOf(create, delete, pay, split).
 * @param {Number} amount - IOU amount in cents.
 * @param {String} currency
 * @param {String} comment - User comment for the IOU.
 * @param {Array}  participants - An array with participants details.
 * @param {String} [transactionID] - Not required if the IOUReportAction type is 'pay'
 * @param {String} [paymentType] - Only required if the IOUReportAction type is 'pay'. Can be oneOf(elsewhere, Expensify).
 * @param {String} [iouReportID] - Only required if the IOUReportActions type is oneOf(decline, cancel, pay). Generates a randomID as default.
 * @param {Boolean} [isSettlingUp] - Whether we are settling up an IOU.
 * @param {Boolean} [isSendMoneyFlow] - Whether this is send money flow
 * @param {Object} [receipt]
 * @param {Boolean} [isOwnPolicyExpenseChat] - Whether this is an expense report create from the current user's policy expense chat
 * @returns {Object}
 */
function buildOptimisticIOUReportAction(
    type,
    amount,
    currency,
    comment,
    participants,
    transactionID = '',
    paymentType = '',
    iouReportID = '',
    isSettlingUp = false,
    isSendMoneyFlow = false,
    receipt = {},
    isOwnPolicyExpenseChat = false,
) {
    const IOUReportID = iouReportID || generateReportID();

    const originalMessage = {
        amount,
        comment,
        currency,
        IOUTransactionID: transactionID,
        IOUReportID,
        type,
    };

    if (type === CONST.IOU.REPORT_ACTION_TYPE.PAY) {
        // In send money flow, we store amount, comment, currency in IOUDetails when type = pay
        if (isSendMoneyFlow) {
            _.each(['amount', 'comment', 'currency'], (key) => {
                delete originalMessage[key];
            });
            originalMessage.IOUDetails = {amount, comment, currency};
            originalMessage.paymentType = paymentType;
        } else {
            // In case of pay money request action, we dont store the comment
            // and there is no single transctionID to link the action to.
            delete originalMessage.IOUTransactionID;
            delete originalMessage.comment;
            originalMessage.paymentType = paymentType;
        }
    }

    // IOUs of type split only exist in group DMs and those don't have an iouReport so we need to delete the IOUReportID key
    if (type === CONST.IOU.REPORT_ACTION_TYPE.SPLIT) {
        delete originalMessage.IOUReportID;
        // Split bill made from a policy expense chat only have the payee's accountID as the participant because the payer could be any policy admin
        if (isOwnPolicyExpenseChat) {
            originalMessage.participantAccountIDs = [currentUserAccountID];
        } else {
            originalMessage.participantAccountIDs = [currentUserAccountID, ..._.pluck(participants, 'accountID')];
        }
    }

    return {
        actionName: CONST.REPORT.ACTIONS.TYPE.IOU,
        actorAccountID: currentUserAccountID,
        automatic: false,
        avatar: lodashGet(currentUserPersonalDetails, 'avatar', UserUtils.getDefaultAvatar(currentUserAccountID)),
        isAttachment: false,
        originalMessage,
        message: getIOUReportActionMessage(iouReportID, type, amount, comment, currency, paymentType, isSettlingUp),
        person: [
            {
                style: 'strong',
                text: lodashGet(currentUserPersonalDetails, 'displayName', currentUserEmail),
                type: 'TEXT',
            },
        ],
        reportActionID: NumberUtils.rand64(),
        shouldShow: true,
        created: DateUtils.getDBTime(),
        pendingAction: CONST.RED_BRICK_ROAD_PENDING_ACTION.ADD,
        receipt,
        whisperedToAccountIDs: _.contains([CONST.IOU.RECEIPT_STATE.SCANREADY, CONST.IOU.RECEIPT_STATE.SCANNING], receipt.state) ? [currentUserAccountID] : [],
    };
}
/**
 * Builds an optimistic APPROVED report action with a randomly generated reportActionID.
 *
 * @param {Number} amount
 * @param {String} currency
 * @param {Number} expenseReportID
 *
 * @returns {Object}
 */
function buildOptimisticApprovedReportAction(amount, currency, expenseReportID) {
    const originalMessage = {
        amount,
        currency,
        expenseReportID,
    };

    return {
        actionName: CONST.REPORT.ACTIONS.TYPE.APPROVED,
        actorAccountID: currentUserAccountID,
        automatic: false,
        avatar: lodashGet(currentUserPersonalDetails, 'avatar', UserUtils.getDefaultAvatar(currentUserAccountID)),
        isAttachment: false,
        originalMessage,
        message: getIOUReportActionMessage(expenseReportID, CONST.REPORT.ACTIONS.TYPE.APPROVED, Math.abs(amount), '', currency),
        person: [
            {
                style: 'strong',
                text: lodashGet(currentUserPersonalDetails, 'displayName', currentUserEmail),
                type: 'TEXT',
            },
        ],
        reportActionID: NumberUtils.rand64(),
        shouldShow: true,
        created: DateUtils.getDBTime(),
        pendingAction: CONST.RED_BRICK_ROAD_PENDING_ACTION.ADD,
    };
}

/**
 * Builds an optimistic report preview action with a randomly generated reportActionID.
 *
 * @param {Object} chatReport
 * @param {Object} iouReport
 * @param {String} [comment] - User comment for the IOU.
 * @param {Object} [transaction] - optimistic first transaction of preview
 *
 * @returns {Object}
 */
function buildOptimisticReportPreview(chatReport, iouReport, comment = '', transaction = undefined) {
    const hasReceipt = TransactionUtils.hasReceipt(transaction);
    const isReceiptBeingScanned = hasReceipt && TransactionUtils.isReceiptBeingScanned(transaction);
    const message = getReportPreviewMessage(iouReport);
    return {
        reportActionID: NumberUtils.rand64(),
        reportID: chatReport.reportID,
        actionName: CONST.REPORT.ACTIONS.TYPE.REPORTPREVIEW,
        pendingAction: CONST.RED_BRICK_ROAD_PENDING_ACTION.ADD,
        originalMessage: {
            linkedReportID: iouReport.reportID,
        },
        message: [
            {
                html: message,
                text: message,
                isEdited: false,
                type: CONST.REPORT.MESSAGE.TYPE.COMMENT,
            },
        ],
        created: DateUtils.getDBTime(),
        accountID: iouReport.managerID || 0,
        // The preview is initially whispered if created with a receipt, so the actor is the current user as well
        actorAccountID: hasReceipt ? currentUserAccountID : iouReport.managerID || 0,
        childMoneyRequestCount: 1,
        childLastMoneyRequestComment: comment,
        childLastReceiptTransactionIDs: hasReceipt ? transaction.transactionID : '',
        whisperedToAccountIDs: isReceiptBeingScanned ? [currentUserAccountID] : [],
    };
}

/**
 * Builds an optimistic modified expense action with a randomly generated reportActionID.
 *
 * @param {Object} transactionThread
 * @param {Object} oldTransaction
 * @param {Object} transactionChanges
 * @param {Object} isFromExpenseReport
 * @returns {Object}
 */
function buildOptimisticModifiedExpenseReportAction(transactionThread, oldTransaction, transactionChanges, isFromExpenseReport) {
    const originalMessage = getModifiedExpenseOriginalMessage(oldTransaction, transactionChanges, isFromExpenseReport);
    return {
        actionName: CONST.REPORT.ACTIONS.TYPE.MODIFIEDEXPENSE,
        actorAccountID: currentUserAccountID,
        automatic: false,
        avatar: lodashGet(currentUserPersonalDetails, 'avatar', UserUtils.getDefaultAvatar(currentUserAccountID)),
        created: DateUtils.getDBTime(),
        isAttachment: false,
        message: [
            {
                // Currently we are composing the message from the originalMessage and message is only used in OldDot and not in the App
                text: 'You',
                style: 'strong',
                type: CONST.REPORT.MESSAGE.TYPE.TEXT,
            },
        ],
        originalMessage,
        person: [
            {
                style: 'strong',
                text: lodashGet(currentUserPersonalDetails, 'displayName', currentUserAccountID),
                type: 'TEXT',
            },
        ],
        pendingAction: CONST.RED_BRICK_ROAD_PENDING_ACTION.ADD,
        reportActionID: NumberUtils.rand64(),
        reportID: transactionThread.reportID,
        shouldShow: true,
    };
}

/**
 * Updates a report preview action that exists for an IOU report.
 *
 * @param {Object} iouReport
 * @param {Object} reportPreviewAction
 * @param {Boolean} isPayRequest
 * @param {String} [comment] - User comment for the IOU.
 * @param {Object} [transaction] - optimistic newest transaction of a report preview
 *
 * @returns {Object}
 */
function updateReportPreview(iouReport, reportPreviewAction, isPayRequest = false, comment = '', transaction = undefined) {
    const hasReceipt = TransactionUtils.hasReceipt(transaction);
    const lastReceiptTransactionIDs = lodashGet(reportPreviewAction, 'childLastReceiptTransactionIDs', '');
    const previousTransactionIDs = lastReceiptTransactionIDs.split(',').slice(0, 2);

    const message = getReportPreviewMessage(iouReport, reportPreviewAction);
    return {
        ...reportPreviewAction,
        created: DateUtils.getDBTime(),
        message: [
            {
                html: message,
                text: message,
                isEdited: false,
                type: CONST.REPORT.MESSAGE.TYPE.COMMENT,
            },
        ],
        childLastMoneyRequestComment: comment || reportPreviewAction.childLastMoneyRequestComment,
        childMoneyRequestCount: reportPreviewAction.childMoneyRequestCount + (isPayRequest ? 0 : 1),
        childLastReceiptTransactionIDs: hasReceipt ? [transaction.transactionID, ...previousTransactionIDs].join(',') : lastReceiptTransactionIDs,
        // As soon as we add a transaction without a receipt to the report, it will have ready money requests,
        // so we remove the whisper
        whisperedToAccountIDs: hasReceipt ? reportPreviewAction.whisperedToAccountIDs : [],
    };
}

function buildOptimisticTaskReportAction(taskReportID, actionName, message = '') {
    const originalMessage = {
        taskReportID,
        type: actionName,
        text: message,
    };

    return {
        actionName,
        actorAccountID: currentUserAccountID,
        automatic: false,
        avatar: lodashGet(currentUserPersonalDetails, 'avatar', UserUtils.getDefaultAvatar(currentUserAccountID)),
        isAttachment: false,
        originalMessage,
        message: [
            {
                text: message,
                taskReportID,
                type: CONST.REPORT.MESSAGE.TYPE.TEXT,
            },
        ],
        person: [
            {
                style: 'strong',
                text: lodashGet(currentUserPersonalDetails, 'displayName', currentUserAccountID),
                type: 'TEXT',
            },
        ],
        reportActionID: NumberUtils.rand64(),
        shouldShow: true,
        created: DateUtils.getDBTime(),
        isFirstItem: false,
        pendingAction: CONST.RED_BRICK_ROAD_PENDING_ACTION.ADD,
    };
}

/**
 * Builds an optimistic chat report with a randomly generated reportID and as much information as we currently have
 *
 * @param {Array} participantList Array of participant accountIDs
 * @param {String} reportName
 * @param {String} chatType
 * @param {String} policyID
 * @param {Number} ownerAccountID
 * @param {Boolean} isOwnPolicyExpenseChat
 * @param {String} oldPolicyName
 * @param {String} visibility
 * @param {String} writeCapability
 * @param {String} notificationPreference
 * @param {String} parentReportActionID
 * @param {String} parentReportID
 * @returns {Object}
 */
function buildOptimisticChatReport(
    participantList,
    reportName = CONST.REPORT.DEFAULT_REPORT_NAME,
    chatType = '',
    policyID = CONST.POLICY.OWNER_EMAIL_FAKE,
    ownerAccountID = CONST.REPORT.OWNER_ACCOUNT_ID_FAKE,
    isOwnPolicyExpenseChat = false,
    oldPolicyName = '',
    visibility = undefined,
    writeCapability = undefined,
    notificationPreference = CONST.REPORT.NOTIFICATION_PREFERENCE.ALWAYS,
    parentReportActionID = '',
    parentReportID = '',
) {
    const currentTime = DateUtils.getDBTime();
    return {
        type: CONST.REPORT.TYPE.CHAT,
        chatType,
        hasOutstandingIOU: false,
        isOwnPolicyExpenseChat,
        isPinned: reportName === CONST.REPORT.WORKSPACE_CHAT_ROOMS.ADMINS,
        lastActorAccountID: 0,
        lastMessageTranslationKey: '',
        lastMessageHtml: '',
        lastMessageText: null,
        lastReadTime: currentTime,
        lastVisibleActionCreated: currentTime,
        notificationPreference,
        oldPolicyName,
        ownerAccountID: ownerAccountID || CONST.REPORT.OWNER_ACCOUNT_ID_FAKE,
        parentReportActionID,
        parentReportID,
        participantAccountIDs: participantList,
        policyID,
        reportID: generateReportID(),
        reportName,
        stateNum: 0,
        statusNum: 0,
        visibility,
        welcomeMessage: '',
        writeCapability,
    };
}

/**
 * Returns the necessary reportAction onyx data to indicate that the chat has been created optimistically
 * @param {String} emailCreatingAction
 * @returns {Object}
 */
function buildOptimisticCreatedReportAction(emailCreatingAction) {
    return {
        reportActionID: NumberUtils.rand64(),
        actionName: CONST.REPORT.ACTIONS.TYPE.CREATED,
        pendingAction: CONST.RED_BRICK_ROAD_PENDING_ACTION.ADD,
        actorAccountID: currentUserAccountID,
        message: [
            {
                type: CONST.REPORT.MESSAGE.TYPE.TEXT,
                style: 'strong',
                text: emailCreatingAction === currentUserEmail ? 'You' : emailCreatingAction,
            },
            {
                type: CONST.REPORT.MESSAGE.TYPE.TEXT,
                style: 'normal',
                text: ' created this report',
            },
        ],
        person: [
            {
                type: CONST.REPORT.MESSAGE.TYPE.TEXT,
                style: 'strong',
                text: lodashGet(allPersonalDetails, [currentUserAccountID, 'displayName'], currentUserEmail),
            },
        ],
        automatic: false,
        avatar: lodashGet(allPersonalDetails, [currentUserAccountID, 'avatar'], UserUtils.getDefaultAvatar(currentUserAccountID)),
        created: DateUtils.getDBTime(),
        shouldShow: true,
    };
}

/**
 * Returns the necessary reportAction onyx data to indicate that a task report has been edited
 *
 * @param {String} emailEditingTask
 * @returns {Object}
 */

function buildOptimisticEditedTaskReportAction(emailEditingTask) {
    return {
        reportActionID: NumberUtils.rand64(),
        actionName: CONST.REPORT.ACTIONS.TYPE.TASKEDITED,
        pendingAction: CONST.RED_BRICK_ROAD_PENDING_ACTION.ADD,
        actorAccountID: currentUserAccountID,
        message: [
            {
                type: CONST.REPORT.MESSAGE.TYPE.TEXT,
                style: 'strong',
                text: emailEditingTask === currentUserEmail ? 'You' : emailEditingTask,
            },
            {
                type: CONST.REPORT.MESSAGE.TYPE.TEXT,
                style: 'normal',
                text: ' edited this task',
            },
        ],
        person: [
            {
                type: CONST.REPORT.MESSAGE.TYPE.TEXT,
                style: 'strong',
                text: lodashGet(allPersonalDetails, [currentUserAccountID, 'displayName'], currentUserEmail),
            },
        ],
        automatic: false,
        avatar: lodashGet(allPersonalDetails, [currentUserAccountID, 'avatar'], UserUtils.getDefaultAvatar(currentUserAccountID)),
        created: DateUtils.getDBTime(),
        shouldShow: false,
    };
}

/**
 * Returns the necessary reportAction onyx data to indicate that a chat has been archived
 *
 * @param {String} emailClosingReport
 * @param {String} policyName
 * @param {String} reason - A reason why the chat has been archived
 * @returns {Object}
 */
function buildOptimisticClosedReportAction(emailClosingReport, policyName, reason = CONST.REPORT.ARCHIVE_REASON.DEFAULT) {
    return {
        actionName: CONST.REPORT.ACTIONS.TYPE.CLOSED,
        actorAccountID: currentUserAccountID,
        automatic: false,
        avatar: lodashGet(allPersonalDetails, [currentUserAccountID, 'avatar'], UserUtils.getDefaultAvatar(currentUserAccountID)),
        created: DateUtils.getDBTime(),
        message: [
            {
                type: CONST.REPORT.MESSAGE.TYPE.TEXT,
                style: 'strong',
                text: emailClosingReport === currentUserEmail ? 'You' : emailClosingReport,
            },
            {
                type: CONST.REPORT.MESSAGE.TYPE.TEXT,
                style: 'normal',
                text: ' closed this report',
            },
        ],
        originalMessage: {
            policyName,
            reason,
        },
        pendingAction: CONST.RED_BRICK_ROAD_PENDING_ACTION.ADD,
        person: [
            {
                type: CONST.REPORT.MESSAGE.TYPE.TEXT,
                style: 'strong',
                text: lodashGet(allPersonalDetails, [currentUserAccountID, 'displayName'], currentUserEmail),
            },
        ],
        reportActionID: NumberUtils.rand64(),
        shouldShow: true,
    };
}

/**
 * @param {String} policyID
 * @param {String} policyName
 * @returns {Object}
 */
function buildOptimisticWorkspaceChats(policyID, policyName) {
    const announceChatData = buildOptimisticChatReport(
        [currentUserAccountID],
        CONST.REPORT.WORKSPACE_CHAT_ROOMS.ANNOUNCE,
        CONST.REPORT.CHAT_TYPE.POLICY_ANNOUNCE,
        policyID,
        CONST.POLICY.OWNER_ACCOUNT_ID_FAKE,
        false,
        policyName,
        null,
        undefined,

        // #announce contains all policy members so notifying always should be opt-in only.
        CONST.REPORT.NOTIFICATION_PREFERENCE.DAILY,
    );
    const announceChatReportID = announceChatData.reportID;
    const announceCreatedAction = buildOptimisticCreatedReportAction(CONST.POLICY.OWNER_EMAIL_FAKE);
    const announceReportActionData = {
        [announceCreatedAction.reportActionID]: announceCreatedAction,
    };

    const adminsChatData = buildOptimisticChatReport(
        [currentUserAccountID],
        CONST.REPORT.WORKSPACE_CHAT_ROOMS.ADMINS,
        CONST.REPORT.CHAT_TYPE.POLICY_ADMINS,
        policyID,
        CONST.POLICY.OWNER_ACCOUNT_ID_FAKE,
        false,
        policyName,
    );
    const adminsChatReportID = adminsChatData.reportID;
    const adminsCreatedAction = buildOptimisticCreatedReportAction(CONST.POLICY.OWNER_EMAIL_FAKE);
    const adminsReportActionData = {
        [adminsCreatedAction.reportActionID]: adminsCreatedAction,
    };

    const expenseChatData = buildOptimisticChatReport([currentUserAccountID], '', CONST.REPORT.CHAT_TYPE.POLICY_EXPENSE_CHAT, policyID, currentUserAccountID, true, policyName);
    const expenseChatReportID = expenseChatData.reportID;
    const expenseReportCreatedAction = buildOptimisticCreatedReportAction(currentUserEmail);
    const expenseReportActionData = {
        [expenseReportCreatedAction.reportActionID]: expenseReportCreatedAction,
    };

    return {
        announceChatReportID,
        announceChatData,
        announceReportActionData,
        announceCreatedReportActionID: announceCreatedAction.reportActionID,
        adminsChatReportID,
        adminsChatData,
        adminsReportActionData,
        adminsCreatedReportActionID: adminsCreatedAction.reportActionID,
        expenseChatReportID,
        expenseChatData,
        expenseReportActionData,
        expenseCreatedReportActionID: expenseReportCreatedAction.reportActionID,
    };
}

/**
 * Builds an optimistic Task Report with a randomly generated reportID
 *
 * @param {Number} ownerAccountID - Account ID of the person generating the Task.
 * @param {String} assigneeAccountID - AccountID of the other person participating in the Task.
 * @param {String} parentReportID - Report ID of the chat where the Task is.
 * @param {String} title - Task title.
 * @param {String} description - Task description.
 * @param {String} policyID - PolicyID of the parent report
 *
 * @returns {Object}
 */

function buildOptimisticTaskReport(ownerAccountID, assigneeAccountID = 0, parentReportID, title, description, policyID = CONST.POLICY.OWNER_EMAIL_FAKE) {
    return {
        reportID: generateReportID(),
        reportName: title,
        description,
        ownerAccountID,
        participantAccountIDs: assigneeAccountID && assigneeAccountID !== ownerAccountID ? [assigneeAccountID] : [],
        managerID: assigneeAccountID,
        type: CONST.REPORT.TYPE.TASK,
        parentReportID,
        policyID,
        stateNum: CONST.REPORT.STATE_NUM.OPEN,
        statusNum: CONST.REPORT.STATUS.OPEN,
    };
}

/**
 * A helper method to create transaction thread
 *
 * @param {Object} reportAction - the parent IOU report action from which to create the thread
 *
 * @param {String} moneyRequestReportID - the reportID which the report action belong to
 *
 * @returns {Object}
 */
function buildTransactionThread(reportAction, moneyRequestReportID) {
    const participantAccountIDs = _.uniq([currentUserAccountID, Number(reportAction.actorAccountID)]);
    return buildOptimisticChatReport(
        participantAccountIDs,
        getTransactionReportName(reportAction),
        '',
        lodashGet(getReport(moneyRequestReportID), 'policyID', CONST.POLICY.OWNER_EMAIL_FAKE),
        CONST.POLICY.OWNER_ACCOUNT_ID_FAKE,
        false,
        '',
        undefined,
        undefined,
        CONST.REPORT.NOTIFICATION_PREFERENCE.ALWAYS,
        reportAction.reportActionID,
        moneyRequestReportID,
    );
}

/**
 * @param {Object} report
 * @returns {Boolean}
 */
function isUnread(report) {
    if (!report) {
        return false;
    }

    // lastVisibleActionCreated and lastReadTime are both datetime strings and can be compared directly
    const lastVisibleActionCreated = report.lastVisibleActionCreated || '';
    const lastReadTime = report.lastReadTime || '';
    return lastReadTime < lastVisibleActionCreated;
}

/**
 * @param {Object} report
 * @returns {Boolean}
 */
function isUnreadWithMention(report) {
    if (!report) {
        return false;
    }

    // lastMentionedTime and lastReadTime are both datetime strings and can be compared directly
    const lastMentionedTime = report.lastMentionedTime || '';
    const lastReadTime = report.lastReadTime || '';
    return lastReadTime < lastMentionedTime;
}

/**
 * @param {Object} report
 * @param {Object} allReportsDict
 * @returns {Boolean}
 */
function isIOUOwnedByCurrentUser(report, allReportsDict = null) {
    const allAvailableReports = allReportsDict || allReports;
    if (!report || !allAvailableReports) {
        return false;
    }

    let reportToLook = report;
    if (report.iouReportID) {
        const iouReport = allAvailableReports[`${ONYXKEYS.COLLECTION.REPORT}${report.iouReportID}`];
        if (iouReport) {
            reportToLook = iouReport;
        }
    }

    return reportToLook.ownerAccountID === currentUserAccountID;
}

/**
 * Should return true only for personal 1:1 report
 *
 * @param {Object} report (chatReport or iouReport)
 * @returns {boolean}
 */
function isOneOnOneChat(report) {
    const isChatRoomValue = lodashGet(report, 'isChatRoom', false);
    const participantsListValue = lodashGet(report, 'participantsList', []);
    return (
        !isThread(report) &&
        !isChatRoom(report) &&
        !isChatRoomValue &&
        !isExpenseRequest(report) &&
        !isMoneyRequestReport(report) &&
        !isPolicyExpenseChat(report) &&
        !isTaskReport(report) &&
        isDM(report) &&
        !isIOUReport(report) &&
        participantsListValue.length === 1
    );
}

/**
 * Assuming the passed in report is a default room, lets us know whether we can see it or not, based on permissions and
 * the various subsets of users we've allowed to use default rooms.
 *
 * @param {Object} report
 * @param {Array<Object>} policies
 * @param {Array<String>} betas
 * @return {Boolean}
 */
function canSeeDefaultRoom(report, policies, betas) {
    // Include archived rooms
    if (isArchivedRoom(report)) {
        return true;
    }

    // Include default rooms for free plan policies (domain rooms aren't included in here because they do not belong to a policy)
    if (getPolicyType(report, policies) === CONST.POLICY.TYPE.FREE) {
        return true;
    }

    // Include domain rooms with Partner Managers (Expensify accounts) in them for accounts that are on a domain with an Approved Accountant
    if (isDomainRoom(report) && doesDomainHaveApprovedAccountant && hasExpensifyEmails(lodashGet(report, ['participantAccountIDs'], []))) {
        return true;
    }

    // If the room has an assigned guide, it can be seen.
    if (hasExpensifyGuidesEmails(lodashGet(report, ['participantAccountIDs'], []))) {
        return true;
    }

    // Include any admins and announce rooms, since only non partner-managed domain rooms are on the beta now.
    if (isAdminRoom(report) || isAnnounceRoom(report)) {
        return true;
    }

    // For all other cases, just check that the user belongs to the default rooms beta
    return Permissions.canUseDefaultRooms(betas);
}

/**
 * @param {Object} report
 * @param {Array<Object>} policies
 * @param {Array<String>} betas
 * @param {Object} allReportActions
 * @returns {Boolean}
 */
function canAccessReport(report, policies, betas, allReportActions) {
    if (isThread(report) && ReportActionsUtils.isPendingRemove(ReportActionsUtils.getParentReportAction(report, allReportActions))) {
        return false;
    }

    // We hide default rooms (it's basically just domain rooms now) from people who aren't on the defaultRooms beta.
    if (isDefaultRoom(report) && !canSeeDefaultRoom(report, policies, betas)) {
        return false;
    }

    return true;
}
/**
 * Check if the report is the parent report of the currently viewed report or at least one child report has report action
 * @param {Object} report
 * @param {String} currentReportId
 * @returns {Boolean}
 */
function shouldHideReport(report, currentReportId) {
    const parentReport = getParentReport(getReport(currentReportId));
    const reportActions = ReportActionsUtils.getAllReportActions(report.reportID);
    const isChildReportHasComment = _.some(reportActions, (reportAction) => (reportAction.childVisibleActionCount || 0) > 0);
    return parentReport.reportID !== report.reportID && !isChildReportHasComment;
}

/**
 * Takes several pieces of data from Onyx and evaluates if a report should be shown in the option list (either when searching
 * for reports or the reports shown in the LHN).
 *
 * This logic is very specific and the order of the logic is very important. It should fail quickly in most cases and also
 * filter out the majority of reports before filtering out very specific minority of reports.
 *
 * @param {Object} report
 * @param {String} currentReportId
 * @param {Boolean} isInGSDMode
 * @param {String[]} betas
 * @param {Object} policies
 * @param {Object} allReportActions
 * @param {Boolean} excludeEmptyChats
 * @returns {boolean}
 */
function shouldReportBeInOptionList(report, currentReportId, isInGSDMode, betas, policies, allReportActions, excludeEmptyChats = false) {
    const isInDefaultMode = !isInGSDMode;

    // Exclude reports that have no data because there wouldn't be anything to show in the option item.
    // This can happen if data is currently loading from the server or a report is in various stages of being created.
    // This can also happen for anyone accessing a public room or archived room for which they don't have access to the underlying policy.
    if (
        !report ||
        !report.reportID ||
        report.isHidden ||
        (report.participantAccountIDs &&
            report.participantAccountIDs.length === 0 &&
            !isChatThread(report) &&
            !isPublicRoom(report) &&
            !isArchivedRoom(report) &&
            !isMoneyRequestReport(report) &&
            !isTaskReport(report))
    ) {
        return false;
    }

    if (!canAccessReport(report, policies, betas, allReportActions)) {
        return false;
    }

    // Include the currently viewed report. If we excluded the currently viewed report, then there
    // would be no way to highlight it in the options list and it would be confusing to users because they lose
    // a sense of context.
    if (report.reportID === currentReportId) {
        return true;
    }

    // Include reports that are relevant to the user in any view mode. Criteria include having a draft, having an outstanding IOU, or being assigned to an open task.
    if (report.hasDraft || isWaitingForIOUActionFromCurrentUser(report) || isWaitingForTaskCompleteFromAssignee(report)) {
        return true;
    }
    const lastVisibleMessage = ReportActionsUtils.getLastVisibleMessage(report.reportID);
    const isEmptyChat = !report.lastMessageText && !report.lastMessageTranslationKey && !lastVisibleMessage.lastMessageText && !lastVisibleMessage.lastMessageTranslationKey;
    const canHideReport = shouldHideReport(report, currentReportId);

    // Hide only chat threads that haven't been commented on (other threads are actionable)
    if (isChatThread(report) && canHideReport && isEmptyChat) {
        return false;
    }

    // Include reports if they are pinned
    if (report.isPinned) {
        return true;
    }

    // Include reports that have errors from trying to add a workspace
    // If we excluded it, then the red-brock-road pattern wouldn't work for the user to resolve the error
    if (report.errorFields && report.errorFields.addWorkspaceRoom) {
        return true;
    }

    // All unread chats (even archived ones) in GSD mode will be shown. This is because GSD mode is specifically for focusing the user on the most relevant chats, primarily, the unread ones
    if (isInGSDMode) {
        return isUnread(report);
    }

    // Archived reports should always be shown when in default (most recent) mode. This is because you should still be able to access and search for the chats to find them.
    if (isInDefaultMode && isArchivedRoom(report)) {
        return true;
    }

    // Hide chats between two users that haven't been commented on from the LNH
    if (excludeEmptyChats && isEmptyChat && isChatReport(report) && !isChatRoom(report) && !isPolicyExpenseChat(report) && canHideReport) {
        return false;
    }

    return true;
}

/**
 * Attempts to find a report in onyx with the provided list of participants. Does not include threads, task, money request, room, and policy expense chat.
 * @param {Array<Number>} newParticipantList
 * @returns {Array|undefined}
 */
function getChatByParticipants(newParticipantList) {
    newParticipantList.sort();
    return _.find(allReports, (report) => {
        // If the report has been deleted, or there are no participants (like an empty #admins room) then skip it
        if (
            !report ||
            _.isEmpty(report.participantAccountIDs) ||
            isChatThread(report) ||
            isTaskReport(report) ||
            isMoneyRequestReport(report) ||
            isChatRoom(report) ||
            isPolicyExpenseChat(report)
        ) {
            return false;
        }

        // Only return the chat if it has all the participants
        return _.isEqual(newParticipantList, _.sortBy(report.participantAccountIDs));
    });
}

/**
 * Attempts to find a report in onyx with the provided list of participants in given policy
 * @param {Array} newParticipantList
 * @param {String} policyID
 * @returns {object|undefined}
 */
function getChatByParticipantsAndPolicy(newParticipantList, policyID) {
    newParticipantList.sort();
    return _.find(allReports, (report) => {
        // If the report has been deleted, or there are no participants (like an empty #admins room) then skip it
        if (!report || !report.participantAccountIDs) {
            return false;
        }

        // Only return the room if it has all the participants and is not a policy room
        return report.policyID === policyID && _.isEqual(newParticipantList, _.sortBy(report.participantAccountIDs));
    });
}

/**
 * @param {String} policyID
 * @returns {Array}
 */
function getAllPolicyReports(policyID) {
    return _.filter(allReports, (report) => report && report.policyID === policyID);
}

/**
 * Returns true if Chronos is one of the chat participants (1:1)
 * @param {Object} report
 * @returns {Boolean}
 */
function chatIncludesChronos(report) {
    return report.participantAccountIDs && _.contains(report.participantAccountIDs, CONST.ACCOUNT_ID.CHRONOS);
}

/**
 * Can only flag if:
 *
 * - It was written by someone else
 * - It's an ADDCOMMENT that is not an attachment
 *
 * @param {Object} reportAction
 * @param {number} reportID
 * @returns {Boolean}
 */
function canFlagReportAction(reportAction, reportID) {
    return (
        reportAction.actorAccountID !== currentUserAccountID &&
        reportAction.actionName === CONST.REPORT.ACTIONS.TYPE.ADDCOMMENT &&
        !ReportActionsUtils.isDeletedAction(reportAction) &&
        !ReportActionsUtils.isCreatedTaskReportAction(reportAction) &&
        isAllowedToComment(getReport(reportID))
    );
}

/**
 * Whether flag comment page should show
 *
 * @param {Object} reportAction
 * @param {Object} report
 * @returns {Boolean}
 */

function shouldShowFlagComment(reportAction, report) {
    return (
        canFlagReportAction(reportAction, report.reportID) &&
        !isArchivedRoom(report) &&
        !chatIncludesChronos(report) &&
        !isConciergeChatReport(report.reportID) &&
        reportAction.actorAccountID !== CONST.ACCOUNT_ID.CONCIERGE
    );
}

/**
 * @param {Object} report
 * @param {String} report.lastReadTime
 * @param {Array} sortedAndFilteredReportActions - reportActions for the report, sorted newest to oldest, and filtered for only those that should be visible
 *
 * @returns {String|null}
 */
function getNewMarkerReportActionID(report, sortedAndFilteredReportActions) {
    if (!isUnread(report)) {
        return '';
    }

    const newMarkerIndex = _.findLastIndex(sortedAndFilteredReportActions, (reportAction) => (reportAction.created || '') > report.lastReadTime);

    return _.has(sortedAndFilteredReportActions[newMarkerIndex], 'reportActionID') ? sortedAndFilteredReportActions[newMarkerIndex].reportActionID : '';
}

/**
 * Performs the markdown conversion, and replaces code points > 127 with C escape sequences
 * Used for compatibility with the backend auth validator for AddComment, and to account for MD in comments
 * @param {String} textComment
 * @returns {Number} The comment's total length as seen from the backend
 */
function getCommentLength(textComment) {
    return getParsedComment(textComment)
        .replace(/[^ -~]/g, '\\u????')
        .trim().length;
}

/**
 * @param {String|null} url
 * @returns {String}
 */
function getRouteFromLink(url) {
    if (!url) {
        return '';
    }

    // Get the reportID from URL
    let route = url;
    _.each(linkingConfig.prefixes, (prefix) => {
        const localWebAndroidRegEx = /^(http:\/\/([0-9]{1,3})\.([0-9]{1,3})\.([0-9]{1,3})\.([0-9]{1,3}))/;
        if (route.startsWith(prefix)) {
            route = route.replace(prefix, '');
        } else if (localWebAndroidRegEx.test(route)) {
            route = route.replace(localWebAndroidRegEx, '');
        } else {
            return;
        }

        // Remove the port if it's a localhost URL
        if (/^:\d+/.test(route)) {
            route = route.replace(/:\d+/, '');
        }

        // Remove the leading slash if exists
        if (route.startsWith('/')) {
            route = route.replace('/', '');
        }
    });
    return route;
}

/**
 * @param {String} route
 * @returns {Object}
 */
function parseReportRouteParams(route) {
    let parsingRoute = route;
    if (parsingRoute.at(0) === '/') {
        // remove the first slash
        parsingRoute = parsingRoute.slice(1);
    }

    if (!parsingRoute.startsWith(Url.addTrailingForwardSlash('r'))) {
        return {reportID: '', isSubReportPageRoute: false};
    }

    const pathSegments = parsingRoute.split('/');
    return {
        reportID: pathSegments[1],
        isSubReportPageRoute: pathSegments.length > 2,
    };
}

/**
 * @param {String|null} url
 * @returns {String}
 */
function getReportIDFromLink(url) {
    const route = getRouteFromLink(url);
    const {reportID, isSubReportPageRoute} = parseReportRouteParams(route);
    if (isSubReportPageRoute) {
        // We allow the Sub-Report deep link routes (settings, details, etc.) to be handled by their respective component pages
        return '';
    }
    return reportID;
}

/**
 * Check if the chat report is linked to an iou that is waiting for the current user to add a credit bank account.
 *
 * @param {Object} chatReport
 * @returns {Boolean}
 */
function hasIOUWaitingOnCurrentUserBankAccount(chatReport) {
    if (chatReport.iouReportID) {
        const iouReport = allReports[`${ONYXKEYS.COLLECTION.REPORT}${chatReport.iouReportID}`];
        if (iouReport && iouReport.isWaitingOnBankAccount && iouReport.ownerAccountID === currentUserAccountID) {
            return true;
        }
    }

    return false;
}

/**
 * Users can request money in policy expense chats only if they are in a role of a member in the chat (in other words, if it's their policy expense chat)
 *
 * @param {Object} report
 * @returns {Boolean}
 */
function canRequestMoney(report) {
    // Prevent requesting money if pending iou waiting for their bank account already exists.
    if (hasIOUWaitingOnCurrentUserBankAccount(report)) {
        return false;
    }
    return !isPolicyExpenseChat(report) || report.isOwnPolicyExpenseChat;
}

/**
 * @param {Object} report
 * @param {Array<Number>} reportParticipants
 * @param {Array} betas
 * @returns {Array}
 */
function getMoneyRequestOptions(report, reportParticipants, betas) {
    // In any thread or task report, we do not allow any new money requests yet
    if (isChatThread(report) || isTaskReport(report)) {
        return [];
    }

    const participants = _.filter(reportParticipants, (accountID) => currentUserPersonalDetails.accountID !== accountID);

    const hasExcludedIOUAccountIDs = lodashIntersection(reportParticipants, CONST.EXPENSIFY_ACCOUNT_IDS).length > 0;
    const hasSingleParticipantInReport = participants.length === 1;
    const hasMultipleParticipants = participants.length > 1;

    if (hasExcludedIOUAccountIDs || (participants.length === 0 && !report.isOwnPolicyExpenseChat)) {
        return [];
    }

    // Additional requests should be blocked for money request reports if it is approved or reimbursed
    if (isMoneyRequestReport(report) && (isReportApproved(report) || isSettled(report.reportID))) {
        return [];
    }

    // User created policy rooms and default rooms like #admins or #announce will always have the Split Bill option
    // unless there are no participants at all (e.g. #admins room for a policy with only 1 admin)
    // DM chats will have the Split Bill option only when there are at least 3 people in the chat.
    // There is no Split Bill option for Workspace chats
    if (isChatRoom(report) || (hasMultipleParticipants && !isPolicyExpenseChat(report)) || isControlPolicyExpenseChat(report)) {
        return [CONST.IOU.MONEY_REQUEST_TYPE.SPLIT];
    }

    // DM chats that only have 2 people will see the Send / Request money options.
    // Workspace chats should only see the Request money option, as "easy overages" is not available.
    return [
        ...(canRequestMoney(report) ? [CONST.IOU.MONEY_REQUEST_TYPE.REQUEST] : []),

        // Send money option should be visible only in DMs
        ...(Permissions.canUseIOUSend(betas) && isChatReport(report) && !isPolicyExpenseChat(report) && hasSingleParticipantInReport ? [CONST.IOU.MONEY_REQUEST_TYPE.SEND] : []),
    ];
}

/**
 * Allows a user to leave a policy room according to the following conditions of the visibility or chatType rNVP:
 * `public` - Anyone can leave (because anybody can join)
 * `public_announce` - Only non-policy members can leave (it's auto-shared with policy members)
 * `policy_admins` - Nobody can leave (it's auto-shared with all policy admins)
 * `policy_announce` - Nobody can leave (it's auto-shared with all policy members)
 * `policyExpenseChat` - Nobody can leave (it's auto-shared with all policy members)
 * `policy` - Anyone can leave (though only policy members can join)
 * `domain` - Nobody can leave (it's auto-shared with domain members)
 * `dm` - Nobody can leave (it's auto-shared with users)
 * `private` - Anybody can leave (though you can only be invited to join)
 *
 * @param {Object} report
 * @param {String} report.visibility
 * @param {String} report.chatType
 * @param {Boolean} isPolicyMember
 * @returns {Boolean}
 */
function canLeaveRoom(report, isPolicyMember) {
    if (_.isEmpty(report.visibility)) {
        if (
            report.chatType === CONST.REPORT.CHAT_TYPE.POLICY_ADMINS ||
            report.chatType === CONST.REPORT.CHAT_TYPE.POLICY_ANNOUNCE ||
            report.chatType === CONST.REPORT.CHAT_TYPE.POLICY_EXPENSE_CHAT ||
            report.chatType === CONST.REPORT.CHAT_TYPE.DOMAIN_ALL ||
            _.isEmpty(report.chatType)
        ) {
            // DM chats don't have a chatType
            return false;
        }
    } else if (isPublicAnnounceRoom(report) && isPolicyMember) {
        return false;
    }
    return true;
}

/**
 * @param {Number[]} participantAccountIDs
 * @returns {Boolean}
 */
function isCurrentUserTheOnlyParticipant(participantAccountIDs) {
    return participantAccountIDs && participantAccountIDs.length === 1 && participantAccountIDs[0] === currentUserAccountID;
}

/**
 * Returns display names for those that can see the whisper.
 * However, it returns "you" if the current user is the only one who can see it besides the person that sent it.
 *
 * @param {Number[]} participantAccountIDs
 * @returns {string}
 */
function getWhisperDisplayNames(participantAccountIDs) {
    const isWhisperOnlyVisibleToCurrentUser = isCurrentUserTheOnlyParticipant(participantAccountIDs);

    // When the current user is the only participant, the display name needs to be "you" because that's the only person reading it
    if (isWhisperOnlyVisibleToCurrentUser) {
        return Localize.translateLocal('common.youAfterPreposition');
    }

    return _.map(participantAccountIDs, (accountID) => getDisplayNameForParticipant(accountID, !isWhisperOnlyVisibleToCurrentUser)).join(', ');
}

/**
 * Show subscript on workspace chats / threads and expense requests
 * @param {Object} report
 * @returns {Boolean}
 */
function shouldReportShowSubscript(report) {
    if (isArchivedRoom(report)) {
        return false;
    }

    if (isPolicyExpenseChat(report) && !isChatThread(report) && !isTaskReport(report) && !report.isOwnPolicyExpenseChat) {
        return true;
    }

    if (isPolicyExpenseChat(report) && !isThread(report) && !isTaskReport(report)) {
        return true;
    }

    if (isExpenseRequest(report)) {
        return true;
    }

    if (isWorkspaceTaskReport(report)) {
        return true;
    }

    if (isWorkspaceThread(report)) {
        return true;
    }

    return false;
}

/**
 * Return true if reports data exists
 * @returns {Boolean}
 */
function isReportDataReady() {
    return !_.isEmpty(allReports) && _.some(_.keys(allReports), (key) => allReports[key].reportID);
}

/**
 * Find the parent report action in assignee report for a task report
 * Returns an empty object if assignee report is the same as the share destination report
 *
 * @param {Object} taskReport
 * @returns {Object}
 */
function getTaskParentReportActionIDInAssigneeReport(taskReport) {
    const assigneeChatReportID = lodashGet(getChatByParticipants(isReportManager(taskReport) ? [taskReport.ownerAccountID] : [taskReport.managerID]), 'reportID');
    if (!assigneeChatReportID || assigneeChatReportID === taskReport.parentReportID) {
        return {};
    }

    const clonedParentReportActionID = lodashGet(ReportActionsUtils.getParentReportActionInReport(taskReport.reportID, assigneeChatReportID), 'reportActionID');
    if (!clonedParentReportActionID) {
        return {};
    }

    return {
        reportID: assigneeChatReportID,
        reportActionID: clonedParentReportActionID,
    };
}

/**
 * Return the errors we have when creating a chat or a workspace room
 * @param {Object} report
 * @returns {Object} errors
 */
function getAddWorkspaceRoomOrChatReportErrors(report) {
    // We are either adding a workspace room, or we're creating a chat, it isn't possible for both of these to have errors for the same report at the same time, so
    // simply looking up the first truthy value will get the relevant property if it's set.
    return lodashGet(report, 'errorFields.addWorkspaceRoom') || lodashGet(report, 'errorFields.createChat');
}

/**
 * Returns true if write actions like assign task, money request, send message should be disabled on a report
 * @param {Object} report
 * @returns {Boolean}
 */
function shouldDisableWriteActions(report) {
    const reportErrors = getAddWorkspaceRoomOrChatReportErrors(report);
    return isArchivedRoom(report) || !_.isEmpty(reportErrors) || !isAllowedToComment(report) || isAnonymousUser;
}

/**
 * Returns ID of the original report from which the given reportAction is first created.
 *
 * @param {String} reportID
 * @param {Object} reportAction
 * @returns {String}
 */
function getOriginalReportID(reportID, reportAction) {
    return isThreadFirstChat(reportAction, reportID) ? lodashGet(allReports, [`${ONYXKEYS.COLLECTION.REPORT}${reportID}`, 'parentReportID']) : reportID;
}

/**
 * Return the pendingAction and the errors we have when creating a chat or a workspace room offline
 * @param {Object} report
 * @returns {Object} pending action , errors
 */
function getReportOfflinePendingActionAndErrors(report) {
    // We are either adding a workspace room, or we're creating a chat, it isn't possible for both of these to be pending, or to have errors for the same report at the same time, so
    // simply looking up the first truthy value for each case will get the relevant property if it's set.
    const addWorkspaceRoomOrChatPendingAction = lodashGet(report, 'pendingFields.addWorkspaceRoom') || lodashGet(report, 'pendingFields.createChat');
    const addWorkspaceRoomOrChatErrors = getAddWorkspaceRoomOrChatReportErrors(report);
    return {addWorkspaceRoomOrChatPendingAction, addWorkspaceRoomOrChatErrors};
}

/**
 * @param {String} policyOwner
 * @returns {String|null}
 */
function getPolicyExpenseChatReportIDByOwner(policyOwner) {
    const policyWithOwner = _.find(allPolicies, (policy) => policy.owner === policyOwner);
    if (!policyWithOwner) {
        return null;
    }

    const expenseChat = _.find(allReports, (report) => isPolicyExpenseChat(report) && report.policyID === policyWithOwner.id);
    if (!expenseChat) {
        return null;
    }
    return expenseChat.reportID;
}

/*
 * @param {Object|null} report
 * @returns {Boolean}
 */
function shouldDisableSettings(report) {
    return !isMoneyRequestReport(report) && !isPolicyExpenseChat(report) && !isChatRoom(report) && !isChatThread(report);
}

/**
 * @param {Object|null} report
 * @param {Object|null} policy - the workspace the report is on, null if the user isn't a member of the workspace
 * @returns {Boolean}
 */
function shouldDisableRename(report, policy) {
    if (isDefaultRoom(report) || isArchivedRoom(report) || isChatThread(report) || isMoneyRequestReport(report) || isPolicyExpenseChat(report)) {
        return true;
    }

    // if the linked workspace is null, that means the person isn't a member of the workspace the report is in
    // which means this has to be a public room we want to disable renaming for
    if (!policy) {
        return true;
    }

    // If there is a linked workspace, that means the user is a member of the workspace the report is in.
    // Still, we only want policy owners and admins to be able to modify the name.
    return !_.keys(loginList).includes(policy.owner) && policy.role !== CONST.POLICY.ROLE.ADMIN;
}

/**
 * Returns the onyx data needed for the task assignee chat
 * @param {Number} accountID
 * @param {String} assigneeEmail
 * @param {Number} assigneeAccountID
 * @param {String} taskReportID
 * @param {String} assigneeChatReportID
 * @param {String} parentReportID
 * @param {String} title
 * @param {Object} assigneeChatReport
 * @returns {Object}
 */
function getTaskAssigneeChatOnyxData(accountID, assigneeEmail, assigneeAccountID, taskReportID, assigneeChatReportID, parentReportID, title, assigneeChatReport) {
    // Set if we need to add a comment to the assignee chat notifying them that they have been assigned a task
    let optimisticAssigneeAddComment;
    // Set if this is a new chat that needs to be created for the assignee
    let optimisticChatCreatedReportAction;
    const currentTime = DateUtils.getDBTime();
    const optimisticData = [];
    const successData = [];
    const failureData = [];

    // You're able to assign a task to someone you haven't chatted with before - so we need to optimistically create the chat and the chat reportActions
    // Only add the assignee chat report to onyx if we haven't already set it optimistically
    if (assigneeChatReport.isOptimisticReport && lodashGet(assigneeChatReport, 'pendingFields.createChat') !== CONST.RED_BRICK_ROAD_PENDING_ACTION.ADD) {
        optimisticChatCreatedReportAction = buildOptimisticCreatedReportAction(assigneeChatReportID);
        optimisticData.push(
            {
                onyxMethod: Onyx.METHOD.MERGE,
                key: `${ONYXKEYS.COLLECTION.REPORT}${assigneeChatReportID}`,
                value: {
                    pendingFields: {
                        createChat: CONST.RED_BRICK_ROAD_PENDING_ACTION.ADD,
                    },
                    isHidden: false,
                },
            },
            {
                onyxMethod: Onyx.METHOD.MERGE,
                key: `${ONYXKEYS.COLLECTION.REPORT_ACTIONS}${assigneeChatReportID}`,
                value: {[optimisticChatCreatedReportAction.reportActionID]: optimisticChatCreatedReportAction},
            },
        );

        successData.push({
            onyxMethod: Onyx.METHOD.MERGE,
            key: `${ONYXKEYS.COLLECTION.REPORT}${assigneeChatReportID}`,
            value: {
                pendingFields: {
                    createChat: null,
                },
                isOptimisticReport: false,
            },
        });

        failureData.push(
            {
                onyxMethod: Onyx.METHOD.SET,
                key: `${ONYXKEYS.COLLECTION.REPORT}${assigneeChatReportID}`,
                value: null,
            },
            {
                onyxMethod: Onyx.METHOD.MERGE,
                key: `${ONYXKEYS.COLLECTION.REPORT_ACTIONS}${assigneeChatReportID}`,
                value: {[optimisticChatCreatedReportAction.reportActionID]: {pendingAction: null}},
            },
            // If we failed, we want to remove the optimistic personal details as it was likely due to an invalid login
            {
                onyxMethod: Onyx.METHOD.MERGE,
                key: ONYXKEYS.PERSONAL_DETAILS_LIST,
                value: {
                    [assigneeAccountID]: null,
                },
            },
        );
    }

    // If you're choosing to share the task in the same DM as the assignee then we don't need to create another reportAction indicating that you've been assigned
    if (assigneeChatReportID !== parentReportID) {
        optimisticAssigneeAddComment = buildOptimisticTaskCommentReportAction(taskReportID, title, assigneeEmail, assigneeAccountID, `Assigned a task to you: ${title}`, parentReportID);

        const lastAssigneeCommentText = formatReportLastMessageText(optimisticAssigneeAddComment.reportAction.message[0].text);
        const optimisticAssigneeReport = {
            lastVisibleActionCreated: currentTime,
            lastMessageText: lastAssigneeCommentText,
            lastActorAccountID: accountID,
            lastReadTime: currentTime,
        };

        optimisticData.push(
            {
                onyxMethod: Onyx.METHOD.MERGE,
                key: `${ONYXKEYS.COLLECTION.REPORT_ACTIONS}${assigneeChatReportID}`,
                value: {[optimisticAssigneeAddComment.reportAction.reportActionID]: optimisticAssigneeAddComment.reportAction},
            },
            {
                onyxMethod: Onyx.METHOD.MERGE,
                key: `${ONYXKEYS.COLLECTION.REPORT}${assigneeChatReportID}`,
                value: optimisticAssigneeReport,
            },
        );
        failureData.push({
            onyxMethod: Onyx.METHOD.MERGE,
            key: `${ONYXKEYS.COLLECTION.REPORT_ACTIONS}${assigneeChatReportID}`,
            value: {[optimisticAssigneeAddComment.reportAction.reportActionID]: {pendingAction: null}},
        });
    }

    return {
        optimisticData,
        successData,
        failureData,
        optimisticAssigneeAddComment,
        optimisticChatCreatedReportAction,
    };
}

/**
 * Returns an array of the participants Ids of a report
 *
 * @param {Object} report
 * @returns {Array}
 */
function getParticipantsIDs(report) {
    if (!report) {
        return [];
    }

    const participants = report.participantAccountIDs || [];

    // Build participants list for IOU/expense reports
    if (isMoneyRequestReport(report)) {
        return _.chain([report.managerID, report.ownerAccountID, ...participants])
            .compact()
            .uniq()
            .value();
    }
    return participants;
}

/**
 * Get the last 3 transactions with receipts of an IOU report that will be displayed on the report preview
 *
 * @param {Object} reportPreviewAction
 * @returns {Object}
 */
function getReportPreviewDisplayTransactions(reportPreviewAction) {
    const transactionIDs = lodashGet(reportPreviewAction, ['childLastReceiptTransactionIDs'], '').split(',');
    return _.reduce(
        transactionIDs,
        (transactions, transactionID) => {
            const transaction = TransactionUtils.getTransaction(transactionID);
            if (TransactionUtils.hasReceipt(transaction)) {
                transactions.push(transaction);
            }
            return transactions;
        },
        [],
    );
}

/**
 * Return iou report action display message
 *
 * @param {Object} reportAction report action
 * @returns {String}
 */
function getIOUReportActionDisplayMessage(reportAction) {
    const originalMessage = _.get(reportAction, 'originalMessage', {});
    let displayMessage;
    if (originalMessage.type === CONST.IOU.REPORT_ACTION_TYPE.PAY) {
        const {amount, currency, IOUReportID} = originalMessage;
        const formattedAmount = CurrencyUtils.convertToDisplayString(amount, currency);
        const iouReport = getReport(IOUReportID);
        const payerName = isExpenseReport(iouReport) ? getPolicyName(iouReport) : getDisplayNameForParticipant(iouReport.managerID);
        let translationKey;
        switch (originalMessage.paymentType) {
            case CONST.IOU.PAYMENT_TYPE.ELSEWHERE:
                translationKey = 'iou.paidElsewhereWithAmount';
                break;
            case CONST.IOU.PAYMENT_TYPE.EXPENSIFY:
            case CONST.IOU.PAYMENT_TYPE.VBBA:
                translationKey = 'iou.paidUsingExpensifyWithAmount';
                break;
            default:
                translationKey = '';
                break;
        }
        displayMessage = Localize.translateLocal(translationKey, {amount: formattedAmount, payer: payerName});
    } else {
        const transaction = TransactionUtils.getTransaction(originalMessage.IOUTransactionID);
        const {amount, currency, comment} = getTransactionDetails(transaction);
        const formattedAmount = CurrencyUtils.convertToDisplayString(amount, currency);
        displayMessage = Localize.translateLocal('iou.requestedAmount', {
            formattedAmount,
            comment,
        });
    }
    return displayMessage;
}

export {
    getReportParticipantsTitle,
    isReportMessageAttachment,
    findLastAccessedReport,
    canEditReportAction,
    canFlagReportAction,
    shouldShowFlagComment,
    canDeleteReportAction,
    canLeaveRoom,
    sortReportsByLastRead,
    isDefaultRoom,
    isAdminRoom,
    isAdminsOnlyPostingRoom,
    isAnnounceRoom,
    isUserCreatedPolicyRoom,
    isChatRoom,
    getChatRoomSubtitle,
    getParentNavigationSubtitle,
    getPolicyName,
    getPolicyType,
    isArchivedRoom,
    isExpensifyOnlyParticipantInReport,
    isPolicyExpenseChatAdmin,
    isPolicyAdmin,
    isPublicRoom,
    isPublicAnnounceRoom,
    isConciergeChatReport,
    isCurrentUserTheOnlyParticipant,
    hasAutomatedExpensifyAccountIDs,
    hasExpensifyGuidesEmails,
    isWaitingForIOUActionFromCurrentUser,
    isIOUOwnedByCurrentUser,
    getMoneyRequestTotal,
    canShowReportRecipientLocalTime,
    formatReportLastMessageText,
    chatIncludesConcierge,
    isPolicyExpenseChat,
    isControlPolicyExpenseChat,
    isControlPolicyExpenseReport,
    getIconsForParticipants,
    getIcons,
    getRoomWelcomeMessage,
    getDisplayNamesWithTooltips,
    getReportName,
    getReport,
    getReportIDFromLink,
    getRouteFromLink,
    navigateToDetailsPage,
    generateReportID,
    hasReportNameError,
    isUnread,
    isUnreadWithMention,
    buildOptimisticWorkspaceChats,
    buildOptimisticTaskReport,
    buildOptimisticChatReport,
    buildOptimisticClosedReportAction,
    buildOptimisticCreatedReportAction,
    buildOptimisticEditedTaskReportAction,
    buildOptimisticIOUReport,
    buildOptimisticApprovedReportAction,
    buildOptimisticExpenseReport,
    buildOptimisticIOUReportAction,
    buildOptimisticReportPreview,
    buildOptimisticModifiedExpenseReportAction,
    updateReportPreview,
    buildOptimisticTaskReportAction,
    buildOptimisticAddCommentReportAction,
    buildOptimisticTaskCommentReportAction,
    updateOptimisticParentReportAction,
    getOptimisticDataForParentReportAction,
    shouldReportBeInOptionList,
    getChatByParticipants,
    getChatByParticipantsAndPolicy,
    getAllPolicyReports,
    getIOUReportActionMessage,
    getDisplayNameForParticipant,
    getWorkspaceIcon,
    isOptimisticPersonalDetail,
    shouldDisableDetailPage,
    isChatReport,
    isCurrentUserSubmitter,
    isExpenseReport,
    isExpenseRequest,
    isIOUReport,
    isTaskReport,
    isOpenTaskReport,
    isCanceledTaskReport,
    isCompletedTaskReport,
    isReportManager,
    isReportApproved,
    isMoneyRequestReport,
    isMoneyRequest,
    chatIncludesChronos,
    getNewMarkerReportActionID,
    canSeeDefaultRoom,
    getDefaultWorkspaceAvatar,
    getCommentLength,
    getParsedComment,
    getMoneyRequestOptions,
    hasIOUWaitingOnCurrentUserBankAccount,
    canRequestMoney,
    getWhisperDisplayNames,
    getWorkspaceAvatar,
    isThread,
    isChatThread,
    isThreadParent,
    isThreadFirstChat,
    isChildReport,
    shouldReportShowSubscript,
    isReportDataReady,
    isSettled,
    isAllowedToComment,
    getBankAccountRoute,
    getParentReport,
    getRootParentReport,
    getTaskParentReportActionIDInAssigneeReport,
    getReportPreviewMessage,
    getModifiedExpenseMessage,
    shouldDisableWriteActions,
    getOriginalReportID,
    canAccessReport,
    getAddWorkspaceRoomOrChatReportErrors,
    getReportOfflinePendingActionAndErrors,
    isDM,
    getPolicy,
    getPolicyExpenseChatReportIDByOwner,
    shouldDisableSettings,
    shouldDisableRename,
    hasSingleParticipant,
    getReportRecipientAccountIDs,
    isOneOnOneChat,
    getTransactionReportName,
    getTransactionDetails,
    getTaskAssigneeChatOnyxData,
    getParticipantsIDs,
    canEditMoneyRequest,
    buildTransactionThread,
    areAllRequestsBeingSmartScanned,
    getReportPreviewDisplayTransactions,
    getTransactionsWithReceipts,
    hasMissingSmartscanFields,
    getIOUReportActionDisplayMessage,
    isWaitingForTaskCompleteFromAssignee,
};<|MERGE_RESOLUTION|>--- conflicted
+++ resolved
@@ -1846,13 +1846,8 @@
 function navigateToDetailsPage(report) {
     const participantAccountIDs = lodashGet(report, 'participantAccountIDs', []);
 
-<<<<<<< HEAD
     if (isChatRoom(report) || isPolicyExpenseChat(report) || isChatThread(report) || isTaskReport(report) || isMoneyRequestReport(report)) {
-        Navigation.navigate(ROUTES.getReportDetailsRoute(report.reportID));
-=======
-    if (isChatRoom(report) || isPolicyExpenseChat(report) || isChatThread(report) || isTaskReport(report)) {
         Navigation.navigate(ROUTES.REPORT_WITH_ID_DETAILS.getRoute(report.reportID));
->>>>>>> cfad43ff
         return;
     }
     if (participantAccountIDs.length === 1) {

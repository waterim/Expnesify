import _ from 'underscore';
import Str from 'expensify-common/lib/str';
import lodashGet from 'lodash/get';
import Onyx from 'react-native-onyx';
import moment from 'moment';
import ExpensiMark from 'expensify-common/lib/ExpensiMark';
import ONYXKEYS from '../ONYXKEYS';
import CONST from '../CONST';
import * as Localize from './Localize';
import * as LocalePhoneNumber from './LocalePhoneNumber';
import * as Expensicons from '../components/Icon/Expensicons';
import hashCode from './hashCode';
import Navigation from './Navigation/Navigation';
import ROUTES from '../ROUTES';
import * as NumberUtils from './NumberUtils';
import * as NumberFormatUtils from './NumberFormatUtils';
import Permissions from './Permissions';

let sessionEmail;
Onyx.connect({
    key: ONYXKEYS.SESSION,
    callback: val => sessionEmail = val ? val.email : null,
});

let preferredLocale = CONST.DEFAULT_LOCALE;
Onyx.connect({
    key: ONYXKEYS.NVP_PREFERRED_LOCALE,
    callback: (val) => {
        if (!val) {
            return;
        }
        preferredLocale = val;
    },
});

let currentUserEmail;
let currentUserAccountID;
Onyx.connect({
    key: ONYXKEYS.SESSION,
    callback: (val) => {
        // When signed out, val is undefined
        if (!val) {
            return;
        }

        currentUserEmail = val.email;
        currentUserAccountID = val.accountID;
    },
});

let allPersonalDetails;
let currentUserPersonalDetails;
Onyx.connect({
    key: ONYXKEYS.PERSONAL_DETAILS,
    callback: (val) => {
        currentUserPersonalDetails = lodashGet(val, currentUserEmail);
        allPersonalDetails = val;
    },
});

let allReports;
Onyx.connect({
    key: ONYXKEYS.COLLECTION.REPORT,
    waitForCollectionCallback: true,
    callback: val => allReports = val,
});

/**
 * Returns the concatenated title for the PrimaryLogins of a report
 *
 * @param {Array} logins
 * @returns {string}
 */
function getReportParticipantsTitle(logins) {
    return _.map(logins, login => Str.removeSMSDomain(login)).join(', ');
}

/**
 * Check whether a report action is Attachment or not.
 * Ignore messages containing [Attachment] as the main content. Attachments are actions with only text as [Attachment].
 *
 * @param {Object} reportActionMessage report action's message as text and html
 * @returns {Boolean}
 */
function isReportMessageAttachment({text, html}) {
    return text === '[Attachment]' && html !== '[Attachment]';
}

/**
 * Given a collection of reports returns them sorted by last visited
 *
 * @param {Object} reports
 * @returns {Array}
 */
function sortReportsByLastVisited(reports) {
    return _.chain(reports)
        .toArray()
        .filter(report => report && report.reportID)
        .sortBy('lastVisitedTimestamp')
        .value();
}

/**
 * Can only edit if it's an ADDCOMMENT that is not an attachment,
 * the author is this user and it's not an optimistic response.
 * If it's an optimistic response comment it will not have a reportActionID,
 * and we should wait until it does before we show the actions
 *
 * @param {Object} reportAction
 * @returns {Boolean}
 */
function canEditReportAction(reportAction) {
    return reportAction.actorEmail === sessionEmail
        && reportAction.reportActionID
        && reportAction.actionName === CONST.REPORT.ACTIONS.TYPE.ADDCOMMENT
        && !isReportMessageAttachment(lodashGet(reportAction, ['message', 0], {}))
        && reportAction.pendingAction !== CONST.RED_BRICK_ROAD_PENDING_ACTION.ADD
        && reportAction.pendingAction !== CONST.RED_BRICK_ROAD_PENDING_ACTION.DELETE;
}

/**
 * Can only delete if it's an ADDCOMMENT, the author is this user and it's not an optimistic response.
 * If it's an optimistic response comment it will not have a reportActionID,
 * and we should wait until it does before we show the actions
 *
 * @param {Object} reportAction
 * @returns {Boolean}
 */
function canDeleteReportAction(reportAction) {
    return reportAction.actorEmail === sessionEmail
        && reportAction.reportActionID
        && reportAction.actionName === CONST.REPORT.ACTIONS.TYPE.ADDCOMMENT
        && reportAction.pendingAction !== CONST.RED_BRICK_ROAD_PENDING_ACTION.ADD
        && reportAction.pendingAction !== CONST.RED_BRICK_ROAD_PENDING_ACTION.DELETE;
}

/**
 * Whether the provided report is an Admin room
 * @param {Object} report
 * @param {String} report.chatType
 * @returns {Boolean}
 */
function isAdminRoom(report) {
    return lodashGet(report, ['chatType'], '') === CONST.REPORT.CHAT_TYPE.POLICY_ADMINS;
}

/**
 * Whether the provided report is a Announce room
 * @param {Object} report
 * @param {String} report.chatType
 * @returns {Boolean}
 */
function isAnnounceRoom(report) {
    return lodashGet(report, ['chatType'], '') === CONST.REPORT.CHAT_TYPE.POLICY_ANNOUNCE;
}

/**
 * Whether the provided report is a default room
 * @param {Object} report
 * @param {String} report.chatType
 * @returns {Boolean}
 */
function isDefaultRoom(report) {
    return _.contains([
        CONST.REPORT.CHAT_TYPE.POLICY_ADMINS,
        CONST.REPORT.CHAT_TYPE.POLICY_ANNOUNCE,
        CONST.REPORT.CHAT_TYPE.DOMAIN_ALL,
    ], lodashGet(report, ['chatType'], ''));
}

/**
 * Whether the provided report is a Domain room
 * @param {Object} report
 * @param {String} report.chatType
 * @returns {Boolean}
 */
function isDomainRoom(report) {
    return lodashGet(report, ['chatType'], '') === CONST.REPORT.CHAT_TYPE.DOMAIN_ALL;
}

/**
 * Whether the provided report is a user created policy room
 * @param {Object} report
 * @param {String} report.chatType
 * @returns {Boolean}
 */
function isUserCreatedPolicyRoom(report) {
    return lodashGet(report, ['chatType'], '') === CONST.REPORT.CHAT_TYPE.POLICY_ROOM;
}

/**
 * Whether the provided report is a Policy Expense chat.
 * @param {Object} report
 * @param {String} report.chatType
 * @returns {Boolean}
 */
function isPolicyExpenseChat(report) {
    return lodashGet(report, ['chatType'], '') === CONST.REPORT.CHAT_TYPE.POLICY_EXPENSE_CHAT;
}

/**
 * Whether the provided report is a chat room
 * @param {Object} report
 * @param {String} report.chatType
 * @returns {Boolean}
 */
function isChatRoom(report) {
    return isUserCreatedPolicyRoom(report) || isDefaultRoom(report);
}

/**
 * Get the policy type from a given report
 * @param {Object} report
 * @param {String} report.policyID
 * @param {Object} policies must have Onyxkey prefix (i.e 'policy_') for keys
 * @returns {String}
 */
function getPolicyType(report, policies) {
    return lodashGet(policies, [`${ONYXKEYS.COLLECTION.POLICY}${report.policyID}`, 'type'], '');
}

/**
 * Returns true if there are any guides accounts (team.expensify.com) in emails
 * @param {Array} emails
 * @returns {Boolean}
 */
function hasExpensifyGuidesEmails(emails) {
    return _.some(emails, email => Str.extractEmailDomain(email) === CONST.EMAIL.GUIDES_DOMAIN);
}

/**
 * Given a collection of reports returns the most recently accessed one
 *
 * @param {Record<String, {lastVisitedTimestamp, reportID}>|Array<{lastVisitedTimestamp, reportID}>} reports
 * @param {Boolean} [ignoreDefaultRooms]
 * @param {Object} policies
 * @returns {Object}
 */
function findLastAccessedReport(reports, ignoreDefaultRooms, policies) {
    let sortedReports = sortReportsByLastVisited(reports);

    if (ignoreDefaultRooms) {
        sortedReports = _.filter(sortedReports, report => !isDefaultRoom(report)
            || getPolicyType(report, policies) === CONST.POLICY.TYPE.FREE
            || hasExpensifyGuidesEmails(lodashGet(report, ['participants'], [])));
    }

    return _.last(sortedReports);
}

/**
 * Whether the provided report is an archived room
 * @param {Object} report
 * @param {Number} report.stateNum
 * @param {Number} report.statusNum
 * @returns {Boolean}
 */
function isArchivedRoom(report) {
    return lodashGet(report, ['statusNum']) === CONST.REPORT.STATUS.CLOSED && lodashGet(report, ['stateNum']) === CONST.REPORT.STATE_NUM.SUBMITTED;
}

/**
 * Get the policy name from a given report
 * @param {Object} report
 * @param {String} report.policyID
 * @param {String} report.oldPolicyName
 * @param {Object} policies must have Onyxkey prefix (i.e 'policy_') for keys
 * @returns {String}
 */
function getPolicyName(report, policies) {
    if (_.isEmpty(policies)) {
        return Localize.translateLocal('workspace.common.unavailable');
    }

    const policy = policies[`${ONYXKEYS.COLLECTION.POLICY}${report.policyID}`];
    if (!policy) {
        return Localize.translateLocal('workspace.common.unavailable');
    }

    return policy.name
        || report.oldPolicyName
        || Localize.translateLocal('workspace.common.unavailable');
}

/**
 * Get either the policyName or domainName the chat is tied to
 * @param {Object} report
 * @param {Object} policiesMap must have onyxkey prefix (i.e 'policy_') for keys
 * @returns {String}
 */
function getChatRoomSubtitle(report, policiesMap) {
    if (!isDefaultRoom(report) && !isUserCreatedPolicyRoom(report) && !isPolicyExpenseChat(report)) {
        return '';
    }
    if (report.chatType === CONST.REPORT.CHAT_TYPE.DOMAIN_ALL) {
        // The domainAll rooms are just #domainName, so we ignore the prefix '#' to get the domainName
        return report.reportName.substring(1);
    }
    if (isPolicyExpenseChat(report) && report.isOwnPolicyExpenseChat) {
        return Localize.translateLocal('workspace.common.workspace');
    }
    if (isArchivedRoom(report)) {
        return report.oldPolicyName || '';
    }
    return getPolicyName(report, policiesMap);
}

/**
 * Get welcome message based on room type
 * @param {Object} report
 * @param {Object} policiesMap must have Onyxkey prefix (i.e 'policy_') for keys
 * @returns {Object}
 */

function getRoomWelcomeMessage(report, policiesMap) {
    const welcomeMessage = {};
    const workspaceName = getPolicyName(report, policiesMap);

    if (isArchivedRoom(report)) {
        welcomeMessage.phrase1 = Localize.translateLocal('reportActionsView.begginningOfArchivedRoomPartOne');
        welcomeMessage.phrase2 = Localize.translateLocal('reportActionsView.begginningOfArchivedRoomPartTwo');
    } else if (isDomainRoom(report)) {
        welcomeMessage.phrase1 = Localize.translateLocal('reportActionsView.beginningOfChatHistoryDomainRoomPartOne', {domainRoom: report.reportName});
        welcomeMessage.phrase2 = Localize.translateLocal('reportActionsView.beginningOfChatHistoryDomainRoomPartTwo');
    } else if (isAdminRoom(report)) {
        welcomeMessage.phrase1 = Localize.translateLocal('reportActionsView.beginningOfChatHistoryAdminRoomPartOne', {workspaceName});
        welcomeMessage.phrase2 = Localize.translateLocal('reportActionsView.beginningOfChatHistoryAdminRoomPartTwo');
    } else if (isAnnounceRoom(report)) {
        welcomeMessage.phrase1 = Localize.translateLocal('reportActionsView.beginningOfChatHistoryAnnounceRoomPartOne', {workspaceName});
        welcomeMessage.phrase2 = Localize.translateLocal('reportActionsView.beginningOfChatHistoryAnnounceRoomPartTwo', {workspaceName});
    } else {
        // Message for user created rooms or other room types.
        welcomeMessage.phrase1 = Localize.translateLocal('reportActionsView.beginningOfChatHistoryUserRoomPartOne');
        welcomeMessage.phrase2 = Localize.translateLocal('reportActionsView.beginningOfChatHistoryUserRoomPartTwo');
    }

    return welcomeMessage;
}

/**
 * Only returns true if this is our main 1:1 DM report with Concierge
 *
 * @param {Object} report
 * @returns {Boolean}
 */
function isConciergeChatReport(report) {
    return lodashGet(report, 'participants', []).length === 1
        && report.participants[0] === CONST.EMAIL.CONCIERGE;
}

/**
 * Returns true if Concierge is one of the chat participants (1:1 as well as group chats)
 * @param {Object} report
 * @returns {Boolean}
 */
function chatIncludesConcierge(report) {
    return report.participants
            && _.contains(report.participants, CONST.EMAIL.CONCIERGE);
}

/**
 * Returns true if there is any automated expensify account in emails
 * @param {Array} emails
 * @returns {Boolean}
 */
function hasExpensifyEmails(emails) {
    return _.intersection(emails, CONST.EXPENSIFY_EMAILS).length > 0;
}

/**
 * Whether the time row should be shown for a report.
 * @param {Array<Object>} personalDetails
 * @param {Object} report
 * @return {Boolean}
 */
function canShowReportRecipientLocalTime(personalDetails, report) {
    const reportParticipants = _.without(lodashGet(report, 'participants', []), sessionEmail);
    const participantsWithoutExpensifyEmails = _.difference(reportParticipants, CONST.EXPENSIFY_EMAILS);
    const hasMultipleParticipants = participantsWithoutExpensifyEmails.length > 1;
    const reportRecipient = personalDetails[participantsWithoutExpensifyEmails[0]];
    const reportRecipientTimezone = lodashGet(reportRecipient, 'timezone', CONST.DEFAULT_TIME_ZONE);
    const isReportParticipantValidated = lodashGet(reportRecipient, 'validated', false);
    return !hasMultipleParticipants
        && !isChatRoom(report)
        && reportRecipient
        && reportRecipientTimezone
        && reportRecipientTimezone.selected
        && isReportParticipantValidated;
}

/**
 * Trim the last message text to a fixed limit.
 * @param {String} lastMessageText
 * @returns {String}
 */
function formatReportLastMessageText(lastMessageText) {
    return String(lastMessageText).substring(0, CONST.REPORT.LAST_MESSAGE_TEXT_MAX_LENGTH);
}

/**
 * Helper method to return a default avatar
 *
 * @param {String} [login]
 * @returns {String}
 */
function getDefaultAvatar(login = '') {
    // There are 8 possible default avatars, so we choose which one this user has based
    // on a simple hash of their login
    const loginHashBucket = (Math.abs(hashCode(login.toLowerCase())) % 8) + 1;
    return `${CONST.CLOUDFRONT_URL}/images/avatars/avatar_${loginHashBucket}.png`;
}

/**
 * Returns the appropriate icons for the given chat report using the stored personalDetails.
 * The Avatar sources can be URLs or Icon components according to the chat type.
 *
 * @param {Object} report
 * @param {Object} personalDetails
 * @param {Object} policies
 * @param {*} [defaultIcon]
 * @returns {Array<*>}
 */
function getIcons(report, personalDetails, policies, defaultIcon = null) {
    if (!report) {
        return [defaultIcon || getDefaultAvatar()];
    }
    if (isArchivedRoom(report)) {
        return [Expensicons.DeletedRoomAvatar];
    }
    if (isDomainRoom(report)) {
        return [Expensicons.DomainRoomAvatar];
    }
    if (isAdminRoom(report)) {
        return [Expensicons.AdminRoomAvatar];
    }
    if (isAnnounceRoom(report)) {
        return [Expensicons.AnnounceRoomAvatar];
    }
    if (isChatRoom(report)) {
        return [Expensicons.ActiveRoomAvatar];
    }
    if (isPolicyExpenseChat(report)) {
        const policyExpenseChatAvatarSource = lodashGet(policies, [
            `${ONYXKEYS.COLLECTION.POLICY}${report.policyID}`, 'avatar',
        ]) || Expensicons.Workspace;

        // Return the workspace avatar if the user is the owner of the policy expense chat
        if (report.isOwnPolicyExpenseChat) {
            return [policyExpenseChatAvatarSource];
        }

        // If the user is an admin, return avatar source of the other participant of the report
        // (their workspace chat) and the avatar source of the workspace
        return [
            lodashGet(personalDetails, [report.ownerEmail, 'avatar']) || getDefaultAvatar(report.ownerEmail),
            policyExpenseChatAvatarSource,
        ];
    }

    // Return avatar sources for Group chats
    const sortedParticipants = _.map(report.participants, dmParticipant => ({
        firstName: lodashGet(personalDetails, [dmParticipant, 'firstName'], ''),
        avatar: lodashGet(personalDetails, [dmParticipant, 'avatar']) || getDefaultAvatar(dmParticipant),
    })).sort((first, second) => first.firstName - second.firstName);
    return _.map(sortedParticipants, item => item.avatar);
}

/**
 * Gets the personal details for a login by looking in the ONYXKEYS.PERSONAL_DETAILS Onyx key (stored in the local variable, allPersonalDetails). If it doesn't exist in Onyx,
 * then a default object is constructed.
 * @param {String} login
 * @returns {Object}
 */
function getPersonalDetailsForLogin(login) {
    if (!login) {
        return {};
    }
    return (allPersonalDetails && allPersonalDetails[login]) || {
        login,
        displayName: Str.removeSMSDomain(login),
        avatar: getDefaultAvatar(login),
    };
}

/**
 * Get the displayName for a single report participant.
 *
 * @param {String} login
 * @param {Boolean} [shouldUseShortForm]
 * @returns {String}
 */
function getDisplayNameForParticipant(login, shouldUseShortForm = false) {
    if (!login) {
        return '';
    }
    const personalDetails = getPersonalDetailsForLogin(login);

    const loginWithoutSMSDomain = Str.removeSMSDomain(personalDetails.login);
    let longName = personalDetails.displayName || loginWithoutSMSDomain;
    if (longName === loginWithoutSMSDomain && Str.isSMSLogin(longName)) {
        longName = LocalePhoneNumber.toLocalPhone(preferredLocale, longName);
    }
    const shortName = personalDetails.firstName || longName;

    return shouldUseShortForm ? shortName : longName;
}

/**
 * @param {Object} participants
 * @param {Boolean} isMultipleParticipantReport
 * @returns {Array}
 */
function getDisplayNamesWithTooltips(participants, isMultipleParticipantReport) {
    return _.map(participants, (participant) => {
        const displayName = getDisplayNameForParticipant(participant.login, isMultipleParticipantReport);
        const tooltip = Str.removeSMSDomain(participant.login);

        let pronouns = participant.pronouns;
        if (pronouns && pronouns.startsWith(CONST.PRONOUNS.PREFIX)) {
            const pronounTranslationKey = pronouns.replace(CONST.PRONOUNS.PREFIX, '');
            pronouns = Localize.translateLocal(`pronouns.${pronounTranslationKey}`);
        }

        return {
            displayName,
            tooltip,
            pronouns,
        };
    });
}

/**
 * Get the title for a report.
 *
 * @param {Object} report
 * @param {Object} [policies]
 * @returns {String}
 */
function getReportName(report, policies = {}) {
    let formattedName;
    if (isChatRoom(report)) {
        formattedName = report.reportName;
    }

    if (isPolicyExpenseChat(report)) {
        const reportOwnerDisplayName = getDisplayNameForParticipant(report.ownerEmail) || report.ownerEmail || report.reportName;
        formattedName = report.isOwnPolicyExpenseChat ? getPolicyName(report, policies) : reportOwnerDisplayName;
    }

    if (isArchivedRoom(report)) {
        formattedName += ` (${Localize.translateLocal('common.archived')})`;
    }

    if (formattedName) {
        return formattedName;
    }

    // Not a room or PolicyExpenseChat, generate title from participants
    const participants = (report && report.participants) || [];
    const participantsWithoutCurrentUser = _.without(participants, sessionEmail);
    const isMultipleParticipantReport = participantsWithoutCurrentUser.length > 1;
    return _.map(participantsWithoutCurrentUser, login => getDisplayNameForParticipant(login, isMultipleParticipantReport)).join(', ');
}

/**
 * Navigate to the details page of a given report
 *
 * @param {Object} report
 */
function navigateToDetailsPage(report) {
    const participants = lodashGet(report, 'participants', []);

    if (isChatRoom(report) || isPolicyExpenseChat(report)) {
        Navigation.navigate(ROUTES.getReportDetailsRoute(report.reportID));
        return;
    }
    if (participants.length === 1) {
        Navigation.navigate(ROUTES.getDetailsRoute(participants[0]));
        return;
    }
    Navigation.navigate(ROUTES.getReportParticipantsRoute(report.reportID));
}

/**
 * Generate a random reportID up to 53 bits aka 9,007,199,254,740,991 (Number.MAX_SAFE_INTEGER).
 * There were approximately 98,000,000 reports with sequential IDs generated before we started using this approach, those make up roughly one billionth of the space for these numbers,
 * so we live with the 1 in a billion chance of a collision with an older ID until we can switch to 64-bit IDs.
 *
 * In a test of 500M reports (28 years of reports at our current max rate) we got 20-40 collisions meaning that
 * this is more than random enough for our needs.
 *
 * @returns {String}
 */
function generateReportID() {
    return ((Math.floor(Math.random() * (2 ** 21)) * (2 ** 32)) + Math.floor(Math.random() * (2 ** 32))).toString();
}

/**
 * @param {Object} report
 * @returns {Boolean}
 */
function hasReportNameError(report) {
    return !_.isEmpty(lodashGet(report, 'errorFields.reportName', {}));
}

/**
 * @param {Number} sequenceNumber sequenceNumber must be provided and it must be a number. It cannot and should not be a clientID,
 *                                reportActionID, or anything else besides an estimate of what the next sequenceNumber will be for the
 *                                optimistic report action. Until we deprecate sequenceNumbers please assume that all report actions
 *                                have them and they should be numbers.
 * @param {String} [text]
 * @param {File} [file]
 * @returns {Object}
 */
function buildOptimisticReportAction(sequenceNumber, text, file) {
    // For comments shorter than 10k chars, convert the comment from MD into HTML because that's how it is stored in the database
    // For longer comments, skip parsing and display plaintext for performance reasons. It takes over 40s to parse a 100k long string!!
    const parser = new ExpensiMark();
    const commentText = text.length < 10000 ? parser.replace(text) : text;
    const isAttachment = _.isEmpty(text) && file !== undefined;
    const attachmentInfo = isAttachment ? file : {};
    const htmlForNewComment = isAttachment ? 'Uploading Attachment...' : commentText;

    // Remove HTML from text when applying optimistic offline comment
    const textForNewComment = isAttachment ? '[Attachment]'
        : parser.htmlToText(htmlForNewComment);

    return {
        commentText,
        reportAction: {
            reportActionID: NumberUtils.rand64(),
            actionName: CONST.REPORT.ACTIONS.TYPE.ADDCOMMENT,
            actorEmail: currentUserEmail,
            actorAccountID: currentUserAccountID,
            person: [
                {
                    style: 'strong',
                    text: lodashGet(allPersonalDetails, [currentUserEmail, 'displayName'], currentUserEmail),
                    type: 'TEXT',
                },
            ],
            automatic: false,
            sequenceNumber,
            clientID: NumberUtils.generateReportActionClientID(),
            avatar: lodashGet(allPersonalDetails, [currentUserEmail, 'avatar'], getDefaultAvatar(currentUserEmail)),
            timestamp: moment().unix(),
            message: [
                {
                    type: CONST.REPORT.MESSAGE.TYPE.COMMENT,
                    html: htmlForNewComment,
                    text: textForNewComment,
                },
            ],
            isFirstItem: false,
            isAttachment,
            attachmentInfo,
            pendingAction: CONST.RED_BRICK_ROAD_PENDING_ACTION.ADD,
            shouldShow: true,
        },
    };
}

/**
 * Builds an optimistic IOU report with a randomly generated reportID
 *
 * @param {String} ownerEmail - Email of the person generating the IOU.
 * @param {String} userEmail - Email of the other person participating in the IOU.
 * @param {Number} total - IOU amount in cents.
 * @param {String} chatReportID - Report ID of the chat where the IOU is.
 * @param {String} currency - IOU currency.
 * @param {String} locale - Locale where the IOU is created
 *
 * @returns {Object}
 */
function buildOptimisticIOUReport(ownerEmail, userEmail, total, chatReportID, currency, locale) {
    const formattedTotal = NumberFormatUtils.format(locale,
        total, {
            style: 'currency',
            currency,
        });
    return {
        cachedTotal: formattedTotal,
        chatReportID,
        currency,
        hasOutstandingIOU: true,
        managerEmail: userEmail,
        ownerEmail,
        reportID: generateReportID(),
        state: CONST.REPORT.STATE.SUBMITTED,
        stateNum: 1,
        total,
    };
}

/**
 * @param {String} type - IOUReportAction type. Can be oneOf(create, decline, cancel, pay, split)
 * @param {Number} total - IOU total in cents
 * @param {Array} participants - List of logins for the IOU participants, excluding the current user login
 * @param {String} comment - IOU comment
 * @param {String} currency - IOU currency
 * @returns {Array}
 */
function getIOUReportActionMessage(type, total, participants, comment, currency) {
    const amount = NumberFormatUtils.format(preferredLocale, total / 100, {style: 'currency', currency});
<<<<<<< HEAD
    const displayNames = _.map(participants, participant => getDisplayNameForParticipant(allPersonalDetails[participant.login], true) || participant.login);
=======
    const isMultipleParticipantReport = participants.length > 1;
    const displayNames = _.map(participants, participant => getDisplayNameForParticipant(participant.login, isMultipleParticipantReport) || participant.login);
>>>>>>> e434efa1
    const from = displayNames.length < 3
        ? displayNames.join(' and ')
        : `${displayNames.slice(0, -1).join(', ')}, and ${_.last(displayNames)}`;

    let iouMessage;
    switch (type) {
        case CONST.IOU.REPORT_ACTION_TYPE.CREATE:
            iouMessage = `Requested ${amount} from ${from}${comment && ` for ${comment}`}`;
            break;
        case CONST.IOU.REPORT_ACTION_TYPE.SPLIT:
            iouMessage = `Split ${amount} with ${from}${comment && ` for ${comment}`}`;
            break;
        default:
            break;
    }

    return [{
        html: iouMessage,
        text: iouMessage,
        isEdited: false,
        type: CONST.REPORT.MESSAGE.TYPE.COMMENT,
    }];
}

/**
 * Builds an optimistic IOU reportAction object
 *
 * @param {Number} sequenceNumber - Caller is responsible for providing a best guess at what the next sequenceNumber will be.
 * @param {String} type - IOUReportAction type. Can be oneOf(create, decline, cancel, pay, split).
 * @param {Number} amount - IOU amount in cents.
 * @param {String} currency - IOU currency.
 * @param {String} comment - User comment for the IOU.
 * @param {Array}  participants - An array with participants details.
 * @param {String} paymentType - Only required if the IOUReportAction type is 'pay'. Can be oneOf(elsewhere, payPal, Expensify).
 * @param {String} iouTransactionID - Only required if the IOUReportAction type is oneOf(cancel, decline). Generates a randomID as default.
 * @param {String} iouReportID - Only required if the IOUReportActions type is oneOf(decline, cancel, pay). Generates a randomID as default.
 *
 * @returns {Object}
 */
function buildOptimisticIOUReportAction(sequenceNumber, type, amount, currency, comment, participants, paymentType = '', iouTransactionID = '', iouReportID = '') {
    const IOUTransactionID = iouTransactionID || NumberUtils.rand64();
    const IOUReportID = iouReportID || generateReportID();
    const originalMessage = {
        amount,
        comment,
        currency,
        IOUTransactionID,
        IOUReportID,
        type,
    };

    // We store amount, comment, currency in IOUDetails when type = pay
    if (type === CONST.IOU.REPORT_ACTION_TYPE.PAY) {
        _.each(['amount', 'comment', 'currency'], (key) => {
            delete originalMessage[key];
        });
        originalMessage.IOUDetails = {amount, comment, currency};
        originalMessage.paymentType = paymentType;
    }

    // IOUs of type split only exist in group DMs and those don't have an iouReport so we need to delete the IOUReportID key
    if (type === CONST.IOU.REPORT_ACTION_TYPE.SPLIT) {
        delete originalMessage.IOUReportID;
    }

    return {
        actionName: CONST.REPORT.ACTIONS.TYPE.IOU,
        actorAccountID: currentUserAccountID,
        actorEmail: currentUserEmail,
        automatic: false,
        avatar: lodashGet(currentUserPersonalDetails, 'avatar', getDefaultAvatar(currentUserEmail)),
        clientID: NumberUtils.generateReportActionClientID(),
        isAttachment: false,
        originalMessage,
        message: getIOUReportActionMessage(type, amount, participants, comment, currency),
        person: [{
            style: 'strong',
            text: lodashGet(currentUserPersonalDetails, 'displayName', currentUserEmail),
            type: 'TEXT',
        }],
        reportActionID: NumberUtils.rand64(),
        sequenceNumber,
        shouldShow: true,
        timestamp: moment().unix(),
        pendingAction: CONST.RED_BRICK_ROAD_PENDING_ACTION.ADD,
    };
}

/**
 * Builds an optimistic chat report with a randomly generated reportID and as much information as we currently have
 *
 * @param {Array} participantList
 * @param {String} reportName
 * @param {String} chatType
 * @param {String} policyID
 * @param {String} ownerEmail
 * @param {Boolean} isOwnPolicyExpenseChat
 * @param {String} oldPolicyName
 * @param {String} visibility
 * @param {String} notificationPreference
 * @returns {Object}
 */
function buildOptimisticChatReport(
    participantList,
    reportName = 'Chat Report',
    chatType = '',
    policyID = CONST.POLICY.OWNER_EMAIL_FAKE,
    ownerEmail = CONST.REPORT.OWNER_EMAIL_FAKE,
    isOwnPolicyExpenseChat = false,
    oldPolicyName = '',
    visibility = undefined,
    notificationPreference = CONST.REPORT.NOTIFICATION_PREFERENCE.ALWAYS,
) {
    return {
        chatType,
        hasOutstandingIOU: false,
        isOwnPolicyExpenseChat,
        isPinned: false,
        lastActorEmail: '',
        lastMessageHtml: '',
        lastMessageText: null,
        lastReadSequenceNumber: 0,
        lastMessageTimestamp: 0,
        lastVisitedTimestamp: 0,
        maxSequenceNumber: 0,
        notificationPreference,
        oldPolicyName,
        ownerEmail,
        participants: participantList,
        policyID,
        reportID: generateReportID(),
        reportName,
        stateNum: 0,
        statusNum: 0,
        visibility,
    };
}

/**
 * Returns the necessary reportAction onyx data to indicate that the chat has been created optimistically
 * @param {String} ownerEmail
 * @returns {Object}
 */
function buildOptimisticCreatedReportAction(ownerEmail) {
    return {
        0: {
            actionName: CONST.REPORT.ACTIONS.TYPE.CREATED,
            pendingAction: CONST.RED_BRICK_ROAD_PENDING_ACTION.ADD,
            actorAccountID: currentUserAccountID,
            message: [
                {
                    type: CONST.REPORT.MESSAGE.TYPE.TEXT,
                    style: 'strong',
                    text: ownerEmail === currentUserEmail ? 'You' : ownerEmail,
                },
                {
                    type: CONST.REPORT.MESSAGE.TYPE.TEXT,
                    style: 'normal',
                    text: ' created this report',
                },
            ],
            person: [
                {
                    type: CONST.REPORT.MESSAGE.TYPE.TEXT,
                    style: 'strong',
                    text: lodashGet(allPersonalDetails, [currentUserEmail, 'displayName'], currentUserEmail),
                },
            ],
            automatic: false,
            sequenceNumber: 0,
            avatar: lodashGet(allPersonalDetails, [currentUserEmail, 'avatar'], getDefaultAvatar(currentUserEmail)),
            timestamp: moment().unix(),
            shouldShow: true,
        },
    };
}

/**
 * @param {String} policyID
 * @param {String} policyName
 * @returns {Object}
 */
function buildOptimisticWorkspaceChats(policyID, policyName) {
    const announceChatData = buildOptimisticChatReport(
        [currentUserEmail],
        CONST.REPORT.WORKSPACE_CHAT_ROOMS.ANNOUNCE,
        CONST.REPORT.CHAT_TYPE.POLICY_ANNOUNCE,
        policyID,
        null,
        false,
        policyName,
        null,

        // #announce contains all policy members so notifying always should be opt-in only.
        CONST.REPORT.NOTIFICATION_PREFERENCE.DAILY,
    );
    const announceChatReportID = announceChatData.reportID;
    const announceReportActionData = buildOptimisticCreatedReportAction(announceChatData.ownerEmail);

    const adminsChatData = buildOptimisticChatReport(
        [currentUserEmail],
        CONST.REPORT.WORKSPACE_CHAT_ROOMS.ADMINS,
        CONST.REPORT.CHAT_TYPE.POLICY_ADMINS,
        policyID,
        null,
        false,
        policyName,
    );
    const adminsChatReportID = adminsChatData.reportID;
    const adminsReportActionData = buildOptimisticCreatedReportAction(adminsChatData.ownerEmail);

    const expenseChatData = buildOptimisticChatReport(
        [currentUserEmail],
        '',
        CONST.REPORT.CHAT_TYPE.POLICY_EXPENSE_CHAT,
        policyID,
        currentUserEmail,
        true,
        policyName,
    );
    const expenseChatReportID = expenseChatData.reportID;
    const expenseReportActionData = buildOptimisticCreatedReportAction(expenseChatData.ownerEmail);

    return {
        announceChatReportID,
        announceChatData,
        announceReportActionData,
        adminsChatReportID,
        adminsChatData,
        adminsReportActionData,
        expenseChatReportID,
        expenseChatData,
        expenseReportActionData,
    };
}

/**
 * @param {Object} report
 * @returns {Boolean}
 */
function isUnread(report) {
    const lastReadSequenceNumber = report.lastReadSequenceNumber || 0;
    const maxSequenceNumber = report.maxSequenceNumber || 0;
    return lastReadSequenceNumber < maxSequenceNumber;
}

/**
 * Determines if a report has an outstanding IOU that doesn't belong to the currently logged in user
 *
 * @param {Object} report
 * @param {String} report.iouReportID
 * @param {String} currentUserLogin
 * @param {Object} iouReports
 * @returns {boolean}
 */

function hasOutstandingIOU(report, currentUserLogin, iouReports) {
    if (!report || !report.iouReportID || _.isUndefined(report.hasOutstandingIOU)) {
        return false;
    }

    const iouReport = iouReports && iouReports[`${ONYXKEYS.COLLECTION.REPORT_IOUS}${report.iouReportID}`];
    if (!iouReport || !iouReport.ownerEmail) {
        return false;
    }

    if (iouReport.ownerEmail === currentUserEmail) {
        return false;
    }

    return report.hasOutstandingIOU;
}

/**
 * Takes several pieces of data from Onyx and evaluates if a report should be shown in the option list (either when searching
 * for reports or the reports shown in the LHN).
 *
 * This logic is very specific and the order of the logic is very important. It should fail quickly in most cases and also
 * filter out the majority of reports before filtering out very specific minority of reports.
 *
 * @param {Object} report
 * @param {String} reportIDFromRoute
 * @param {Boolean} isInGSDMode
 * @param {String} currentUserLogin
 * @param {Object} iouReports
 * @param {String[]} betas
 * @param {Object} policies
 * @returns {boolean}
 */
function shouldReportBeInOptionList(report, reportIDFromRoute, isInGSDMode, currentUserLogin, iouReports, betas, policies) {
    const isInDefaultMode = !isInGSDMode;

    // Exclude reports that have no data because there wouldn't be anything to show in the option item.
    // This can happen if data is currently loading from the server or a report is in various stages of being created.
    if (!report || !report.reportID || !report.participants || _.isEmpty(report.participants)) {
        return false;
    }

    // Include the currently viewed report. If we excluded the currently viewed report, then there
    // would be no way to highlight it in the options list and it would be confusing to users because they lose
    // a sense of context.
    if (report.reportID === reportIDFromRoute) {
        return true;
    }

    // Include reports if they have a draft, are pinned, or have an outstanding IOU
    // These are always relevant to the user no matter what view mode the user prefers
    if (report.hasDraft || report.isPinned || hasOutstandingIOU(report, currentUserLogin, iouReports)) {
        return true;
    }

    // Include reports that have errors from trying to add a workspace
    // If we excluded it, then the red-brock-road pattern wouldn't work for the user to resolve the error
    if (report.errorFields && !_.isEmpty(report.errorFields.addWorkspaceRoom)) {
        return true;
    }

    // All unread chats (even archived ones) in GSD mode will be shown. This is because GSD mode is specifically for focusing the user on the most relevant chats, primarily, the unread ones
    if (isInGSDMode) {
        return isUnread(report);
    }

    // Archived reports should always be shown when in default (most recent) mode. This is because you should still be able to access and search for the chats to find them.
    if (isInDefaultMode && isArchivedRoom(report)) {
        return true;
    }

    // Include default rooms for free plan policies
    if (isDefaultRoom(report) && getPolicyType(report, policies) === CONST.POLICY.TYPE.FREE) {
        return true;
    }

    // Include default rooms unless you're on the default room beta, unless you have an assigned guide
    if (isDefaultRoom(report) && !Permissions.canUseDefaultRooms(betas) && !hasExpensifyGuidesEmails(lodashGet(report, ['participants'], []))) {
        return false;
    }

    // Include user created policy rooms if the user isn't on the policy rooms beta
    if (isUserCreatedPolicyRoom(report) && !Permissions.canUsePolicyRooms(betas)) {
        return false;
    }

    // Include policy expense chats if the user isn't in the policy expense chat beta
    if (isPolicyExpenseChat(report) && !Permissions.canUsePolicyExpenseChat(betas)) {
        return false;
    }

    return true;
}

/**
 * Attempts to find a report in onyx with the provided list of participants
 * @param {Array} newParticipantList
 * @returns {Array|undefined}
 */
function getChatByParticipants(newParticipantList) {
    newParticipantList.sort();
    return _.find(allReports, (report) => {
        // If the report has been deleted, or there are no participants (like an empty #admins room) then skip it
        if (!report || !report.participants) {
            return false;
        }
        return _.isEqual(newParticipantList, report.participants.sort());
    });
}

export {
    getReportParticipantsTitle,
    isReportMessageAttachment,
    findLastAccessedReport,
    canEditReportAction,
    canDeleteReportAction,
    sortReportsByLastVisited,
    isDefaultRoom,
    isAdminRoom,
    isAnnounceRoom,
    isUserCreatedPolicyRoom,
    isChatRoom,
    getChatRoomSubtitle,
    getPolicyName,
    getPolicyType,
    isArchivedRoom,
    isConciergeChatReport,
    hasExpensifyEmails,
    hasExpensifyGuidesEmails,
    hasOutstandingIOU,
    canShowReportRecipientLocalTime,
    formatReportLastMessageText,
    chatIncludesConcierge,
    isPolicyExpenseChat,
    getDefaultAvatar,
    getIcons,
    getRoomWelcomeMessage,
    getDisplayNamesWithTooltips,
    getReportName,
    navigateToDetailsPage,
    generateReportID,
    hasReportNameError,
    isUnread,
    buildOptimisticWorkspaceChats,
    buildOptimisticChatReport,
    buildOptimisticCreatedReportAction,
    buildOptimisticIOUReport,
    buildOptimisticIOUReportAction,
    buildOptimisticReportAction,
    shouldReportBeInOptionList,
    getChatByParticipants,
    getIOUReportActionMessage,
    getDisplayNameForParticipant,
};<|MERGE_RESOLUTION|>--- conflicted
+++ resolved
@@ -702,12 +702,7 @@
  */
 function getIOUReportActionMessage(type, total, participants, comment, currency) {
     const amount = NumberFormatUtils.format(preferredLocale, total / 100, {style: 'currency', currency});
-<<<<<<< HEAD
     const displayNames = _.map(participants, participant => getDisplayNameForParticipant(allPersonalDetails[participant.login], true) || participant.login);
-=======
-    const isMultipleParticipantReport = participants.length > 1;
-    const displayNames = _.map(participants, participant => getDisplayNameForParticipant(participant.login, isMultipleParticipantReport) || participant.login);
->>>>>>> e434efa1
     const from = displayNames.length < 3
         ? displayNames.join(' and ')
         : `${displayNames.slice(0, -1).join(', ')}, and ${_.last(displayNames)}`;

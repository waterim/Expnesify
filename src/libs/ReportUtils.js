--- conflicted
+++ resolved
@@ -248,13 +248,9 @@
     if (
         reportAction.actionName !== CONST.REPORT.ACTIONS.TYPE.ADDCOMMENT ||
         reportAction.pendingAction === CONST.RED_BRICK_ROAD_PENDING_ACTION.DELETE ||
-<<<<<<< HEAD
-        ReportActionsUtils.isCreatedTaskReportAction(reportAction)
-=======
         ReportActionsUtils.isCreatedTaskReportAction(reportAction) ||
         (ReportActionsUtils.isMoneyRequestAction(reportAction) && isSettled(reportAction.originalMessage.IOUReportID)) ||
         reportAction.actorAccountID === CONST.ACCOUNT_ID.CONCIERGE
->>>>>>> 7e787928
     ) {
         return false;
     }

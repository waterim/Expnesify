/* eslint-disable rulesdir/prefer-underscore-method */
import _ from 'underscore';
import {format, parseISO} from 'date-fns';
import Str from 'expensify-common/lib/str';
import lodashGet from 'lodash/get';
import lodashIntersection from 'lodash/intersection';
import Onyx from 'react-native-onyx';
import ExpensiMark from 'expensify-common/lib/ExpensiMark';
import ONYXKEYS from '../ONYXKEYS';
import CONST from '../CONST';
import * as Localize from './Localize';
import * as Expensicons from '../components/Icon/Expensicons';
import Navigation from './Navigation/Navigation';
import ROUTES from '../ROUTES';
import * as NumberUtils from './NumberUtils';
import * as ReportActionsUtils from './ReportActionsUtils';
import * as TransactionUtils from './TransactionUtils';
import * as Url from './Url';
import Permissions from './Permissions';
import DateUtils from './DateUtils';
import linkingConfig from './Navigation/linkingConfig';
import isReportMessageAttachment from './isReportMessageAttachment';
import * as defaultWorkspaceAvatars from '../components/Icon/WorkspaceDefaultAvatars';
import * as CurrencyUtils from './CurrencyUtils';
import * as UserUtils from './UserUtils';

let currentUserEmail;
let currentUserAccountID;
let isAnonymousUser;

Onyx.connect({
    key: ONYXKEYS.SESSION,
    callback: (val) => {
        // When signed out, val is undefined
        if (!val) {
            return;
        }

        currentUserEmail = val.email;
        currentUserAccountID = val.accountID;
        isAnonymousUser = val.authTokenType === 'anonymousAccount';
    },
});

let allPersonalDetails;
let currentUserPersonalDetails;
Onyx.connect({
    key: ONYXKEYS.PERSONAL_DETAILS_LIST,
    callback: (val) => {
        currentUserPersonalDetails = lodashGet(val, currentUserAccountID, {});
        allPersonalDetails = val || {};
    },
});

let allReports;
Onyx.connect({
    key: ONYXKEYS.COLLECTION.REPORT,
    waitForCollectionCallback: true,
    callback: (val) => (allReports = val),
});

let doesDomainHaveApprovedAccountant;
Onyx.connect({
    key: ONYXKEYS.ACCOUNT,
    waitForCollectionCallback: true,
    callback: (val) => (doesDomainHaveApprovedAccountant = lodashGet(val, 'doesDomainHaveApprovedAccountant', false)),
});

let allPolicies;
Onyx.connect({
    key: ONYXKEYS.COLLECTION.POLICY,
    waitForCollectionCallback: true,
    callback: (val) => (allPolicies = val),
});

let loginList;
Onyx.connect({
    key: ONYXKEYS.LOGIN_LIST,
    callback: (val) => (loginList = val),
});

function getChatType(report) {
    return report ? report.chatType : '';
}

/**
 * @param {String} policyID
 * @returns {Object}
 */
function getPolicy(policyID) {
    if (!allPolicies || !policyID) {
        return {};
    }
    return allPolicies[`${ONYXKEYS.COLLECTION.POLICY}${policyID}`] || {};
}

/**
 * Get the policy type from a given report
 * @param {Object} report
 * @param {String} report.policyID
 * @param {Object} policies must have Onyxkey prefix (i.e 'policy_') for keys
 * @returns {String}
 */
function getPolicyType(report, policies) {
    return lodashGet(policies, [`${ONYXKEYS.COLLECTION.POLICY}${report.policyID}`, 'type'], '');
}

/**
 * Get the policy name from a given report
 * @param {Object} report
 * @param {String} report.policyID
 * @param {String} report.oldPolicyName
 * @param {String} report.policyName
 * @param {Boolean} [returnEmptyIfNotFound]
 * @param {Object} [policy]
 * @returns {String}
 */
function getPolicyName(report, returnEmptyIfNotFound = false, policy = undefined) {
    const noPolicyFound = returnEmptyIfNotFound ? '' : Localize.translateLocal('workspace.common.unavailable');
    if (_.isEmpty(report)) {
        return noPolicyFound;
    }

    if ((!allPolicies || _.size(allPolicies) === 0) && !report.policyName) {
        return Localize.translateLocal('workspace.common.unavailable');
    }
    const finalPolicy = policy || _.get(allPolicies, `${ONYXKEYS.COLLECTION.POLICY}${report.policyID}`);

    // Public rooms send back the policy name with the reportSummary,
    // since they can also be accessed by people who aren't in the workspace
    const policyName = lodashGet(finalPolicy, 'name') || report.policyName || report.oldPolicyName || noPolicyFound;

    return policyName;
}

/**
 * Returns the concatenated title for the PrimaryLogins of a report
 *
 * @param {Array} accountIDs
 * @returns {string}
 */
function getReportParticipantsTitle(accountIDs) {
    return (
        _.chain(accountIDs)

            // Somehow it's possible for the logins coming from report.participantAccountIDs to contain undefined values so we use compact to remove them.
            .compact()
            .value()
            .join(', ')
    );
}

/**
 * Checks if a report is a chat report.
 *
 * @param {Object} report
 * @returns {Boolean}
 */
function isChatReport(report) {
    return report && report.type === CONST.REPORT.TYPE.CHAT;
}

/**
 * Checks if a report is an Expense report.
 *
 * @param {Object} report
 * @returns {Boolean}
 */
function isExpenseReport(report) {
    return report && report.type === CONST.REPORT.TYPE.EXPENSE;
}

/**
 * Checks if a report is an IOU report.
 *
 * @param {Object} report
 * @returns {Boolean}
 */
function isIOUReport(report) {
    return report && report.type === CONST.REPORT.TYPE.IOU;
}

/**
 * Checks if a report is a task report.
 *
 * @param {Object} report
 * @returns {Boolean}
 */
function isTaskReport(report) {
    return report && report.type === CONST.REPORT.TYPE.TASK;
}

/**
 * Checks if a task has been cancelled
 * When a task is deleted, the parentReportAction is updated to have a isDeletedParentAction deleted flag
 * This is because when you delete a task, we still allow you to chat on the report itself
 * There's another situation where you don't have access to the parentReportAction (because it was created in a chat you don't have access to)
 * In this case, we have added the key to the report itself
 *
 * @param {Object} report
 * @param {Object} parentReportAction
 * @returns {Boolean}
 */
function isCanceledTaskReport(report = {}, parentReportAction = {}) {
    if (!_.isEmpty(parentReportAction) && lodashGet(parentReportAction, ['message', 0, 'isDeletedParentAction'], false)) {
        return true;
    }

    if (!_.isEmpty(report) && report.isDeletedParentAction) {
        return true;
    }

    return false;
}

/**
 * Checks if a report is an open task report.
 *
 * @param {Object} report
 * @param {Object} parentReportAction - The parent report action of the report (Used to check if the task has been canceled)
 * @returns {Boolean}
 */
function isOpenTaskReport(report, parentReportAction = {}) {
    return isTaskReport(report) && !isCanceledTaskReport(report, parentReportAction) && report.stateNum === CONST.REPORT.STATE_NUM.OPEN && report.statusNum === CONST.REPORT.STATUS.OPEN;
}

/**
 * Checks if a report is a completed task report.
 *
 * @param {Object} report
 * @returns {Boolean}
 */
function isCompletedTaskReport(report) {
    return isTaskReport(report) && report.stateNum === CONST.REPORT.STATE_NUM.SUBMITTED && report.statusNum === CONST.REPORT.STATUS.APPROVED;
}

/**
 * Checks if the current user is the manager of the supplied report
 *
 * @param {Object} report
 * @returns {Boolean}
 */
function isReportManager(report) {
    return report && report.managerID === currentUserAccountID;
}

/**
 * Checks if the supplied report has been approved
 *
 * @param {Object} report
 * @returns {Boolean}
 */
function isReportApproved(report) {
    return report && report.stateNum === CONST.REPORT.STATE_NUM.SUBMITTED && report.statusNum === CONST.REPORT.STATUS.APPROVED;
}

/**
 * Given a collection of reports returns them sorted by last read
 *
 * @param {Object} reports
 * @returns {Array}
 */
function sortReportsByLastRead(reports) {
    return _.chain(reports)
        .toArray()
        .filter((report) => report && report.reportID && report.lastReadTime)
        .sortBy('lastReadTime')
        .value();
}

/**
 * Whether the Money Request report is settled
 *
 * @param {String} reportID
 * @returns {Boolean}
 */
function isSettled(reportID) {
    if (!allReports) {
        return false;
    }
    const report = allReports[`${ONYXKEYS.COLLECTION.REPORT}${reportID}`] || {};
    if ((typeof report === 'object' && Object.keys(report).length === 0) || report.isWaitingOnBankAccount) {
        return false;
    }

    return report.statusNum === CONST.REPORT.STATUS.REIMBURSED;
}

/**
 * Whether the current user is the submitter of the report
 *
 * @param {String} reportID
 * @returns {Boolean}
 */
function isCurrentUserSubmitter(reportID) {
    if (!allReports) {
        return false;
    }
    const report = allReports[`${ONYXKEYS.COLLECTION.REPORT}${reportID}`] || {};
    return report && report.ownerEmail === currentUserEmail;
}

/**
 * Whether the provided report is an Admin room
 * @param {Object} report
 * @param {String} report.chatType
 * @returns {Boolean}
 */
function isAdminRoom(report) {
    return getChatType(report) === CONST.REPORT.CHAT_TYPE.POLICY_ADMINS;
}

/**
 * Whether the provided report is an Admin-only posting room
 * @param {Object} report
 * @param {String} report.writeCapability
 * @returns {Boolean}
 */
function isAdminsOnlyPostingRoom(report) {
    return lodashGet(report, 'writeCapability', CONST.REPORT.WRITE_CAPABILITIES.ALL) === CONST.REPORT.WRITE_CAPABILITIES.ADMINS;
}

/**
 * Whether the provided report is a Announce room
 * @param {Object} report
 * @param {String} report.chatType
 * @returns {Boolean}
 */
function isAnnounceRoom(report) {
    return getChatType(report) === CONST.REPORT.CHAT_TYPE.POLICY_ANNOUNCE;
}

/**
 * Whether the provided report is a default room
 * @param {Object} report
 * @param {String} report.chatType
 * @returns {Boolean}
 */
function isDefaultRoom(report) {
    return [CONST.REPORT.CHAT_TYPE.POLICY_ADMINS, CONST.REPORT.CHAT_TYPE.POLICY_ANNOUNCE, CONST.REPORT.CHAT_TYPE.DOMAIN_ALL].indexOf(getChatType(report)) > -1;
}

/**
 * Whether the provided report is a Domain room
 * @param {Object} report
 * @param {String} report.chatType
 * @returns {Boolean}
 */
function isDomainRoom(report) {
    return getChatType(report) === CONST.REPORT.CHAT_TYPE.DOMAIN_ALL;
}

/**
 * Whether the provided report is a user created policy room
 * @param {Object} report
 * @param {String} report.chatType
 * @returns {Boolean}
 */
function isUserCreatedPolicyRoom(report) {
    return getChatType(report) === CONST.REPORT.CHAT_TYPE.POLICY_ROOM;
}

/**
 * Whether the provided report is a Policy Expense chat.
 * @param {Object} report
 * @param {String} report.chatType
 * @returns {Boolean}
 */
function isPolicyExpenseChat(report) {
    return getChatType(report) === CONST.REPORT.CHAT_TYPE.POLICY_EXPENSE_CHAT;
}

/** Wether the provided report belongs to a Control policy and is an epxense chat
 * @param {Object} report
 * @returns {Boolean}
 */
function isControlPolicyExpenseChat(report) {
    return isPolicyExpenseChat(report) && getPolicyType(report, allPolicies) === CONST.POLICY.TYPE.CORPORATE;
}

/** Wether the provided report belongs to a Control policy and is an epxense report
 * @param {Object} report
 * @returns {Boolean}
 */
function isControlPolicyExpenseReport(report) {
    return isExpenseReport(report) && getPolicyType(report, allPolicies) === CONST.POLICY.TYPE.CORPORATE;
}

/**
 * Whether the provided report is a chat room
 * @param {Object} report
 * @param {String} report.chatType
 * @returns {Boolean}
 */
function isChatRoom(report) {
    return isUserCreatedPolicyRoom(report) || isDefaultRoom(report);
}

/**
 * Whether the provided report is a public room
 * @param {Object} report
 * @param {String} report.visibility
 * @returns {Boolean}
 */
function isPublicRoom(report) {
    return report && (report.visibility === CONST.REPORT.VISIBILITY.PUBLIC || report.visibility === CONST.REPORT.VISIBILITY.PUBLIC_ANNOUNCE);
}

/**
 * Whether the provided report is a public announce room
 * @param {Object} report
 * @param {String} report.visibility
 * @returns {Boolean}
 */
function isPublicAnnounceRoom(report) {
    return report && report.visibility === CONST.REPORT.VISIBILITY.PUBLIC_ANNOUNCE;
}

/**
 * If the report is a policy expense, the route should be for adding bank account for that policy
 * else since the report is a personal IOU, the route should be for personal bank account.
 * @param {Object} report
 * @returns {String}
 */
function getBankAccountRoute(report) {
    return isPolicyExpenseChat(report) ? ROUTES.BANK_ACCOUNT_WITH_STEP_TO_OPEN.getRoute('', report.policyID) : ROUTES.SETTINGS_ADD_BANK_ACCOUNT;
}

/**
 * Check if personal detail of accountID is empty or optimistic data
 * @param {String} accountID user accountID
 * @returns {Boolean}
 */
function isOptimisticPersonalDetail(accountID) {
    return _.isEmpty(allPersonalDetails[accountID]) || !!allPersonalDetails[accountID].isOptimisticPersonalDetail;
}

/**
 * Checks if a report is a task report from a policy expense chat.
 *
 * @param {Object} report
 * @returns {Boolean}
 */
function isWorkspaceTaskReport(report) {
    if (!isTaskReport(report)) {
        return false;
    }
    const parentReport = allReports[`${ONYXKEYS.COLLECTION.REPORT}${report.parentReportID}`];
    return isPolicyExpenseChat(parentReport);
}

/**
 * Returns true if report has a parent
 *
 * @param {Object} report
 * @returns {Boolean}
 */
function isThread(report) {
    return Boolean(report && report.parentReportID && report.parentReportActionID);
}

/**
 * Returns true if report is of type chat and has a parent and is therefore a Thread.
 *
 * @param {Object} report
 * @returns {Boolean}
 */
function isChatThread(report) {
    return isThread(report) && report.type === CONST.REPORT.TYPE.CHAT;
}

/**
 * Only returns true if this is our main 1:1 DM report with Concierge
 *
 * @param {Object} report
 * @returns {Boolean}
 */
function isConciergeChatReport(report) {
    return lodashGet(report, 'participantAccountIDs', []).length === 1 && Number(report.participantAccountIDs[0]) === CONST.ACCOUNT_ID.CONCIERGE && !isChatThread(report);
}

/**
 * Check if the report is a single chat report that isn't a thread
 * and personal detail of participant is optimistic data
 * @param {Object} report
 * @param {Array} report.participantAccountIDs
 * @returns {Boolean}
 */
function shouldDisableDetailPage(report) {
    const participantAccountIDs = lodashGet(report, 'participantAccountIDs', []);

    if (isChatRoom(report) || isPolicyExpenseChat(report) || isChatThread(report) || isTaskReport(report)) {
        return false;
    }
    if (participantAccountIDs.length === 1) {
        return isOptimisticPersonalDetail(participantAccountIDs[0]);
    }
    return false;
}

/**
 * Returns true if this report has only one participant and it's an Expensify account.
 * @param {Object} report
 * @returns {Boolean}
 */
function isExpensifyOnlyParticipantInReport(report) {
    const reportParticipants = _.without(lodashGet(report, 'participantAccountIDs', []), currentUserAccountID);
    return reportParticipants.length === 1 && _.some(reportParticipants, (accountID) => _.contains(CONST.EXPENSIFY_ACCOUNT_IDS, accountID));
}

/**
 * Returns true if there are any Expensify accounts (i.e. with domain 'expensify.com') in the set of accountIDs
 * by cross-referencing the accountIDs with personalDetails.
 *
 * @param {Array<Number>} accountIDs
 * @return {Boolean}
 */
function hasExpensifyEmails(accountIDs) {
    return _.some(accountIDs, (accountID) => Str.extractEmailDomain(lodashGet(allPersonalDetails, [accountID, 'login'], '')) === CONST.EXPENSIFY_PARTNER_NAME);
}

/**
 * Returns true if there are any guides accounts (team.expensify.com) in a list of accountIDs
 * by cross-referencing the accountIDs with personalDetails since guides that are participants
 * of the user's chats should have their personal details in Onyx.
 * @param {Array<Number>} accountIDs
 * @returns {Boolean}
 */
function hasExpensifyGuidesEmails(accountIDs) {
    return _.some(accountIDs, (accountID) => Str.extractEmailDomain(lodashGet(allPersonalDetails, [accountID, 'login'], '')) === CONST.EMAIL.GUIDES_DOMAIN);
}

/**
 * @param {Record<String, {lastReadTime, reportID}>|Array<{lastReadTime, reportID}>} reports
 * @param {Boolean} [ignoreDomainRooms]
 * @param {Object} policies
 * @param {Boolean} isFirstTimeNewExpensifyUser
 * @param {Boolean} openOnAdminRoom
 * @returns {Object}
 */
function findLastAccessedReport(reports, ignoreDomainRooms, policies, isFirstTimeNewExpensifyUser, openOnAdminRoom = false) {
    // If it's the user's first time using New Expensify, then they could either have:
    //   - just a Concierge report, if so we'll return that
    //   - their Concierge report, and a separate report that must have deeplinked them to the app before they created their account.
    // If it's the latter, we'll use the deeplinked report over the Concierge report,
    // since the Concierge report would be incorrectly selected over the deep-linked report in the logic below.
    let sortedReports = sortReportsByLastRead(reports);

    let adminReport;
    if (openOnAdminRoom) {
        adminReport = _.find(sortedReports, (report) => {
            const chatType = getChatType(report);
            return chatType === CONST.REPORT.CHAT_TYPE.POLICY_ADMINS;
        });
    }

    if (isFirstTimeNewExpensifyUser) {
        if (sortedReports.length === 1) {
            return sortedReports[0];
        }

        return adminReport || _.find(sortedReports, (report) => !isConciergeChatReport(report));
    }

    if (ignoreDomainRooms) {
        // We allow public announce rooms, admins, and announce rooms through since we bypass the default rooms beta for them.
        // Check where ReportUtils.findLastAccessedReport is called in MainDrawerNavigator.js for more context.
        // Domain rooms are now the only type of default room that are on the defaultRooms beta.
        sortedReports = _.filter(
            sortedReports,
            (report) => !isDomainRoom(report) || getPolicyType(report, policies) === CONST.POLICY.TYPE.FREE || hasExpensifyGuidesEmails(lodashGet(report, ['participantAccountIDs'], [])),
        );
    }

    return adminReport || _.last(sortedReports);
}

/**
 * Whether the provided report is an archived room
 * @param {Object} report
 * @param {Number} report.stateNum
 * @param {Number} report.statusNum
 * @returns {Boolean}
 */
function isArchivedRoom(report) {
    return report && report.statusNum === CONST.REPORT.STATUS.CLOSED && report.stateNum === CONST.REPORT.STATE_NUM.SUBMITTED;
}

/**
 * Checks if the current user is allowed to comment on the given report.
 * @param {Object} report
 * @param {String} [report.writeCapability]
 * @returns {Boolean}
 */
function isAllowedToComment(report) {
    // Default to allowing all users to post
    const capability = lodashGet(report, 'writeCapability', CONST.REPORT.WRITE_CAPABILITIES.ALL) || CONST.REPORT.WRITE_CAPABILITIES.ALL;

    if (capability === CONST.REPORT.WRITE_CAPABILITIES.ALL) {
        return true;
    }

    // If unauthenticated user opens public chat room using deeplink, they do not have policies available and they cannot comment
    if (!allPolicies) {
        return false;
    }

    // If we've made it here, commenting on this report is restricted.
    // If the user is an admin, allow them to post.
    const policy = allPolicies[`${ONYXKEYS.COLLECTION.POLICY}${report.policyID}`];
    return lodashGet(policy, 'role', '') === CONST.POLICY.ROLE.ADMIN;
}

/**
 * Checks if the current user is the admin of the policy given the policy expense chat.
 * @param {Object} report
 * @param {String} report.policyID
 * @param {Object} policies must have OnyxKey prefix (i.e 'policy_') for keys
 * @returns {Boolean}
 */
function isPolicyExpenseChatAdmin(report, policies) {
    if (!isPolicyExpenseChat(report)) {
        return false;
    }

    const policyRole = lodashGet(policies, [`${ONYXKEYS.COLLECTION.POLICY}${report.policyID}`, 'role']);

    return policyRole === CONST.POLICY.ROLE.ADMIN;
}

/**
 * Checks if the current user is the admin of the policy.
 * @param {String} policyID
 * @param {Object} policies must have OnyxKey prefix (i.e 'policy_') for keys
 * @returns {Boolean}
 */
function isPolicyAdmin(policyID, policies) {
    const policyRole = lodashGet(policies, [`${ONYXKEYS.COLLECTION.POLICY}${policyID}`, 'role']);

    return policyRole === CONST.POLICY.ROLE.ADMIN;
}

/**
 * Returns true if report is a DM/Group DM chat.
 *
 * @param {Object} report
 * @returns {Boolean}
 */
function isDM(report) {
    return !getChatType(report);
}

/**
 * Returns true if report has a single participant.
 *
 * @param {Object} report
 * @returns {Boolean}
 */
function hasSingleParticipant(report) {
    return report && report.participantAccountIDs && report.participantAccountIDs.length === 1;
}

/**
 * If the report is a thread and has a chat type set, it is a workspace chat.
 *
 * @param {Object} report
 * @returns {Boolean}
 */
function isWorkspaceThread(report) {
    return Boolean(isThread(report) && !isDM(report));
}

/**
 * Returns true if reportAction has a child.
 *
 * @param {Object} reportAction
 * @returns {Boolean}
 */
function isThreadParent(reportAction) {
    return reportAction && reportAction.childReportID && reportAction.childReportID !== 0;
}

/**
 * Returns true if reportAction is the first chat preview of a Thread
 *
 * @param {Object} reportAction
 * @param {String} reportID
 * @returns {Boolean}
 */
function isThreadFirstChat(reportAction, reportID) {
    return !_.isUndefined(reportAction.childReportID) && reportAction.childReportID.toString() === reportID;
}

/**
 * Checks if a report is a child report.
 *
 * @param {Object} report
 * @returns {Boolean}
 */
function isChildReport(report) {
    return isThread(report) || isTaskReport(report);
}

/**
 * An Expense Request is a thread where the parent report is an Expense Report and
 * the parentReportAction is a transaction.
 *
 * @param {Object} report
 * @returns {Boolean}
 */
function isExpenseRequest(report) {
    if (isThread(report)) {
        const parentReportAction = ReportActionsUtils.getParentReportAction(report);
        const parentReport = lodashGet(allReports, [`${ONYXKEYS.COLLECTION.REPORT}${report.parentReportID}`]);
        return isExpenseReport(parentReport) && ReportActionsUtils.isTransactionThread(parentReportAction);
    }
    return false;
}

/**
 * An IOU Request is a thread where the parent report is an IOU Report and
 * the parentReportAction is a transaction.
 *
 * @param {Object} report
 * @returns {Boolean}
 */
function isIOURequest(report) {
    if (isThread(report)) {
        const parentReportAction = ReportActionsUtils.getParentReportAction(report);
        const parentReport = allReports[`${ONYXKEYS.COLLECTION.REPORT}${report.parentReportID}`];
        return isIOUReport(parentReport) && ReportActionsUtils.isTransactionThread(parentReportAction);
    }
    return false;
}

/**
 * Checks if a report is an IOU or expense request.
 *
 * @param {Object|String} reportOrID
 * @returns {Boolean}
 */
function isMoneyRequest(reportOrID) {
    const report = _.isObject(reportOrID) ? reportOrID : allReports[`${ONYXKEYS.COLLECTION.REPORT}${reportOrID}`];
    return isIOURequest(report) || isExpenseRequest(report);
}

/**
 * Checks if a report is an IOU or expense report.
 *
 * @param {Object|String} reportOrID
 * @returns {Boolean}
 */
function isMoneyRequestReport(reportOrID) {
    const report = typeof reportOrID === 'object' ? reportOrID : allReports[`${ONYXKEYS.COLLECTION.REPORT}${reportOrID}`];
    return isIOUReport(report) || isExpenseReport(report);
}

/**
 * Get the report given a reportID
 *
 * @param {String} reportID
 * @returns {Object}
 */
function getReport(reportID) {
    // Deleted reports are set to null and lodashGet will still return null in that case, so we need to add an extra check
    return lodashGet(allReports, `${ONYXKEYS.COLLECTION.REPORT}${reportID}`, {}) || {};
}

/**
 * Can only delete if the author is this user and the action is an ADDCOMMENT action or an IOU action in an unsettled report, or if the user is a
 * policy admin
 *
 * @param {Object} reportAction
 * @param {String} reportID
 * @returns {Boolean}
 */
function canDeleteReportAction(reportAction, reportID) {
    const report = getReport(reportID);

    const isActionOwner = reportAction.actorAccountID === currentUserAccountID;

    if (ReportActionsUtils.isMoneyRequestAction(reportAction)) {
        // For now, users cannot delete split actions
        const isSplitAction = lodashGet(reportAction, 'originalMessage.type') === CONST.IOU.REPORT_ACTION_TYPE.SPLIT;

        if (isSplitAction || isSettled(reportAction.originalMessage.IOUReportID) || isReportApproved(report)) {
            return false;
        }

        if (isActionOwner) {
            return true;
        }
    }

    if (
        reportAction.actionName !== CONST.REPORT.ACTIONS.TYPE.ADDCOMMENT ||
        reportAction.pendingAction === CONST.RED_BRICK_ROAD_PENDING_ACTION.DELETE ||
        ReportActionsUtils.isCreatedTaskReportAction(reportAction) ||
        reportAction.actorAccountID === CONST.ACCOUNT_ID.CONCIERGE
    ) {
        return false;
    }

    const policy = lodashGet(allPolicies, `${ONYXKEYS.COLLECTION.POLICY}${report.policyID}`) || {};
    const isAdmin = policy.role === CONST.POLICY.ROLE.ADMIN && !isDM(report);

    return isActionOwner || isAdmin;
}

/**
 * Get welcome message based on room type
 * @param {Object} report
 * @param {Boolean} isUserPolicyAdmin
 * @returns {Object}
 */

function getRoomWelcomeMessage(report, isUserPolicyAdmin) {
    const welcomeMessage = {showReportName: true};
    const workspaceName = getPolicyName(report);

    if (isArchivedRoom(report)) {
        welcomeMessage.phrase1 = Localize.translateLocal('reportActionsView.beginningOfArchivedRoomPartOne');
        welcomeMessage.phrase2 = Localize.translateLocal('reportActionsView.beginningOfArchivedRoomPartTwo');
    } else if (isDomainRoom(report)) {
        welcomeMessage.phrase1 = Localize.translateLocal('reportActionsView.beginningOfChatHistoryDomainRoomPartOne', {domainRoom: report.reportName});
        welcomeMessage.phrase2 = Localize.translateLocal('reportActionsView.beginningOfChatHistoryDomainRoomPartTwo');
    } else if (isAdminRoom(report)) {
        welcomeMessage.phrase1 = Localize.translateLocal('reportActionsView.beginningOfChatHistoryAdminRoomPartOne', {workspaceName});
        welcomeMessage.phrase2 = Localize.translateLocal('reportActionsView.beginningOfChatHistoryAdminRoomPartTwo');
    } else if (isAdminsOnlyPostingRoom(report) && !isUserPolicyAdmin) {
        welcomeMessage.phrase1 = Localize.translateLocal('reportActionsView.beginningOfChatHistoryAdminOnlyPostingRoom');
        welcomeMessage.showReportName = false;
    } else if (isAnnounceRoom(report)) {
        welcomeMessage.phrase1 = Localize.translateLocal('reportActionsView.beginningOfChatHistoryAnnounceRoomPartOne', {workspaceName});
        welcomeMessage.phrase2 = Localize.translateLocal('reportActionsView.beginningOfChatHistoryAnnounceRoomPartTwo', {workspaceName});
    } else {
        // Message for user created rooms or other room types.
        welcomeMessage.phrase1 = Localize.translateLocal('reportActionsView.beginningOfChatHistoryUserRoomPartOne');
        welcomeMessage.phrase2 = Localize.translateLocal('reportActionsView.beginningOfChatHistoryUserRoomPartTwo');
    }

    return welcomeMessage;
}

/**
 * Returns true if Concierge is one of the chat participants (1:1 as well as group chats)
 * @param {Object} report
 * @returns {Boolean}
 */
function chatIncludesConcierge(report) {
    return !_.isEmpty(report.participantAccountIDs) && _.contains(report.participantAccountIDs, CONST.ACCOUNT_ID.CONCIERGE);
}

/**
 * Returns true if there is any automated expensify account `in accountIDs
 * @param {Array} accountIDs
 * @returns {Boolean}
 */
function hasAutomatedExpensifyAccountIDs(accountIDs) {
    return _.intersection(accountIDs, CONST.EXPENSIFY_ACCOUNT_IDS).length > 0;
}

/**
 * @param {Object} report
 * @param {Number} currentLoginAccountID
 * @returns {Array}
 */
function getReportRecipientAccountIDs(report, currentLoginAccountID) {
    let finalReport = report;
    // In 1:1 chat threads, the participants will be the same as parent report. If a report is specifically a 1:1 chat thread then we will
    // get parent report and use its participants array.
    if (isThread(report) && !(isTaskReport(report) || isMoneyRequestReport(report))) {
        const parentReport = lodashGet(allReports, [`${ONYXKEYS.COLLECTION.REPORT}${report.parentReportID}`]);
        if (hasSingleParticipant(parentReport)) {
            finalReport = parentReport;
        }
    }

    let finalParticipantAccountIDs = [];
    if (isMoneyRequestReport(report)) {
        // For money requests i.e the IOU (1:1 person) and Expense (1:* person) reports, use the full `initialParticipantAccountIDs` array
        // and add the `ownerAccountId`. Money request reports don't add `ownerAccountId` in `participantAccountIDs` array
        finalParticipantAccountIDs = _.union(lodashGet(finalReport, 'participantAccountIDs'), [report.ownerAccountID]);
    } else if (isTaskReport(report)) {
        // Task reports `managerID` will change when assignee is changed, in that case the old `managerID` is still present in `participantAccountIDs`
        // array along with the new one. We only need the `managerID` as a participant here.
        finalParticipantAccountIDs = [report.managerID];
    } else {
        finalParticipantAccountIDs = lodashGet(finalReport, 'participantAccountIDs');
    }

    const reportParticipants = _.without(finalParticipantAccountIDs, currentLoginAccountID);
    const participantsWithoutExpensifyAccountIDs = _.difference(reportParticipants, CONST.EXPENSIFY_ACCOUNT_IDS);
    return participantsWithoutExpensifyAccountIDs;
}

/**
 * Whether the time row should be shown for a report.
 * @param {Array<Object>} personalDetails
 * @param {Object} report
 * @param {Number} accountID
 * @return {Boolean}
 */
function canShowReportRecipientLocalTime(personalDetails, report, accountID) {
    const reportRecipientAccountIDs = getReportRecipientAccountIDs(report, accountID);
    const hasMultipleParticipants = reportRecipientAccountIDs.length > 1;
    const reportRecipient = personalDetails[reportRecipientAccountIDs[0]];
    const reportRecipientTimezone = lodashGet(reportRecipient, 'timezone', CONST.DEFAULT_TIME_ZONE);
    const isReportParticipantValidated = lodashGet(reportRecipient, 'validated', false);
    return Boolean(
        !hasMultipleParticipants &&
            !isChatRoom(report) &&
            !isPolicyExpenseChat(report) &&
            reportRecipient &&
            reportRecipientTimezone &&
            reportRecipientTimezone.selected &&
            isReportParticipantValidated,
    );
}

/**
 * Shorten last message text to fixed length and trim spaces.
 * @param {String} lastMessageText
 * @param {Boolean} isModifiedExpenseMessage
 * @returns {String}
 */
function formatReportLastMessageText(lastMessageText, isModifiedExpenseMessage = false) {
    if (isModifiedExpenseMessage) {
        return String(lastMessageText).trim().replace(CONST.REGEX.LINE_BREAK, '').trim();
    }
    return String(lastMessageText).trim().replace(CONST.REGEX.AFTER_FIRST_LINE_BREAK, '').substring(0, CONST.REPORT.LAST_MESSAGE_TEXT_MAX_LENGTH).trim();
}

/**
 * Helper method to return the default avatar associated with the given login
 * @param {String} [workspaceName]
 * @returns {String}
 */
function getDefaultWorkspaceAvatar(workspaceName) {
    if (!workspaceName) {
        return defaultWorkspaceAvatars.WorkspaceBuilding;
    }

    // Remove all chars not A-Z or 0-9 including underscore
    const alphaNumeric = workspaceName
        .normalize('NFD')
        .replace(/[^0-9a-z]/gi, '')
        .toUpperCase();

    return !alphaNumeric ? defaultWorkspaceAvatars.WorkspaceBuilding : defaultWorkspaceAvatars[`Workspace${alphaNumeric[0]}`];
}

function getWorkspaceAvatar(report) {
    const workspaceName = getPolicyName(report, allPolicies);
    return lodashGet(allPolicies, [`${ONYXKEYS.COLLECTION.POLICY}${report.policyID}`, 'avatar']) || getDefaultWorkspaceAvatar(workspaceName);
}

/**
 * Returns the appropriate icons for the given chat report using the stored personalDetails.
 * The Avatar sources can be URLs or Icon components according to the chat type.
 *
 * @param {Array} participants
 * @param {Object} personalDetails
 * @returns {Array<*>}
 */
function getIconsForParticipants(participants, personalDetails) {
    const participantDetails = [];
    const participantsList = participants || [];

    for (let i = 0; i < participantsList.length; i++) {
        const accountID = participantsList[i];
        const avatarSource = UserUtils.getAvatar(lodashGet(personalDetails, [accountID, 'avatar'], ''), accountID);
        const displayNameLogin = lodashGet(personalDetails, [accountID, 'displayName']) || lodashGet(personalDetails, [accountID, 'login'], '');
        participantDetails.push([accountID, displayNameLogin, avatarSource, lodashGet(personalDetails, [accountID, 'fallBackIcon'])]);
    }

    const sortedParticipantDetails = _.chain(participantDetails)
        .sort((first, second) => {
            // First sort by displayName/login
            const displayNameLoginOrder = first[1].localeCompare(second[1]);
            if (displayNameLoginOrder !== 0) {
                return displayNameLoginOrder;
            }

            // Then fallback on accountID as the final sorting criteria.
            // This will ensure that the order of avatars with same login/displayName
            // stay consistent across all users and devices
            return first[0] > second[0];
        })
        .value();

    // Now that things are sorted, gather only the avatars (second element in the array) and return those
    const avatars = [];
    for (let i = 0; i < sortedParticipantDetails.length; i++) {
        const userIcon = {
            id: sortedParticipantDetails[i][0],
            source: sortedParticipantDetails[i][2],
            type: CONST.ICON_TYPE_AVATAR,
            name: sortedParticipantDetails[i][1],
            fallBackIcon: sortedParticipantDetails[i][3],
        };
        avatars.push(userIcon);
    }

    return avatars;
}

/**
 * Given a report, return the associated workspace icon.
 *
 * @param {Object} report
 * @param {Object} [policy]
 * @returns {Object}
 */
function getWorkspaceIcon(report, policy = undefined) {
    const workspaceName = getPolicyName(report, false, policy);
    const policyExpenseChatAvatarSource = lodashGet(allPolicies, [`${ONYXKEYS.COLLECTION.POLICY}${report.policyID}`, 'avatar']) || getDefaultWorkspaceAvatar(workspaceName);
    const workspaceIcon = {
        source: policyExpenseChatAvatarSource,
        type: CONST.ICON_TYPE_WORKSPACE,
        name: workspaceName,
        id: -1,
    };
    return workspaceIcon;
}

/**
 * Returns the appropriate icons for the given chat report using the stored personalDetails.
 * The Avatar sources can be URLs or Icon components according to the chat type.
 *
 * @param {Object} report
 * @param {Object} personalDetails
 * @param {*} [defaultIcon]
 * @param {String} [defaultName]
 * @param {Number} [defaultAccountID]
 * @param {Object} [policy]
 * @returns {Array<*>}
 */
function getIcons(report, personalDetails, defaultIcon = null, defaultName = '', defaultAccountID = -1, policy = undefined) {
    if (_.isEmpty(report)) {
        const fallbackIcon = {
            source: defaultIcon || Expensicons.FallbackAvatar,
            type: CONST.ICON_TYPE_AVATAR,
            name: defaultName,
            id: defaultAccountID,
        };
        return [fallbackIcon];
    }
    if (isExpenseRequest(report)) {
        const parentReportAction = ReportActionsUtils.getParentReportAction(report);
        const workspaceIcon = getWorkspaceIcon(report, policy);
        const memberIcon = {
            source: UserUtils.getAvatar(lodashGet(personalDetails, [parentReportAction.actorAccountID, 'avatar']), parentReportAction.actorAccountID),
            id: parentReportAction.actorAccountID,
            type: CONST.ICON_TYPE_AVATAR,
            name: lodashGet(personalDetails, [parentReportAction.actorAccountID, 'displayName'], ''),
            fallbackIcon: lodashGet(personalDetails, [parentReportAction.actorAccountID, 'fallbackIcon']),
        };

        return [memberIcon, workspaceIcon];
    }
    if (isChatThread(report)) {
        const parentReportAction = ReportActionsUtils.getParentReportAction(report);

        const actorAccountID = lodashGet(parentReportAction, 'actorAccountID', -1);
        const actorDisplayName = lodashGet(allPersonalDetails, [actorAccountID, 'displayName'], '');
        const actorIcon = {
            id: actorAccountID,
            source: UserUtils.getAvatar(lodashGet(personalDetails, [actorAccountID, 'avatar']), actorAccountID),
            name: actorDisplayName,
            type: CONST.ICON_TYPE_AVATAR,
            fallbackIcon: lodashGet(personalDetails, [parentReportAction.actorAccountID, 'fallbackIcon']),
        };

        if (isWorkspaceThread(report)) {
            const workspaceIcon = getWorkspaceIcon(report, policy);
            return [actorIcon, workspaceIcon];
        }
        return [actorIcon];
    }
    if (isTaskReport(report)) {
        const ownerIcon = {
            id: report.ownerAccountID,
            source: UserUtils.getAvatar(lodashGet(personalDetails, [report.ownerAccountID, 'avatar']), report.ownerAccountID),
            type: CONST.ICON_TYPE_AVATAR,
            name: lodashGet(personalDetails, [report.ownerAccountID, 'displayName'], ''),
            fallbackIcon: lodashGet(personalDetails, [report.ownerAccountID, 'fallbackIcon']),
        };

        if (isWorkspaceTaskReport(report)) {
            const workspaceIcon = getWorkspaceIcon(report, policy);
            return [ownerIcon, workspaceIcon];
        }

        return [ownerIcon];
    }
    if (isDomainRoom(report)) {
        // Get domain name after the #. Domain Rooms use our default workspace avatar pattern.
        const domainName = report.reportName.substring(1);
        const policyExpenseChatAvatarSource = getDefaultWorkspaceAvatar(domainName);
        const domainIcon = {
            source: policyExpenseChatAvatarSource,
            type: CONST.ICON_TYPE_WORKSPACE,
            name: domainName,
            id: -1,
        };
        return [domainIcon];
    }
    if (isAdminRoom(report) || isAnnounceRoom(report) || isChatRoom(report) || isArchivedRoom(report)) {
        const workspaceIcon = getWorkspaceIcon(report, policy);
        return [workspaceIcon];
    }
    if (isPolicyExpenseChat(report) || isExpenseReport(report)) {
        const workspaceIcon = getWorkspaceIcon(report, policy);
        const memberIcon = {
            source: UserUtils.getAvatar(lodashGet(personalDetails, [report.ownerAccountID, 'avatar']), report.ownerAccountID),
            id: report.ownerAccountID,
            type: CONST.ICON_TYPE_AVATAR,
            name: lodashGet(personalDetails, [report.ownerAccountID, 'displayName'], ''),
            fallbackIcon: lodashGet(personalDetails, [report.ownerAccountID, 'fallbackIcon']),
        };
        return isExpenseReport(report) ? [memberIcon, workspaceIcon] : [workspaceIcon, memberIcon];
    }
    if (isIOUReport(report)) {
        const managerIcon = {
            source: UserUtils.getAvatar(lodashGet(personalDetails, [report.managerID, 'avatar']), report.managerID),
            id: report.managerID,
            type: CONST.ICON_TYPE_AVATAR,
            name: lodashGet(personalDetails, [report.managerID, 'displayName'], ''),
            fallbackIcon: lodashGet(personalDetails, [report.managerID, 'fallbackIcon']),
        };
        const ownerIcon = {
            id: report.ownerAccountID,
            source: UserUtils.getAvatar(lodashGet(personalDetails, [report.ownerAccountID, 'avatar']), report.ownerAccountID),
            type: CONST.ICON_TYPE_AVATAR,
            name: lodashGet(personalDetails, [report.ownerAccountID, 'displayName'], ''),
            fallbackIcon: lodashGet(personalDetails, [report.ownerAccountID, 'fallbackIcon']),
        };
        const isPayer = currentUserAccountID === report.managerID;

        return isPayer ? [managerIcon, ownerIcon] : [ownerIcon, managerIcon];
    }
    return getIconsForParticipants(report.participantAccountIDs, personalDetails);
}

/**
 * Gets the personal details for a login by looking in the ONYXKEYS.PERSONAL_DETAILS_LIST Onyx key (stored in the local variable, allPersonalDetails). If it doesn't exist in Onyx,
 * then a default object is constructed.
 * @param {Number} accountID
 * @returns {Object}
 */
function getPersonalDetailsForAccountID(accountID) {
    if (!accountID) {
        return {};
    }
    if (Number(accountID) === CONST.ACCOUNT_ID.CONCIERGE) {
        return {
            accountID,
            displayName: 'Concierge',
            login: CONST.EMAIL.CONCIERGE,
            avatar: UserUtils.getDefaultAvatar(accountID),
        };
    }
    return (
        (allPersonalDetails && allPersonalDetails[accountID]) || {
            avatar: UserUtils.getDefaultAvatar(accountID),
        }
    );
}

/**
 * Get the displayName for a single report participant.
 *
 * @param {Number} accountID
 * @param {Boolean} [shouldUseShortForm]
 * @returns {String}
 */
function getDisplayNameForParticipant(accountID, shouldUseShortForm = false) {
    if (!accountID) {
        return '';
    }
    const personalDetails = getPersonalDetailsForAccountID(accountID);
    const longName = personalDetails.displayName;
    const shortName = personalDetails.firstName || longName;
    return shouldUseShortForm ? shortName : longName;
}

/**
 * @param {Object} personalDetailsList
 * @param {Boolean} isMultipleParticipantReport
 * @returns {Array}
 */
function getDisplayNamesWithTooltips(personalDetailsList, isMultipleParticipantReport) {
    return _.chain(personalDetailsList)
        .map((user) => {
            const accountID = Number(user.accountID);
            const displayName = getDisplayNameForParticipant(accountID, isMultipleParticipantReport) || user.login || '';
            const avatar = UserUtils.getDefaultAvatar(accountID);

            let pronouns = user.pronouns;
            if (pronouns && pronouns.startsWith(CONST.PRONOUNS.PREFIX)) {
                const pronounTranslationKey = pronouns.replace(CONST.PRONOUNS.PREFIX, '');
                pronouns = Localize.translateLocal(`pronouns.${pronounTranslationKey}`);
            }

            return {
                displayName,
                avatar,
                login: user.login || '',
                accountID,
                pronouns,
            };
        })
        .sort((first, second) => {
            // First sort by displayName/login
            const displayNameLoginOrder = first.displayName.localeCompare(second.displayName);
            if (displayNameLoginOrder !== 0) {
                return displayNameLoginOrder;
            }

            // Then fallback on accountID as the final sorting criteria.
            return first.accountID > second.accountID;
        })
        .value();
}

/**
 * Gets a joined string of display names from the list of display name with tooltip objects.
 *
 * @param {Object} displayNamesWithTooltips
 * @returns {String}
 */
function getDisplayNamesStringFromTooltips(displayNamesWithTooltips) {
    return _.filter(
        _.map(displayNamesWithTooltips, ({displayName}) => displayName),
        (displayName) => !_.isEmpty(displayName),
    ).join(', ');
}

/**
<<<<<<< HEAD
 * Get the report given a reportID
 *
 * @param {String} reportID
 * @returns {Object}
 */
function getReport(reportID) {
    // Deleted reports are set to null and lodashGet will still return null in that case, so we need to add an extra check
    return lodashGet(allReports, `${ONYXKEYS.COLLECTION.REPORT}${reportID}`, {}) || {};
}

/**
 * @param {String} reportID
 * @param {Object} [actionsToMerge]
 * @return {Object}
 */
function getLastVisibleMessage(reportID, actionsToMerge = {}) {
    const report = getReport(reportID);
    const lastVisibleAction = ReportActionsUtils.getLastVisibleAction(reportID, actionsToMerge);

    // For Chat Report, let us return [Deleted message] when the last visible action
    // is a deleted parent which has visible child actions
    if (ReportActionsUtils.isDeletedParentAction(lastVisibleAction) && isChatReport(report)) {
        return {
            lastMessageText: Localize.translateLocal('parentReportAction.deletedMessage'),
        };
    }

    // Fetch the last visible message for report represented by reportID and based on actions to merge.
    return ReportActionsUtils.getLastVisibleMessage(reportID, actionsToMerge);
}

/**
=======
>>>>>>> 7d044d0d
 * Determines if a report has an IOU that is waiting for an action from the current user (either Pay or Add a credit bank account)
 *
 * @param {Object} report (chatReport or iouReport)
 * @returns {boolean}
 */
function isWaitingForIOUActionFromCurrentUser(report) {
    if (!report) {
        return false;
    }

    if (isArchivedRoom(getReport(report.parentReportID))) {
        return false;
    }

    const policy = getPolicy(report.policyID);
    if (policy.type === CONST.POLICY.TYPE.CORPORATE) {
        // If the report is already settled, there's no action required from any user.
        if (isSettled(report.reportID)) {
            return false;
        }

        // Report is pending approval and the current user is the manager
        if (isReportManager(report) && !isReportApproved(report)) {
            return true;
        }

        // Current user is an admin and the report has been approved but not settled yet
        return policy.role === CONST.POLICY.ROLE.ADMIN && isReportApproved(report);
    }

    // Money request waiting for current user to add their credit bank account
    if (report.hasOutstandingIOU && report.ownerAccountID === currentUserAccountID && report.isWaitingOnBankAccount) {
        return true;
    }

    // Money request waiting for current user to Pay (from expense or iou report)
    if (report.hasOutstandingIOU && report.ownerAccountID && (report.ownerAccountID !== currentUserAccountID || currentUserAccountID === report.managerID)) {
        return true;
    }

    return false;
}

/**
 * Checks if a report is an open task report assigned to current user.
 *
 * @param {Object} report
 * @param {Object} parentReportAction - The parent report action of the report (Used to check if the task has been canceled)
 * @returns {Boolean}
 */
function isWaitingForTaskCompleteFromAssignee(report, parentReportAction = {}) {
    return isTaskReport(report) && isReportManager(report) && isOpenTaskReport(report, parentReportAction);
}

/**
 * @param {Object} report
 * @param {Object} allReportsDict
 * @returns {Number}
 */
function getMoneyRequestTotal(report, allReportsDict = null) {
    const allAvailableReports = allReportsDict || allReports;
    let moneyRequestReport;
    if (isMoneyRequestReport(report)) {
        moneyRequestReport = report;
    }
    if (allAvailableReports && report.hasOutstandingIOU && report.iouReportID) {
        moneyRequestReport = allAvailableReports[`${ONYXKEYS.COLLECTION.REPORT}${report.iouReportID}`];
    }
    if (moneyRequestReport) {
        const total = lodashGet(moneyRequestReport, 'total', 0);

        if (total !== 0) {
            // There is a possibility that if the Expense report has a negative total.
            // This is because there are instances where you can get a credit back on your card,
            // or you enter a negative expense to “offset” future expenses
            return isExpenseReport(moneyRequestReport) ? total * -1 : Math.abs(total);
        }
    }
    return 0;
}

/**
 * Get the title for a policy expense chat which depends on the role of the policy member seeing this report
 *
 * @param {Object} report
 * @param {Object} [policy]
 * @returns {String}
 */
function getPolicyExpenseChatName(report, policy = undefined) {
    const reportOwnerDisplayName = getDisplayNameForParticipant(report.ownerAccountID) || lodashGet(allPersonalDetails, [report.ownerAccountID, 'login']) || report.reportName;

    // If the policy expense chat is owned by this user, use the name of the policy as the report name.
    if (report.isOwnPolicyExpenseChat) {
        return getPolicyName(report, false, policy);
    }

    const policyExpenseChatRole = lodashGet(allPolicies, [`${ONYXKEYS.COLLECTION.POLICY}${report.policyID}`, 'role']) || 'user';

    // If this user is not admin and this policy expense chat has been archived because of account merging, this must be an old workspace chat
    // of the account which was merged into the current user's account. Use the name of the policy as the name of the report.
    if (isArchivedRoom(report)) {
        const lastAction = ReportActionsUtils.getLastVisibleAction(report.reportID);
        const archiveReason = (lastAction && lastAction.originalMessage && lastAction.originalMessage.reason) || CONST.REPORT.ARCHIVE_REASON.DEFAULT;
        if (archiveReason === CONST.REPORT.ARCHIVE_REASON.ACCOUNT_MERGED && policyExpenseChatRole !== CONST.POLICY.ROLE.ADMIN) {
            return getPolicyName(report, false, policy);
        }
    }

    // If user can see this report and they are not its owner, they must be an admin and the report name should be the name of the policy member
    return reportOwnerDisplayName;
}

/**
 * Get the title for a IOU or expense chat which will be showing the payer and the amount
 *
 * @param {Object} report
 * @param {Object} [policy]
 * @returns  {String}
 */
function getMoneyRequestReportName(report, policy = undefined) {
    const formattedAmount = CurrencyUtils.convertToDisplayString(getMoneyRequestTotal(report), report.currency);
    const payerName = isExpenseReport(report) ? getPolicyName(report, false, policy) : getDisplayNameForParticipant(report.managerID);
    const payerPaidAmountMesssage = Localize.translateLocal('iou.payerPaidAmount', {
        payer: payerName,
        amount: formattedAmount,
    });

    if (report.isWaitingOnBankAccount) {
        return `${payerPaidAmountMesssage} • ${Localize.translateLocal('iou.pending')}`;
    }

    if (report.hasOutstandingIOU) {
        return Localize.translateLocal('iou.payerOwesAmount', {payer: payerName, amount: formattedAmount});
    }

    return payerPaidAmountMesssage;
}

/**
 * Gets transaction created, amount, currency, comment, and waypoints (for distance request)
 * into a flat object. Used for displaying transactions and sending them in API commands
 *
 * @param {Object} transaction
 * @returns {Object}
 */
function getTransactionDetails(transaction) {
    const report = getReport(transaction.reportID);
    return {
        created: TransactionUtils.getCreated(transaction),
        amount: TransactionUtils.getAmount(transaction, isExpenseReport(report)),
        currency: TransactionUtils.getCurrency(transaction),
        comment: TransactionUtils.getDescription(transaction),
        merchant: TransactionUtils.getMerchant(transaction),
        waypoints: TransactionUtils.getWaypoints(transaction),
        category: TransactionUtils.getCategory(transaction),
        billable: TransactionUtils.getBillable(transaction),
        tag: TransactionUtils.getTag(transaction),
    };
}

/**
 * Can only edit if:
 *
 * - in case of IOU report
 *    - the current user is the requestor
 * - in case of expense report
 *    - the current user is the requestor
 *    - or the user is an admin on the policy the expense report is tied to
 *
 * @param {Object} reportAction
 * @returns {Boolean}
 */
function canEditMoneyRequest(reportAction) {
    // If the report action i snot IOU type, return true early
    if (reportAction.actionName !== CONST.REPORT.ACTIONS.TYPE.IOU) {
        return true;
    }
    const moneyRequestReportID = lodashGet(reportAction, 'originalMessage.IOUReportID', 0);
    if (!moneyRequestReportID) {
        return false;
    }
    const moneyRequestReport = getReport(moneyRequestReportID);
    const isReportSettled = isSettled(moneyRequestReport.reportID);
    const isAdmin = isExpenseReport(moneyRequestReport) && lodashGet(getPolicy(moneyRequestReport.policyID), 'role', '') === CONST.POLICY.ROLE.ADMIN;
    const isRequestor = currentUserAccountID === reportAction.actorAccountID;
    return !isReportSettled && (isAdmin || isRequestor);
}

/**
 * Can only edit if:
 *
 * - It was written by the current user
 * - It's an ADDCOMMENT that is not an attachment
 * - It's money request where conditions for editability are defined in canEditMoneyRequest method
 * - It's not pending deletion
 *
 * @param {Object} reportAction
 * @returns {Boolean}
 */
function canEditReportAction(reportAction) {
    const isCommentOrIOU = reportAction.actionName === CONST.REPORT.ACTIONS.TYPE.ADDCOMMENT || reportAction.actionName === CONST.REPORT.ACTIONS.TYPE.IOU;
    return (
        reportAction.actorAccountID === currentUserAccountID &&
        isCommentOrIOU &&
        canEditMoneyRequest(reportAction) && // Returns true for non-IOU actions
        !isReportMessageAttachment(lodashGet(reportAction, ['message', 0], {})) &&
        !ReportActionsUtils.isDeletedAction(reportAction) &&
        !ReportActionsUtils.isCreatedTaskReportAction(reportAction) &&
        reportAction.pendingAction !== CONST.RED_BRICK_ROAD_PENDING_ACTION.DELETE
    );
}

/**
 * Gets all transactions on an IOU report with a receipt
 *
 * @param {Object|null} iouReportID
 * @returns {[Object]}
 */
function getTransactionsWithReceipts(iouReportID) {
    const allTransactions = TransactionUtils.getAllReportTransactions(iouReportID);
    return _.filter(allTransactions, (transaction) => TransactionUtils.hasReceipt(transaction));
}

/**
 * For report previews, we display a "Receipt scan in progress" indicator
 * instead of the report total only when we have no report total ready to show. This is the case when
 * all requests are receipts that are being SmartScanned. As soon as we have a non-receipt request,
 * or as soon as one receipt request is done scanning, we have at least one
 * "ready" money request, and we remove this indicator to show the partial report total.
 *
 * @param {Object|null} iouReportID
 * @param {Object|null} reportPreviewAction the preview action associated with the IOU report
 * @returns {Boolean}
 */
function areAllRequestsBeingSmartScanned(iouReportID, reportPreviewAction) {
    const transactionsWithReceipts = getTransactionsWithReceipts(iouReportID);
    // If we have more requests than requests with receipts, we have some manual requests
    if (ReportActionsUtils.getNumberOfMoneyRequests(reportPreviewAction) > transactionsWithReceipts.length) {
        return false;
    }
    return _.all(transactionsWithReceipts, (transaction) => TransactionUtils.isReceiptBeingScanned(transaction));
}

/**
 * Check if any of the transactions in the report has required missing fields
 *
 * @param {Object|null} iouReportID
 * @returns {Boolean}
 */
function hasMissingSmartscanFields(iouReportID) {
    const transactionsWithReceipts = getTransactionsWithReceipts(iouReportID);
    return _.some(transactionsWithReceipts, (transaction) => TransactionUtils.hasMissingSmartscanFields(transaction));
}

/**
 * Given a parent IOU report action get report name for the LHN.
 *
 * @param {Object} reportAction
 * @returns {String}
 */
function getTransactionReportName(reportAction) {
    if (ReportActionsUtils.isDeletedParentAction(reportAction)) {
        return Localize.translateLocal('parentReportAction.deletedRequest');
    }

    const transaction = TransactionUtils.getLinkedTransaction(reportAction);
    if (TransactionUtils.hasReceipt(transaction) && TransactionUtils.isReceiptBeingScanned(transaction)) {
        return Localize.translateLocal('iou.receiptScanning');
    }

    if (TransactionUtils.hasMissingSmartscanFields(transaction)) {
        return Localize.translateLocal('iou.receiptMissingDetails');
    }

    const {amount, currency, comment} = getTransactionDetails(transaction);

    return Localize.translateLocal(ReportActionsUtils.isSentMoneyReportAction(reportAction) ? 'iou.threadSentMoneyReportName' : 'iou.threadRequestReportName', {
        formattedAmount: CurrencyUtils.convertToDisplayString(amount, currency),
        comment,
    });
}

/**
 * Get money request message for an IOU report
 *
 * @param {Object} report
 * @param {Object} [reportAction={}] This can be either a report preview action or the IOU action
 * @param {Boolean} [shouldConsiderReceiptBeingScanned=false]
 * @returns  {String}
 */
function getReportPreviewMessage(report, reportAction = {}, shouldConsiderReceiptBeingScanned = false) {
    const reportActionMessage = lodashGet(reportAction, 'message[0].html', '');

    if (_.isEmpty(report) || !report.reportID) {
        // The iouReport is not found locally after SignIn because the OpenApp API won't return iouReports if they're settled
        // As a temporary solution until we know how to solve this the best, we just use the message that returned from BE
        return reportActionMessage;
    }

    const totalAmount = getMoneyRequestTotal(report);
    const payerName = isExpenseReport(report) ? getPolicyName(report) : getDisplayNameForParticipant(report.managerID, true);
    const formattedAmount = CurrencyUtils.convertToDisplayString(totalAmount, report.currency);

    if (isReportApproved(report) && getPolicyType(report, allPolicies) === CONST.POLICY.TYPE.CORPORATE) {
        return `approved ${formattedAmount}`;
    }

    if (shouldConsiderReceiptBeingScanned && ReportActionsUtils.isMoneyRequestAction(reportAction)) {
        const linkedTransaction = TransactionUtils.getLinkedTransaction(reportAction);

        if (!_.isEmpty(linkedTransaction) && TransactionUtils.hasReceipt(linkedTransaction) && TransactionUtils.isReceiptBeingScanned(linkedTransaction)) {
            return Localize.translateLocal('iou.receiptScanning');
        }
    }

    if (isSettled(report.reportID)) {
        // A settled report preview message can come in three formats "paid ... elsewhere" or "paid ... with Expensify"
        let translatePhraseKey = 'iou.paidElsewhereWithAmount';
        if (
            _.contains([CONST.IOU.PAYMENT_TYPE.VBBA, CONST.IOU.PAYMENT_TYPE.EXPENSIFY], lodashGet(reportAction, 'originalMessage.paymentType')) ||
            reportActionMessage.match(/ (with Expensify|using Expensify)$/)
        ) {
            translatePhraseKey = 'iou.paidWithExpensifyWithAmount';
        }
        return Localize.translateLocal(translatePhraseKey, {amount: formattedAmount, payer: payerName});
    }

    if (report.isWaitingOnBankAccount) {
        const submitterDisplayName = getDisplayNameForParticipant(report.ownerAccountID, true);
        return Localize.translateLocal('iou.waitingOnBankAccount', {submitterDisplayName});
    }

    return Localize.translateLocal('iou.payerOwesAmount', {payer: payerName, amount: formattedAmount});
}

/**
 * Get the proper message schema for modified expense message.
 *
 * @param {String} newValue
 * @param {String} oldValue
 * @param {String} valueName
 * @param {Boolean} valueInQuotes
 * @returns {String}
 */

function getProperSchemaForModifiedExpenseMessage(newValue, oldValue, valueName, valueInQuotes) {
    const newValueToDisplay = valueInQuotes ? `"${newValue}"` : newValue;
    const oldValueToDisplay = valueInQuotes ? `"${oldValue}"` : oldValue;
    const displayValueName = valueName.toLowerCase();

    if (!oldValue) {
        return Localize.translateLocal('iou.setTheRequest', {valueName: displayValueName, newValueToDisplay});
    }
    if (!newValue) {
        return Localize.translateLocal('iou.removedTheRequest', {valueName: displayValueName, oldValueToDisplay});
    }
    return Localize.translateLocal('iou.updatedTheRequest', {valueName: displayValueName, newValueToDisplay, oldValueToDisplay});
}

/**
 * Get the proper message schema for modified distance message.
 *
 * @param {String} newDistance
 * @param {String} oldDistance
 * @param {String} newAmount
 * @param {String} oldAmount
 * @returns {String}
 */

function getProperSchemaForModifiedDistanceMessage(newDistance, oldDistance, newAmount, oldAmount) {
    if (!oldDistance) {
        return Localize.translateLocal('iou.setTheDistance', {newDistanceToDisplay: newDistance, newAmountToDisplay: newAmount});
    }
    return Localize.translateLocal('iou.updatedTheDistance', {
        newDistanceToDisplay: newDistance,
        oldDistanceToDisplay: oldDistance,
        newAmountToDisplay: newAmount,
        oldAmountToDisplay: oldAmount,
    });
}

/**
 * Get the report action message when expense has been modified.
 *
 * ModifiedExpense::getNewDotComment in Web-Expensify should match this.
 * If we change this function be sure to update the backend as well.
 *
 * @param {Object} reportAction
 * @returns {String}
 */
function getModifiedExpenseMessage(reportAction) {
    const reportActionOriginalMessage = lodashGet(reportAction, 'originalMessage', {});
    if (_.isEmpty(reportActionOriginalMessage)) {
        return Localize.translateLocal('iou.changedTheRequest');
    }

    const hasModifiedAmount =
        _.has(reportActionOriginalMessage, 'oldAmount') &&
        _.has(reportActionOriginalMessage, 'oldCurrency') &&
        _.has(reportActionOriginalMessage, 'amount') &&
        _.has(reportActionOriginalMessage, 'currency');

    const hasModifiedMerchant = _.has(reportActionOriginalMessage, 'oldMerchant') && _.has(reportActionOriginalMessage, 'merchant');
    if (hasModifiedAmount) {
        const oldCurrency = reportActionOriginalMessage.oldCurrency;
        const oldAmount = CurrencyUtils.convertToDisplayString(reportActionOriginalMessage.oldAmount, oldCurrency);

        const currency = reportActionOriginalMessage.currency;
        const amount = CurrencyUtils.convertToDisplayString(reportActionOriginalMessage.amount, currency);

        // Only Distance edits should modify amount and merchant (which stores distance) in a single transaction.
        // We check the merchant is in distance format (includes @) as a sanity check
        if (hasModifiedMerchant && reportActionOriginalMessage.merchant.includes('@')) {
            return getProperSchemaForModifiedDistanceMessage(reportActionOriginalMessage.merchant, reportActionOriginalMessage.oldMerchant, amount, oldAmount);
        }

        return getProperSchemaForModifiedExpenseMessage(amount, oldAmount, Localize.translateLocal('iou.amount'), false);
    }

    const hasModifiedComment = _.has(reportActionOriginalMessage, 'oldComment') && _.has(reportActionOriginalMessage, 'newComment');
    if (hasModifiedComment) {
        return getProperSchemaForModifiedExpenseMessage(reportActionOriginalMessage.newComment, reportActionOriginalMessage.oldComment, Localize.translateLocal('common.description'), true);
    }

    const hasModifiedCreated = _.has(reportActionOriginalMessage, 'oldCreated') && _.has(reportActionOriginalMessage, 'created');
    if (hasModifiedCreated) {
        // Take only the YYYY-MM-DD value as the original date includes timestamp
        let formattedOldCreated = parseISO(reportActionOriginalMessage.oldCreated);
        formattedOldCreated = format(formattedOldCreated, CONST.DATE.FNS_FORMAT_STRING);
        return getProperSchemaForModifiedExpenseMessage(reportActionOriginalMessage.created, formattedOldCreated, Localize.translateLocal('common.date'), false);
    }

    if (hasModifiedMerchant) {
        return getProperSchemaForModifiedExpenseMessage(reportActionOriginalMessage.merchant, reportActionOriginalMessage.oldMerchant, Localize.translateLocal('common.merchant'), true);
    }

    const hasModifiedCategory = _.has(reportActionOriginalMessage, 'oldCategory') && _.has(reportActionOriginalMessage, 'category');
    if (hasModifiedCategory) {
        return getProperSchemaForModifiedExpenseMessage(reportActionOriginalMessage.category, reportActionOriginalMessage.oldCategory, Localize.translateLocal('common.category'), true);
    }

    const hasModifiedTag = _.has(reportActionOriginalMessage, 'oldTag') && _.has(reportActionOriginalMessage, 'tag');
    if (hasModifiedTag) {
        return getProperSchemaForModifiedExpenseMessage(reportActionOriginalMessage.tag, reportActionOriginalMessage.oldTag, Localize.translateLocal('common.tag'), true);
    }

    const hasModifiedBillable = _.has(reportActionOriginalMessage, 'oldBillable') && _.has(reportActionOriginalMessage, 'billable');
    if (hasModifiedBillable) {
        return getProperSchemaForModifiedExpenseMessage(reportActionOriginalMessage.billable, reportActionOriginalMessage.oldBillable, Localize.translateLocal('iou.request'), true);
    }
}

/**
 * Given the updates user made to the request, compose the originalMessage
 * object of the modified expense action.
 *
 * At the moment, we only allow changing one transaction field at a time.
 *
 * @param {Object} oldTransaction
 * @param {Object} transactionChanges
 * @param {Boolean} isFromExpenseReport
 * @returns {Object}
 */
function getModifiedExpenseOriginalMessage(oldTransaction, transactionChanges, isFromExpenseReport) {
    const originalMessage = {};

    // Remark: Comment field is the only one which has new/old prefixes for the keys (newComment/ oldComment),
    // all others have old/- pattern such as oldCreated/created
    if (_.has(transactionChanges, 'comment')) {
        originalMessage.oldComment = TransactionUtils.getDescription(oldTransaction);
        originalMessage.newComment = transactionChanges.comment;
    }
    if (_.has(transactionChanges, 'created')) {
        originalMessage.oldCreated = TransactionUtils.getCreated(oldTransaction);
        originalMessage.created = transactionChanges.created;
    }
    if (_.has(transactionChanges, 'merchant')) {
        originalMessage.oldMerchant = TransactionUtils.getMerchant(oldTransaction);
        originalMessage.merchant = transactionChanges.merchant;
    }

    // The amount is always a combination of the currency and the number value so when one changes we need to store both
    // to match how we handle the modified expense action in oldDot
    if (_.has(transactionChanges, 'amount') || _.has(transactionChanges, 'currency')) {
        originalMessage.oldAmount = TransactionUtils.getAmount(oldTransaction, isFromExpenseReport);
        originalMessage.amount = lodashGet(transactionChanges, 'amount', originalMessage.oldAmount);
        originalMessage.oldCurrency = TransactionUtils.getCurrency(oldTransaction);
        originalMessage.currency = lodashGet(transactionChanges, 'currency', originalMessage.oldCurrency);
    }

    if (_.has(transactionChanges, 'category')) {
        originalMessage.oldCategory = TransactionUtils.getCategory(oldTransaction);
        originalMessage.category = transactionChanges.category;
    }

    if (_.has(transactionChanges, 'tag')) {
        originalMessage.oldTag = TransactionUtils.getTag(oldTransaction);
        originalMessage.tag = transactionChanges.tag;
    }

    if (_.has(transactionChanges, 'billable')) {
        const oldBillable = TransactionUtils.getBillable(oldTransaction);
        originalMessage.oldBillable = oldBillable ? Localize.translateLocal('common.billable').toLowerCase() : Localize.translateLocal('common.nonBillable').toLowerCase();
        originalMessage.billable = transactionChanges.billable ? Localize.translateLocal('common.billable').toLowerCase() : Localize.translateLocal('common.nonBillable').toLowerCase();
    }

    return originalMessage;
}

/**
 * Returns the parentReport if the given report is a thread.
 *
 * @param {Object} report
 * @returns {Object}
 */
function getParentReport(report) {
    if (!report || !report.parentReportID) {
        return {};
    }
    return lodashGet(allReports, `${ONYXKEYS.COLLECTION.REPORT}${report.parentReportID}`, {});
}

/**
 * Returns the root parentReport if the given report is nested.
 * Uses recursion to iterate any depth of nested reports.
 *
 * @param {Object} report
 * @returns {Object}
 */
function getRootParentReport(report) {
    if (!report) {
        return {};
    }

    // Returns the current report as the root report, because it does not have a parentReportID
    if (!report.parentReportID) {
        return report;
    }

    const parentReport = getReport(report.parentReportID);

    // Runs recursion to iterate a parent report
    return getRootParentReport(parentReport);
}

/**
 * Get the title for a report.
 *
 * @param {Object} report
 * @param {Object} [policy]
 * @returns {String}
 */
function getReportName(report, policy = undefined) {
    let formattedName;
    const parentReportAction = ReportActionsUtils.getParentReportAction(report);
    if (isChatThread(report)) {
        if (ReportActionsUtils.isTransactionThread(parentReportAction)) {
            return getTransactionReportName(parentReportAction);
        }

        const isAttachment = ReportActionsUtils.isReportActionAttachment(parentReportAction);
        const parentReportActionMessage = lodashGet(parentReportAction, ['message', 0, 'text'], '').replace(/(\r\n|\n|\r)/gm, ' ');
        if (isAttachment && parentReportActionMessage) {
            return `[${Localize.translateLocal('common.attachment')}]`;
        }
        if (
            lodashGet(parentReportAction, 'message[0].moderationDecision.decision') === CONST.MODERATION.MODERATOR_DECISION_PENDING_HIDE ||
            lodashGet(parentReportAction, 'message[0].moderationDecision.decision') === CONST.MODERATION.MODERATOR_DECISION_HIDDEN
        ) {
            return Localize.translateLocal('parentReportAction.hiddenMessage');
        }
        return parentReportActionMessage || Localize.translateLocal('parentReportAction.deletedMessage');
    }

    if (isTaskReport(report) && isCanceledTaskReport(report, parentReportAction)) {
        return Localize.translateLocal('parentReportAction.deletedTask');
    }

    if (isChatRoom(report) || isTaskReport(report)) {
        formattedName = report.reportName;
    }

    if (isPolicyExpenseChat(report)) {
        formattedName = getPolicyExpenseChatName(report, policy);
    }

    if (isMoneyRequestReport(report)) {
        formattedName = getMoneyRequestReportName(report, policy);
    }

    if (isArchivedRoom(report)) {
        formattedName += ` (${Localize.translateLocal('common.archived')})`;
    }

    if (formattedName) {
        return formattedName;
    }

    // Not a room or PolicyExpenseChat, generate title from participants
    const participantAccountIDs = (report && report.participantAccountIDs) || [];
    const participantsWithoutCurrentUser = _.without(participantAccountIDs, currentUserAccountID);
    const isMultipleParticipantReport = participantsWithoutCurrentUser.length > 1;

    return _.map(participantsWithoutCurrentUser, (accountID) => getDisplayNameForParticipant(accountID, isMultipleParticipantReport)).join(', ');
}

/**
 * Recursively navigates through thread parents to get the root report and workspace name.
 * The recursion stops when we find a non thread or money request report, whichever comes first.
 * @param {Object} report
 * @returns {Object}
 */
function getRootReportAndWorkspaceName(report) {
    if (isChildReport(report) && !isMoneyRequestReport(report) && !isTaskReport(report)) {
        const parentReport = lodashGet(allReports, [`${ONYXKEYS.COLLECTION.REPORT}${report.parentReportID}`]);
        return getRootReportAndWorkspaceName(parentReport);
    }

    if (isIOURequest(report)) {
        return {
            rootReportName: getReportName(report),
        };
    }
    if (isExpenseRequest(report)) {
        return {
            rootReportName: getReportName(report),
            workspaceName: isIOUReport(report) ? CONST.POLICY.OWNER_EMAIL_FAKE : getPolicyName(report, true),
        };
    }

    return {
        rootReportName: getReportName(report),
        workspaceName: getPolicyName(report, true),
    };
}

/**
 * Get either the policyName or domainName the chat is tied to
 * @param {Object} report
 * @returns {String}
 */
function getChatRoomSubtitle(report) {
    if (isChatThread(report)) {
        return '';
    }
    if (!isDefaultRoom(report) && !isUserCreatedPolicyRoom(report) && !isPolicyExpenseChat(report)) {
        return '';
    }
    if (getChatType(report) === CONST.REPORT.CHAT_TYPE.DOMAIN_ALL) {
        // The domainAll rooms are just #domainName, so we ignore the prefix '#' to get the domainName
        return report.reportName.substring(1);
    }
    if ((isPolicyExpenseChat(report) && report.isOwnPolicyExpenseChat) || isExpenseReport(report)) {
        return Localize.translateLocal('workspace.common.workspace');
    }
    if (isArchivedRoom(report)) {
        return report.oldPolicyName || '';
    }
    return getPolicyName(report);
}

/**
 * Gets the parent navigation subtitle for the report
 * @param {Object} report
 * @returns {Object}
 */
function getParentNavigationSubtitle(report) {
    if (isThread(report)) {
        const parentReport = lodashGet(allReports, [`${ONYXKEYS.COLLECTION.REPORT}${report.parentReportID}`]);
        const {rootReportName, workspaceName} = getRootReportAndWorkspaceName(parentReport);
        if (_.isEmpty(rootReportName)) {
            return {};
        }

        return {rootReportName, workspaceName};
    }
    return {};
}

/**
 * Navigate to the details page of a given report
 *
 * @param {Object} report
 */
function navigateToDetailsPage(report) {
    const participantAccountIDs = lodashGet(report, 'participantAccountIDs', []);

    if (isChatRoom(report) || isPolicyExpenseChat(report) || isChatThread(report) || isTaskReport(report) || isMoneyRequestReport(report)) {
        Navigation.navigate(ROUTES.REPORT_WITH_ID_DETAILS.getRoute(report.reportID));
        return;
    }
    if (participantAccountIDs.length === 1) {
        Navigation.navigate(ROUTES.PROFILE.getRoute(participantAccountIDs[0]));
        return;
    }
    Navigation.navigate(ROUTES.REPORT_PARTICIPANTS.getRoute(report.reportID));
}

/**
 * Generate a random reportID up to 53 bits aka 9,007,199,254,740,991 (Number.MAX_SAFE_INTEGER).
 * There were approximately 98,000,000 reports with sequential IDs generated before we started using this approach, those make up roughly one billionth of the space for these numbers,
 * so we live with the 1 in a billion chance of a collision with an older ID until we can switch to 64-bit IDs.
 *
 * In a test of 500M reports (28 years of reports at our current max rate) we got 20-40 collisions meaning that
 * this is more than random enough for our needs.
 *
 * @returns {String}
 */
function generateReportID() {
    return (Math.floor(Math.random() * 2 ** 21) * 2 ** 32 + Math.floor(Math.random() * 2 ** 32)).toString();
}

/**
 * @param {Object} report
 * @returns {Boolean}
 */
function hasReportNameError(report) {
    return !_.isEmpty(lodashGet(report, 'errorFields.reportName', {}));
}

/**
 * For comments shorter than or equal to 10k chars, convert the comment from MD into HTML because that's how it is stored in the database
 * For longer comments, skip parsing, but still escape the text, and display plaintext for performance reasons. It takes over 40s to parse a 100k long string!!
 *
 * @param {String} text
 * @returns {String}
 */
function getParsedComment(text) {
    const parser = new ExpensiMark();
    return text.length <= CONST.MAX_MARKUP_LENGTH ? parser.replace(text) : _.escape(text);
}

/**
 * @param {String} [text]
 * @param {File} [file]
 * @returns {Object}
 */
function buildOptimisticAddCommentReportAction(text, file) {
    const parser = new ExpensiMark();
    const commentText = getParsedComment(text);
    const isAttachment = _.isEmpty(text) && file !== undefined;
    const attachmentInfo = isAttachment ? file : {};
    const htmlForNewComment = isAttachment ? CONST.ATTACHMENT_UPLOADING_MESSAGE_HTML : commentText;

    // Remove HTML from text when applying optimistic offline comment
    const textForNewComment = isAttachment ? CONST.ATTACHMENT_MESSAGE_TEXT : parser.htmlToText(htmlForNewComment);

    return {
        commentText,
        reportAction: {
            reportActionID: NumberUtils.rand64(),
            actionName: CONST.REPORT.ACTIONS.TYPE.ADDCOMMENT,
            actorAccountID: currentUserAccountID,
            person: [
                {
                    style: 'strong',
                    text: lodashGet(allPersonalDetails, [currentUserAccountID, 'displayName'], currentUserEmail),
                    type: 'TEXT',
                },
            ],
            automatic: false,
            avatar: lodashGet(allPersonalDetails, [currentUserAccountID, 'avatar'], UserUtils.getDefaultAvatarURL(currentUserAccountID)),
            created: DateUtils.getDBTime(),
            message: [
                {
                    translationKey: isAttachment ? CONST.TRANSLATION_KEYS.ATTACHMENT : '',
                    type: CONST.REPORT.MESSAGE.TYPE.COMMENT,
                    html: htmlForNewComment,
                    text: textForNewComment,
                },
            ],
            isFirstItem: false,
            isAttachment,
            attachmentInfo,
            pendingAction: CONST.RED_BRICK_ROAD_PENDING_ACTION.ADD,
            shouldShow: true,
        },
    };
}

/**
 * update optimistic parent reportAction when a comment is added or remove in the child report
 * @param {String} parentReportAction - Parent report action of the child report
 * @param {String} lastVisibleActionCreated - Last visible action created of the child report
 * @param {String} type - The type of action in the child report
 * @returns {Object}
 */

function updateOptimisticParentReportAction(parentReportAction, lastVisibleActionCreated, type) {
    let childVisibleActionCount = parentReportAction.childVisibleActionCount || 0;
    let childCommenterCount = parentReportAction.childCommenterCount || 0;
    let childOldestFourAccountIDs = parentReportAction.childOldestFourAccountIDs;

    if (type === CONST.RED_BRICK_ROAD_PENDING_ACTION.ADD) {
        childVisibleActionCount += 1;
        const oldestFourAccountIDs = childOldestFourAccountIDs ? childOldestFourAccountIDs.split(',') : [];
        if (oldestFourAccountIDs.length < 4) {
            const index = _.findIndex(oldestFourAccountIDs, (accountID) => accountID === currentUserAccountID.toString());
            if (index === -1) {
                childCommenterCount += 1;
                oldestFourAccountIDs.push(currentUserAccountID);
            }
        }
        childOldestFourAccountIDs = oldestFourAccountIDs.join(',');
    } else if (type === CONST.RED_BRICK_ROAD_PENDING_ACTION.DELETE) {
        if (childVisibleActionCount > 0) {
            childVisibleActionCount -= 1;
        }

        if (childVisibleActionCount === 0) {
            childCommenterCount = 0;
            childOldestFourAccountIDs = '';
        }
    }

    return {
        childVisibleActionCount,
        childCommenterCount,
        childLastVisibleActionCreated: lastVisibleActionCreated,
        childOldestFourAccountIDs,
    };
}

/**
 * Get optimistic data of parent report action
 * @param {String} reportID The reportID of the report that is updated
 * @param {String} lastVisibleActionCreated Last visible action created of the child report
 * @param {String} type The type of action in the child report
 * @param {String} parentReportID Custom reportID to be updated
 * @param {String} parentReportActionID Custom reportActionID to be updated
 * @returns {Object}
 */
function getOptimisticDataForParentReportAction(reportID, lastVisibleActionCreated, type, parentReportID = '', parentReportActionID = '') {
    const report = getReport(reportID);
    const parentReportAction = ReportActionsUtils.getParentReportAction(report);
    if (_.isEmpty(parentReportAction)) {
        return {};
    }

    const optimisticParentReportAction = updateOptimisticParentReportAction(parentReportAction, lastVisibleActionCreated, type);
    return {
        onyxMethod: Onyx.METHOD.MERGE,
        key: `${ONYXKEYS.COLLECTION.REPORT_ACTIONS}${parentReportID || report.parentReportID}`,
        value: {
            [parentReportActionID || report.parentReportActionID]: optimisticParentReportAction,
        },
    };
}

/**
 * Builds an optimistic reportAction for the parent report when a task is created
 * @param {String} taskReportID - Report ID of the task
 * @param {String} taskTitle - Title of the task
 * @param {String} taskAssignee - Email of the person assigned to the task
 * @param {Number} taskAssigneeAccountID - AccountID of the person assigned to the task
 * @param {String} text - Text of the comment
 * @param {String} parentReportID - Report ID of the parent report
 * @returns {Object}
 */
function buildOptimisticTaskCommentReportAction(taskReportID, taskTitle, taskAssignee, taskAssigneeAccountID, text, parentReportID) {
    const reportAction = buildOptimisticAddCommentReportAction(text);
    reportAction.reportAction.message[0].taskReportID = taskReportID;

    // These parameters are not saved on the reportAction, but are used to display the task in the UI
    // Added when we fetch the reportActions on a report
    reportAction.reportAction.originalMessage = {
        html: reportAction.reportAction.message[0].html,
        taskReportID: reportAction.reportAction.message[0].taskReportID,
    };
    reportAction.reportAction.childReportID = taskReportID;
    reportAction.reportAction.parentReportID = parentReportID;
    reportAction.reportAction.childType = CONST.REPORT.TYPE.TASK;
    reportAction.reportAction.childReportName = taskTitle;
    reportAction.reportAction.childManagerAccountID = taskAssigneeAccountID;
    reportAction.reportAction.childStatusNum = CONST.REPORT.STATUS.OPEN;
    reportAction.reportAction.childStateNum = CONST.REPORT.STATE_NUM.OPEN;

    return reportAction;
}

/**
 * Builds an optimistic IOU report with a randomly generated reportID
 *
 * @param {Number} payeeAccountID - AccountID of the person generating the IOU.
 * @param {Number} payerAccountID - AccountID of the other person participating in the IOU.
 * @param {Number} total - IOU amount in the smallest unit of the currency.
 * @param {String} chatReportID - Report ID of the chat where the IOU is.
 * @param {String} currency - IOU currency.
 * @param {Boolean} isSendingMoney - If we send money the IOU should be created as settled
 *
 * @returns {Object}
 */
function buildOptimisticIOUReport(payeeAccountID, payerAccountID, total, chatReportID, currency, isSendingMoney = false) {
    const formattedTotal = CurrencyUtils.convertToDisplayString(total, currency);
    const personalDetails = getPersonalDetailsForAccountID(payerAccountID);
    const payerEmail = personalDetails.login;
    return {
        // If we're sending money, hasOutstandingIOU should be false
        hasOutstandingIOU: !isSendingMoney,
        type: CONST.REPORT.TYPE.IOU,
        cachedTotal: formattedTotal,
        chatReportID,
        currency,
        managerID: payerAccountID,
        ownerAccountID: payeeAccountID,
        participantAccountIDs: [payeeAccountID, payerAccountID],
        reportID: generateReportID(),
        state: CONST.REPORT.STATE.SUBMITTED,
        stateNum: isSendingMoney ? CONST.REPORT.STATE_NUM.SUBMITTED : CONST.REPORT.STATE_NUM.PROCESSING,
        total,

        // We don't translate reportName because the server response is always in English
        reportName: `${payerEmail} owes ${formattedTotal}`,
        notificationPreference: CONST.REPORT.NOTIFICATION_PREFERENCE.ALWAYS,
        parentReportID: chatReportID,
    };
}

/**
 * Builds an optimistic Expense report with a randomly generated reportID
 *
 * @param {String} chatReportID - Report ID of the PolicyExpenseChat where the Expense Report is
 * @param {String} policyID - The policy ID of the PolicyExpenseChat
 * @param {Number} payeeAccountID - AccountID of the employee (payee)
 * @param {Number} total - Amount in cents
 * @param {String} currency
 *
 * @returns {Object}
 */
function buildOptimisticExpenseReport(chatReportID, policyID, payeeAccountID, total, currency) {
    // The amount for Expense reports are stored as negative value in the database
    const storedTotal = total * -1;
    const policyName = getPolicyName(allReports[`${ONYXKEYS.COLLECTION.REPORT}${chatReportID}`]);
    const formattedTotal = CurrencyUtils.convertToDisplayString(storedTotal, currency);

    // The expense report is always created with the policy's output currency
    const outputCurrency = lodashGet(allPolicies, [`${ONYXKEYS.COLLECTION.POLICY}${policyID}`, 'outputCurrency'], CONST.CURRENCY.USD);

    return {
        reportID: generateReportID(),
        chatReportID,
        policyID,
        type: CONST.REPORT.TYPE.EXPENSE,
        ownerAccountID: payeeAccountID,
        hasOutstandingIOU: true,
        currency: outputCurrency,

        // We don't translate reportName because the server response is always in English
        reportName: `${policyName} owes ${formattedTotal}`,
        state: CONST.REPORT.STATE.SUBMITTED,
        stateNum: CONST.REPORT.STATE_NUM.PROCESSING,
        total: storedTotal,
        notificationPreference: CONST.REPORT.NOTIFICATION_PREFERENCE.ALWAYS,
        parentReportID: chatReportID,
    };
}

/**
 * @param {String} iouReportID - the report ID of the IOU report the action belongs to
 * @param {String} type - IOUReportAction type. Can be oneOf(create, decline, cancel, pay, split)
 * @param {Number} total - IOU total in cents
 * @param {String} comment - IOU comment
 * @param {String} currency - IOU currency
 * @param {String} paymentType - IOU paymentMethodType. Can be oneOf(Elsewhere, Expensify)
 * @param {Boolean} isSettlingUp - Whether we are settling up an IOU
 * @returns {Array}
 */
function getIOUReportActionMessage(iouReportID, type, total, comment, currency, paymentType = '', isSettlingUp = false) {
    const amount =
        type === CONST.IOU.REPORT_ACTION_TYPE.PAY
            ? CurrencyUtils.convertToDisplayString(getMoneyRequestTotal(getReport(iouReportID)), currency)
            : CurrencyUtils.convertToDisplayString(total, currency);

    let paymentMethodMessage;
    switch (paymentType) {
        case CONST.IOU.PAYMENT_TYPE.VBBA:
        case CONST.IOU.PAYMENT_TYPE.EXPENSIFY:
            paymentMethodMessage = ' with Expensify';
            break;
        default:
            paymentMethodMessage = ` elsewhere`;
            break;
    }

    let iouMessage;
    switch (type) {
        case CONST.REPORT.ACTIONS.TYPE.APPROVED:
            iouMessage = `approved ${amount}`;
            break;
        case CONST.IOU.REPORT_ACTION_TYPE.CREATE:
            iouMessage = `requested ${amount}${comment && ` for ${comment}`}`;
            break;
        case CONST.IOU.REPORT_ACTION_TYPE.SPLIT:
            iouMessage = `split ${amount}${comment && ` for ${comment}`}`;
            break;
        case CONST.IOU.REPORT_ACTION_TYPE.DELETE:
            iouMessage = `deleted the ${amount} request${comment && ` for ${comment}`}`;
            break;
        case CONST.IOU.REPORT_ACTION_TYPE.PAY:
            iouMessage = isSettlingUp ? `paid ${amount}${paymentMethodMessage}` : `sent ${amount}${comment && ` for ${comment}`}${paymentMethodMessage}`;
            break;
        default:
            break;
    }

    return [
        {
            html: _.escape(iouMessage),
            text: iouMessage,
            isEdited: false,
            type: CONST.REPORT.MESSAGE.TYPE.COMMENT,
        },
    ];
}

/**
 * Builds an optimistic IOU reportAction object
 *
 * @param {String} type - IOUReportAction type. Can be oneOf(create, delete, pay, split).
 * @param {Number} amount - IOU amount in cents.
 * @param {String} currency
 * @param {String} comment - User comment for the IOU.
 * @param {Array}  participants - An array with participants details.
 * @param {String} [transactionID] - Not required if the IOUReportAction type is 'pay'
 * @param {String} [paymentType] - Only required if the IOUReportAction type is 'pay'. Can be oneOf(elsewhere, Expensify).
 * @param {String} [iouReportID] - Only required if the IOUReportActions type is oneOf(decline, cancel, pay). Generates a randomID as default.
 * @param {Boolean} [isSettlingUp] - Whether we are settling up an IOU.
 * @param {Boolean} [isSendMoneyFlow] - Whether this is send money flow
 * @param {Object} [receipt]
 * @param {Boolean} [isOwnPolicyExpenseChat] - Whether this is an expense report create from the current user's policy expense chat
 * @returns {Object}
 */
function buildOptimisticIOUReportAction(
    type,
    amount,
    currency,
    comment,
    participants,
    transactionID = '',
    paymentType = '',
    iouReportID = '',
    isSettlingUp = false,
    isSendMoneyFlow = false,
    receipt = {},
    isOwnPolicyExpenseChat = false,
) {
    const IOUReportID = iouReportID || generateReportID();

    const originalMessage = {
        amount,
        comment,
        currency,
        IOUTransactionID: transactionID,
        IOUReportID,
        type,
    };

    if (type === CONST.IOU.REPORT_ACTION_TYPE.PAY) {
        // In send money flow, we store amount, comment, currency in IOUDetails when type = pay
        if (isSendMoneyFlow) {
            _.each(['amount', 'comment', 'currency'], (key) => {
                delete originalMessage[key];
            });
            originalMessage.IOUDetails = {amount, comment, currency};
            originalMessage.paymentType = paymentType;
        } else {
            // In case of pay money request action, we dont store the comment
            // and there is no single transctionID to link the action to.
            delete originalMessage.IOUTransactionID;
            delete originalMessage.comment;
            originalMessage.paymentType = paymentType;
        }
    }

    // IOUs of type split only exist in group DMs and those don't have an iouReport so we need to delete the IOUReportID key
    if (type === CONST.IOU.REPORT_ACTION_TYPE.SPLIT) {
        delete originalMessage.IOUReportID;
        // Split bill made from a policy expense chat only have the payee's accountID as the participant because the payer could be any policy admin
        if (isOwnPolicyExpenseChat) {
            originalMessage.participantAccountIDs = [currentUserAccountID];
        } else {
            originalMessage.participantAccountIDs = [currentUserAccountID, ..._.pluck(participants, 'accountID')];
        }
    }

    return {
        actionName: CONST.REPORT.ACTIONS.TYPE.IOU,
        actorAccountID: currentUserAccountID,
        automatic: false,
        avatar: lodashGet(currentUserPersonalDetails, 'avatar', UserUtils.getDefaultAvatar(currentUserAccountID)),
        isAttachment: false,
        originalMessage,
        message: getIOUReportActionMessage(iouReportID, type, amount, comment, currency, paymentType, isSettlingUp),
        person: [
            {
                style: 'strong',
                text: lodashGet(currentUserPersonalDetails, 'displayName', currentUserEmail),
                type: 'TEXT',
            },
        ],
        reportActionID: NumberUtils.rand64(),
        shouldShow: true,
        created: DateUtils.getDBTime(),
        pendingAction: CONST.RED_BRICK_ROAD_PENDING_ACTION.ADD,
        receipt,
        whisperedToAccountIDs: _.contains([CONST.IOU.RECEIPT_STATE.SCANREADY, CONST.IOU.RECEIPT_STATE.SCANNING], receipt.state) ? [currentUserAccountID] : [],
    };
}
/**
 * Builds an optimistic APPROVED report action with a randomly generated reportActionID.
 *
 * @param {Number} amount
 * @param {String} currency
 * @param {Number} expenseReportID
 *
 * @returns {Object}
 */
function buildOptimisticApprovedReportAction(amount, currency, expenseReportID) {
    const originalMessage = {
        amount,
        currency,
        expenseReportID,
    };

    return {
        actionName: CONST.REPORT.ACTIONS.TYPE.APPROVED,
        actorAccountID: currentUserAccountID,
        automatic: false,
        avatar: lodashGet(currentUserPersonalDetails, 'avatar', UserUtils.getDefaultAvatar(currentUserAccountID)),
        isAttachment: false,
        originalMessage,
        message: getIOUReportActionMessage(expenseReportID, CONST.REPORT.ACTIONS.TYPE.APPROVED, Math.abs(amount), '', currency),
        person: [
            {
                style: 'strong',
                text: lodashGet(currentUserPersonalDetails, 'displayName', currentUserEmail),
                type: 'TEXT',
            },
        ],
        reportActionID: NumberUtils.rand64(),
        shouldShow: true,
        created: DateUtils.getDBTime(),
        pendingAction: CONST.RED_BRICK_ROAD_PENDING_ACTION.ADD,
    };
}

/**
 * Builds an optimistic report preview action with a randomly generated reportActionID.
 *
 * @param {Object} chatReport
 * @param {Object} iouReport
 * @param {String} [comment] - User comment for the IOU.
 * @param {Object} [transaction] - optimistic first transaction of preview
 *
 * @returns {Object}
 */
function buildOptimisticReportPreview(chatReport, iouReport, comment = '', transaction = undefined) {
    const hasReceipt = TransactionUtils.hasReceipt(transaction);
    const isReceiptBeingScanned = hasReceipt && TransactionUtils.isReceiptBeingScanned(transaction);
    const message = getReportPreviewMessage(iouReport);
    return {
        reportActionID: NumberUtils.rand64(),
        reportID: chatReport.reportID,
        actionName: CONST.REPORT.ACTIONS.TYPE.REPORTPREVIEW,
        pendingAction: CONST.RED_BRICK_ROAD_PENDING_ACTION.ADD,
        originalMessage: {
            linkedReportID: iouReport.reportID,
        },
        message: [
            {
                html: message,
                text: message,
                isEdited: false,
                type: CONST.REPORT.MESSAGE.TYPE.COMMENT,
            },
        ],
        created: DateUtils.getDBTime(),
        accountID: iouReport.managerID || 0,
        // The preview is initially whispered if created with a receipt, so the actor is the current user as well
        actorAccountID: hasReceipt ? currentUserAccountID : iouReport.managerID || 0,
        childMoneyRequestCount: 1,
        childLastMoneyRequestComment: comment,
        childLastReceiptTransactionIDs: hasReceipt ? transaction.transactionID : '',
        whisperedToAccountIDs: isReceiptBeingScanned ? [currentUserAccountID] : [],
    };
}

/**
 * Builds an optimistic modified expense action with a randomly generated reportActionID.
 *
 * @param {Object} transactionThread
 * @param {Object} oldTransaction
 * @param {Object} transactionChanges
 * @param {Object} isFromExpenseReport
 * @returns {Object}
 */
function buildOptimisticModifiedExpenseReportAction(transactionThread, oldTransaction, transactionChanges, isFromExpenseReport) {
    const originalMessage = getModifiedExpenseOriginalMessage(oldTransaction, transactionChanges, isFromExpenseReport);
    return {
        actionName: CONST.REPORT.ACTIONS.TYPE.MODIFIEDEXPENSE,
        actorAccountID: currentUserAccountID,
        automatic: false,
        avatar: lodashGet(currentUserPersonalDetails, 'avatar', UserUtils.getDefaultAvatar(currentUserAccountID)),
        created: DateUtils.getDBTime(),
        isAttachment: false,
        message: [
            {
                // Currently we are composing the message from the originalMessage and message is only used in OldDot and not in the App
                text: 'You',
                style: 'strong',
                type: CONST.REPORT.MESSAGE.TYPE.TEXT,
            },
        ],
        originalMessage,
        person: [
            {
                style: 'strong',
                text: lodashGet(currentUserPersonalDetails, 'displayName', currentUserAccountID),
                type: 'TEXT',
            },
        ],
        pendingAction: CONST.RED_BRICK_ROAD_PENDING_ACTION.ADD,
        reportActionID: NumberUtils.rand64(),
        reportID: transactionThread.reportID,
        shouldShow: true,
    };
}

/**
 * Updates a report preview action that exists for an IOU report.
 *
 * @param {Object} iouReport
 * @param {Object} reportPreviewAction
 * @param {Boolean} isPayRequest
 * @param {String} [comment] - User comment for the IOU.
 * @param {Object} [transaction] - optimistic newest transaction of a report preview
 *
 * @returns {Object}
 */
function updateReportPreview(iouReport, reportPreviewAction, isPayRequest = false, comment = '', transaction = undefined) {
    const hasReceipt = TransactionUtils.hasReceipt(transaction);
    const lastReceiptTransactionIDs = lodashGet(reportPreviewAction, 'childLastReceiptTransactionIDs', '');
    const previousTransactionIDs = lastReceiptTransactionIDs.split(',').slice(0, 2);

    const message = getReportPreviewMessage(iouReport, reportPreviewAction);
    return {
        ...reportPreviewAction,
        created: DateUtils.getDBTime(),
        message: [
            {
                html: message,
                text: message,
                isEdited: false,
                type: CONST.REPORT.MESSAGE.TYPE.COMMENT,
            },
        ],
        childLastMoneyRequestComment: comment || reportPreviewAction.childLastMoneyRequestComment,
        childMoneyRequestCount: reportPreviewAction.childMoneyRequestCount + (isPayRequest ? 0 : 1),
        childLastReceiptTransactionIDs: hasReceipt ? [transaction.transactionID, ...previousTransactionIDs].join(',') : lastReceiptTransactionIDs,
        // As soon as we add a transaction without a receipt to the report, it will have ready money requests,
        // so we remove the whisper
        whisperedToAccountIDs: hasReceipt ? reportPreviewAction.whisperedToAccountIDs : [],
    };
}

function buildOptimisticTaskReportAction(taskReportID, actionName, message = '') {
    const originalMessage = {
        taskReportID,
        type: actionName,
        text: message,
    };

    return {
        actionName,
        actorAccountID: currentUserAccountID,
        automatic: false,
        avatar: lodashGet(currentUserPersonalDetails, 'avatar', UserUtils.getDefaultAvatar(currentUserAccountID)),
        isAttachment: false,
        originalMessage,
        message: [
            {
                text: message,
                taskReportID,
                type: CONST.REPORT.MESSAGE.TYPE.TEXT,
            },
        ],
        person: [
            {
                style: 'strong',
                text: lodashGet(currentUserPersonalDetails, 'displayName', currentUserAccountID),
                type: 'TEXT',
            },
        ],
        reportActionID: NumberUtils.rand64(),
        shouldShow: true,
        created: DateUtils.getDBTime(),
        isFirstItem: false,
        pendingAction: CONST.RED_BRICK_ROAD_PENDING_ACTION.ADD,
    };
}

/**
 * Builds an optimistic chat report with a randomly generated reportID and as much information as we currently have
 *
 * @param {Array} participantList Array of participant accountIDs
 * @param {String} reportName
 * @param {String} chatType
 * @param {String} policyID
 * @param {Number} ownerAccountID
 * @param {Boolean} isOwnPolicyExpenseChat
 * @param {String} oldPolicyName
 * @param {String} visibility
 * @param {String} writeCapability
 * @param {String} notificationPreference
 * @param {String} parentReportActionID
 * @param {String} parentReportID
 * @param {String} welcomeMessage
 * @returns {Object}
 */
function buildOptimisticChatReport(
    participantList,
    reportName = CONST.REPORT.DEFAULT_REPORT_NAME,
    chatType = '',
    policyID = CONST.POLICY.OWNER_EMAIL_FAKE,
    ownerAccountID = CONST.REPORT.OWNER_ACCOUNT_ID_FAKE,
    isOwnPolicyExpenseChat = false,
    oldPolicyName = '',
    visibility = undefined,
    writeCapability = undefined,
    notificationPreference = CONST.REPORT.NOTIFICATION_PREFERENCE.ALWAYS,
    parentReportActionID = '',
    parentReportID = '',
    welcomeMessage = '',
) {
    const currentTime = DateUtils.getDBTime();
    return {
        type: CONST.REPORT.TYPE.CHAT,
        chatType,
        hasOutstandingIOU: false,
        isOwnPolicyExpenseChat,
        isPinned: reportName === CONST.REPORT.WORKSPACE_CHAT_ROOMS.ADMINS,
        lastActorAccountID: 0,
        lastMessageTranslationKey: '',
        lastMessageHtml: '',
        lastMessageText: null,
        lastReadTime: currentTime,
        lastVisibleActionCreated: currentTime,
        notificationPreference,
        oldPolicyName,
        ownerAccountID: ownerAccountID || CONST.REPORT.OWNER_ACCOUNT_ID_FAKE,
        parentReportActionID,
        parentReportID,
        participantAccountIDs: participantList,
        policyID,
        reportID: generateReportID(),
        reportName,
        stateNum: 0,
        statusNum: 0,
        visibility,
        welcomeMessage,
        writeCapability,
    };
}

/**
 * Returns the necessary reportAction onyx data to indicate that the chat has been created optimistically
 * @param {String} emailCreatingAction
 * @returns {Object}
 */
function buildOptimisticCreatedReportAction(emailCreatingAction) {
    return {
        reportActionID: NumberUtils.rand64(),
        actionName: CONST.REPORT.ACTIONS.TYPE.CREATED,
        pendingAction: CONST.RED_BRICK_ROAD_PENDING_ACTION.ADD,
        actorAccountID: currentUserAccountID,
        message: [
            {
                type: CONST.REPORT.MESSAGE.TYPE.TEXT,
                style: 'strong',
                text: emailCreatingAction,
            },
            {
                type: CONST.REPORT.MESSAGE.TYPE.TEXT,
                style: 'normal',
                text: ' created this report',
            },
        ],
        person: [
            {
                type: CONST.REPORT.MESSAGE.TYPE.TEXT,
                style: 'strong',
                text: lodashGet(allPersonalDetails, [currentUserAccountID, 'displayName'], currentUserEmail),
            },
        ],
        automatic: false,
        avatar: lodashGet(allPersonalDetails, [currentUserAccountID, 'avatar'], UserUtils.getDefaultAvatar(currentUserAccountID)),
        created: DateUtils.getDBTime(),
        shouldShow: true,
    };
}

/**
 * Returns the necessary reportAction onyx data to indicate that a task report has been edited
 *
 * @param {String} emailEditingTask
 * @returns {Object}
 */

function buildOptimisticEditedTaskReportAction(emailEditingTask) {
    return {
        reportActionID: NumberUtils.rand64(),
        actionName: CONST.REPORT.ACTIONS.TYPE.TASKEDITED,
        pendingAction: CONST.RED_BRICK_ROAD_PENDING_ACTION.ADD,
        actorAccountID: currentUserAccountID,
        message: [
            {
                type: CONST.REPORT.MESSAGE.TYPE.TEXT,
                style: 'strong',
                text: emailEditingTask,
            },
            {
                type: CONST.REPORT.MESSAGE.TYPE.TEXT,
                style: 'normal',
                text: ' edited this task',
            },
        ],
        person: [
            {
                type: CONST.REPORT.MESSAGE.TYPE.TEXT,
                style: 'strong',
                text: lodashGet(allPersonalDetails, [currentUserAccountID, 'displayName'], currentUserEmail),
            },
        ],
        automatic: false,
        avatar: lodashGet(allPersonalDetails, [currentUserAccountID, 'avatar'], UserUtils.getDefaultAvatar(currentUserAccountID)),
        created: DateUtils.getDBTime(),
        shouldShow: false,
    };
}

/**
 * Returns the necessary reportAction onyx data to indicate that a chat has been archived
 *
 * @param {String} emailClosingReport
 * @param {String} policyName
 * @param {String} reason - A reason why the chat has been archived
 * @returns {Object}
 */
function buildOptimisticClosedReportAction(emailClosingReport, policyName, reason = CONST.REPORT.ARCHIVE_REASON.DEFAULT) {
    return {
        actionName: CONST.REPORT.ACTIONS.TYPE.CLOSED,
        actorAccountID: currentUserAccountID,
        automatic: false,
        avatar: lodashGet(allPersonalDetails, [currentUserAccountID, 'avatar'], UserUtils.getDefaultAvatar(currentUserAccountID)),
        created: DateUtils.getDBTime(),
        message: [
            {
                type: CONST.REPORT.MESSAGE.TYPE.TEXT,
                style: 'strong',
                text: emailClosingReport,
            },
            {
                type: CONST.REPORT.MESSAGE.TYPE.TEXT,
                style: 'normal',
                text: ' closed this report',
            },
        ],
        originalMessage: {
            policyName,
            reason,
        },
        pendingAction: CONST.RED_BRICK_ROAD_PENDING_ACTION.ADD,
        person: [
            {
                type: CONST.REPORT.MESSAGE.TYPE.TEXT,
                style: 'strong',
                text: lodashGet(allPersonalDetails, [currentUserAccountID, 'displayName'], currentUserEmail),
            },
        ],
        reportActionID: NumberUtils.rand64(),
        shouldShow: true,
    };
}

/**
 * @param {String} policyID
 * @param {String} policyName
 * @returns {Object}
 */
function buildOptimisticWorkspaceChats(policyID, policyName) {
    const announceChatData = buildOptimisticChatReport(
        [currentUserAccountID],
        CONST.REPORT.WORKSPACE_CHAT_ROOMS.ANNOUNCE,
        CONST.REPORT.CHAT_TYPE.POLICY_ANNOUNCE,
        policyID,
        CONST.POLICY.OWNER_ACCOUNT_ID_FAKE,
        false,
        policyName,
        null,
        undefined,

        // #announce contains all policy members so notifying always should be opt-in only.
        CONST.REPORT.NOTIFICATION_PREFERENCE.DAILY,
    );
    const announceChatReportID = announceChatData.reportID;
    const announceCreatedAction = buildOptimisticCreatedReportAction(CONST.POLICY.OWNER_EMAIL_FAKE);
    const announceReportActionData = {
        [announceCreatedAction.reportActionID]: announceCreatedAction,
    };

    const adminsChatData = buildOptimisticChatReport(
        [currentUserAccountID],
        CONST.REPORT.WORKSPACE_CHAT_ROOMS.ADMINS,
        CONST.REPORT.CHAT_TYPE.POLICY_ADMINS,
        policyID,
        CONST.POLICY.OWNER_ACCOUNT_ID_FAKE,
        false,
        policyName,
    );
    const adminsChatReportID = adminsChatData.reportID;
    const adminsCreatedAction = buildOptimisticCreatedReportAction(CONST.POLICY.OWNER_EMAIL_FAKE);
    const adminsReportActionData = {
        [adminsCreatedAction.reportActionID]: adminsCreatedAction,
    };

    const expenseChatData = buildOptimisticChatReport([currentUserAccountID], '', CONST.REPORT.CHAT_TYPE.POLICY_EXPENSE_CHAT, policyID, currentUserAccountID, true, policyName);
    const expenseChatReportID = expenseChatData.reportID;
    const expenseReportCreatedAction = buildOptimisticCreatedReportAction(currentUserEmail);
    const expenseReportActionData = {
        [expenseReportCreatedAction.reportActionID]: expenseReportCreatedAction,
    };

    return {
        announceChatReportID,
        announceChatData,
        announceReportActionData,
        announceCreatedReportActionID: announceCreatedAction.reportActionID,
        adminsChatReportID,
        adminsChatData,
        adminsReportActionData,
        adminsCreatedReportActionID: adminsCreatedAction.reportActionID,
        expenseChatReportID,
        expenseChatData,
        expenseReportActionData,
        expenseCreatedReportActionID: expenseReportCreatedAction.reportActionID,
    };
}

/**
 * Builds an optimistic Task Report with a randomly generated reportID
 *
 * @param {Number} ownerAccountID - Account ID of the person generating the Task.
 * @param {String} assigneeAccountID - AccountID of the other person participating in the Task.
 * @param {String} parentReportID - Report ID of the chat where the Task is.
 * @param {String} title - Task title.
 * @param {String} description - Task description.
 * @param {String} policyID - PolicyID of the parent report
 *
 * @returns {Object}
 */

function buildOptimisticTaskReport(ownerAccountID, assigneeAccountID = 0, parentReportID, title, description, policyID = CONST.POLICY.OWNER_EMAIL_FAKE) {
    return {
        reportID: generateReportID(),
        reportName: title,
        description,
        ownerAccountID,
        participantAccountIDs: assigneeAccountID && assigneeAccountID !== ownerAccountID ? [assigneeAccountID] : [],
        managerID: assigneeAccountID,
        type: CONST.REPORT.TYPE.TASK,
        parentReportID,
        policyID,
        stateNum: CONST.REPORT.STATE_NUM.OPEN,
        statusNum: CONST.REPORT.STATUS.OPEN,
    };
}

/**
 * A helper method to create transaction thread
 *
 * @param {Object} reportAction - the parent IOU report action from which to create the thread
 *
 * @param {String} moneyRequestReportID - the reportID which the report action belong to
 *
 * @returns {Object}
 */
function buildTransactionThread(reportAction, moneyRequestReportID) {
    const participantAccountIDs = _.uniq([currentUserAccountID, Number(reportAction.actorAccountID)]);
    return buildOptimisticChatReport(
        participantAccountIDs,
        getTransactionReportName(reportAction),
        '',
        lodashGet(getReport(moneyRequestReportID), 'policyID', CONST.POLICY.OWNER_EMAIL_FAKE),
        CONST.POLICY.OWNER_ACCOUNT_ID_FAKE,
        false,
        '',
        undefined,
        undefined,
        CONST.REPORT.NOTIFICATION_PREFERENCE.ALWAYS,
        reportAction.reportActionID,
        moneyRequestReportID,
    );
}

/**
 * @param {Object} report
 * @returns {Boolean}
 */
function isUnread(report) {
    if (!report) {
        return false;
    }

    // lastVisibleActionCreated and lastReadTime are both datetime strings and can be compared directly
    const lastVisibleActionCreated = report.lastVisibleActionCreated || '';
    const lastReadTime = report.lastReadTime || '';
    return lastReadTime < lastVisibleActionCreated;
}

/**
 * @param {Object} report
 * @returns {Boolean}
 */
function isUnreadWithMention(report) {
    if (!report) {
        return false;
    }

    // lastMentionedTime and lastReadTime are both datetime strings and can be compared directly
    const lastMentionedTime = report.lastMentionedTime || '';
    const lastReadTime = report.lastReadTime || '';
    return lastReadTime < lastMentionedTime;
}

/**
 * @param {Object} report
 * @param {Object} allReportsDict
 * @returns {Boolean}
 */
function isIOUOwnedByCurrentUser(report, allReportsDict = null) {
    const allAvailableReports = allReportsDict || allReports;
    if (!report || !allAvailableReports) {
        return false;
    }

    let reportToLook = report;
    if (report.iouReportID) {
        const iouReport = allAvailableReports[`${ONYXKEYS.COLLECTION.REPORT}${report.iouReportID}`];
        if (iouReport) {
            reportToLook = iouReport;
        }
    }

    return reportToLook.ownerAccountID === currentUserAccountID;
}

/**
 * Should return true only for personal 1:1 report
 *
 * @param {Object} report (chatReport or iouReport)
 * @returns {boolean}
 */
function isOneOnOneChat(report) {
    const isChatRoomValue = lodashGet(report, 'isChatRoom', false);
    const participantsListValue = lodashGet(report, 'participantsList', []);
    return (
        !isThread(report) &&
        !isChatRoom(report) &&
        !isChatRoomValue &&
        !isExpenseRequest(report) &&
        !isMoneyRequestReport(report) &&
        !isPolicyExpenseChat(report) &&
        !isTaskReport(report) &&
        isDM(report) &&
        !isIOUReport(report) &&
        participantsListValue.length === 1
    );
}

/**
 * Assuming the passed in report is a default room, lets us know whether we can see it or not, based on permissions and
 * the various subsets of users we've allowed to use default rooms.
 *
 * @param {Object} report
 * @param {Array<Object>} policies
 * @param {Array<String>} betas
 * @return {Boolean}
 */
function canSeeDefaultRoom(report, policies, betas) {
    // Include archived rooms
    if (isArchivedRoom(report)) {
        return true;
    }

    // Include default rooms for free plan policies (domain rooms aren't included in here because they do not belong to a policy)
    if (getPolicyType(report, policies) === CONST.POLICY.TYPE.FREE) {
        return true;
    }

    // Include domain rooms with Partner Managers (Expensify accounts) in them for accounts that are on a domain with an Approved Accountant
    if (isDomainRoom(report) && doesDomainHaveApprovedAccountant && hasExpensifyEmails(lodashGet(report, ['participantAccountIDs'], []))) {
        return true;
    }

    // If the room has an assigned guide, it can be seen.
    if (hasExpensifyGuidesEmails(lodashGet(report, ['participantAccountIDs'], []))) {
        return true;
    }

    // Include any admins and announce rooms, since only non partner-managed domain rooms are on the beta now.
    if (isAdminRoom(report) || isAnnounceRoom(report)) {
        return true;
    }

    // For all other cases, just check that the user belongs to the default rooms beta
    return Permissions.canUseDefaultRooms(betas);
}

/**
 * @param {Object} report
 * @param {Array<Object>} policies
 * @param {Array<String>} betas
 * @param {Object} allReportActions
 * @returns {Boolean}
 */
function canAccessReport(report, policies, betas, allReportActions) {
    if (isThread(report) && ReportActionsUtils.isPendingRemove(ReportActionsUtils.getParentReportAction(report, allReportActions))) {
        return false;
    }

    // We hide default rooms (it's basically just domain rooms now) from people who aren't on the defaultRooms beta.
    if (isDefaultRoom(report) && !canSeeDefaultRoom(report, policies, betas)) {
        return false;
    }

    return true;
}
/**
 * Check if the report is the parent report of the currently viewed report or at least one child report has report action
 * @param {Object} report
 * @param {String} currentReportId
 * @returns {Boolean}
 */
function shouldHideReport(report, currentReportId) {
    const parentReport = getParentReport(getReport(currentReportId));
    const reportActions = ReportActionsUtils.getAllReportActions(report.reportID);
    const isChildReportHasComment = _.some(reportActions, (reportAction) => (reportAction.childVisibleActionCount || 0) > 0);
    return parentReport.reportID !== report.reportID && !isChildReportHasComment;
}

/**
 * Takes several pieces of data from Onyx and evaluates if a report should be shown in the option list (either when searching
 * for reports or the reports shown in the LHN).
 *
 * This logic is very specific and the order of the logic is very important. It should fail quickly in most cases and also
 * filter out the majority of reports before filtering out very specific minority of reports.
 *
 * @param {Object} report
 * @param {String} currentReportId
 * @param {Boolean} isInGSDMode
 * @param {String[]} betas
 * @param {Object} policies
 * @param {Object} allReportActions
 * @param {Boolean} excludeEmptyChats
 * @returns {boolean}
 */
function shouldReportBeInOptionList(report, currentReportId, isInGSDMode, betas, policies, allReportActions, excludeEmptyChats = false) {
    const isInDefaultMode = !isInGSDMode;

    // Exclude reports that have no data because there wouldn't be anything to show in the option item.
    // This can happen if data is currently loading from the server or a report is in various stages of being created.
    // This can also happen for anyone accessing a public room or archived room for which they don't have access to the underlying policy.
    if (
        !report ||
        !report.reportID ||
        report.isHidden ||
        (report.participantAccountIDs &&
            report.participantAccountIDs.length === 0 &&
            !isChatThread(report) &&
            !isPublicRoom(report) &&
            !isArchivedRoom(report) &&
            !isMoneyRequestReport(report) &&
            !isTaskReport(report))
    ) {
        return false;
    }

    if (!canAccessReport(report, policies, betas, allReportActions)) {
        return false;
    }

    // Include the currently viewed report. If we excluded the currently viewed report, then there
    // would be no way to highlight it in the options list and it would be confusing to users because they lose
    // a sense of context.
    if (report.reportID === currentReportId) {
        return true;
    }

    // Include reports that are relevant to the user in any view mode. Criteria include having a draft, having an outstanding IOU, or being assigned to an open task.
    if (report.hasDraft || isWaitingForIOUActionFromCurrentUser(report) || isWaitingForTaskCompleteFromAssignee(report)) {
        return true;
    }
    const lastVisibleMessage = ReportActionsUtils.getLastVisibleMessage(report.reportID);
    const isEmptyChat = !report.lastMessageText && !report.lastMessageTranslationKey && !lastVisibleMessage.lastMessageText && !lastVisibleMessage.lastMessageTranslationKey;
    const canHideReport = shouldHideReport(report, currentReportId);

    // Include reports if they are pinned
    if (report.isPinned) {
        return true;
    }

    // Include reports that have errors from trying to add a workspace
    // If we excluded it, then the red-brock-road pattern wouldn't work for the user to resolve the error
    if (report.errorFields && report.errorFields.addWorkspaceRoom) {
        return true;
    }

    // All unread chats (even archived ones) in GSD mode will be shown. This is because GSD mode is specifically for focusing the user on the most relevant chats, primarily, the unread ones
    if (isInGSDMode) {
        return isUnread(report);
    }

    // Archived reports should always be shown when in default (most recent) mode. This is because you should still be able to access and search for the chats to find them.
    if (isInDefaultMode && isArchivedRoom(report)) {
        return true;
    }

    // Hide chats between two users that haven't been commented on from the LNH
    if (excludeEmptyChats && isEmptyChat && isChatReport(report) && !isChatRoom(report) && !isPolicyExpenseChat(report) && canHideReport) {
        return false;
    }

    return true;
}

/**
 * Attempts to find a report in onyx with the provided list of participants. Does not include threads, task, money request, room, and policy expense chat.
 * @param {Array<Number>} newParticipantList
 * @returns {Array|undefined}
 */
function getChatByParticipants(newParticipantList) {
    newParticipantList.sort();
    return _.find(allReports, (report) => {
        // If the report has been deleted, or there are no participants (like an empty #admins room) then skip it
        if (
            !report ||
            _.isEmpty(report.participantAccountIDs) ||
            isChatThread(report) ||
            isTaskReport(report) ||
            isMoneyRequestReport(report) ||
            isChatRoom(report) ||
            isPolicyExpenseChat(report)
        ) {
            return false;
        }

        // Only return the chat if it has all the participants
        return _.isEqual(newParticipantList, _.sortBy(report.participantAccountIDs));
    });
}

/**
 * Attempts to find a report in onyx with the provided list of participants in given policy
 * @param {Array} newParticipantList
 * @param {String} policyID
 * @returns {object|undefined}
 */
function getChatByParticipantsAndPolicy(newParticipantList, policyID) {
    newParticipantList.sort();
    return _.find(allReports, (report) => {
        // If the report has been deleted, or there are no participants (like an empty #admins room) then skip it
        if (!report || !report.participantAccountIDs) {
            return false;
        }

        // Only return the room if it has all the participants and is not a policy room
        return report.policyID === policyID && _.isEqual(newParticipantList, _.sortBy(report.participantAccountIDs));
    });
}

/**
 * @param {String} policyID
 * @returns {Array}
 */
function getAllPolicyReports(policyID) {
    return _.filter(allReports, (report) => report && report.policyID === policyID);
}

/**
 * Returns true if Chronos is one of the chat participants (1:1)
 * @param {Object} report
 * @returns {Boolean}
 */
function chatIncludesChronos(report) {
    return report.participantAccountIDs && _.contains(report.participantAccountIDs, CONST.ACCOUNT_ID.CHRONOS);
}

/**
 * Can only flag if:
 *
 * - It was written by someone else
 * - It's an ADDCOMMENT that is not an attachment
 *
 * @param {Object} reportAction
 * @param {number} reportID
 * @returns {Boolean}
 */
function canFlagReportAction(reportAction, reportID) {
    return (
        reportAction.actorAccountID !== currentUserAccountID &&
        reportAction.actionName === CONST.REPORT.ACTIONS.TYPE.ADDCOMMENT &&
        !ReportActionsUtils.isDeletedAction(reportAction) &&
        !ReportActionsUtils.isCreatedTaskReportAction(reportAction) &&
        isAllowedToComment(getReport(reportID))
    );
}

/**
 * Whether flag comment page should show
 *
 * @param {Object} reportAction
 * @param {Object} report
 * @returns {Boolean}
 */

function shouldShowFlagComment(reportAction, report) {
    return (
        canFlagReportAction(reportAction, report.reportID) &&
        !isArchivedRoom(report) &&
        !chatIncludesChronos(report) &&
        !isConciergeChatReport(report.reportID) &&
        reportAction.actorAccountID !== CONST.ACCOUNT_ID.CONCIERGE
    );
}

/**
 * @param {Object} report
 * @param {String} report.lastReadTime
 * @param {Array} sortedAndFilteredReportActions - reportActions for the report, sorted newest to oldest, and filtered for only those that should be visible
 *
 * @returns {String|null}
 */
function getNewMarkerReportActionID(report, sortedAndFilteredReportActions) {
    if (!isUnread(report)) {
        return '';
    }

    const newMarkerIndex = _.findLastIndex(sortedAndFilteredReportActions, (reportAction) => (reportAction.created || '') > report.lastReadTime);

    return _.has(sortedAndFilteredReportActions[newMarkerIndex], 'reportActionID') ? sortedAndFilteredReportActions[newMarkerIndex].reportActionID : '';
}

/**
 * Performs the markdown conversion, and replaces code points > 127 with C escape sequences
 * Used for compatibility with the backend auth validator for AddComment, and to account for MD in comments
 * @param {String} textComment
 * @returns {Number} The comment's total length as seen from the backend
 */
function getCommentLength(textComment) {
    return getParsedComment(textComment)
        .replace(/[^ -~]/g, '\\u????')
        .trim().length;
}

/**
 * @param {String|null} url
 * @returns {String}
 */
function getRouteFromLink(url) {
    if (!url) {
        return '';
    }

    // Get the reportID from URL
    let route = url;
    _.each(linkingConfig.prefixes, (prefix) => {
        const localWebAndroidRegEx = /^(http:\/\/([0-9]{1,3})\.([0-9]{1,3})\.([0-9]{1,3})\.([0-9]{1,3}))/;
        if (route.startsWith(prefix)) {
            route = route.replace(prefix, '');
        } else if (localWebAndroidRegEx.test(route)) {
            route = route.replace(localWebAndroidRegEx, '');
        } else {
            return;
        }

        // Remove the port if it's a localhost URL
        if (/^:\d+/.test(route)) {
            route = route.replace(/:\d+/, '');
        }

        // Remove the leading slash if exists
        if (route.startsWith('/')) {
            route = route.replace('/', '');
        }
    });
    return route;
}

/**
 * @param {String} route
 * @returns {Object}
 */
function parseReportRouteParams(route) {
    let parsingRoute = route;
    if (parsingRoute.at(0) === '/') {
        // remove the first slash
        parsingRoute = parsingRoute.slice(1);
    }

    if (!parsingRoute.startsWith(Url.addTrailingForwardSlash('r'))) {
        return {reportID: '', isSubReportPageRoute: false};
    }

    const pathSegments = parsingRoute.split('/');
    return {
        reportID: pathSegments[1],
        isSubReportPageRoute: pathSegments.length > 2,
    };
}

/**
 * @param {String|null} url
 * @returns {String}
 */
function getReportIDFromLink(url) {
    const route = getRouteFromLink(url);
    const {reportID, isSubReportPageRoute} = parseReportRouteParams(route);
    if (isSubReportPageRoute) {
        // We allow the Sub-Report deep link routes (settings, details, etc.) to be handled by their respective component pages
        return '';
    }
    return reportID;
}

/**
 * Check if the chat report is linked to an iou that is waiting for the current user to add a credit bank account.
 *
 * @param {Object} chatReport
 * @returns {Boolean}
 */
function hasIOUWaitingOnCurrentUserBankAccount(chatReport) {
    if (chatReport.iouReportID) {
        const iouReport = allReports[`${ONYXKEYS.COLLECTION.REPORT}${chatReport.iouReportID}`];
        if (iouReport && iouReport.isWaitingOnBankAccount && iouReport.ownerAccountID === currentUserAccountID) {
            return true;
        }
    }

    return false;
}

/**
 * Users can request money:
 * - in policy expense chats only if they are in a role of a member in the chat (in other words, if it's their policy expense chat)
 * - in an open or submitted expense report tied to a policy expense chat the user owns
 *     - employee can request money in submitted expense report only if the policy has Instant Submit settings turned on
 * - in an IOU report, which is not settled yet
 * - in DM chat
 *
 * @param {Object} report
 * @param {Array<Number>} participants
 * @returns {Boolean}
 */
function canRequestMoney(report, participants) {
    // User cannot request money in chat thread or in task report
    if (isChatThread(report) || isTaskReport(report)) {
        return false;
    }

    // Prevent requesting money if pending IOU report waiting for their bank account already exists
    if (hasIOUWaitingOnCurrentUserBankAccount(report)) {
        return false;
    }

    // In case of expense reports, we have to look at the parent workspace chat to get the isOwnPolicyExpenseChat property
    let isOwnPolicyExpenseChat = report.isOwnPolicyExpenseChat || false;
    if (isExpenseReport(report) && getParentReport(report)) {
        isOwnPolicyExpenseChat = getParentReport(report).isOwnPolicyExpenseChat;
    }

    // In case there are no other participants than the current user and it's not user's own policy expense chat, they can't request money from such report
    if (participants.length === 0 && !isOwnPolicyExpenseChat) {
        return false;
    }

    // User can request money in any IOU report, unless paid, but user can only request money in an expense report
    // which is tied to their workspace chat.
    if (isMoneyRequestReport(report)) {
        return ((isExpenseReport(report) && isOwnPolicyExpenseChat) || isIOUReport(report)) && !isReportApproved(report) && !isSettled(report.reportID);
    }

    // In case of policy expense chat, users can only request money from their own policy expense chat
    return !isPolicyExpenseChat(report) || isOwnPolicyExpenseChat;
}

/**
 * Helper method to define what money request options we want to show for particular method.
 * There are 3 money request options: Request, Split and Send:
 * - Request option should show for:
 *     - DMs
 *     - own policy expense chats
 *     - open and processing expense reports tied to own policy expense chat
 *     - unsettled IOU reports
 * - Send option should show for:
 *     - DMs
 * - Split options should show for:
 *     - chat/ policy rooms with more than 1 participants
 *     - groups chats with 3 and more participants
 *     - corporate workspace chats
 *
 * None of the options should show in chat threads or if there is some special Expensify account
 * as a participant of the report.
 *
 * @param {Object} report
 * @param {Array<Number>} reportParticipants
 * @param {Array} betas
 * @returns {Array}
 */
function getMoneyRequestOptions(report, reportParticipants, betas) {
    // In any thread or task report, we do not allow any new money requests yet
    if (isChatThread(report) || isTaskReport(report)) {
        return [];
    }

    const participants = _.filter(reportParticipants, (accountID) => currentUserPersonalDetails.accountID !== accountID);

    // Verify if there is any of the expensify accounts amongst the participants in which case user cannot take IOU actions on such report
    const hasExcludedIOUAccountIDs = lodashIntersection(reportParticipants, CONST.EXPENSIFY_ACCOUNT_IDS).length > 0;
    const hasSingleParticipantInReport = participants.length === 1;
    const hasMultipleParticipants = participants.length > 1;

    if (hasExcludedIOUAccountIDs) {
        return [];
    }

    // User created policy rooms and default rooms like #admins or #announce will always have the Split Bill option
    // unless there are no participants at all (e.g. #admins room for a policy with only 1 admin)
    // DM chats will have the Split Bill option only when there are at least 3 people in the chat.
    // There is no Split Bill option for Workspace chats, IOU or Expense reports which are threads
    if ((isChatRoom(report) && participants.length > 0) || (hasMultipleParticipants && !isPolicyExpenseChat(report) && !isMoneyRequestReport(report)) || isControlPolicyExpenseChat(report)) {
        return [CONST.IOU.MONEY_REQUEST_TYPE.SPLIT];
    }

    // DM chats that only have 2 people will see the Send / Request money options.
    // IOU and open or processing expense reports should show the Request option.
    // Workspace chats should only see the Request money option or Split option in case of Control policies
    return [
        ...(canRequestMoney(report, participants) ? [CONST.IOU.MONEY_REQUEST_TYPE.REQUEST] : []),

        // Send money option should be visible only in DMs
        ...(Permissions.canUseIOUSend(betas) && isChatReport(report) && !isPolicyExpenseChat(report) && hasSingleParticipantInReport ? [CONST.IOU.MONEY_REQUEST_TYPE.SEND] : []),
    ];
}

/**
 * Allows a user to leave a policy room according to the following conditions of the visibility or chatType rNVP:
 * `public` - Anyone can leave (because anybody can join)
 * `public_announce` - Only non-policy members can leave (it's auto-shared with policy members)
 * `policy_admins` - Nobody can leave (it's auto-shared with all policy admins)
 * `policy_announce` - Nobody can leave (it's auto-shared with all policy members)
 * `policyExpenseChat` - Nobody can leave (it's auto-shared with all policy members)
 * `policy` - Anyone can leave (though only policy members can join)
 * `domain` - Nobody can leave (it's auto-shared with domain members)
 * `dm` - Nobody can leave (it's auto-shared with users)
 * `private` - Anybody can leave (though you can only be invited to join)
 *
 * @param {Object} report
 * @param {String} report.visibility
 * @param {String} report.chatType
 * @param {Boolean} isPolicyMember
 * @returns {Boolean}
 */
function canLeaveRoom(report, isPolicyMember) {
    if (_.isEmpty(report.visibility)) {
        if (
            report.chatType === CONST.REPORT.CHAT_TYPE.POLICY_ADMINS ||
            report.chatType === CONST.REPORT.CHAT_TYPE.POLICY_ANNOUNCE ||
            report.chatType === CONST.REPORT.CHAT_TYPE.POLICY_EXPENSE_CHAT ||
            report.chatType === CONST.REPORT.CHAT_TYPE.DOMAIN_ALL ||
            _.isEmpty(report.chatType)
        ) {
            // DM chats don't have a chatType
            return false;
        }
    } else if (isPublicAnnounceRoom(report) && isPolicyMember) {
        return false;
    }
    return true;
}

/**
 * @param {Number[]} participantAccountIDs
 * @returns {Boolean}
 */
function isCurrentUserTheOnlyParticipant(participantAccountIDs) {
    return participantAccountIDs && participantAccountIDs.length === 1 && participantAccountIDs[0] === currentUserAccountID;
}

/**
 * Returns display names for those that can see the whisper.
 * However, it returns "you" if the current user is the only one who can see it besides the person that sent it.
 *
 * @param {Number[]} participantAccountIDs
 * @returns {string}
 */
function getWhisperDisplayNames(participantAccountIDs) {
    const isWhisperOnlyVisibleToCurrentUser = isCurrentUserTheOnlyParticipant(participantAccountIDs);

    // When the current user is the only participant, the display name needs to be "you" because that's the only person reading it
    if (isWhisperOnlyVisibleToCurrentUser) {
        return Localize.translateLocal('common.youAfterPreposition');
    }

    return _.map(participantAccountIDs, (accountID) => getDisplayNameForParticipant(accountID, !isWhisperOnlyVisibleToCurrentUser)).join(', ');
}

/**
 * Show subscript on workspace chats / threads and expense requests
 * @param {Object} report
 * @returns {Boolean}
 */
function shouldReportShowSubscript(report) {
    if (isArchivedRoom(report)) {
        return false;
    }

    if (isPolicyExpenseChat(report) && !isChatThread(report) && !isTaskReport(report) && !report.isOwnPolicyExpenseChat) {
        return true;
    }

    if (isPolicyExpenseChat(report) && !isThread(report) && !isTaskReport(report)) {
        return true;
    }

    if (isExpenseRequest(report)) {
        return true;
    }

    if (isWorkspaceTaskReport(report)) {
        return true;
    }

    if (isWorkspaceThread(report)) {
        return true;
    }

    return false;
}

/**
 * Return true if reports data exists
 * @returns {Boolean}
 */
function isReportDataReady() {
    return !_.isEmpty(allReports) && _.some(_.keys(allReports), (key) => allReports[key] && allReports[key].reportID);
}

/**
 * Return true if reportID from path is valid
 * @param {String} reportIDFromPath
 * @returns {Boolean}
 */
function isValidReportIDFromPath(reportIDFromPath) {
    return typeof reportIDFromPath === 'string' && !['', 'null', '0'].includes(reportIDFromPath);
}

/**
 * Return the errors we have when creating a chat or a workspace room
 * @param {Object} report
 * @returns {Object} errors
 */
function getAddWorkspaceRoomOrChatReportErrors(report) {
    // We are either adding a workspace room, or we're creating a chat, it isn't possible for both of these to have errors for the same report at the same time, so
    // simply looking up the first truthy value will get the relevant property if it's set.
    return lodashGet(report, 'errorFields.addWorkspaceRoom') || lodashGet(report, 'errorFields.createChat');
}

/**
 * Returns true if write actions like assign task, money request, send message should be disabled on a report
 * @param {Object} report
 * @returns {Boolean}
 */
function shouldDisableWriteActions(report) {
    const reportErrors = getAddWorkspaceRoomOrChatReportErrors(report);
    return isArchivedRoom(report) || !_.isEmpty(reportErrors) || !isAllowedToComment(report) || isAnonymousUser;
}

/**
 * Returns ID of the original report from which the given reportAction is first created.
 *
 * @param {String} reportID
 * @param {Object} reportAction
 * @returns {String}
 */
function getOriginalReportID(reportID, reportAction) {
    return isThreadFirstChat(reportAction, reportID) ? lodashGet(allReports, [`${ONYXKEYS.COLLECTION.REPORT}${reportID}`, 'parentReportID']) : reportID;
}

/**
 * Return the pendingAction and the errors we have when creating a chat or a workspace room offline
 * @param {Object} report
 * @returns {Object} pending action , errors
 */
function getReportOfflinePendingActionAndErrors(report) {
    // We are either adding a workspace room, or we're creating a chat, it isn't possible for both of these to be pending, or to have errors for the same report at the same time, so
    // simply looking up the first truthy value for each case will get the relevant property if it's set.
    const addWorkspaceRoomOrChatPendingAction = lodashGet(report, 'pendingFields.addWorkspaceRoom') || lodashGet(report, 'pendingFields.createChat');
    const addWorkspaceRoomOrChatErrors = getAddWorkspaceRoomOrChatReportErrors(report);
    return {addWorkspaceRoomOrChatPendingAction, addWorkspaceRoomOrChatErrors};
}

/**
 * @param {String} policyOwner
 * @returns {String|null}
 */
function getPolicyExpenseChatReportIDByOwner(policyOwner) {
    const policyWithOwner = _.find(allPolicies, (policy) => policy.owner === policyOwner);
    if (!policyWithOwner) {
        return null;
    }

    const expenseChat = _.find(allReports, (report) => isPolicyExpenseChat(report) && report.policyID === policyWithOwner.id);
    if (!expenseChat) {
        return null;
    }
    return expenseChat.reportID;
}

/*
 * @param {Object|null} report
 * @returns {Boolean}
 */
function shouldDisableSettings(report) {
    return !isMoneyRequestReport(report) && !isPolicyExpenseChat(report) && !isChatRoom(report) && !isChatThread(report);
}

/**
 * @param {Object|null} report
 * @param {Object|null} policy - the workspace the report is on, null if the user isn't a member of the workspace
 * @returns {Boolean}
 */
function shouldDisableRename(report, policy) {
    if (isDefaultRoom(report) || isArchivedRoom(report) || isChatThread(report) || isMoneyRequestReport(report) || isPolicyExpenseChat(report)) {
        return true;
    }

    // if the linked workspace is null, that means the person isn't a member of the workspace the report is in
    // which means this has to be a public room we want to disable renaming for
    if (!policy) {
        return true;
    }

    // If there is a linked workspace, that means the user is a member of the workspace the report is in.
    // Still, we only want policy owners and admins to be able to modify the name.
    return !_.keys(loginList).includes(policy.owner) && policy.role !== CONST.POLICY.ROLE.ADMIN;
}

/**
 * Returns the onyx data needed for the task assignee chat
 * @param {Number} accountID
 * @param {String} assigneeEmail
 * @param {Number} assigneeAccountID
 * @param {String} taskReportID
 * @param {String} assigneeChatReportID
 * @param {String} parentReportID
 * @param {String} title
 * @param {Object} assigneeChatReport
 * @returns {Object}
 */
function getTaskAssigneeChatOnyxData(accountID, assigneeEmail, assigneeAccountID, taskReportID, assigneeChatReportID, parentReportID, title, assigneeChatReport) {
    // Set if we need to add a comment to the assignee chat notifying them that they have been assigned a task
    let optimisticAssigneeAddComment;
    // Set if this is a new chat that needs to be created for the assignee
    let optimisticChatCreatedReportAction;
    const currentTime = DateUtils.getDBTime();
    const optimisticData = [];
    const successData = [];
    const failureData = [];

    // You're able to assign a task to someone you haven't chatted with before - so we need to optimistically create the chat and the chat reportActions
    // Only add the assignee chat report to onyx if we haven't already set it optimistically
    if (assigneeChatReport.isOptimisticReport && lodashGet(assigneeChatReport, 'pendingFields.createChat') !== CONST.RED_BRICK_ROAD_PENDING_ACTION.ADD) {
        optimisticChatCreatedReportAction = buildOptimisticCreatedReportAction(assigneeChatReportID);
        optimisticData.push(
            {
                onyxMethod: Onyx.METHOD.MERGE,
                key: `${ONYXKEYS.COLLECTION.REPORT}${assigneeChatReportID}`,
                value: {
                    pendingFields: {
                        createChat: CONST.RED_BRICK_ROAD_PENDING_ACTION.ADD,
                    },
                    isHidden: false,
                },
            },
            {
                onyxMethod: Onyx.METHOD.MERGE,
                key: `${ONYXKEYS.COLLECTION.REPORT_ACTIONS}${assigneeChatReportID}`,
                value: {[optimisticChatCreatedReportAction.reportActionID]: optimisticChatCreatedReportAction},
            },
        );

        successData.push({
            onyxMethod: Onyx.METHOD.MERGE,
            key: `${ONYXKEYS.COLLECTION.REPORT}${assigneeChatReportID}`,
            value: {
                pendingFields: {
                    createChat: null,
                },
                isOptimisticReport: false,
            },
        });

        failureData.push(
            {
                onyxMethod: Onyx.METHOD.SET,
                key: `${ONYXKEYS.COLLECTION.REPORT}${assigneeChatReportID}`,
                value: null,
            },
            {
                onyxMethod: Onyx.METHOD.MERGE,
                key: `${ONYXKEYS.COLLECTION.REPORT_ACTIONS}${assigneeChatReportID}`,
                value: {[optimisticChatCreatedReportAction.reportActionID]: {pendingAction: null}},
            },
            // If we failed, we want to remove the optimistic personal details as it was likely due to an invalid login
            {
                onyxMethod: Onyx.METHOD.MERGE,
                key: ONYXKEYS.PERSONAL_DETAILS_LIST,
                value: {
                    [assigneeAccountID]: null,
                },
            },
        );
    }

    // If you're choosing to share the task in the same DM as the assignee then we don't need to create another reportAction indicating that you've been assigned
    if (assigneeChatReportID !== parentReportID) {
        const displayname = lodashGet(allPersonalDetails, [assigneeAccountID, 'displayName']) || lodashGet(allPersonalDetails, [assigneeAccountID, 'login'], '');
        optimisticAssigneeAddComment = buildOptimisticTaskCommentReportAction(taskReportID, title, assigneeEmail, assigneeAccountID, `assigned to ${displayname}`, parentReportID);
        const lastAssigneeCommentText = formatReportLastMessageText(optimisticAssigneeAddComment.reportAction.message[0].text);
        const optimisticAssigneeReport = {
            lastVisibleActionCreated: currentTime,
            lastMessageText: lastAssigneeCommentText,
            lastActorAccountID: accountID,
            lastReadTime: currentTime,
        };

        optimisticData.push(
            {
                onyxMethod: Onyx.METHOD.MERGE,
                key: `${ONYXKEYS.COLLECTION.REPORT_ACTIONS}${assigneeChatReportID}`,
                value: {[optimisticAssigneeAddComment.reportAction.reportActionID]: optimisticAssigneeAddComment.reportAction},
            },
            {
                onyxMethod: Onyx.METHOD.MERGE,
                key: `${ONYXKEYS.COLLECTION.REPORT}${assigneeChatReportID}`,
                value: optimisticAssigneeReport,
            },
        );
        failureData.push({
            onyxMethod: Onyx.METHOD.MERGE,
            key: `${ONYXKEYS.COLLECTION.REPORT_ACTIONS}${assigneeChatReportID}`,
            value: {[optimisticAssigneeAddComment.reportAction.reportActionID]: {pendingAction: null}},
        });
    }

    return {
        optimisticData,
        successData,
        failureData,
        optimisticAssigneeAddComment,
        optimisticChatCreatedReportAction,
    };
}

/**
 * Returns an array of the participants Ids of a report
 *
 * @param {Object} report
 * @returns {Array}
 */
function getParticipantsIDs(report) {
    if (!report) {
        return [];
    }

    const participants = report.participantAccountIDs || [];

    // Build participants list for IOU/expense reports
    if (isMoneyRequestReport(report)) {
        return _.chain([report.managerID, report.ownerAccountID, ...participants])
            .compact()
            .uniq()
            .value();
    }
    return participants;
}

/**
 * Get the last 3 transactions with receipts of an IOU report that will be displayed on the report preview
 *
 * @param {Object} reportPreviewAction
 * @returns {Object}
 */
function getReportPreviewDisplayTransactions(reportPreviewAction) {
    const transactionIDs = lodashGet(reportPreviewAction, ['childLastReceiptTransactionIDs'], '').split(',');
    return _.reduce(
        transactionIDs,
        (transactions, transactionID) => {
            const transaction = TransactionUtils.getTransaction(transactionID);
            if (TransactionUtils.hasReceipt(transaction)) {
                transactions.push(transaction);
            }
            return transactions;
        },
        [],
    );
}

/**
 * Return iou report action display message
 *
 * @param {Object} reportAction report action
 * @returns {String}
 */
function getIOUReportActionDisplayMessage(reportAction) {
    const originalMessage = _.get(reportAction, 'originalMessage', {});
    let displayMessage;
    if (originalMessage.type === CONST.IOU.REPORT_ACTION_TYPE.PAY) {
        const {amount, currency, IOUReportID} = originalMessage;
        const formattedAmount = CurrencyUtils.convertToDisplayString(amount, currency);
        const iouReport = getReport(IOUReportID);
        const payerName = isExpenseReport(iouReport) ? getPolicyName(iouReport) : getDisplayNameForParticipant(iouReport.managerID);
        let translationKey;
        switch (originalMessage.paymentType) {
            case CONST.IOU.PAYMENT_TYPE.ELSEWHERE:
                translationKey = 'iou.paidElsewhereWithAmount';
                break;
            case CONST.IOU.PAYMENT_TYPE.EXPENSIFY:
            case CONST.IOU.PAYMENT_TYPE.VBBA:
                translationKey = 'iou.paidUsingExpensifyWithAmount';
                break;
            default:
                translationKey = '';
                break;
        }
        displayMessage = Localize.translateLocal(translationKey, {amount: formattedAmount, payer: payerName});
    } else {
        const transaction = TransactionUtils.getTransaction(originalMessage.IOUTransactionID);
        const {amount, currency, comment} = getTransactionDetails(transaction);
        const formattedAmount = CurrencyUtils.convertToDisplayString(amount, currency);
        displayMessage = Localize.translateLocal('iou.requestedAmount', {
            formattedAmount,
            comment,
        });
    }
    return displayMessage;
}

export {
    getReportParticipantsTitle,
    isReportMessageAttachment,
    findLastAccessedReport,
    canEditReportAction,
    canFlagReportAction,
    shouldShowFlagComment,
    canDeleteReportAction,
    canLeaveRoom,
    sortReportsByLastRead,
    isDefaultRoom,
    isAdminRoom,
    isAdminsOnlyPostingRoom,
    isAnnounceRoom,
    isUserCreatedPolicyRoom,
    isChatRoom,
    getChatRoomSubtitle,
    getParentNavigationSubtitle,
    getPolicyName,
    getPolicyType,
    isArchivedRoom,
    isExpensifyOnlyParticipantInReport,
    isPolicyExpenseChatAdmin,
    isPolicyAdmin,
    isPublicRoom,
    isPublicAnnounceRoom,
    isConciergeChatReport,
    isCurrentUserTheOnlyParticipant,
    hasAutomatedExpensifyAccountIDs,
    hasExpensifyGuidesEmails,
    isWaitingForIOUActionFromCurrentUser,
    isIOUOwnedByCurrentUser,
    getMoneyRequestTotal,
    canShowReportRecipientLocalTime,
    formatReportLastMessageText,
    chatIncludesConcierge,
    isPolicyExpenseChat,
    isControlPolicyExpenseChat,
    isControlPolicyExpenseReport,
    getIconsForParticipants,
    getIcons,
    getRoomWelcomeMessage,
    getDisplayNamesWithTooltips,
    getDisplayNamesStringFromTooltips,
    getReportName,
    getReport,
    getReportIDFromLink,
    getRouteFromLink,
    getLastVisibleMessage,
    navigateToDetailsPage,
    generateReportID,
    hasReportNameError,
    isUnread,
    isUnreadWithMention,
    buildOptimisticWorkspaceChats,
    buildOptimisticTaskReport,
    buildOptimisticChatReport,
    buildOptimisticClosedReportAction,
    buildOptimisticCreatedReportAction,
    buildOptimisticEditedTaskReportAction,
    buildOptimisticIOUReport,
    buildOptimisticApprovedReportAction,
    buildOptimisticExpenseReport,
    buildOptimisticIOUReportAction,
    buildOptimisticReportPreview,
    buildOptimisticModifiedExpenseReportAction,
    updateReportPreview,
    buildOptimisticTaskReportAction,
    buildOptimisticAddCommentReportAction,
    buildOptimisticTaskCommentReportAction,
    updateOptimisticParentReportAction,
    getOptimisticDataForParentReportAction,
    shouldReportBeInOptionList,
    getChatByParticipants,
    getChatByParticipantsAndPolicy,
    getAllPolicyReports,
    getIOUReportActionMessage,
    getDisplayNameForParticipant,
    getWorkspaceIcon,
    isOptimisticPersonalDetail,
    shouldDisableDetailPage,
    isChatReport,
    isCurrentUserSubmitter,
    isExpenseReport,
    isExpenseRequest,
    isIOUReport,
    isTaskReport,
    isOpenTaskReport,
    isCanceledTaskReport,
    isCompletedTaskReport,
    isReportManager,
    isReportApproved,
    isMoneyRequestReport,
    isMoneyRequest,
    chatIncludesChronos,
    getNewMarkerReportActionID,
    canSeeDefaultRoom,
    getDefaultWorkspaceAvatar,
    getCommentLength,
    getParsedComment,
    getMoneyRequestOptions,
    hasIOUWaitingOnCurrentUserBankAccount,
    canRequestMoney,
    getWhisperDisplayNames,
    getWorkspaceAvatar,
    isThread,
    isChatThread,
    isThreadParent,
    isThreadFirstChat,
    isChildReport,
    shouldReportShowSubscript,
    isReportDataReady,
    isValidReportIDFromPath,
    isSettled,
    isAllowedToComment,
    getBankAccountRoute,
    getParentReport,
    getRootParentReport,
    getReportPreviewMessage,
    getModifiedExpenseMessage,
    shouldDisableWriteActions,
    getOriginalReportID,
    canAccessReport,
    getAddWorkspaceRoomOrChatReportErrors,
    getReportOfflinePendingActionAndErrors,
    isDM,
    getPolicy,
    getPolicyExpenseChatReportIDByOwner,
    shouldDisableSettings,
    shouldDisableRename,
    hasSingleParticipant,
    getReportRecipientAccountIDs,
    isOneOnOneChat,
    getTransactionReportName,
    getTransactionDetails,
    getTaskAssigneeChatOnyxData,
    getParticipantsIDs,
    canEditMoneyRequest,
    buildTransactionThread,
    areAllRequestsBeingSmartScanned,
    getReportPreviewDisplayTransactions,
    getTransactionsWithReceipts,
    hasMissingSmartscanFields,
    getIOUReportActionDisplayMessage,
    isWaitingForTaskCompleteFromAssignee,
};<|MERGE_RESOLUTION|>--- conflicted
+++ resolved
@@ -1238,18 +1238,6 @@
 }
 
 /**
-<<<<<<< HEAD
- * Get the report given a reportID
- *
- * @param {String} reportID
- * @returns {Object}
- */
-function getReport(reportID) {
-    // Deleted reports are set to null and lodashGet will still return null in that case, so we need to add an extra check
-    return lodashGet(allReports, `${ONYXKEYS.COLLECTION.REPORT}${reportID}`, {}) || {};
-}
-
-/**
  * @param {String} reportID
  * @param {Object} [actionsToMerge]
  * @return {Object}
@@ -1271,8 +1259,6 @@
 }
 
 /**
-=======
->>>>>>> 7d044d0d
  * Determines if a report has an IOU that is waiting for an action from the current user (either Pay or Add a credit bank account)
  *
  * @param {Object} report (chatReport or iouReport)

import _ from 'underscore';
import Str from 'expensify-common/lib/str';
import lodashGet from 'lodash/get';
import lodashIntersection from 'lodash/intersection';
import Onyx from 'react-native-onyx';
import ExpensiMark from 'expensify-common/lib/ExpensiMark';
import ONYXKEYS from '../ONYXKEYS';
import CONST from '../CONST';
import * as Localize from './Localize';
import * as Expensicons from '../components/Icon/Expensicons';
import hashCode from './hashCode';
import Navigation from './Navigation/Navigation';
import ROUTES from '../ROUTES';
import * as NumberUtils from './NumberUtils';
import * as NumberFormatUtils from './NumberFormatUtils';
import * as ReportActionsUtils from './ReportActionsUtils';
import Permissions from './Permissions';
import DateUtils from './DateUtils';
import linkingConfig from './Navigation/linkingConfig';
import * as defaultAvatars from '../components/Icon/DefaultAvatars';
import isReportMessageAttachment from './isReportMessageAttachment';
import * as defaultWorkspaceAvatars from '../components/Icon/WorkspaceDefaultAvatars';
import * as LocalePhoneNumber from './LocalePhoneNumber';
import * as CurrencyUtils from './CurrencyUtils';

let sessionEmail;
Onyx.connect({
    key: ONYXKEYS.SESSION,
    callback: (val) => (sessionEmail = val ? val.email : null),
});

let preferredLocale = CONST.LOCALES.DEFAULT;
Onyx.connect({
    key: ONYXKEYS.NVP_PREFERRED_LOCALE,
    callback: (val) => {
        if (!val) {
            return;
        }
        preferredLocale = val;
    },
});

let currentUserEmail;
let currentUserAccountID;
Onyx.connect({
    key: ONYXKEYS.SESSION,
    callback: (val) => {
        // When signed out, val is undefined
        if (!val) {
            return;
        }

        currentUserEmail = val.email;
        currentUserAccountID = val.accountID;
    },
});

let allPersonalDetails;
let currentUserPersonalDetails;
Onyx.connect({
    key: ONYXKEYS.PERSONAL_DETAILS,
    callback: (val) => {
        currentUserPersonalDetails = lodashGet(val, currentUserEmail, {});
        allPersonalDetails = val;
    },
});

let allReports;
Onyx.connect({
    key: ONYXKEYS.COLLECTION.REPORT,
    waitForCollectionCallback: true,
    callback: (val) => (allReports = val),
});

let doesDomainHaveApprovedAccountant;
Onyx.connect({
    key: ONYXKEYS.ACCOUNT,
    waitForCollectionCallback: true,
    callback: (val) => (doesDomainHaveApprovedAccountant = lodashGet(val, 'doesDomainHaveApprovedAccountant', false)),
});

let allPolicies;
Onyx.connect({
    key: ONYXKEYS.COLLECTION.POLICY,
    waitForCollectionCallback: true,
    callback: (val) => (allPolicies = val),
});

function getChatType(report) {
    return report ? report.chatType : '';
}

/**
 * Returns the concatenated title for the PrimaryLogins of a report
 *
 * @param {Array} logins
 * @returns {string}
 */
function getReportParticipantsTitle(logins) {
    return (
        _.chain(logins)

            // Somehow it's possible for the logins coming from report.participants to contain undefined values so we use compact to remove them.
            .compact()
            .map((login) => Str.removeSMSDomain(login))
            .value()
            .join(', ')
    );
}

/**
 * Checks if a report is a chat report.
 *
 * @param {Object} report
 * @returns {Boolean}
 */
function isChatReport(report) {
    return lodashGet(report, 'type') === CONST.REPORT.TYPE.CHAT;
}

/**
 * Checks if a report is an Expense report.
 *
 * @param {Object} report
 * @returns {Boolean}
 */
function isExpenseReport(report) {
    return lodashGet(report, 'type') === CONST.REPORT.TYPE.EXPENSE;
}

/**
 * Checks if a report is an IOU report.
 *
 * @param {Object} report
 * @returns {Boolean}
 */
function isIOUReport(report) {
    return lodashGet(report, 'type') === CONST.REPORT.TYPE.IOU;
}

/**
 * Checks if a report is a task report.
 *
 * @param {Object} report
 * @returns {Boolean}
 */
function isTaskReport(report) {
    return lodashGet(report, 'type') === CONST.REPORT.TYPE.TASK;
}

/**
 * Checks if a report is an IOU or expense report.
 *
 * @param {Object} report
 * @returns {Boolean}
 */
function isMoneyRequestReport(report) {
    return isIOUReport(report) || isExpenseReport(report);
}

/**
 * Given a collection of reports returns them sorted by last read
 *
 * @param {Object} reports
 * @returns {Array}
 */
function sortReportsByLastRead(reports) {
    return _.chain(reports)
        .toArray()
        .filter((report) => report && report.reportID && !isIOUReport(report))
        .sortBy('lastReadTime')
        .value();
}

/**
 * Can only edit if:
 *
 * - It was written by the current user
 * - It's an ADDCOMMENT that is not an attachment
 * - It's not pending deletion
 *
 * @param {Object} reportAction
 * @returns {Boolean}
 */
function canEditReportAction(reportAction) {
    return (
        reportAction.actorEmail === sessionEmail &&
        reportAction.actionName === CONST.REPORT.ACTIONS.TYPE.ADDCOMMENT &&
        !isReportMessageAttachment(lodashGet(reportAction, ['message', 0], {})) &&
        !ReportActionsUtils.isDeletedAction(reportAction) &&
        !ReportActionsUtils.isCreatedTaskReportAction(reportAction) &&
        reportAction.pendingAction !== CONST.RED_BRICK_ROAD_PENDING_ACTION.DELETE
    );
}

/**
 * Whether the Money Request report is settled
 *
 * @param {String} reportID
 * @returns {Boolean}
 */
function isSettled(reportID) {
    return !lodashGet(allReports, [`${ONYXKEYS.COLLECTION.REPORT}${reportID}`, 'hasOutstandingIOU']);
}

/**
 * Can only delete if the author is this user and the action is an ADDCOMMENT action or an IOU action in an unsettled report
 *
 * @param {Object} reportAction
 * @returns {Boolean}
 */
function canDeleteReportAction(reportAction) {
    return (
        reportAction.actorEmail === sessionEmail &&
        ((reportAction.actionName === CONST.REPORT.ACTIONS.TYPE.ADDCOMMENT && !ReportActionsUtils.isCreatedTaskReportAction(reportAction)) ||
            (ReportActionsUtils.isMoneyRequestAction(reportAction) && !isSettled(reportAction.originalMessage.IOUReportID))) &&
        reportAction.pendingAction !== CONST.RED_BRICK_ROAD_PENDING_ACTION.DELETE
    );
}

/**
 * Whether the provided report is an Admin room
 * @param {Object} report
 * @param {String} report.chatType
 * @returns {Boolean}
 */
function isAdminRoom(report) {
    return getChatType(report) === CONST.REPORT.CHAT_TYPE.POLICY_ADMINS;
}

/**
 * Whether the provided report is a Announce room
 * @param {Object} report
 * @param {String} report.chatType
 * @returns {Boolean}
 */
function isAnnounceRoom(report) {
    return getChatType(report) === CONST.REPORT.CHAT_TYPE.POLICY_ANNOUNCE;
}

/**
 * Whether the provided report is a default room
 * @param {Object} report
 * @param {String} report.chatType
 * @returns {Boolean}
 */
function isDefaultRoom(report) {
    return [CONST.REPORT.CHAT_TYPE.POLICY_ADMINS, CONST.REPORT.CHAT_TYPE.POLICY_ANNOUNCE, CONST.REPORT.CHAT_TYPE.DOMAIN_ALL].indexOf(getChatType(report)) > -1;
}

/**
 * Whether the provided report is a Domain room
 * @param {Object} report
 * @param {String} report.chatType
 * @returns {Boolean}
 */
function isDomainRoom(report) {
    return getChatType(report) === CONST.REPORT.CHAT_TYPE.DOMAIN_ALL;
}

/**
 * Whether the provided report is a user created policy room
 * @param {Object} report
 * @param {String} report.chatType
 * @returns {Boolean}
 */
function isUserCreatedPolicyRoom(report) {
    return getChatType(report) === CONST.REPORT.CHAT_TYPE.POLICY_ROOM;
}

/**
 * Whether the provided report is a Policy Expense chat.
 * @param {Object} report
 * @param {String} report.chatType
 * @returns {Boolean}
 */
function isPolicyExpenseChat(report) {
    return getChatType(report) === CONST.REPORT.CHAT_TYPE.POLICY_EXPENSE_CHAT;
}

/**
 * Whether the provided report is a chat room
 * @param {Object} report
 * @param {String} report.chatType
 * @returns {Boolean}
 */
function isChatRoom(report) {
    return isUserCreatedPolicyRoom(report) || isDefaultRoom(report);
}

/**
 * Whether the provided report is a public room
 * @param {Object} report
 * @param {String} report.visibility
 * @returns {Boolean}
 */
function isPublicRoom(report) {
    const visibility = lodashGet(report, 'visibility', '');
    return visibility === CONST.REPORT.VISIBILITY.PUBLIC || visibility === CONST.REPORT.VISIBILITY.PUBLIC_ANNOUNCE;
}

/**
 * Whether the provided report is a public announce room
 * @param {Object} report
 * @param {String} report.visibility
 * @returns {Boolean}
 */
function isPublicAnnounceRoom(report) {
    const visibility = lodashGet(report, 'visibility', '');
    return visibility === CONST.REPORT.VISIBILITY.PUBLIC_ANNOUNCE;
}

/**
 * Get the policy type from a given report
 * @param {Object} report
 * @param {String} report.policyID
 * @param {Object} policies must have Onyxkey prefix (i.e 'policy_') for keys
 * @returns {String}
 */
function getPolicyType(report, policies) {
    return lodashGet(policies, [`${ONYXKEYS.COLLECTION.POLICY}${report.policyID}`, 'type'], '');
}

/**
 * Returns true if there are any guides accounts (team.expensify.com) in emails
 * @param {Array} emails
 * @returns {Boolean}
 */
function hasExpensifyGuidesEmails(emails) {
    return _.some(emails, (email) => Str.extractEmailDomain(email) === CONST.EMAIL.GUIDES_DOMAIN);
}

/**
 * Only returns true if this is our main 1:1 DM report with Concierge
 *
 * @param {Object} report
 * @returns {Boolean}
 */
function isConciergeChatReport(report) {
    return lodashGet(report, 'participants', []).length === 1 && report.participants[0] === CONST.EMAIL.CONCIERGE;
}

/**
 * @param {Record<String, {lastReadTime, reportID}>|Array<{lastReadTime, reportID}>} reports
 * @param {Boolean} [ignoreDomainRooms]
 * @param {Object} policies
 * @param {Boolean} isFirstTimeNewExpensifyUser
 * @param {Boolean} openOnAdminRoom
 * @returns {Object}
 */
function findLastAccessedReport(reports, ignoreDomainRooms, policies, isFirstTimeNewExpensifyUser, openOnAdminRoom = false) {
    // If it's the user's first time using New Expensify, then they could either have:
    //   - just a Concierge report, if so we'll return that
    //   - their Concierge report, and a separate report that must have deeplinked them to the app before they created their account.
    // If it's the latter, we'll use the deeplinked report over the Concierge report,
    // since the Concierge report would be incorrectly selected over the deep-linked report in the logic below.
    let sortedReports = sortReportsByLastRead(reports);

    if (isFirstTimeNewExpensifyUser) {
        if (sortedReports.length === 1) {
            return sortedReports[0];
        }
        return _.find(sortedReports, (report) => !isConciergeChatReport(report));
    }

    if (ignoreDomainRooms) {
        // We allow public announce rooms, admins, and announce rooms through since we bypass the default rooms beta for them.
        // Check where ReportUtils.findLastAccessedReport is called in MainDrawerNavigator.js for more context.
        // Domain rooms are now the only type of default room that are on the defaultRooms beta.
        sortedReports = _.filter(
            sortedReports,
            (report) => !isDomainRoom(report) || getPolicyType(report, policies) === CONST.POLICY.TYPE.FREE || hasExpensifyGuidesEmails(lodashGet(report, ['participants'], [])),
        );
    }

    let adminReport;
    if (openOnAdminRoom) {
        adminReport = _.find(sortedReports, (report) => {
            const chatType = getChatType(report);
            return chatType === CONST.REPORT.CHAT_TYPE.POLICY_ADMINS;
        });
    }

    return adminReport || _.last(sortedReports);
}

/**
 * Whether the provided report is an archived room
 * @param {Object} report
 * @param {Number} report.stateNum
 * @param {Number} report.statusNum
 * @returns {Boolean}
 */
function isArchivedRoom(report) {
    return lodashGet(report, ['statusNum']) === CONST.REPORT.STATUS.CLOSED && lodashGet(report, ['stateNum']) === CONST.REPORT.STATE_NUM.SUBMITTED;
}

/**
 * Get the policy name from a given report
 * @param {Object} report
 * @param {String} report.policyID
 * @param {String} report.oldPolicyName
 * @param {String} report.policyName
 * @returns {String}
 */
function getPolicyName(report) {
    // Public rooms send back the policy name with the reportSummary,
    // since they can also be accessed by people who aren't in the workspace
    if (report.policyName) {
        return report.policyName;
    }

    if (!allPolicies || _.size(allPolicies) === 0) {
        return Localize.translateLocal('workspace.common.unavailable');
    }

    const policy = allPolicies[`${ONYXKEYS.COLLECTION.POLICY}${report.policyID}`];
    if (!policy) {
        return report.oldPolicyName || Localize.translateLocal('workspace.common.unavailable');
    }

    return policy.name || report.oldPolicyName || Localize.translateLocal('workspace.common.unavailable');
}

/**
 * Checks if the current user is allowed to comment on the given report.
 * @param {Object} report
 * @param {String} report.writeCapability
 * @param {Object} policy
 * @returns {Boolean}
 */
function isAllowedToComment(report, policy) {
    // If the capability is unset, default to allowing all users to post
    const capability = lodashGet(report, 'writeCapability', 'all');

    if (capability === CONST.REPORT.WRITE_CAPABILITIES.ALL) {
        return true;
    }

    // If we've made it here, commenting on this report is restricted
    // If the user is an admin, allow them to post
    if (lodashGet(policy, 'role', '') === CONST.POLICY.ROLE.ADMIN) {
        return true;
    }

    return false;
}

/**
 * Checks if the current user is the admin of the policy given the policy expense chat.
 * @param {Object} report
 * @param {String} report.policyID
 * @param {Object} policies must have OnyxKey prefix (i.e 'policy_') for keys
 * @returns {Boolean}
 */
function isPolicyExpenseChatAdmin(report, policies) {
    if (!isPolicyExpenseChat(report)) {
        return false;
    }

    const policyRole = lodashGet(policies, [`${ONYXKEYS.COLLECTION.POLICY}${report.policyID}`, 'role']);

    return policyRole === CONST.POLICY.ROLE.ADMIN;
}

/**
 * Returns true if report has a parent and is therefore a Thread.
 *
 * @param {Object} report
 * @returns {Boolean}
 */
function isThread(report) {
    return Boolean(report && report.parentReportID && report.parentReportActionID && report.type === CONST.REPORT.TYPE.CHAT);
}

/**
 * Returns true if reportAction has a child.
 *
 * @param {Object} reportAction
 * @returns {Boolean}
 */
function isThreadParent(reportAction) {
    return reportAction && reportAction.childReportID && reportAction.childReportID !== 0;
}

/**
 * Returns true if reportAction is the first chat preview of a Thread
 *
 * @param {Object} reportAction
 *  @param {String} reportID
 * @returns {Boolean}
 */
function isThreadFirstChat(reportAction, reportID) {
    return !_.isUndefined(reportAction.childReportID) && reportAction.childReportID.toString() === reportID;
}

/**
 * Get either the policyName or domainName the chat is tied to
 * @param {Object} report
 * @param {Object} parentReport
 * @returns {String}
 */
function getChatRoomSubtitle(report, parentReport = null) {
    if (isThread(report)) {
        if (!getChatType(report)) {
            return '';
        }

        // If thread is not from a DM or group chat, the subtitle will follow the pattern 'Workspace Name • #roomName'
        const workspaceName = getPolicyName(report);
        let roomName = '';
        if (isChatRoom(report)) {
            if (parentReport) {
                roomName = lodashGet(parentReport, 'displayName', '');
            } else {
                roomName = lodashGet(report, 'displayName', '');
            }
        }

        return [workspaceName, roomName].join(' • ');
    }
    if (!isDefaultRoom(report) && !isUserCreatedPolicyRoom(report) && !isPolicyExpenseChat(report)) {
        return '';
    }
    if (getChatType(report) === CONST.REPORT.CHAT_TYPE.DOMAIN_ALL) {
        // The domainAll rooms are just #domainName, so we ignore the prefix '#' to get the domainName
        return report.reportName.substring(1);
    }
    if ((isPolicyExpenseChat(report) && report.isOwnPolicyExpenseChat) || isExpenseReport(report)) {
        return Localize.translateLocal('workspace.common.workspace');
    }
    if (isArchivedRoom(report)) {
        return report.oldPolicyName || '';
    }
    return getPolicyName(report);
}

/**
 * Get welcome message based on room type
 * @param {Object} report
 * @returns {Object}
 */

function getRoomWelcomeMessage(report) {
    const welcomeMessage = {};
    const workspaceName = getPolicyName(report);

    if (isArchivedRoom(report)) {
        welcomeMessage.phrase1 = Localize.translateLocal('reportActionsView.beginningOfArchivedRoomPartOne');
        welcomeMessage.phrase2 = Localize.translateLocal('reportActionsView.beginningOfArchivedRoomPartTwo');
    } else if (isDomainRoom(report)) {
        welcomeMessage.phrase1 = Localize.translateLocal('reportActionsView.beginningOfChatHistoryDomainRoomPartOne', {domainRoom: report.reportName});
        welcomeMessage.phrase2 = Localize.translateLocal('reportActionsView.beginningOfChatHistoryDomainRoomPartTwo');
    } else if (isAdminRoom(report)) {
        welcomeMessage.phrase1 = Localize.translateLocal('reportActionsView.beginningOfChatHistoryAdminRoomPartOne', {workspaceName});
        welcomeMessage.phrase2 = Localize.translateLocal('reportActionsView.beginningOfChatHistoryAdminRoomPartTwo');
    } else if (isAnnounceRoom(report)) {
        welcomeMessage.phrase1 = Localize.translateLocal('reportActionsView.beginningOfChatHistoryAnnounceRoomPartOne', {workspaceName});
        welcomeMessage.phrase2 = Localize.translateLocal('reportActionsView.beginningOfChatHistoryAnnounceRoomPartTwo', {workspaceName});
    } else {
        // Message for user created rooms or other room types.
        welcomeMessage.phrase1 = Localize.translateLocal('reportActionsView.beginningOfChatHistoryUserRoomPartOne');
        welcomeMessage.phrase2 = Localize.translateLocal('reportActionsView.beginningOfChatHistoryUserRoomPartTwo');
    }

    return welcomeMessage;
}

/**
 * Returns true if Concierge is one of the chat participants (1:1 as well as group chats)
 * @param {Object} report
 * @returns {Boolean}
 */
function chatIncludesConcierge(report) {
    return report.participants && _.contains(report.participants, CONST.EMAIL.CONCIERGE);
}

/**
 * Returns true if there is any automated expensify account in emails
 * @param {Array} emails
 * @returns {Boolean}
 */
function hasAutomatedExpensifyEmails(emails) {
    return _.intersection(emails, CONST.EXPENSIFY_EMAILS).length > 0;
}

/**
 * Returns true if there are any Expensify accounts (i.e. with domain 'expensify.com') in the set of emails.
 *
 * @param {Array<String>} emails
 * @return {Boolean}
 */
function hasExpensifyEmails(emails) {
    return _.some(emails, (email) => Str.extractEmailDomain(email) === CONST.EXPENSIFY_PARTNER_NAME);
}

/**
 * Whether the time row should be shown for a report.
 * @param {Array<Object>} personalDetails
 * @param {Object} report
 * @return {Boolean}
 */
function canShowReportRecipientLocalTime(personalDetails, report) {
    const reportParticipants = _.without(lodashGet(report, 'participants', []), sessionEmail);
    const participantsWithoutExpensifyEmails = _.difference(reportParticipants, CONST.EXPENSIFY_EMAILS);
    const hasMultipleParticipants = participantsWithoutExpensifyEmails.length > 1;
    const reportRecipient = personalDetails[participantsWithoutExpensifyEmails[0]];
    const reportRecipientTimezone = lodashGet(reportRecipient, 'timezone', CONST.DEFAULT_TIME_ZONE);
    const isReportParticipantValidated = lodashGet(reportRecipient, 'validated', false);
    return Boolean(
        !hasMultipleParticipants &&
            !isChatRoom(report) &&
            !isPolicyExpenseChat(report) &&
            reportRecipient &&
            reportRecipientTimezone &&
            reportRecipientTimezone.selected &&
            isReportParticipantValidated,
    );
}

/**
 * Html decode, shorten last message text to fixed length and trim spaces.
 * @param {String} lastMessageText
 * @returns {String}
 */
function formatReportLastMessageText(lastMessageText) {
    return Str.htmlDecode(String(lastMessageText)).replace(CONST.REGEX.AFTER_FIRST_LINE_BREAK, '').substring(0, CONST.REPORT.LAST_MESSAGE_TEXT_MAX_LENGTH).trim();
}

/**
 * Hashes provided string and returns a value between [0, range)
 * @param {String} login
 * @param {Number} range
 * @returns {Number}
 */
function hashLogin(login, range) {
    return Math.abs(hashCode(login.toLowerCase())) % range;
}

/**
 * Helper method to return the default avatar associated with the given login
 * @param {String} [login]
 * @returns {String}
 */
function getDefaultAvatar(login = '') {
    if (!login) {
        return Expensicons.FallbackAvatar;
    }
    if (login === CONST.EMAIL.CONCIERGE) {
        return Expensicons.ConciergeAvatar;
    }

    // There are 24 possible default avatars, so we choose which one this user has based
    // on a simple hash of their login. Note that Avatar count starts at 1.
    const loginHashBucket = hashLogin(login, CONST.DEFAULT_AVATAR_COUNT) + 1;

    return defaultAvatars[`Avatar${loginHashBucket}`];
}

/**
 * Helper method to return the default avatar associated with the given login
 * @param {String} [workspaceName]
 * @returns {String}
 */
function getDefaultWorkspaceAvatar(workspaceName) {
    if (!workspaceName) {
        return defaultWorkspaceAvatars.WorkspaceBuilding;
    }

    // Remove all chars not A-Z or 0-9 including underscore
    const alphaNumeric = workspaceName
        .normalize('NFD')
        .replace(/[^0-9a-z]/gi, '')
        .toUpperCase();

    return !alphaNumeric ? defaultWorkspaceAvatars.WorkspaceBuilding : defaultWorkspaceAvatars[`Workspace${alphaNumeric[0]}`];
}

function getWorkspaceAvatar(report) {
    const workspaceName = getPolicyName(report, allPolicies);
    return lodashGet(allPolicies, [`${ONYXKEYS.COLLECTION.POLICY}${report.policyID}`, 'avatar']) || getDefaultWorkspaceAvatar(workspaceName);
}

/**
 * Helper method to return old dot default avatar associated with login
 *
 * @param {String} [login]
 * @returns {String}
 */
function getOldDotDefaultAvatar(login = '') {
    if (login === CONST.EMAIL.CONCIERGE) {
        return CONST.CONCIERGE_ICON_URL;
    }

    // There are 8 possible old dot default avatars, so we choose which one this user has based
    // on a simple hash of their login. Note that Avatar count starts at 1.
    const loginHashBucket = hashLogin(login, CONST.OLD_DEFAULT_AVATAR_COUNT) + 1;

    return `${CONST.CLOUDFRONT_URL}/images/avatars/avatar_${loginHashBucket}.png`;
}

/**
 * Given a user's avatar path, returns true if user doesn't have an avatar or if URL points to a default avatar
 * @param {String} [avatarURL] - the avatar source from user's personalDetails
 * @returns {Boolean}
 */
function isDefaultAvatar(avatarURL) {
    if (
        _.isString(avatarURL) &&
        (avatarURL.includes('images/avatars/avatar_') || avatarURL.includes('images/avatars/default-avatar_') || avatarURL.includes('images/avatars/user/default'))
    ) {
        return true;
    }

    // If null URL, we should also use a default avatar
    if (!avatarURL) {
        return true;
    }
    return false;
}

/**
 * Provided a source URL, if source is a default avatar, return the associated SVG.
 * Otherwise, return the URL pointing to a user-uploaded avatar.
 *
 * @param {String} [avatarURL] - the avatar source from user's personalDetails
 * @param {String} [login] - the email of the user
 * @returns {String|Function}
 */
function getAvatar(avatarURL, login) {
    if (isDefaultAvatar(avatarURL)) {
        return getDefaultAvatar(login);
    }
    return avatarURL;
}

/**
 * Avatars uploaded by users will have a _128 appended so that the asset server returns a small version.
 * This removes that part of the URL so the full version of the image can load.
 *
 * @param {String} [avatarURL]
 * @param {String} [login]
 * @returns {String|Function}
 */
function getFullSizeAvatar(avatarURL, login) {
    const source = getAvatar(avatarURL, login);
    if (!_.isString(source)) {
        return source;
    }
    return source.replace('_128', '');
}

/**
 * Small sized avatars end with _128.<file-type>. This adds the _128 at the end of the
 * source URL (before the file type) if it doesn't exist there already.
 *
 * @param {String} avatarURL
 * @param {String} login
 * @returns {String|Function}
 */
function getSmallSizeAvatar(avatarURL, login) {
    const source = getAvatar(avatarURL, login);
    if (!_.isString(source)) {
        return source;
    }

    // Because other urls than CloudFront do not support dynamic image sizing (_SIZE suffix), the current source is already what we want to use here.
    if (!CONST.CLOUDFRONT_DOMAIN_REGEX.test(source)) {
        return source;
    }

    // If image source already has _128 at the end, the given avatar URL is already what we want to use here.
    const lastPeriodIndex = source.lastIndexOf('.');
    if (source.substring(lastPeriodIndex - 4, lastPeriodIndex) === '_128') {
        return source;
    }
    return `${source.substring(0, lastPeriodIndex)}_128${source.substring(lastPeriodIndex)}`;
}

/**
 * Returns the appropriate icons for the given chat report using the stored personalDetails.
 * The Avatar sources can be URLs or Icon components according to the chat type.
 *
 * @param {Array} participants
 * @param {Object} personalDetails
 * @returns {Array<*>}
 */
function getIconsForParticipants(participants, personalDetails) {
    const participantDetails = [];
    const participantsList = participants || [];

    for (let i = 0; i < participantsList.length; i++) {
        const login = participantsList[i];
        const avatarSource = getAvatar(lodashGet(personalDetails, [login, 'avatar'], ''), login);
        participantDetails.push([login, lodashGet(personalDetails, [login, 'firstName'], ''), avatarSource]);
    }

    // Sort all logins by first name (which is the second element in the array)
    const sortedParticipantDetails = participantDetails.sort((a, b) => a[1] - b[1]);

    // Now that things are sorted, gather only the avatars (third element in the array) and return those
    const avatars = [];
    for (let i = 0; i < sortedParticipantDetails.length; i++) {
        const userIcon = {
            source: sortedParticipantDetails[i][2],
            type: CONST.ICON_TYPE_AVATAR,
            name: sortedParticipantDetails[i][0],
        };
        avatars.push(userIcon);
    }

    return avatars;
}

/**
 * Returns the appropriate icons for the given chat report using the stored personalDetails.
 * The Avatar sources can be URLs or Icon components according to the chat type.
 *
 * @param {Object} report
 * @param {Object} personalDetails
 * @param {*} [defaultIcon]
 * @returns {Array<*>}
 */
function getIcons(report, personalDetails, defaultIcon = null) {
    const result = {
        source: '',
        type: CONST.ICON_TYPE_AVATAR,
        name: '',
    };

    if (_.isEmpty(report)) {
        result.source = defaultIcon || Expensicons.FallbackAvatar;
        return [result];
    }
    if (isConciergeChatReport(report)) {
        result.source = CONST.CONCIERGE_ICON_URL;
        return [result];
    }
    if (isArchivedRoom(report)) {
        result.source = Expensicons.DeletedRoomAvatar;
        return [result];
    }
    if (isThread(report)) {
        const parentReport = lodashGet(allReports, [`${ONYXKEYS.COLLECTION.REPORT}${report.parentReportID}`]);
        const parentReportAction = ReportActionsUtils.getParentReportAction(report);

        if (!parentReport) {
            result.source = Expensicons.ActiveRoomAvatar;
            return [result];
        }

        if (getChatType(parentReport)) {
            result.source = getWorkspaceAvatar(parentReport);
            result.type = CONST.ICON_TYPE_WORKSPACE;
            result.name = getPolicyName(parentReport);
            return [result];
        }

        const actorEmail = lodashGet(parentReportAction, 'actorEmail', '');
        result.source = getAvatar(lodashGet(personalDetails, [actorEmail, 'avatar']), actorEmail);
        result.name = actorEmail;
        return [result];
    }
    if (isDomainRoom(report)) {
        result.source = Expensicons.DomainRoomAvatar;
        return [result];
    }
    if (isAdminRoom(report)) {
        result.source = Expensicons.AdminRoomAvatar;
        return [result];
    }
    if (isAnnounceRoom(report)) {
        result.source = Expensicons.AnnounceRoomAvatar;
        return [result];
    }
    if (isChatRoom(report)) {
        result.source = Expensicons.ActiveRoomAvatar;
        return [result];
    }
    if (isPolicyExpenseChat(report) || isExpenseReport(report)) {
        const workspaceName = lodashGet(allPolicies, [`${ONYXKEYS.COLLECTION.POLICY}${report.policyID}`, 'name']);

        const policyExpenseChatAvatarSource = lodashGet(allPolicies, [`${ONYXKEYS.COLLECTION.POLICY}${report.policyID}`, 'avatar']) || getDefaultWorkspaceAvatar(workspaceName);

        // Return the workspace avatar if the user is the owner of the policy expense chat
        if (report.isOwnPolicyExpenseChat && !isExpenseReport(report)) {
            result.source = policyExpenseChatAvatarSource;
            result.type = CONST.ICON_TYPE_WORKSPACE;
            result.name = workspaceName;
            return [result];
        }

        const adminIcon = {
            source: getAvatar(lodashGet(personalDetails, [report.ownerEmail, 'avatar']), report.ownerEmail),
            name: report.ownerEmail,
            type: CONST.ICON_TYPE_AVATAR,
        };

        const workspaceIcon = {
            source: policyExpenseChatAvatarSource,
            type: CONST.ICON_TYPE_WORKSPACE,
            name: workspaceName,
        };

        // If the user is an admin, return avatar source of the other participant of the report
        // (their workspace chat) and the avatar source of the workspace
        return [adminIcon, workspaceIcon];
    }
    if (isIOUReport(report)) {
        return [
            {
                source: getAvatar(lodashGet(personalDetails, [report.ownerEmail, 'avatar']), report.ownerEmail),
                name: report.ownerEmail,
                type: CONST.ICON_TYPE_AVATAR,
            },
        ];
    }

    return getIconsForParticipants(report.participants, personalDetails);
}

/**
 * Gets the personal details for a login by looking in the ONYXKEYS.PERSONAL_DETAILS Onyx key (stored in the local variable, allPersonalDetails). If it doesn't exist in Onyx,
 * then a default object is constructed.
 * @param {String} login
 * @returns {Object}
 */
function getPersonalDetailsForLogin(login) {
    if (!login) {
        return {};
    }
    return (
        (allPersonalDetails && allPersonalDetails[login]) || {
            login,
            displayName: LocalePhoneNumber.formatPhoneNumber(login),
            avatar: getDefaultAvatar(login),
        }
    );
}

/**
 * Get the displayName for a single report participant.
 *
 * @param {String} login
 * @param {Boolean} [shouldUseShortForm]
 * @returns {String}
 */
function getDisplayNameForParticipant(login, shouldUseShortForm = false) {
    if (!login) {
        return '';
    }
    const personalDetails = getPersonalDetailsForLogin(login);

    const longName = personalDetails.displayName;

    const shortName = personalDetails.firstName || longName;

    return shouldUseShortForm ? shortName : longName;
}

/**
 * @param {Object} participants
 * @param {Boolean} isMultipleParticipantReport
 * @returns {Array}
 */
function getDisplayNamesWithTooltips(participants, isMultipleParticipantReport) {
    return _.map(participants, (participant) => {
        const displayName = getDisplayNameForParticipant(participant.login, isMultipleParticipantReport);
        const tooltip = participant.login ? Str.removeSMSDomain(participant.login) : '';

        let pronouns = participant.pronouns;
        if (pronouns && pronouns.startsWith(CONST.PRONOUNS.PREFIX)) {
            const pronounTranslationKey = pronouns.replace(CONST.PRONOUNS.PREFIX, '');
            pronouns = Localize.translateLocal(`pronouns.${pronounTranslationKey}`);
        }

        return {
            displayName,
            tooltip,
            pronouns,
        };
    });
}

/**
 * We get the amount, currency and comment money request value from the action.originalMessage.
 * But for the send money action, the above value is put in the IOUDetails object.
 *
 * @param {Object} reportAction
 * @param {Number} reportAction.amount
 * @param {String} reportAction.currency
 * @param {String} reportAction.comment
 * @param {Object} [reportAction.IOUDetails]
 * @returns {Object}
 */
function getMoneyRequestAction(reportAction = {}) {
    const originalMessage = lodashGet(reportAction, 'originalMessage', {});
    let total = originalMessage.amount || 0;
    let currency = originalMessage.currency || CONST.CURRENCY.USD;
    let comment = originalMessage.comment || '';

    if (_.has(originalMessage, 'IOUDetails')) {
        total = lodashGet(originalMessage, 'IOUDetails.amount', 0);
        currency = lodashGet(originalMessage, 'IOUDetails.currency', CONST.CURRENCY.USD);
        comment = lodashGet(originalMessage, 'IOUDetails.comment', '');
    }

    return {total, currency, comment};
}

/**
 * @param {Object} report
 * @param {String} report.iouReportID
 * @param {Object} moneyRequestReports
 * @returns {Number}
 */
function getMoneyRequestTotal(report, moneyRequestReports = {}) {
    if (report.hasOutstandingIOU || isMoneyRequestReport(report)) {
        const moneyRequestReport = moneyRequestReports[`${ONYXKEYS.COLLECTION.REPORT}${report.iouReportID}`] || report;
        const total = lodashGet(moneyRequestReport, 'total', 0);

        if (total !== 0) {
            // There is a possibility that if the Expense report has a negative total.
            // This is because there are instances where you can get a credit back on your card,
            // or you enter a negative expense to “offset” future expenses
            return isExpenseReport(moneyRequestReport) ? total * -1 : Math.abs(total);
        }
    }
    return 0;
}

/**
 * Get the title for a policy expense chat which depends on the role of the policy member seeing this report
 *
 * @param {Object} report
 * @returns {String}
 */
function getPolicyExpenseChatName(report) {
    const reportOwnerDisplayName = getDisplayNameForParticipant(report.ownerEmail) || report.ownerEmail || report.reportName;

    // If the policy expense chat is owned by this user, use the name of the policy as the report name.
    if (report.isOwnPolicyExpenseChat) {
        return getPolicyName(report);
    }

    const policyExpenseChatRole = lodashGet(allPolicies, [`${ONYXKEYS.COLLECTION.POLICY}${report.policyID}`, 'role']) || 'user';

    // If this user is not admin and this policy expense chat has been archived because of account merging, this must be an old workspace chat
    // of the account which was merged into the current user's account. Use the name of the policy as the name of the report.
    if (isArchivedRoom(report)) {
        const lastAction = ReportActionsUtils.getLastVisibleAction(report.reportID);
        const archiveReason = (lastAction && lastAction.originalMessage && lastAction.originalMessage.reason) || CONST.REPORT.ARCHIVE_REASON.DEFAULT;
        if (archiveReason === CONST.REPORT.ARCHIVE_REASON.ACCOUNT_MERGED && policyExpenseChatRole !== CONST.POLICY.ROLE.ADMIN) {
            return getPolicyName(report);
        }
    }

    // If user can see this report and they are not its owner, they must be an admin and the report name should be the name of the policy member
    return reportOwnerDisplayName;
}

/**
 * Get the title for a IOU or expense chat which will be showing the payer and the amount
 *
 * @param {Object} report
 * @returns  {String}
 */
function getMoneyRequestReportName(report) {
    const formattedAmount = CurrencyUtils.convertToDisplayString(getMoneyRequestTotal(report), report.currency);
    const payerName = isExpenseReport(report) ? getPolicyName(report) : getDisplayNameForParticipant(report.managerEmail);

    return Localize.translateLocal('iou.payerOwesAmount', {payer: payerName, amount: formattedAmount});
}

/**
 * Given a parent IOU report action get report name for the LHN.
 *
 * @param {Object} reportAction
 * @returns {String}
 */
function getTransactionReportName(reportAction) {
    return Localize.translateLocal('iou.threadReportName', {
        formattedAmount: CurrencyUtils.convertToDisplayString(lodashGet(reportAction, 'originalMessage.amount', 0), lodashGet(reportAction, 'originalMessage.currency', '')),
        comment: lodashGet(reportAction, 'originalMessage.comment'),
    });
}

/**
 * Get the title for a report.
 *
 * @param {Object} report
 * @returns {String}
 */
function getReportName(report) {
    let formattedName;
    if (isThread(report)) {
        const parentReportAction = ReportActionsUtils.getParentReportAction(report);
        if (ReportActionsUtils.isTransactionThread(parentReportAction)) {
            return getTransactionReportName(parentReportAction);
        }
        const parentReportActionMessage = lodashGet(parentReportAction, ['message', 0, 'text'], '').replace(/(\r\n|\n|\r)/gm, ' ');
        return parentReportActionMessage || Localize.translateLocal('parentReportAction.deletedMessage');
    }
    if (isChatRoom(report) || isTaskReport(report)) {
        formattedName = report.reportName;
    }

    if (isPolicyExpenseChat(report)) {
        formattedName = getPolicyExpenseChatName(report);
    }

    if (isMoneyRequestReport(report)) {
        formattedName = getMoneyRequestReportName(report);
    }

    if (isArchivedRoom(report)) {
        formattedName += ` (${Localize.translateLocal('common.archived')})`;
    }

    if (formattedName) {
        return formattedName;
    }

    // Not a room or PolicyExpenseChat, generate title from participants
    const participants = (report && report.participants) || [];
    const participantsWithoutCurrentUser = _.without(participants, sessionEmail);
    const isMultipleParticipantReport = participantsWithoutCurrentUser.length > 1;

    return _.map(participantsWithoutCurrentUser, (login) => getDisplayNameForParticipant(login, isMultipleParticipantReport)).join(', ');
}

/**
 * Navigate to the details page of a given report
 *
 * @param {Object} report
 */
function navigateToDetailsPage(report) {
    const participants = lodashGet(report, 'participants', []);

    if (isChatRoom(report) || isPolicyExpenseChat(report)) {
        Navigation.navigate(ROUTES.getReportDetailsRoute(report.reportID));
        return;
    }
    if (participants.length === 1) {
        Navigation.navigate(ROUTES.getDetailsRoute(participants[0]));
        return;
    }
    Navigation.navigate(ROUTES.getReportParticipantsRoute(report.reportID));
}

/**
 * Generate a random reportID up to 53 bits aka 9,007,199,254,740,991 (Number.MAX_SAFE_INTEGER).
 * There were approximately 98,000,000 reports with sequential IDs generated before we started using this approach, those make up roughly one billionth of the space for these numbers,
 * so we live with the 1 in a billion chance of a collision with an older ID until we can switch to 64-bit IDs.
 *
 * In a test of 500M reports (28 years of reports at our current max rate) we got 20-40 collisions meaning that
 * this is more than random enough for our needs.
 *
 * @returns {String}
 */
function generateReportID() {
    return (Math.floor(Math.random() * 2 ** 21) * 2 ** 32 + Math.floor(Math.random() * 2 ** 32)).toString();
}

/**
 * @param {Object} report
 * @returns {Boolean}
 */
function hasReportNameError(report) {
    return !_.isEmpty(lodashGet(report, 'errorFields.reportName', {}));
}

/**
 * For comments shorter than 10k chars, convert the comment from MD into HTML because that's how it is stored in the database
 * For longer comments, skip parsing, but still escape the text, and display plaintext for performance reasons. It takes over 40s to parse a 100k long string!!
 *
 * @param {String} text
 * @returns {String}
 */
function getParsedComment(text) {
    const parser = new ExpensiMark();
    return text.length < CONST.MAX_MARKUP_LENGTH ? parser.replace(text) : _.escape(text);
}

/**
 * @param {String} [text]
 * @param {File} [file]
 * @returns {Object}
 */
function buildOptimisticAddCommentReportAction(text, file) {
    const parser = new ExpensiMark();
    const commentText = getParsedComment(text);
    const isAttachment = _.isEmpty(text) && file !== undefined;
    const attachmentInfo = isAttachment ? file : {};
    const htmlForNewComment = isAttachment ? 'Uploading attachment...' : commentText;

    // Remove HTML from text when applying optimistic offline comment
    const textForNewComment = isAttachment ? CONST.ATTACHMENT_MESSAGE_TEXT : parser.htmlToText(htmlForNewComment);

    return {
        commentText,
        reportAction: {
            reportActionID: NumberUtils.rand64(),
            actionName: CONST.REPORT.ACTIONS.TYPE.ADDCOMMENT,
            actorEmail: currentUserEmail,
            actorAccountID: currentUserAccountID,
            person: [
                {
                    style: 'strong',
                    text: lodashGet(allPersonalDetails, [currentUserEmail, 'displayName'], currentUserEmail),
                    type: 'TEXT',
                },
            ],
            automatic: false,
            avatar: lodashGet(allPersonalDetails, [currentUserEmail, 'avatar'], getDefaultAvatar(currentUserEmail)),
            created: DateUtils.getDBTime(),
            message: [
                {
                    type: CONST.REPORT.MESSAGE.TYPE.COMMENT,
                    html: htmlForNewComment,
                    text: textForNewComment,
                },
            ],
            isFirstItem: false,
            isAttachment,
            attachmentInfo,
            pendingAction: CONST.RED_BRICK_ROAD_PENDING_ACTION.ADD,
            shouldShow: true,
        },
    };
}

/**
 * Builds an optimistic reportAction for the parent report when a task is created
 * @param {String} taskReportID - Report ID of the task
 * @param {String} taskTitle - Title of the task
 * @param {String} taskAssignee - Email of the person assigned to the task
 * @param {String} text - Text of the comment
 * @param {String} parentReportID - Report ID of the parent report
 * @returns {Object}
 */
function buildOptimisticTaskCommentReportAction(taskReportID, taskTitle, taskAssignee, text, parentReportID) {
    const reportAction = buildOptimisticAddCommentReportAction(text);
    reportAction.reportAction.message[0].taskReportID = taskReportID;

    // These parameters are not saved on the reportAction, but are used to display the task in the UI
    // Added when we fetch the reportActions on a report
    reportAction.reportAction.originalMessage = {
        html: reportAction.reportAction.message[0].html,
        taskReportID: reportAction.reportAction.message[0].taskReportID,
    };
    reportAction.reportAction.childReportID = taskReportID;
    reportAction.reportAction.parentReportID = parentReportID;
    reportAction.reportAction.childType = CONST.REPORT.TYPE.TASK;
    reportAction.reportAction.taskTitle = taskTitle;
    reportAction.reportAction.taskAssignee = taskAssignee;
    reportAction.reportAction.childStatusNum = CONST.REPORT.STATUS.OPEN;
    reportAction.reportAction.childStateNum = CONST.REPORT.STATE_NUM.OPEN;

    return reportAction;
}

/**
 * Builds an optimistic IOU report with a randomly generated reportID
 *
 * @param {String} payeeEmail - Email of the person generating the IOU.
 * @param {String} payerEmail - Email of the other person participating in the IOU.
 * @param {Number} total - IOU amount in the smallest unit of the currency.
 * @param {String} chatReportID - Report ID of the chat where the IOU is.
 * @param {String} currency - IOU currency.
 * @param {Boolean} isSendingMoney - If we send money the IOU should be created as settled
 *
 * @returns {Object}
 */
function buildOptimisticIOUReport(payeeEmail, payerEmail, total, chatReportID, currency, isSendingMoney = false) {
    const formattedTotal = CurrencyUtils.convertToDisplayString(total, currency);
    return {
        // If we're sending money, hasOutstandingIOU should be false
        hasOutstandingIOU: !isSendingMoney,
        type: CONST.REPORT.TYPE.IOU,
        cachedTotal: formattedTotal,
        chatReportID,
        currency,
        managerEmail: payerEmail,
        ownerEmail: payeeEmail,
        reportID: generateReportID(),
        state: CONST.REPORT.STATE.SUBMITTED,
        stateNum: isSendingMoney ? CONST.REPORT.STATE_NUM.SUBMITTED : CONST.REPORT.STATE_NUM.PROCESSING,
        total,

        // We don't translate reportName because the server response is always in English
        reportName: `${payerEmail} owes ${formattedTotal}`,
    };
}

/**
 * Builds an optimistic Expense report with a randomly generated reportID
 *
 * @param {String} chatReportID - Report ID of the PolicyExpenseChat where the Expense Report is
 * @param {String} policyID - The policy ID of the PolicyExpenseChat
 * @param {String} payeeEmail - Email of the employee (payee)
 * @param {Number} total - Amount in cents
 * @param {String} currency
 *
 * @returns {Object}
 */
function buildOptimisticExpenseReport(chatReportID, policyID, payeeEmail, total, currency) {
    // The amount for Expense reports are stored as negative value in the database
    const storedTotal = total * -1;
    const policyName = getPolicyName(allReports[`${ONYXKEYS.COLLECTION.REPORT}${chatReportID}`]);
    const formattedTotal = CurrencyUtils.convertToDisplayString(storedTotal, currency);

    // The expense report is always created with the policy's output currency
    const outputCurrency = lodashGet(allPolicies, [`${ONYXKEYS.COLLECTION.POLICY}${policyID}`, 'outputCurrency'], CONST.CURRENCY.USD);

    return {
        reportID: generateReportID(),
        chatReportID,
        policyID,
        type: CONST.REPORT.TYPE.EXPENSE,
        ownerEmail: payeeEmail,
        hasOutstandingIOU: true,
        currency: outputCurrency,

        // We don't translate reportName because the server response is always in English
        reportName: `${policyName} owes ${formattedTotal}`,
        state: CONST.REPORT.STATE.SUBMITTED,
        stateNum: CONST.REPORT.STATE_NUM.PROCESSING,
        total: storedTotal,
    };
}

/**
 * @param {String} type - IOUReportAction type. Can be oneOf(create, decline, cancel, pay, split)
 * @param {Number} total - IOU total in cents
 * @param {String} comment - IOU comment
 * @param {String} currency - IOU currency
 * @param {String} paymentType - IOU paymentMethodType. Can be oneOf(Elsewhere, Expensify, PayPal.me)
 * @param {Boolean} isSettlingUp - Whether we are settling up an IOU
 * @returns {Array}
 */
function getIOUReportActionMessage(type, total, comment, currency, paymentType = '', isSettlingUp = false) {
    const amount = NumberFormatUtils.format(preferredLocale, total / 100, {style: 'currency', currency});
    let paymentMethodMessage;
    switch (paymentType) {
        case CONST.IOU.PAYMENT_TYPE.EXPENSIFY:
            paymentMethodMessage = '!';
            break;
        case CONST.IOU.PAYMENT_TYPE.ELSEWHERE:
            paymentMethodMessage = ' elsewhere';
            break;
        case CONST.IOU.PAYMENT_TYPE.PAYPAL_ME:
            paymentMethodMessage = ' using PayPal.me';
            break;
        default:
            break;
    }

    let iouMessage;
    switch (type) {
        case CONST.IOU.REPORT_ACTION_TYPE.CREATE:
            iouMessage = `requested ${amount}${comment && ` for ${comment}`}`;
            break;
        case CONST.IOU.REPORT_ACTION_TYPE.SPLIT:
            iouMessage = `split ${amount}${comment && ` for ${comment}`}`;
            break;
        case CONST.IOU.REPORT_ACTION_TYPE.DELETE:
            iouMessage = `deleted the ${amount} request${comment && ` for ${comment}`}`;
            break;
        case CONST.IOU.REPORT_ACTION_TYPE.PAY:
            iouMessage = isSettlingUp ? `settled up ${amount}${paymentMethodMessage}` : `sent ${amount}${comment && ` for ${comment}`}${paymentMethodMessage}`;
            break;
        default:
            break;
    }

    return [
        {
            html: getParsedComment(iouMessage),
            text: iouMessage,
            isEdited: false,
            type: CONST.REPORT.MESSAGE.TYPE.COMMENT,
        },
    ];
}

/**
 * Builds an optimistic IOU reportAction object
 *
 * @param {String} type - IOUReportAction type. Can be oneOf(create, delete, pay, split).
 * @param {Number} amount - IOU amount in cents.
 * @param {String} currency
 * @param {String} comment - User comment for the IOU.
 * @param {Array}  participants - An array with participants details.
 * @param {String} transactionID
 * @param {String} [paymentType] - Only required if the IOUReportAction type is 'pay'. Can be oneOf(elsewhere, payPal, Expensify).
 * @param {String} [iouReportID] - Only required if the IOUReportActions type is oneOf(decline, cancel, pay). Generates a randomID as default.
 * @param {Boolean} [isSettlingUp] - Whether we are settling up an IOU.
 * @returns {Object}
 */
function buildOptimisticIOUReportAction(type, amount, currency, comment, participants, transactionID, paymentType = '', iouReportID = '', isSettlingUp = false) {
    const IOUReportID = iouReportID || generateReportID();
    const parser = new ExpensiMark();
    const commentText = getParsedComment(comment);
    const textForNewComment = parser.htmlToText(commentText);
    const textForNewCommentDecoded = Str.htmlDecode(textForNewComment);
    const originalMessage = {
        amount,
        comment: textForNewComment,
        currency,
        IOUTransactionID: transactionID,
        IOUReportID,
        type,
    };

    // We store amount, comment, currency in IOUDetails when type = pay
    if (type === CONST.IOU.REPORT_ACTION_TYPE.PAY) {
        _.each(['amount', 'comment', 'currency'], (key) => {
            delete originalMessage[key];
        });
        originalMessage.IOUDetails = {amount, comment, currency};
        originalMessage.paymentType = paymentType;
    }

    // IOUs of type split only exist in group DMs and those don't have an iouReport so we need to delete the IOUReportID key
    if (type === CONST.IOU.REPORT_ACTION_TYPE.SPLIT) {
        delete originalMessage.IOUReportID;
        originalMessage.participants = [currentUserEmail, ..._.pluck(participants, 'login')];
    }

    return {
        actionName: CONST.REPORT.ACTIONS.TYPE.IOU,
        actorAccountID: currentUserAccountID,
        actorEmail: currentUserEmail,
        automatic: false,
        avatar: lodashGet(currentUserPersonalDetails, 'avatar', getDefaultAvatar(currentUserEmail)),
        isAttachment: false,
        originalMessage,
        message: getIOUReportActionMessage(type, amount, textForNewCommentDecoded, currency, paymentType, isSettlingUp),
        person: [
            {
                style: 'strong',
                text: lodashGet(currentUserPersonalDetails, 'displayName', currentUserEmail),
                type: 'TEXT',
            },
        ],
        reportActionID: NumberUtils.rand64(),
        shouldShow: true,
        created: DateUtils.getDBTime(),
        pendingAction: CONST.RED_BRICK_ROAD_PENDING_ACTION.ADD,
    };
}

function buildOptimisticTaskReportAction(taskReportID, actionName, message = '') {
    const originalMessage = {
        taskReportID,
        type: actionName,
        text: message,
    };

    return {
        actionName,
        actorAccountID: currentUserAccountID,
        actorEmail: currentUserEmail,
        automatic: false,
        avatar: lodashGet(currentUserPersonalDetails, 'avatar', getDefaultAvatar(currentUserEmail)),
        isAttachment: false,
        originalMessage,
        message: [
            {
                text: message,
                taskReportID,
                type: CONST.REPORT.MESSAGE.TYPE.TEXT,
            },
        ],
        person: [
            {
                style: 'strong',
                text: lodashGet(currentUserPersonalDetails, 'displayName', currentUserEmail),
                type: 'TEXT',
            },
        ],
        reportActionID: NumberUtils.rand64(),
        shouldShow: true,
        created: DateUtils.getDBTime(),
        isFirstItem: false,
        pendingAction: CONST.RED_BRICK_ROAD_PENDING_ACTION.ADD,
    };
}

/**
 * Builds an optimistic chat report with a randomly generated reportID and as much information as we currently have
 *
 * @param {Array} participantList
 * @param {String} reportName
 * @param {String} chatType
 * @param {String} policyID
 * @param {String} ownerEmail
 * @param {Boolean} isOwnPolicyExpenseChat
 * @param {String} oldPolicyName
 * @param {String} visibility
 * @param {String} notificationPreference
 * @param {String} parentReportActionID
 * @param {String} parentReportID
 * @returns {Object}
 */
function buildOptimisticChatReport(
    participantList,
    reportName = CONST.REPORT.DEFAULT_REPORT_NAME,
    chatType = '',
    policyID = CONST.POLICY.OWNER_EMAIL_FAKE,
    ownerEmail = CONST.REPORT.OWNER_EMAIL_FAKE,
    isOwnPolicyExpenseChat = false,
    oldPolicyName = '',
    visibility = undefined,
    notificationPreference = CONST.REPORT.NOTIFICATION_PREFERENCE.ALWAYS,
    parentReportActionID = '',
    parentReportID = '',
) {
    const currentTime = DateUtils.getDBTime();
    return {
        type: CONST.REPORT.TYPE.CHAT,
        chatType,
        hasOutstandingIOU: false,
        isOwnPolicyExpenseChat,
        isPinned: reportName === CONST.REPORT.WORKSPACE_CHAT_ROOMS.ADMINS,
        lastActorEmail: '',
        lastMessageHtml: '',
        lastMessageText: null,
        lastReadTime: currentTime,
        lastVisibleActionCreated: currentTime,
        notificationPreference,
        oldPolicyName,
        ownerEmail: ownerEmail || CONST.REPORT.OWNER_EMAIL_FAKE,
        parentReportActionID,
        parentReportID,
        participants: participantList,
        policyID,
        reportID: generateReportID(),
        reportName,
        stateNum: 0,
        statusNum: 0,
        visibility,
    };
}

/**
 * Returns the necessary reportAction onyx data to indicate that the chat has been created optimistically
 * @param {String} ownerEmail
 * @returns {Object}
 */
function buildOptimisticCreatedReportAction(ownerEmail) {
    return {
        reportActionID: NumberUtils.rand64(),
        actionName: CONST.REPORT.ACTIONS.TYPE.CREATED,
        pendingAction: CONST.RED_BRICK_ROAD_PENDING_ACTION.ADD,
        actorAccountID: currentUserAccountID,
        actorEmail: currentUserEmail,
        message: [
            {
                type: CONST.REPORT.MESSAGE.TYPE.TEXT,
                style: 'strong',
                text: ownerEmail === currentUserEmail ? 'You' : ownerEmail,
            },
            {
                type: CONST.REPORT.MESSAGE.TYPE.TEXT,
                style: 'normal',
                text: ' created this report',
            },
        ],
        person: [
            {
                type: CONST.REPORT.MESSAGE.TYPE.TEXT,
                style: 'strong',
                text: lodashGet(allPersonalDetails, [currentUserEmail, 'displayName'], currentUserEmail),
            },
        ],
        automatic: false,
        avatar: lodashGet(allPersonalDetails, [currentUserEmail, 'avatar'], getDefaultAvatar(currentUserEmail)),
        created: DateUtils.getDBTime(),
        shouldShow: true,
    };
}

/**
 * Returns the necessary reportAction onyx data to indicate that a task report has been edited
 *
 * @param {String} ownerEmail
 * @returns {Object}
 */

function buildOptimisticEditedTaskReportAction(ownerEmail) {
    return {
        reportActionID: NumberUtils.rand64(),
        actionName: CONST.REPORT.ACTIONS.TYPE.TASKEDITED,
        pendingAction: CONST.RED_BRICK_ROAD_PENDING_ACTION.ADD,
        actorAccountID: currentUserAccountID,
        actorEmail: currentUserEmail,
        message: [
            {
                type: CONST.REPORT.MESSAGE.TYPE.TEXT,
                style: 'strong',
                text: ownerEmail === currentUserEmail ? 'You' : ownerEmail,
            },
            {
                type: CONST.REPORT.MESSAGE.TYPE.TEXT,
                style: 'normal',
                text: ' edited this task',
            },
        ],
        person: [
            {
                type: CONST.REPORT.MESSAGE.TYPE.TEXT,
                style: 'strong',
                text: lodashGet(allPersonalDetails, [currentUserEmail, 'displayName'], currentUserEmail),
            },
        ],
        automatic: false,
        avatar: lodashGet(allPersonalDetails, [currentUserEmail, 'avatar'], getDefaultAvatar(currentUserEmail)),
        created: DateUtils.getDBTime(),
        shouldShow: false,
    };
}

/**
 * Returns the necessary reportAction onyx data to indicate that a chat has been archived
 *
 * @param {String} ownerEmail
 * @param {String} policyName
 * @param {String} reason - A reason why the chat has been archived
 * @returns {Object}
 */
function buildOptimisticClosedReportAction(ownerEmail, policyName, reason = CONST.REPORT.ARCHIVE_REASON.DEFAULT) {
    return {
        actionName: CONST.REPORT.ACTIONS.TYPE.CLOSED,
        actorAccountID: currentUserAccountID,
        automatic: false,
        avatar: lodashGet(allPersonalDetails, [currentUserEmail, 'avatar'], getDefaultAvatar(currentUserEmail)),
        created: DateUtils.getDBTime(),
        message: [
            {
                type: CONST.REPORT.MESSAGE.TYPE.TEXT,
                style: 'strong',
                text: ownerEmail === currentUserEmail ? 'You' : ownerEmail,
            },
            {
                type: CONST.REPORT.MESSAGE.TYPE.TEXT,
                style: 'normal',
                text: ' closed this report',
            },
        ],
        originalMessage: {
            policyName,
            reason,
        },
        pendingAction: CONST.RED_BRICK_ROAD_PENDING_ACTION.ADD,
        person: [
            {
                type: CONST.REPORT.MESSAGE.TYPE.TEXT,
                style: 'strong',
                text: lodashGet(allPersonalDetails, [currentUserEmail, 'displayName'], currentUserEmail),
            },
        ],
        reportActionID: NumberUtils.rand64(),
        shouldShow: true,
    };
}

/**
 * @param {String} policyID
 * @param {String} policyName
 * @returns {Object}
 */
function buildOptimisticWorkspaceChats(policyID, policyName) {
    const announceChatData = buildOptimisticChatReport(
        [currentUserEmail],
        CONST.REPORT.WORKSPACE_CHAT_ROOMS.ANNOUNCE,
        CONST.REPORT.CHAT_TYPE.POLICY_ANNOUNCE,
        policyID,
        null,
        false,
        policyName,
        null,

        // #announce contains all policy members so notifying always should be opt-in only.
        CONST.REPORT.NOTIFICATION_PREFERENCE.DAILY,
    );
    const announceChatReportID = announceChatData.reportID;
    const announceCreatedAction = buildOptimisticCreatedReportAction(announceChatData.ownerEmail);
    const announceReportActionData = {
        [announceCreatedAction.reportActionID]: announceCreatedAction,
    };

    const adminsChatData = buildOptimisticChatReport([currentUserEmail], CONST.REPORT.WORKSPACE_CHAT_ROOMS.ADMINS, CONST.REPORT.CHAT_TYPE.POLICY_ADMINS, policyID, null, false, policyName);
    const adminsChatReportID = adminsChatData.reportID;
    const adminsCreatedAction = buildOptimisticCreatedReportAction(adminsChatData.ownerEmail);
    const adminsReportActionData = {
        [adminsCreatedAction.reportActionID]: adminsCreatedAction,
    };

    const expenseChatData = buildOptimisticChatReport([currentUserEmail], '', CONST.REPORT.CHAT_TYPE.POLICY_EXPENSE_CHAT, policyID, currentUserEmail, true, policyName);
    const expenseChatReportID = expenseChatData.reportID;
    const expenseReportCreatedAction = buildOptimisticCreatedReportAction(expenseChatData.ownerEmail);
    const expenseReportActionData = {
        [expenseReportCreatedAction.reportActionID]: expenseReportCreatedAction,
    };

    return {
        announceChatReportID,
        announceChatData,
        announceReportActionData,
        announceCreatedReportActionID: announceCreatedAction.reportActionID,
        adminsChatReportID,
        adminsChatData,
        adminsReportActionData,
        adminsCreatedReportActionID: adminsCreatedAction.reportActionID,
        expenseChatReportID,
        expenseChatData,
        expenseReportActionData,
        expenseCreatedReportActionID: expenseReportCreatedAction.reportActionID,
    };
}

/**
 * Builds an optimistic Task Report with a randomly generated reportID
 *
 * @param {String} ownerEmail - Email of the person generating the Task.
 * @param {String} assignee - Email of the other person participating in the Task.
 * @param {String} parentReportID - Report ID of the chat where the Task is.
 * @param {String} title - Task title.
 * @param {String} description - Task description.
 *
 * @returns {Object}
 */

function buildOptimisticTaskReport(ownerEmail, assignee = null, parentReportID, title, description) {
    return {
        reportID: generateReportID(),
        reportName: title,
        description,
        ownerEmail,
        managerEmail: assignee,
        type: CONST.REPORT.TYPE.TASK,
        parentReportID,
        stateNum: CONST.REPORT.STATE_NUM.OPEN,
        statusNum: CONST.REPORT.STATUS.OPEN,
    };
}

/**
 * @param {Object} report
 * @returns {Boolean}
 */
function isUnread(report) {
    if (!report) {
        return false;
    }

    // lastVisibleActionCreated and lastReadTime are both datetime strings and can be compared directly
    const lastVisibleActionCreated = report.lastVisibleActionCreated || '';
    const lastReadTime = report.lastReadTime || '';
    return lastReadTime < lastVisibleActionCreated;
}

/**
 * @param {Object} report
 * @returns {Boolean}
 */
function isUnreadWithMention(report) {
    if (!report) {
        return false;
    }

    // lastMentionedTime and lastReadTime are both datetime strings and can be compared directly
    const lastMentionedTime = report.lastMentionedTime || '';
    const lastReadTime = report.lastReadTime || '';
    return lastReadTime < lastMentionedTime;
}

/**
 * Determines if a report has an outstanding IOU that doesn't belong to the currently logged in user
 *
 * @param {Object} report
 * @param {String} report.iouReportID
 * @param {String} currentUserLogin
 * @param {Object} iouReports
 * @returns {boolean}
 */
function hasOutstandingIOU(report, currentUserLogin, iouReports) {
    if (!report || !report.iouReportID || _.isUndefined(report.hasOutstandingIOU)) {
        return false;
    }

    const iouReport = iouReports && iouReports[`${ONYXKEYS.COLLECTION.REPORT}${report.iouReportID}`];
    if (!iouReport || !iouReport.ownerEmail) {
        return false;
    }

    if (iouReport.ownerEmail === currentUserEmail) {
        return false;
    }

    return report.hasOutstandingIOU;
}

/**
 * @param {Object} report
 * @param {String} report.iouReportID
 * @param {Object} iouReports
 * @returns {Boolean}
 */
function isIOUOwnedByCurrentUser(report, iouReports = {}) {
    if (report.hasOutstandingIOU) {
        const iouReport = iouReports[`${ONYXKEYS.COLLECTION.REPORT}${report.iouReportID}`];
        if (iouReport) {
            return iouReport.ownerEmail === currentUserEmail;
        }
    }
    return false;
}

/**
 * Assuming the passed in report is a default room, lets us know whether we can see it or not, based on permissions and
 * the various subsets of users we've allowed to use default rooms.
 *
 * @param {Object} report
 * @param {Array<Object>} policies
 * @param {Array<String>} betas
 * @return {Boolean}
 */
function canSeeDefaultRoom(report, policies, betas) {
    // Include archived rooms
    if (isArchivedRoom(report)) {
        return true;
    }

    // Include default rooms for free plan policies (domain rooms aren't included in here because they do not belong to a policy)
    if (getPolicyType(report, policies) === CONST.POLICY.TYPE.FREE) {
        return true;
    }

    // Include domain rooms with Partner Managers (Expensify accounts) in them for accounts that are on a domain with an Approved Accountant
    if (isDomainRoom(report) && doesDomainHaveApprovedAccountant && hasExpensifyEmails(lodashGet(report, ['participants'], []))) {
        return true;
    }

    // If the room has an assigned guide, it can be seen.
    if (hasExpensifyGuidesEmails(lodashGet(report, ['participants'], []))) {
        return true;
    }

    // Include any admins and announce rooms, since only non partner-managed domain rooms are on the beta now.
    if (isAdminRoom(report) || isAnnounceRoom(report)) {
        return true;
    }

    // For all other cases, just check that the user belongs to the default rooms beta
    return Permissions.canUseDefaultRooms(betas);
}

/**
 * Takes several pieces of data from Onyx and evaluates if a report should be shown in the option list (either when searching
 * for reports or the reports shown in the LHN).
 *
 * This logic is very specific and the order of the logic is very important. It should fail quickly in most cases and also
 * filter out the majority of reports before filtering out very specific minority of reports.
 *
 * @param {Object} report
 * @param {String} reportIDFromRoute
 * @param {Boolean} isInGSDMode
 * @param {String} currentUserLogin
 * @param {Object} iouReports
 * @param {String[]} betas
 * @param {Object} policies
 * @returns {boolean}
 */
function shouldReportBeInOptionList(report, reportIDFromRoute, isInGSDMode, currentUserLogin, iouReports, betas, policies) {
    const isInDefaultMode = !isInGSDMode;

    // Exclude reports that have no data because there wouldn't be anything to show in the option item.
    // This can happen if data is currently loading from the server or a report is in various stages of being created.
    // This can also happen for anyone accessing a public room or archived room for which they don't have access to the underlying policy.
    if (
        !report ||
        !report.reportID ||
        (_.isEmpty(report.participants) && !isThread(report) && !isPublicRoom(report) && !isArchivedRoom(report) && !isMoneyRequestReport(report) && !isTaskReport(report))
    ) {
        return false;
    }

    if (isDefaultRoom(report) && !canSeeDefaultRoom(report, policies, betas)) {
        return false;
    }

    if (isUserCreatedPolicyRoom(report) && !Permissions.canUsePolicyRooms(betas)) {
        return false;
    }

    // Include the currently viewed report. If we excluded the currently viewed report, then there
    // would be no way to highlight it in the options list and it would be confusing to users because they lose
    // a sense of context.
    if (report.reportID === reportIDFromRoute) {
        return true;
    }

    // Include reports if they have a draft, are pinned, or have an outstanding IOU
    // These are always relevant to the user no matter what view mode the user prefers
    if (report.hasDraft || report.isPinned || hasOutstandingIOU(report, currentUserLogin, iouReports)) {
        return true;
    }

    // Include reports that have errors from trying to add a workspace
    // If we excluded it, then the red-brock-road pattern wouldn't work for the user to resolve the error
    if (report.errorFields && !_.isEmpty(report.errorFields.addWorkspaceRoom)) {
        return true;
    }

    // All unread chats (even archived ones) in GSD mode will be shown. This is because GSD mode is specifically for focusing the user on the most relevant chats, primarily, the unread ones
    if (isInGSDMode) {
        return isUnread(report);
    }

    // Archived reports should always be shown when in default (most recent) mode. This is because you should still be able to access and search for the chats to find them.
    if (isInDefaultMode && isArchivedRoom(report)) {
        return true;
    }

    // Include policy expense chats if the user isn't in the policy expense chat beta
    if (isPolicyExpenseChat(report) && !Permissions.canUsePolicyExpenseChat(betas)) {
        return false;
    }

    return true;
}

/**
 * Attempts to find a report in onyx with the provided list of participants. Does not include threads
 * @param {Array} newParticipantList
 * @returns {Array|undefined}
 */
function getChatByParticipants(newParticipantList) {
    newParticipantList.sort();
    return _.find(allReports, (report) => {
        // If the report has been deleted, or there are no participants (like an empty #admins room) then skip it
        if (!report || !report.participants || isThread(report)) {
            return false;
        }

        // Only return the room if it has all the participants and is not a policy room
        return !isUserCreatedPolicyRoom(report) && _.isEqual(newParticipantList, _.sortBy(report.participants));
    });
}

/**
 * Attempts to find a report in onyx with the provided list of participants in given policy
 * @param {Array} newParticipantList
 * @param {String} policyID
 * @returns {object|undefined}
 */
function getChatByParticipantsAndPolicy(newParticipantList, policyID) {
    newParticipantList.sort();
    return _.find(allReports, (report) => {
        // If the report has been deleted, or there are no participants (like an empty #admins room) then skip it
        if (!report || !report.participants) {
            return false;
        }

        // Only return the room if it has all the participants and is not a policy room
        return report.policyID === policyID && _.isEqual(newParticipantList, _.sortBy(report.participants));
    });
}

/**
 * @param {String} policyID
 * @returns {Array}
 */
function getAllPolicyReports(policyID) {
    return _.filter(allReports, (report) => report && report.policyID === policyID);
}

/**
 * Returns true if Chronos is one of the chat participants (1:1)
 * @param {Object} report
 * @returns {Boolean}
 */
function chatIncludesChronos(report) {
    return report.participants && _.contains(report.participants, CONST.EMAIL.CHRONOS);
}

/**
 * @param {Object} report
 * @param {String} report.lastReadTime
 * @param {Array} sortedAndFilteredReportActions - reportActions for the report, sorted newest to oldest, and filtered for only those that should be visible
 *
 * @returns {String|null}
 */
function getNewMarkerReportActionID(report, sortedAndFilteredReportActions) {
    if (!isUnread(report)) {
        return '';
    }

    const newMarkerIndex = _.findLastIndex(sortedAndFilteredReportActions, (reportAction) => (reportAction.created || '') > report.lastReadTime);

    return _.has(sortedAndFilteredReportActions[newMarkerIndex], 'reportActionID') ? sortedAndFilteredReportActions[newMarkerIndex].reportActionID : '';
}

/**
 * Performs the markdown conversion, and replaces code points > 127 with C escape sequences
 * Used for compatibility with the backend auth validator for AddComment, and to account for MD in comments
 * @param {String} textComment
 * @returns {Number} The comment's total length as seen from the backend
 */
function getCommentLength(textComment) {
    return getParsedComment(textComment)
        .replace(/[^ -~]/g, '\\u????')
        .trim().length;
}

/**
 * @param {String|null} url
 * @returns {String}
 */
function getRouteFromLink(url) {
    if (!url) {
        return '';
    }

    // Get the reportID from URL
    let route = url;
    _.each(linkingConfig.prefixes, (prefix) => {
        const localWebAndroidRegEx = /^(http:\/\/([0-9]{1,3})\.([0-9]{1,3})\.([0-9]{1,3})\.([0-9]{1,3}))/;
        if (route.startsWith(prefix)) {
            route = route.replace(prefix, '');
        } else if (localWebAndroidRegEx.test(route)) {
            route = route.replace(localWebAndroidRegEx, '');
        } else {
            return;
        }

        // Remove the port if it's a localhost URL
        if (/^:\d+/.test(route)) {
            route = route.replace(/:\d+/, '');
        }

        // Remove the leading slash if exists
        if (route.startsWith('/')) {
            route = route.replace('/', '');
        }
    });
    return route;
}

/**
 * @param {String|null} url
 * @returns {String}
 */
function getReportIDFromLink(url) {
    const route = getRouteFromLink(url);
    const {reportID, isSubReportPageRoute} = ROUTES.parseReportRouteParams(route);
    if (isSubReportPageRoute) {
        // We allow the Sub-Report deep link routes (settings, details, etc.) to be handled by their respective component pages
        return '';
    }
    return reportID;
}

/**
 * Users can request money in policy expense chats only if they are in a role of a member in the chat (in other words, if it's their policy expense chat)
 *
 * @param {Object} report
 * @returns {Boolean}
 */
function canRequestMoney(report) {
    return !isPolicyExpenseChat(report) || report.isOwnPolicyExpenseChat;
}

/**
 * @param {Object} report
 * @param {Array} reportParticipants
 * @param {Array} betas
 * @returns {Array}
 */
function getMoneyRequestOptions(report, reportParticipants, betas) {
    const participants = _.filter(reportParticipants, (email) => currentUserPersonalDetails.login !== email);
    const hasExcludedIOUEmails = lodashIntersection(reportParticipants, CONST.EXPENSIFY_EMAILS).length > 0;
    const hasMultipleParticipants = participants.length > 1;

    if (hasExcludedIOUEmails || (participants.length === 0 && !report.isOwnPolicyExpenseChat) || !Permissions.canUseIOU(betas)) {
        return [];
    }

    // User created policy rooms and default rooms like #admins or #announce will always have the Split Bill option
    // unless there are no participants at all (e.g. #admins room for a policy with only 1 admin)
    // DM chats will have the Split Bill option only when there are at least 3 people in the chat.
    // There is no Split Bill option for Workspace chats
    if (isChatRoom(report) || (hasMultipleParticipants && !isPolicyExpenseChat(report))) {
        return [CONST.IOU.MONEY_REQUEST_TYPE.SPLIT];
    }

    // DM chats that only have 2 people will see the Send / Request money options.
    // Workspace chats should only see the Request money option, as "easy overages" is not available.
    return [
        ...(canRequestMoney(report) ? [CONST.IOU.MONEY_REQUEST_TYPE.REQUEST] : []),
        ...(Permissions.canUseIOUSend(betas) && !isPolicyExpenseChat(report) ? [CONST.IOU.MONEY_REQUEST_TYPE.SEND] : []),
    ];
}

/**
 * Allows a user to leave a policy room according to the following conditions of the visibility or chatType rNVP:
 * `public` - Anyone can leave (because anybody can join)
 * `public_announce` - Only non-policy members can leave (it's auto-shared with policy members)
 * `policy_admins` - Nobody can leave (it's auto-shared with all policy admins)
 * `policy_announce` - Nobody can leave (it's auto-shared with all policy members)
 * `policy` - Anyone can leave (though only policy members can join)
 * `domain` - Nobody can leave (it's auto-shared with domain members)
 * `dm` - Nobody can leave (it's auto-shared with users)
 * `private` - Anybody can leave (though you can only be invited to join)
 *
 * @param {Object} report
 * @param {String} report.visibility
 * @param {String} report.chatType
 * @param {Boolean} isPolicyMember
 * @returns {Boolean}
 */
function canLeaveRoom(report, isPolicyMember) {
    if (_.isEmpty(report.visibility)) {
        if (
            report.chatType === CONST.REPORT.CHAT_TYPE.POLICY_ADMINS ||
            report.chatType === CONST.REPORT.CHAT_TYPE.POLICY_ANNOUNCE ||
            report.chatType === CONST.REPORT.CHAT_TYPE.DOMAIN_ALL ||
            _.isEmpty(report.chatType)
        ) {
            // DM chats don't have a chatType
            return false;
        }
    } else if (isPublicAnnounceRoom(report) && isPolicyMember) {
        return false;
    }
    return true;
}

/**
 * @param {string[]} participants
 * @returns {Boolean}
 */
function isCurrentUserTheOnlyParticipant(participants) {
    return participants && participants.length === 1 && participants[0] === sessionEmail;
}

/**
 * Returns display names for those that can see the whisper.
 * However, it returns "you" if the current user is the only one who can see it besides the person that sent it.
 *
 * @param {string[]} participants
 * @returns {string}
 */
function getWhisperDisplayNames(participants) {
    const isWhisperOnlyVisibleToCurrentUSer = isCurrentUserTheOnlyParticipant(participants);

    // When the current user is the only participant, the display name needs to be "you" because that's the only person reading it
    if (isWhisperOnlyVisibleToCurrentUSer) {
        return Localize.translateLocal('common.youAfterPreposition');
    }

    return _.map(participants, (login) => getDisplayNameForParticipant(login, !isWhisperOnlyVisibleToCurrentUSer)).join(', ');
}

/**
 * Show subscript on IOU or expense report
 * @param {Object} report
 * @returns {Boolean}
 */
function shouldReportShowSubscript(report) {
    if (isArchivedRoom(report)) {
        return false;
    }

    if (isPolicyExpenseChat(report) && !report.isOwnPolicyExpenseChat) {
        return true;
    }

    return isExpenseReport(report);
}

/**
 * Return true if reports data exists
 * @returns {Boolean}
 */
function isReportDataReady() {
    return !_.isEmpty(allReports) && _.some(_.keys(allReports), (key) => allReports[key].reportID);
}

export {
    getReportParticipantsTitle,
    isReportMessageAttachment,
    findLastAccessedReport,
    canEditReportAction,
    canDeleteReportAction,
    canLeaveRoom,
    sortReportsByLastRead,
    isDefaultRoom,
    isAdminRoom,
    isAnnounceRoom,
    isUserCreatedPolicyRoom,
    isChatRoom,
    getChatRoomSubtitle,
    getPolicyName,
    getPolicyType,
    isArchivedRoom,
    isPolicyExpenseChatAdmin,
    isPublicRoom,
    isPublicAnnounceRoom,
    isConciergeChatReport,
    isCurrentUserTheOnlyParticipant,
    hasAutomatedExpensifyEmails,
    hasExpensifyGuidesEmails,
    hasOutstandingIOU,
    isIOUOwnedByCurrentUser,
    getMoneyRequestTotal,
    canShowReportRecipientLocalTime,
    formatReportLastMessageText,
    chatIncludesConcierge,
    isPolicyExpenseChat,
    getDefaultAvatar,
    getIconsForParticipants,
    getIcons,
    getRoomWelcomeMessage,
    getDisplayNamesWithTooltips,
    getReportName,
    getReportIDFromLink,
    getRouteFromLink,
    navigateToDetailsPage,
    generateReportID,
    hasReportNameError,
    isUnread,
    isUnreadWithMention,
    buildOptimisticWorkspaceChats,
    buildOptimisticTaskReport,
    buildOptimisticChatReport,
    buildOptimisticClosedReportAction,
    buildOptimisticCreatedReportAction,
    buildOptimisticEditedTaskReportAction,
    buildOptimisticIOUReport,
    buildOptimisticExpenseReport,
    buildOptimisticIOUReportAction,
    buildOptimisticTaskReportAction,
    buildOptimisticAddCommentReportAction,
    buildOptimisticTaskCommentReportAction,
    shouldReportBeInOptionList,
    getChatByParticipants,
    getChatByParticipantsAndPolicy,
    getAllPolicyReports,
    getIOUReportActionMessage,
    getDisplayNameForParticipant,
    isChatReport,
    isExpenseReport,
    isIOUReport,
    isTaskReport,
    isMoneyRequestReport,
    chatIncludesChronos,
    getAvatar,
    isDefaultAvatar,
    getOldDotDefaultAvatar,
    getNewMarkerReportActionID,
    canSeeDefaultRoom,
    hashLogin,
    getDefaultWorkspaceAvatar,
    getCommentLength,
    getParsedComment,
    getFullSizeAvatar,
    getSmallSizeAvatar,
    getMoneyRequestOptions,
    canRequestMoney,
    getWhisperDisplayNames,
    getWorkspaceAvatar,
    isThread,
    isThreadParent,
    isThreadFirstChat,
    shouldReportShowSubscript,
    isReportDataReady,
    isSettled,
<<<<<<< HEAD
    isAllowedToComment,
=======
    getMoneyRequestAction,
>>>>>>> 811c0f36
};<|MERGE_RESOLUTION|>--- conflicted
+++ resolved
@@ -2279,9 +2279,6 @@
     shouldReportShowSubscript,
     isReportDataReady,
     isSettled,
-<<<<<<< HEAD
     isAllowedToComment,
-=======
     getMoneyRequestAction,
->>>>>>> 811c0f36
 };
/* eslint-disable rulesdir/prefer-underscore-method */
import _ from 'underscore';
import {format, parseISO} from 'date-fns';
import Str from 'expensify-common/lib/str';
import lodashGet from 'lodash/get';
import lodashIntersection from 'lodash/intersection';
import Onyx from 'react-native-onyx';
import ExpensiMark from 'expensify-common/lib/ExpensiMark';
import ONYXKEYS from '../ONYXKEYS';
import CONST from '../CONST';
import * as Localize from './Localize';
import * as Expensicons from '../components/Icon/Expensicons';
import Navigation from './Navigation/Navigation';
import ROUTES from '../ROUTES';
import * as NumberUtils from './NumberUtils';
import * as ReportActionsUtils from './ReportActionsUtils';
import * as TransactionUtils from './TransactionUtils';
import Permissions from './Permissions';
import DateUtils from './DateUtils';
import linkingConfig from './Navigation/linkingConfig';
import isReportMessageAttachment from './isReportMessageAttachment';
import * as defaultWorkspaceAvatars from '../components/Icon/WorkspaceDefaultAvatars';
import * as CurrencyUtils from './CurrencyUtils';
import * as UserUtils from './UserUtils';

let currentUserEmail;
let currentUserAccountID;
let isAnonymousUser;

Onyx.connect({
    key: ONYXKEYS.SESSION,
    callback: (val) => {
        // When signed out, val is undefined
        if (!val) {
            return;
        }

        currentUserEmail = val.email;
        currentUserAccountID = val.accountID;
        isAnonymousUser = val.authTokenType === 'anonymousAccount';
    },
});

let allPersonalDetails;
let currentUserPersonalDetails;
Onyx.connect({
    key: ONYXKEYS.PERSONAL_DETAILS_LIST,
    callback: (val) => {
        currentUserPersonalDetails = lodashGet(val, currentUserAccountID, {});
        allPersonalDetails = val || {};
    },
});

let allReports;
Onyx.connect({
    key: ONYXKEYS.COLLECTION.REPORT,
    waitForCollectionCallback: true,
    callback: (val) => (allReports = val),
});

let doesDomainHaveApprovedAccountant;
Onyx.connect({
    key: ONYXKEYS.ACCOUNT,
    waitForCollectionCallback: true,
    callback: (val) => (doesDomainHaveApprovedAccountant = lodashGet(val, 'doesDomainHaveApprovedAccountant', false)),
});

let allPolicies;
Onyx.connect({
    key: ONYXKEYS.COLLECTION.POLICY,
    waitForCollectionCallback: true,
    callback: (val) => (allPolicies = val),
});

let loginList;
Onyx.connect({
    key: ONYXKEYS.LOGIN_LIST,
    callback: (val) => (loginList = val),
});

function getChatType(report) {
    return report ? report.chatType : '';
}

/**
 * @param {String} policyID
 * @returns {Object}
 */
function getPolicy(policyID) {
    if (!allPolicies || !policyID) {
        return {};
    }
    return allPolicies[`${ONYXKEYS.COLLECTION.POLICY}${policyID}`] || {};
}

/**
 * Get the policy type from a given report
 * @param {Object} report
 * @param {String} report.policyID
 * @param {Object} policies must have Onyxkey prefix (i.e 'policy_') for keys
 * @returns {String}
 */
function getPolicyType(report, policies) {
    return lodashGet(policies, [`${ONYXKEYS.COLLECTION.POLICY}${report.policyID}`, 'type'], '');
}

/**
 * Get the policy name from a given report
 * @param {Object} report
 * @param {String} report.policyID
 * @param {String} report.oldPolicyName
 * @param {String} report.policyName
 * @param {Boolean} [returnEmptyIfNotFound]
 * @param {Object} [policy]
 * @returns {String}
 */
function getPolicyName(report, returnEmptyIfNotFound = false, policy = undefined) {
    const noPolicyFound = returnEmptyIfNotFound ? '' : Localize.translateLocal('workspace.common.unavailable');
    if (_.isEmpty(report)) {
        return noPolicyFound;
    }

    if ((!allPolicies || _.size(allPolicies) === 0) && !report.policyName) {
        return Localize.translateLocal('workspace.common.unavailable');
    }
    const finalPolicy = policy || _.get(allPolicies, `${ONYXKEYS.COLLECTION.POLICY}${report.policyID}`);

    // Public rooms send back the policy name with the reportSummary,
    // since they can also be accessed by people who aren't in the workspace
    const policyName = lodashGet(finalPolicy, 'name') || report.policyName || report.oldPolicyName || noPolicyFound;

    return policyName;
}

/**
 * Returns the concatenated title for the PrimaryLogins of a report
 *
 * @param {Array} accountIDs
 * @returns {string}
 */
function getReportParticipantsTitle(accountIDs) {
    return (
        _.chain(accountIDs)

            // Somehow it's possible for the logins coming from report.participantAccountIDs to contain undefined values so we use compact to remove them.
            .compact()
            .value()
            .join(', ')
    );
}

/**
 * Checks if a report is a chat report.
 *
 * @param {Object} report
 * @returns {Boolean}
 */
function isChatReport(report) {
    return report && report.type === CONST.REPORT.TYPE.CHAT;
}

/**
 * Checks if a report is an Expense report.
 *
 * @param {Object} report
 * @returns {Boolean}
 */
function isExpenseReport(report) {
    return report && report.type === CONST.REPORT.TYPE.EXPENSE;
}

/**
 * Checks if a report is an IOU report.
 *
 * @param {Object} report
 * @returns {Boolean}
 */
function isIOUReport(report) {
    return report && report.type === CONST.REPORT.TYPE.IOU;
}

/**
 * Checks if a report is a task report.
 *
 * @param {Object} report
 * @returns {Boolean}
 */
function isTaskReport(report) {
    return report && report.type === CONST.REPORT.TYPE.TASK;
}

/**
 * Checks if a task has been cancelled
 * When a task is deleted, the parentReportAction is updated to have a isDeletedParentAction deleted flag
 * This is because when you delete a task, we still allow you to chat on the report itself
 * There's another situation where you don't have access to the parentReportAction (because it was created in a chat you don't have access to)
 * In this case, we have added the key to the report itself
 *
 * @param {Object} report
 * @param {Object} parentReportAction
 * @returns {Boolean}
 */
function isCanceledTaskReport(report = {}, parentReportAction = {}) {
    if (!_.isEmpty(parentReportAction) && lodashGet(parentReportAction, ['message', 0, 'isDeletedParentAction'], false)) {
        return true;
    }

    if (!_.isEmpty(report) && report.isDeletedParentAction) {
        return true;
    }

    return false;
}

/**
 * Checks if a report is an open task report.
 *
 * @param {Object} report
 * @param {Object} parentReportAction - The parent report action of the report (Used to check if the task has been canceled)
 * @returns {Boolean}
 */
function isOpenTaskReport(report, parentReportAction = {}) {
    return isTaskReport(report) && !isCanceledTaskReport(report, parentReportAction) && report.stateNum === CONST.REPORT.STATE_NUM.OPEN && report.statusNum === CONST.REPORT.STATUS.OPEN;
}

/**
 * Checks if a report is a completed task report.
 *
 * @param {Object} report
 * @returns {Boolean}
 */
function isCompletedTaskReport(report) {
    return isTaskReport(report) && report.stateNum === CONST.REPORT.STATE_NUM.SUBMITTED && report.statusNum === CONST.REPORT.STATUS.APPROVED;
}

/**
 * Checks if the current user is the manager of the supplied report
 *
 * @param {Object} report
 * @returns {Boolean}
 */
function isReportManager(report) {
    return report && report.managerID === currentUserAccountID;
}

/**
 * Checks if the supplied report has been approved
 *
 * @param {Object} report
 * @returns {Boolean}
 */
function isReportApproved(report) {
    return report && report.stateNum === CONST.REPORT.STATE_NUM.SUBMITTED && report.statusNum === CONST.REPORT.STATUS.APPROVED;
}

/**
 * Given a collection of reports returns them sorted by last read
 *
 * @param {Object} reports
 * @returns {Array}
 */
function sortReportsByLastRead(reports) {
    return _.chain(reports)
        .toArray()
        .filter((report) => report && report.reportID && report.lastReadTime)
        .sortBy('lastReadTime')
        .value();
}

/**
 * Whether the Money Request report is settled
 *
 * @param {String} reportID
 * @returns {Boolean}
 */
function isSettled(reportID) {
    if (!allReports) {
        return false;
    }
    const report = allReports[`${ONYXKEYS.COLLECTION.REPORT}${reportID}`] || {};
    if ((typeof report === 'object' && Object.keys(report).length === 0) || report.isWaitingOnBankAccount) {
        return false;
    }

    return report.statusNum === CONST.REPORT.STATUS.REIMBURSED;
}

/**
 * Whether the current user is the submitter of the report
 *
 * @param {String} reportID
 * @returns {Boolean}
 */
function isCurrentUserSubmitter(reportID) {
    if (!allReports) {
        return false;
    }
    const report = allReports[`${ONYXKEYS.COLLECTION.REPORT}${reportID}`] || {};
    return report && report.ownerEmail === currentUserEmail;
}

/**
 * Whether the provided report is an Admin room
 * @param {Object} report
 * @param {String} report.chatType
 * @returns {Boolean}
 */
function isAdminRoom(report) {
    return getChatType(report) === CONST.REPORT.CHAT_TYPE.POLICY_ADMINS;
}

/**
 * Whether the provided report is an Admin-only posting room
 * @param {Object} report
 * @param {String} report.writeCapability
 * @returns {Boolean}
 */
function isAdminsOnlyPostingRoom(report) {
    return lodashGet(report, 'writeCapability', CONST.REPORT.WRITE_CAPABILITIES.ALL) === CONST.REPORT.WRITE_CAPABILITIES.ADMINS;
}

/**
 * Whether the provided report is a Announce room
 * @param {Object} report
 * @param {String} report.chatType
 * @returns {Boolean}
 */
function isAnnounceRoom(report) {
    return getChatType(report) === CONST.REPORT.CHAT_TYPE.POLICY_ANNOUNCE;
}

/**
 * Whether the provided report is a default room
 * @param {Object} report
 * @param {String} report.chatType
 * @returns {Boolean}
 */
function isDefaultRoom(report) {
    return [CONST.REPORT.CHAT_TYPE.POLICY_ADMINS, CONST.REPORT.CHAT_TYPE.POLICY_ANNOUNCE, CONST.REPORT.CHAT_TYPE.DOMAIN_ALL].indexOf(getChatType(report)) > -1;
}

/**
 * Whether the provided report is a Domain room
 * @param {Object} report
 * @param {String} report.chatType
 * @returns {Boolean}
 */
function isDomainRoom(report) {
    return getChatType(report) === CONST.REPORT.CHAT_TYPE.DOMAIN_ALL;
}

/**
 * Whether the provided report is a user created policy room
 * @param {Object} report
 * @param {String} report.chatType
 * @returns {Boolean}
 */
function isUserCreatedPolicyRoom(report) {
    return getChatType(report) === CONST.REPORT.CHAT_TYPE.POLICY_ROOM;
}

/**
 * Whether the provided report is a Policy Expense chat.
 * @param {Object} report
 * @param {String} report.chatType
 * @returns {Boolean}
 */
function isPolicyExpenseChat(report) {
    return getChatType(report) === CONST.REPORT.CHAT_TYPE.POLICY_EXPENSE_CHAT;
}

/** Wether the provided report belongs to a Control policy and is an epxense chat
 * @param {Object} report
 * @returns {Boolean}
 */
function isControlPolicyExpenseChat(report) {
    return isPolicyExpenseChat(report) && getPolicyType(report, allPolicies) === CONST.POLICY.TYPE.CORPORATE;
}

/** Wether the provided report belongs to a Control policy and is an epxense report
 * @param {Object} report
 * @returns {Boolean}
 */
function isControlPolicyExpenseReport(report) {
    return isExpenseReport(report) && getPolicyType(report, allPolicies) === CONST.POLICY.TYPE.CORPORATE;
}

/**
 * Whether the provided report is a chat room
 * @param {Object} report
 * @param {String} report.chatType
 * @returns {Boolean}
 */
function isChatRoom(report) {
    return isUserCreatedPolicyRoom(report) || isDefaultRoom(report);
}

/**
 * Whether the provided report is a public room
 * @param {Object} report
 * @param {String} report.visibility
 * @returns {Boolean}
 */
function isPublicRoom(report) {
    return report && (report.visibility === CONST.REPORT.VISIBILITY.PUBLIC || report.visibility === CONST.REPORT.VISIBILITY.PUBLIC_ANNOUNCE);
}

/**
 * Whether the provided report is a public announce room
 * @param {Object} report
 * @param {String} report.visibility
 * @returns {Boolean}
 */
function isPublicAnnounceRoom(report) {
    return report && report.visibility === CONST.REPORT.VISIBILITY.PUBLIC_ANNOUNCE;
}

/**
 * If the report is a policy expense, the route should be for adding bank account for that policy
 * else since the report is a personal IOU, the route should be for personal bank account.
 * @param {Object} report
 * @returns {String}
 */
function getBankAccountRoute(report) {
    return isPolicyExpenseChat(report) ? ROUTES.getBankAccountRoute('', report.policyID) : ROUTES.SETTINGS_ADD_BANK_ACCOUNT;
}

/**
 * Check if personal detail of accountID is empty or optimistic data
 * @param {String} accountID user accountID
 * @returns {Boolean}
 */
function isOptimisticPersonalDetail(accountID) {
    return _.isEmpty(allPersonalDetails[accountID]) || !!allPersonalDetails[accountID].isOptimisticPersonalDetail;
}

/**
 * Checks if a report is a task report from a policy expense chat.
 *
 * @param {Object} report
 * @returns {Boolean}
 */
function isWorkspaceTaskReport(report) {
    if (!isTaskReport(report)) {
        return false;
    }
    const parentReport = allReports[`${ONYXKEYS.COLLECTION.REPORT}${report.parentReportID}`];
    return isPolicyExpenseChat(parentReport);
}

/**
 * Returns true if report has a parent
 *
 * @param {Object} report
 * @returns {Boolean}
 */
function isThread(report) {
    return Boolean(report && report.parentReportID && report.parentReportActionID);
}

/**
 * Returns true if report is of type chat and has a parent and is therefore a Thread.
 *
 * @param {Object} report
 * @returns {Boolean}
 */
function isChatThread(report) {
    return isThread(report) && report.type === CONST.REPORT.TYPE.CHAT;
}

/**
 * Only returns true if this is our main 1:1 DM report with Concierge
 *
 * @param {Object} report
 * @returns {Boolean}
 */
function isConciergeChatReport(report) {
    return lodashGet(report, 'participantAccountIDs', []).length === 1 && Number(report.participantAccountIDs[0]) === CONST.ACCOUNT_ID.CONCIERGE && !isChatThread(report);
}

/**
 * Check if the report is a single chat report that isn't a thread
 * and personal detail of participant is optimistic data
 * @param {Object} report
 * @param {Array} report.participantAccountIDs
 * @returns {Boolean}
 */
function shouldDisableDetailPage(report) {
    const participantAccountIDs = lodashGet(report, 'participantAccountIDs', []);

    if (isChatRoom(report) || isPolicyExpenseChat(report) || isChatThread(report) || isTaskReport(report)) {
        return false;
    }
    if (participantAccountIDs.length === 1) {
        return isOptimisticPersonalDetail(participantAccountIDs[0]);
    }
    return false;
}

/**
 * Returns true if this report has only one participant and it's an Expensify account.
 * @param {Object} report
 * @returns {Boolean}
 */
function isExpensifyOnlyParticipantInReport(report) {
    const reportParticipants = _.without(lodashGet(report, 'participantAccountIDs', []), currentUserAccountID);
    return reportParticipants.length === 1 && _.some(reportParticipants, (accountID) => _.contains(CONST.EXPENSIFY_ACCOUNT_IDS, accountID));
}

/**
 * Returns true if there are any Expensify accounts (i.e. with domain 'expensify.com') in the set of accountIDs
 * by cross-referencing the accountIDs with personalDetails.
 *
 * @param {Array<Number>} accountIDs
 * @return {Boolean}
 */
function hasExpensifyEmails(accountIDs) {
    return _.some(accountIDs, (accountID) => Str.extractEmailDomain(lodashGet(allPersonalDetails, [accountID, 'login'], '')) === CONST.EXPENSIFY_PARTNER_NAME);
}

/**
 * Returns true if there are any guides accounts (team.expensify.com) in a list of accountIDs
 * by cross-referencing the accountIDs with personalDetails since guides that are participants
 * of the user's chats should have their personal details in Onyx.
 * @param {Array<Number>} accountIDs
 * @returns {Boolean}
 */
function hasExpensifyGuidesEmails(accountIDs) {
    return _.some(accountIDs, (accountID) => Str.extractEmailDomain(lodashGet(allPersonalDetails, [accountID, 'login'], '')) === CONST.EMAIL.GUIDES_DOMAIN);
}

/**
 * @param {Record<String, {lastReadTime, reportID}>|Array<{lastReadTime, reportID}>} reports
 * @param {Boolean} [ignoreDomainRooms]
 * @param {Object} policies
 * @param {Boolean} isFirstTimeNewExpensifyUser
 * @param {Boolean} openOnAdminRoom
 * @returns {Object}
 */
function findLastAccessedReport(reports, ignoreDomainRooms, policies, isFirstTimeNewExpensifyUser, openOnAdminRoom = false) {
    // If it's the user's first time using New Expensify, then they could either have:
    //   - just a Concierge report, if so we'll return that
    //   - their Concierge report, and a separate report that must have deeplinked them to the app before they created their account.
    // If it's the latter, we'll use the deeplinked report over the Concierge report,
    // since the Concierge report would be incorrectly selected over the deep-linked report in the logic below.
    let sortedReports = sortReportsByLastRead(reports);

    let adminReport;
    if (openOnAdminRoom) {
        adminReport = _.find(sortedReports, (report) => {
            const chatType = getChatType(report);
            return chatType === CONST.REPORT.CHAT_TYPE.POLICY_ADMINS;
        });
    }

    if (isFirstTimeNewExpensifyUser) {
        if (sortedReports.length === 1) {
            return sortedReports[0];
        }

        return adminReport || _.find(sortedReports, (report) => !isConciergeChatReport(report));
    }

    if (ignoreDomainRooms) {
        // We allow public announce rooms, admins, and announce rooms through since we bypass the default rooms beta for them.
        // Check where ReportUtils.findLastAccessedReport is called in MainDrawerNavigator.js for more context.
        // Domain rooms are now the only type of default room that are on the defaultRooms beta.
        sortedReports = _.filter(
            sortedReports,
            (report) => !isDomainRoom(report) || getPolicyType(report, policies) === CONST.POLICY.TYPE.FREE || hasExpensifyGuidesEmails(lodashGet(report, ['participantAccountIDs'], [])),
        );
    }

    return adminReport || _.last(sortedReports);
}

/**
 * Whether the provided report is an archived room
 * @param {Object} report
 * @param {Number} report.stateNum
 * @param {Number} report.statusNum
 * @returns {Boolean}
 */
function isArchivedRoom(report) {
    return report && report.statusNum === CONST.REPORT.STATUS.CLOSED && report.stateNum === CONST.REPORT.STATE_NUM.SUBMITTED;
}

/**
 * Checks if the current user is allowed to comment on the given report.
 * @param {Object} report
 * @param {String} [report.writeCapability]
 * @returns {Boolean}
 */
function isAllowedToComment(report) {
    // Default to allowing all users to post
    const capability = lodashGet(report, 'writeCapability', CONST.REPORT.WRITE_CAPABILITIES.ALL) || CONST.REPORT.WRITE_CAPABILITIES.ALL;

    if (capability === CONST.REPORT.WRITE_CAPABILITIES.ALL) {
        return true;
    }

    // If unauthenticated user opens public chat room using deeplink, they do not have policies available and they cannot comment
    if (!allPolicies) {
        return false;
    }

    // If we've made it here, commenting on this report is restricted.
    // If the user is an admin, allow them to post.
    const policy = allPolicies[`${ONYXKEYS.COLLECTION.POLICY}${report.policyID}`];
    return lodashGet(policy, 'role', '') === CONST.POLICY.ROLE.ADMIN;
}

/**
 * Checks if the current user is the admin of the policy given the policy expense chat.
 * @param {Object} report
 * @param {String} report.policyID
 * @param {Object} policies must have OnyxKey prefix (i.e 'policy_') for keys
 * @returns {Boolean}
 */
function isPolicyExpenseChatAdmin(report, policies) {
    if (!isPolicyExpenseChat(report)) {
        return false;
    }

    const policyRole = lodashGet(policies, [`${ONYXKEYS.COLLECTION.POLICY}${report.policyID}`, 'role']);

    return policyRole === CONST.POLICY.ROLE.ADMIN;
}

/**
 * Checks if the current user is the admin of the policy.
 * @param {String} policyID
 * @param {Object} policies must have OnyxKey prefix (i.e 'policy_') for keys
 * @returns {Boolean}
 */
function isPolicyAdmin(policyID, policies) {
    const policyRole = lodashGet(policies, [`${ONYXKEYS.COLLECTION.POLICY}${policyID}`, 'role']);

    return policyRole === CONST.POLICY.ROLE.ADMIN;
}

/**
 * Returns true if report is a DM/Group DM chat.
 *
 * @param {Object} report
 * @returns {Boolean}
 */
function isDM(report) {
    return !getChatType(report);
}

/**
 * Returns true if report has a single participant.
 *
 * @param {Object} report
 * @returns {Boolean}
 */
function hasSingleParticipant(report) {
    return report.participantAccountIDs && report.participantAccountIDs.length === 1;
}

/**
 * If the report is a thread and has a chat type set, it is a workspace chat.
 *
 * @param {Object} report
 * @returns {Boolean}
 */
function isWorkspaceThread(report) {
    return Boolean(isThread(report) && !isDM(report));
}

/**
 * Returns true if reportAction has a child.
 *
 * @param {Object} reportAction
 * @returns {Boolean}
 */
function isThreadParent(reportAction) {
    return reportAction && reportAction.childReportID && reportAction.childReportID !== 0;
}

/**
 * Returns true if reportAction is the first chat preview of a Thread
 *
 * @param {Object} reportAction
 * @param {String} reportID
 * @returns {Boolean}
 */
function isThreadFirstChat(reportAction, reportID) {
    return !_.isUndefined(reportAction.childReportID) && reportAction.childReportID.toString() === reportID;
}

/**
 * Checks if a report is a child report.
 *
 * @param {Object} report
 * @returns {Boolean}
 */
function isChildReport(report) {
    return isThread(report) || isTaskReport(report);
}

/**
 * An Expense Request is a thread where the parent report is an Expense Report and
 * the parentReportAction is a transaction.
 *
 * @param {Object} report
 * @returns {Boolean}
 */
function isExpenseRequest(report) {
    if (isThread(report)) {
        const parentReportAction = ReportActionsUtils.getParentReportAction(report);
        const parentReport = lodashGet(allReports, [`${ONYXKEYS.COLLECTION.REPORT}${report.parentReportID}`]);
        return isExpenseReport(parentReport) && ReportActionsUtils.isTransactionThread(parentReportAction);
    }
    return false;
}

/**
 * An IOU Request is a thread where the parent report is an IOU Report and
 * the parentReportAction is a transaction.
 *
 * @param {Object} report
 * @returns {Boolean}
 */
function isIOURequest(report) {
    if (isThread(report)) {
        const parentReportAction = ReportActionsUtils.getParentReportAction(report);
        const parentReport = allReports[`${ONYXKEYS.COLLECTION.REPORT}${report.parentReportID}`];
        return isIOUReport(parentReport) && ReportActionsUtils.isTransactionThread(parentReportAction);
    }
    return false;
}

/**
 * Checks if a report is an IOU or expense request.
 *
 * @param {Object|String} reportOrID
 * @returns {Boolean}
 */
function isMoneyRequest(reportOrID) {
    const report = _.isObject(reportOrID) ? reportOrID : allReports[`${ONYXKEYS.COLLECTION.REPORT}${reportOrID}`];
    return isIOURequest(report) || isExpenseRequest(report);
}

/**
 * Checks if a report is an IOU or expense report.
 *
 * @param {Object|String} reportOrID
 * @returns {Boolean}
 */
function isMoneyRequestReport(reportOrID) {
    const report = typeof reportOrID === 'object' ? reportOrID : allReports[`${ONYXKEYS.COLLECTION.REPORT}${reportOrID}`];
    return isIOUReport(report) || isExpenseReport(report);
}

/**
 * Can only delete if the author is this user and the action is an ADDCOMMENT action or an IOU action in an unsettled report, or if the user is a
 * policy admin
 *
 * @param {Object} reportAction
 * @param {String} reportID
 * @returns {Boolean}
 */
function canDeleteReportAction(reportAction, reportID) {
    // For now, users cannot delete split actions
    if (ReportActionsUtils.isMoneyRequestAction(reportAction) && lodashGet(reportAction, 'originalMessage.type') === CONST.IOU.REPORT_ACTION_TYPE.SPLIT) {
        return false;
    }
    const isActionOwner = reportAction.actorAccountID === currentUserAccountID;
    if (isActionOwner && ReportActionsUtils.isMoneyRequestAction(reportAction) && !isSettled(reportAction.originalMessage.IOUReportID)) {
        return true;
    }
    if (
        reportAction.actionName !== CONST.REPORT.ACTIONS.TYPE.ADDCOMMENT ||
        reportAction.pendingAction === CONST.RED_BRICK_ROAD_PENDING_ACTION.DELETE ||
        ReportActionsUtils.isCreatedTaskReportAction(reportAction) ||
        (ReportActionsUtils.isMoneyRequestAction(reportAction) && isSettled(reportAction.originalMessage.IOUReportID)) ||
        reportAction.actorAccountID === CONST.ACCOUNT_ID.CONCIERGE
    ) {
        return false;
    }
    if (isActionOwner) {
        return true;
    }
    const report = lodashGet(allReports, `${ONYXKEYS.COLLECTION.REPORT}${reportID}`, {});
    const policy = lodashGet(allPolicies, `${ONYXKEYS.COLLECTION.POLICY}${report.policyID}`) || {};
    return policy.role === CONST.POLICY.ROLE.ADMIN && !isDM(report);
}

/**
 * Get welcome message based on room type
 * @param {Object} report
 * @param {Boolean} isUserPolicyAdmin
 * @returns {Object}
 */

function getRoomWelcomeMessage(report, isUserPolicyAdmin) {
    const welcomeMessage = {showReportName: true};
    const workspaceName = getPolicyName(report);

    if (isArchivedRoom(report)) {
        welcomeMessage.phrase1 = Localize.translateLocal('reportActionsView.beginningOfArchivedRoomPartOne');
        welcomeMessage.phrase2 = Localize.translateLocal('reportActionsView.beginningOfArchivedRoomPartTwo');
    } else if (isDomainRoom(report)) {
        welcomeMessage.phrase1 = Localize.translateLocal('reportActionsView.beginningOfChatHistoryDomainRoomPartOne', {domainRoom: report.reportName});
        welcomeMessage.phrase2 = Localize.translateLocal('reportActionsView.beginningOfChatHistoryDomainRoomPartTwo');
    } else if (isAdminRoom(report)) {
        welcomeMessage.phrase1 = Localize.translateLocal('reportActionsView.beginningOfChatHistoryAdminRoomPartOne', {workspaceName});
        welcomeMessage.phrase2 = Localize.translateLocal('reportActionsView.beginningOfChatHistoryAdminRoomPartTwo');
    } else if (isAdminsOnlyPostingRoom(report) && !isUserPolicyAdmin) {
        welcomeMessage.phrase1 = Localize.translateLocal('reportActionsView.beginningOfChatHistoryAdminOnlyPostingRoom');
        welcomeMessage.showReportName = false;
    } else if (isAnnounceRoom(report)) {
        welcomeMessage.phrase1 = Localize.translateLocal('reportActionsView.beginningOfChatHistoryAnnounceRoomPartOne', {workspaceName});
        welcomeMessage.phrase2 = Localize.translateLocal('reportActionsView.beginningOfChatHistoryAnnounceRoomPartTwo', {workspaceName});
    } else {
        // Message for user created rooms or other room types.
        welcomeMessage.phrase1 = Localize.translateLocal('reportActionsView.beginningOfChatHistoryUserRoomPartOne');
        welcomeMessage.phrase2 = Localize.translateLocal('reportActionsView.beginningOfChatHistoryUserRoomPartTwo');
    }

    return welcomeMessage;
}

/**
 * Returns true if Concierge is one of the chat participants (1:1 as well as group chats)
 * @param {Object} report
 * @returns {Boolean}
 */
function chatIncludesConcierge(report) {
    return !_.isEmpty(report.participantAccountIDs) && _.contains(report.participantAccountIDs, CONST.ACCOUNT_ID.CONCIERGE);
}

/**
 * Returns true if there is any automated expensify account `in accountIDs
 * @param {Array} accountIDs
 * @returns {Boolean}
 */
function hasAutomatedExpensifyAccountIDs(accountIDs) {
    return _.intersection(accountIDs, CONST.EXPENSIFY_ACCOUNT_IDS).length > 0;
}

/**
 * @param {Object} report
 * @param {Number} currentLoginAccountID
 * @returns {Array}
 */
function getReportRecipientAccountIDs(report, currentLoginAccountID) {
    let finalReport = report;
    // In 1:1 chat threads, the participants will be the same as parent report. If a report is specifically a 1:1 chat thread then we will
    // get parent report and use its participants array.
    if (isThread(report) && !(isTaskReport(report) || isMoneyRequestReport(report))) {
        const parentReport = lodashGet(allReports, [`${ONYXKEYS.COLLECTION.REPORT}${report.parentReportID}`]);
        if (hasSingleParticipant(parentReport)) {
            finalReport = parentReport;
        }
    }

    let finalParticipantAccountIDs = [];
    if (isMoneyRequestReport(report)) {
        // For money requests i.e the IOU (1:1 person) and Expense (1:* person) reports, use the full `initialParticipantAccountIDs` array
        // and add the `ownerAccountId`. Money request reports don't add `ownerAccountId` in `participantAccountIDs` array
        finalParticipantAccountIDs = _.union(lodashGet(finalReport, 'participantAccountIDs'), [report.ownerAccountID]);
    } else if (isTaskReport(report)) {
        // Task reports `managerID` will change when assignee is changed, in that case the old `managerID` is still present in `participantAccountIDs`
        // array along with the new one. We only need the `managerID` as a participant here.
        finalParticipantAccountIDs = [report.managerID];
    } else {
        finalParticipantAccountIDs = lodashGet(finalReport, 'participantAccountIDs');
    }

    const reportParticipants = _.without(finalParticipantAccountIDs, currentLoginAccountID);
    const participantsWithoutExpensifyAccountIDs = _.difference(reportParticipants, CONST.EXPENSIFY_ACCOUNT_IDS);
    return participantsWithoutExpensifyAccountIDs;
}

/**
 * Whether the time row should be shown for a report.
 * @param {Array<Object>} personalDetails
 * @param {Object} report
 * @param {Number} accountID
 * @return {Boolean}
 */
function canShowReportRecipientLocalTime(personalDetails, report, accountID) {
    const reportRecipientAccountIDs = getReportRecipientAccountIDs(report, accountID);
    const hasMultipleParticipants = reportRecipientAccountIDs.length > 1;
    const reportRecipient = personalDetails[reportRecipientAccountIDs[0]];
    const reportRecipientTimezone = lodashGet(reportRecipient, 'timezone', CONST.DEFAULT_TIME_ZONE);
    const isReportParticipantValidated = lodashGet(reportRecipient, 'validated', false);
    return Boolean(
        !hasMultipleParticipants &&
            !isChatRoom(report) &&
            !isPolicyExpenseChat(report) &&
            reportRecipient &&
            reportRecipientTimezone &&
            reportRecipientTimezone.selected &&
            isReportParticipantValidated,
    );
}

/**
 * Shorten last message text to fixed length and trim spaces.
 * @param {String} lastMessageText
 * @returns {String}
 */
function formatReportLastMessageText(lastMessageText) {
    return String(lastMessageText).trim().replace(CONST.REGEX.AFTER_FIRST_LINE_BREAK, '').substring(0, CONST.REPORT.LAST_MESSAGE_TEXT_MAX_LENGTH).trim();
}

/**
 * Helper method to return the default avatar associated with the given login
 * @param {String} [workspaceName]
 * @returns {String}
 */
function getDefaultWorkspaceAvatar(workspaceName) {
    if (!workspaceName) {
        return defaultWorkspaceAvatars.WorkspaceBuilding;
    }

    // Remove all chars not A-Z or 0-9 including underscore
    const alphaNumeric = workspaceName
        .normalize('NFD')
        .replace(/[^0-9a-z]/gi, '')
        .toUpperCase();

    return !alphaNumeric ? defaultWorkspaceAvatars.WorkspaceBuilding : defaultWorkspaceAvatars[`Workspace${alphaNumeric[0]}`];
}

function getWorkspaceAvatar(report) {
    const workspaceName = getPolicyName(report, allPolicies);
    return lodashGet(allPolicies, [`${ONYXKEYS.COLLECTION.POLICY}${report.policyID}`, 'avatar']) || getDefaultWorkspaceAvatar(workspaceName);
}

/**
 * Returns the appropriate icons for the given chat report using the stored personalDetails.
 * The Avatar sources can be URLs or Icon components according to the chat type.
 *
 * @param {Array} participants
 * @param {Object} personalDetails
 * @returns {Array<*>}
 */
function getIconsForParticipants(participants, personalDetails) {
    const participantDetails = [];
    const participantsList = participants || [];

    for (let i = 0; i < participantsList.length; i++) {
        const accountID = participantsList[i];
        const avatarSource = UserUtils.getAvatar(lodashGet(personalDetails, [accountID, 'avatar'], ''), accountID);
        participantDetails.push([
            accountID,
            lodashGet(personalDetails, [accountID, 'displayName']) || lodashGet(personalDetails, [accountID, 'login'], ''),
            lodashGet(personalDetails, [accountID, 'firstName'], ''),
            avatarSource,
        ]);
    }

    // Sort all logins by first name (which is the second element in the array)
    const sortedParticipantDetails = participantDetails.sort((a, b) => a[2] - b[2]);

    // Now that things are sorted, gather only the avatars (third element in the array) and return those
    const avatars = [];
    for (let i = 0; i < sortedParticipantDetails.length; i++) {
        const userIcon = {
            id: sortedParticipantDetails[i][0],
            source: sortedParticipantDetails[i][3],
            type: CONST.ICON_TYPE_AVATAR,
            name: sortedParticipantDetails[i][1],
        };
        avatars.push(userIcon);
    }

    return avatars;
}

/**
 * Given a report, return the associated workspace icon.
 *
 * @param {Object} report
 * @param {Object} [policy]
 * @returns {Object}
 */
function getWorkspaceIcon(report, policy = undefined) {
    const workspaceName = getPolicyName(report, false, policy);
    const policyExpenseChatAvatarSource = lodashGet(allPolicies, [`${ONYXKEYS.COLLECTION.POLICY}${report.policyID}`, 'avatar']) || getDefaultWorkspaceAvatar(workspaceName);
    const workspaceIcon = {
        source: policyExpenseChatAvatarSource,
        type: CONST.ICON_TYPE_WORKSPACE,
        name: workspaceName,
        id: -1,
    };
    return workspaceIcon;
}

/**
 * Returns the appropriate icons for the given chat report using the stored personalDetails.
 * The Avatar sources can be URLs or Icon components according to the chat type.
 *
 * @param {Object} report
 * @param {Object} personalDetails
 * @param {*} [defaultIcon]
 * @param {Boolean} [isPayer]
 * @param {String} [defaultName]
 * @param {Number} [defaultAccountID]
 * @param {Object} [policy]
 * @returns {Array<*>}
 */
function getIcons(report, personalDetails, defaultIcon = null, isPayer = false, defaultName = '', defaultAccountID = -1, policy = undefined) {
    if (_.isEmpty(report)) {
        const fallbackIcon = {
            source: defaultIcon || Expensicons.FallbackAvatar,
            type: CONST.ICON_TYPE_AVATAR,
            name: defaultName,
            id: defaultAccountID,
        };
        return [fallbackIcon];
    }
    if (isExpenseRequest(report)) {
        const parentReportAction = ReportActionsUtils.getParentReportAction(report);
        const workspaceIcon = getWorkspaceIcon(report, policy);
        const memberIcon = {
            source: UserUtils.getAvatar(lodashGet(personalDetails, [parentReportAction.actorAccountID, 'avatar']), parentReportAction.actorAccountID),
            id: parentReportAction.actorAccountID,
            type: CONST.ICON_TYPE_AVATAR,
            name: lodashGet(personalDetails, [parentReportAction.actorAccountID, 'displayName'], ''),
        };

        return [memberIcon, workspaceIcon];
    }
    if (isChatThread(report)) {
        const parentReportAction = ReportActionsUtils.getParentReportAction(report);

        const actorAccountID = lodashGet(parentReportAction, 'actorAccountID', -1);
        const actorDisplayName = lodashGet(allPersonalDetails, [actorAccountID, 'displayName'], '');
        const actorIcon = {
            id: actorAccountID,
            source: UserUtils.getAvatar(lodashGet(personalDetails, [actorAccountID, 'avatar']), actorAccountID),
            name: actorDisplayName,
            type: CONST.ICON_TYPE_AVATAR,
        };

        if (isWorkspaceThread(report)) {
            const workspaceIcon = getWorkspaceIcon(report, policy);
            return [actorIcon, workspaceIcon];
        }
        return [actorIcon];
    }
    if (isTaskReport(report)) {
        const ownerIcon = {
            id: report.ownerAccountID,
            source: UserUtils.getAvatar(lodashGet(personalDetails, [report.ownerAccountID, 'avatar']), report.ownerAccountID),
            type: CONST.ICON_TYPE_AVATAR,
            name: lodashGet(personalDetails, [report.ownerAccountID, 'displayName'], ''),
        };

        if (isWorkspaceTaskReport(report)) {
            const workspaceIcon = getWorkspaceIcon(report, policy);
            return [ownerIcon, workspaceIcon];
        }

        return [ownerIcon];
    }
    if (isDomainRoom(report)) {
        // Get domain name after the #. Domain Rooms use our default workspace avatar pattern.
        const domainName = report.reportName.substring(1);
        const policyExpenseChatAvatarSource = getDefaultWorkspaceAvatar(domainName);
        const domainIcon = {
            source: policyExpenseChatAvatarSource,
            type: CONST.ICON_TYPE_WORKSPACE,
            name: domainName,
            id: -1,
        };
        return [domainIcon];
    }
    if (isAdminRoom(report) || isAnnounceRoom(report) || isChatRoom(report) || isArchivedRoom(report)) {
        const workspaceIcon = getWorkspaceIcon(report, policy);
        return [workspaceIcon];
    }
    if (isPolicyExpenseChat(report) || isExpenseReport(report)) {
        const workspaceIcon = getWorkspaceIcon(report, policy);
        const memberIcon = {
            source: UserUtils.getAvatar(lodashGet(personalDetails, [report.ownerAccountID, 'avatar']), report.ownerAccountID),
            id: report.ownerAccountID,
            type: CONST.ICON_TYPE_AVATAR,
            name: lodashGet(personalDetails, [report.ownerAccountID, 'displayName'], ''),
        };
        return isExpenseReport(report) ? [memberIcon, workspaceIcon] : [workspaceIcon, memberIcon];
    }
    if (isIOUReport(report)) {
        const managerIcon = {
            source: UserUtils.getAvatar(lodashGet(personalDetails, [report.managerID, 'avatar']), report.managerID),
            id: report.managerID,
            type: CONST.ICON_TYPE_AVATAR,
            name: lodashGet(personalDetails, [report.managerID, 'displayName'], ''),
        };

        const ownerIcon = {
            id: report.ownerAccountID,
            source: UserUtils.getAvatar(lodashGet(personalDetails, [report.ownerAccountID, 'avatar']), report.ownerAccountID),
            type: CONST.ICON_TYPE_AVATAR,
            name: lodashGet(personalDetails, [report.ownerAccountID, 'displayName'], ''),
        };

        return isPayer ? [managerIcon, ownerIcon] : [ownerIcon, managerIcon];
    }
    return getIconsForParticipants(report.participantAccountIDs, personalDetails);
}

/**
 * Gets the personal details for a login by looking in the ONYXKEYS.PERSONAL_DETAILS_LIST Onyx key (stored in the local variable, allPersonalDetails). If it doesn't exist in Onyx,
 * then a default object is constructed.
 * @param {Number} accountID
 * @returns {Object}
 */
function getPersonalDetailsForAccountID(accountID) {
    if (!accountID) {
        return {};
    }
    if (Number(accountID) === CONST.ACCOUNT_ID.CONCIERGE) {
        return {
            accountID,
            displayName: 'Concierge',
            login: CONST.EMAIL.CONCIERGE,
            avatar: UserUtils.getDefaultAvatar(accountID),
        };
    }
    return (
        (allPersonalDetails && allPersonalDetails[accountID]) || {
            avatar: UserUtils.getDefaultAvatar(accountID),
        }
    );
}

/**
 * Get the displayName for a single report participant.
 *
 * @param {Number} accountID
 * @param {Boolean} [shouldUseShortForm]
 * @returns {String}
 */
function getDisplayNameForParticipant(accountID, shouldUseShortForm = false) {
    if (!accountID) {
        return '';
    }
    const personalDetails = getPersonalDetailsForAccountID(accountID);
    const longName = personalDetails.displayName;
    const shortName = personalDetails.firstName || longName;
    return shouldUseShortForm ? shortName : longName;
}

/**
 * @param {Object} personalDetailsList
 * @param {Boolean} isMultipleParticipantReport
 * @returns {Array}
 */
function getDisplayNamesWithTooltips(personalDetailsList, isMultipleParticipantReport) {
    return _.map(personalDetailsList, (user) => {
        const accountID = Number(user.accountID);
        const displayName = getDisplayNameForParticipant(accountID, isMultipleParticipantReport) || user.login || '';
        const avatar = UserUtils.getDefaultAvatar(accountID);

        let pronouns = user.pronouns;
        if (pronouns && pronouns.startsWith(CONST.PRONOUNS.PREFIX)) {
            const pronounTranslationKey = pronouns.replace(CONST.PRONOUNS.PREFIX, '');
            pronouns = Localize.translateLocal(`pronouns.${pronounTranslationKey}`);
        }

        return {
            displayName,
            avatar,
            login: user.login || '',
            accountID,
            pronouns,
        };
    });
}

/**
 * Determines if a report has an IOU that is waiting for an action from the current user (either Pay or Add a credit bank account)
 *
 * @param {Object} report (chatReport or iouReport)
 * @returns {boolean}
 */
function isWaitingForIOUActionFromCurrentUser(report) {
    if (!report) {
        return false;
    }

    const policy = getPolicy(report.policyID);
    if (policy.type === CONST.POLICY.TYPE.CORPORATE) {
        // If the report is already settled, there's no action required from any user.
        if (isSettled(report.reportID)) {
            return false;
        }

        // Report is pending approval and the current user is the manager
        if (isReportManager(report) && !isReportApproved(report)) {
            return true;
        }

        // Current user is an admin and the report has been approved but not settled yet
        return policy.role === CONST.POLICY.ROLE.ADMIN && isReportApproved(report);
    }

    // Money request waiting for current user to add their credit bank account
    if (report.hasOutstandingIOU && report.ownerAccountID === currentUserAccountID && report.isWaitingOnBankAccount) {
        return true;
    }

    // Money request waiting for current user to Pay (from expense or iou report)
    if (report.hasOutstandingIOU && report.ownerAccountID && (report.ownerAccountID !== currentUserAccountID || currentUserAccountID === report.managerID)) {
        return true;
    }

    return false;
}

function isWaitingForTaskCompleteFromAssignee(report) {
    return isTaskReport(report) && isReportManager(report) && isOpenTaskReport(report);
}

/**
 * @param {Object} report
 * @param {Object} allReportsDict
 * @returns {Number}
 */
function getMoneyRequestTotal(report, allReportsDict = null) {
    const allAvailableReports = allReportsDict || allReports;
    let moneyRequestReport;
    if (isMoneyRequestReport(report)) {
        moneyRequestReport = report;
    }
    if (allAvailableReports && report.hasOutstandingIOU && report.iouReportID) {
        moneyRequestReport = allAvailableReports[`${ONYXKEYS.COLLECTION.REPORT}${report.iouReportID}`];
    }
    if (moneyRequestReport) {
        const total = lodashGet(moneyRequestReport, 'total', 0);

        if (total !== 0) {
            // There is a possibility that if the Expense report has a negative total.
            // This is because there are instances where you can get a credit back on your card,
            // or you enter a negative expense to “offset” future expenses
            return isExpenseReport(moneyRequestReport) ? total * -1 : Math.abs(total);
        }
    }
    return 0;
}

/**
 * Get the title for a policy expense chat which depends on the role of the policy member seeing this report
 *
 * @param {Object} report
 * @param {Object} [policy]
 * @returns {String}
 */
function getPolicyExpenseChatName(report, policy = undefined) {
    const reportOwnerDisplayName = getDisplayNameForParticipant(report.ownerAccountID) || lodashGet(allPersonalDetails, [report.ownerAccountID, 'login']) || report.reportName;

    // If the policy expense chat is owned by this user, use the name of the policy as the report name.
    if (report.isOwnPolicyExpenseChat) {
        return getPolicyName(report, false, policy);
    }

    const policyExpenseChatRole = lodashGet(allPolicies, [`${ONYXKEYS.COLLECTION.POLICY}${report.policyID}`, 'role']) || 'user';

    // If this user is not admin and this policy expense chat has been archived because of account merging, this must be an old workspace chat
    // of the account which was merged into the current user's account. Use the name of the policy as the name of the report.
    if (isArchivedRoom(report)) {
        const lastAction = ReportActionsUtils.getLastVisibleAction(report.reportID);
        const archiveReason = (lastAction && lastAction.originalMessage && lastAction.originalMessage.reason) || CONST.REPORT.ARCHIVE_REASON.DEFAULT;
        if (archiveReason === CONST.REPORT.ARCHIVE_REASON.ACCOUNT_MERGED && policyExpenseChatRole !== CONST.POLICY.ROLE.ADMIN) {
            return getPolicyName(report, false, policy);
        }
    }

    // If user can see this report and they are not its owner, they must be an admin and the report name should be the name of the policy member
    return reportOwnerDisplayName;
}

/**
 * Get the title for a IOU or expense chat which will be showing the payer and the amount
 *
 * @param {Object} report
 * @param {Object} [policy]
 * @returns  {String}
 */
function getMoneyRequestReportName(report, policy = undefined) {
    const formattedAmount = CurrencyUtils.convertToDisplayString(getMoneyRequestTotal(report), report.currency);
    const payerName = isExpenseReport(report) ? getPolicyName(report, false, policy) : getDisplayNameForParticipant(report.managerID);
    const payerPaidAmountMesssage = Localize.translateLocal('iou.payerPaidAmount', {
        payer: payerName,
        amount: formattedAmount,
    });

    if (report.isWaitingOnBankAccount) {
        return `${payerPaidAmountMesssage} • ${Localize.translateLocal('iou.pending')}`;
    }

    if (report.hasOutstandingIOU) {
        return Localize.translateLocal('iou.payerOwesAmount', {payer: payerName, amount: formattedAmount});
    }

    return payerPaidAmountMesssage;
}

/**
 * Get the report given a reportID
 *
 * @param {String} reportID
 * @returns {Object}
 */
function getReport(reportID) {
    // Deleted reports are set to null and lodashGet will still return null in that case, so we need to add an extra check
    return lodashGet(allReports, `${ONYXKEYS.COLLECTION.REPORT}${reportID}`, {}) || {};
}

/**
 * Gets transaction created, amount, currency and comment
 *
 * @param {Object} transaction
 * @returns {Object}
 */
function getTransactionDetails(transaction) {
    const report = getReport(transaction.reportID);
    return {
        created: TransactionUtils.getCreated(transaction),
        amount: TransactionUtils.getAmount(transaction, isExpenseReport(report)),
        currency: TransactionUtils.getCurrency(transaction),
        comment: TransactionUtils.getDescription(transaction),
        merchant: TransactionUtils.getMerchant(transaction),
        category: TransactionUtils.getCategory(transaction),
    };
}

/**
 * Can only edit if:
 *
 * - in case of IOU report
 *    - the current user is the requestor
 * - in case of expense report
 *    - the current user is the requestor
 *    - or the user is an admin on the policy the expense report is tied to
 *
 * @param {Object} reportAction
 * @returns {Boolean}
 */
function canEditMoneyRequest(reportAction) {
    // If the report action i snot IOU type, return true early
    if (reportAction.actionName !== CONST.REPORT.ACTIONS.TYPE.IOU) {
        return true;
    }
    const moneyRequestReportID = lodashGet(reportAction, 'originalMessage.IOUReportID', 0);
    if (!moneyRequestReportID) {
        return false;
    }
    const moneyRequestReport = getReport(moneyRequestReportID);
    const isReportSettled = isSettled(moneyRequestReport.reportID);
    const isAdmin = isExpenseReport(moneyRequestReport) && lodashGet(getPolicy(moneyRequestReport.policyID), 'role', '') === CONST.POLICY.ROLE.ADMIN;
    const isRequestor = currentUserAccountID === reportAction.actorAccountID;
    return !isReportSettled && (isAdmin || isRequestor);
}

/**
 * Can only edit if:
 *
 * - It was written by the current user
 * - It's an ADDCOMMENT that is not an attachment
 * - It's money request where conditions for editability are defined in canEditMoneyRequest method
 * - It's not pending deletion
 *
 * @param {Object} reportAction
 * @returns {Boolean}
 */
function canEditReportAction(reportAction) {
    const isCommentOrIOU = reportAction.actionName === CONST.REPORT.ACTIONS.TYPE.ADDCOMMENT || reportAction.actionName === CONST.REPORT.ACTIONS.TYPE.IOU;
    return (
        reportAction.actorAccountID === currentUserAccountID &&
        isCommentOrIOU &&
        canEditMoneyRequest(reportAction) && // Returns true for non-IOU actions
        !isReportMessageAttachment(lodashGet(reportAction, ['message', 0], {})) &&
        !ReportActionsUtils.isDeletedAction(reportAction) &&
        !ReportActionsUtils.isCreatedTaskReportAction(reportAction) &&
        reportAction.pendingAction !== CONST.RED_BRICK_ROAD_PENDING_ACTION.DELETE
    );
}

/**
 * Gets all transactions on an IOU report with a receipt
 *
 * @param {Object|null} iouReportID
 * @returns {[Object]}
 */
function getTransactionsWithReceipts(iouReportID) {
    const allTransactions = TransactionUtils.getAllReportTransactions(iouReportID);
    return _.filter(allTransactions, (transaction) => TransactionUtils.hasReceipt(transaction));
}

/**
 * For report previews, we display a "Receipt scan in progress" indicator
 * instead of the report total only when we have no report total ready to show. This is the case when
 * all requests are receipts that are being SmartScanned. As soon as we have a non-receipt request,
 * or as soon as one receipt request is done scanning, we have at least one
 * "ready" money request, and we remove this indicator to show the partial report total.
 *
 * @param {Object|null} iouReportID
 * @param {Object|null} reportPreviewAction the preview action associated with the IOU report
 * @returns {Boolean}
 */
function areAllRequestsBeingSmartScanned(iouReportID, reportPreviewAction) {
    const transactionsWithReceipts = getTransactionsWithReceipts(iouReportID);
    // If we have more requests than requests with receipts, we have some manual requests
    if (ReportActionsUtils.getNumberOfMoneyRequests(reportPreviewAction) > transactionsWithReceipts.length) {
        return false;
    }
    return _.all(transactionsWithReceipts, (transaction) => TransactionUtils.isReceiptBeingScanned(transaction));
}

/**
 * Check if any of the transactions in the report has required missing fields
 *
 * @param {Object|null} iouReportID
 * @returns {Boolean}
 */
function hasMissingSmartscanFields(iouReportID) {
    const transactionsWithReceipts = getTransactionsWithReceipts(iouReportID);
    return _.some(transactionsWithReceipts, (transaction) => TransactionUtils.hasMissingSmartscanFields(transaction));
}

/**
 * Given a parent IOU report action get report name for the LHN.
 *
 * @param {Object} reportAction
 * @returns {String}
 */
function getTransactionReportName(reportAction) {
    if (ReportActionsUtils.isDeletedParentAction(reportAction)) {
        return Localize.translateLocal('parentReportAction.deletedRequest');
    }

    const transaction = TransactionUtils.getLinkedTransaction(reportAction);
    if (TransactionUtils.hasReceipt(transaction) && TransactionUtils.isReceiptBeingScanned(transaction)) {
        return Localize.translateLocal('iou.receiptScanning');
    }

    if (TransactionUtils.hasMissingSmartscanFields(transaction)) {
        return Localize.translateLocal('iou.receiptMissingDetails');
    }

    const {amount, currency, comment} = getTransactionDetails(transaction);

    return Localize.translateLocal(ReportActionsUtils.isSentMoneyReportAction(reportAction) ? 'iou.threadSentMoneyReportName' : 'iou.threadRequestReportName', {
        formattedAmount: CurrencyUtils.convertToDisplayString(amount, currency),
        comment,
    });
}

/**
 * Get money request message for an IOU report
 *
 * @param {Object} report
 * @param {Object} [reportAction={}] This can be either a report preview action or the IOU action
 * @param {Boolean} [shouldConsiderReceiptBeingScanned=false]
 * @returns  {String}
 */
function getReportPreviewMessage(report, reportAction = {}, shouldConsiderReceiptBeingScanned = false) {
    const reportActionMessage = lodashGet(reportAction, 'message[0].html', '');

    if (_.isEmpty(report) || !report.reportID) {
        // The iouReport is not found locally after SignIn because the OpenApp API won't return iouReports if they're settled
        // As a temporary solution until we know how to solve this the best, we just use the message that returned from BE
        return reportActionMessage;
    }

    const totalAmount = getMoneyRequestTotal(report);
    const payerName = isExpenseReport(report) ? getPolicyName(report) : getDisplayNameForParticipant(report.managerID, true);
    const formattedAmount = CurrencyUtils.convertToDisplayString(totalAmount, report.currency);

    if (isReportApproved(report) && getPolicyType(report, allPolicies) === CONST.POLICY.TYPE.CORPORATE) {
        return `approved ${formattedAmount}`;
    }

    if (shouldConsiderReceiptBeingScanned && ReportActionsUtils.isMoneyRequestAction(reportAction)) {
        const linkedTransaction = TransactionUtils.getLinkedTransaction(reportAction);

        if (!_.isEmpty(linkedTransaction) && TransactionUtils.hasReceipt(linkedTransaction) && TransactionUtils.isReceiptBeingScanned(linkedTransaction)) {
            return Localize.translateLocal('iou.receiptScanning');
        }
    }

    if (isSettled(report.reportID)) {
        // A settled report preview message can come in three formats "paid ... elsewhere" or "paid ... with Expensify"
        let translatePhraseKey = 'iou.paidElsewhereWithAmount';
        if (
            _.contains([CONST.IOU.PAYMENT_TYPE.VBBA, CONST.IOU.PAYMENT_TYPE.EXPENSIFY], reportAction.originalMessage.paymentType) ||
            reportActionMessage.match(/ (with Expensify|using Expensify)$/)
        ) {
            translatePhraseKey = 'iou.paidWithExpensifyWithAmount';
        }
        return Localize.translateLocal(translatePhraseKey, {amount: formattedAmount, payer: payerName});
    }

    if (report.isWaitingOnBankAccount) {
        const submitterDisplayName = getDisplayNameForParticipant(report.ownerAccountID, true);
        return Localize.translateLocal('iou.waitingOnBankAccount', {submitterDisplayName});
    }

    return Localize.translateLocal('iou.payerOwesAmount', {payer: payerName, amount: formattedAmount});
}

/**
 * Get the proper message schema for modified expense message.
 *
 * @param {String} newValue
 * @param {String} oldValue
 * @param {String} valueName
 * @param {Boolean} valueInQuotes
 * @returns {String}
 */

function getProperSchemaForModifiedExpenseMessage(newValue, oldValue, valueName, valueInQuotes) {
    const newValueToDisplay = valueInQuotes ? `"${newValue}"` : newValue;
    const oldValueToDisplay = valueInQuotes ? `"${oldValue}"` : oldValue;
    const displayValueName = valueName.toLowerCase();

    if (!oldValue) {
        return Localize.translateLocal('iou.setTheRequest', {valueName: displayValueName, newValueToDisplay});
    }
    if (!newValue) {
        return Localize.translateLocal('iou.removedTheRequest', {valueName: displayValueName, oldValueToDisplay});
    }
    return Localize.translateLocal('iou.updatedTheRequest', {valueName: displayValueName, newValueToDisplay, oldValueToDisplay});
}

/**
 * Get the report action message when expense has been modified.
 *
 * @param {Object} reportAction
 * @returns {String}
 */
function getModifiedExpenseMessage(reportAction) {
    const reportActionOriginalMessage = lodashGet(reportAction, 'originalMessage', {});
    if (_.isEmpty(reportActionOriginalMessage)) {
        return Localize.translateLocal('iou.changedTheRequest');
    }

    const hasModifiedAmount =
        _.has(reportActionOriginalMessage, 'oldAmount') &&
        _.has(reportActionOriginalMessage, 'oldCurrency') &&
        _.has(reportActionOriginalMessage, 'amount') &&
        _.has(reportActionOriginalMessage, 'currency');
    if (hasModifiedAmount) {
        const oldCurrency = reportActionOriginalMessage.oldCurrency;
        const oldAmount = CurrencyUtils.convertToDisplayString(reportActionOriginalMessage.oldAmount, oldCurrency);

        const currency = reportActionOriginalMessage.currency;
        const amount = CurrencyUtils.convertToDisplayString(reportActionOriginalMessage.amount, currency);

        return getProperSchemaForModifiedExpenseMessage(amount, oldAmount, Localize.translateLocal('iou.amount'), false);
    }

    const hasModifiedComment = _.has(reportActionOriginalMessage, 'oldComment') && _.has(reportActionOriginalMessage, 'newComment');
    if (hasModifiedComment) {
        return getProperSchemaForModifiedExpenseMessage(reportActionOriginalMessage.newComment, reportActionOriginalMessage.oldComment, Localize.translateLocal('common.description'), true);
    }

    const hasModifiedCreated = _.has(reportActionOriginalMessage, 'oldCreated') && _.has(reportActionOriginalMessage, 'created');
    if (hasModifiedCreated) {
        // Take only the YYYY-MM-DD value as the original date includes timestamp
        let formattedOldCreated = parseISO(reportActionOriginalMessage.oldCreated);
        formattedOldCreated = format(formattedOldCreated, CONST.DATE.FNS_FORMAT_STRING);
        return getProperSchemaForModifiedExpenseMessage(reportActionOriginalMessage.created, formattedOldCreated, Localize.translateLocal('common.date'), false);
    }

    const hasModifiedMerchant = _.has(reportActionOriginalMessage, 'oldMerchant') && _.has(reportActionOriginalMessage, 'merchant');
    if (hasModifiedMerchant) {
        return getProperSchemaForModifiedExpenseMessage(reportActionOriginalMessage.merchant, reportActionOriginalMessage.oldMerchant, Localize.translateLocal('common.merchant'), true);
    }

    const hasModifiedCategory = _.has(reportActionOriginalMessage, 'oldCategory') && _.has(reportActionOriginalMessage, 'category');
    if (hasModifiedCategory) {
        return getProperSchemaForModifiedExpenseMessage(reportActionOriginalMessage.category, reportActionOriginalMessage.oldCategory, Localize.translateLocal('common.category'), true);
    }
}

/**
 * Given the updates user made to the request, compose the originalMessage
 * object of the modified expense action.
 *
 * At the moment, we only allow changing one transaction field at a time.
 *
 * @param {Object} oldTransaction
 * @param {Object} transactionChanges
 * @param {Boolen} isFromExpenseReport
 * @returns {Object}
 */
function getModifiedExpenseOriginalMessage(oldTransaction, transactionChanges, isFromExpenseReport) {
    const originalMessage = {};

    // Remark: Comment field is the only one which has new/old prefixes for the keys (newComment/ oldComment),
    // all others have old/- pattern such as oldCreated/created
    if (_.has(transactionChanges, 'comment')) {
        originalMessage.oldComment = TransactionUtils.getDescription(oldTransaction);
        originalMessage.newComment = transactionChanges.comment;
    }
    if (_.has(transactionChanges, 'created')) {
        originalMessage.oldCreated = TransactionUtils.getCreated(oldTransaction);
        originalMessage.created = transactionChanges.created;
    }
    if (_.has(transactionChanges, 'merchant')) {
        originalMessage.oldMerchant = TransactionUtils.getMerchant(oldTransaction);
        originalMessage.merchant = transactionChanges.merchant;
    }

    // The amount is always a combination of the currency and the number value so when one changes we need to store both
    // to match how we handle the modified expense action in oldDot
    if (_.has(transactionChanges, 'amount') || _.has(transactionChanges, 'currency')) {
        originalMessage.oldAmount = TransactionUtils.getAmount(oldTransaction, isFromExpenseReport);
        originalMessage.amount = lodashGet(transactionChanges, 'amount', originalMessage.oldAmount);
        originalMessage.oldCurrency = TransactionUtils.getCurrency(oldTransaction);
        originalMessage.currency = lodashGet(transactionChanges, 'currency', originalMessage.oldCurrency);
    }

    if (_.has(transactionChanges, 'category')) {
        originalMessage.oldCategory = TransactionUtils.getCategory(oldTransaction);
        originalMessage.category = transactionChanges.category;
    }

    return originalMessage;
}

/**
 * Returns the parentReport if the given report is a thread.
 *
 * @param {Object} report
 * @returns {Object}
 */
function getParentReport(report) {
    if (!report || !report.parentReportID) {
        return {};
    }
    return lodashGet(allReports, `${ONYXKEYS.COLLECTION.REPORT}${report.parentReportID}`, {});
}

/**
 * Get the title for a report.
 *
 * @param {Object} report
 * @param {Object} [policy]
 * @returns {String}
 */
function getReportName(report, policy = undefined) {
    let formattedName;
    const parentReportAction = ReportActionsUtils.getParentReportAction(report);
    if (isChatThread(report)) {
        if (ReportActionsUtils.isTransactionThread(parentReportAction)) {
            return getTransactionReportName(parentReportAction);
        }

        const isAttachment = ReportActionsUtils.isReportActionAttachment(parentReportAction);
        const parentReportActionMessage = lodashGet(parentReportAction, ['message', 0, 'text'], '').replace(/(\r\n|\n|\r)/gm, ' ');
        if (isAttachment && parentReportActionMessage) {
            return `[${Localize.translateLocal('common.attachment')}]`;
        }
        if (
            lodashGet(parentReportAction, 'message[0].moderationDecision.decision') === CONST.MODERATION.MODERATOR_DECISION_PENDING_HIDE ||
            lodashGet(parentReportAction, 'message[0].moderationDecision.decision') === CONST.MODERATION.MODERATOR_DECISION_HIDDEN
        ) {
            return Localize.translateLocal('parentReportAction.hiddenMessage');
        }
        return parentReportActionMessage || Localize.translateLocal('parentReportAction.deletedMessage');
    }

    if (isTaskReport(report) && isCanceledTaskReport(report, parentReportAction)) {
        return Localize.translateLocal('parentReportAction.deletedTask');
    }

    if (isChatRoom(report) || isTaskReport(report)) {
        formattedName = report.reportName;
    }

    if (isPolicyExpenseChat(report)) {
        formattedName = getPolicyExpenseChatName(report, policy);
    }

    if (isMoneyRequestReport(report)) {
        formattedName = getMoneyRequestReportName(report, policy);
    }

    if (isArchivedRoom(report)) {
        formattedName += ` (${Localize.translateLocal('common.archived')})`;
    }

    if (formattedName) {
        return formattedName;
    }

    // Not a room or PolicyExpenseChat, generate title from participants
    const participantAccountIDs = (report && report.participantAccountIDs) || [];
    const participantsWithoutCurrentUser = _.without(participantAccountIDs, currentUserAccountID);
    const isMultipleParticipantReport = participantsWithoutCurrentUser.length > 1;

    return _.map(participantsWithoutCurrentUser, (accountID) => getDisplayNameForParticipant(accountID, isMultipleParticipantReport)).join(', ');
}

/**
 * Recursively navigates through thread parents to get the root report and workspace name.
 * The recursion stops when we find a non thread or money request report, whichever comes first.
 * @param {Object} report
 * @returns {Object}
 */
function getRootReportAndWorkspaceName(report) {
    if (isChildReport(report) && !isMoneyRequestReport(report) && !isTaskReport(report)) {
        const parentReport = lodashGet(allReports, [`${ONYXKEYS.COLLECTION.REPORT}${report.parentReportID}`]);
        return getRootReportAndWorkspaceName(parentReport);
    }

    if (isIOURequest(report)) {
        return {
            rootReportName: getReportName(report),
        };
    }
    if (isExpenseRequest(report)) {
        return {
            rootReportName: getReportName(report),
            workspaceName: isIOUReport(report) ? CONST.POLICY.OWNER_EMAIL_FAKE : getPolicyName(report, true),
        };
    }

    return {
        rootReportName: getReportName(report),
        workspaceName: getPolicyName(report, true),
    };
}

/**
 * Get either the policyName or domainName the chat is tied to
 * @param {Object} report
 * @returns {String}
 */
function getChatRoomSubtitle(report) {
    if (isChatThread(report)) {
        return '';
    }
    if (!isDefaultRoom(report) && !isUserCreatedPolicyRoom(report) && !isPolicyExpenseChat(report)) {
        return '';
    }
    if (getChatType(report) === CONST.REPORT.CHAT_TYPE.DOMAIN_ALL) {
        // The domainAll rooms are just #domainName, so we ignore the prefix '#' to get the domainName
        return report.reportName.substring(1);
    }
    if ((isPolicyExpenseChat(report) && report.isOwnPolicyExpenseChat) || isExpenseReport(report)) {
        return Localize.translateLocal('workspace.common.workspace');
    }
    if (isArchivedRoom(report)) {
        return report.oldPolicyName || '';
    }
    return getPolicyName(report);
}

/**
 * Gets the parent navigation subtitle for the report
 * @param {Object} report
 * @returns {Object}
 */
function getParentNavigationSubtitle(report) {
    if (isThread(report)) {
        const parentReport = lodashGet(allReports, [`${ONYXKEYS.COLLECTION.REPORT}${report.parentReportID}`]);
        const {rootReportName, workspaceName} = getRootReportAndWorkspaceName(parentReport);
        if (_.isEmpty(rootReportName)) {
            return {};
        }

        return {rootReportName, workspaceName};
    }
    return {};
}

/**
 * Navigate to the details page of a given report
 *
 * @param {Object} report
 */
function navigateToDetailsPage(report) {
    const participantAccountIDs = lodashGet(report, 'participantAccountIDs', []);

    if (isChatRoom(report) || isPolicyExpenseChat(report) || isChatThread(report) || isTaskReport(report)) {
        Navigation.navigate(ROUTES.getReportDetailsRoute(report.reportID));
        return;
    }
    if (participantAccountIDs.length === 1) {
        Navigation.navigate(ROUTES.getProfileRoute(participantAccountIDs[0]));
        return;
    }
    Navigation.navigate(ROUTES.getReportParticipantsRoute(report.reportID));
}

/**
 * Generate a random reportID up to 53 bits aka 9,007,199,254,740,991 (Number.MAX_SAFE_INTEGER).
 * There were approximately 98,000,000 reports with sequential IDs generated before we started using this approach, those make up roughly one billionth of the space for these numbers,
 * so we live with the 1 in a billion chance of a collision with an older ID until we can switch to 64-bit IDs.
 *
 * In a test of 500M reports (28 years of reports at our current max rate) we got 20-40 collisions meaning that
 * this is more than random enough for our needs.
 *
 * @returns {String}
 */
function generateReportID() {
    return (Math.floor(Math.random() * 2 ** 21) * 2 ** 32 + Math.floor(Math.random() * 2 ** 32)).toString();
}

/**
 * @param {Object} report
 * @returns {Boolean}
 */
function hasReportNameError(report) {
    return !_.isEmpty(lodashGet(report, 'errorFields.reportName', {}));
}

/**
 * For comments shorter than or equal to 10k chars, convert the comment from MD into HTML because that's how it is stored in the database
 * For longer comments, skip parsing, but still escape the text, and display plaintext for performance reasons. It takes over 40s to parse a 100k long string!!
 *
 * @param {String} text
 * @returns {String}
 */
function getParsedComment(text) {
    const parser = new ExpensiMark();
    return text.length <= CONST.MAX_MARKUP_LENGTH ? parser.replace(text) : _.escape(text);
}

/**
 * @param {String} [text]
 * @param {File} [file]
 * @returns {Object}
 */
function buildOptimisticAddCommentReportAction(text, file) {
    const parser = new ExpensiMark();
    const commentText = getParsedComment(text);
    const isAttachment = _.isEmpty(text) && file !== undefined;
    const attachmentInfo = isAttachment ? file : {};
    const htmlForNewComment = isAttachment ? CONST.ATTACHMENT_UPLOADING_MESSAGE_HTML : commentText;

    // Remove HTML from text when applying optimistic offline comment
    const textForNewComment = isAttachment ? CONST.ATTACHMENT_MESSAGE_TEXT : parser.htmlToText(htmlForNewComment);

    return {
        commentText,
        reportAction: {
            reportActionID: NumberUtils.rand64(),
            actionName: CONST.REPORT.ACTIONS.TYPE.ADDCOMMENT,
            actorAccountID: currentUserAccountID,
            person: [
                {
                    style: 'strong',
                    text: lodashGet(allPersonalDetails, [currentUserAccountID, 'displayName'], currentUserEmail),
                    type: 'TEXT',
                },
            ],
            automatic: false,
            avatar: lodashGet(allPersonalDetails, [currentUserAccountID, 'avatar'], UserUtils.getDefaultAvatarURL(currentUserAccountID)),
            created: DateUtils.getDBTime(),
            message: [
                {
                    translationKey: isAttachment ? CONST.TRANSLATION_KEYS.ATTACHMENT : '',
                    type: CONST.REPORT.MESSAGE.TYPE.COMMENT,
                    html: htmlForNewComment,
                    text: textForNewComment,
                },
            ],
            isFirstItem: false,
            isAttachment,
            attachmentInfo,
            pendingAction: CONST.RED_BRICK_ROAD_PENDING_ACTION.ADD,
            shouldShow: true,
        },
    };
}

/**
 * update optimistic parent reportAction when a comment is added or remove in the child report
 * @param {String} parentReportAction - Parent report action of the child report
 * @param {String} lastVisibleActionCreated - Last visible action created of the child report
 * @param {String} type - The type of action in the child report
 * @returns {Object}
 */

function updateOptimisticParentReportAction(parentReportAction, lastVisibleActionCreated, type) {
    let childVisibleActionCount = parentReportAction.childVisibleActionCount || 0;
    let childCommenterCount = parentReportAction.childCommenterCount || 0;
    let childOldestFourAccountIDs = parentReportAction.childOldestFourAccountIDs;

    if (type === CONST.RED_BRICK_ROAD_PENDING_ACTION.ADD) {
        childVisibleActionCount += 1;
        const oldestFourAccountIDs = childOldestFourAccountIDs ? childOldestFourAccountIDs.split(',') : [];
        if (oldestFourAccountIDs.length < 4) {
            const index = _.findIndex(oldestFourAccountIDs, (accountID) => accountID === currentUserAccountID.toString());
            if (index === -1) {
                childCommenterCount += 1;
                oldestFourAccountIDs.push(currentUserAccountID);
            }
        }
        childOldestFourAccountIDs = oldestFourAccountIDs.join(',');
    } else if (type === CONST.RED_BRICK_ROAD_PENDING_ACTION.DELETE) {
        if (childVisibleActionCount > 0) {
            childVisibleActionCount -= 1;
        }

        if (childVisibleActionCount === 0) {
            childCommenterCount = 0;
            childOldestFourAccountIDs = '';
        }
    }

    return {
        childVisibleActionCount,
        childCommenterCount,
        childLastVisibleActionCreated: lastVisibleActionCreated,
        childOldestFourAccountIDs,
    };
}

/**
 * Get optimistic data of parent report action
 * @param {String} reportID The reportID of the report that is updated
 * @param {String} lastVisibleActionCreated Last visible action created of the child report
 * @param {String} type The type of action in the child report
 * @param {String} parentReportID Custom reportID to be updated
 * @param {String} parentReportActionID Custom reportActionID to be updated
 * @returns {Object}
 */
function getOptimisticDataForParentReportAction(reportID, lastVisibleActionCreated, type, parentReportID = '', parentReportActionID = '') {
    const report = getReport(reportID);
    const parentReportAction = ReportActionsUtils.getParentReportAction(report);
    if (_.isEmpty(parentReportAction)) {
        return {};
    }

    const optimisticParentReportAction = updateOptimisticParentReportAction(parentReportAction, lastVisibleActionCreated, type);
    return {
        onyxMethod: Onyx.METHOD.MERGE,
        key: `${ONYXKEYS.COLLECTION.REPORT_ACTIONS}${parentReportID || report.parentReportID}`,
        value: {
            [parentReportActionID || report.parentReportActionID]: optimisticParentReportAction,
        },
    };
}

/**
 * Builds an optimistic reportAction for the parent report when a task is created
 * @param {String} taskReportID - Report ID of the task
 * @param {String} taskTitle - Title of the task
 * @param {String} taskAssignee - Email of the person assigned to the task
 * @param {Number} taskAssigneeAccountID - AccountID of the person assigned to the task
 * @param {String} text - Text of the comment
 * @param {String} parentReportID - Report ID of the parent report
 * @returns {Object}
 */
function buildOptimisticTaskCommentReportAction(taskReportID, taskTitle, taskAssignee, taskAssigneeAccountID, text, parentReportID) {
    const reportAction = buildOptimisticAddCommentReportAction(text);
    reportAction.reportAction.message[0].taskReportID = taskReportID;

    // These parameters are not saved on the reportAction, but are used to display the task in the UI
    // Added when we fetch the reportActions on a report
    reportAction.reportAction.originalMessage = {
        html: reportAction.reportAction.message[0].html,
        taskReportID: reportAction.reportAction.message[0].taskReportID,
    };
    reportAction.reportAction.childReportID = taskReportID;
    reportAction.reportAction.parentReportID = parentReportID;
    reportAction.reportAction.childType = CONST.REPORT.TYPE.TASK;
    reportAction.reportAction.childReportName = taskTitle;
    reportAction.reportAction.childManagerAccountID = taskAssigneeAccountID;
    reportAction.reportAction.childStatusNum = CONST.REPORT.STATUS.OPEN;
    reportAction.reportAction.childStateNum = CONST.REPORT.STATE_NUM.OPEN;

    return reportAction;
}

/**
 * Builds an optimistic IOU report with a randomly generated reportID
 *
 * @param {Number} payeeAccountID - AccountID of the person generating the IOU.
 * @param {Number} payerAccountID - AccountID of the other person participating in the IOU.
 * @param {Number} total - IOU amount in the smallest unit of the currency.
 * @param {String} chatReportID - Report ID of the chat where the IOU is.
 * @param {String} currency - IOU currency.
 * @param {Boolean} isSendingMoney - If we send money the IOU should be created as settled
 *
 * @returns {Object}
 */
function buildOptimisticIOUReport(payeeAccountID, payerAccountID, total, chatReportID, currency, isSendingMoney = false) {
    const formattedTotal = CurrencyUtils.convertToDisplayString(total, currency);
    const personalDetails = getPersonalDetailsForAccountID(payerAccountID);
    const payerEmail = personalDetails.login;
    return {
        // If we're sending money, hasOutstandingIOU should be false
        hasOutstandingIOU: !isSendingMoney,
        type: CONST.REPORT.TYPE.IOU,
        cachedTotal: formattedTotal,
        chatReportID,
        currency,
        managerID: payerAccountID,
        ownerAccountID: payeeAccountID,
        reportID: generateReportID(),
        state: CONST.REPORT.STATE.SUBMITTED,
        stateNum: isSendingMoney ? CONST.REPORT.STATE_NUM.SUBMITTED : CONST.REPORT.STATE_NUM.PROCESSING,
        total,

        // We don't translate reportName because the server response is always in English
        reportName: `${payerEmail} owes ${formattedTotal}`,
        parentReportID: chatReportID,
    };
}

/**
 * Builds an optimistic Expense report with a randomly generated reportID
 *
 * @param {String} chatReportID - Report ID of the PolicyExpenseChat where the Expense Report is
 * @param {String} policyID - The policy ID of the PolicyExpenseChat
 * @param {Number} payeeAccountID - AccountID of the employee (payee)
 * @param {Number} total - Amount in cents
 * @param {String} currency
 *
 * @returns {Object}
 */
function buildOptimisticExpenseReport(chatReportID, policyID, payeeAccountID, total, currency) {
    // The amount for Expense reports are stored as negative value in the database
    const storedTotal = total * -1;
    const policyName = getPolicyName(allReports[`${ONYXKEYS.COLLECTION.REPORT}${chatReportID}`]);
    const formattedTotal = CurrencyUtils.convertToDisplayString(storedTotal, currency);

    // The expense report is always created with the policy's output currency
    const outputCurrency = lodashGet(allPolicies, [`${ONYXKEYS.COLLECTION.POLICY}${policyID}`, 'outputCurrency'], CONST.CURRENCY.USD);

    return {
        reportID: generateReportID(),
        chatReportID,
        policyID,
        type: CONST.REPORT.TYPE.EXPENSE,
        ownerAccountID: payeeAccountID,
        hasOutstandingIOU: true,
        currency: outputCurrency,

        // We don't translate reportName because the server response is always in English
        reportName: `${policyName} owes ${formattedTotal}`,
        state: CONST.REPORT.STATE.SUBMITTED,
        stateNum: CONST.REPORT.STATE_NUM.PROCESSING,
        total: storedTotal,
        parentReportID: chatReportID,
    };
}

/**
 * @param {String} iouReportID - the report ID of the IOU report the action belongs to
 * @param {String} type - IOUReportAction type. Can be oneOf(create, decline, cancel, pay, split)
 * @param {Number} total - IOU total in cents
 * @param {String} comment - IOU comment
 * @param {String} currency - IOU currency
 * @param {String} paymentType - IOU paymentMethodType. Can be oneOf(Elsewhere, Expensify)
 * @param {Boolean} isSettlingUp - Whether we are settling up an IOU
 * @returns {Array}
 */
function getIOUReportActionMessage(iouReportID, type, total, comment, currency, paymentType = '', isSettlingUp = false) {
    const amount =
        type === CONST.IOU.REPORT_ACTION_TYPE.PAY
            ? CurrencyUtils.convertToDisplayString(getMoneyRequestTotal(getReport(iouReportID)), currency)
            : CurrencyUtils.convertToDisplayString(total, currency);

    let paymentMethodMessage;
    switch (paymentType) {
        case CONST.IOU.PAYMENT_TYPE.VBBA:
        case CONST.IOU.PAYMENT_TYPE.EXPENSIFY:
            paymentMethodMessage = ' with Expensify';
            break;
        default:
            paymentMethodMessage = ` elsewhere`;
            break;
    }

    let iouMessage;
    switch (type) {
        case CONST.REPORT.ACTIONS.TYPE.APPROVED:
            iouMessage = `approved ${amount}`;
            break;
        case CONST.IOU.REPORT_ACTION_TYPE.CREATE:
            iouMessage = `requested ${amount}${comment && ` for ${comment}`}`;
            break;
        case CONST.IOU.REPORT_ACTION_TYPE.SPLIT:
            iouMessage = `split ${amount}${comment && ` for ${comment}`}`;
            break;
        case CONST.IOU.REPORT_ACTION_TYPE.DELETE:
            iouMessage = `deleted the ${amount} request${comment && ` for ${comment}`}`;
            break;
        case CONST.IOU.REPORT_ACTION_TYPE.PAY:
            iouMessage = isSettlingUp ? `paid ${amount}${paymentMethodMessage}` : `sent ${amount}${comment && ` for ${comment}`}${paymentMethodMessage}`;
            break;
        default:
            break;
    }

    return [
        {
            html: _.escape(iouMessage),
            text: iouMessage,
            isEdited: false,
            type: CONST.REPORT.MESSAGE.TYPE.COMMENT,
        },
    ];
}

/**
 * Builds an optimistic IOU reportAction object
 *
 * @param {String} type - IOUReportAction type. Can be oneOf(create, delete, pay, split).
 * @param {Number} amount - IOU amount in cents.
 * @param {String} currency
 * @param {String} comment - User comment for the IOU.
 * @param {Array}  participants - An array with participants details.
 * @param {String} [transactionID] - Not required if the IOUReportAction type is 'pay'
 * @param {String} [paymentType] - Only required if the IOUReportAction type is 'pay'. Can be oneOf(elsewhere, Expensify).
 * @param {String} [iouReportID] - Only required if the IOUReportActions type is oneOf(decline, cancel, pay). Generates a randomID as default.
 * @param {Boolean} [isSettlingUp] - Whether we are settling up an IOU.
 * @param {Boolean} [isSendMoneyFlow] - Whether this is send money flow
 * @param {Object} [receipt]
 * @param {Boolean} [isOwnPolicyExpenseChat] - Whether this is an expense report create from the current user's policy expense chat
 * @returns {Object}
 */
function buildOptimisticIOUReportAction(
    type,
    amount,
    currency,
    comment,
    participants,
    transactionID = '',
    paymentType = '',
    iouReportID = '',
    isSettlingUp = false,
    isSendMoneyFlow = false,
    receipt = {},
    isOwnPolicyExpenseChat = false,
) {
    const IOUReportID = iouReportID || generateReportID();

    const originalMessage = {
        amount,
        comment,
        currency,
        IOUTransactionID: transactionID,
        IOUReportID,
        type,
    };

    if (type === CONST.IOU.REPORT_ACTION_TYPE.PAY) {
        // In send money flow, we store amount, comment, currency in IOUDetails when type = pay
        if (isSendMoneyFlow) {
            _.each(['amount', 'comment', 'currency'], (key) => {
                delete originalMessage[key];
            });
            originalMessage.IOUDetails = {amount, comment, currency};
            originalMessage.paymentType = paymentType;
        } else {
            // In case of pay money request action, we dont store the comment
            // and there is no single transctionID to link the action to.
            delete originalMessage.IOUTransactionID;
            delete originalMessage.comment;
            originalMessage.paymentType = paymentType;
        }
    }

    // IOUs of type split only exist in group DMs and those don't have an iouReport so we need to delete the IOUReportID key
    if (type === CONST.IOU.REPORT_ACTION_TYPE.SPLIT) {
        delete originalMessage.IOUReportID;
        // Split bill made from a policy expense chat only have the payee's accountID as the participant because the payer could be any policy admin
        if (isOwnPolicyExpenseChat) {
            originalMessage.participantAccountIDs = [currentUserAccountID];
        } else {
            originalMessage.participantAccountIDs = [currentUserAccountID, ..._.pluck(participants, 'accountID')];
        }
    }

    return {
        actionName: CONST.REPORT.ACTIONS.TYPE.IOU,
        actorAccountID: currentUserAccountID,
        automatic: false,
        avatar: lodashGet(currentUserPersonalDetails, 'avatar', UserUtils.getDefaultAvatar(currentUserAccountID)),
        isAttachment: false,
        originalMessage,
        message: getIOUReportActionMessage(iouReportID, type, amount, comment, currency, paymentType, isSettlingUp),
        person: [
            {
                style: 'strong',
                text: lodashGet(currentUserPersonalDetails, 'displayName', currentUserEmail),
                type: 'TEXT',
            },
        ],
        reportActionID: NumberUtils.rand64(),
        shouldShow: true,
        created: DateUtils.getDBTime(),
        pendingAction: CONST.RED_BRICK_ROAD_PENDING_ACTION.ADD,
        receipt,
        whisperedToAccountIDs: !_.isEmpty(receipt) ? [currentUserAccountID] : [],
    };
}
/**
 * Builds an optimistic APPROVED report action with a randomly generated reportActionID.
 *
 * @param {Number} amount
 * @param {String} currency
 * @param {Number} expenseReportID
 *
 * @returns {Object}
 */
function buildOptimisticApprovedReportAction(amount, currency, expenseReportID) {
    const originalMessage = {
        amount,
        currency,
        expenseReportID,
    };

    return {
        actionName: CONST.REPORT.ACTIONS.TYPE.APPROVED,
        actorAccountID: currentUserAccountID,
        automatic: false,
        avatar: lodashGet(currentUserPersonalDetails, 'avatar', UserUtils.getDefaultAvatar(currentUserAccountID)),
        isAttachment: false,
        originalMessage,
        message: getIOUReportActionMessage(expenseReportID, CONST.REPORT.ACTIONS.TYPE.APPROVED, Math.abs(amount), '', currency),
        person: [
            {
                style: 'strong',
                text: lodashGet(currentUserPersonalDetails, 'displayName', currentUserEmail),
                type: 'TEXT',
            },
        ],
        reportActionID: NumberUtils.rand64(),
        shouldShow: true,
        created: DateUtils.getDBTime(),
        pendingAction: CONST.RED_BRICK_ROAD_PENDING_ACTION.ADD,
    };
}

/**
 * Builds an optimistic report preview action with a randomly generated reportActionID.
 *
 * @param {Object} chatReport
 * @param {Object} iouReport
 * @param {String} [comment] - User comment for the IOU.
 * @param {Object} [transaction] - optimistic first transaction of preview
 *
 * @returns {Object}
 */
function buildOptimisticReportPreview(chatReport, iouReport, comment = '', transaction = undefined) {
    const hasReceipt = TransactionUtils.hasReceipt(transaction);
    const message = getReportPreviewMessage(iouReport);
    return {
        reportActionID: NumberUtils.rand64(),
        reportID: chatReport.reportID,
        actionName: CONST.REPORT.ACTIONS.TYPE.REPORTPREVIEW,
        pendingAction: CONST.RED_BRICK_ROAD_PENDING_ACTION.ADD,
        originalMessage: {
            linkedReportID: iouReport.reportID,
        },
        message: [
            {
                html: message,
                text: message,
                isEdited: false,
                type: CONST.REPORT.MESSAGE.TYPE.COMMENT,
            },
        ],
        created: DateUtils.getDBTime(),
        accountID: iouReport.managerID || 0,
        // The preview is initially whispered if created with a receipt, so the actor is the current user as well
        actorAccountID: hasReceipt ? currentUserAccountID : iouReport.managerID || 0,
        childMoneyRequestCount: 1,
        childLastMoneyRequestComment: comment,
        childLastReceiptTransactionIDs: hasReceipt ? transaction.transactionID : '',
        whisperedToAccountIDs: hasReceipt ? [currentUserAccountID] : [],
    };
}

/**
 * Builds an optimistic modified expense action with a randomly generated reportActionID.
 *
 * @param {Object} transactionThread
 * @param {Object} oldTransaction
 * @param {Object} transactionChanges
 * @param {Object} isFromExpenseReport
 * @returns {Object}
 */
function buildOptimisticModifiedExpenseReportAction(transactionThread, oldTransaction, transactionChanges, isFromExpenseReport) {
    const originalMessage = getModifiedExpenseOriginalMessage(oldTransaction, transactionChanges, isFromExpenseReport);
    return {
        actionName: CONST.REPORT.ACTIONS.TYPE.MODIFIEDEXPENSE,
        actorAccountID: currentUserAccountID,
        automatic: false,
        avatar: lodashGet(currentUserPersonalDetails, 'avatar', UserUtils.getDefaultAvatar(currentUserAccountID)),
        created: DateUtils.getDBTime(),
        isAttachment: false,
        message: [
            {
                // Currently we are composing the message from the originalMessage and message is only used in OldDot and not in the App
                text: 'You',
                style: 'strong',
                type: CONST.REPORT.MESSAGE.TYPE.TEXT,
            },
        ],
        originalMessage,
        person: [
            {
                style: 'strong',
                text: lodashGet(currentUserPersonalDetails, 'displayName', currentUserAccountID),
                type: 'TEXT',
            },
        ],
        pendingAction: CONST.RED_BRICK_ROAD_PENDING_ACTION.ADD,
        reportActionID: NumberUtils.rand64(),
        reportID: transactionThread.reportID,
        shouldShow: true,
    };
}

/**
 * Updates a report preview action that exists for an IOU report.
 *
 * @param {Object} iouReport
 * @param {Object} reportPreviewAction
 * @param {Boolean} isPayRequest
 * @param {String} [comment] - User comment for the IOU.
 * @param {Object} [transaction] - optimistic newest transaction of a report preview
 *
 * @returns {Object}
 */
function updateReportPreview(iouReport, reportPreviewAction, isPayRequest = false, comment = '', transaction = undefined) {
    const hasReceipt = TransactionUtils.hasReceipt(transaction);
    const lastReceiptTransactionIDs = lodashGet(reportPreviewAction, 'childLastReceiptTransactionIDs', '');
    const previousTransactionIDs = lastReceiptTransactionIDs.split(',').slice(0, 2);

    const message = getReportPreviewMessage(iouReport, reportPreviewAction);
    return {
        ...reportPreviewAction,
        created: DateUtils.getDBTime(),
        message: [
            {
                html: message,
                text: message,
                isEdited: false,
                type: CONST.REPORT.MESSAGE.TYPE.COMMENT,
            },
        ],
        childLastMoneyRequestComment: comment || reportPreviewAction.childLastMoneyRequestComment,
        childMoneyRequestCount: reportPreviewAction.childMoneyRequestCount + (isPayRequest ? 0 : 1),
        childLastReceiptTransactionIDs: hasReceipt ? [transaction.transactionID, ...previousTransactionIDs].join(',') : lastReceiptTransactionIDs,
        // As soon as we add a transaction without a receipt to the report, it will have ready money requests,
        // so we remove the whisper
        whisperedToAccountIDs: hasReceipt ? reportPreviewAction.whisperedToAccountIDs : [],
    };
}

function buildOptimisticTaskReportAction(taskReportID, actionName, message = '') {
    const originalMessage = {
        taskReportID,
        type: actionName,
        text: message,
    };

    return {
        actionName,
        actorAccountID: currentUserAccountID,
        automatic: false,
        avatar: lodashGet(currentUserPersonalDetails, 'avatar', UserUtils.getDefaultAvatar(currentUserAccountID)),
        isAttachment: false,
        originalMessage,
        message: [
            {
                text: message,
                taskReportID,
                type: CONST.REPORT.MESSAGE.TYPE.TEXT,
            },
        ],
        person: [
            {
                style: 'strong',
                text: lodashGet(currentUserPersonalDetails, 'displayName', currentUserAccountID),
                type: 'TEXT',
            },
        ],
        reportActionID: NumberUtils.rand64(),
        shouldShow: true,
        created: DateUtils.getDBTime(),
        isFirstItem: false,
        pendingAction: CONST.RED_BRICK_ROAD_PENDING_ACTION.ADD,
    };
}

/**
 * Builds an optimistic chat report with a randomly generated reportID and as much information as we currently have
 *
 * @param {Array} participantList Array of participant accountIDs
 * @param {String} reportName
 * @param {String} chatType
 * @param {String} policyID
 * @param {Number} ownerAccountID
 * @param {Boolean} isOwnPolicyExpenseChat
 * @param {String} oldPolicyName
 * @param {String} visibility
 * @param {String} writeCapability
 * @param {String} notificationPreference
 * @param {String} parentReportActionID
 * @param {String} parentReportID
 * @returns {Object}
 */
function buildOptimisticChatReport(
    participantList,
    reportName = CONST.REPORT.DEFAULT_REPORT_NAME,
    chatType = '',
    policyID = CONST.POLICY.OWNER_EMAIL_FAKE,
    ownerAccountID = CONST.REPORT.OWNER_ACCOUNT_ID_FAKE,
    isOwnPolicyExpenseChat = false,
    oldPolicyName = '',
    visibility = undefined,
    writeCapability = undefined,
    notificationPreference = CONST.REPORT.NOTIFICATION_PREFERENCE.ALWAYS,
    parentReportActionID = '',
    parentReportID = '',
) {
    const currentTime = DateUtils.getDBTime();
    return {
        type: CONST.REPORT.TYPE.CHAT,
        chatType,
        hasOutstandingIOU: false,
        isOwnPolicyExpenseChat,
        isPinned: reportName === CONST.REPORT.WORKSPACE_CHAT_ROOMS.ADMINS,
        lastActorAccountID: 0,
        lastMessageTranslationKey: '',
        lastMessageHtml: '',
        lastMessageText: null,
        lastReadTime: currentTime,
        lastVisibleActionCreated: currentTime,
        notificationPreference,
        oldPolicyName,
        ownerAccountID: ownerAccountID || CONST.REPORT.OWNER_ACCOUNT_ID_FAKE,
        parentReportActionID,
        parentReportID,
        participantAccountIDs: participantList,
        policyID,
        reportID: generateReportID(),
        reportName,
        stateNum: 0,
        statusNum: 0,
        visibility,
        welcomeMessage: '',
        writeCapability,
    };
}

/**
 * Returns the necessary reportAction onyx data to indicate that the chat has been created optimistically
 * @param {String} emailCreatingAction
 * @returns {Object}
 */
function buildOptimisticCreatedReportAction(emailCreatingAction) {
    return {
        reportActionID: NumberUtils.rand64(),
        actionName: CONST.REPORT.ACTIONS.TYPE.CREATED,
        pendingAction: CONST.RED_BRICK_ROAD_PENDING_ACTION.ADD,
        actorAccountID: currentUserAccountID,
        message: [
            {
                type: CONST.REPORT.MESSAGE.TYPE.TEXT,
                style: 'strong',
                text: emailCreatingAction === currentUserEmail ? 'You' : emailCreatingAction,
            },
            {
                type: CONST.REPORT.MESSAGE.TYPE.TEXT,
                style: 'normal',
                text: ' created this report',
            },
        ],
        person: [
            {
                type: CONST.REPORT.MESSAGE.TYPE.TEXT,
                style: 'strong',
                text: lodashGet(allPersonalDetails, [currentUserAccountID, 'displayName'], currentUserEmail),
            },
        ],
        automatic: false,
        avatar: lodashGet(allPersonalDetails, [currentUserAccountID, 'avatar'], UserUtils.getDefaultAvatar(currentUserAccountID)),
        created: DateUtils.getDBTime(),
        shouldShow: true,
    };
}

/**
 * Returns the necessary reportAction onyx data to indicate that a task report has been edited
 *
 * @param {String} emailEditingTask
 * @returns {Object}
 */

function buildOptimisticEditedTaskReportAction(emailEditingTask) {
    return {
        reportActionID: NumberUtils.rand64(),
        actionName: CONST.REPORT.ACTIONS.TYPE.TASKEDITED,
        pendingAction: CONST.RED_BRICK_ROAD_PENDING_ACTION.ADD,
        actorAccountID: currentUserAccountID,
        message: [
            {
                type: CONST.REPORT.MESSAGE.TYPE.TEXT,
                style: 'strong',
                text: emailEditingTask === currentUserEmail ? 'You' : emailEditingTask,
            },
            {
                type: CONST.REPORT.MESSAGE.TYPE.TEXT,
                style: 'normal',
                text: ' edited this task',
            },
        ],
        person: [
            {
                type: CONST.REPORT.MESSAGE.TYPE.TEXT,
                style: 'strong',
                text: lodashGet(allPersonalDetails, [currentUserAccountID, 'displayName'], currentUserEmail),
            },
        ],
        automatic: false,
        avatar: lodashGet(allPersonalDetails, [currentUserAccountID, 'avatar'], UserUtils.getDefaultAvatar(currentUserAccountID)),
        created: DateUtils.getDBTime(),
        shouldShow: false,
    };
}

/**
 * Returns the necessary reportAction onyx data to indicate that a chat has been archived
 *
 * @param {String} emailClosingReport
 * @param {String} policyName
 * @param {String} reason - A reason why the chat has been archived
 * @returns {Object}
 */
function buildOptimisticClosedReportAction(emailClosingReport, policyName, reason = CONST.REPORT.ARCHIVE_REASON.DEFAULT) {
    return {
        actionName: CONST.REPORT.ACTIONS.TYPE.CLOSED,
        actorAccountID: currentUserAccountID,
        automatic: false,
        avatar: lodashGet(allPersonalDetails, [currentUserAccountID, 'avatar'], UserUtils.getDefaultAvatar(currentUserAccountID)),
        created: DateUtils.getDBTime(),
        message: [
            {
                type: CONST.REPORT.MESSAGE.TYPE.TEXT,
                style: 'strong',
                text: emailClosingReport === currentUserEmail ? 'You' : emailClosingReport,
            },
            {
                type: CONST.REPORT.MESSAGE.TYPE.TEXT,
                style: 'normal',
                text: ' closed this report',
            },
        ],
        originalMessage: {
            policyName,
            reason,
        },
        pendingAction: CONST.RED_BRICK_ROAD_PENDING_ACTION.ADD,
        person: [
            {
                type: CONST.REPORT.MESSAGE.TYPE.TEXT,
                style: 'strong',
                text: lodashGet(allPersonalDetails, [currentUserAccountID, 'displayName'], currentUserEmail),
            },
        ],
        reportActionID: NumberUtils.rand64(),
        shouldShow: true,
    };
}

/**
 * @param {String} policyID
 * @param {String} policyName
 * @returns {Object}
 */
function buildOptimisticWorkspaceChats(policyID, policyName) {
    const announceChatData = buildOptimisticChatReport(
        [currentUserAccountID],
        CONST.REPORT.WORKSPACE_CHAT_ROOMS.ANNOUNCE,
        CONST.REPORT.CHAT_TYPE.POLICY_ANNOUNCE,
        policyID,
        CONST.POLICY.OWNER_ACCOUNT_ID_FAKE,
        false,
        policyName,
        null,
        undefined,

        // #announce contains all policy members so notifying always should be opt-in only.
        CONST.REPORT.NOTIFICATION_PREFERENCE.DAILY,
    );
    const announceChatReportID = announceChatData.reportID;
    const announceCreatedAction = buildOptimisticCreatedReportAction(CONST.POLICY.OWNER_EMAIL_FAKE);
    const announceReportActionData = {
        [announceCreatedAction.reportActionID]: announceCreatedAction,
    };

    const adminsChatData = buildOptimisticChatReport(
        [currentUserAccountID],
        CONST.REPORT.WORKSPACE_CHAT_ROOMS.ADMINS,
        CONST.REPORT.CHAT_TYPE.POLICY_ADMINS,
        policyID,
        CONST.POLICY.OWNER_ACCOUNT_ID_FAKE,
        false,
        policyName,
    );
    const adminsChatReportID = adminsChatData.reportID;
    const adminsCreatedAction = buildOptimisticCreatedReportAction(CONST.POLICY.OWNER_EMAIL_FAKE);
    const adminsReportActionData = {
        [adminsCreatedAction.reportActionID]: adminsCreatedAction,
    };

    const expenseChatData = buildOptimisticChatReport([currentUserAccountID], '', CONST.REPORT.CHAT_TYPE.POLICY_EXPENSE_CHAT, policyID, currentUserAccountID, true, policyName);
    const expenseChatReportID = expenseChatData.reportID;
    const expenseReportCreatedAction = buildOptimisticCreatedReportAction(currentUserEmail);
    const expenseReportActionData = {
        [expenseReportCreatedAction.reportActionID]: expenseReportCreatedAction,
    };

    return {
        announceChatReportID,
        announceChatData,
        announceReportActionData,
        announceCreatedReportActionID: announceCreatedAction.reportActionID,
        adminsChatReportID,
        adminsChatData,
        adminsReportActionData,
        adminsCreatedReportActionID: adminsCreatedAction.reportActionID,
        expenseChatReportID,
        expenseChatData,
        expenseReportActionData,
        expenseCreatedReportActionID: expenseReportCreatedAction.reportActionID,
    };
}

/**
 * Builds an optimistic Task Report with a randomly generated reportID
 *
 * @param {Number} ownerAccountID - Account ID of the person generating the Task.
 * @param {String} assigneeAccountID - AccountID of the other person participating in the Task.
 * @param {String} parentReportID - Report ID of the chat where the Task is.
 * @param {String} title - Task title.
 * @param {String} description - Task description.
<<<<<<< HEAD
 * @param {Number} policyID - Policy ID of the share destination report.
=======
 * @param {String | undefined} policyID - PolicyID of the parent report
>>>>>>> f39e93f1
 *
 * @returns {Object}
 */

<<<<<<< HEAD
function buildOptimisticTaskReport(ownerAccountID, assigneeAccountID = 0, parentReportID, title, description, policyID) {
=======
function buildOptimisticTaskReport(ownerAccountID, assigneeAccountID = 0, parentReportID, title, description, policyID = undefined) {
>>>>>>> f39e93f1
    return {
        reportID: generateReportID(),
        reportName: title,
        description,
        ownerAccountID,
        participantAccountIDs: assigneeAccountID && assigneeAccountID !== ownerAccountID ? [assigneeAccountID] : [],
        managerID: assigneeAccountID,
        type: CONST.REPORT.TYPE.TASK,
        parentReportID,
        policyID,
        stateNum: CONST.REPORT.STATE_NUM.OPEN,
        statusNum: CONST.REPORT.STATUS.OPEN,
        ...(_.isUndefined(policyID) ? {} : {policyID}),
    };
}

/**
 * A helper method to create transaction thread
 *
 * @param {Object} reportAction - the parent IOU report action from which to create the thread
 *
 * @param {String} moneyRequestReportID - the reportID which the report action belong to
 *
 * @returns {Object}
 */
function buildTransactionThread(reportAction, moneyRequestReportID) {
    const participantAccountIDs = _.uniq([currentUserAccountID, Number(reportAction.actorAccountID)]);
    return buildOptimisticChatReport(
        participantAccountIDs,
        getTransactionReportName(reportAction),
        '',
        lodashGet(getReport(moneyRequestReportID), 'policyID', CONST.POLICY.OWNER_EMAIL_FAKE),
        CONST.POLICY.OWNER_ACCOUNT_ID_FAKE,
        false,
        '',
        undefined,
        undefined,
        CONST.REPORT.NOTIFICATION_PREFERENCE.ALWAYS,
        reportAction.reportActionID,
        moneyRequestReportID,
    );
}

/**
 * @param {Object} report
 * @returns {Boolean}
 */
function isUnread(report) {
    if (!report) {
        return false;
    }

    // lastVisibleActionCreated and lastReadTime are both datetime strings and can be compared directly
    const lastVisibleActionCreated = report.lastVisibleActionCreated || '';
    const lastReadTime = report.lastReadTime || '';
    return lastReadTime < lastVisibleActionCreated;
}

/**
 * @param {Object} report
 * @returns {Boolean}
 */
function isUnreadWithMention(report) {
    if (!report) {
        return false;
    }

    // lastMentionedTime and lastReadTime are both datetime strings and can be compared directly
    const lastMentionedTime = report.lastMentionedTime || '';
    const lastReadTime = report.lastReadTime || '';
    return lastReadTime < lastMentionedTime;
}

/**
 * @param {Object} report
 * @param {Object} allReportsDict
 * @returns {Boolean}
 */
function isIOUOwnedByCurrentUser(report, allReportsDict = null) {
    const allAvailableReports = allReportsDict || allReports;
    if (!report || !allAvailableReports) {
        return false;
    }

    let reportToLook = report;
    if (report.iouReportID) {
        const iouReport = allAvailableReports[`${ONYXKEYS.COLLECTION.REPORT}${report.iouReportID}`];
        if (iouReport) {
            reportToLook = iouReport;
        }
    }

    return reportToLook.ownerAccountID === currentUserAccountID;
}

/**
 * Should return true only for personal 1:1 report
 *
 * @param {Object} report (chatReport or iouReport)
 * @returns {boolean}
 */
function isOneOnOneChat(report) {
    const isChatRoomValue = lodashGet(report, 'isChatRoom', false);
    const participantsListValue = lodashGet(report, 'participantsList', []);
    return (
        !isThread(report) &&
        !isChatRoom(report) &&
        !isChatRoomValue &&
        !isExpenseRequest(report) &&
        !isMoneyRequestReport(report) &&
        !isPolicyExpenseChat(report) &&
        !isTaskReport(report) &&
        isDM(report) &&
        !isIOUReport(report) &&
        participantsListValue.length === 1
    );
}

/**
 * Assuming the passed in report is a default room, lets us know whether we can see it or not, based on permissions and
 * the various subsets of users we've allowed to use default rooms.
 *
 * @param {Object} report
 * @param {Array<Object>} policies
 * @param {Array<String>} betas
 * @return {Boolean}
 */
function canSeeDefaultRoom(report, policies, betas) {
    // Include archived rooms
    if (isArchivedRoom(report)) {
        return true;
    }

    // Include default rooms for free plan policies (domain rooms aren't included in here because they do not belong to a policy)
    if (getPolicyType(report, policies) === CONST.POLICY.TYPE.FREE) {
        return true;
    }

    // Include domain rooms with Partner Managers (Expensify accounts) in them for accounts that are on a domain with an Approved Accountant
    if (isDomainRoom(report) && doesDomainHaveApprovedAccountant && hasExpensifyEmails(lodashGet(report, ['participantAccountIDs'], []))) {
        return true;
    }

    // If the room has an assigned guide, it can be seen.
    if (hasExpensifyGuidesEmails(lodashGet(report, ['participantAccountIDs'], []))) {
        return true;
    }

    // Include any admins and announce rooms, since only non partner-managed domain rooms are on the beta now.
    if (isAdminRoom(report) || isAnnounceRoom(report)) {
        return true;
    }

    // For all other cases, just check that the user belongs to the default rooms beta
    return Permissions.canUseDefaultRooms(betas);
}

/**
 * @param {Object} report
 * @param {Array<Object>} policies
 * @param {Array<String>} betas
 * @param {Object} allReportActions
 * @returns {Boolean}
 */
function canAccessReport(report, policies, betas, allReportActions) {
    if (isThread(report) && ReportActionsUtils.isPendingRemove(ReportActionsUtils.getParentReportAction(report, allReportActions))) {
        return false;
    }

    // We hide default rooms (it's basically just domain rooms now) from people who aren't on the defaultRooms beta.
    if (isDefaultRoom(report) && !canSeeDefaultRoom(report, policies, betas)) {
        return false;
    }

    return true;
}
/**
 * Check if the report is the parent report of the currently viewed report or at least one child report has report action
 * @param {Object} report
 * @param {String} currentReportId
 * @returns {Boolean}
 */
function shouldHideReport(report, currentReportId) {
    const parentReport = getParentReport(getReport(currentReportId));
    const reportActions = ReportActionsUtils.getAllReportActions(report.reportID);
    const isChildReportHasComment = _.some(reportActions, (reportAction) => (reportAction.childVisibleActionCount || 0) > 0);
    return parentReport.reportID !== report.reportID && !isChildReportHasComment;
}

/**
 * Takes several pieces of data from Onyx and evaluates if a report should be shown in the option list (either when searching
 * for reports or the reports shown in the LHN).
 *
 * This logic is very specific and the order of the logic is very important. It should fail quickly in most cases and also
 * filter out the majority of reports before filtering out very specific minority of reports.
 *
 * @param {Object} report
 * @param {String} currentReportId
 * @param {Boolean} isInGSDMode
 * @param {String[]} betas
 * @param {Object} policies
 * @param {Object} allReportActions
 * @param {Boolean} excludeEmptyChats
 * @returns {boolean}
 */
function shouldReportBeInOptionList(report, currentReportId, isInGSDMode, betas, policies, allReportActions, excludeEmptyChats = false) {
    const isInDefaultMode = !isInGSDMode;

    // Exclude reports that have no data because there wouldn't be anything to show in the option item.
    // This can happen if data is currently loading from the server or a report is in various stages of being created.
    // This can also happen for anyone accessing a public room or archived room for which they don't have access to the underlying policy.
    if (
        !report ||
        !report.reportID ||
        report.isHidden ||
        (report.participantAccountIDs &&
            report.participantAccountIDs.length === 0 &&
            !isChatThread(report) &&
            !isPublicRoom(report) &&
            !isArchivedRoom(report) &&
            !isMoneyRequestReport(report) &&
            !isTaskReport(report))
    ) {
        return false;
    }

    if (!canAccessReport(report, policies, betas, allReportActions)) {
        return false;
    }

    // Include the currently viewed report. If we excluded the currently viewed report, then there
    // would be no way to highlight it in the options list and it would be confusing to users because they lose
    // a sense of context.
    if (report.reportID === currentReportId) {
        return true;
    }

    // Include reports that are relevant to the user in any view mode. Criteria include having a draft, having an outstanding IOU, or being assigned to an open task.
    if (report.hasDraft || isWaitingForIOUActionFromCurrentUser(report) || isWaitingForTaskCompleteFromAssignee(report)) {
        return true;
    }
    const lastVisibleMessage = ReportActionsUtils.getLastVisibleMessage(report.reportID);
    const isEmptyChat = !report.lastMessageText && !report.lastMessageTranslationKey && !lastVisibleMessage.lastMessageText && !lastVisibleMessage.lastMessageTranslationKey;
    const canHideReport = shouldHideReport(report, currentReportId);

    // Hide only chat threads that haven't been commented on (other threads are actionable)
    if (isChatThread(report) && canHideReport && isEmptyChat) {
        return false;
    }

    // Include reports if they are pinned
    if (report.isPinned) {
        return true;
    }

    // Include reports that have errors from trying to add a workspace
    // If we excluded it, then the red-brock-road pattern wouldn't work for the user to resolve the error
    if (report.errorFields && report.errorFields.addWorkspaceRoom) {
        return true;
    }

    // All unread chats (even archived ones) in GSD mode will be shown. This is because GSD mode is specifically for focusing the user on the most relevant chats, primarily, the unread ones
    if (isInGSDMode) {
        return isUnread(report);
    }

    // Archived reports should always be shown when in default (most recent) mode. This is because you should still be able to access and search for the chats to find them.
    if (isInDefaultMode && isArchivedRoom(report)) {
        return true;
    }

    // Hide chats between two users that haven't been commented on from the LNH
    if (excludeEmptyChats && isEmptyChat && isChatReport(report) && !isChatRoom(report) && !isPolicyExpenseChat(report) && canHideReport) {
        return false;
    }

    return true;
}

/**
 * Attempts to find a report in onyx with the provided list of participants. Does not include threads, task, money request, room, and policy expense chat.
 * @param {Array<Number>} newParticipantList
 * @returns {Array|undefined}
 */
function getChatByParticipants(newParticipantList) {
    newParticipantList.sort();
    return _.find(allReports, (report) => {
        // If the report has been deleted, or there are no participants (like an empty #admins room) then skip it
        if (
            !report ||
            _.isEmpty(report.participantAccountIDs) ||
            isChatThread(report) ||
            isTaskReport(report) ||
            isMoneyRequestReport(report) ||
            isChatRoom(report) ||
            isPolicyExpenseChat(report)
        ) {
            return false;
        }

        // Only return the chat if it has all the participants
        return _.isEqual(newParticipantList, _.sortBy(report.participantAccountIDs));
    });
}

/**
 * Attempts to find a report in onyx with the provided email list of participants. Does not include threads
 * This is temporary function while migrating from PersonalDetails to PersonalDetailsList
 *
 * @deprecated - use getChatByParticipants()
 *
 * @param {Array} participantsLoginList
 * @returns {Array|undefined}
 */
function getChatByParticipantsByLoginList(participantsLoginList) {
    participantsLoginList.sort();
    return _.find(allReports, (report) => {
        // If the report has been deleted, or there are no participants (like an empty #admins room) then skip it
        if (!report || _.isEmpty(report.participantAccountIDs) || isThread(report)) {
            return false;
        }

        // Only return the room if it has all the participants and is not a policy room
        return !isUserCreatedPolicyRoom(report) && _.isEqual(participantsLoginList, _.sortBy(report.participants));
    });
}

/**
 * Attempts to find a report in onyx with the provided list of participants in given policy
 * @param {Array} newParticipantList
 * @param {String} policyID
 * @returns {object|undefined}
 */
function getChatByParticipantsAndPolicy(newParticipantList, policyID) {
    newParticipantList.sort();
    return _.find(allReports, (report) => {
        // If the report has been deleted, or there are no participants (like an empty #admins room) then skip it
        if (!report || !report.participantAccountIDs) {
            return false;
        }

        // Only return the room if it has all the participants and is not a policy room
        return report.policyID === policyID && _.isEqual(newParticipantList, _.sortBy(report.participantAccountIDs));
    });
}

/**
 * @param {String} policyID
 * @returns {Array}
 */
function getAllPolicyReports(policyID) {
    return _.filter(allReports, (report) => report && report.policyID === policyID);
}

/**
 * Returns true if Chronos is one of the chat participants (1:1)
 * @param {Object} report
 * @returns {Boolean}
 */
function chatIncludesChronos(report) {
    return report.participantAccountIDs && _.contains(report.participantAccountIDs, CONST.ACCOUNT_ID.CHRONOS);
}

/**
 * Can only flag if:
 *
 * - It was written by someone else
 * - It's an ADDCOMMENT that is not an attachment
 *
 * @param {Object} reportAction
 * @param {number} reportID
 * @returns {Boolean}
 */
function canFlagReportAction(reportAction, reportID) {
    return (
        reportAction.actorAccountID !== currentUserAccountID &&
        reportAction.actionName === CONST.REPORT.ACTIONS.TYPE.ADDCOMMENT &&
        !ReportActionsUtils.isDeletedAction(reportAction) &&
        !ReportActionsUtils.isCreatedTaskReportAction(reportAction) &&
        isAllowedToComment(getReport(reportID))
    );
}

/**
 * Whether flag comment page should show
 *
 * @param {Object} reportAction
 * @param {Object} report
 * @returns {Boolean}
 */

function shouldShowFlagComment(reportAction, report) {
    return (
        canFlagReportAction(reportAction, report.reportID) &&
        !isArchivedRoom(report) &&
        !chatIncludesChronos(report) &&
        !isConciergeChatReport(report.reportID) &&
        reportAction.actorAccountID !== CONST.ACCOUNT_ID.CONCIERGE
    );
}

/**
 * @param {Object} report
 * @param {String} report.lastReadTime
 * @param {Array} sortedAndFilteredReportActions - reportActions for the report, sorted newest to oldest, and filtered for only those that should be visible
 *
 * @returns {String|null}
 */
function getNewMarkerReportActionID(report, sortedAndFilteredReportActions) {
    if (!isUnread(report)) {
        return '';
    }

    const newMarkerIndex = _.findLastIndex(sortedAndFilteredReportActions, (reportAction) => (reportAction.created || '') > report.lastReadTime);

    return _.has(sortedAndFilteredReportActions[newMarkerIndex], 'reportActionID') ? sortedAndFilteredReportActions[newMarkerIndex].reportActionID : '';
}

/**
 * Performs the markdown conversion, and replaces code points > 127 with C escape sequences
 * Used for compatibility with the backend auth validator for AddComment, and to account for MD in comments
 * @param {String} textComment
 * @returns {Number} The comment's total length as seen from the backend
 */
function getCommentLength(textComment) {
    return getParsedComment(textComment)
        .replace(/[^ -~]/g, '\\u????')
        .trim().length;
}

/**
 * @param {String|null} url
 * @returns {String}
 */
function getRouteFromLink(url) {
    if (!url) {
        return '';
    }

    // Get the reportID from URL
    let route = url;
    _.each(linkingConfig.prefixes, (prefix) => {
        const localWebAndroidRegEx = /^(http:\/\/([0-9]{1,3})\.([0-9]{1,3})\.([0-9]{1,3})\.([0-9]{1,3}))/;
        if (route.startsWith(prefix)) {
            route = route.replace(prefix, '');
        } else if (localWebAndroidRegEx.test(route)) {
            route = route.replace(localWebAndroidRegEx, '');
        } else {
            return;
        }

        // Remove the port if it's a localhost URL
        if (/^:\d+/.test(route)) {
            route = route.replace(/:\d+/, '');
        }

        // Remove the leading slash if exists
        if (route.startsWith('/')) {
            route = route.replace('/', '');
        }
    });
    return route;
}

/**
 * @param {String|null} url
 * @returns {String}
 */
function getReportIDFromLink(url) {
    const route = getRouteFromLink(url);
    const {reportID, isSubReportPageRoute} = ROUTES.parseReportRouteParams(route);
    if (isSubReportPageRoute) {
        // We allow the Sub-Report deep link routes (settings, details, etc.) to be handled by their respective component pages
        return '';
    }
    return reportID;
}

/**
 * Check if the chat report is linked to an iou that is waiting for the current user to add a credit bank account.
 *
 * @param {Object} chatReport
 * @returns {Boolean}
 */
function hasIOUWaitingOnCurrentUserBankAccount(chatReport) {
    if (chatReport.iouReportID) {
        const iouReport = allReports[`${ONYXKEYS.COLLECTION.REPORT}${chatReport.iouReportID}`];
        if (iouReport && iouReport.isWaitingOnBankAccount && iouReport.ownerAccountID === currentUserAccountID) {
            return true;
        }
    }

    return false;
}

/**
 * Users can request money in policy expense chats only if they are in a role of a member in the chat (in other words, if it's their policy expense chat)
 *
 * @param {Object} report
 * @returns {Boolean}
 */
function canRequestMoney(report) {
    // Prevent requesting money if pending iou waiting for their bank account already exists.
    if (hasIOUWaitingOnCurrentUserBankAccount(report)) {
        return false;
    }
    return !isPolicyExpenseChat(report) || report.isOwnPolicyExpenseChat;
}

/**
 * @param {Object} report
 * @param {Array<Number>} reportParticipants
 * @param {Array} betas
 * @returns {Array}
 */
function getMoneyRequestOptions(report, reportParticipants, betas) {
    // In any thread or task report, we do not allow any new money requests yet
    if (isChatThread(report) || isTaskReport(report)) {
        return [];
    }

    const participants = _.filter(reportParticipants, (accountID) => currentUserPersonalDetails.accountID !== accountID);

    const hasExcludedIOUAccountIDs = lodashIntersection(reportParticipants, CONST.EXPENSIFY_ACCOUNT_IDS).length > 0;
    const hasSingleParticipantInReport = participants.length === 1;
    const hasMultipleParticipants = participants.length > 1;

    if (hasExcludedIOUAccountIDs || (participants.length === 0 && !report.isOwnPolicyExpenseChat)) {
        return [];
    }

    // Additional requests should be blocked for money request reports if it is approved or reimbursed
    if (isMoneyRequestReport(report) && (isReportApproved(report) || isSettled(report.reportID))) {
        return [];
    }

    // User created policy rooms and default rooms like #admins or #announce will always have the Split Bill option
    // unless there are no participants at all (e.g. #admins room for a policy with only 1 admin)
    // DM chats will have the Split Bill option only when there are at least 3 people in the chat.
    // There is no Split Bill option for Workspace chats
    if (isChatRoom(report) || (hasMultipleParticipants && !isPolicyExpenseChat(report)) || isControlPolicyExpenseChat(report)) {
        return [CONST.IOU.MONEY_REQUEST_TYPE.SPLIT];
    }

    // DM chats that only have 2 people will see the Send / Request money options.
    // Workspace chats should only see the Request money option, as "easy overages" is not available.
    return [
        ...(canRequestMoney(report) ? [CONST.IOU.MONEY_REQUEST_TYPE.REQUEST] : []),

        // Send money option should be visible only in DMs
        ...(Permissions.canUseIOUSend(betas) && isChatReport(report) && !isPolicyExpenseChat(report) && hasSingleParticipantInReport ? [CONST.IOU.MONEY_REQUEST_TYPE.SEND] : []),
    ];
}

/**
 * Allows a user to leave a policy room according to the following conditions of the visibility or chatType rNVP:
 * `public` - Anyone can leave (because anybody can join)
 * `public_announce` - Only non-policy members can leave (it's auto-shared with policy members)
 * `policy_admins` - Nobody can leave (it's auto-shared with all policy admins)
 * `policy_announce` - Nobody can leave (it's auto-shared with all policy members)
 * `policyExpenseChat` - Nobody can leave (it's auto-shared with all policy members)
 * `policy` - Anyone can leave (though only policy members can join)
 * `domain` - Nobody can leave (it's auto-shared with domain members)
 * `dm` - Nobody can leave (it's auto-shared with users)
 * `private` - Anybody can leave (though you can only be invited to join)
 *
 * @param {Object} report
 * @param {String} report.visibility
 * @param {String} report.chatType
 * @param {Boolean} isPolicyMember
 * @returns {Boolean}
 */
function canLeaveRoom(report, isPolicyMember) {
    if (_.isEmpty(report.visibility)) {
        if (
            report.chatType === CONST.REPORT.CHAT_TYPE.POLICY_ADMINS ||
            report.chatType === CONST.REPORT.CHAT_TYPE.POLICY_ANNOUNCE ||
            report.chatType === CONST.REPORT.CHAT_TYPE.POLICY_EXPENSE_CHAT ||
            report.chatType === CONST.REPORT.CHAT_TYPE.DOMAIN_ALL ||
            _.isEmpty(report.chatType)
        ) {
            // DM chats don't have a chatType
            return false;
        }
    } else if (isPublicAnnounceRoom(report) && isPolicyMember) {
        return false;
    }
    return true;
}

/**
 * @param {Number[]} participantAccountIDs
 * @returns {Boolean}
 */
function isCurrentUserTheOnlyParticipant(participantAccountIDs) {
    return participantAccountIDs && participantAccountIDs.length === 1 && participantAccountIDs[0] === currentUserAccountID;
}

/**
 * Returns display names for those that can see the whisper.
 * However, it returns "you" if the current user is the only one who can see it besides the person that sent it.
 *
 * @param {Number[]} participantAccountIDs
 * @returns {string}
 */
function getWhisperDisplayNames(participantAccountIDs) {
    const isWhisperOnlyVisibleToCurrentUser = isCurrentUserTheOnlyParticipant(participantAccountIDs);

    // When the current user is the only participant, the display name needs to be "you" because that's the only person reading it
    if (isWhisperOnlyVisibleToCurrentUser) {
        return Localize.translateLocal('common.youAfterPreposition');
    }

    return _.map(participantAccountIDs, (accountID) => getDisplayNameForParticipant(accountID, !isWhisperOnlyVisibleToCurrentUser)).join(', ');
}

/**
 * Show subscript on workspace chats / threads and expense requests
 * @param {Object} report
 * @returns {Boolean}
 */
function shouldReportShowSubscript(report) {
    if (isArchivedRoom(report)) {
        return false;
    }

    if (isPolicyExpenseChat(report) && !isChatThread(report) && !isTaskReport(report) && !report.isOwnPolicyExpenseChat) {
        return true;
    }

    if (isPolicyExpenseChat(report) && !isThread(report) && !isTaskReport(report)) {
        return true;
    }

    if (isExpenseRequest(report)) {
        return true;
    }

    if (isWorkspaceTaskReport(report)) {
        return true;
    }

    if (isWorkspaceThread(report)) {
        return true;
    }

    return false;
}

/**
 * Return true if reports data exists
 * @returns {Boolean}
 */
function isReportDataReady() {
    return !_.isEmpty(allReports) && _.some(_.keys(allReports), (key) => allReports[key].reportID);
}

/**
 * Find the parent report action in assignee report for a task report
 * Returns an empty object if assignee report is the same as the share destination report
 *
 * @param {Object} taskReport
 * @returns {Object}
 */
function getTaskParentReportActionIDInAssigneeReport(taskReport) {
    const assigneeChatReportID = lodashGet(getChatByParticipants(isReportManager(taskReport) ? [taskReport.ownerAccountID] : [taskReport.managerID]), 'reportID');
    if (!assigneeChatReportID || assigneeChatReportID === taskReport.parentReportID) {
        return {};
    }

    const clonedParentReportActionID = lodashGet(ReportActionsUtils.getParentReportActionInReport(taskReport.reportID, assigneeChatReportID), 'reportActionID');
    if (!clonedParentReportActionID) {
        return {};
    }

    return {
        reportID: assigneeChatReportID,
        reportActionID: clonedParentReportActionID,
    };
}

/**
 * Return the errors we have when creating a chat or a workspace room
 * @param {Object} report
 * @returns {Object} errors
 */
function getAddWorkspaceRoomOrChatReportErrors(report) {
    // We are either adding a workspace room, or we're creating a chat, it isn't possible for both of these to have errors for the same report at the same time, so
    // simply looking up the first truthy value will get the relevant property if it's set.
    return lodashGet(report, 'errorFields.addWorkspaceRoom') || lodashGet(report, 'errorFields.createChat');
}

/**
 * Returns true if write actions like assign task, money request, send message should be disabled on a report
 * @param {Object} report
 * @returns {Boolean}
 */
function shouldDisableWriteActions(report) {
    const reportErrors = getAddWorkspaceRoomOrChatReportErrors(report);
    return isArchivedRoom(report) || !_.isEmpty(reportErrors) || !isAllowedToComment(report) || isAnonymousUser;
}

/**
 * Returns ID of the original report from which the given reportAction is first created.
 *
 * @param {String} reportID
 * @param {Object} reportAction
 * @returns {String}
 */
function getOriginalReportID(reportID, reportAction) {
    return isThreadFirstChat(reportAction, reportID) ? lodashGet(allReports, [`${ONYXKEYS.COLLECTION.REPORT}${reportID}`, 'parentReportID']) : reportID;
}

/**
 * Return the pendingAction and the errors we have when creating a chat or a workspace room offline
 * @param {Object} report
 * @returns {Object} pending action , errors
 */
function getReportOfflinePendingActionAndErrors(report) {
    // We are either adding a workspace room, or we're creating a chat, it isn't possible for both of these to be pending, or to have errors for the same report at the same time, so
    // simply looking up the first truthy value for each case will get the relevant property if it's set.
    const addWorkspaceRoomOrChatPendingAction = lodashGet(report, 'pendingFields.addWorkspaceRoom') || lodashGet(report, 'pendingFields.createChat');
    const addWorkspaceRoomOrChatErrors = getAddWorkspaceRoomOrChatReportErrors(report);
    return {addWorkspaceRoomOrChatPendingAction, addWorkspaceRoomOrChatErrors};
}

/**
 * @param {String} policyOwner
 * @returns {String|null}
 */
function getPolicyExpenseChatReportIDByOwner(policyOwner) {
    const policyWithOwner = _.find(allPolicies, (policy) => policy.owner === policyOwner);
    if (!policyWithOwner) {
        return null;
    }

    const expenseChat = _.find(allReports, (report) => isPolicyExpenseChat(report) && report.policyID === policyWithOwner.id);
    if (!expenseChat) {
        return null;
    }
    return expenseChat.reportID;
}

/*
 * @param {Object|null} report
 * @returns {Boolean}
 */
function shouldDisableSettings(report) {
    return !isPolicyExpenseChat(report) && !isChatRoom(report) && !isChatThread(report);
}

/**
 * @param {Object|null} report
 * @param {Object|null} policy - the workspace the report is on, null if the user isn't a member of the workspace
 * @returns {Boolean}
 */
function shouldDisableRename(report, policy) {
    if (isDefaultRoom(report) || isArchivedRoom(report) || isChatThread(report)) {
        return true;
    }

    // if the linked workspace is null, that means the person isn't a member of the workspace the report is in
    // which means this has to be a public room we want to disable renaming for
    if (!policy) {
        return true;
    }

    // If there is a linked workspace, that means the user is a member of the workspace the report is in.
    // Still, we only want policy owners and admins to be able to modify the name.
    return !_.keys(loginList).includes(policy.owner) && policy.role !== CONST.POLICY.ROLE.ADMIN;
}

/**
 * Returns the onyx data needed for the task assignee chat
 * @param {Number} accountID
 * @param {String} assigneeEmail
 * @param {Number} assigneeAccountID
 * @param {String} taskReportID
 * @param {String} assigneeChatReportID
 * @param {String} parentReportID
 * @param {String} title
 * @param {Object} assigneeChatReport
 * @returns {Object}
 */
function getTaskAssigneeChatOnyxData(accountID, assigneeEmail, assigneeAccountID, taskReportID, assigneeChatReportID, parentReportID, title, assigneeChatReport) {
    // Set if we need to add a comment to the assignee chat notifying them that they have been assigned a task
    let optimisticAssigneeAddComment;
    // Set if this is a new chat that needs to be created for the assignee
    let optimisticChatCreatedReportAction;
    const currentTime = DateUtils.getDBTime();
    const optimisticData = [];
    const successData = [];
    const failureData = [];

    // You're able to assign a task to someone you haven't chatted with before - so we need to optimistically create the chat and the chat reportActions
    // Only add the assignee chat report to onyx if we haven't already set it optimistically
    if (assigneeChatReport.isOptimisticReport && lodashGet(assigneeChatReport, 'pendingFields.createChat') !== CONST.RED_BRICK_ROAD_PENDING_ACTION.ADD) {
        optimisticChatCreatedReportAction = buildOptimisticCreatedReportAction(assigneeChatReportID);
        optimisticData.push(
            {
                onyxMethod: Onyx.METHOD.MERGE,
                key: `${ONYXKEYS.COLLECTION.REPORT}${assigneeChatReportID}`,
                value: {
                    pendingFields: {
                        createChat: CONST.RED_BRICK_ROAD_PENDING_ACTION.ADD,
                    },
                    isHidden: false,
                },
            },
            {
                onyxMethod: Onyx.METHOD.MERGE,
                key: `${ONYXKEYS.COLLECTION.REPORT_ACTIONS}${assigneeChatReportID}`,
                value: {[optimisticChatCreatedReportAction.reportActionID]: optimisticChatCreatedReportAction},
            },
        );

        successData.push({
            onyxMethod: Onyx.METHOD.MERGE,
            key: `${ONYXKEYS.COLLECTION.REPORT}${assigneeChatReportID}`,
            value: {
                pendingFields: {
                    createChat: null,
                },
                isOptimisticReport: false,
            },
        });

        failureData.push(
            {
                onyxMethod: Onyx.METHOD.SET,
                key: `${ONYXKEYS.COLLECTION.REPORT}${assigneeChatReportID}`,
                value: null,
            },
            {
                onyxMethod: Onyx.METHOD.MERGE,
                key: `${ONYXKEYS.COLLECTION.REPORT_ACTIONS}${assigneeChatReportID}`,
                value: {[optimisticChatCreatedReportAction.reportActionID]: {pendingAction: null}},
            },
            // If we failed, we want to remove the optimistic personal details as it was likely due to an invalid login
            {
                onyxMethod: Onyx.METHOD.MERGE,
                key: ONYXKEYS.PERSONAL_DETAILS_LIST,
                value: {
                    [assigneeAccountID]: null,
                },
            },
        );
    }

    // If you're choosing to share the task in the same DM as the assignee then we don't need to create another reportAction indicating that you've been assigned
    if (assigneeChatReportID !== parentReportID) {
        optimisticAssigneeAddComment = buildOptimisticTaskCommentReportAction(taskReportID, title, assigneeEmail, assigneeAccountID, `Assigned a task to you: ${title}`, parentReportID);

        const lastAssigneeCommentText = formatReportLastMessageText(optimisticAssigneeAddComment.reportAction.message[0].text);
        const optimisticAssigneeReport = {
            lastVisibleActionCreated: currentTime,
            lastMessageText: lastAssigneeCommentText,
            lastActorAccountID: accountID,
            lastReadTime: currentTime,
        };

        optimisticData.push(
            {
                onyxMethod: Onyx.METHOD.MERGE,
                key: `${ONYXKEYS.COLLECTION.REPORT_ACTIONS}${assigneeChatReportID}`,
                value: {[optimisticAssigneeAddComment.reportAction.reportActionID]: optimisticAssigneeAddComment.reportAction},
            },
            {
                onyxMethod: Onyx.METHOD.MERGE,
                key: `${ONYXKEYS.COLLECTION.REPORT}${assigneeChatReportID}`,
                value: optimisticAssigneeReport,
            },
        );
        failureData.push({
            onyxMethod: Onyx.METHOD.MERGE,
            key: `${ONYXKEYS.COLLECTION.REPORT_ACTIONS}${assigneeChatReportID}`,
            value: {[optimisticAssigneeAddComment.reportAction.reportActionID]: {pendingAction: null}},
        });
    }

    return {
        optimisticData,
        successData,
        failureData,
        optimisticAssigneeAddComment,
        optimisticChatCreatedReportAction,
    };
}

/**
 * Get the last 3 transactions with receipts of an IOU report that will be displayed on the report preview
 *
 * @param {Object} reportPreviewAction
 * @returns {Object}
 */
function getReportPreviewDisplayTransactions(reportPreviewAction) {
    const transactionIDs = lodashGet(reportPreviewAction, ['childLastReceiptTransactionIDs'], '').split(',');
    return _.reduce(
        transactionIDs,
        (transactions, transactionID) => {
            const transaction = TransactionUtils.getTransaction(transactionID);
            if (TransactionUtils.hasReceipt(transaction)) {
                transactions.push(transaction);
            }
            return transactions;
        },
        [],
    );
}

export {
    getReportParticipantsTitle,
    isReportMessageAttachment,
    findLastAccessedReport,
    canEditReportAction,
    canFlagReportAction,
    shouldShowFlagComment,
    canDeleteReportAction,
    canLeaveRoom,
    sortReportsByLastRead,
    isDefaultRoom,
    isAdminRoom,
    isAdminsOnlyPostingRoom,
    isAnnounceRoom,
    isUserCreatedPolicyRoom,
    isChatRoom,
    getChatRoomSubtitle,
    getParentNavigationSubtitle,
    getPolicyName,
    getPolicyType,
    isArchivedRoom,
    isExpensifyOnlyParticipantInReport,
    isPolicyExpenseChatAdmin,
    isPolicyAdmin,
    isPublicRoom,
    isPublicAnnounceRoom,
    isConciergeChatReport,
    isCurrentUserTheOnlyParticipant,
    hasAutomatedExpensifyAccountIDs,
    hasExpensifyGuidesEmails,
    isWaitingForIOUActionFromCurrentUser,
    isIOUOwnedByCurrentUser,
    getMoneyRequestTotal,
    canShowReportRecipientLocalTime,
    formatReportLastMessageText,
    chatIncludesConcierge,
    isPolicyExpenseChat,
    isControlPolicyExpenseChat,
    isControlPolicyExpenseReport,
    getIconsForParticipants,
    getIcons,
    getRoomWelcomeMessage,
    getDisplayNamesWithTooltips,
    getReportName,
    getReport,
    getReportIDFromLink,
    getRouteFromLink,
    navigateToDetailsPage,
    generateReportID,
    hasReportNameError,
    isUnread,
    isUnreadWithMention,
    buildOptimisticWorkspaceChats,
    buildOptimisticTaskReport,
    buildOptimisticChatReport,
    buildOptimisticClosedReportAction,
    buildOptimisticCreatedReportAction,
    buildOptimisticEditedTaskReportAction,
    buildOptimisticIOUReport,
    buildOptimisticApprovedReportAction,
    buildOptimisticExpenseReport,
    buildOptimisticIOUReportAction,
    buildOptimisticReportPreview,
    buildOptimisticModifiedExpenseReportAction,
    updateReportPreview,
    buildOptimisticTaskReportAction,
    buildOptimisticAddCommentReportAction,
    buildOptimisticTaskCommentReportAction,
    updateOptimisticParentReportAction,
    getOptimisticDataForParentReportAction,
    shouldReportBeInOptionList,
    getChatByParticipants,
    getChatByParticipantsByLoginList,
    getChatByParticipantsAndPolicy,
    getAllPolicyReports,
    getIOUReportActionMessage,
    getDisplayNameForParticipant,
    getWorkspaceIcon,
    isOptimisticPersonalDetail,
    shouldDisableDetailPage,
    isChatReport,
    isCurrentUserSubmitter,
    isExpenseReport,
    isExpenseRequest,
    isIOUReport,
    isTaskReport,
    isOpenTaskReport,
    isCanceledTaskReport,
    isCompletedTaskReport,
    isReportManager,
    isReportApproved,
    isMoneyRequestReport,
    isMoneyRequest,
    chatIncludesChronos,
    getNewMarkerReportActionID,
    canSeeDefaultRoom,
    getDefaultWorkspaceAvatar,
    getCommentLength,
    getParsedComment,
    getMoneyRequestOptions,
    hasIOUWaitingOnCurrentUserBankAccount,
    canRequestMoney,
    getWhisperDisplayNames,
    getWorkspaceAvatar,
    isThread,
    isChatThread,
    isThreadParent,
    isThreadFirstChat,
    isChildReport,
    shouldReportShowSubscript,
    isReportDataReady,
    isSettled,
    isAllowedToComment,
    getBankAccountRoute,
    getParentReport,
    getTaskParentReportActionIDInAssigneeReport,
    getReportPreviewMessage,
    getModifiedExpenseMessage,
    shouldDisableWriteActions,
    getOriginalReportID,
    canAccessReport,
    getAddWorkspaceRoomOrChatReportErrors,
    getReportOfflinePendingActionAndErrors,
    isDM,
    getPolicy,
    getPolicyExpenseChatReportIDByOwner,
    shouldDisableSettings,
    shouldDisableRename,
    hasSingleParticipant,
    getReportRecipientAccountIDs,
    isOneOnOneChat,
    getTransactionReportName,
    getTransactionDetails,
    getTaskAssigneeChatOnyxData,
    canEditMoneyRequest,
    buildTransactionThread,
    areAllRequestsBeingSmartScanned,
    getReportPreviewDisplayTransactions,
    getTransactionsWithReceipts,
    hasMissingSmartscanFields,
};<|MERGE_RESOLUTION|>--- conflicted
+++ resolved
@@ -2646,20 +2646,12 @@
  * @param {String} parentReportID - Report ID of the chat where the Task is.
  * @param {String} title - Task title.
  * @param {String} description - Task description.
-<<<<<<< HEAD
- * @param {Number} policyID - Policy ID of the share destination report.
-=======
  * @param {String | undefined} policyID - PolicyID of the parent report
->>>>>>> f39e93f1
  *
  * @returns {Object}
  */
 
-<<<<<<< HEAD
-function buildOptimisticTaskReport(ownerAccountID, assigneeAccountID = 0, parentReportID, title, description, policyID) {
-=======
 function buildOptimisticTaskReport(ownerAccountID, assigneeAccountID = 0, parentReportID, title, description, policyID = undefined) {
->>>>>>> f39e93f1
     return {
         reportID: generateReportID(),
         reportName: title,

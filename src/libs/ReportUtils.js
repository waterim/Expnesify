/* eslint-disable rulesdir/prefer-underscore-method */
import _ from 'underscore';
import {format, parseISO} from 'date-fns';
import Str from 'expensify-common/lib/str';
import lodashGet from 'lodash/get';
import lodashIntersection from 'lodash/intersection';
import Onyx from 'react-native-onyx';
import ExpensiMark from 'expensify-common/lib/ExpensiMark';
import ONYXKEYS from '../ONYXKEYS';
import CONST from '../CONST';
import * as Localize from './Localize';
import * as Expensicons from '../components/Icon/Expensicons';
import Navigation from './Navigation/Navigation';
import ROUTES from '../ROUTES';
import * as NumberUtils from './NumberUtils';
import * as ReportActionsUtils from './ReportActionsUtils';
import * as TransactionUtils from './TransactionUtils';
import Permissions from './Permissions';
import DateUtils from './DateUtils';
import linkingConfig from './Navigation/linkingConfig';
import isReportMessageAttachment from './isReportMessageAttachment';
import * as defaultWorkspaceAvatars from '../components/Icon/WorkspaceDefaultAvatars';
import * as CurrencyUtils from './CurrencyUtils';
import * as UserUtils from './UserUtils';

let currentUserEmail;
let currentUserAccountID;
let isAnonymousUser;

Onyx.connect({
    key: ONYXKEYS.SESSION,
    callback: (val) => {
        // When signed out, val is undefined
        if (!val) {
            return;
        }

        currentUserEmail = val.email;
        currentUserAccountID = val.accountID;
        isAnonymousUser = val.authTokenType === 'anonymousAccount';
    },
});

let allPersonalDetails;
let currentUserPersonalDetails;
Onyx.connect({
    key: ONYXKEYS.PERSONAL_DETAILS_LIST,
    callback: (val) => {
        currentUserPersonalDetails = lodashGet(val, currentUserAccountID, {});
        allPersonalDetails = val || {};
    },
});

let allReports;
Onyx.connect({
    key: ONYXKEYS.COLLECTION.REPORT,
    waitForCollectionCallback: true,
    callback: (val) => (allReports = val),
});

let doesDomainHaveApprovedAccountant;
Onyx.connect({
    key: ONYXKEYS.ACCOUNT,
    waitForCollectionCallback: true,
    callback: (val) => (doesDomainHaveApprovedAccountant = lodashGet(val, 'doesDomainHaveApprovedAccountant', false)),
});

let allPolicies;
Onyx.connect({
    key: ONYXKEYS.COLLECTION.POLICY,
    waitForCollectionCallback: true,
    callback: (val) => (allPolicies = val),
});

let loginList;
Onyx.connect({
    key: ONYXKEYS.LOGIN_LIST,
    callback: (val) => (loginList = val),
});

function getChatType(report) {
    return report ? report.chatType : '';
}

/**
 * @param {String} policyID
 * @returns {Object}
 */
function getPolicy(policyID) {
    if (!allPolicies || !policyID) {
        return {};
    }
    return allPolicies[`${ONYXKEYS.COLLECTION.POLICY}${policyID}`] || {};
}

/**
 * Get the policy type from a given report
 * @param {Object} report
 * @param {String} report.policyID
 * @param {Object} policies must have Onyxkey prefix (i.e 'policy_') for keys
 * @returns {String}
 */
function getPolicyType(report, policies) {
    return lodashGet(policies, [`${ONYXKEYS.COLLECTION.POLICY}${report.policyID}`, 'type'], '');
}

/**
 * Get the policy name from a given report
 * @param {Object} report
 * @param {String} report.policyID
 * @param {String} report.oldPolicyName
 * @param {String} report.policyName
 * @param {Boolean} [returnEmptyIfNotFound]
 * @param {Object} [policy]
 * @returns {String}
 */
function getPolicyName(report, returnEmptyIfNotFound = false, policy = undefined) {
    const noPolicyFound = returnEmptyIfNotFound ? '' : Localize.translateLocal('workspace.common.unavailable');
    if (_.isEmpty(report)) {
        return noPolicyFound;
    }

    if ((!allPolicies || _.size(allPolicies) === 0) && !report.policyName) {
        return Localize.translateLocal('workspace.common.unavailable');
    }
    const finalPolicy = policy || _.get(allPolicies, `${ONYXKEYS.COLLECTION.POLICY}${report.policyID}`);

    // Public rooms send back the policy name with the reportSummary,
    // since they can also be accessed by people who aren't in the workspace
    const policyName = lodashGet(finalPolicy, 'name') || report.policyName || report.oldPolicyName || noPolicyFound;

    return policyName;
}

/**
 * Returns the concatenated title for the PrimaryLogins of a report
 *
 * @param {Array} accountIDs
 * @returns {string}
 */
function getReportParticipantsTitle(accountIDs) {
    return (
        _.chain(accountIDs)

            // Somehow it's possible for the logins coming from report.participantAccountIDs to contain undefined values so we use compact to remove them.
            .compact()
            .value()
            .join(', ')
    );
}

/**
 * Checks if a report is a chat report.
 *
 * @param {Object} report
 * @returns {Boolean}
 */
function isChatReport(report) {
    return report && report.type === CONST.REPORT.TYPE.CHAT;
}

/**
 * Checks if a report is an Expense report.
 *
 * @param {Object} report
 * @returns {Boolean}
 */
function isExpenseReport(report) {
    return report && report.type === CONST.REPORT.TYPE.EXPENSE;
}

/**
 * Checks if a report is an IOU report.
 *
 * @param {Object} report
 * @returns {Boolean}
 */
function isIOUReport(report) {
    return report && report.type === CONST.REPORT.TYPE.IOU;
}

/**
 * Checks if a report is a task report.
 *
 * @param {Object} report
 * @returns {Boolean}
 */
function isTaskReport(report) {
    return report && report.type === CONST.REPORT.TYPE.TASK;
}

/**
 * Checks if a task has been cancelled
 * When a task is deleted, the parentReportAction is updated to have a isDeletedParentAction deleted flag
 * This is because when you delete a task, we still allow you to chat on the report itself
 * There's another situation where you don't have access to the parentReportAction (because it was created in a chat you don't have access to)
 * In this case, we have added the key to the report itself
 *
 * @param {Object} report
 * @param {Object} parentReportAction
 * @returns {Boolean}
 */
function isCanceledTaskReport(report = {}, parentReportAction = {}) {
    if (!_.isEmpty(parentReportAction) && lodashGet(parentReportAction, ['message', 0, 'isDeletedParentAction'], false)) {
        return true;
    }

    if (!_.isEmpty(report) && report.isDeletedParentAction) {
        return true;
    }

    return false;
}

/**
 * Checks if a report is an open task report.
 *
 * @param {Object} report
 * @param {Object} parentReportAction - The parent report action of the report (Used to check if the task has been canceled)
 * @returns {Boolean}
 */
function isOpenTaskReport(report, parentReportAction = {}) {
    return isTaskReport(report) && !isCanceledTaskReport(report, parentReportAction) && report.stateNum === CONST.REPORT.STATE_NUM.OPEN && report.statusNum === CONST.REPORT.STATUS.OPEN;
}

/**
 * Checks if a report is a completed task report.
 *
 * @param {Object} report
 * @returns {Boolean}
 */
function isCompletedTaskReport(report) {
    return isTaskReport(report) && report.stateNum === CONST.REPORT.STATE_NUM.SUBMITTED && report.statusNum === CONST.REPORT.STATUS.APPROVED;
}

/**
 * Checks if the current user is the manager of the supplied report
 *
 * @param {Object} report
 * @returns {Boolean}
 */
function isReportManager(report) {
    return report && report.managerID === currentUserAccountID;
}

/**
 * Checks if the supplied report has been approved
 *
 * @param {Object} report
 * @returns {Boolean}
 */
function isReportApproved(report) {
    return report && report.stateNum === CONST.REPORT.STATE_NUM.SUBMITTED && report.statusNum === CONST.REPORT.STATUS.APPROVED;
}

/**
 * Given a collection of reports returns them sorted by last read
 *
 * @param {Object} reports
 * @returns {Array}
 */
function sortReportsByLastRead(reports) {
    return _.chain(reports)
        .toArray()
        .filter((report) => report && report.reportID && report.lastReadTime)
        .sortBy('lastReadTime')
        .value();
}

/**
 * Whether the Money Request report is settled
 *
 * @param {String} reportID
 * @returns {Boolean}
 */
function isSettled(reportID) {
    if (!allReports) {
        return false;
    }
    const report = allReports[`${ONYXKEYS.COLLECTION.REPORT}${reportID}`] || {};
    if ((typeof report === 'object' && Object.keys(report).length === 0) || report.isWaitingOnBankAccount) {
        return false;
    }

    return report.statusNum === CONST.REPORT.STATUS.REIMBURSED;
}

/**
 * Whether the current user is the submitter of the report
 *
 * @param {String} reportID
 * @returns {Boolean}
 */
function isCurrentUserSubmitter(reportID) {
    if (!allReports) {
        return false;
    }
    const report = allReports[`${ONYXKEYS.COLLECTION.REPORT}${reportID}`] || {};
    return report && report.ownerEmail === currentUserEmail;
}

/**
 * Whether the provided report is an Admin room
 * @param {Object} report
 * @param {String} report.chatType
 * @returns {Boolean}
 */
function isAdminRoom(report) {
    return getChatType(report) === CONST.REPORT.CHAT_TYPE.POLICY_ADMINS;
}

/**
 * Whether the provided report is an Admin-only posting room
 * @param {Object} report
 * @param {String} report.writeCapability
 * @returns {Boolean}
 */
function isAdminsOnlyPostingRoom(report) {
    return lodashGet(report, 'writeCapability', CONST.REPORT.WRITE_CAPABILITIES.ALL) === CONST.REPORT.WRITE_CAPABILITIES.ADMINS;
}

/**
 * Whether the provided report is a Announce room
 * @param {Object} report
 * @param {String} report.chatType
 * @returns {Boolean}
 */
function isAnnounceRoom(report) {
    return getChatType(report) === CONST.REPORT.CHAT_TYPE.POLICY_ANNOUNCE;
}

/**
 * Whether the provided report is a default room
 * @param {Object} report
 * @param {String} report.chatType
 * @returns {Boolean}
 */
function isDefaultRoom(report) {
    return [CONST.REPORT.CHAT_TYPE.POLICY_ADMINS, CONST.REPORT.CHAT_TYPE.POLICY_ANNOUNCE, CONST.REPORT.CHAT_TYPE.DOMAIN_ALL].indexOf(getChatType(report)) > -1;
}

/**
 * Whether the provided report is a Domain room
 * @param {Object} report
 * @param {String} report.chatType
 * @returns {Boolean}
 */
function isDomainRoom(report) {
    return getChatType(report) === CONST.REPORT.CHAT_TYPE.DOMAIN_ALL;
}

/**
 * Whether the provided report is a user created policy room
 * @param {Object} report
 * @param {String} report.chatType
 * @returns {Boolean}
 */
function isUserCreatedPolicyRoom(report) {
    return getChatType(report) === CONST.REPORT.CHAT_TYPE.POLICY_ROOM;
}

/**
 * Whether the provided report is a Policy Expense chat.
 * @param {Object} report
 * @param {String} report.chatType
 * @returns {Boolean}
 */
function isPolicyExpenseChat(report) {
    return getChatType(report) === CONST.REPORT.CHAT_TYPE.POLICY_EXPENSE_CHAT;
}

/** Wether the provided report belongs to a Control policy and is an epxense chat
 * @param {Object} report
 * @returns {Boolean}
 */
function isControlPolicyExpenseChat(report) {
    return isPolicyExpenseChat(report) && getPolicyType(report, allPolicies) === CONST.POLICY.TYPE.CORPORATE;
}

/** Wether the provided report belongs to a Control policy and is an epxense report
 * @param {Object} report
 * @returns {Boolean}
 */
function isControlPolicyExpenseReport(report) {
    return isExpenseReport(report) && getPolicyType(report, allPolicies) === CONST.POLICY.TYPE.CORPORATE;
}

/**
 * Whether the provided report is a chat room
 * @param {Object} report
 * @param {String} report.chatType
 * @returns {Boolean}
 */
function isChatRoom(report) {
    return isUserCreatedPolicyRoom(report) || isDefaultRoom(report);
}

/**
 * Whether the provided report is a public room
 * @param {Object} report
 * @param {String} report.visibility
 * @returns {Boolean}
 */
function isPublicRoom(report) {
    return report && (report.visibility === CONST.REPORT.VISIBILITY.PUBLIC || report.visibility === CONST.REPORT.VISIBILITY.PUBLIC_ANNOUNCE);
}

/**
 * Whether the provided report is a public announce room
 * @param {Object} report
 * @param {String} report.visibility
 * @returns {Boolean}
 */
function isPublicAnnounceRoom(report) {
    return report && report.visibility === CONST.REPORT.VISIBILITY.PUBLIC_ANNOUNCE;
}

/**
 * If the report is a policy expense, the route should be for adding bank account for that policy
 * else since the report is a personal IOU, the route should be for personal bank account.
 * @param {Object} report
 * @returns {String}
 */
function getBankAccountRoute(report) {
    return isPolicyExpenseChat(report) ? ROUTES.getBankAccountRoute('', report.policyID) : ROUTES.SETTINGS_ADD_BANK_ACCOUNT;
}

/**
 * Check if personal detail of accountID is empty or optimistic data
 * @param {String} accountID user accountID
 * @returns {Boolean}
 */
function isOptimisticPersonalDetail(accountID) {
    return _.isEmpty(allPersonalDetails[accountID]) || !!allPersonalDetails[accountID].isOptimisticPersonalDetail;
}

/**
 * Checks if a report is a task report from a policy expense chat.
 *
 * @param {Object} report
 * @returns {Boolean}
 */
function isWorkspaceTaskReport(report) {
    if (!isTaskReport(report)) {
        return false;
    }
    const parentReport = allReports[`${ONYXKEYS.COLLECTION.REPORT}${report.parentReportID}`];
    return isPolicyExpenseChat(parentReport);
}

/**
 * Returns true if report has a parent
 *
 * @param {Object} report
 * @returns {Boolean}
 */
function isThread(report) {
    return Boolean(report && report.parentReportID && report.parentReportActionID);
}

/**
 * Returns true if report is of type chat and has a parent and is therefore a Thread.
 *
 * @param {Object} report
 * @returns {Boolean}
 */
function isChatThread(report) {
    return isThread(report) && report.type === CONST.REPORT.TYPE.CHAT;
}

/**
 * Only returns true if this is our main 1:1 DM report with Concierge
 *
 * @param {Object} report
 * @returns {Boolean}
 */
function isConciergeChatReport(report) {
    return lodashGet(report, 'participantAccountIDs', []).length === 1 && Number(report.participantAccountIDs[0]) === CONST.ACCOUNT_ID.CONCIERGE && !isChatThread(report);
}

/**
 * Check if the report is a single chat report that isn't a thread
 * and personal detail of participant is optimistic data
 * @param {Object} report
 * @param {Array} report.participantAccountIDs
 * @returns {Boolean}
 */
function shouldDisableDetailPage(report) {
    const participantAccountIDs = lodashGet(report, 'participantAccountIDs', []);

    if (isChatRoom(report) || isPolicyExpenseChat(report) || isChatThread(report) || isTaskReport(report)) {
        return false;
    }
    if (participantAccountIDs.length === 1) {
        return isOptimisticPersonalDetail(participantAccountIDs[0]);
    }
    return false;
}

/**
 * Returns true if this report has only one participant and it's an Expensify account.
 * @param {Object} report
 * @returns {Boolean}
 */
function isExpensifyOnlyParticipantInReport(report) {
    const reportParticipants = _.without(lodashGet(report, 'participantAccountIDs', []), currentUserAccountID);
    return reportParticipants.length === 1 && _.some(reportParticipants, (accountID) => _.contains(CONST.EXPENSIFY_ACCOUNT_IDS, accountID));
}

/**
 * Returns true if there are any Expensify accounts (i.e. with domain 'expensify.com') in the set of accountIDs
 * by cross-referencing the accountIDs with personalDetails.
 *
 * @param {Array<Number>} accountIDs
 * @return {Boolean}
 */
function hasExpensifyEmails(accountIDs) {
    return _.some(accountIDs, (accountID) => Str.extractEmailDomain(lodashGet(allPersonalDetails, [accountID, 'login'], '')) === CONST.EXPENSIFY_PARTNER_NAME);
}

/**
 * Returns true if there are any guides accounts (team.expensify.com) in a list of accountIDs
 * by cross-referencing the accountIDs with personalDetails since guides that are participants
 * of the user's chats should have their personal details in Onyx.
 * @param {Array<Number>} accountIDs
 * @returns {Boolean}
 */
function hasExpensifyGuidesEmails(accountIDs) {
    return _.some(accountIDs, (accountID) => Str.extractEmailDomain(lodashGet(allPersonalDetails, [accountID, 'login'], '')) === CONST.EMAIL.GUIDES_DOMAIN);
}

/**
 * @param {Record<String, {lastReadTime, reportID}>|Array<{lastReadTime, reportID}>} reports
 * @param {Boolean} [ignoreDomainRooms]
 * @param {Object} policies
 * @param {Boolean} isFirstTimeNewExpensifyUser
 * @param {Boolean} openOnAdminRoom
 * @returns {Object}
 */
function findLastAccessedReport(reports, ignoreDomainRooms, policies, isFirstTimeNewExpensifyUser, openOnAdminRoom = false) {
    // If it's the user's first time using New Expensify, then they could either have:
    //   - just a Concierge report, if so we'll return that
    //   - their Concierge report, and a separate report that must have deeplinked them to the app before they created their account.
    // If it's the latter, we'll use the deeplinked report over the Concierge report,
    // since the Concierge report would be incorrectly selected over the deep-linked report in the logic below.
    let sortedReports = sortReportsByLastRead(reports);

    let adminReport;
    if (openOnAdminRoom) {
        adminReport = _.find(sortedReports, (report) => {
            const chatType = getChatType(report);
            return chatType === CONST.REPORT.CHAT_TYPE.POLICY_ADMINS;
        });
    }

    if (isFirstTimeNewExpensifyUser) {
        if (sortedReports.length === 1) {
            return sortedReports[0];
        }

        return adminReport || _.find(sortedReports, (report) => !isConciergeChatReport(report));
    }

    if (ignoreDomainRooms) {
        // We allow public announce rooms, admins, and announce rooms through since we bypass the default rooms beta for them.
        // Check where ReportUtils.findLastAccessedReport is called in MainDrawerNavigator.js for more context.
        // Domain rooms are now the only type of default room that are on the defaultRooms beta.
        sortedReports = _.filter(
            sortedReports,
            (report) => !isDomainRoom(report) || getPolicyType(report, policies) === CONST.POLICY.TYPE.FREE || hasExpensifyGuidesEmails(lodashGet(report, ['participantAccountIDs'], [])),
        );
    }

    return adminReport || _.last(sortedReports);
}

/**
 * Whether the provided report is an archived room
 * @param {Object} report
 * @param {Number} report.stateNum
 * @param {Number} report.statusNum
 * @returns {Boolean}
 */
function isArchivedRoom(report) {
    return report && report.statusNum === CONST.REPORT.STATUS.CLOSED && report.stateNum === CONST.REPORT.STATE_NUM.SUBMITTED;
}

/**
 * Checks if the current user is allowed to comment on the given report.
 * @param {Object} report
 * @param {String} [report.writeCapability]
 * @returns {Boolean}
 */
function isAllowedToComment(report) {
    // Default to allowing all users to post
    const capability = lodashGet(report, 'writeCapability', CONST.REPORT.WRITE_CAPABILITIES.ALL) || CONST.REPORT.WRITE_CAPABILITIES.ALL;

    if (capability === CONST.REPORT.WRITE_CAPABILITIES.ALL) {
        return true;
    }

    // If unauthenticated user opens public chat room using deeplink, they do not have policies available and they cannot comment
    if (!allPolicies) {
        return false;
    }

    // If we've made it here, commenting on this report is restricted.
    // If the user is an admin, allow them to post.
    const policy = allPolicies[`${ONYXKEYS.COLLECTION.POLICY}${report.policyID}`];
    return lodashGet(policy, 'role', '') === CONST.POLICY.ROLE.ADMIN;
}

/**
 * Checks if the current user is the admin of the policy given the policy expense chat.
 * @param {Object} report
 * @param {String} report.policyID
 * @param {Object} policies must have OnyxKey prefix (i.e 'policy_') for keys
 * @returns {Boolean}
 */
function isPolicyExpenseChatAdmin(report, policies) {
    if (!isPolicyExpenseChat(report)) {
        return false;
    }

    const policyRole = lodashGet(policies, [`${ONYXKEYS.COLLECTION.POLICY}${report.policyID}`, 'role']);

    return policyRole === CONST.POLICY.ROLE.ADMIN;
}

/**
 * Checks if the current user is the admin of the policy.
 * @param {String} policyID
 * @param {Object} policies must have OnyxKey prefix (i.e 'policy_') for keys
 * @returns {Boolean}
 */
function isPolicyAdmin(policyID, policies) {
    const policyRole = lodashGet(policies, [`${ONYXKEYS.COLLECTION.POLICY}${policyID}`, 'role']);

    return policyRole === CONST.POLICY.ROLE.ADMIN;
}

/**
 * Returns true if report is a DM/Group DM chat.
 *
 * @param {Object} report
 * @returns {Boolean}
 */
function isDM(report) {
    return !getChatType(report);
}

/**
 * Returns true if report has a single participant.
 *
 * @param {Object} report
 * @returns {Boolean}
 */
function hasSingleParticipant(report) {
    return report.participantAccountIDs && report.participantAccountIDs.length === 1;
}

/**
 * If the report is a thread and has a chat type set, it is a workspace chat.
 *
 * @param {Object} report
 * @returns {Boolean}
 */
function isWorkspaceThread(report) {
    return Boolean(isThread(report) && !isDM(report));
}

/**
 * Returns true if reportAction has a child.
 *
 * @param {Object} reportAction
 * @returns {Boolean}
 */
function isThreadParent(reportAction) {
    return reportAction && reportAction.childReportID && reportAction.childReportID !== 0;
}

/**
 * Returns true if reportAction is the first chat preview of a Thread
 *
 * @param {Object} reportAction
 * @param {String} reportID
 * @returns {Boolean}
 */
function isThreadFirstChat(reportAction, reportID) {
    return !_.isUndefined(reportAction.childReportID) && reportAction.childReportID.toString() === reportID;
}

/**
 * Checks if a report is a child report.
 *
 * @param {Object} report
 * @returns {Boolean}
 */
function isChildReport(report) {
    return isThread(report) || isTaskReport(report);
}

/**
 * An Expense Request is a thread where the parent report is an Expense Report and
 * the parentReportAction is a transaction.
 *
 * @param {Object} report
 * @returns {Boolean}
 */
function isExpenseRequest(report) {
    if (isThread(report)) {
        const parentReportAction = ReportActionsUtils.getParentReportAction(report);
        const parentReport = lodashGet(allReports, [`${ONYXKEYS.COLLECTION.REPORT}${report.parentReportID}`]);
        return isExpenseReport(parentReport) && ReportActionsUtils.isTransactionThread(parentReportAction);
    }
    return false;
}

/**
 * An IOU Request is a thread where the parent report is an IOU Report and
 * the parentReportAction is a transaction.
 *
 * @param {Object} report
 * @returns {Boolean}
 */
function isIOURequest(report) {
    if (isThread(report)) {
        const parentReportAction = ReportActionsUtils.getParentReportAction(report);
        const parentReport = allReports[`${ONYXKEYS.COLLECTION.REPORT}${report.parentReportID}`];
        return isIOUReport(parentReport) && ReportActionsUtils.isTransactionThread(parentReportAction);
    }
    return false;
}

/**
 * Checks if a report is an IOU or expense request.
 *
 * @param {Object|String} reportOrID
 * @returns {Boolean}
 */
function isMoneyRequest(reportOrID) {
    const report = _.isObject(reportOrID) ? reportOrID : allReports[`${ONYXKEYS.COLLECTION.REPORT}${reportOrID}`];
    return isIOURequest(report) || isExpenseRequest(report);
}

/**
 * Checks if a report is an IOU or expense report.
 *
 * @param {Object|String} reportOrID
 * @returns {Boolean}
 */
function isMoneyRequestReport(reportOrID) {
    const report = typeof reportOrID === 'object' ? reportOrID : allReports[`${ONYXKEYS.COLLECTION.REPORT}${reportOrID}`];
    return isIOUReport(report) || isExpenseReport(report);
}

/**
 * Can only delete if the author is this user and the action is an ADDCOMMENT action or an IOU action in an unsettled report, or if the user is a
 * policy admin
 *
 * @param {Object} reportAction
 * @param {String} reportID
 * @returns {Boolean}
 */
function canDeleteReportAction(reportAction, reportID) {
    // For now, users cannot delete split actions
    if (ReportActionsUtils.isMoneyRequestAction(reportAction) && lodashGet(reportAction, 'originalMessage.type') === CONST.IOU.REPORT_ACTION_TYPE.SPLIT) {
        return false;
    }
    const isActionOwner = reportAction.actorAccountID === currentUserAccountID;
    if (isActionOwner && ReportActionsUtils.isMoneyRequestAction(reportAction) && !isSettled(reportAction.originalMessage.IOUReportID)) {
        return true;
    }
    if (
        reportAction.actionName !== CONST.REPORT.ACTIONS.TYPE.ADDCOMMENT ||
        reportAction.pendingAction === CONST.RED_BRICK_ROAD_PENDING_ACTION.DELETE ||
        ReportActionsUtils.isCreatedTaskReportAction(reportAction) ||
        (ReportActionsUtils.isMoneyRequestAction(reportAction) && isSettled(reportAction.originalMessage.IOUReportID)) ||
        reportAction.actorAccountID === CONST.ACCOUNT_ID.CONCIERGE
    ) {
        return false;
    }
    if (isActionOwner) {
        return true;
    }
    const report = lodashGet(allReports, `${ONYXKEYS.COLLECTION.REPORT}${reportID}`, {});
    const policy = lodashGet(allPolicies, `${ONYXKEYS.COLLECTION.POLICY}${report.policyID}`) || {};
    return policy.role === CONST.POLICY.ROLE.ADMIN && !isDM(report);
}

/**
 * Get welcome message based on room type
 * @param {Object} report
 * @param {Boolean} isUserPolicyAdmin
 * @returns {Object}
 */

function getRoomWelcomeMessage(report, isUserPolicyAdmin) {
    const welcomeMessage = {showReportName: true};
    const workspaceName = getPolicyName(report);

    if (isArchivedRoom(report)) {
        welcomeMessage.phrase1 = Localize.translateLocal('reportActionsView.beginningOfArchivedRoomPartOne');
        welcomeMessage.phrase2 = Localize.translateLocal('reportActionsView.beginningOfArchivedRoomPartTwo');
    } else if (isDomainRoom(report)) {
        welcomeMessage.phrase1 = Localize.translateLocal('reportActionsView.beginningOfChatHistoryDomainRoomPartOne', {domainRoom: report.reportName});
        welcomeMessage.phrase2 = Localize.translateLocal('reportActionsView.beginningOfChatHistoryDomainRoomPartTwo');
    } else if (isAdminRoom(report)) {
        welcomeMessage.phrase1 = Localize.translateLocal('reportActionsView.beginningOfChatHistoryAdminRoomPartOne', {workspaceName});
        welcomeMessage.phrase2 = Localize.translateLocal('reportActionsView.beginningOfChatHistoryAdminRoomPartTwo');
    } else if (isAdminsOnlyPostingRoom(report) && !isUserPolicyAdmin) {
        welcomeMessage.phrase1 = Localize.translateLocal('reportActionsView.beginningOfChatHistoryAdminOnlyPostingRoom');
        welcomeMessage.showReportName = false;
    } else if (isAnnounceRoom(report)) {
        welcomeMessage.phrase1 = Localize.translateLocal('reportActionsView.beginningOfChatHistoryAnnounceRoomPartOne', {workspaceName});
        welcomeMessage.phrase2 = Localize.translateLocal('reportActionsView.beginningOfChatHistoryAnnounceRoomPartTwo', {workspaceName});
    } else {
        // Message for user created rooms or other room types.
        welcomeMessage.phrase1 = Localize.translateLocal('reportActionsView.beginningOfChatHistoryUserRoomPartOne');
        welcomeMessage.phrase2 = Localize.translateLocal('reportActionsView.beginningOfChatHistoryUserRoomPartTwo');
    }

    return welcomeMessage;
}

/**
 * Returns true if Concierge is one of the chat participants (1:1 as well as group chats)
 * @param {Object} report
 * @returns {Boolean}
 */
function chatIncludesConcierge(report) {
    return !_.isEmpty(report.participantAccountIDs) && _.contains(report.participantAccountIDs, CONST.ACCOUNT_ID.CONCIERGE);
}

/**
 * Returns true if there is any automated expensify account `in accountIDs
 * @param {Array} accountIDs
 * @returns {Boolean}
 */
function hasAutomatedExpensifyAccountIDs(accountIDs) {
    return _.intersection(accountIDs, CONST.EXPENSIFY_ACCOUNT_IDS).length > 0;
}

/**
 * @param {Object} report
 * @param {Number} currentLoginAccountID
 * @returns {Array}
 */
function getReportRecipientAccountIDs(report, currentLoginAccountID) {
    let finalReport = report;
    // In 1:1 chat threads, the participants will be the same as parent report. If a report is specifically a 1:1 chat thread then we will
    // get parent report and use its participants array.
    if (isThread(report) && !(isTaskReport(report) || isMoneyRequestReport(report))) {
        const parentReport = lodashGet(allReports, [`${ONYXKEYS.COLLECTION.REPORT}${report.parentReportID}`]);
        if (hasSingleParticipant(parentReport)) {
            finalReport = parentReport;
        }
    }

    let finalParticipantAccountIDs = [];
    if (isMoneyRequestReport(report)) {
        // For money requests i.e the IOU (1:1 person) and Expense (1:* person) reports, use the full `initialParticipantAccountIDs` array
        // and add the `ownerAccountId`. Money request reports don't add `ownerAccountId` in `participantAccountIDs` array
        finalParticipantAccountIDs = _.union(lodashGet(finalReport, 'participantAccountIDs'), [report.ownerAccountID]);
    } else if (isTaskReport(report)) {
        // Task reports `managerID` will change when assignee is changed, in that case the old `managerID` is still present in `participantAccountIDs`
        // array along with the new one. We only need the `managerID` as a participant here.
        finalParticipantAccountIDs = [report.managerID];
    } else {
        finalParticipantAccountIDs = lodashGet(finalReport, 'participantAccountIDs');
    }

    const reportParticipants = _.without(finalParticipantAccountIDs, currentLoginAccountID);
    const participantsWithoutExpensifyAccountIDs = _.difference(reportParticipants, CONST.EXPENSIFY_ACCOUNT_IDS);
    return participantsWithoutExpensifyAccountIDs;
}

/**
 * Whether the time row should be shown for a report.
 * @param {Array<Object>} personalDetails
 * @param {Object} report
 * @param {Number} accountID
 * @return {Boolean}
 */
function canShowReportRecipientLocalTime(personalDetails, report, accountID) {
    const reportRecipientAccountIDs = getReportRecipientAccountIDs(report, accountID);
    const hasMultipleParticipants = reportRecipientAccountIDs.length > 1;
    const reportRecipient = personalDetails[reportRecipientAccountIDs[0]];
    const reportRecipientTimezone = lodashGet(reportRecipient, 'timezone', CONST.DEFAULT_TIME_ZONE);
    const isReportParticipantValidated = lodashGet(reportRecipient, 'validated', false);
    return Boolean(
        !hasMultipleParticipants &&
            !isChatRoom(report) &&
            !isPolicyExpenseChat(report) &&
            reportRecipient &&
            reportRecipientTimezone &&
            reportRecipientTimezone.selected &&
            isReportParticipantValidated,
    );
}

/**
 * Shorten last message text to fixed length and trim spaces.
 * @param {String} lastMessageText
 * @returns {String}
 */
function formatReportLastMessageText(lastMessageText) {
    return String(lastMessageText).trim().replace(CONST.REGEX.AFTER_FIRST_LINE_BREAK, '').substring(0, CONST.REPORT.LAST_MESSAGE_TEXT_MAX_LENGTH).trim();
}

/**
 * Helper method to return the default avatar associated with the given login
 * @param {String} [workspaceName]
 * @returns {String}
 */
function getDefaultWorkspaceAvatar(workspaceName) {
    if (!workspaceName) {
        return defaultWorkspaceAvatars.WorkspaceBuilding;
    }

    // Remove all chars not A-Z or 0-9 including underscore
    const alphaNumeric = workspaceName
        .normalize('NFD')
        .replace(/[^0-9a-z]/gi, '')
        .toUpperCase();

    return !alphaNumeric ? defaultWorkspaceAvatars.WorkspaceBuilding : defaultWorkspaceAvatars[`Workspace${alphaNumeric[0]}`];
}

function getWorkspaceAvatar(report) {
    const workspaceName = getPolicyName(report, allPolicies);
    return lodashGet(allPolicies, [`${ONYXKEYS.COLLECTION.POLICY}${report.policyID}`, 'avatar']) || getDefaultWorkspaceAvatar(workspaceName);
}

/**
 * Returns the appropriate icons for the given chat report using the stored personalDetails.
 * The Avatar sources can be URLs or Icon components according to the chat type.
 *
 * @param {Array} participants
 * @param {Object} personalDetails
 * @returns {Array<*>}
 */
function getIconsForParticipants(participants, personalDetails) {
    const participantDetails = [];
    const participantsList = participants || [];

    for (let i = 0; i < participantsList.length; i++) {
        const accountID = participantsList[i];
        const avatarSource = UserUtils.getAvatar(lodashGet(personalDetails, [accountID, 'avatar'], ''), accountID);
<<<<<<< HEAD
        participantDetails.push([
            accountID,
            lodashGet(personalDetails, [accountID, 'displayName']) || lodashGet(personalDetails, [accountID, 'login'], ''),
            lodashGet(personalDetails, [accountID, 'firstName'], ''),
            avatarSource,
            lodashGet(personalDetails, [accountID, 'fallBackIcon']),
        ]);
=======
        const displayNameLogin = lodashGet(personalDetails, [accountID, 'displayName']) || lodashGet(personalDetails, [accountID, 'login'], '');
        participantDetails.push([accountID, displayNameLogin, avatarSource]);
>>>>>>> d9f2843a
    }

    const sortedParticipantDetails = _.chain(participantDetails)
        .sort((first, second) => {
            // First sort by displayName/login
            const displayNameLoginOrder = first[1].localeCompare(second[1]);
            if (displayNameLoginOrder !== 0) {
                return displayNameLoginOrder;
            }

            // Then fallback on accountID as the final sorting criteria.
            // This will ensure that the order of avatars with same login/displayName
            // stay consistent across all users and devices
            return first[0] > second[0];
        })
        .value();

    // Now that things are sorted, gather only the avatars (second element in the array) and return those
    const avatars = [];
    for (let i = 0; i < sortedParticipantDetails.length; i++) {
        const userIcon = {
            id: sortedParticipantDetails[i][0],
            source: sortedParticipantDetails[i][2],
            type: CONST.ICON_TYPE_AVATAR,
            name: sortedParticipantDetails[i][1],
            fallBackIcon: sortedParticipantDetails[i][4],
        };
        avatars.push(userIcon);
    }

    return avatars;
}

/**
 * Given a report, return the associated workspace icon.
 *
 * @param {Object} report
 * @param {Object} [policy]
 * @returns {Object}
 */
function getWorkspaceIcon(report, policy = undefined) {
    const workspaceName = getPolicyName(report, false, policy);
    const policyExpenseChatAvatarSource = lodashGet(allPolicies, [`${ONYXKEYS.COLLECTION.POLICY}${report.policyID}`, 'avatar']) || getDefaultWorkspaceAvatar(workspaceName);
    const workspaceIcon = {
        source: policyExpenseChatAvatarSource,
        type: CONST.ICON_TYPE_WORKSPACE,
        name: workspaceName,
        id: -1,
    };
    return workspaceIcon;
}

/**
 * Returns the appropriate icons for the given chat report using the stored personalDetails.
 * The Avatar sources can be URLs or Icon components according to the chat type.
 *
 * @param {Object} report
 * @param {Object} personalDetails
 * @param {*} [defaultIcon]
 * @param {Boolean} [isPayer]
 * @param {String} [defaultName]
 * @param {Number} [defaultAccountID]
 * @param {Object} [policy]
 * @returns {Array<*>}
 */
function getIcons(report, personalDetails, defaultIcon = null, isPayer = false, defaultName = '', defaultAccountID = -1, policy = undefined) {
    if (_.isEmpty(report)) {
        const fallbackIcon = {
            source: defaultIcon || Expensicons.FallbackAvatar,
            type: CONST.ICON_TYPE_AVATAR,
            name: defaultName,
            id: defaultAccountID,
        };
        return [fallbackIcon];
    }
    if (isExpenseRequest(report)) {
        const parentReportAction = ReportActionsUtils.getParentReportAction(report);
        const workspaceIcon = getWorkspaceIcon(report, policy);
        const memberIcon = {
            source: UserUtils.getAvatar(lodashGet(personalDetails, [parentReportAction.actorAccountID, 'avatar']), parentReportAction.actorAccountID),
            id: parentReportAction.actorAccountID,
            type: CONST.ICON_TYPE_AVATAR,
            name: lodashGet(personalDetails, [parentReportAction.actorAccountID, 'displayName'], ''),
            fallbackIcon: lodashGet(personalDetails, [parentReportAction.actorAccountID, 'fallbackIcon']),
        };

        return [memberIcon, workspaceIcon];
    }
    if (isChatThread(report)) {
        const parentReportAction = ReportActionsUtils.getParentReportAction(report);

        const actorAccountID = lodashGet(parentReportAction, 'actorAccountID', -1);
        const actorDisplayName = lodashGet(allPersonalDetails, [actorAccountID, 'displayName'], '');
        const actorIcon = {
            id: actorAccountID,
            source: UserUtils.getAvatar(lodashGet(personalDetails, [actorAccountID, 'avatar']), actorAccountID),
            name: actorDisplayName,
            type: CONST.ICON_TYPE_AVATAR,
            fallbackIcon: lodashGet(personalDetails, [parentReportAction.actorAccountID, 'fallbackIcon']),
        };

        if (isWorkspaceThread(report)) {
            const workspaceIcon = getWorkspaceIcon(report, policy);
            return [actorIcon, workspaceIcon];
        }
        return [actorIcon];
    }
    if (isTaskReport(report)) {
        const ownerIcon = {
            id: report.ownerAccountID,
            source: UserUtils.getAvatar(lodashGet(personalDetails, [report.ownerAccountID, 'avatar']), report.ownerAccountID),
            type: CONST.ICON_TYPE_AVATAR,
            name: lodashGet(personalDetails, [report.ownerAccountID, 'displayName'], ''),
            fallbackIcon: lodashGet(personalDetails, [report.ownerAccountID, 'fallbackIcon']),
        };

        if (isWorkspaceTaskReport(report)) {
            const workspaceIcon = getWorkspaceIcon(report, policy);
            return [ownerIcon, workspaceIcon];
        }

        return [ownerIcon];
    }
    if (isDomainRoom(report)) {
        // Get domain name after the #. Domain Rooms use our default workspace avatar pattern.
        const domainName = report.reportName.substring(1);
        const policyExpenseChatAvatarSource = getDefaultWorkspaceAvatar(domainName);
        const domainIcon = {
            source: policyExpenseChatAvatarSource,
            type: CONST.ICON_TYPE_WORKSPACE,
            name: domainName,
            id: -1,
        };
        return [domainIcon];
    }
    if (isAdminRoom(report) || isAnnounceRoom(report) || isChatRoom(report) || isArchivedRoom(report)) {
        const workspaceIcon = getWorkspaceIcon(report, policy);
        return [workspaceIcon];
    }
    if (isPolicyExpenseChat(report) || isExpenseReport(report)) {
        const workspaceIcon = getWorkspaceIcon(report, policy);
        const memberIcon = {
            source: UserUtils.getAvatar(lodashGet(personalDetails, [report.ownerAccountID, 'avatar']), report.ownerAccountID),
            id: report.ownerAccountID,
            type: CONST.ICON_TYPE_AVATAR,
            name: lodashGet(personalDetails, [report.ownerAccountID, 'displayName'], ''),
            fallbackIcon: lodashGet(personalDetails, [report.ownerAccountID, 'fallbackIcon']),
        };
        return isExpenseReport(report) ? [memberIcon, workspaceIcon] : [workspaceIcon, memberIcon];
    }
    if (isIOUReport(report)) {
        const managerIcon = {
            source: UserUtils.getAvatar(lodashGet(personalDetails, [report.managerID, 'avatar']), report.managerID),
            id: report.managerID,
            type: CONST.ICON_TYPE_AVATAR,
            name: lodashGet(personalDetails, [report.managerID, 'displayName'], ''),
            fallbackIcon: lodashGet(personalDetails, [report.managerID, 'fallbackIcon']),
        };

        const ownerIcon = {
            id: report.ownerAccountID,
            source: UserUtils.getAvatar(lodashGet(personalDetails, [report.ownerAccountID, 'avatar']), report.ownerAccountID),
            type: CONST.ICON_TYPE_AVATAR,
            name: lodashGet(personalDetails, [report.ownerAccountID, 'displayName'], ''),
            fallbackIcon: lodashGet(personalDetails, [report.ownerAccountID, 'fallbackIcon']),
        };

        return isPayer ? [managerIcon, ownerIcon] : [ownerIcon, managerIcon];
    }
    return getIconsForParticipants(report.participantAccountIDs, personalDetails);
}

/**
 * Gets the personal details for a login by looking in the ONYXKEYS.PERSONAL_DETAILS_LIST Onyx key (stored in the local variable, allPersonalDetails). If it doesn't exist in Onyx,
 * then a default object is constructed.
 * @param {Number} accountID
 * @returns {Object}
 */
function getPersonalDetailsForAccountID(accountID) {
    if (!accountID) {
        return {};
    }
    if (Number(accountID) === CONST.ACCOUNT_ID.CONCIERGE) {
        return {
            accountID,
            displayName: 'Concierge',
            login: CONST.EMAIL.CONCIERGE,
            avatar: UserUtils.getDefaultAvatar(accountID),
        };
    }
    return (
        (allPersonalDetails && allPersonalDetails[accountID]) || {
            avatar: UserUtils.getDefaultAvatar(accountID),
        }
    );
}

/**
 * Get the displayName for a single report participant.
 *
 * @param {Number} accountID
 * @param {Boolean} [shouldUseShortForm]
 * @returns {String}
 */
function getDisplayNameForParticipant(accountID, shouldUseShortForm = false) {
    if (!accountID) {
        return '';
    }
    const personalDetails = getPersonalDetailsForAccountID(accountID);
    const longName = personalDetails.displayName;
    const shortName = personalDetails.firstName || longName;
    return shouldUseShortForm ? shortName : longName;
}

/**
 * @param {Object} personalDetailsList
 * @param {Boolean} isMultipleParticipantReport
 * @returns {Array}
 */
function getDisplayNamesWithTooltips(personalDetailsList, isMultipleParticipantReport) {
    return _.map(personalDetailsList, (user) => {
        const accountID = Number(user.accountID);
        const displayName = getDisplayNameForParticipant(accountID, isMultipleParticipantReport) || user.login || '';
        const avatar = UserUtils.getDefaultAvatar(accountID);

        let pronouns = user.pronouns;
        if (pronouns && pronouns.startsWith(CONST.PRONOUNS.PREFIX)) {
            const pronounTranslationKey = pronouns.replace(CONST.PRONOUNS.PREFIX, '');
            pronouns = Localize.translateLocal(`pronouns.${pronounTranslationKey}`);
        }

        return {
            displayName,
            avatar,
            login: user.login || '',
            accountID,
            pronouns,
        };
    });
}

/**
 * Determines if a report has an IOU that is waiting for an action from the current user (either Pay or Add a credit bank account)
 *
 * @param {Object} report (chatReport or iouReport)
 * @returns {boolean}
 */
function isWaitingForIOUActionFromCurrentUser(report) {
    if (!report) {
        return false;
    }

    const policy = getPolicy(report.policyID);
    if (policy.type === CONST.POLICY.TYPE.CORPORATE) {
        // If the report is already settled, there's no action required from any user.
        if (isSettled(report.reportID)) {
            return false;
        }

        // Report is pending approval and the current user is the manager
        if (isReportManager(report) && !isReportApproved(report)) {
            return true;
        }

        // Current user is an admin and the report has been approved but not settled yet
        return policy.role === CONST.POLICY.ROLE.ADMIN && isReportApproved(report);
    }

    // Money request waiting for current user to add their credit bank account
    if (report.hasOutstandingIOU && report.ownerAccountID === currentUserAccountID && report.isWaitingOnBankAccount) {
        return true;
    }

    // Money request waiting for current user to Pay (from expense or iou report)
    if (report.hasOutstandingIOU && report.ownerAccountID && (report.ownerAccountID !== currentUserAccountID || currentUserAccountID === report.managerID)) {
        return true;
    }

    return false;
}

function isWaitingForTaskCompleteFromAssignee(report) {
    return isTaskReport(report) && isReportManager(report) && isOpenTaskReport(report);
}

/**
 * @param {Object} report
 * @param {Object} allReportsDict
 * @returns {Number}
 */
function getMoneyRequestTotal(report, allReportsDict = null) {
    const allAvailableReports = allReportsDict || allReports;
    let moneyRequestReport;
    if (isMoneyRequestReport(report)) {
        moneyRequestReport = report;
    }
    if (allAvailableReports && report.hasOutstandingIOU && report.iouReportID) {
        moneyRequestReport = allAvailableReports[`${ONYXKEYS.COLLECTION.REPORT}${report.iouReportID}`];
    }
    if (moneyRequestReport) {
        const total = lodashGet(moneyRequestReport, 'total', 0);

        if (total !== 0) {
            // There is a possibility that if the Expense report has a negative total.
            // This is because there are instances where you can get a credit back on your card,
            // or you enter a negative expense to “offset” future expenses
            return isExpenseReport(moneyRequestReport) ? total * -1 : Math.abs(total);
        }
    }
    return 0;
}

/**
 * Get the title for a policy expense chat which depends on the role of the policy member seeing this report
 *
 * @param {Object} report
 * @param {Object} [policy]
 * @returns {String}
 */
function getPolicyExpenseChatName(report, policy = undefined) {
    const reportOwnerDisplayName = getDisplayNameForParticipant(report.ownerAccountID) || lodashGet(allPersonalDetails, [report.ownerAccountID, 'login']) || report.reportName;

    // If the policy expense chat is owned by this user, use the name of the policy as the report name.
    if (report.isOwnPolicyExpenseChat) {
        return getPolicyName(report, false, policy);
    }

    const policyExpenseChatRole = lodashGet(allPolicies, [`${ONYXKEYS.COLLECTION.POLICY}${report.policyID}`, 'role']) || 'user';

    // If this user is not admin and this policy expense chat has been archived because of account merging, this must be an old workspace chat
    // of the account which was merged into the current user's account. Use the name of the policy as the name of the report.
    if (isArchivedRoom(report)) {
        const lastAction = ReportActionsUtils.getLastVisibleAction(report.reportID);
        const archiveReason = (lastAction && lastAction.originalMessage && lastAction.originalMessage.reason) || CONST.REPORT.ARCHIVE_REASON.DEFAULT;
        if (archiveReason === CONST.REPORT.ARCHIVE_REASON.ACCOUNT_MERGED && policyExpenseChatRole !== CONST.POLICY.ROLE.ADMIN) {
            return getPolicyName(report, false, policy);
        }
    }

    // If user can see this report and they are not its owner, they must be an admin and the report name should be the name of the policy member
    return reportOwnerDisplayName;
}

/**
 * Get the title for a IOU or expense chat which will be showing the payer and the amount
 *
 * @param {Object} report
 * @param {Object} [policy]
 * @returns  {String}
 */
function getMoneyRequestReportName(report, policy = undefined) {
    const formattedAmount = CurrencyUtils.convertToDisplayString(getMoneyRequestTotal(report), report.currency);
    const payerName = isExpenseReport(report) ? getPolicyName(report, false, policy) : getDisplayNameForParticipant(report.managerID);
    const payerPaidAmountMesssage = Localize.translateLocal('iou.payerPaidAmount', {
        payer: payerName,
        amount: formattedAmount,
    });

    if (report.isWaitingOnBankAccount) {
        return `${payerPaidAmountMesssage} • ${Localize.translateLocal('iou.pending')}`;
    }

    if (report.hasOutstandingIOU) {
        return Localize.translateLocal('iou.payerOwesAmount', {payer: payerName, amount: formattedAmount});
    }

    return payerPaidAmountMesssage;
}

/**
 * Get the report given a reportID
 *
 * @param {String} reportID
 * @returns {Object}
 */
function getReport(reportID) {
    // Deleted reports are set to null and lodashGet will still return null in that case, so we need to add an extra check
    return lodashGet(allReports, `${ONYXKEYS.COLLECTION.REPORT}${reportID}`, {}) || {};
}

/**
 * Gets transaction created, amount, currency and comment
 *
 * @param {Object} transaction
 * @returns {Object}
 */
function getTransactionDetails(transaction) {
    const report = getReport(transaction.reportID);
    return {
        created: TransactionUtils.getCreated(transaction),
        amount: TransactionUtils.getAmount(transaction, isExpenseReport(report)),
        currency: TransactionUtils.getCurrency(transaction),
        comment: TransactionUtils.getDescription(transaction),
        merchant: TransactionUtils.getMerchant(transaction),
        category: TransactionUtils.getCategory(transaction),
    };
}

/**
 * Can only edit if:
 *
 * - in case of IOU report
 *    - the current user is the requestor
 * - in case of expense report
 *    - the current user is the requestor
 *    - or the user is an admin on the policy the expense report is tied to
 *
 * @param {Object} reportAction
 * @returns {Boolean}
 */
function canEditMoneyRequest(reportAction) {
    // If the report action i snot IOU type, return true early
    if (reportAction.actionName !== CONST.REPORT.ACTIONS.TYPE.IOU) {
        return true;
    }
    const moneyRequestReportID = lodashGet(reportAction, 'originalMessage.IOUReportID', 0);
    if (!moneyRequestReportID) {
        return false;
    }
    const moneyRequestReport = getReport(moneyRequestReportID);
    const isReportSettled = isSettled(moneyRequestReport.reportID);
    const isAdmin = isExpenseReport(moneyRequestReport) && lodashGet(getPolicy(moneyRequestReport.policyID), 'role', '') === CONST.POLICY.ROLE.ADMIN;
    const isRequestor = currentUserAccountID === reportAction.actorAccountID;
    return !isReportSettled && (isAdmin || isRequestor);
}

/**
 * Can only edit if:
 *
 * - It was written by the current user
 * - It's an ADDCOMMENT that is not an attachment
 * - It's money request where conditions for editability are defined in canEditMoneyRequest method
 * - It's not pending deletion
 *
 * @param {Object} reportAction
 * @returns {Boolean}
 */
function canEditReportAction(reportAction) {
    const isCommentOrIOU = reportAction.actionName === CONST.REPORT.ACTIONS.TYPE.ADDCOMMENT || reportAction.actionName === CONST.REPORT.ACTIONS.TYPE.IOU;
    return (
        reportAction.actorAccountID === currentUserAccountID &&
        isCommentOrIOU &&
        canEditMoneyRequest(reportAction) && // Returns true for non-IOU actions
        !isReportMessageAttachment(lodashGet(reportAction, ['message', 0], {})) &&
        !ReportActionsUtils.isDeletedAction(reportAction) &&
        !ReportActionsUtils.isCreatedTaskReportAction(reportAction) &&
        reportAction.pendingAction !== CONST.RED_BRICK_ROAD_PENDING_ACTION.DELETE
    );
}

/**
 * Gets all transactions on an IOU report with a receipt
 *
 * @param {Object|null} iouReportID
 * @returns {[Object]}
 */
function getTransactionsWithReceipts(iouReportID) {
    const allTransactions = TransactionUtils.getAllReportTransactions(iouReportID);
    return _.filter(allTransactions, (transaction) => TransactionUtils.hasReceipt(transaction));
}

/**
 * For report previews, we display a "Receipt scan in progress" indicator
 * instead of the report total only when we have no report total ready to show. This is the case when
 * all requests are receipts that are being SmartScanned. As soon as we have a non-receipt request,
 * or as soon as one receipt request is done scanning, we have at least one
 * "ready" money request, and we remove this indicator to show the partial report total.
 *
 * @param {Object|null} iouReportID
 * @param {Object|null} reportPreviewAction the preview action associated with the IOU report
 * @returns {Boolean}
 */
function areAllRequestsBeingSmartScanned(iouReportID, reportPreviewAction) {
    const transactionsWithReceipts = getTransactionsWithReceipts(iouReportID);
    // If we have more requests than requests with receipts, we have some manual requests
    if (ReportActionsUtils.getNumberOfMoneyRequests(reportPreviewAction) > transactionsWithReceipts.length) {
        return false;
    }
    return _.all(transactionsWithReceipts, (transaction) => TransactionUtils.isReceiptBeingScanned(transaction));
}

/**
 * Check if any of the transactions in the report has required missing fields
 *
 * @param {Object|null} iouReportID
 * @returns {Boolean}
 */
function hasMissingSmartscanFields(iouReportID) {
    const transactionsWithReceipts = getTransactionsWithReceipts(iouReportID);
    return _.some(transactionsWithReceipts, (transaction) => TransactionUtils.hasMissingSmartscanFields(transaction));
}

/**
 * Given a parent IOU report action get report name for the LHN.
 *
 * @param {Object} reportAction
 * @returns {String}
 */
function getTransactionReportName(reportAction) {
    if (ReportActionsUtils.isDeletedParentAction(reportAction)) {
        return Localize.translateLocal('parentReportAction.deletedRequest');
    }

    const transaction = TransactionUtils.getLinkedTransaction(reportAction);
    if (TransactionUtils.hasReceipt(transaction) && TransactionUtils.isReceiptBeingScanned(transaction)) {
        return Localize.translateLocal('iou.receiptScanning');
    }

    if (TransactionUtils.hasMissingSmartscanFields(transaction)) {
        return Localize.translateLocal('iou.receiptMissingDetails');
    }

    const {amount, currency, comment} = getTransactionDetails(transaction);

    return Localize.translateLocal(ReportActionsUtils.isSentMoneyReportAction(reportAction) ? 'iou.threadSentMoneyReportName' : 'iou.threadRequestReportName', {
        formattedAmount: CurrencyUtils.convertToDisplayString(amount, currency),
        comment,
    });
}

/**
 * Get money request message for an IOU report
 *
 * @param {Object} report
 * @param {Object} [reportAction={}] This can be either a report preview action or the IOU action
 * @param {Boolean} [shouldConsiderReceiptBeingScanned=false]
 * @returns  {String}
 */
function getReportPreviewMessage(report, reportAction = {}, shouldConsiderReceiptBeingScanned = false) {
    const reportActionMessage = lodashGet(reportAction, 'message[0].html', '');

    if (_.isEmpty(report) || !report.reportID) {
        // The iouReport is not found locally after SignIn because the OpenApp API won't return iouReports if they're settled
        // As a temporary solution until we know how to solve this the best, we just use the message that returned from BE
        return reportActionMessage;
    }

    const totalAmount = getMoneyRequestTotal(report);
    const payerName = isExpenseReport(report) ? getPolicyName(report) : getDisplayNameForParticipant(report.managerID, true);
    const formattedAmount = CurrencyUtils.convertToDisplayString(totalAmount, report.currency);

    if (isReportApproved(report) && getPolicyType(report, allPolicies) === CONST.POLICY.TYPE.CORPORATE) {
        return `approved ${formattedAmount}`;
    }

    if (shouldConsiderReceiptBeingScanned && ReportActionsUtils.isMoneyRequestAction(reportAction)) {
        const linkedTransaction = TransactionUtils.getLinkedTransaction(reportAction);

        if (!_.isEmpty(linkedTransaction) && TransactionUtils.hasReceipt(linkedTransaction) && TransactionUtils.isReceiptBeingScanned(linkedTransaction)) {
            return Localize.translateLocal('iou.receiptScanning');
        }
    }

    if (isSettled(report.reportID)) {
        // A settled report preview message can come in three formats "paid ... elsewhere" or "paid ... with Expensify"
        let translatePhraseKey = 'iou.paidElsewhereWithAmount';
        if (
            _.contains([CONST.IOU.PAYMENT_TYPE.VBBA, CONST.IOU.PAYMENT_TYPE.EXPENSIFY], reportAction.originalMessage.paymentType) ||
            reportActionMessage.match(/ (with Expensify|using Expensify)$/)
        ) {
            translatePhraseKey = 'iou.paidWithExpensifyWithAmount';
        }
        return Localize.translateLocal(translatePhraseKey, {amount: formattedAmount, payer: payerName});
    }

    if (report.isWaitingOnBankAccount) {
        const submitterDisplayName = getDisplayNameForParticipant(report.ownerAccountID, true);
        return Localize.translateLocal('iou.waitingOnBankAccount', {submitterDisplayName});
    }

    return Localize.translateLocal('iou.payerOwesAmount', {payer: payerName, amount: formattedAmount});
}

/**
 * Get the proper message schema for modified expense message.
 *
 * @param {String} newValue
 * @param {String} oldValue
 * @param {String} valueName
 * @param {Boolean} valueInQuotes
 * @returns {String}
 */

function getProperSchemaForModifiedExpenseMessage(newValue, oldValue, valueName, valueInQuotes) {
    const newValueToDisplay = valueInQuotes ? `"${newValue}"` : newValue;
    const oldValueToDisplay = valueInQuotes ? `"${oldValue}"` : oldValue;
    const displayValueName = valueName.toLowerCase();

    if (!oldValue) {
        return Localize.translateLocal('iou.setTheRequest', {valueName: displayValueName, newValueToDisplay});
    }
    if (!newValue) {
        return Localize.translateLocal('iou.removedTheRequest', {valueName: displayValueName, oldValueToDisplay});
    }
    return Localize.translateLocal('iou.updatedTheRequest', {valueName: displayValueName, newValueToDisplay, oldValueToDisplay});
}

/**
 * Get the report action message when expense has been modified.
 *
 * @param {Object} reportAction
 * @returns {String}
 */
function getModifiedExpenseMessage(reportAction) {
    const reportActionOriginalMessage = lodashGet(reportAction, 'originalMessage', {});
    if (_.isEmpty(reportActionOriginalMessage)) {
        return Localize.translateLocal('iou.changedTheRequest');
    }

    const hasModifiedAmount =
        _.has(reportActionOriginalMessage, 'oldAmount') &&
        _.has(reportActionOriginalMessage, 'oldCurrency') &&
        _.has(reportActionOriginalMessage, 'amount') &&
        _.has(reportActionOriginalMessage, 'currency');
    if (hasModifiedAmount) {
        const oldCurrency = reportActionOriginalMessage.oldCurrency;
        const oldAmount = CurrencyUtils.convertToDisplayString(reportActionOriginalMessage.oldAmount, oldCurrency);

        const currency = reportActionOriginalMessage.currency;
        const amount = CurrencyUtils.convertToDisplayString(reportActionOriginalMessage.amount, currency);

        return getProperSchemaForModifiedExpenseMessage(amount, oldAmount, Localize.translateLocal('iou.amount'), false);
    }

    const hasModifiedComment = _.has(reportActionOriginalMessage, 'oldComment') && _.has(reportActionOriginalMessage, 'newComment');
    if (hasModifiedComment) {
        return getProperSchemaForModifiedExpenseMessage(reportActionOriginalMessage.newComment, reportActionOriginalMessage.oldComment, Localize.translateLocal('common.description'), true);
    }

    const hasModifiedCreated = _.has(reportActionOriginalMessage, 'oldCreated') && _.has(reportActionOriginalMessage, 'created');
    if (hasModifiedCreated) {
        // Take only the YYYY-MM-DD value as the original date includes timestamp
        let formattedOldCreated = parseISO(reportActionOriginalMessage.oldCreated);
        formattedOldCreated = format(formattedOldCreated, CONST.DATE.FNS_FORMAT_STRING);
        return getProperSchemaForModifiedExpenseMessage(reportActionOriginalMessage.created, formattedOldCreated, Localize.translateLocal('common.date'), false);
    }

    const hasModifiedMerchant = _.has(reportActionOriginalMessage, 'oldMerchant') && _.has(reportActionOriginalMessage, 'merchant');
    if (hasModifiedMerchant) {
        return getProperSchemaForModifiedExpenseMessage(reportActionOriginalMessage.merchant, reportActionOriginalMessage.oldMerchant, Localize.translateLocal('common.merchant'), true);
    }

    const hasModifiedCategory = _.has(reportActionOriginalMessage, 'oldCategory') && _.has(reportActionOriginalMessage, 'category');
    if (hasModifiedCategory) {
        return getProperSchemaForModifiedExpenseMessage(reportActionOriginalMessage.category, reportActionOriginalMessage.oldCategory, Localize.translateLocal('common.category'), true);
    }
}

/**
 * Given the updates user made to the request, compose the originalMessage
 * object of the modified expense action.
 *
 * At the moment, we only allow changing one transaction field at a time.
 *
 * @param {Object} oldTransaction
 * @param {Object} transactionChanges
 * @param {Boolen} isFromExpenseReport
 * @returns {Object}
 */
function getModifiedExpenseOriginalMessage(oldTransaction, transactionChanges, isFromExpenseReport) {
    const originalMessage = {};

    // Remark: Comment field is the only one which has new/old prefixes for the keys (newComment/ oldComment),
    // all others have old/- pattern such as oldCreated/created
    if (_.has(transactionChanges, 'comment')) {
        originalMessage.oldComment = TransactionUtils.getDescription(oldTransaction);
        originalMessage.newComment = transactionChanges.comment;
    }
    if (_.has(transactionChanges, 'created')) {
        originalMessage.oldCreated = TransactionUtils.getCreated(oldTransaction);
        originalMessage.created = transactionChanges.created;
    }
    if (_.has(transactionChanges, 'merchant')) {
        originalMessage.oldMerchant = TransactionUtils.getMerchant(oldTransaction);
        originalMessage.merchant = transactionChanges.merchant;
    }

    // The amount is always a combination of the currency and the number value so when one changes we need to store both
    // to match how we handle the modified expense action in oldDot
    if (_.has(transactionChanges, 'amount') || _.has(transactionChanges, 'currency')) {
        originalMessage.oldAmount = TransactionUtils.getAmount(oldTransaction, isFromExpenseReport);
        originalMessage.amount = lodashGet(transactionChanges, 'amount', originalMessage.oldAmount);
        originalMessage.oldCurrency = TransactionUtils.getCurrency(oldTransaction);
        originalMessage.currency = lodashGet(transactionChanges, 'currency', originalMessage.oldCurrency);
    }

    if (_.has(transactionChanges, 'category')) {
        originalMessage.oldCategory = TransactionUtils.getCategory(oldTransaction);
        originalMessage.category = transactionChanges.category;
    }

    return originalMessage;
}

/**
 * Returns the parentReport if the given report is a thread.
 *
 * @param {Object} report
 * @returns {Object}
 */
function getParentReport(report) {
    if (!report || !report.parentReportID) {
        return {};
    }
    return lodashGet(allReports, `${ONYXKEYS.COLLECTION.REPORT}${report.parentReportID}`, {});
}

/**
 * Returns the root parentReport if the given report is nested.
 * Uses recursion to iterate any depth of nested reports.
 *
 * @param {Object} report
 * @returns {Object}
 */
function getRootParentReport(report) {
    if (!report) {
        return {};
    }

    // Returns the current report as the root report, because it does not have a parentReportID
    if (!report.parentReportID) {
        return report;
    }

    const parentReport = getReport(report.parentReportID);

    // Runs recursion to iterate a parent report
    return getRootParentReport(parentReport);
}

/**
 * Get the title for a report.
 *
 * @param {Object} report
 * @param {Object} [policy]
 * @returns {String}
 */
function getReportName(report, policy = undefined) {
    let formattedName;
    const parentReportAction = ReportActionsUtils.getParentReportAction(report);
    if (isChatThread(report)) {
        if (ReportActionsUtils.isTransactionThread(parentReportAction)) {
            return getTransactionReportName(parentReportAction);
        }

        const isAttachment = ReportActionsUtils.isReportActionAttachment(parentReportAction);
        const parentReportActionMessage = lodashGet(parentReportAction, ['message', 0, 'text'], '').replace(/(\r\n|\n|\r)/gm, ' ');
        if (isAttachment && parentReportActionMessage) {
            return `[${Localize.translateLocal('common.attachment')}]`;
        }
        if (
            lodashGet(parentReportAction, 'message[0].moderationDecision.decision') === CONST.MODERATION.MODERATOR_DECISION_PENDING_HIDE ||
            lodashGet(parentReportAction, 'message[0].moderationDecision.decision') === CONST.MODERATION.MODERATOR_DECISION_HIDDEN
        ) {
            return Localize.translateLocal('parentReportAction.hiddenMessage');
        }
        return parentReportActionMessage || Localize.translateLocal('parentReportAction.deletedMessage');
    }

    if (isTaskReport(report) && isCanceledTaskReport(report, parentReportAction)) {
        return Localize.translateLocal('parentReportAction.deletedTask');
    }

    if (isChatRoom(report) || isTaskReport(report)) {
        formattedName = report.reportName;
    }

    if (isPolicyExpenseChat(report)) {
        formattedName = getPolicyExpenseChatName(report, policy);
    }

    if (isMoneyRequestReport(report)) {
        formattedName = getMoneyRequestReportName(report, policy);
    }

    if (isArchivedRoom(report)) {
        formattedName += ` (${Localize.translateLocal('common.archived')})`;
    }

    if (formattedName) {
        return formattedName;
    }

    // Not a room or PolicyExpenseChat, generate title from participants
    const participantAccountIDs = (report && report.participantAccountIDs) || [];
    const participantsWithoutCurrentUser = _.without(participantAccountIDs, currentUserAccountID);
    const isMultipleParticipantReport = participantsWithoutCurrentUser.length > 1;

    return _.map(participantsWithoutCurrentUser, (accountID) => getDisplayNameForParticipant(accountID, isMultipleParticipantReport)).join(', ');
}

/**
 * Recursively navigates through thread parents to get the root report and workspace name.
 * The recursion stops when we find a non thread or money request report, whichever comes first.
 * @param {Object} report
 * @returns {Object}
 */
function getRootReportAndWorkspaceName(report) {
    if (isChildReport(report) && !isMoneyRequestReport(report) && !isTaskReport(report)) {
        const parentReport = lodashGet(allReports, [`${ONYXKEYS.COLLECTION.REPORT}${report.parentReportID}`]);
        return getRootReportAndWorkspaceName(parentReport);
    }

    if (isIOURequest(report)) {
        return {
            rootReportName: getReportName(report),
        };
    }
    if (isExpenseRequest(report)) {
        return {
            rootReportName: getReportName(report),
            workspaceName: isIOUReport(report) ? CONST.POLICY.OWNER_EMAIL_FAKE : getPolicyName(report, true),
        };
    }

    return {
        rootReportName: getReportName(report),
        workspaceName: getPolicyName(report, true),
    };
}

/**
 * Get either the policyName or domainName the chat is tied to
 * @param {Object} report
 * @returns {String}
 */
function getChatRoomSubtitle(report) {
    if (isChatThread(report)) {
        return '';
    }
    if (!isDefaultRoom(report) && !isUserCreatedPolicyRoom(report) && !isPolicyExpenseChat(report)) {
        return '';
    }
    if (getChatType(report) === CONST.REPORT.CHAT_TYPE.DOMAIN_ALL) {
        // The domainAll rooms are just #domainName, so we ignore the prefix '#' to get the domainName
        return report.reportName.substring(1);
    }
    if ((isPolicyExpenseChat(report) && report.isOwnPolicyExpenseChat) || isExpenseReport(report)) {
        return Localize.translateLocal('workspace.common.workspace');
    }
    if (isArchivedRoom(report)) {
        return report.oldPolicyName || '';
    }
    return getPolicyName(report);
}

/**
 * Gets the parent navigation subtitle for the report
 * @param {Object} report
 * @returns {Object}
 */
function getParentNavigationSubtitle(report) {
    if (isThread(report)) {
        const parentReport = lodashGet(allReports, [`${ONYXKEYS.COLLECTION.REPORT}${report.parentReportID}`]);
        const {rootReportName, workspaceName} = getRootReportAndWorkspaceName(parentReport);
        if (_.isEmpty(rootReportName)) {
            return {};
        }

        return {rootReportName, workspaceName};
    }
    return {};
}

/**
 * Navigate to the details page of a given report
 *
 * @param {Object} report
 */
function navigateToDetailsPage(report) {
    const participantAccountIDs = lodashGet(report, 'participantAccountIDs', []);

    if (isChatRoom(report) || isPolicyExpenseChat(report) || isChatThread(report) || isTaskReport(report)) {
        Navigation.navigate(ROUTES.getReportDetailsRoute(report.reportID));
        return;
    }
    if (participantAccountIDs.length === 1) {
        Navigation.navigate(ROUTES.getProfileRoute(participantAccountIDs[0]));
        return;
    }
    Navigation.navigate(ROUTES.getReportParticipantsRoute(report.reportID));
}

/**
 * Generate a random reportID up to 53 bits aka 9,007,199,254,740,991 (Number.MAX_SAFE_INTEGER).
 * There were approximately 98,000,000 reports with sequential IDs generated before we started using this approach, those make up roughly one billionth of the space for these numbers,
 * so we live with the 1 in a billion chance of a collision with an older ID until we can switch to 64-bit IDs.
 *
 * In a test of 500M reports (28 years of reports at our current max rate) we got 20-40 collisions meaning that
 * this is more than random enough for our needs.
 *
 * @returns {String}
 */
function generateReportID() {
    return (Math.floor(Math.random() * 2 ** 21) * 2 ** 32 + Math.floor(Math.random() * 2 ** 32)).toString();
}

/**
 * @param {Object} report
 * @returns {Boolean}
 */
function hasReportNameError(report) {
    return !_.isEmpty(lodashGet(report, 'errorFields.reportName', {}));
}

/**
 * For comments shorter than or equal to 10k chars, convert the comment from MD into HTML because that's how it is stored in the database
 * For longer comments, skip parsing, but still escape the text, and display plaintext for performance reasons. It takes over 40s to parse a 100k long string!!
 *
 * @param {String} text
 * @returns {String}
 */
function getParsedComment(text) {
    const parser = new ExpensiMark();
    return text.length <= CONST.MAX_MARKUP_LENGTH ? parser.replace(text) : _.escape(text);
}

/**
 * @param {String} [text]
 * @param {File} [file]
 * @returns {Object}
 */
function buildOptimisticAddCommentReportAction(text, file) {
    const parser = new ExpensiMark();
    const commentText = getParsedComment(text);
    const isAttachment = _.isEmpty(text) && file !== undefined;
    const attachmentInfo = isAttachment ? file : {};
    const htmlForNewComment = isAttachment ? CONST.ATTACHMENT_UPLOADING_MESSAGE_HTML : commentText;

    // Remove HTML from text when applying optimistic offline comment
    const textForNewComment = isAttachment ? CONST.ATTACHMENT_MESSAGE_TEXT : parser.htmlToText(htmlForNewComment);

    return {
        commentText,
        reportAction: {
            reportActionID: NumberUtils.rand64(),
            actionName: CONST.REPORT.ACTIONS.TYPE.ADDCOMMENT,
            actorAccountID: currentUserAccountID,
            person: [
                {
                    style: 'strong',
                    text: lodashGet(allPersonalDetails, [currentUserAccountID, 'displayName'], currentUserEmail),
                    type: 'TEXT',
                },
            ],
            automatic: false,
            avatar: lodashGet(allPersonalDetails, [currentUserAccountID, 'avatar'], UserUtils.getDefaultAvatarURL(currentUserAccountID)),
            created: DateUtils.getDBTime(),
            message: [
                {
                    translationKey: isAttachment ? CONST.TRANSLATION_KEYS.ATTACHMENT : '',
                    type: CONST.REPORT.MESSAGE.TYPE.COMMENT,
                    html: htmlForNewComment,
                    text: textForNewComment,
                },
            ],
            isFirstItem: false,
            isAttachment,
            attachmentInfo,
            pendingAction: CONST.RED_BRICK_ROAD_PENDING_ACTION.ADD,
            shouldShow: true,
        },
    };
}

/**
 * update optimistic parent reportAction when a comment is added or remove in the child report
 * @param {String} parentReportAction - Parent report action of the child report
 * @param {String} lastVisibleActionCreated - Last visible action created of the child report
 * @param {String} type - The type of action in the child report
 * @returns {Object}
 */

function updateOptimisticParentReportAction(parentReportAction, lastVisibleActionCreated, type) {
    let childVisibleActionCount = parentReportAction.childVisibleActionCount || 0;
    let childCommenterCount = parentReportAction.childCommenterCount || 0;
    let childOldestFourAccountIDs = parentReportAction.childOldestFourAccountIDs;

    if (type === CONST.RED_BRICK_ROAD_PENDING_ACTION.ADD) {
        childVisibleActionCount += 1;
        const oldestFourAccountIDs = childOldestFourAccountIDs ? childOldestFourAccountIDs.split(',') : [];
        if (oldestFourAccountIDs.length < 4) {
            const index = _.findIndex(oldestFourAccountIDs, (accountID) => accountID === currentUserAccountID.toString());
            if (index === -1) {
                childCommenterCount += 1;
                oldestFourAccountIDs.push(currentUserAccountID);
            }
        }
        childOldestFourAccountIDs = oldestFourAccountIDs.join(',');
    } else if (type === CONST.RED_BRICK_ROAD_PENDING_ACTION.DELETE) {
        if (childVisibleActionCount > 0) {
            childVisibleActionCount -= 1;
        }

        if (childVisibleActionCount === 0) {
            childCommenterCount = 0;
            childOldestFourAccountIDs = '';
        }
    }

    return {
        childVisibleActionCount,
        childCommenterCount,
        childLastVisibleActionCreated: lastVisibleActionCreated,
        childOldestFourAccountIDs,
    };
}

/**
 * Get optimistic data of parent report action
 * @param {String} reportID The reportID of the report that is updated
 * @param {String} lastVisibleActionCreated Last visible action created of the child report
 * @param {String} type The type of action in the child report
 * @param {String} parentReportID Custom reportID to be updated
 * @param {String} parentReportActionID Custom reportActionID to be updated
 * @returns {Object}
 */
function getOptimisticDataForParentReportAction(reportID, lastVisibleActionCreated, type, parentReportID = '', parentReportActionID = '') {
    const report = getReport(reportID);
    const parentReportAction = ReportActionsUtils.getParentReportAction(report);
    if (_.isEmpty(parentReportAction)) {
        return {};
    }

    const optimisticParentReportAction = updateOptimisticParentReportAction(parentReportAction, lastVisibleActionCreated, type);
    return {
        onyxMethod: Onyx.METHOD.MERGE,
        key: `${ONYXKEYS.COLLECTION.REPORT_ACTIONS}${parentReportID || report.parentReportID}`,
        value: {
            [parentReportActionID || report.parentReportActionID]: optimisticParentReportAction,
        },
    };
}

/**
 * Builds an optimistic reportAction for the parent report when a task is created
 * @param {String} taskReportID - Report ID of the task
 * @param {String} taskTitle - Title of the task
 * @param {String} taskAssignee - Email of the person assigned to the task
 * @param {Number} taskAssigneeAccountID - AccountID of the person assigned to the task
 * @param {String} text - Text of the comment
 * @param {String} parentReportID - Report ID of the parent report
 * @returns {Object}
 */
function buildOptimisticTaskCommentReportAction(taskReportID, taskTitle, taskAssignee, taskAssigneeAccountID, text, parentReportID) {
    const reportAction = buildOptimisticAddCommentReportAction(text);
    reportAction.reportAction.message[0].taskReportID = taskReportID;

    // These parameters are not saved on the reportAction, but are used to display the task in the UI
    // Added when we fetch the reportActions on a report
    reportAction.reportAction.originalMessage = {
        html: reportAction.reportAction.message[0].html,
        taskReportID: reportAction.reportAction.message[0].taskReportID,
    };
    reportAction.reportAction.childReportID = taskReportID;
    reportAction.reportAction.parentReportID = parentReportID;
    reportAction.reportAction.childType = CONST.REPORT.TYPE.TASK;
    reportAction.reportAction.childReportName = taskTitle;
    reportAction.reportAction.childManagerAccountID = taskAssigneeAccountID;
    reportAction.reportAction.childStatusNum = CONST.REPORT.STATUS.OPEN;
    reportAction.reportAction.childStateNum = CONST.REPORT.STATE_NUM.OPEN;

    return reportAction;
}

/**
 * Builds an optimistic IOU report with a randomly generated reportID
 *
 * @param {Number} payeeAccountID - AccountID of the person generating the IOU.
 * @param {Number} payerAccountID - AccountID of the other person participating in the IOU.
 * @param {Number} total - IOU amount in the smallest unit of the currency.
 * @param {String} chatReportID - Report ID of the chat where the IOU is.
 * @param {String} currency - IOU currency.
 * @param {Boolean} isSendingMoney - If we send money the IOU should be created as settled
 *
 * @returns {Object}
 */
function buildOptimisticIOUReport(payeeAccountID, payerAccountID, total, chatReportID, currency, isSendingMoney = false) {
    const formattedTotal = CurrencyUtils.convertToDisplayString(total, currency);
    const personalDetails = getPersonalDetailsForAccountID(payerAccountID);
    const payerEmail = personalDetails.login;
    return {
        // If we're sending money, hasOutstandingIOU should be false
        hasOutstandingIOU: !isSendingMoney,
        type: CONST.REPORT.TYPE.IOU,
        cachedTotal: formattedTotal,
        chatReportID,
        currency,
        managerID: payerAccountID,
        ownerAccountID: payeeAccountID,
        reportID: generateReportID(),
        state: CONST.REPORT.STATE.SUBMITTED,
        stateNum: isSendingMoney ? CONST.REPORT.STATE_NUM.SUBMITTED : CONST.REPORT.STATE_NUM.PROCESSING,
        total,

        // We don't translate reportName because the server response is always in English
        reportName: `${payerEmail} owes ${formattedTotal}`,
        parentReportID: chatReportID,
    };
}

/**
 * Builds an optimistic Expense report with a randomly generated reportID
 *
 * @param {String} chatReportID - Report ID of the PolicyExpenseChat where the Expense Report is
 * @param {String} policyID - The policy ID of the PolicyExpenseChat
 * @param {Number} payeeAccountID - AccountID of the employee (payee)
 * @param {Number} total - Amount in cents
 * @param {String} currency
 *
 * @returns {Object}
 */
function buildOptimisticExpenseReport(chatReportID, policyID, payeeAccountID, total, currency) {
    // The amount for Expense reports are stored as negative value in the database
    const storedTotal = total * -1;
    const policyName = getPolicyName(allReports[`${ONYXKEYS.COLLECTION.REPORT}${chatReportID}`]);
    const formattedTotal = CurrencyUtils.convertToDisplayString(storedTotal, currency);

    // The expense report is always created with the policy's output currency
    const outputCurrency = lodashGet(allPolicies, [`${ONYXKEYS.COLLECTION.POLICY}${policyID}`, 'outputCurrency'], CONST.CURRENCY.USD);

    return {
        reportID: generateReportID(),
        chatReportID,
        policyID,
        type: CONST.REPORT.TYPE.EXPENSE,
        ownerAccountID: payeeAccountID,
        hasOutstandingIOU: true,
        currency: outputCurrency,

        // We don't translate reportName because the server response is always in English
        reportName: `${policyName} owes ${formattedTotal}`,
        state: CONST.REPORT.STATE.SUBMITTED,
        stateNum: CONST.REPORT.STATE_NUM.PROCESSING,
        total: storedTotal,
        parentReportID: chatReportID,
    };
}

/**
 * @param {String} iouReportID - the report ID of the IOU report the action belongs to
 * @param {String} type - IOUReportAction type. Can be oneOf(create, decline, cancel, pay, split)
 * @param {Number} total - IOU total in cents
 * @param {String} comment - IOU comment
 * @param {String} currency - IOU currency
 * @param {String} paymentType - IOU paymentMethodType. Can be oneOf(Elsewhere, Expensify)
 * @param {Boolean} isSettlingUp - Whether we are settling up an IOU
 * @returns {Array}
 */
function getIOUReportActionMessage(iouReportID, type, total, comment, currency, paymentType = '', isSettlingUp = false) {
    const amount =
        type === CONST.IOU.REPORT_ACTION_TYPE.PAY
            ? CurrencyUtils.convertToDisplayString(getMoneyRequestTotal(getReport(iouReportID)), currency)
            : CurrencyUtils.convertToDisplayString(total, currency);

    let paymentMethodMessage;
    switch (paymentType) {
        case CONST.IOU.PAYMENT_TYPE.VBBA:
        case CONST.IOU.PAYMENT_TYPE.EXPENSIFY:
            paymentMethodMessage = ' with Expensify';
            break;
        default:
            paymentMethodMessage = ` elsewhere`;
            break;
    }

    let iouMessage;
    switch (type) {
        case CONST.REPORT.ACTIONS.TYPE.APPROVED:
            iouMessage = `approved ${amount}`;
            break;
        case CONST.IOU.REPORT_ACTION_TYPE.CREATE:
            iouMessage = `requested ${amount}${comment && ` for ${comment}`}`;
            break;
        case CONST.IOU.REPORT_ACTION_TYPE.SPLIT:
            iouMessage = `split ${amount}${comment && ` for ${comment}`}`;
            break;
        case CONST.IOU.REPORT_ACTION_TYPE.DELETE:
            iouMessage = `deleted the ${amount} request${comment && ` for ${comment}`}`;
            break;
        case CONST.IOU.REPORT_ACTION_TYPE.PAY:
            iouMessage = isSettlingUp ? `paid ${amount}${paymentMethodMessage}` : `sent ${amount}${comment && ` for ${comment}`}${paymentMethodMessage}`;
            break;
        default:
            break;
    }

    return [
        {
            html: _.escape(iouMessage),
            text: iouMessage,
            isEdited: false,
            type: CONST.REPORT.MESSAGE.TYPE.COMMENT,
        },
    ];
}

/**
 * Builds an optimistic IOU reportAction object
 *
 * @param {String} type - IOUReportAction type. Can be oneOf(create, delete, pay, split).
 * @param {Number} amount - IOU amount in cents.
 * @param {String} currency
 * @param {String} comment - User comment for the IOU.
 * @param {Array}  participants - An array with participants details.
 * @param {String} [transactionID] - Not required if the IOUReportAction type is 'pay'
 * @param {String} [paymentType] - Only required if the IOUReportAction type is 'pay'. Can be oneOf(elsewhere, Expensify).
 * @param {String} [iouReportID] - Only required if the IOUReportActions type is oneOf(decline, cancel, pay). Generates a randomID as default.
 * @param {Boolean} [isSettlingUp] - Whether we are settling up an IOU.
 * @param {Boolean} [isSendMoneyFlow] - Whether this is send money flow
 * @param {Object} [receipt]
 * @param {Boolean} [isOwnPolicyExpenseChat] - Whether this is an expense report create from the current user's policy expense chat
 * @returns {Object}
 */
function buildOptimisticIOUReportAction(
    type,
    amount,
    currency,
    comment,
    participants,
    transactionID = '',
    paymentType = '',
    iouReportID = '',
    isSettlingUp = false,
    isSendMoneyFlow = false,
    receipt = {},
    isOwnPolicyExpenseChat = false,
) {
    const IOUReportID = iouReportID || generateReportID();

    const originalMessage = {
        amount,
        comment,
        currency,
        IOUTransactionID: transactionID,
        IOUReportID,
        type,
    };

    if (type === CONST.IOU.REPORT_ACTION_TYPE.PAY) {
        // In send money flow, we store amount, comment, currency in IOUDetails when type = pay
        if (isSendMoneyFlow) {
            _.each(['amount', 'comment', 'currency'], (key) => {
                delete originalMessage[key];
            });
            originalMessage.IOUDetails = {amount, comment, currency};
            originalMessage.paymentType = paymentType;
        } else {
            // In case of pay money request action, we dont store the comment
            // and there is no single transctionID to link the action to.
            delete originalMessage.IOUTransactionID;
            delete originalMessage.comment;
            originalMessage.paymentType = paymentType;
        }
    }

    // IOUs of type split only exist in group DMs and those don't have an iouReport so we need to delete the IOUReportID key
    if (type === CONST.IOU.REPORT_ACTION_TYPE.SPLIT) {
        delete originalMessage.IOUReportID;
        // Split bill made from a policy expense chat only have the payee's accountID as the participant because the payer could be any policy admin
        if (isOwnPolicyExpenseChat) {
            originalMessage.participantAccountIDs = [currentUserAccountID];
        } else {
            originalMessage.participantAccountIDs = [currentUserAccountID, ..._.pluck(participants, 'accountID')];
        }
    }

    return {
        actionName: CONST.REPORT.ACTIONS.TYPE.IOU,
        actorAccountID: currentUserAccountID,
        automatic: false,
        avatar: lodashGet(currentUserPersonalDetails, 'avatar', UserUtils.getDefaultAvatar(currentUserAccountID)),
        isAttachment: false,
        originalMessage,
        message: getIOUReportActionMessage(iouReportID, type, amount, comment, currency, paymentType, isSettlingUp),
        person: [
            {
                style: 'strong',
                text: lodashGet(currentUserPersonalDetails, 'displayName', currentUserEmail),
                type: 'TEXT',
            },
        ],
        reportActionID: NumberUtils.rand64(),
        shouldShow: true,
        created: DateUtils.getDBTime(),
        pendingAction: CONST.RED_BRICK_ROAD_PENDING_ACTION.ADD,
        receipt,
        whisperedToAccountIDs: !_.isEmpty(receipt) ? [currentUserAccountID] : [],
    };
}
/**
 * Builds an optimistic APPROVED report action with a randomly generated reportActionID.
 *
 * @param {Number} amount
 * @param {String} currency
 * @param {Number} expenseReportID
 *
 * @returns {Object}
 */
function buildOptimisticApprovedReportAction(amount, currency, expenseReportID) {
    const originalMessage = {
        amount,
        currency,
        expenseReportID,
    };

    return {
        actionName: CONST.REPORT.ACTIONS.TYPE.APPROVED,
        actorAccountID: currentUserAccountID,
        automatic: false,
        avatar: lodashGet(currentUserPersonalDetails, 'avatar', UserUtils.getDefaultAvatar(currentUserAccountID)),
        isAttachment: false,
        originalMessage,
        message: getIOUReportActionMessage(expenseReportID, CONST.REPORT.ACTIONS.TYPE.APPROVED, Math.abs(amount), '', currency),
        person: [
            {
                style: 'strong',
                text: lodashGet(currentUserPersonalDetails, 'displayName', currentUserEmail),
                type: 'TEXT',
            },
        ],
        reportActionID: NumberUtils.rand64(),
        shouldShow: true,
        created: DateUtils.getDBTime(),
        pendingAction: CONST.RED_BRICK_ROAD_PENDING_ACTION.ADD,
    };
}

/**
 * Builds an optimistic report preview action with a randomly generated reportActionID.
 *
 * @param {Object} chatReport
 * @param {Object} iouReport
 * @param {String} [comment] - User comment for the IOU.
 * @param {Object} [transaction] - optimistic first transaction of preview
 *
 * @returns {Object}
 */
function buildOptimisticReportPreview(chatReport, iouReport, comment = '', transaction = undefined) {
    const hasReceipt = TransactionUtils.hasReceipt(transaction);
    const message = getReportPreviewMessage(iouReport);
    return {
        reportActionID: NumberUtils.rand64(),
        reportID: chatReport.reportID,
        actionName: CONST.REPORT.ACTIONS.TYPE.REPORTPREVIEW,
        pendingAction: CONST.RED_BRICK_ROAD_PENDING_ACTION.ADD,
        originalMessage: {
            linkedReportID: iouReport.reportID,
        },
        message: [
            {
                html: message,
                text: message,
                isEdited: false,
                type: CONST.REPORT.MESSAGE.TYPE.COMMENT,
            },
        ],
        created: DateUtils.getDBTime(),
        accountID: iouReport.managerID || 0,
        // The preview is initially whispered if created with a receipt, so the actor is the current user as well
        actorAccountID: hasReceipt ? currentUserAccountID : iouReport.managerID || 0,
        childMoneyRequestCount: 1,
        childLastMoneyRequestComment: comment,
        childLastReceiptTransactionIDs: hasReceipt ? transaction.transactionID : '',
        whisperedToAccountIDs: hasReceipt ? [currentUserAccountID] : [],
    };
}

/**
 * Builds an optimistic modified expense action with a randomly generated reportActionID.
 *
 * @param {Object} transactionThread
 * @param {Object} oldTransaction
 * @param {Object} transactionChanges
 * @param {Object} isFromExpenseReport
 * @returns {Object}
 */
function buildOptimisticModifiedExpenseReportAction(transactionThread, oldTransaction, transactionChanges, isFromExpenseReport) {
    const originalMessage = getModifiedExpenseOriginalMessage(oldTransaction, transactionChanges, isFromExpenseReport);
    return {
        actionName: CONST.REPORT.ACTIONS.TYPE.MODIFIEDEXPENSE,
        actorAccountID: currentUserAccountID,
        automatic: false,
        avatar: lodashGet(currentUserPersonalDetails, 'avatar', UserUtils.getDefaultAvatar(currentUserAccountID)),
        created: DateUtils.getDBTime(),
        isAttachment: false,
        message: [
            {
                // Currently we are composing the message from the originalMessage and message is only used in OldDot and not in the App
                text: 'You',
                style: 'strong',
                type: CONST.REPORT.MESSAGE.TYPE.TEXT,
            },
        ],
        originalMessage,
        person: [
            {
                style: 'strong',
                text: lodashGet(currentUserPersonalDetails, 'displayName', currentUserAccountID),
                type: 'TEXT',
            },
        ],
        pendingAction: CONST.RED_BRICK_ROAD_PENDING_ACTION.ADD,
        reportActionID: NumberUtils.rand64(),
        reportID: transactionThread.reportID,
        shouldShow: true,
    };
}

/**
 * Updates a report preview action that exists for an IOU report.
 *
 * @param {Object} iouReport
 * @param {Object} reportPreviewAction
 * @param {Boolean} isPayRequest
 * @param {String} [comment] - User comment for the IOU.
 * @param {Object} [transaction] - optimistic newest transaction of a report preview
 *
 * @returns {Object}
 */
function updateReportPreview(iouReport, reportPreviewAction, isPayRequest = false, comment = '', transaction = undefined) {
    const hasReceipt = TransactionUtils.hasReceipt(transaction);
    const lastReceiptTransactionIDs = lodashGet(reportPreviewAction, 'childLastReceiptTransactionIDs', '');
    const previousTransactionIDs = lastReceiptTransactionIDs.split(',').slice(0, 2);

    const message = getReportPreviewMessage(iouReport, reportPreviewAction);
    return {
        ...reportPreviewAction,
        created: DateUtils.getDBTime(),
        message: [
            {
                html: message,
                text: message,
                isEdited: false,
                type: CONST.REPORT.MESSAGE.TYPE.COMMENT,
            },
        ],
        childLastMoneyRequestComment: comment || reportPreviewAction.childLastMoneyRequestComment,
        childMoneyRequestCount: reportPreviewAction.childMoneyRequestCount + (isPayRequest ? 0 : 1),
        childLastReceiptTransactionIDs: hasReceipt ? [transaction.transactionID, ...previousTransactionIDs].join(',') : lastReceiptTransactionIDs,
        // As soon as we add a transaction without a receipt to the report, it will have ready money requests,
        // so we remove the whisper
        whisperedToAccountIDs: hasReceipt ? reportPreviewAction.whisperedToAccountIDs : [],
    };
}

function buildOptimisticTaskReportAction(taskReportID, actionName, message = '') {
    const originalMessage = {
        taskReportID,
        type: actionName,
        text: message,
    };

    return {
        actionName,
        actorAccountID: currentUserAccountID,
        automatic: false,
        avatar: lodashGet(currentUserPersonalDetails, 'avatar', UserUtils.getDefaultAvatar(currentUserAccountID)),
        isAttachment: false,
        originalMessage,
        message: [
            {
                text: message,
                taskReportID,
                type: CONST.REPORT.MESSAGE.TYPE.TEXT,
            },
        ],
        person: [
            {
                style: 'strong',
                text: lodashGet(currentUserPersonalDetails, 'displayName', currentUserAccountID),
                type: 'TEXT',
            },
        ],
        reportActionID: NumberUtils.rand64(),
        shouldShow: true,
        created: DateUtils.getDBTime(),
        isFirstItem: false,
        pendingAction: CONST.RED_BRICK_ROAD_PENDING_ACTION.ADD,
    };
}

/**
 * Builds an optimistic chat report with a randomly generated reportID and as much information as we currently have
 *
 * @param {Array} participantList Array of participant accountIDs
 * @param {String} reportName
 * @param {String} chatType
 * @param {String} policyID
 * @param {Number} ownerAccountID
 * @param {Boolean} isOwnPolicyExpenseChat
 * @param {String} oldPolicyName
 * @param {String} visibility
 * @param {String} writeCapability
 * @param {String} notificationPreference
 * @param {String} parentReportActionID
 * @param {String} parentReportID
 * @returns {Object}
 */
function buildOptimisticChatReport(
    participantList,
    reportName = CONST.REPORT.DEFAULT_REPORT_NAME,
    chatType = '',
    policyID = CONST.POLICY.OWNER_EMAIL_FAKE,
    ownerAccountID = CONST.REPORT.OWNER_ACCOUNT_ID_FAKE,
    isOwnPolicyExpenseChat = false,
    oldPolicyName = '',
    visibility = undefined,
    writeCapability = undefined,
    notificationPreference = CONST.REPORT.NOTIFICATION_PREFERENCE.ALWAYS,
    parentReportActionID = '',
    parentReportID = '',
) {
    const currentTime = DateUtils.getDBTime();
    return {
        type: CONST.REPORT.TYPE.CHAT,
        chatType,
        hasOutstandingIOU: false,
        isOwnPolicyExpenseChat,
        isPinned: reportName === CONST.REPORT.WORKSPACE_CHAT_ROOMS.ADMINS,
        lastActorAccountID: 0,
        lastMessageTranslationKey: '',
        lastMessageHtml: '',
        lastMessageText: null,
        lastReadTime: currentTime,
        lastVisibleActionCreated: currentTime,
        notificationPreference,
        oldPolicyName,
        ownerAccountID: ownerAccountID || CONST.REPORT.OWNER_ACCOUNT_ID_FAKE,
        parentReportActionID,
        parentReportID,
        participantAccountIDs: participantList,
        policyID,
        reportID: generateReportID(),
        reportName,
        stateNum: 0,
        statusNum: 0,
        visibility,
        welcomeMessage: '',
        writeCapability,
    };
}

/**
 * Returns the necessary reportAction onyx data to indicate that the chat has been created optimistically
 * @param {String} emailCreatingAction
 * @returns {Object}
 */
function buildOptimisticCreatedReportAction(emailCreatingAction) {
    return {
        reportActionID: NumberUtils.rand64(),
        actionName: CONST.REPORT.ACTIONS.TYPE.CREATED,
        pendingAction: CONST.RED_BRICK_ROAD_PENDING_ACTION.ADD,
        actorAccountID: currentUserAccountID,
        message: [
            {
                type: CONST.REPORT.MESSAGE.TYPE.TEXT,
                style: 'strong',
                text: emailCreatingAction === currentUserEmail ? 'You' : emailCreatingAction,
            },
            {
                type: CONST.REPORT.MESSAGE.TYPE.TEXT,
                style: 'normal',
                text: ' created this report',
            },
        ],
        person: [
            {
                type: CONST.REPORT.MESSAGE.TYPE.TEXT,
                style: 'strong',
                text: lodashGet(allPersonalDetails, [currentUserAccountID, 'displayName'], currentUserEmail),
            },
        ],
        automatic: false,
        avatar: lodashGet(allPersonalDetails, [currentUserAccountID, 'avatar'], UserUtils.getDefaultAvatar(currentUserAccountID)),
        created: DateUtils.getDBTime(),
        shouldShow: true,
    };
}

/**
 * Returns the necessary reportAction onyx data to indicate that a task report has been edited
 *
 * @param {String} emailEditingTask
 * @returns {Object}
 */

function buildOptimisticEditedTaskReportAction(emailEditingTask) {
    return {
        reportActionID: NumberUtils.rand64(),
        actionName: CONST.REPORT.ACTIONS.TYPE.TASKEDITED,
        pendingAction: CONST.RED_BRICK_ROAD_PENDING_ACTION.ADD,
        actorAccountID: currentUserAccountID,
        message: [
            {
                type: CONST.REPORT.MESSAGE.TYPE.TEXT,
                style: 'strong',
                text: emailEditingTask === currentUserEmail ? 'You' : emailEditingTask,
            },
            {
                type: CONST.REPORT.MESSAGE.TYPE.TEXT,
                style: 'normal',
                text: ' edited this task',
            },
        ],
        person: [
            {
                type: CONST.REPORT.MESSAGE.TYPE.TEXT,
                style: 'strong',
                text: lodashGet(allPersonalDetails, [currentUserAccountID, 'displayName'], currentUserEmail),
            },
        ],
        automatic: false,
        avatar: lodashGet(allPersonalDetails, [currentUserAccountID, 'avatar'], UserUtils.getDefaultAvatar(currentUserAccountID)),
        created: DateUtils.getDBTime(),
        shouldShow: false,
    };
}

/**
 * Returns the necessary reportAction onyx data to indicate that a chat has been archived
 *
 * @param {String} emailClosingReport
 * @param {String} policyName
 * @param {String} reason - A reason why the chat has been archived
 * @returns {Object}
 */
function buildOptimisticClosedReportAction(emailClosingReport, policyName, reason = CONST.REPORT.ARCHIVE_REASON.DEFAULT) {
    return {
        actionName: CONST.REPORT.ACTIONS.TYPE.CLOSED,
        actorAccountID: currentUserAccountID,
        automatic: false,
        avatar: lodashGet(allPersonalDetails, [currentUserAccountID, 'avatar'], UserUtils.getDefaultAvatar(currentUserAccountID)),
        created: DateUtils.getDBTime(),
        message: [
            {
                type: CONST.REPORT.MESSAGE.TYPE.TEXT,
                style: 'strong',
                text: emailClosingReport === currentUserEmail ? 'You' : emailClosingReport,
            },
            {
                type: CONST.REPORT.MESSAGE.TYPE.TEXT,
                style: 'normal',
                text: ' closed this report',
            },
        ],
        originalMessage: {
            policyName,
            reason,
        },
        pendingAction: CONST.RED_BRICK_ROAD_PENDING_ACTION.ADD,
        person: [
            {
                type: CONST.REPORT.MESSAGE.TYPE.TEXT,
                style: 'strong',
                text: lodashGet(allPersonalDetails, [currentUserAccountID, 'displayName'], currentUserEmail),
            },
        ],
        reportActionID: NumberUtils.rand64(),
        shouldShow: true,
    };
}

/**
 * @param {String} policyID
 * @param {String} policyName
 * @returns {Object}
 */
function buildOptimisticWorkspaceChats(policyID, policyName) {
    const announceChatData = buildOptimisticChatReport(
        [currentUserAccountID],
        CONST.REPORT.WORKSPACE_CHAT_ROOMS.ANNOUNCE,
        CONST.REPORT.CHAT_TYPE.POLICY_ANNOUNCE,
        policyID,
        CONST.POLICY.OWNER_ACCOUNT_ID_FAKE,
        false,
        policyName,
        null,
        undefined,

        // #announce contains all policy members so notifying always should be opt-in only.
        CONST.REPORT.NOTIFICATION_PREFERENCE.DAILY,
    );
    const announceChatReportID = announceChatData.reportID;
    const announceCreatedAction = buildOptimisticCreatedReportAction(CONST.POLICY.OWNER_EMAIL_FAKE);
    const announceReportActionData = {
        [announceCreatedAction.reportActionID]: announceCreatedAction,
    };

    const adminsChatData = buildOptimisticChatReport(
        [currentUserAccountID],
        CONST.REPORT.WORKSPACE_CHAT_ROOMS.ADMINS,
        CONST.REPORT.CHAT_TYPE.POLICY_ADMINS,
        policyID,
        CONST.POLICY.OWNER_ACCOUNT_ID_FAKE,
        false,
        policyName,
    );
    const adminsChatReportID = adminsChatData.reportID;
    const adminsCreatedAction = buildOptimisticCreatedReportAction(CONST.POLICY.OWNER_EMAIL_FAKE);
    const adminsReportActionData = {
        [adminsCreatedAction.reportActionID]: adminsCreatedAction,
    };

    const expenseChatData = buildOptimisticChatReport([currentUserAccountID], '', CONST.REPORT.CHAT_TYPE.POLICY_EXPENSE_CHAT, policyID, currentUserAccountID, true, policyName);
    const expenseChatReportID = expenseChatData.reportID;
    const expenseReportCreatedAction = buildOptimisticCreatedReportAction(currentUserEmail);
    const expenseReportActionData = {
        [expenseReportCreatedAction.reportActionID]: expenseReportCreatedAction,
    };

    return {
        announceChatReportID,
        announceChatData,
        announceReportActionData,
        announceCreatedReportActionID: announceCreatedAction.reportActionID,
        adminsChatReportID,
        adminsChatData,
        adminsReportActionData,
        adminsCreatedReportActionID: adminsCreatedAction.reportActionID,
        expenseChatReportID,
        expenseChatData,
        expenseReportActionData,
        expenseCreatedReportActionID: expenseReportCreatedAction.reportActionID,
    };
}

/**
 * Builds an optimistic Task Report with a randomly generated reportID
 *
 * @param {Number} ownerAccountID - Account ID of the person generating the Task.
 * @param {String} assigneeAccountID - AccountID of the other person participating in the Task.
 * @param {String} parentReportID - Report ID of the chat where the Task is.
 * @param {String} title - Task title.
 * @param {String} description - Task description.
 * @param {String | undefined} policyID - PolicyID of the parent report
 *
 * @returns {Object}
 */

function buildOptimisticTaskReport(ownerAccountID, assigneeAccountID = 0, parentReportID, title, description, policyID = undefined) {
    return {
        reportID: generateReportID(),
        reportName: title,
        description,
        ownerAccountID,
        participantAccountIDs: assigneeAccountID && assigneeAccountID !== ownerAccountID ? [assigneeAccountID] : [],
        managerID: assigneeAccountID,
        type: CONST.REPORT.TYPE.TASK,
        parentReportID,
        stateNum: CONST.REPORT.STATE_NUM.OPEN,
        statusNum: CONST.REPORT.STATUS.OPEN,
        ...(_.isUndefined(policyID) ? {} : {policyID}),
    };
}

/**
 * A helper method to create transaction thread
 *
 * @param {Object} reportAction - the parent IOU report action from which to create the thread
 *
 * @param {String} moneyRequestReportID - the reportID which the report action belong to
 *
 * @returns {Object}
 */
function buildTransactionThread(reportAction, moneyRequestReportID) {
    const participantAccountIDs = _.uniq([currentUserAccountID, Number(reportAction.actorAccountID)]);
    return buildOptimisticChatReport(
        participantAccountIDs,
        getTransactionReportName(reportAction),
        '',
        lodashGet(getReport(moneyRequestReportID), 'policyID', CONST.POLICY.OWNER_EMAIL_FAKE),
        CONST.POLICY.OWNER_ACCOUNT_ID_FAKE,
        false,
        '',
        undefined,
        undefined,
        CONST.REPORT.NOTIFICATION_PREFERENCE.ALWAYS,
        reportAction.reportActionID,
        moneyRequestReportID,
    );
}

/**
 * @param {Object} report
 * @returns {Boolean}
 */
function isUnread(report) {
    if (!report) {
        return false;
    }

    // lastVisibleActionCreated and lastReadTime are both datetime strings and can be compared directly
    const lastVisibleActionCreated = report.lastVisibleActionCreated || '';
    const lastReadTime = report.lastReadTime || '';
    return lastReadTime < lastVisibleActionCreated;
}

/**
 * @param {Object} report
 * @returns {Boolean}
 */
function isUnreadWithMention(report) {
    if (!report) {
        return false;
    }

    // lastMentionedTime and lastReadTime are both datetime strings and can be compared directly
    const lastMentionedTime = report.lastMentionedTime || '';
    const lastReadTime = report.lastReadTime || '';
    return lastReadTime < lastMentionedTime;
}

/**
 * @param {Object} report
 * @param {Object} allReportsDict
 * @returns {Boolean}
 */
function isIOUOwnedByCurrentUser(report, allReportsDict = null) {
    const allAvailableReports = allReportsDict || allReports;
    if (!report || !allAvailableReports) {
        return false;
    }

    let reportToLook = report;
    if (report.iouReportID) {
        const iouReport = allAvailableReports[`${ONYXKEYS.COLLECTION.REPORT}${report.iouReportID}`];
        if (iouReport) {
            reportToLook = iouReport;
        }
    }

    return reportToLook.ownerAccountID === currentUserAccountID;
}

/**
 * Should return true only for personal 1:1 report
 *
 * @param {Object} report (chatReport or iouReport)
 * @returns {boolean}
 */
function isOneOnOneChat(report) {
    const isChatRoomValue = lodashGet(report, 'isChatRoom', false);
    const participantsListValue = lodashGet(report, 'participantsList', []);
    return (
        !isThread(report) &&
        !isChatRoom(report) &&
        !isChatRoomValue &&
        !isExpenseRequest(report) &&
        !isMoneyRequestReport(report) &&
        !isPolicyExpenseChat(report) &&
        !isTaskReport(report) &&
        isDM(report) &&
        !isIOUReport(report) &&
        participantsListValue.length === 1
    );
}

/**
 * Assuming the passed in report is a default room, lets us know whether we can see it or not, based on permissions and
 * the various subsets of users we've allowed to use default rooms.
 *
 * @param {Object} report
 * @param {Array<Object>} policies
 * @param {Array<String>} betas
 * @return {Boolean}
 */
function canSeeDefaultRoom(report, policies, betas) {
    // Include archived rooms
    if (isArchivedRoom(report)) {
        return true;
    }

    // Include default rooms for free plan policies (domain rooms aren't included in here because they do not belong to a policy)
    if (getPolicyType(report, policies) === CONST.POLICY.TYPE.FREE) {
        return true;
    }

    // Include domain rooms with Partner Managers (Expensify accounts) in them for accounts that are on a domain with an Approved Accountant
    if (isDomainRoom(report) && doesDomainHaveApprovedAccountant && hasExpensifyEmails(lodashGet(report, ['participantAccountIDs'], []))) {
        return true;
    }

    // If the room has an assigned guide, it can be seen.
    if (hasExpensifyGuidesEmails(lodashGet(report, ['participantAccountIDs'], []))) {
        return true;
    }

    // Include any admins and announce rooms, since only non partner-managed domain rooms are on the beta now.
    if (isAdminRoom(report) || isAnnounceRoom(report)) {
        return true;
    }

    // For all other cases, just check that the user belongs to the default rooms beta
    return Permissions.canUseDefaultRooms(betas);
}

/**
 * @param {Object} report
 * @param {Array<Object>} policies
 * @param {Array<String>} betas
 * @param {Object} allReportActions
 * @returns {Boolean}
 */
function canAccessReport(report, policies, betas, allReportActions) {
    if (isThread(report) && ReportActionsUtils.isPendingRemove(ReportActionsUtils.getParentReportAction(report, allReportActions))) {
        return false;
    }

    // We hide default rooms (it's basically just domain rooms now) from people who aren't on the defaultRooms beta.
    if (isDefaultRoom(report) && !canSeeDefaultRoom(report, policies, betas)) {
        return false;
    }

    return true;
}
/**
 * Check if the report is the parent report of the currently viewed report or at least one child report has report action
 * @param {Object} report
 * @param {String} currentReportId
 * @returns {Boolean}
 */
function shouldHideReport(report, currentReportId) {
    const parentReport = getParentReport(getReport(currentReportId));
    const reportActions = ReportActionsUtils.getAllReportActions(report.reportID);
    const isChildReportHasComment = _.some(reportActions, (reportAction) => (reportAction.childVisibleActionCount || 0) > 0);
    return parentReport.reportID !== report.reportID && !isChildReportHasComment;
}

/**
 * Takes several pieces of data from Onyx and evaluates if a report should be shown in the option list (either when searching
 * for reports or the reports shown in the LHN).
 *
 * This logic is very specific and the order of the logic is very important. It should fail quickly in most cases and also
 * filter out the majority of reports before filtering out very specific minority of reports.
 *
 * @param {Object} report
 * @param {String} currentReportId
 * @param {Boolean} isInGSDMode
 * @param {String[]} betas
 * @param {Object} policies
 * @param {Object} allReportActions
 * @param {Boolean} excludeEmptyChats
 * @returns {boolean}
 */
function shouldReportBeInOptionList(report, currentReportId, isInGSDMode, betas, policies, allReportActions, excludeEmptyChats = false) {
    const isInDefaultMode = !isInGSDMode;

    // Exclude reports that have no data because there wouldn't be anything to show in the option item.
    // This can happen if data is currently loading from the server or a report is in various stages of being created.
    // This can also happen for anyone accessing a public room or archived room for which they don't have access to the underlying policy.
    if (
        !report ||
        !report.reportID ||
        report.isHidden ||
        (report.participantAccountIDs &&
            report.participantAccountIDs.length === 0 &&
            !isChatThread(report) &&
            !isPublicRoom(report) &&
            !isArchivedRoom(report) &&
            !isMoneyRequestReport(report) &&
            !isTaskReport(report))
    ) {
        return false;
    }

    if (!canAccessReport(report, policies, betas, allReportActions)) {
        return false;
    }

    // Include the currently viewed report. If we excluded the currently viewed report, then there
    // would be no way to highlight it in the options list and it would be confusing to users because they lose
    // a sense of context.
    if (report.reportID === currentReportId) {
        return true;
    }

    // Include reports that are relevant to the user in any view mode. Criteria include having a draft, having an outstanding IOU, or being assigned to an open task.
    if (report.hasDraft || isWaitingForIOUActionFromCurrentUser(report) || isWaitingForTaskCompleteFromAssignee(report)) {
        return true;
    }
    const lastVisibleMessage = ReportActionsUtils.getLastVisibleMessage(report.reportID);
    const isEmptyChat = !report.lastMessageText && !report.lastMessageTranslationKey && !lastVisibleMessage.lastMessageText && !lastVisibleMessage.lastMessageTranslationKey;
    const canHideReport = shouldHideReport(report, currentReportId);

    // Hide only chat threads that haven't been commented on (other threads are actionable)
    if (isChatThread(report) && canHideReport && isEmptyChat) {
        return false;
    }

    // Include reports if they are pinned
    if (report.isPinned) {
        return true;
    }

    // Include reports that have errors from trying to add a workspace
    // If we excluded it, then the red-brock-road pattern wouldn't work for the user to resolve the error
    if (report.errorFields && report.errorFields.addWorkspaceRoom) {
        return true;
    }

    // All unread chats (even archived ones) in GSD mode will be shown. This is because GSD mode is specifically for focusing the user on the most relevant chats, primarily, the unread ones
    if (isInGSDMode) {
        return isUnread(report);
    }

    // Archived reports should always be shown when in default (most recent) mode. This is because you should still be able to access and search for the chats to find them.
    if (isInDefaultMode && isArchivedRoom(report)) {
        return true;
    }

    // Hide chats between two users that haven't been commented on from the LNH
    if (excludeEmptyChats && isEmptyChat && isChatReport(report) && !isChatRoom(report) && !isPolicyExpenseChat(report) && canHideReport) {
        return false;
    }

    return true;
}

/**
 * Attempts to find a report in onyx with the provided list of participants. Does not include threads, task, money request, room, and policy expense chat.
 * @param {Array<Number>} newParticipantList
 * @returns {Array|undefined}
 */
function getChatByParticipants(newParticipantList) {
    newParticipantList.sort();
    return _.find(allReports, (report) => {
        // If the report has been deleted, or there are no participants (like an empty #admins room) then skip it
        if (
            !report ||
            _.isEmpty(report.participantAccountIDs) ||
            isChatThread(report) ||
            isTaskReport(report) ||
            isMoneyRequestReport(report) ||
            isChatRoom(report) ||
            isPolicyExpenseChat(report)
        ) {
            return false;
        }

        // Only return the chat if it has all the participants
        return _.isEqual(newParticipantList, _.sortBy(report.participantAccountIDs));
    });
}

/**
 * Attempts to find a report in onyx with the provided email list of participants. Does not include threads
 * This is temporary function while migrating from PersonalDetails to PersonalDetailsList
 *
 * @deprecated - use getChatByParticipants()
 *
 * @param {Array} participantsLoginList
 * @returns {Array|undefined}
 */
function getChatByParticipantsByLoginList(participantsLoginList) {
    participantsLoginList.sort();
    return _.find(allReports, (report) => {
        // If the report has been deleted, or there are no participants (like an empty #admins room) then skip it
        if (!report || _.isEmpty(report.participantAccountIDs) || isThread(report)) {
            return false;
        }

        // Only return the room if it has all the participants and is not a policy room
        return !isUserCreatedPolicyRoom(report) && _.isEqual(participantsLoginList, _.sortBy(report.participants));
    });
}

/**
 * Attempts to find a report in onyx with the provided list of participants in given policy
 * @param {Array} newParticipantList
 * @param {String} policyID
 * @returns {object|undefined}
 */
function getChatByParticipantsAndPolicy(newParticipantList, policyID) {
    newParticipantList.sort();
    return _.find(allReports, (report) => {
        // If the report has been deleted, or there are no participants (like an empty #admins room) then skip it
        if (!report || !report.participantAccountIDs) {
            return false;
        }

        // Only return the room if it has all the participants and is not a policy room
        return report.policyID === policyID && _.isEqual(newParticipantList, _.sortBy(report.participantAccountIDs));
    });
}

/**
 * @param {String} policyID
 * @returns {Array}
 */
function getAllPolicyReports(policyID) {
    return _.filter(allReports, (report) => report && report.policyID === policyID);
}

/**
 * Returns true if Chronos is one of the chat participants (1:1)
 * @param {Object} report
 * @returns {Boolean}
 */
function chatIncludesChronos(report) {
    return report.participantAccountIDs && _.contains(report.participantAccountIDs, CONST.ACCOUNT_ID.CHRONOS);
}

/**
 * Can only flag if:
 *
 * - It was written by someone else
 * - It's an ADDCOMMENT that is not an attachment
 *
 * @param {Object} reportAction
 * @param {number} reportID
 * @returns {Boolean}
 */
function canFlagReportAction(reportAction, reportID) {
    return (
        reportAction.actorAccountID !== currentUserAccountID &&
        reportAction.actionName === CONST.REPORT.ACTIONS.TYPE.ADDCOMMENT &&
        !ReportActionsUtils.isDeletedAction(reportAction) &&
        !ReportActionsUtils.isCreatedTaskReportAction(reportAction) &&
        isAllowedToComment(getReport(reportID))
    );
}

/**
 * Whether flag comment page should show
 *
 * @param {Object} reportAction
 * @param {Object} report
 * @returns {Boolean}
 */

function shouldShowFlagComment(reportAction, report) {
    return (
        canFlagReportAction(reportAction, report.reportID) &&
        !isArchivedRoom(report) &&
        !chatIncludesChronos(report) &&
        !isConciergeChatReport(report.reportID) &&
        reportAction.actorAccountID !== CONST.ACCOUNT_ID.CONCIERGE
    );
}

/**
 * @param {Object} report
 * @param {String} report.lastReadTime
 * @param {Array} sortedAndFilteredReportActions - reportActions for the report, sorted newest to oldest, and filtered for only those that should be visible
 *
 * @returns {String|null}
 */
function getNewMarkerReportActionID(report, sortedAndFilteredReportActions) {
    if (!isUnread(report)) {
        return '';
    }

    const newMarkerIndex = _.findLastIndex(sortedAndFilteredReportActions, (reportAction) => (reportAction.created || '') > report.lastReadTime);

    return _.has(sortedAndFilteredReportActions[newMarkerIndex], 'reportActionID') ? sortedAndFilteredReportActions[newMarkerIndex].reportActionID : '';
}

/**
 * Performs the markdown conversion, and replaces code points > 127 with C escape sequences
 * Used for compatibility with the backend auth validator for AddComment, and to account for MD in comments
 * @param {String} textComment
 * @returns {Number} The comment's total length as seen from the backend
 */
function getCommentLength(textComment) {
    return getParsedComment(textComment)
        .replace(/[^ -~]/g, '\\u????')
        .trim().length;
}

/**
 * @param {String|null} url
 * @returns {String}
 */
function getRouteFromLink(url) {
    if (!url) {
        return '';
    }

    // Get the reportID from URL
    let route = url;
    _.each(linkingConfig.prefixes, (prefix) => {
        const localWebAndroidRegEx = /^(http:\/\/([0-9]{1,3})\.([0-9]{1,3})\.([0-9]{1,3})\.([0-9]{1,3}))/;
        if (route.startsWith(prefix)) {
            route = route.replace(prefix, '');
        } else if (localWebAndroidRegEx.test(route)) {
            route = route.replace(localWebAndroidRegEx, '');
        } else {
            return;
        }

        // Remove the port if it's a localhost URL
        if (/^:\d+/.test(route)) {
            route = route.replace(/:\d+/, '');
        }

        // Remove the leading slash if exists
        if (route.startsWith('/')) {
            route = route.replace('/', '');
        }
    });
    return route;
}

/**
 * @param {String|null} url
 * @returns {String}
 */
function getReportIDFromLink(url) {
    const route = getRouteFromLink(url);
    const {reportID, isSubReportPageRoute} = ROUTES.parseReportRouteParams(route);
    if (isSubReportPageRoute) {
        // We allow the Sub-Report deep link routes (settings, details, etc.) to be handled by their respective component pages
        return '';
    }
    return reportID;
}

/**
 * Check if the chat report is linked to an iou that is waiting for the current user to add a credit bank account.
 *
 * @param {Object} chatReport
 * @returns {Boolean}
 */
function hasIOUWaitingOnCurrentUserBankAccount(chatReport) {
    if (chatReport.iouReportID) {
        const iouReport = allReports[`${ONYXKEYS.COLLECTION.REPORT}${chatReport.iouReportID}`];
        if (iouReport && iouReport.isWaitingOnBankAccount && iouReport.ownerAccountID === currentUserAccountID) {
            return true;
        }
    }

    return false;
}

/**
 * Users can request money in policy expense chats only if they are in a role of a member in the chat (in other words, if it's their policy expense chat)
 *
 * @param {Object} report
 * @returns {Boolean}
 */
function canRequestMoney(report) {
    // Prevent requesting money if pending iou waiting for their bank account already exists.
    if (hasIOUWaitingOnCurrentUserBankAccount(report)) {
        return false;
    }
    return !isPolicyExpenseChat(report) || report.isOwnPolicyExpenseChat;
}

/**
 * @param {Object} report
 * @param {Array<Number>} reportParticipants
 * @param {Array} betas
 * @returns {Array}
 */
function getMoneyRequestOptions(report, reportParticipants, betas) {
    // In any thread or task report, we do not allow any new money requests yet
    if (isChatThread(report) || isTaskReport(report)) {
        return [];
    }

    const participants = _.filter(reportParticipants, (accountID) => currentUserPersonalDetails.accountID !== accountID);

    const hasExcludedIOUAccountIDs = lodashIntersection(reportParticipants, CONST.EXPENSIFY_ACCOUNT_IDS).length > 0;
    const hasSingleParticipantInReport = participants.length === 1;
    const hasMultipleParticipants = participants.length > 1;

    if (hasExcludedIOUAccountIDs || (participants.length === 0 && !report.isOwnPolicyExpenseChat)) {
        return [];
    }

    // Additional requests should be blocked for money request reports if it is approved or reimbursed
    if (isMoneyRequestReport(report) && (isReportApproved(report) || isSettled(report.reportID))) {
        return [];
    }

    // User created policy rooms and default rooms like #admins or #announce will always have the Split Bill option
    // unless there are no participants at all (e.g. #admins room for a policy with only 1 admin)
    // DM chats will have the Split Bill option only when there are at least 3 people in the chat.
    // There is no Split Bill option for Workspace chats
    if (isChatRoom(report) || (hasMultipleParticipants && !isPolicyExpenseChat(report)) || isControlPolicyExpenseChat(report)) {
        return [CONST.IOU.MONEY_REQUEST_TYPE.SPLIT];
    }

    // DM chats that only have 2 people will see the Send / Request money options.
    // Workspace chats should only see the Request money option, as "easy overages" is not available.
    return [
        ...(canRequestMoney(report) ? [CONST.IOU.MONEY_REQUEST_TYPE.REQUEST] : []),

        // Send money option should be visible only in DMs
        ...(Permissions.canUseIOUSend(betas) && isChatReport(report) && !isPolicyExpenseChat(report) && hasSingleParticipantInReport ? [CONST.IOU.MONEY_REQUEST_TYPE.SEND] : []),
    ];
}

/**
 * Allows a user to leave a policy room according to the following conditions of the visibility or chatType rNVP:
 * `public` - Anyone can leave (because anybody can join)
 * `public_announce` - Only non-policy members can leave (it's auto-shared with policy members)
 * `policy_admins` - Nobody can leave (it's auto-shared with all policy admins)
 * `policy_announce` - Nobody can leave (it's auto-shared with all policy members)
 * `policyExpenseChat` - Nobody can leave (it's auto-shared with all policy members)
 * `policy` - Anyone can leave (though only policy members can join)
 * `domain` - Nobody can leave (it's auto-shared with domain members)
 * `dm` - Nobody can leave (it's auto-shared with users)
 * `private` - Anybody can leave (though you can only be invited to join)
 *
 * @param {Object} report
 * @param {String} report.visibility
 * @param {String} report.chatType
 * @param {Boolean} isPolicyMember
 * @returns {Boolean}
 */
function canLeaveRoom(report, isPolicyMember) {
    if (_.isEmpty(report.visibility)) {
        if (
            report.chatType === CONST.REPORT.CHAT_TYPE.POLICY_ADMINS ||
            report.chatType === CONST.REPORT.CHAT_TYPE.POLICY_ANNOUNCE ||
            report.chatType === CONST.REPORT.CHAT_TYPE.POLICY_EXPENSE_CHAT ||
            report.chatType === CONST.REPORT.CHAT_TYPE.DOMAIN_ALL ||
            _.isEmpty(report.chatType)
        ) {
            // DM chats don't have a chatType
            return false;
        }
    } else if (isPublicAnnounceRoom(report) && isPolicyMember) {
        return false;
    }
    return true;
}

/**
 * @param {Number[]} participantAccountIDs
 * @returns {Boolean}
 */
function isCurrentUserTheOnlyParticipant(participantAccountIDs) {
    return participantAccountIDs && participantAccountIDs.length === 1 && participantAccountIDs[0] === currentUserAccountID;
}

/**
 * Returns display names for those that can see the whisper.
 * However, it returns "you" if the current user is the only one who can see it besides the person that sent it.
 *
 * @param {Number[]} participantAccountIDs
 * @returns {string}
 */
function getWhisperDisplayNames(participantAccountIDs) {
    const isWhisperOnlyVisibleToCurrentUser = isCurrentUserTheOnlyParticipant(participantAccountIDs);

    // When the current user is the only participant, the display name needs to be "you" because that's the only person reading it
    if (isWhisperOnlyVisibleToCurrentUser) {
        return Localize.translateLocal('common.youAfterPreposition');
    }

    return _.map(participantAccountIDs, (accountID) => getDisplayNameForParticipant(accountID, !isWhisperOnlyVisibleToCurrentUser)).join(', ');
}

/**
 * Show subscript on workspace chats / threads and expense requests
 * @param {Object} report
 * @returns {Boolean}
 */
function shouldReportShowSubscript(report) {
    if (isArchivedRoom(report)) {
        return false;
    }

    if (isPolicyExpenseChat(report) && !isChatThread(report) && !isTaskReport(report) && !report.isOwnPolicyExpenseChat) {
        return true;
    }

    if (isPolicyExpenseChat(report) && !isThread(report) && !isTaskReport(report)) {
        return true;
    }

    if (isExpenseRequest(report)) {
        return true;
    }

    if (isWorkspaceTaskReport(report)) {
        return true;
    }

    if (isWorkspaceThread(report)) {
        return true;
    }

    return false;
}

/**
 * Return true if reports data exists
 * @returns {Boolean}
 */
function isReportDataReady() {
    return !_.isEmpty(allReports) && _.some(_.keys(allReports), (key) => allReports[key].reportID);
}

/**
 * Find the parent report action in assignee report for a task report
 * Returns an empty object if assignee report is the same as the share destination report
 *
 * @param {Object} taskReport
 * @returns {Object}
 */
function getTaskParentReportActionIDInAssigneeReport(taskReport) {
    const assigneeChatReportID = lodashGet(getChatByParticipants(isReportManager(taskReport) ? [taskReport.ownerAccountID] : [taskReport.managerID]), 'reportID');
    if (!assigneeChatReportID || assigneeChatReportID === taskReport.parentReportID) {
        return {};
    }

    const clonedParentReportActionID = lodashGet(ReportActionsUtils.getParentReportActionInReport(taskReport.reportID, assigneeChatReportID), 'reportActionID');
    if (!clonedParentReportActionID) {
        return {};
    }

    return {
        reportID: assigneeChatReportID,
        reportActionID: clonedParentReportActionID,
    };
}

/**
 * Return the errors we have when creating a chat or a workspace room
 * @param {Object} report
 * @returns {Object} errors
 */
function getAddWorkspaceRoomOrChatReportErrors(report) {
    // We are either adding a workspace room, or we're creating a chat, it isn't possible for both of these to have errors for the same report at the same time, so
    // simply looking up the first truthy value will get the relevant property if it's set.
    return lodashGet(report, 'errorFields.addWorkspaceRoom') || lodashGet(report, 'errorFields.createChat');
}

/**
 * Returns true if write actions like assign task, money request, send message should be disabled on a report
 * @param {Object} report
 * @returns {Boolean}
 */
function shouldDisableWriteActions(report) {
    const reportErrors = getAddWorkspaceRoomOrChatReportErrors(report);
    return isArchivedRoom(report) || !_.isEmpty(reportErrors) || !isAllowedToComment(report) || isAnonymousUser;
}

/**
 * Returns ID of the original report from which the given reportAction is first created.
 *
 * @param {String} reportID
 * @param {Object} reportAction
 * @returns {String}
 */
function getOriginalReportID(reportID, reportAction) {
    return isThreadFirstChat(reportAction, reportID) ? lodashGet(allReports, [`${ONYXKEYS.COLLECTION.REPORT}${reportID}`, 'parentReportID']) : reportID;
}

/**
 * Return the pendingAction and the errors we have when creating a chat or a workspace room offline
 * @param {Object} report
 * @returns {Object} pending action , errors
 */
function getReportOfflinePendingActionAndErrors(report) {
    // We are either adding a workspace room, or we're creating a chat, it isn't possible for both of these to be pending, or to have errors for the same report at the same time, so
    // simply looking up the first truthy value for each case will get the relevant property if it's set.
    const addWorkspaceRoomOrChatPendingAction = lodashGet(report, 'pendingFields.addWorkspaceRoom') || lodashGet(report, 'pendingFields.createChat');
    const addWorkspaceRoomOrChatErrors = getAddWorkspaceRoomOrChatReportErrors(report);
    return {addWorkspaceRoomOrChatPendingAction, addWorkspaceRoomOrChatErrors};
}

/**
 * @param {String} policyOwner
 * @returns {String|null}
 */
function getPolicyExpenseChatReportIDByOwner(policyOwner) {
    const policyWithOwner = _.find(allPolicies, (policy) => policy.owner === policyOwner);
    if (!policyWithOwner) {
        return null;
    }

    const expenseChat = _.find(allReports, (report) => isPolicyExpenseChat(report) && report.policyID === policyWithOwner.id);
    if (!expenseChat) {
        return null;
    }
    return expenseChat.reportID;
}

/*
 * @param {Object|null} report
 * @returns {Boolean}
 */
function shouldDisableSettings(report) {
    return !isPolicyExpenseChat(report) && !isChatRoom(report) && !isChatThread(report);
}

/**
 * @param {Object|null} report
 * @param {Object|null} policy - the workspace the report is on, null if the user isn't a member of the workspace
 * @returns {Boolean}
 */
function shouldDisableRename(report, policy) {
    if (isDefaultRoom(report) || isArchivedRoom(report) || isChatThread(report)) {
        return true;
    }

    // if the linked workspace is null, that means the person isn't a member of the workspace the report is in
    // which means this has to be a public room we want to disable renaming for
    if (!policy) {
        return true;
    }

    // If there is a linked workspace, that means the user is a member of the workspace the report is in.
    // Still, we only want policy owners and admins to be able to modify the name.
    return !_.keys(loginList).includes(policy.owner) && policy.role !== CONST.POLICY.ROLE.ADMIN;
}

/**
 * Returns the onyx data needed for the task assignee chat
 * @param {Number} accountID
 * @param {String} assigneeEmail
 * @param {Number} assigneeAccountID
 * @param {String} taskReportID
 * @param {String} assigneeChatReportID
 * @param {String} parentReportID
 * @param {String} title
 * @param {Object} assigneeChatReport
 * @returns {Object}
 */
function getTaskAssigneeChatOnyxData(accountID, assigneeEmail, assigneeAccountID, taskReportID, assigneeChatReportID, parentReportID, title, assigneeChatReport) {
    // Set if we need to add a comment to the assignee chat notifying them that they have been assigned a task
    let optimisticAssigneeAddComment;
    // Set if this is a new chat that needs to be created for the assignee
    let optimisticChatCreatedReportAction;
    const currentTime = DateUtils.getDBTime();
    const optimisticData = [];
    const successData = [];
    const failureData = [];

    // You're able to assign a task to someone you haven't chatted with before - so we need to optimistically create the chat and the chat reportActions
    // Only add the assignee chat report to onyx if we haven't already set it optimistically
    if (assigneeChatReport.isOptimisticReport && lodashGet(assigneeChatReport, 'pendingFields.createChat') !== CONST.RED_BRICK_ROAD_PENDING_ACTION.ADD) {
        optimisticChatCreatedReportAction = buildOptimisticCreatedReportAction(assigneeChatReportID);
        optimisticData.push(
            {
                onyxMethod: Onyx.METHOD.MERGE,
                key: `${ONYXKEYS.COLLECTION.REPORT}${assigneeChatReportID}`,
                value: {
                    pendingFields: {
                        createChat: CONST.RED_BRICK_ROAD_PENDING_ACTION.ADD,
                    },
                    isHidden: false,
                },
            },
            {
                onyxMethod: Onyx.METHOD.MERGE,
                key: `${ONYXKEYS.COLLECTION.REPORT_ACTIONS}${assigneeChatReportID}`,
                value: {[optimisticChatCreatedReportAction.reportActionID]: optimisticChatCreatedReportAction},
            },
        );

        successData.push({
            onyxMethod: Onyx.METHOD.MERGE,
            key: `${ONYXKEYS.COLLECTION.REPORT}${assigneeChatReportID}`,
            value: {
                pendingFields: {
                    createChat: null,
                },
                isOptimisticReport: false,
            },
        });

        failureData.push(
            {
                onyxMethod: Onyx.METHOD.SET,
                key: `${ONYXKEYS.COLLECTION.REPORT}${assigneeChatReportID}`,
                value: null,
            },
            {
                onyxMethod: Onyx.METHOD.MERGE,
                key: `${ONYXKEYS.COLLECTION.REPORT_ACTIONS}${assigneeChatReportID}`,
                value: {[optimisticChatCreatedReportAction.reportActionID]: {pendingAction: null}},
            },
            // If we failed, we want to remove the optimistic personal details as it was likely due to an invalid login
            {
                onyxMethod: Onyx.METHOD.MERGE,
                key: ONYXKEYS.PERSONAL_DETAILS_LIST,
                value: {
                    [assigneeAccountID]: null,
                },
            },
        );
    }

    // If you're choosing to share the task in the same DM as the assignee then we don't need to create another reportAction indicating that you've been assigned
    if (assigneeChatReportID !== parentReportID) {
        optimisticAssigneeAddComment = buildOptimisticTaskCommentReportAction(taskReportID, title, assigneeEmail, assigneeAccountID, `Assigned a task to you: ${title}`, parentReportID);

        const lastAssigneeCommentText = formatReportLastMessageText(optimisticAssigneeAddComment.reportAction.message[0].text);
        const optimisticAssigneeReport = {
            lastVisibleActionCreated: currentTime,
            lastMessageText: lastAssigneeCommentText,
            lastActorAccountID: accountID,
            lastReadTime: currentTime,
        };

        optimisticData.push(
            {
                onyxMethod: Onyx.METHOD.MERGE,
                key: `${ONYXKEYS.COLLECTION.REPORT_ACTIONS}${assigneeChatReportID}`,
                value: {[optimisticAssigneeAddComment.reportAction.reportActionID]: optimisticAssigneeAddComment.reportAction},
            },
            {
                onyxMethod: Onyx.METHOD.MERGE,
                key: `${ONYXKEYS.COLLECTION.REPORT}${assigneeChatReportID}`,
                value: optimisticAssigneeReport,
            },
        );
        failureData.push({
            onyxMethod: Onyx.METHOD.MERGE,
            key: `${ONYXKEYS.COLLECTION.REPORT_ACTIONS}${assigneeChatReportID}`,
            value: {[optimisticAssigneeAddComment.reportAction.reportActionID]: {pendingAction: null}},
        });
    }

    return {
        optimisticData,
        successData,
        failureData,
        optimisticAssigneeAddComment,
        optimisticChatCreatedReportAction,
    };
}

/**
 * Get the last 3 transactions with receipts of an IOU report that will be displayed on the report preview
 *
 * @param {Object} reportPreviewAction
 * @returns {Object}
 */
function getReportPreviewDisplayTransactions(reportPreviewAction) {
    const transactionIDs = lodashGet(reportPreviewAction, ['childLastReceiptTransactionIDs'], '').split(',');
    return _.reduce(
        transactionIDs,
        (transactions, transactionID) => {
            const transaction = TransactionUtils.getTransaction(transactionID);
            if (TransactionUtils.hasReceipt(transaction)) {
                transactions.push(transaction);
            }
            return transactions;
        },
        [],
    );
}

export {
    getReportParticipantsTitle,
    isReportMessageAttachment,
    findLastAccessedReport,
    canEditReportAction,
    canFlagReportAction,
    shouldShowFlagComment,
    canDeleteReportAction,
    canLeaveRoom,
    sortReportsByLastRead,
    isDefaultRoom,
    isAdminRoom,
    isAdminsOnlyPostingRoom,
    isAnnounceRoom,
    isUserCreatedPolicyRoom,
    isChatRoom,
    getChatRoomSubtitle,
    getParentNavigationSubtitle,
    getPolicyName,
    getPolicyType,
    isArchivedRoom,
    isExpensifyOnlyParticipantInReport,
    isPolicyExpenseChatAdmin,
    isPolicyAdmin,
    isPublicRoom,
    isPublicAnnounceRoom,
    isConciergeChatReport,
    isCurrentUserTheOnlyParticipant,
    hasAutomatedExpensifyAccountIDs,
    hasExpensifyGuidesEmails,
    isWaitingForIOUActionFromCurrentUser,
    isIOUOwnedByCurrentUser,
    getMoneyRequestTotal,
    canShowReportRecipientLocalTime,
    formatReportLastMessageText,
    chatIncludesConcierge,
    isPolicyExpenseChat,
    isControlPolicyExpenseChat,
    isControlPolicyExpenseReport,
    getIconsForParticipants,
    getIcons,
    getRoomWelcomeMessage,
    getDisplayNamesWithTooltips,
    getReportName,
    getReport,
    getReportIDFromLink,
    getRouteFromLink,
    navigateToDetailsPage,
    generateReportID,
    hasReportNameError,
    isUnread,
    isUnreadWithMention,
    buildOptimisticWorkspaceChats,
    buildOptimisticTaskReport,
    buildOptimisticChatReport,
    buildOptimisticClosedReportAction,
    buildOptimisticCreatedReportAction,
    buildOptimisticEditedTaskReportAction,
    buildOptimisticIOUReport,
    buildOptimisticApprovedReportAction,
    buildOptimisticExpenseReport,
    buildOptimisticIOUReportAction,
    buildOptimisticReportPreview,
    buildOptimisticModifiedExpenseReportAction,
    updateReportPreview,
    buildOptimisticTaskReportAction,
    buildOptimisticAddCommentReportAction,
    buildOptimisticTaskCommentReportAction,
    updateOptimisticParentReportAction,
    getOptimisticDataForParentReportAction,
    shouldReportBeInOptionList,
    getChatByParticipants,
    getChatByParticipantsByLoginList,
    getChatByParticipantsAndPolicy,
    getAllPolicyReports,
    getIOUReportActionMessage,
    getDisplayNameForParticipant,
    getWorkspaceIcon,
    isOptimisticPersonalDetail,
    shouldDisableDetailPage,
    isChatReport,
    isCurrentUserSubmitter,
    isExpenseReport,
    isExpenseRequest,
    isIOUReport,
    isTaskReport,
    isOpenTaskReport,
    isCanceledTaskReport,
    isCompletedTaskReport,
    isReportManager,
    isReportApproved,
    isMoneyRequestReport,
    isMoneyRequest,
    chatIncludesChronos,
    getNewMarkerReportActionID,
    canSeeDefaultRoom,
    getDefaultWorkspaceAvatar,
    getCommentLength,
    getParsedComment,
    getMoneyRequestOptions,
    hasIOUWaitingOnCurrentUserBankAccount,
    canRequestMoney,
    getWhisperDisplayNames,
    getWorkspaceAvatar,
    isThread,
    isChatThread,
    isThreadParent,
    isThreadFirstChat,
    isChildReport,
    shouldReportShowSubscript,
    isReportDataReady,
    isSettled,
    isAllowedToComment,
    getBankAccountRoute,
    getParentReport,
    getRootParentReport,
    getTaskParentReportActionIDInAssigneeReport,
    getReportPreviewMessage,
    getModifiedExpenseMessage,
    shouldDisableWriteActions,
    getOriginalReportID,
    canAccessReport,
    getAddWorkspaceRoomOrChatReportErrors,
    getReportOfflinePendingActionAndErrors,
    isDM,
    getPolicy,
    getPolicyExpenseChatReportIDByOwner,
    shouldDisableSettings,
    shouldDisableRename,
    hasSingleParticipant,
    getReportRecipientAccountIDs,
    isOneOnOneChat,
    getTransactionReportName,
    getTransactionDetails,
    getTaskAssigneeChatOnyxData,
    canEditMoneyRequest,
    buildTransactionThread,
    areAllRequestsBeingSmartScanned,
    getReportPreviewDisplayTransactions,
    getTransactionsWithReceipts,
    hasMissingSmartscanFields,
};<|MERGE_RESOLUTION|>--- conflicted
+++ resolved
@@ -947,18 +947,8 @@
     for (let i = 0; i < participantsList.length; i++) {
         const accountID = participantsList[i];
         const avatarSource = UserUtils.getAvatar(lodashGet(personalDetails, [accountID, 'avatar'], ''), accountID);
-<<<<<<< HEAD
-        participantDetails.push([
-            accountID,
-            lodashGet(personalDetails, [accountID, 'displayName']) || lodashGet(personalDetails, [accountID, 'login'], ''),
-            lodashGet(personalDetails, [accountID, 'firstName'], ''),
-            avatarSource,
-            lodashGet(personalDetails, [accountID, 'fallBackIcon']),
-        ]);
-=======
         const displayNameLogin = lodashGet(personalDetails, [accountID, 'displayName']) || lodashGet(personalDetails, [accountID, 'login'], '');
-        participantDetails.push([accountID, displayNameLogin, avatarSource]);
->>>>>>> d9f2843a
+        participantDetails.push([accountID, displayNameLogin, avatarSource, lodashGet(personalDetails, [accountID, 'fallBackIcon'])]);
     }
 
     const sortedParticipantDetails = _.chain(participantDetails)
@@ -984,7 +974,7 @@
             source: sortedParticipantDetails[i][2],
             type: CONST.ICON_TYPE_AVATAR,
             name: sortedParticipantDetails[i][1],
-            fallBackIcon: sortedParticipantDetails[i][4],
+            fallBackIcon: sortedParticipantDetails[i][3],
         };
         avatars.push(userIcon);
     }

import React from 'react';
import type {MutableRefObject} from 'react';
import type {TextInput} from 'react-native';
import SCREENS from '@src/SCREENS';
import getTopmostRouteName from './Navigation/getTopmostRouteName';
import isReportOpenInRHP from './Navigation/isReportOpenInRHP';
import navigationRef from './Navigation/navigationRef';

type FocusCallback = (shouldFocusForNonBlurInputOnTapOutside?: boolean) => void;

const composerRef: MutableRefObject<TextInput | null> = React.createRef<TextInput>();
const editComposerRef = React.createRef<TextInput>();
// There are two types of focus callbacks: priority and general
// Priority callback would take priority if it existed
let priorityFocusCallback: FocusCallback | null = null;
let focusCallback: FocusCallback | null = null;

/**
 * Register a callback to be called when focus is requested.
 * Typical uses of this would be call the focus on the ReportActionComposer.
 *
 * @param callback callback to register
 */
<<<<<<< HEAD
function onComposerFocus(callback: FocusCallback, isPriorityCallback = false) {
    if (isPriorityCallback) {
        priorityFocusCallback = callback;
=======
function onComposerFocus(callback: FocusCallback | null, isMainComposer = false) {
    if (isMainComposer) {
        mainComposerFocusCallback = callback;
>>>>>>> 3666caa1
    } else {
        focusCallback = callback;
    }
}

/**
 * Request focus on the ReportActionComposer
 */
function focus(shouldFocusForNonBlurInputOnTapOutside?: boolean) {
    /** Do not trigger the refocusing when the active route is not the report screen */
    const navigationState = navigationRef.getState();
    if (!navigationState || (!isReportOpenInRHP(navigationState) && getTopmostRouteName(navigationState) !== SCREENS.REPORT)) {
        return;
    }

    if (typeof priorityFocusCallback !== 'function' && typeof focusCallback !== 'function') {
        return;
    }

<<<<<<< HEAD
    if (typeof priorityFocusCallback === 'function') {
        priorityFocusCallback();
=======
        mainComposerFocusCallback(shouldFocusForNonBlurInputOnTapOutside);
>>>>>>> 3666caa1
        return;
    }

    if (typeof focusCallback === 'function') {
        focusCallback();
    }
}

/**
 * Clear the registered focus callback
 */
function clear(isPriorityCallback = false) {
    if (isPriorityCallback) {
        priorityFocusCallback = null;
    } else {
        focusCallback = null;
    }
}

/**
 * Exposes the current focus state of the report action composer.
 */
function isFocused(): boolean {
    return !!composerRef.current?.isFocused();
}

/**
 * Exposes the current focus state of the edit message composer.
 */
function isEditFocused(): boolean {
    return !!editComposerRef.current?.isFocused();
}

export default {
    composerRef,
    onComposerFocus,
    focus,
    clear,
    isFocused,
    editComposerRef,
    isEditFocused,
};<|MERGE_RESOLUTION|>--- conflicted
+++ resolved
@@ -21,15 +21,9 @@
  *
  * @param callback callback to register
  */
-<<<<<<< HEAD
-function onComposerFocus(callback: FocusCallback, isPriorityCallback = false) {
+function onComposerFocus(callback: FocusCallback | null, isPriorityCallback = false) {
     if (isPriorityCallback) {
         priorityFocusCallback = callback;
-=======
-function onComposerFocus(callback: FocusCallback | null, isMainComposer = false) {
-    if (isMainComposer) {
-        mainComposerFocusCallback = callback;
->>>>>>> 3666caa1
     } else {
         focusCallback = callback;
     }
@@ -49,12 +43,8 @@
         return;
     }
 
-<<<<<<< HEAD
     if (typeof priorityFocusCallback === 'function') {
-        priorityFocusCallback();
-=======
-        mainComposerFocusCallback(shouldFocusForNonBlurInputOnTapOutside);
->>>>>>> 3666caa1
+        priorityFocusCallback(shouldFocusForNonBlurInputOnTapOutside);
         return;
     }
 

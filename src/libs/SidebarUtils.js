/* eslint-disable rulesdir/prefer-underscore-method */
import Onyx from 'react-native-onyx';
import _ from 'underscore';
import lodashGet from 'lodash/get';
import Str from 'expensify-common/lib/str';
import ONYXKEYS from '../ONYXKEYS';
import * as ReportUtils from './ReportUtils';
import * as ReportActionsUtils from './ReportActionsUtils';
import * as Localize from './Localize';
import CONST from '../CONST';
import * as OptionsListUtils from './OptionsListUtils';
import * as CollectionUtils from './CollectionUtils';
import * as LocalePhoneNumber from './LocalePhoneNumber';
import * as UserUtils from './UserUtils';
import * as PersonalDetailsUtils from './PersonalDetailsUtils';

const visibleReportActionItems = {};
const lastReportActions = {};
Onyx.connect({
    key: ONYXKEYS.COLLECTION.REPORT_ACTIONS,
    callback: (actions, key) => {
        if (!key || !actions) {
            return;
        }
        const reportID = CollectionUtils.extractCollectionItemID(key);

        const actionsArray = ReportActionsUtils.getSortedReportActions(_.toArray(actions));
        lastReportActions[reportID] = _.last(actionsArray);

        // The report is only visible if it is the last action not deleted that
        // does not match a closed or created state.
        const reportActionsForDisplay = _.filter(
            actionsArray,
            (reportAction, actionKey) =>
                ReportActionsUtils.shouldReportActionBeVisible(reportAction, actionKey) &&
                reportAction.actionName !== CONST.REPORT.ACTIONS.TYPE.CREATED &&
                reportAction.pendingAction !== CONST.RED_BRICK_ROAD_PENDING_ACTION.DELETE,
        );
        visibleReportActionItems[reportID] = _.last(reportActionsForDisplay);
    },
});

// Session can remain stale because the only way for the current user to change is to
// sign out and sign in, which would clear out all the Onyx
// data anyway and cause SidebarLinks to rerender.
let currentUserAccountID;
Onyx.connect({
    key: ONYXKEYS.SESSION,
    callback: (val) => {
        if (!val) {
            return;
        }

        currentUserAccountID = val.accountID;
    },
});

let resolveSidebarIsReadyPromise;

let sidebarIsReadyPromise = new Promise((resolve) => {
    resolveSidebarIsReadyPromise = resolve;
});

function resetIsSidebarLoadedReadyPromise() {
    sidebarIsReadyPromise = new Promise((resolve) => {
        resolveSidebarIsReadyPromise = resolve;
    });
}

function isSidebarLoadedReady() {
    return sidebarIsReadyPromise;
}

function compareStringDates(stringA, stringB) {
    if (stringA < stringB) {
        return -1;
    }
    if (stringA > stringB) {
        return 1;
    }
    return 0;
}

function setIsSidebarLoadedReady() {
    resolveSidebarIsReadyPromise();
}

// Define a cache object to store the memoized results
const reportIDsCache = new Map();

// Function to set a key-value pair while maintaining the maximum key limit
function setWithLimit(map, key, value) {
    if (map.size >= 5) {
        // If the map has reached its limit, remove the first (oldest) key-value pair
        const firstKey = map.keys().next().value;
        map.delete(firstKey);
    }
    map.set(key, value);
}

// Variable to verify if ONYX actions are loaded
let hasInitialReportActions = false;

/**
 * @param {String} currentReportId
 * @param {Object} allReportsDict
 * @param {Object} betas
 * @param {String[]} policies
 * @param {String} priorityMode
 * @param {Object} allReportActions
 * @returns {String[]} An array of reportIDs sorted in the proper order
 */
function getOrderedReportIDs(currentReportId, allReportsDict, betas, policies, priorityMode, allReportActions) {
    // Generate a unique cache key based on the function arguments
    const cachedReportsKey = JSON.stringify(
        // eslint-disable-next-line es/no-optional-chaining
        [currentReportId, allReportsDict, betas, policies, priorityMode, allReportActions[`${ONYXKEYS.COLLECTION.REPORT_ACTIONS}${currentReportId}`]?.length || 1],
        (key, value) => {
            /**
             *  Exclude 'participantAccountIDs', 'participants' and 'lastMessageText' not to overwhelm a cached key value with huge data,
             *  which we don't need to store in a cacheKey
             */
            if (key === 'participantAccountIDs' || key === 'participants' || key === 'lastMessageText') {
                return undefined;
            }
            return value;
        },
    );

    // Check if the result is already in the cache
    if (reportIDsCache.has(cachedReportsKey) && hasInitialReportActions) {
        return reportIDsCache.get(cachedReportsKey);
    }

    // This is needed to prevent caching when Onyx is empty for a second render
    hasInitialReportActions = Object.values(lastReportActions).length > 0;

    const isInGSDMode = priorityMode === CONST.PRIORITY_MODE.GSD;
    const isInDefaultMode = !isInGSDMode;
    const allReportsDictValues = Object.values(allReportsDict);
    // Filter out all the reports that shouldn't be displayed
    const reportsToDisplay = allReportsDictValues.filter((report) => ReportUtils.shouldReportBeInOptionList(report, currentReportId, isInGSDMode, betas, policies, allReportActions, true));

    if (reportsToDisplay.length === 0) {
        // Display Concierge chat report when there is no report to be displayed
        const conciergeChatReport = allReportsDictValues.find(ReportUtils.isConciergeChatReport);
        if (conciergeChatReport) {
            reportsToDisplay.push(conciergeChatReport);
        }
    }

    // There are a few properties that need to be calculated for the report which are used when sorting reports.
    reportsToDisplay.forEach((report) => {
        // Normally, the spread operator would be used here to clone the report and prevent the need to reassign the params.
        // However, this code needs to be very performant to handle thousands of reports, so in the interest of speed, we're just going to disable this lint rule and add
        // the reportDisplayName property to the report object directly.
        // eslint-disable-next-line no-param-reassign
        report.displayName = ReportUtils.getReportName(report);

        // eslint-disable-next-line no-param-reassign
        report.iouReportAmount = ReportUtils.getMoneyRequestReimbursableTotal(report, allReportsDict);
    });

    // The LHN is split into five distinct groups, and each group is sorted a little differently. The groups will ALWAYS be in this order:
    // 1. Pinned - Always sorted by reportDisplayName
    // 2. Outstanding IOUs - Always sorted by iouReportAmount with the largest amounts at the top of the group
    // 3. Drafts - Always sorted by reportDisplayName
    // 4. Non-archived reports and settled IOUs
    //      - Sorted by lastVisibleActionCreated in default (most recent) view mode
    //      - Sorted by reportDisplayName in GSD (focus) view mode
    // 5. Archived reports
    //      - Sorted by lastVisibleActionCreated in default (most recent) view mode
    //      - Sorted by reportDisplayName in GSD (focus) view mode
    const pinnedReports = [];
    const outstandingIOUReports = [];
    const draftReports = [];
    const nonArchivedReports = [];
    const archivedReports = [];
    reportsToDisplay.forEach((report) => {
        if (report.isPinned) {
            pinnedReports.push(report);
        } else if (ReportUtils.isWaitingForIOUActionFromCurrentUser(report)) {
            outstandingIOUReports.push(report);
        } else if (report.hasDraft) {
            draftReports.push(report);
        } else if (ReportUtils.isArchivedRoom(report)) {
            archivedReports.push(report);
        } else {
            nonArchivedReports.push(report);
        }
    });

    // Sort each group of reports accordingly
    pinnedReports.sort((a, b) => a.displayName.toLowerCase().localeCompare(b.displayName.toLowerCase()));
    outstandingIOUReports.sort((a, b) => b.iouReportAmount - a.iouReportAmount || a.displayName.toLowerCase().localeCompare(b.displayName.toLowerCase()));
    draftReports.sort((a, b) => a.displayName.toLowerCase().localeCompare(b.displayName.toLowerCase()));

    if (isInDefaultMode) {
        nonArchivedReports.sort(
            (a, b) => compareStringDates(b.lastVisibleActionCreated, a.lastVisibleActionCreated) || a.displayName.toLowerCase().localeCompare(b.displayName.toLowerCase()),
        );
        // For archived reports ensure that most recent reports are at the top by reversing the order
        archivedReports.sort((a, b) => compareStringDates(b.lastVisibleActionCreated, a.lastVisibleActionCreated));
    } else {
        nonArchivedReports.sort((a, b) => a.displayName.toLowerCase().localeCompare(b.displayName.toLowerCase()));
        archivedReports.sort((a, b) => a.displayName.toLowerCase().localeCompare(b.displayName.toLowerCase()));
    }

    // Now that we have all the reports grouped and sorted, they must be flattened into an array and only return the reportID.
    // The order the arrays are concatenated in matters and will determine the order that the groups are displayed in the sidebar.
    const LHNReports = [].concat(pinnedReports, outstandingIOUReports, draftReports, nonArchivedReports, archivedReports).map((report) => report.reportID);
    setWithLimit(reportIDsCache, cachedReportsKey, LHNReports);
    return LHNReports;
}

/**
 * Gets all the data necessary for rendering an OptionRowLHN component
 *
 * @param {Object} report
 * @param {Object} reportActions
 * @param {Object} personalDetails
 * @param {String} preferredLocale
 * @param {Object} [policy]
 * @param {Object} parentReportAction
 * @returns {Object}
 */
function getOptionData(report, reportActions, personalDetails, preferredLocale, policy, parentReportAction) {
    // When a user signs out, Onyx is cleared. Due to the lazy rendering with a virtual list, it's possible for
    // this method to be called after the Onyx data has been cleared out. In that case, it's fine to do
    // a null check here and return early.
    if (!report || !personalDetails) {
        return;
    }
    const result = {
        text: null,
        alternateText: null,
        pendingAction: null,
        allReportErrors: null,
        brickRoadIndicator: null,
        icons: null,
        tooltipText: null,
        ownerAccountID: null,
        subtitle: null,
        participantsList: null,
        login: null,
        accountID: null,
        managerID: null,
        reportID: null,
        policyID: null,
        statusNum: null,
        stateNum: null,
        phoneNumber: null,
        isUnread: null,
        isUnreadWithMention: null,
        hasDraftComment: false,
        keyForList: null,
        searchText: null,
        isPinned: false,
        hasOutstandingIOU: false,
        iouReportID: null,
        isIOUReportOwner: null,
        iouReportAmount: 0,
        isChatRoom: false,
        isArchivedRoom: false,
        shouldShowSubscript: false,
        isPolicyExpenseChat: false,
        isMoneyRequestReport: false,
        isExpenseRequest: false,
        isWaitingOnBankAccount: false,
        isAllowedToComment: true,
        chatType: null,
    };

    const participantPersonalDetailList = _.values(OptionsListUtils.getPersonalDetailsForAccountIDs(report.participantAccountIDs, personalDetails));
    const personalDetail = participantPersonalDetailList[0] || {};

    result.isThread = ReportUtils.isChatThread(report);
    result.isChatRoom = ReportUtils.isChatRoom(report);
    result.isTaskReport = ReportUtils.isTaskReport(report);
    if (result.isTaskReport) {
        result.isWaitingForTaskCompleteFromAssignee = ReportUtils.isWaitingForTaskCompleteFromAssignee(report, parentReportAction);
    }
    result.isArchivedRoom = ReportUtils.isArchivedRoom(report);
    result.isPolicyExpenseChat = ReportUtils.isPolicyExpenseChat(report);
    result.isExpenseRequest = ReportUtils.isExpenseRequest(report);
    result.isMoneyRequestReport = ReportUtils.isMoneyRequestReport(report);
    result.shouldShowSubscript = ReportUtils.shouldReportShowSubscript(report);
    result.pendingAction = report.pendingFields ? report.pendingFields.addWorkspaceRoom || report.pendingFields.createChat : null;
    result.allReportErrors = OptionsListUtils.getAllReportErrors(report, reportActions);
    result.brickRoadIndicator = !_.isEmpty(result.allReportErrors) ? CONST.BRICK_ROAD_INDICATOR_STATUS.ERROR : '';
    result.ownerAccountID = report.ownerAccountID;
    result.managerID = report.managerID;
    result.reportID = report.reportID;
    result.policyID = report.policyID;
    result.stateNum = report.stateNum;
    result.statusNum = report.statusNum;
    result.isUnread = ReportUtils.isUnread(report);
    result.isUnreadWithMention = ReportUtils.isUnreadWithMention(report);
    result.hasDraftComment = report.hasDraft;
    result.isPinned = report.isPinned;
    result.iouReportID = report.iouReportID;
    result.keyForList = String(report.reportID);
    result.tooltipText = ReportUtils.getReportParticipantsTitle(report.participantAccountIDs || []);
    result.hasOutstandingIOU = report.hasOutstandingIOU;
    result.parentReportID = report.parentReportID || null;
    result.isWaitingOnBankAccount = report.isWaitingOnBankAccount;
    result.notificationPreference = report.notificationPreference || null;
<<<<<<< HEAD
    result.isAllowedToComment = ReportUtils.canUserPerformWriteAction(report);
=======
    result.isAllowedToComment = !ReportUtils.shouldDisableWriteActions(report);
    result.chatType = report.chatType;
>>>>>>> 05ae4c4d

    const hasMultipleParticipants = participantPersonalDetailList.length > 1 || result.isChatRoom || result.isPolicyExpenseChat;
    const subtitle = ReportUtils.getChatRoomSubtitle(report);

    const login = Str.removeSMSDomain(lodashGet(personalDetail, 'login', ''));
    const status = lodashGet(personalDetail, 'status', '');
    const formattedLogin = Str.isSMSLogin(login) ? LocalePhoneNumber.formatPhoneNumber(login) : login;

    // We only create tooltips for the first 10 users or so since some reports have hundreds of users, causing performance to degrade.
    const displayNamesWithTooltips = ReportUtils.getDisplayNamesWithTooltips((participantPersonalDetailList || []).slice(0, 10), hasMultipleParticipants);
    const lastMessageTextFromReport = OptionsListUtils.getLastMessageTextForReport(report);

    // If the last actor's details are not currently saved in Onyx Collection,
    // then try to get that from the last report action if that action is valid
    // to get data from.
    let lastActorDetails = personalDetails[report.lastActorAccountID] || null;
    if (!lastActorDetails && visibleReportActionItems[report.reportID]) {
        const lastActorDisplayName = lodashGet(visibleReportActionItems[report.reportID], 'person[0].text');
        lastActorDetails = lastActorDisplayName
            ? {
                  displayName: lastActorDisplayName,
                  accountID: report.lastActorAccountID,
              }
            : null;
    }
    const lastActorDisplayName =
        hasMultipleParticipants && lastActorDetails && lastActorDetails.accountID && Number(lastActorDetails.accountID) !== currentUserAccountID ? lastActorDetails.displayName : '';
    let lastMessageText = lastMessageTextFromReport;

    if (result.isArchivedRoom) {
        const archiveReason =
            (lastReportActions[report.reportID] && lastReportActions[report.reportID].originalMessage && lastReportActions[report.reportID].originalMessage.reason) ||
            CONST.REPORT.ARCHIVE_REASON.DEFAULT;
        lastMessageText = Localize.translate(preferredLocale, `reportArchiveReasons.${archiveReason}`, {
            displayName: archiveReason.displayName || PersonalDetailsUtils.getDisplayNameOrDefault(lastActorDetails, 'displayName'),
            policyName: ReportUtils.getPolicyName(report, false, policy),
        });
    }

    if ((result.isChatRoom || result.isPolicyExpenseChat || result.isThread || result.isTaskReport) && !result.isArchivedRoom) {
        const lastAction = visibleReportActionItems[report.reportID];
        if (lastAction && lastAction.actionName === CONST.REPORT.ACTIONS.TYPE.RENAMED) {
            const newName = lodashGet(lastAction, 'originalMessage.newName', '');
            result.alternateText = Localize.translate(preferredLocale, 'newRoomPage.roomRenamedTo', {newName});
        } else if (lastAction && lastAction.actionName === CONST.REPORT.ACTIONS.TYPE.TASKREOPENED) {
            result.alternateText = `${Localize.translate(preferredLocale, 'task.messages.reopened')}`;
        } else if (lastAction && lastAction.actionName === CONST.REPORT.ACTIONS.TYPE.TASKCOMPLETED) {
            result.alternateText = `${Localize.translate(preferredLocale, 'task.messages.completed')}`;
        } else if (
            lastAction &&
            _.includes(
                [
                    CONST.REPORT.ACTIONS.TYPE.ROOMCHANGELOG.INVITE_TO_ROOM,
                    CONST.REPORT.ACTIONS.TYPE.ROOMCHANGELOG.REMOVE_FROM_ROOM,
                    CONST.REPORT.ACTIONS.TYPE.POLICYCHANGELOG.INVITE_TO_ROOM,
                    CONST.REPORT.ACTIONS.TYPE.POLICYCHANGELOG.REMOVE_FROM_ROOM,
                ],
                lastAction.actionName,
            )
        ) {
            const targetAccountIDs = lodashGet(lastAction, 'originalMessage.targetAccountIDs', []);
            const verb =
                lastAction.actionName === CONST.REPORT.ACTIONS.TYPE.ROOMCHANGELOG.INVITE_TO_ROOM || lastAction.actionName === CONST.REPORT.ACTIONS.TYPE.POLICYCHANGELOG.INVITE_TO_ROOM
                    ? 'invited'
                    : 'removed';
            const users = targetAccountIDs.length > 1 ? 'users' : 'user';
            result.alternateText = `${verb} ${targetAccountIDs.length} ${users}`;

            const roomName = lodashGet(lastAction, 'originalMessage.roomName', '');
            if (roomName) {
                const preposition =
                    lastAction.actionName === CONST.REPORT.ACTIONS.TYPE.ROOMCHANGELOG.INVITE_TO_ROOM || lastAction.actionName === CONST.REPORT.ACTIONS.TYPE.POLICYCHANGELOG.INVITE_TO_ROOM
                        ? ' to'
                        : ' from';
                result.alternateText += `${preposition} ${roomName}`;
            }
        } else if (lastAction && lastAction.actionName !== CONST.REPORT.ACTIONS.TYPE.REPORTPREVIEW && lastActorDisplayName && lastMessageTextFromReport) {
            result.alternateText = `${lastActorDisplayName}: ${lastMessageText}`;
        } else {
            result.alternateText = lastAction && lastMessageTextFromReport.length > 0 ? lastMessageText : Localize.translate(preferredLocale, 'report.noActivityYet');
        }
    } else {
        if (!lastMessageText) {
            // Here we get the beginning of chat history message and append the display name for each user, adding pronouns if there are any.
            // We also add a fullstop after the final name, the word "and" before the final name and commas between all previous names.
            lastMessageText =
                Localize.translate(preferredLocale, 'reportActionsView.beginningOfChatHistory') +
                _.map(displayNamesWithTooltips, ({displayName, pronouns}, index) => {
                    const formattedText = _.isEmpty(pronouns) ? displayName : `${displayName} (${pronouns})`;

                    if (index === displayNamesWithTooltips.length - 1) {
                        return `${formattedText}.`;
                    }
                    if (index === displayNamesWithTooltips.length - 2) {
                        return `${formattedText} ${Localize.translate(preferredLocale, 'common.and')}`;
                    }
                    if (index < displayNamesWithTooltips.length - 2) {
                        return `${formattedText},`;
                    }
                }).join(' ');
        }

        result.alternateText = lastMessageText || formattedLogin;
    }

    result.isIOUReportOwner = ReportUtils.isIOUOwnedByCurrentUser(result);
    result.iouReportAmount = ReportUtils.getMoneyRequestReimbursableTotal(result);

    if (!hasMultipleParticipants) {
        result.accountID = personalDetail.accountID;
        result.login = personalDetail.login;
        result.phoneNumber = personalDetail.phoneNumber;
    }

    const reportName = ReportUtils.getReportName(report, policy);

    result.text = reportName;
    result.subtitle = subtitle;
    result.participantsList = participantPersonalDetailList;

    result.icons = ReportUtils.getIcons(report, personalDetails, UserUtils.getAvatar(personalDetail.avatar, personalDetail.accountID), '', -1, policy);
    result.searchText = OptionsListUtils.getSearchText(report, reportName, participantPersonalDetailList, result.isChatRoom || result.isPolicyExpenseChat, result.isThread);
    result.displayNamesWithTooltips = displayNamesWithTooltips;

    if (status) {
        result.status = status;
    }
    result.type = report.type;

    return result;
}

export default {
    getOptionData,
    getOrderedReportIDs,
    setIsSidebarLoadedReady,
    isSidebarLoadedReady,
    resetIsSidebarLoadedReadyPromise,
};<|MERGE_RESOLUTION|>--- conflicted
+++ resolved
@@ -305,12 +305,8 @@
     result.parentReportID = report.parentReportID || null;
     result.isWaitingOnBankAccount = report.isWaitingOnBankAccount;
     result.notificationPreference = report.notificationPreference || null;
-<<<<<<< HEAD
     result.isAllowedToComment = ReportUtils.canUserPerformWriteAction(report);
-=======
-    result.isAllowedToComment = !ReportUtils.shouldDisableWriteActions(report);
     result.chatType = report.chatType;
->>>>>>> 05ae4c4d
 
     const hasMultipleParticipants = participantPersonalDetailList.length > 1 || result.isChatRoom || result.isPolicyExpenseChat;
     const subtitle = ReportUtils.getChatRoomSubtitle(report);

/* eslint-disable rulesdir/prefer-underscore-method */
import Onyx from 'react-native-onyx';
import _ from 'underscore';
import lodashGet from 'lodash/get';
import Str from 'expensify-common/lib/str';
import ONYXKEYS from '../ONYXKEYS';
import * as ReportUtils from './ReportUtils';
import * as ReportActionsUtils from './ReportActionsUtils';
import * as Localize from './Localize';
import CONST from '../CONST';
import * as OptionsListUtils from './OptionsListUtils';
import * as CollectionUtils from './CollectionUtils';
import * as LocalePhoneNumber from './LocalePhoneNumber';
import * as UserUtils from './UserUtils';
import * as PersonalDetailsUtils from './PersonalDetailsUtils';

const visibleReportActionItems = {};
const lastReportActions = {};
Onyx.connect({
    key: ONYXKEYS.COLLECTION.REPORT_ACTIONS,
    callback: (actions, key) => {
        if (!key || !actions) {
            return;
        }
        const reportID = CollectionUtils.extractCollectionItemID(key);

        const actionsArray = ReportActionsUtils.getSortedReportActions(_.toArray(actions));
        lastReportActions[reportID] = _.last(actionsArray);

        // The report is only visible if it is the last action not deleted that
        // does not match a closed or created state.
        const reportActionsForDisplay = _.filter(
            actionsArray,
            (reportAction, actionKey) =>
                ReportActionsUtils.shouldReportActionBeVisible(reportAction, actionKey) &&
                reportAction.actionName !== CONST.REPORT.ACTIONS.TYPE.CREATED &&
                reportAction.pendingAction !== CONST.RED_BRICK_ROAD_PENDING_ACTION.DELETE,
        );
        visibleReportActionItems[reportID] = _.last(reportActionsForDisplay);
    },
});

// Session can remain stale because the only way for the current user to change is to
// sign out and sign in, which would clear out all the Onyx
// data anyway and cause SidebarLinks to rerender.
let currentUserAccountID;
Onyx.connect({
    key: ONYXKEYS.SESSION,
    callback: (val) => {
        if (!val) {
            return;
        }

        currentUserAccountID = val.accountID;
    },
});

let resolveSidebarIsReadyPromise;

let sidebarIsReadyPromise = new Promise((resolve) => {
    resolveSidebarIsReadyPromise = resolve;
});

function resetIsSidebarLoadedReadyPromise() {
    sidebarIsReadyPromise = new Promise((resolve) => {
        resolveSidebarIsReadyPromise = resolve;
    });
}

function isSidebarLoadedReady() {
    return sidebarIsReadyPromise;
}

function compareStringDates(stringA, stringB) {
    if (stringA < stringB) {
        return -1;
    }
    if (stringA > stringB) {
        return 1;
    }
    return 0;
}

function setIsSidebarLoadedReady() {
    resolveSidebarIsReadyPromise();
}

// Define a cache object to store the memoized results
const reportIDsCache = new Map();

// Function to set a key-value pair while maintaining the maximum key limit
function setWithLimit(map, key, value) {
    if (map.size >= 5) {
        // If the map has reached its limit, remove the first (oldest) key-value pair
        const firstKey = map.keys().next().value;
        map.delete(firstKey);
    }
    map.set(key, value);
}

// Variable to verify if ONYX actions are loaded
let hasInitialReportActions = false;

/**
 * @param {String} currentReportId
 * @param {Object} allReportsDict
 * @param {Object} betas
 * @param {String[]} policies
 * @param {String} priorityMode
 * @param {Object} allReportActions
 * @returns {String[]} An array of reportIDs sorted in the proper order
 */
function getOrderedReportIDs(currentReportId, allReportsDict, betas, policies, priorityMode, allReportActions) {
    // Generate a unique cache key based on the function arguments
    const cachedReportsKey = JSON.stringify(
        // eslint-disable-next-line es/no-optional-chaining
        [currentReportId, allReportsDict, betas, policies, priorityMode, allReportActions[`${ONYXKEYS.COLLECTION.REPORT_ACTIONS}${currentReportId}`]?.length || 1],
        (key, value) => {
            /**
             *  Exclude 'participantAccountIDs', 'participants' and 'lastMessageText' not to overwhelm a cached key value with huge data,
             *  which we don't need to store in a cacheKey
             */
            if (key === 'participantAccountIDs' || key === 'participants' || key === 'lastMessageText') {
                return undefined;
            }
            return value;
        },
    );

    // Check if the result is already in the cache
    if (reportIDsCache.has(cachedReportsKey) && hasInitialReportActions) {
        return reportIDsCache.get(cachedReportsKey);
    }

    // This is needed to prevent caching when Onyx is empty for a second render
    hasInitialReportActions = Object.values(lastReportActions).length > 0;

    const isInGSDMode = priorityMode === CONST.PRIORITY_MODE.GSD;
    const isInDefaultMode = !isInGSDMode;
    const allReportsDictValues = Object.values(allReportsDict);
    // Filter out all the reports that shouldn't be displayed
    const reportsToDisplay = allReportsDictValues.filter((report) => ReportUtils.shouldReportBeInOptionList(report, currentReportId, isInGSDMode, betas, policies, allReportActions, true));

    if (reportsToDisplay.length === 0) {
        // Display Concierge chat report when there is no report to be displayed
        const conciergeChatReport = allReportsDictValues.find(ReportUtils.isConciergeChatReport);
        if (conciergeChatReport) {
            reportsToDisplay.push(conciergeChatReport);
        }
    }

    // There are a few properties that need to be calculated for the report which are used when sorting reports.
    reportsToDisplay.forEach((report) => {
        // Normally, the spread operator would be used here to clone the report and prevent the need to reassign the params.
        // However, this code needs to be very performant to handle thousands of reports, so in the interest of speed, we're just going to disable this lint rule and add
        // the reportDisplayName property to the report object directly.
        // eslint-disable-next-line no-param-reassign
        report.displayName = ReportUtils.getReportName(report);

        // eslint-disable-next-line no-param-reassign
        report.iouReportAmount = ReportUtils.getMoneyRequestTotal(report, allReportsDict);
    });

    // The LHN is split into five distinct groups, and each group is sorted a little differently. The groups will ALWAYS be in this order:
    // 1. Pinned - Always sorted by reportDisplayName
    // 2. Outstanding IOUs - Always sorted by iouReportAmount with the largest amounts at the top of the group
    // 3. Drafts - Always sorted by reportDisplayName
    // 4. Non-archived reports and settled IOUs
    //      - Sorted by lastVisibleActionCreated in default (most recent) view mode
    //      - Sorted by reportDisplayName in GSD (focus) view mode
    // 5. Archived reports
    //      - Sorted by lastVisibleActionCreated in default (most recent) view mode
    //      - Sorted by reportDisplayName in GSD (focus) view mode
    const pinnedReports = [];
    const outstandingIOUReports = [];
    const draftReports = [];
    const nonArchivedReports = [];
    const archivedReports = [];
    reportsToDisplay.forEach((report) => {
        if (report.isPinned) {
            pinnedReports.push(report);
        } else if (ReportUtils.isWaitingForIOUActionFromCurrentUser(report)) {
            outstandingIOUReports.push(report);
        } else if (report.hasDraft) {
            draftReports.push(report);
        } else if (ReportUtils.isArchivedRoom(report)) {
            archivedReports.push(report);
        } else {
            nonArchivedReports.push(report);
        }
    });

    // Sort each group of reports accordingly
    pinnedReports.sort((a, b) => a.displayName.toLowerCase().localeCompare(b.displayName.toLowerCase()));
    outstandingIOUReports.sort((a, b) => b.iouReportAmount - a.iouReportAmount || a.displayName.toLowerCase().localeCompare(b.displayName.toLowerCase()));
    draftReports.sort((a, b) => a.displayName.toLowerCase().localeCompare(b.displayName.toLowerCase()));

    if (isInDefaultMode) {
        nonArchivedReports.sort(
            (a, b) => compareStringDates(b.lastVisibleActionCreated, a.lastVisibleActionCreated) || a.displayName.toLowerCase().localeCompare(b.displayName.toLowerCase()),
        );
        // For archived reports ensure that most recent reports are at the top by reversing the order
        archivedReports.sort((a, b) => compareStringDates(b.lastVisibleActionCreated, a.lastVisibleActionCreated));
    } else {
        nonArchivedReports.sort((a, b) => a.displayName.toLowerCase().localeCompare(b.displayName.toLowerCase()));
        archivedReports.sort((a, b) => a.displayName.toLowerCase().localeCompare(b.displayName.toLowerCase()));
    }

    // Now that we have all the reports grouped and sorted, they must be flattened into an array and only return the reportID.
    // The order the arrays are concatenated in matters and will determine the order that the groups are displayed in the sidebar.
    const LHNReports = [].concat(pinnedReports, outstandingIOUReports, draftReports, nonArchivedReports, archivedReports).map((report) => report.reportID);
    setWithLimit(reportIDsCache, cachedReportsKey, LHNReports);
    return LHNReports;
}

/**
 * Gets all the data necessary for rendering an OptionRowLHN component
 *
 * @param {Object} report
 * @param {Object} reportActions
 * @param {Object} personalDetails
 * @param {String} preferredLocale
 * @param {Object} [policy]
 * @param {Object} parentReportAction
 * @returns {Object}
 */
function getOptionData(report, reportActions, personalDetails, preferredLocale, policy, parentReportAction) {
    // When a user signs out, Onyx is cleared. Due to the lazy rendering with a virtual list, it's possible for
    // this method to be called after the Onyx data has been cleared out. In that case, it's fine to do
    // a null check here and return early.
    if (!report || !personalDetails) {
        return;
    }
    const result = {
        text: null,
        alternateText: null,
        pendingAction: null,
        allReportErrors: null,
        brickRoadIndicator: null,
        icons: null,
        tooltipText: null,
        ownerAccountID: null,
        subtitle: null,
        participantsList: null,
        login: null,
        accountID: null,
        managerID: null,
        reportID: null,
        policyID: null,
        statusNum: null,
        stateNum: null,
        phoneNumber: null,
        isUnread: null,
        isUnreadWithMention: null,
        hasDraftComment: false,
        keyForList: null,
        searchText: null,
        isPinned: false,
        hasOutstandingIOU: false,
        iouReportID: null,
        isIOUReportOwner: null,
        iouReportAmount: 0,
        isChatRoom: false,
        isArchivedRoom: false,
        shouldShowSubscript: false,
        isPolicyExpenseChat: false,
        isMoneyRequestReport: false,
        isExpenseRequest: false,
        isWaitingOnBankAccount: false,
        isLastMessageDeletedParentAction: false,
        isAllowedToComment: true,
    };

    const participantPersonalDetailList = _.values(OptionsListUtils.getPersonalDetailsForAccountIDs(report.participantAccountIDs, personalDetails));
    const personalDetail = participantPersonalDetailList[0] || {};

    result.isThread = ReportUtils.isChatThread(report);
    result.isChatRoom = ReportUtils.isChatRoom(report);
    result.isTaskReport = ReportUtils.isTaskReport(report);
    if (result.isTaskReport) {
        result.isWaitingForTaskCompleteFromAssignee = ReportUtils.isWaitingForTaskCompleteFromAssignee(report, parentReportAction);
    }
    result.isArchivedRoom = ReportUtils.isArchivedRoom(report);
    result.isPolicyExpenseChat = ReportUtils.isPolicyExpenseChat(report);
    result.isExpenseRequest = ReportUtils.isExpenseRequest(report);
    result.isMoneyRequestReport = ReportUtils.isMoneyRequestReport(report);
    result.shouldShowSubscript = ReportUtils.shouldReportShowSubscript(report);
    result.pendingAction = report.pendingFields ? report.pendingFields.addWorkspaceRoom || report.pendingFields.createChat : null;
    result.allReportErrors = OptionsListUtils.getAllReportErrors(report, reportActions);
    result.brickRoadIndicator = !_.isEmpty(result.allReportErrors) ? CONST.BRICK_ROAD_INDICATOR_STATUS.ERROR : '';
    result.ownerAccountID = report.ownerAccountID;
    result.managerID = report.managerID;
    result.reportID = report.reportID;
    result.policyID = report.policyID;
    result.stateNum = report.stateNum;
    result.statusNum = report.statusNum;
    result.isUnread = ReportUtils.isUnread(report);
    result.isUnreadWithMention = ReportUtils.isUnreadWithMention(report);
    result.hasDraftComment = report.hasDraft;
    result.isPinned = report.isPinned;
    result.iouReportID = report.iouReportID;
    result.keyForList = String(report.reportID);
    result.tooltipText = ReportUtils.getReportParticipantsTitle(report.participantAccountIDs || []);
    result.hasOutstandingIOU = report.hasOutstandingIOU;
    result.parentReportID = report.parentReportID || null;
    result.isWaitingOnBankAccount = report.isWaitingOnBankAccount;
    result.notificationPreference = report.notificationPreference || null;
    result.isAllowedToComment = !ReportUtils.shouldDisableWriteActions(report);

    const hasMultipleParticipants = participantPersonalDetailList.length > 1 || result.isChatRoom || result.isPolicyExpenseChat;
    const subtitle = ReportUtils.getChatRoomSubtitle(report);

    const login = Str.removeSMSDomain(lodashGet(personalDetail, 'login', ''));
    const status = lodashGet(personalDetail, 'status', '');
    const formattedLogin = Str.isSMSLogin(login) ? LocalePhoneNumber.formatPhoneNumber(login) : login;

    // We only create tooltips for the first 10 users or so since some reports have hundreds of users, causing performance to degrade.
    const displayNamesWithTooltips = ReportUtils.getDisplayNamesWithTooltips((participantPersonalDetailList || []).slice(0, 10), hasMultipleParticipants);
    const lastMessageTextFromReport = OptionsListUtils.getLastMessageTextForReport(report);

    // If the last actor's details are not currently saved in Onyx Collection,
    // then try to get that from the last report action if that action is valid
    // to get data from.
    let lastActorDetails = personalDetails[report.lastActorAccountID] || null;
    if (!lastActorDetails && visibleReportActionItems[report.reportID]) {
        const lastActorDisplayName = lodashGet(visibleReportActionItems[report.reportID], 'person[0].text');
        lastActorDetails = lastActorDisplayName
            ? {
                  displayName: lastActorDisplayName,
                  accountID: report.lastActorAccountID,
              }
            : null;
    }
    const lastActorDisplayName =
        hasMultipleParticipants && lastActorDetails && lastActorDetails.accountID && Number(lastActorDetails.accountID) !== currentUserAccountID ? lastActorDetails.displayName : '';
    let lastMessageText = lastMessageTextFromReport;

    if (result.isArchivedRoom) {
        const archiveReason =
            (lastReportActions[report.reportID] && lastReportActions[report.reportID].originalMessage && lastReportActions[report.reportID].originalMessage.reason) ||
            CONST.REPORT.ARCHIVE_REASON.DEFAULT;
        lastMessageText = Localize.translate(preferredLocale, `reportArchiveReasons.${archiveReason}`, {
            displayName: archiveReason.displayName || PersonalDetailsUtils.getDisplayNameOrDefault(lastActorDetails, 'displayName'),
            policyName: ReportUtils.getPolicyName(report, false, policy),
        });
    }

    if ((result.isChatRoom || result.isPolicyExpenseChat || result.isThread || result.isTaskReport) && !result.isArchivedRoom) {
        const lastAction = visibleReportActionItems[report.reportID];
        const lastActionType = lodashGet(lastAction, 'actionName', '');
        if (lastActionType === CONST.REPORT.ACTIONS.TYPE.RENAMED) {
            const newName = lodashGet(lastAction, 'originalMessage.newName', '');
            result.alternateText = Localize.translate(preferredLocale, 'newRoomPage.roomRenamedTo', {newName});
<<<<<<< HEAD
        } else if (lastActionType === CONST.REPORT.ACTIONS.TYPE.TASKREOPENED) {
            result.alternateText = `${Localize.translate(preferredLocale, 'task.messages.reopened')}: ${report.reportName}`;
        } else if (lastActionType === CONST.REPORT.ACTIONS.TYPE.TASKCOMPLETED) {
            result.alternateText = `${Localize.translate(preferredLocale, 'task.messages.completed')}: ${report.reportName}`;
        } else if (_.includes([
            CONST.REPORT.ACTIONS.TYPE.ROOMCHANGELOG.INVITE_TO_ROOM,
            CONST.REPORT.ACTIONS.TYPE.ROOMCHANGELOG.REMOVE_FROM_ROOM,
            CONST.REPORT.ACTIONS.TYPE.POLICYCHANGELOG.INVITE_TO_ROOM,
            CONST.REPORT.ACTIONS.TYPE.POLICYCHANGELOG.REMOVE_FROM_ROOM
        ], lastActionType)) {
            const targetAccountIDs = lodashGet(lastAction, 'originalMessage.targetAccountIDs', []);
            const verb = lastActionType === CONST.REPORT.ACTIONS.TYPE.ROOMCHANGELOG.INVITE_TO_ROOM || lastActionType === CONST.REPORT.ACTIONS.TYPE.POLICYCHANGELOG.INVITE_TO_ROOM ? 'invited' : 'removed';
            const users = targetAccountIDs.length > 1 ? "users" : "user";
            result.alternateText = `${verb} ${targetAccountIDs.length} ${users}`;

            const roomName = lodashGet(lastAction, 'originalMessage.roomName', '');
            if (roomName) {
                const preposition = CONST.REPORT.ACTIONS.TYPE.ROOMCHANGELOG.INVITE_TO_ROOM || lastActionType === CONST.REPORT.ACTIONS.TYPE.POLICYCHANGELOG.INVITE_TO_ROOM ? 'to' : 'from';
                result.alternateText += `${preposition} ${roomName}`;
            }
=======
        } else if (lodashGet(lastAction, 'actionName', '') === CONST.REPORT.ACTIONS.TYPE.TASKREOPENED) {
            result.alternateText = `${Localize.translate(preferredLocale, 'task.messages.reopened')}`;
        } else if (lodashGet(lastAction, 'actionName', '') === CONST.REPORT.ACTIONS.TYPE.TASKCOMPLETED) {
            result.alternateText = `${Localize.translate(preferredLocale, 'task.messages.completed')}`;
        } else if (lodashGet(lastAction, 'actionName', '') !== CONST.REPORT.ACTIONS.TYPE.REPORTPREVIEW && lastActorDisplayName && lastMessageTextFromReport) {
            result.alternateText = `${lastActorDisplayName}: ${lastMessageText}`;
>>>>>>> 0c7f390b
        } else {
            result.alternateText = lastMessageTextFromReport.length > 0 ? lastMessageText : Localize.translate(preferredLocale, 'report.noActivityYet');
        }
    } else {
        if (!lastMessageText) {
            // Here we get the beginning of chat history message and append the display name for each user, adding pronouns if there are any.
            // We also add a fullstop after the final name, the word "and" before the final name and commas between all previous names.
            lastMessageText =
                Localize.translate(preferredLocale, 'reportActionsView.beginningOfChatHistory') +
                _.map(displayNamesWithTooltips, ({displayName, pronouns}, index) => {
                    const formattedText = _.isEmpty(pronouns) ? displayName : `${displayName} (${pronouns})`;

                    if (index === displayNamesWithTooltips.length - 1) {
                        return `${formattedText}.`;
                    }
                    if (index === displayNamesWithTooltips.length - 2) {
                        return `${formattedText} ${Localize.translate(preferredLocale, 'common.and')}`;
                    }
                    if (index < displayNamesWithTooltips.length - 2) {
                        return `${formattedText},`;
                    }
                }).join(' ');
        }

        result.alternateText = lastMessageText || formattedLogin;
    }

    result.isIOUReportOwner = ReportUtils.isIOUOwnedByCurrentUser(result);
    result.iouReportAmount = ReportUtils.getMoneyRequestTotal(result);

    if (!hasMultipleParticipants) {
        result.accountID = personalDetail.accountID;
        result.login = personalDetail.login;
        result.phoneNumber = personalDetail.phoneNumber;
    }

    const reportName = ReportUtils.getReportName(report, policy);

    result.text = reportName;
    result.subtitle = subtitle;
    result.participantsList = participantPersonalDetailList;

    result.icons = ReportUtils.getIcons(report, personalDetails, UserUtils.getAvatar(personalDetail.avatar, personalDetail.accountID), '', -1, policy);
    result.searchText = OptionsListUtils.getSearchText(report, reportName, participantPersonalDetailList, result.isChatRoom || result.isPolicyExpenseChat, result.isThread);
    result.displayNamesWithTooltips = displayNamesWithTooltips;
    result.isLastMessageDeletedParentAction = report.isLastMessageDeletedParentAction;

    if (status) {
        result.status = status;
    }
    result.type = report.type;

    return result;
}

export default {
    getOptionData,
    getOrderedReportIDs,
    setIsSidebarLoadedReady,
    isSidebarLoadedReady,
    resetIsSidebarLoadedReadyPromise,
};<|MERGE_RESOLUTION|>--- conflicted
+++ resolved
@@ -351,11 +351,10 @@
         if (lastActionType === CONST.REPORT.ACTIONS.TYPE.RENAMED) {
             const newName = lodashGet(lastAction, 'originalMessage.newName', '');
             result.alternateText = Localize.translate(preferredLocale, 'newRoomPage.roomRenamedTo', {newName});
-<<<<<<< HEAD
-        } else if (lastActionType === CONST.REPORT.ACTIONS.TYPE.TASKREOPENED) {
-            result.alternateText = `${Localize.translate(preferredLocale, 'task.messages.reopened')}: ${report.reportName}`;
-        } else if (lastActionType === CONST.REPORT.ACTIONS.TYPE.TASKCOMPLETED) {
-            result.alternateText = `${Localize.translate(preferredLocale, 'task.messages.completed')}: ${report.reportName}`;
+        } else if (lodashGet(lastAction, 'actionName', '') === CONST.REPORT.ACTIONS.TYPE.TASKREOPENED) {
+            result.alternateText = `${Localize.translate(preferredLocale, 'task.messages.reopened')}`;
+        } else if (lodashGet(lastAction, 'actionName', '') === CONST.REPORT.ACTIONS.TYPE.TASKCOMPLETED) {
+            result.alternateText = `${Localize.translate(preferredLocale, 'task.messages.completed')}`;
         } else if (_.includes([
             CONST.REPORT.ACTIONS.TYPE.ROOMCHANGELOG.INVITE_TO_ROOM,
             CONST.REPORT.ACTIONS.TYPE.ROOMCHANGELOG.REMOVE_FROM_ROOM,
@@ -372,14 +371,8 @@
                 const preposition = CONST.REPORT.ACTIONS.TYPE.ROOMCHANGELOG.INVITE_TO_ROOM || lastActionType === CONST.REPORT.ACTIONS.TYPE.POLICYCHANGELOG.INVITE_TO_ROOM ? 'to' : 'from';
                 result.alternateText += `${preposition} ${roomName}`;
             }
-=======
-        } else if (lodashGet(lastAction, 'actionName', '') === CONST.REPORT.ACTIONS.TYPE.TASKREOPENED) {
-            result.alternateText = `${Localize.translate(preferredLocale, 'task.messages.reopened')}`;
-        } else if (lodashGet(lastAction, 'actionName', '') === CONST.REPORT.ACTIONS.TYPE.TASKCOMPLETED) {
-            result.alternateText = `${Localize.translate(preferredLocale, 'task.messages.completed')}`;
         } else if (lodashGet(lastAction, 'actionName', '') !== CONST.REPORT.ACTIONS.TYPE.REPORTPREVIEW && lastActorDisplayName && lastMessageTextFromReport) {
             result.alternateText = `${lastActorDisplayName}: ${lastMessageText}`;
->>>>>>> 0c7f390b
         } else {
             result.alternateText = lastMessageTextFromReport.length > 0 ? lastMessageText : Localize.translate(preferredLocale, 'report.noActivityYet');
         }

--- conflicted
+++ resolved
@@ -107,13 +107,10 @@
     const isInDefaultMode = !isInGSDMode;
 
     // Filter out all the reports that shouldn't be displayed
-<<<<<<< HEAD
-    const reportsToDisplay = _.filter(allReports, (report) => ReportUtils.shouldReportBeInOptionList(report, currentReportId, isInGSDMode, betas, policies));
-=======
     const reportsToDisplay = _.filter(allReportsDict, (report) =>
-        ReportUtils.shouldReportBeInOptionList(report, currentReportId, isInGSDMode, allReportsDict, betas, policies, allReportActions),
+        ReportUtils.shouldReportBeInOptionList(report, currentReportId, isInGSDMode, betas, policies, allReportActions),
     );
->>>>>>> be2c81fb
+
     if (_.isEmpty(reportsToDisplay)) {
         // Display Concierge chat report when there is no report to be displayed
         const conciergeChatReport = _.find(allReportsDict, ReportUtils.isConciergeChatReport);
@@ -131,11 +128,7 @@
         report.displayName = ReportUtils.getReportName(report);
 
         // eslint-disable-next-line no-param-reassign
-<<<<<<< HEAD
         report.iouReportAmount = ReportUtils.getMoneyRequestTotal(report);
-=======
-        report.iouReportAmount = ReportUtils.getMoneyRequestTotal(report, allReportsDict);
->>>>>>> be2c81fb
     });
 
     // The LHN is split into five distinct groups, and each group is sorted a little differently. The groups will ALWAYS be in this order:
@@ -159,11 +152,7 @@
             return;
         }
 
-<<<<<<< HEAD
         if (ReportUtils.isWaitingForIOUActionFromCurrentUser(report)) {
-=======
-        if (report.hasOutstandingIOU && !ReportUtils.isIOUOwnedByCurrentUser(report, allReportsDict)) {
->>>>>>> be2c81fb
             outstandingIOUReports.push(report);
             return;
         }
@@ -254,11 +243,8 @@
         isPolicyExpenseChat: false,
         isMoneyRequestReport: false,
         isExpenseRequest: false,
-<<<<<<< HEAD
         isWaitingOnBankAccount: false,
-=======
         isLastMessageDeletedParentAction: false,
->>>>>>> be2c81fb
     };
 
     const participantPersonalDetailList = _.values(OptionsListUtils.getPersonalDetailsForAccountIDs(report.participantAccountIDs, personalDetails));

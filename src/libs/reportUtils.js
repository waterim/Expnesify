import _ from 'underscore';
import Str from 'expensify-common/lib/str';
import lodashGet from 'lodash/get';

/**
 * Returns the concatenated title for the PrimaryLogins of a report
 *
 * @param {Array} logins
 * @returns {string}
 */
function getReportParticipantsTitle(logins) {
    return _.map(logins, login => Str.removeSMSDomain(login)).join(', ');
}

/**
 * Check whether a report action is Attachment is not.
 *
 * @param {Object} reportMessageText report action's message as text
 * @returns {Boolean}
 */
function isReportMessageAttachment(reportMessageText) {
    return reportMessageText === '[Attachment]';
}

/**
 * Given a collection of reports returns them sorted by last visited
 *
 * @param {Object} reports
 * @returns {Array}
 */
function sortReportsByLastVisited(reports) {
    return _.chain(reports)
        .toArray()
        .filter(report => report && report.reportID)
        .sortBy('lastVisitedTimestamp')
        .value();
}

/**
<<<<<<< HEAD
 * Check whether user can edit report action
 *
 * @param {Object} reportAction
 * @param {String} sessionEmail
 * @returns {Boolean}
 */
function canEditReportAction(reportAction, sessionEmail) {
    return reportAction.actorEmail === sessionEmail
        && reportAction.reportActionID
        && reportAction.actionName !== 'IOU'
        && !isReportMessageAttachment(lodashGet(reportAction, ['message', 0, 'text'], ''));
=======
 * Given a collection of reports returns the most recently accessed one
 *
 * @param {Record<String, {lastVisitedTimestamp, reportID}>|Array<{lastVisitedTimestamp, reportID}>} reports
 * @returns {Object}
 */
function findLastAccessedReport(reports) {
    return _.last(sortReportsByLastVisited(reports));
>>>>>>> c11594b8
}

export {
    getReportParticipantsTitle,
    isReportMessageAttachment,
    findLastAccessedReport,
<<<<<<< HEAD
    canEditReportAction,
=======
    sortReportsByLastVisited,
>>>>>>> c11594b8
};<|MERGE_RESOLUTION|>--- conflicted
+++ resolved
@@ -37,7 +37,6 @@
 }
 
 /**
-<<<<<<< HEAD
  * Check whether user can edit report action
  *
  * @param {Object} reportAction
@@ -49,7 +48,9 @@
         && reportAction.reportActionID
         && reportAction.actionName !== 'IOU'
         && !isReportMessageAttachment(lodashGet(reportAction, ['message', 0, 'text'], ''));
-=======
+}
+
+/**
  * Given a collection of reports returns the most recently accessed one
  *
  * @param {Record<String, {lastVisitedTimestamp, reportID}>|Array<{lastVisitedTimestamp, reportID}>} reports
@@ -57,16 +58,12 @@
  */
 function findLastAccessedReport(reports) {
     return _.last(sortReportsByLastVisited(reports));
->>>>>>> c11594b8
 }
 
 export {
     getReportParticipantsTitle,
     isReportMessageAttachment,
     findLastAccessedReport,
-<<<<<<< HEAD
     canEditReportAction,
-=======
     sortReportsByLastVisited,
->>>>>>> c11594b8
 };
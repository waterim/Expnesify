import type {OnyxEntry} from 'react-native-onyx';
import CONST from '@src/CONST';
import type {IOUType} from '@src/CONST';
import type Beta from '@src/types/onyx/Beta';
import * as Environment from './Environment/Environment';

function canUseAllBetas(betas: OnyxEntry<Beta[]>): boolean {
    return !!betas?.includes(CONST.BETAS.ALL);
}

function canUseDefaultRooms(betas: OnyxEntry<Beta[]>): boolean {
    return !!betas?.includes(CONST.BETAS.DEFAULT_ROOMS) || canUseAllBetas(betas);
}

function canUseDupeDetection(betas: OnyxEntry<Beta[]>): boolean {
    return !!betas?.includes(CONST.BETAS.DUPE_DETECTION) || canUseAllBetas(betas);
}

function canUseP2PDistanceRequests(betas: OnyxEntry<Beta[]>, iouType: IOUType | undefined): boolean {
    // Allow using P2P distance request for TrackExpense outside of the beta, because that project doesn't want to be limited by the more cautious P2P distance beta
    return !!betas?.includes(CONST.BETAS.P2P_DISTANCE_REQUESTS) || canUseAllBetas(betas) || iouType === CONST.IOU.TYPE.TRACK;
}

function canUseSpotnanaTravel(betas: OnyxEntry<Beta[]>): boolean {
    return !!betas?.includes(CONST.BETAS.SPOTNANA_TRAVEL) || canUseAllBetas(betas);
}

function canUseWorkspaceFeeds(betas: OnyxEntry<Beta[]>): boolean {
    return !!betas?.includes(CONST.BETAS.WORKSPACE_FEEDS) || canUseAllBetas(betas);
}

function canUseCompanyCardFeeds(betas: OnyxEntry<Beta[]>): boolean {
    return !!betas?.includes(CONST.BETAS.COMPANY_CARD_FEEDS) || canUseAllBetas(betas);
}

function canUseNetSuiteUSATax(betas: OnyxEntry<Beta[]>): boolean {
    return !!betas?.includes(CONST.BETAS.NETSUITE_USA_TAX) || canUseAllBetas(betas);
}

function canUseNewDotCopilot(betas: OnyxEntry<Beta[]>): boolean {
    return !!betas?.includes(CONST.BETAS.NEW_DOT_COPILOT) || canUseAllBetas(betas);
}

function canUseWorkspaceRules(betas: OnyxEntry<Beta[]>): boolean {
    return !!betas?.includes(CONST.BETAS.WORKSPACE_RULES) || canUseAllBetas(betas);
}

function canUseCategoryAndTagApprovers(betas: OnyxEntry<Beta[]>): boolean {
    return !!betas?.includes(CONST.BETAS.CATEGORY_AND_TAG_APPROVERS) || canUseAllBetas(betas);
}

function canUseCombinedTrackSubmit(betas: OnyxEntry<Beta[]>): boolean {
    // We don't need to show this to all betas since this will be used for developing a feature for A/B testing.
    return !!betas?.includes(CONST.BETAS.COMBINED_TRACK_SUBMIT);
}

function canUseNewDotQBD(betas: OnyxEntry<Beta[]>): boolean {
    return !!betas?.includes(CONST.BETAS.NEW_DOT_QBD) || canUseAllBetas(betas);
}

/**
 * New Search Router is under construction and for now should be displayed only in dev to allow developers to work on it.
 * We are not using BETA for this feature, as betas are heavier to cleanup,
 * and the development of new router is expected to take 2-3 weeks at most
 *
 * After everything is implemented this function can be removed, as we will always use SearchRouter in the App.
 */
function canUseNewSearchRouter() {
    return Environment.isDevelopment();
}

/**
 * Link previews are temporarily disabled.
 */
function canUseLinkPreviews(): boolean {
    return false;
}

export default {
    canUseDefaultRooms,
    canUseLinkPreviews,
    canUseDupeDetection,
    canUseP2PDistanceRequests,
    canUseSpotnanaTravel,
    canUseWorkspaceFeeds,
    canUseCompanyCardFeeds,
    canUseNetSuiteUSATax,
    canUseNewDotCopilot,
    canUseWorkspaceRules,
    canUseCombinedTrackSubmit,
    canUseNewSearchRouter,
<<<<<<< HEAD
    canUseCategoryAndTagApprovers,
=======
    canUseNewDotQBD,
>>>>>>> 16494964
};<|MERGE_RESOLUTION|>--- conflicted
+++ resolved
@@ -89,9 +89,6 @@
     canUseWorkspaceRules,
     canUseCombinedTrackSubmit,
     canUseNewSearchRouter,
-<<<<<<< HEAD
     canUseCategoryAndTagApprovers,
-=======
     canUseNewDotQBD,
->>>>>>> 16494964
 };
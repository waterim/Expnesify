--- conflicted
+++ resolved
@@ -108,7 +108,12 @@
             return;
         }
 
-<<<<<<< HEAD
+        const participantAccountIDs = Object.keys(report?.participants ?? {}).map(Number);
+
+        if (currentUserAccountID && AccountUtils.isAccountIDOddNumber(currentUserAccountID) && participantAccountIDs.includes(CONST.ACCOUNT_ID.NOTIFICATIONS)) {
+            reportsToDisplay.push(report);
+            return;
+        }
         if (
             ReportUtils.shouldReportBeInOptionList({
                 report,
@@ -123,24 +128,6 @@
         ) {
             reportsToDisplay.push(report);
         }
-=======
-        const participantAccountIDs = Object.keys(report?.participants ?? {}).map(Number);
-
-        if (currentUserAccountID && AccountUtils.isAccountIDOddNumber(currentUserAccountID) && participantAccountIDs.includes(CONST.ACCOUNT_ID.NOTIFICATIONS)) {
-            return true;
-        }
-
-        return ReportUtils.shouldReportBeInOptionList({
-            report,
-            currentReportId: currentReportId ?? '',
-            isInFocusMode,
-            betas,
-            policies: policies as OnyxCollection<Policy>,
-            excludeEmptyChats: true,
-            doesReportHaveViolations,
-            includeSelfDM: true,
-        });
->>>>>>> 56eb982b
     });
 
     // The LHN is split into four distinct groups, and each group is sorted a little differently. The groups will ALWAYS be in this order:

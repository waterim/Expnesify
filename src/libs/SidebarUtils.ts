/* eslint-disable rulesdir/prefer-underscore-method */
import Str from 'expensify-common/lib/str';
import type {OnyxCollection, OnyxEntry} from 'react-native-onyx';
import Onyx from 'react-native-onyx';
import type {ValueOf} from 'type-fest';
import CONST from '@src/CONST';
import ONYXKEYS from '@src/ONYXKEYS';
import type {PersonalDetails, PersonalDetailsList, TransactionViolation} from '@src/types/onyx';
import type Beta from '@src/types/onyx/Beta';
import type Policy from '@src/types/onyx/Policy';
import type Report from '@src/types/onyx/Report';
import type {ReportActions} from '@src/types/onyx/ReportAction';
import type ReportAction from '@src/types/onyx/ReportAction';
import type DeepValueOf from '@src/types/utils/DeepValueOf';
import * as CollectionUtils from './CollectionUtils';
import * as LocalePhoneNumber from './LocalePhoneNumber';
import * as Localize from './Localize';
import * as OptionsListUtils from './OptionsListUtils';
import * as ReportActionsUtils from './ReportActionsUtils';
import * as ReportUtils from './ReportUtils';
import * as TaskUtils from './TaskUtils';
import * as UserUtils from './UserUtils';

const visibleReportActionItems: ReportActions = {};
const lastReportActions: ReportActions = {};

Onyx.connect({
    key: ONYXKEYS.COLLECTION.REPORT_ACTIONS,
    callback: (actions, key) => {
        if (!key || !actions) {
            return;
        }
        const reportID = CollectionUtils.extractCollectionItemID(key);

        const actionsArray: ReportAction[] = ReportActionsUtils.getSortedReportActions(Object.values(actions));
        lastReportActions[reportID] = actionsArray[actionsArray.length - 1];

        // The report is only visible if it is the last action not deleted that
        // does not match a closed or created state.
        const reportActionsForDisplay = actionsArray.filter(
            (reportAction, actionKey) =>
                ReportActionsUtils.shouldReportActionBeVisible(reportAction, actionKey) &&
                !ReportActionsUtils.isWhisperAction(reportAction) &&
                reportAction.actionName !== CONST.REPORT.ACTIONS.TYPE.CREATED &&
                reportAction.pendingAction !== CONST.RED_BRICK_ROAD_PENDING_ACTION.DELETE,
        );
        visibleReportActionItems[reportID] = reportActionsForDisplay[reportActionsForDisplay.length - 1];
    },
});

function compareStringDates(a: string, b: string): 0 | 1 | -1 {
    if (a < b) {
        return -1;
    }
    if (a > b) {
        return 1;
    }
    return 0;
}

<<<<<<< HEAD
function setIsSidebarLoadedReady() {
    resolveSidebarIsReadyPromise();
}

=======
// Define a cache object to store the memoized results
const reportIDsCache = new Map<string, string[]>();

// Function to set a key-value pair while maintaining the maximum key limit
function setWithLimit<TKey, TValue>(map: Map<TKey, TValue>, key: TKey, value: TValue) {
    if (map.size >= 5) {
        // If the map has reached its limit, remove the first (oldest) key-value pair
        const firstKey = map.keys().next().value;
        map.delete(firstKey);
    }
    map.set(key, value);
}

// Variable to verify if ONYX actions are loaded
let hasInitialReportActions = false;

>>>>>>> 28a1ccc4
/**
 * @returns An array of reportIDs sorted in the proper order
 */
function getOrderedReportIDs(
    currentReportId: string | null,
    allReports: Record<string, Report>,
    betas: Beta[],
    policies: Record<string, Policy>,
    priorityMode: ValueOf<typeof CONST.PRIORITY_MODE>,
    allReportActions: OnyxCollection<ReportAction[]>,
    transactionViolations: OnyxCollection<TransactionViolation[]>,
    currentPolicyID = '',
    policyMemberAccountIDs: number[] = [],
): string[] {
    const isInGSDMode = priorityMode === CONST.PRIORITY_MODE.GSD;
    const isInDefaultMode = !isInGSDMode;
    const allReportsDictValues = Object.values(allReports);

    // Filter out all the reports that shouldn't be displayed
    let reportsToDisplay = allReportsDictValues.filter((report) => {
        const parentReportActionsKey = `${ONYXKEYS.COLLECTION.REPORT_ACTIONS}${report?.parentReportID}`;
        const parentReportActions = allReportActions?.[parentReportActionsKey];
        const parentReportAction = parentReportActions?.find((action) => action && report && action?.reportActionID === report?.parentReportActionID);
        const doesReportHaveViolations =
            betas.includes(CONST.BETAS.VIOLATIONS) && !!parentReportAction && ReportUtils.doesTransactionThreadHaveViolations(report, transactionViolations, parentReportAction);
        return ReportUtils.shouldReportBeInOptionList({
            report,
            currentReportId: currentReportId ?? '',
            isInGSDMode,
            betas,
            policies,
            excludeEmptyChats: true,
            doesReportHaveViolations,
        });
    });

    if (reportsToDisplay.length === 0) {
        // Display Concierge chat report when there is no report to be displayed
        const conciergeChatReport = allReportsDictValues.find(ReportUtils.isConciergeChatReport);
        if (conciergeChatReport) {
            reportsToDisplay.push(conciergeChatReport);
        }
    }

    // The LHN is split into four distinct groups, and each group is sorted a little differently. The groups will ALWAYS be in this order:
    // 1. Pinned/GBR - Always sorted by reportDisplayName
    // 2. Drafts - Always sorted by reportDisplayName
    // 3. Non-archived reports and settled IOUs
    //      - Sorted by lastVisibleActionCreated in default (most recent) view mode
    //      - Sorted by reportDisplayName in GSD (focus) view mode
    // 4. Archived reports
    //      - Sorted by lastVisibleActionCreated in default (most recent) view mode
    //      - Sorted by reportDisplayName in GSD (focus) view mode
    const pinnedAndGBRReports: Report[] = [];
    const draftReports: Report[] = [];
    const nonArchivedReports: Report[] = [];
    const archivedReports: Report[] = [];

    if (currentPolicyID || policyMemberAccountIDs.length > 0) {
        reportsToDisplay = reportsToDisplay.filter((report) => ReportUtils.doesReportBelongToWorkspace(report, policyMemberAccountIDs, currentPolicyID));
    }
    // There are a few properties that need to be calculated for the report which are used when sorting reports.
    reportsToDisplay.forEach((report) => {
        // Normally, the spread operator would be used here to clone the report and prevent the need to reassign the params.
        // However, this code needs to be very performant to handle thousands of reports, so in the interest of speed, we're just going to disable this lint rule and add
        // the reportDisplayName property to the report object directly.
        // eslint-disable-next-line no-param-reassign
        report.displayName = ReportUtils.getReportName(report);

        const isPinned = report.isPinned ?? false;
        const reportAction = ReportActionsUtils.getReportAction(report.parentReportID ?? '', report.parentReportActionID ?? '');
        if (isPinned || ReportUtils.requiresAttentionFromCurrentUser(report, reportAction)) {
            pinnedAndGBRReports.push(report);
        } else if (report.hasDraft) {
            draftReports.push(report);
        } else if (ReportUtils.isArchivedRoom(report)) {
            archivedReports.push(report);
        } else {
            nonArchivedReports.push(report);
        }
    });

    // Sort each group of reports accordingly
    pinnedAndGBRReports.sort((a, b) => (a?.displayName && b?.displayName ? a.displayName.toLowerCase().localeCompare(b.displayName.toLowerCase()) : 0));
    draftReports.sort((a, b) => (a?.displayName && b?.displayName ? a.displayName.toLowerCase().localeCompare(b.displayName.toLowerCase()) : 0));

    if (isInDefaultMode) {
        nonArchivedReports.sort((a, b) => {
            const compareDates = a?.lastVisibleActionCreated && b?.lastVisibleActionCreated ? compareStringDates(b.lastVisibleActionCreated, a.lastVisibleActionCreated) : 0;
            const compareDisplayNames = a?.displayName && b?.displayName ? a.displayName.toLowerCase().localeCompare(b.displayName.toLowerCase()) : 0;
            return compareDates || compareDisplayNames;
        });
        // For archived reports ensure that most recent reports are at the top by reversing the order
        archivedReports.sort((a, b) => (a?.lastVisibleActionCreated && b?.lastVisibleActionCreated ? compareStringDates(b.lastVisibleActionCreated, a.lastVisibleActionCreated) : 0));
    } else {
        nonArchivedReports.sort((a, b) => (a?.displayName && b?.displayName ? a.displayName.toLowerCase().localeCompare(b.displayName.toLowerCase()) : 0));
        archivedReports.sort((a, b) => (a?.displayName && b?.displayName ? a.displayName.toLowerCase().localeCompare(b.displayName.toLowerCase()) : 0));
    }

    // Now that we have all the reports grouped and sorted, they must be flattened into an array and only return the reportID.
    // The order the arrays are concatenated in matters and will determine the order that the groups are displayed in the sidebar.
    const LHNReports = [...pinnedAndGBRReports, ...draftReports, ...nonArchivedReports, ...archivedReports].map((report) => report.reportID);
    return LHNReports;
}

/**
 * Gets all the data necessary for rendering an OptionRowLHN component
 */
function getOptionData({
    report,
    reportActions,
    personalDetails,
    preferredLocale,
    policy,
    parentReportAction,
    hasViolations,
}: {
    report: OnyxEntry<Report>;
    reportActions: OnyxEntry<ReportActions>;
    personalDetails: OnyxEntry<PersonalDetailsList>;
    preferredLocale: DeepValueOf<typeof CONST.LOCALES>;
    policy: OnyxEntry<Policy> | undefined;
    parentReportAction: OnyxEntry<ReportAction> | undefined;
    hasViolations: boolean;
}): ReportUtils.OptionData | undefined {
    // When a user signs out, Onyx is cleared. Due to the lazy rendering with a virtual list, it's possible for
    // this method to be called after the Onyx data has been cleared out. In that case, it's fine to do
    // a null check here and return early.
    if (!report || !personalDetails) {
        return;
    }

    const result: ReportUtils.OptionData = {
        text: '',
        alternateText: null,
        allReportErrors: OptionsListUtils.getAllReportErrors(report, reportActions),
        brickRoadIndicator: null,
        tooltipText: null,
        subtitle: null,
        login: null,
        accountID: null,
        reportID: '',
        phoneNumber: null,
        isUnread: null,
        isUnreadWithMention: null,
        hasDraftComment: false,
        keyForList: null,
        searchText: null,
        isPinned: false,
        hasOutstandingChildRequest: false,
        isIOUReportOwner: null,
        isChatRoom: false,
        isArchivedRoom: false,
        shouldShowSubscript: false,
        isPolicyExpenseChat: false,
        isMoneyRequestReport: false,
        isExpenseRequest: false,
        isWaitingOnBankAccount: false,
        isAllowedToComment: true,
        isDeletedParentAction: false,
    };

    const participantPersonalDetailList = Object.values(OptionsListUtils.getPersonalDetailsForAccountIDs(report.participantAccountIDs ?? [], personalDetails)) as PersonalDetails[];
    const personalDetail = participantPersonalDetailList[0] ?? {};
    const hasErrors = Object.keys(result.allReportErrors ?? {}).length !== 0;

    result.isThread = ReportUtils.isChatThread(report);
    result.isChatRoom = ReportUtils.isChatRoom(report);
    result.isTaskReport = ReportUtils.isTaskReport(report);
    result.parentReportAction = parentReportAction;
    result.isArchivedRoom = ReportUtils.isArchivedRoom(report);
    result.isPolicyExpenseChat = ReportUtils.isPolicyExpenseChat(report);
    result.isExpenseRequest = ReportUtils.isExpenseRequest(report);
    result.isMoneyRequestReport = ReportUtils.isMoneyRequestReport(report);
    result.shouldShowSubscript = ReportUtils.shouldReportShowSubscript(report);
    result.pendingAction = report.pendingFields ? report.pendingFields.addWorkspaceRoom || report.pendingFields.createChat : undefined;
    result.brickRoadIndicator = hasErrors || hasViolations ? CONST.BRICK_ROAD_INDICATOR_STATUS.ERROR : '';
    result.ownerAccountID = report.ownerAccountID;
    result.managerID = report.managerID;
    result.reportID = report.reportID;
    result.policyID = report.policyID;
    result.stateNum = report.stateNum;
    result.statusNum = report.statusNum;
    result.isUnread = ReportUtils.isUnread(report);
    result.isUnreadWithMention = ReportUtils.isUnreadWithMention(report);
    result.hasDraftComment = report.hasDraft;
    result.isPinned = report.isPinned;
    result.iouReportID = report.iouReportID;
    result.keyForList = String(report.reportID);
    result.tooltipText = ReportUtils.getReportParticipantsTitle(report.visibleChatMemberAccountIDs ?? []);
    result.hasOutstandingChildRequest = report.hasOutstandingChildRequest;
    result.parentReportID = report.parentReportID ?? '';
    result.isWaitingOnBankAccount = report.isWaitingOnBankAccount;
    result.notificationPreference = report.notificationPreference;
    result.isAllowedToComment = ReportUtils.canUserPerformWriteAction(report);
    result.chatType = report.chatType;
    result.isDeletedParentAction = report.isDeletedParentAction;

    const hasMultipleParticipants = participantPersonalDetailList.length > 1 || result.isChatRoom || result.isPolicyExpenseChat || ReportUtils.isExpenseReport(report);
    const subtitle = ReportUtils.getChatRoomSubtitle(report);

    const login = Str.removeSMSDomain(personalDetail?.login ?? '');
    const status = personalDetail?.status ?? '';
    const formattedLogin = Str.isSMSLogin(login) ? LocalePhoneNumber.formatPhoneNumber(login) : login;

    // We only create tooltips for the first 10 users or so since some reports have hundreds of users, causing performance to degrade.
    const displayNamesWithTooltips = ReportUtils.getDisplayNamesWithTooltips((participantPersonalDetailList || []).slice(0, 10), hasMultipleParticipants);

    // If the last actor's details are not currently saved in Onyx Collection,
    // then try to get that from the last report action if that action is valid
    // to get data from.
    let lastActorDetails: Partial<PersonalDetails> | null = report.lastActorAccountID && personalDetails?.[report.lastActorAccountID] ? personalDetails[report.lastActorAccountID] : null;

    if (!lastActorDetails && visibleReportActionItems[report.reportID]) {
        const lastActorDisplayName = visibleReportActionItems[report.reportID]?.person?.[0]?.text;
        lastActorDetails = lastActorDisplayName
            ? {
                  displayName: lastActorDisplayName,
                  accountID: report.lastActorAccountID,
              }
            : null;
    }

    const lastActorDisplayName = OptionsListUtils.getLastActorDisplayName(lastActorDetails, hasMultipleParticipants);
    const lastMessageTextFromReport = OptionsListUtils.getLastMessageTextForReport(report, lastActorDetails, policy);

    let lastMessageText = lastMessageTextFromReport;

    const reportAction = lastReportActions?.[report.reportID];

    const isThreadMessage =
        ReportUtils.isThread(report) && reportAction?.actionName === CONST.REPORT.ACTIONS.TYPE.ADDCOMMENT && reportAction?.pendingAction !== CONST.RED_BRICK_ROAD_PENDING_ACTION.DELETE;

    if ((result.isChatRoom || result.isPolicyExpenseChat || result.isThread || result.isTaskReport || isThreadMessage) && !result.isArchivedRoom) {
        const lastAction = visibleReportActionItems[report.reportID];

        if (lastAction?.actionName === CONST.REPORT.ACTIONS.TYPE.RENAMED) {
            const newName = lastAction?.originalMessage?.newName ?? '';
            result.alternateText = Localize.translate(preferredLocale, 'newRoomPage.roomRenamedTo', {newName});
        } else if (ReportActionsUtils.isTaskAction(lastAction)) {
            result.alternateText = TaskUtils.getTaskReportActionMessage(lastAction.actionName);
        } else if (
            lastAction?.actionName === CONST.REPORT.ACTIONS.TYPE.ROOMCHANGELOG.INVITE_TO_ROOM ||
            lastAction?.actionName === CONST.REPORT.ACTIONS.TYPE.ROOMCHANGELOG.REMOVE_FROM_ROOM ||
            lastAction?.actionName === CONST.REPORT.ACTIONS.TYPE.POLICYCHANGELOG.INVITE_TO_ROOM ||
            lastAction?.actionName === CONST.REPORT.ACTIONS.TYPE.POLICYCHANGELOG.REMOVE_FROM_ROOM
        ) {
            const targetAccountIDs = lastAction?.originalMessage?.targetAccountIDs ?? [];
            const verb =
                lastAction.actionName === CONST.REPORT.ACTIONS.TYPE.ROOMCHANGELOG.INVITE_TO_ROOM || lastAction.actionName === CONST.REPORT.ACTIONS.TYPE.POLICYCHANGELOG.INVITE_TO_ROOM
                    ? Localize.translate(preferredLocale, 'workspace.invite.invited')
                    : Localize.translate(preferredLocale, 'workspace.invite.removed');
            const users = Localize.translate(preferredLocale, targetAccountIDs.length > 1 ? 'workspace.invite.users' : 'workspace.invite.user');
            result.alternateText = `${lastActorDisplayName} ${verb} ${targetAccountIDs.length} ${users}`.trim();

            const roomName = lastAction?.originalMessage?.roomName ?? '';
            if (roomName) {
                const preposition =
                    lastAction.actionName === CONST.REPORT.ACTIONS.TYPE.ROOMCHANGELOG.INVITE_TO_ROOM || lastAction.actionName === CONST.REPORT.ACTIONS.TYPE.POLICYCHANGELOG.INVITE_TO_ROOM
                        ? ` ${Localize.translate(preferredLocale, 'workspace.invite.to')}`
                        : ` ${Localize.translate(preferredLocale, 'workspace.invite.from')}`;
                result.alternateText += `${preposition} ${roomName}`;
            }
        } else if (lastAction?.actionName !== CONST.REPORT.ACTIONS.TYPE.REPORTPREVIEW && lastActorDisplayName && lastMessageTextFromReport) {
            result.alternateText = `${lastActorDisplayName}: ${lastMessageText}`;
        } else {
            result.alternateText = lastMessageTextFromReport.length > 0 ? lastMessageText : Localize.translate(preferredLocale, 'report.noActivityYet');
        }
    } else {
        if (!lastMessageText) {
            // Here we get the beginning of chat history message and append the display name for each user, adding pronouns if there are any.
            // We also add a fullstop after the final name, the word "and" before the final name and commas between all previous names.
            lastMessageText =
                Localize.translate(preferredLocale, 'reportActionsView.beginningOfChatHistory') +
                displayNamesWithTooltips
                    .map(({displayName, pronouns}, index) => {
                        const formattedText = !pronouns ? displayName : `${displayName} (${pronouns})`;

                        if (index === displayNamesWithTooltips.length - 1) {
                            return `${formattedText}.`;
                        }
                        if (index === displayNamesWithTooltips.length - 2) {
                            return `${formattedText} ${Localize.translate(preferredLocale, 'common.and')}`;
                        }
                        if (index < displayNamesWithTooltips.length - 2) {
                            return `${formattedText},`;
                        }

                        return '';
                    })
                    .join(' ');
        }

        result.alternateText = lastMessageText || formattedLogin;
    }

    result.isIOUReportOwner = ReportUtils.isIOUOwnedByCurrentUser(result as Report);

    if (!hasMultipleParticipants) {
        result.accountID = personalDetail?.accountID;
        result.login = personalDetail?.login;
        result.phoneNumber = personalDetail?.phoneNumber;
    }

    const reportName = ReportUtils.getReportName(report, policy);

    result.text = reportName;
    result.subtitle = subtitle;
    result.participantsList = participantPersonalDetailList;

    result.icons = ReportUtils.getIcons(report, personalDetails, UserUtils.getAvatar(personalDetail?.avatar ?? {}, personalDetail?.accountID), '', -1, policy);
    result.searchText = OptionsListUtils.getSearchText(report, reportName, participantPersonalDetailList, result.isChatRoom || result.isPolicyExpenseChat, result.isThread);
    result.displayNamesWithTooltips = displayNamesWithTooltips;

    if (status) {
        result.status = status;
    }
    result.type = report.type;

    return result;
}

export default {
    getOptionData,
    getOrderedReportIDs,
};<|MERGE_RESOLUTION|>--- conflicted
+++ resolved
@@ -58,29 +58,6 @@
     return 0;
 }
 
-<<<<<<< HEAD
-function setIsSidebarLoadedReady() {
-    resolveSidebarIsReadyPromise();
-}
-
-=======
-// Define a cache object to store the memoized results
-const reportIDsCache = new Map<string, string[]>();
-
-// Function to set a key-value pair while maintaining the maximum key limit
-function setWithLimit<TKey, TValue>(map: Map<TKey, TValue>, key: TKey, value: TValue) {
-    if (map.size >= 5) {
-        // If the map has reached its limit, remove the first (oldest) key-value pair
-        const firstKey = map.keys().next().value;
-        map.delete(firstKey);
-    }
-    map.set(key, value);
-}
-
-// Variable to verify if ONYX actions are loaded
-let hasInitialReportActions = false;
-
->>>>>>> 28a1ccc4
 /**
  * @returns An array of reportIDs sorted in the proper order
  */

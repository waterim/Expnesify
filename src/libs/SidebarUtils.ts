--- conflicted
+++ resolved
@@ -5,11 +5,7 @@
 import type {ValueOf} from 'type-fest';
 import CONST from '@src/CONST';
 import ONYXKEYS from '@src/ONYXKEYS';
-<<<<<<< HEAD
-import type {PersonalDetails, TransactionViolations} from '@src/types/onyx';
-=======
 import type {PersonalDetails, TransactionViolation} from '@src/types/onyx';
->>>>>>> 44ef9284
 import type Beta from '@src/types/onyx/Beta';
 import type * as OnyxCommon from '@src/types/onyx/OnyxCommon';
 import type Policy from '@src/types/onyx/Policy';
@@ -123,39 +119,20 @@
     betas: Beta[],
     policies: Record<string, Policy>,
     priorityMode: ValueOf<typeof CONST.PRIORITY_MODE>,
-<<<<<<< HEAD
-    allReportActions: OnyxCollection<ReportActions>,
-    transactionViolations: TransactionViolations,
-=======
     allReportActions: OnyxCollection<ReportAction[]>,
     transactionViolations: OnyxCollection<TransactionViolation[]>,
->>>>>>> 44ef9284
 ): string[] {
     const reportIDKey = `${ONYXKEYS.COLLECTION.REPORT_ACTIONS}${currentReportId}`;
     const reportActionCount = allReportActions?.[reportIDKey]?.length ?? 1;
 
     // Generate a unique cache key based on the function arguments
-<<<<<<< HEAD
-    const cachedReportsKey = JSON.stringify(
-        [currentReportId, allReports, betas, policies, priorityMode, reportActionCount],
-=======
-    const cachedReportsKey = JSON.stringify([currentReportId, allReports, betas, policies, priorityMode, reportActionCount], (key, value: unknown) => {
->>>>>>> 44ef9284
+    const cachedReportsKey = JSON.stringify([currentReportId, allReports, betas, policies, priorityMode, reportActionCount],
         /**
          *  Exclude some properties not to overwhelm a cached key value with huge data,
          *  which we don't need to store in a cacheKey
          */
-<<<<<<< HEAD
         (key, value: unknown) => (['participantAccountIDs', 'participants', 'lastMessageText', 'visibleChatMemberAccountIDs'].includes(key) ? undefined : value),
     );
-=======
-        if (key === 'participantAccountIDs' || key === 'participants' || key === 'lastMessageText' || key === 'visibleChatMemberAccountIDs') {
-            return undefined;
-        }
-
-        return value;
-    });
->>>>>>> 44ef9284
 
     // Check if the result is already in the cache
     const cachedIDs = reportIDsCache.get(cachedReportsKey);
@@ -170,11 +147,6 @@
     const isInDefaultMode = !isInGSDMode;
     const allReportsDictValues = Object.values(allReports);
     // Filter out all the reports that shouldn't be displayed
-<<<<<<< HEAD
-    const reportsToDisplay = allReportsDictValues.filter((report) =>
-        ReportUtils.shouldReportBeInOptionList(report, currentReportId ?? '', isInGSDMode, betas, policies, true, allReportActions, transactionViolations),
-    );
-=======
     const reportsToDisplay = allReportsDictValues.filter((report) => {
         const parentReportActionsKey = `${ONYXKEYS.COLLECTION.REPORT_ACTIONS}${report?.parentReportID}`;
         const parentReportActions = allReportActions?.[parentReportActionsKey];
@@ -191,7 +163,6 @@
             doesReportHaveViolations,
         });
     });
->>>>>>> 44ef9284
 
     if (reportsToDisplay.length === 0) {
         // Display Concierge chat report when there is no report to be displayed
@@ -273,18 +244,6 @@
 /**
  * Gets all the data necessary for rendering an OptionRowLHN component
  */
-<<<<<<< HEAD
-function getOptionData(
-    report: Report,
-    reportActions: Record<string, ReportAction>,
-    personalDetails: Record<number, PersonalDetails>,
-    preferredLocale: ValueOf<typeof CONST.LOCALES>,
-    policy: Policy,
-    parentReportAction: ReportAction,
-    transactionViolations: TransactionViolations,
-    canUseViolations: boolean,
-): ReportUtils.OptionData | undefined {
-=======
 function getOptionData({
     report,
     reportActions,
@@ -302,7 +261,6 @@
     parentReportAction: ReportAction;
     hasViolations: boolean;
 }): ReportUtils.OptionData | undefined {
->>>>>>> 44ef9284
     // When a user signs out, Onyx is cleared. Due to the lazy rendering with a virtual list, it's possible for
     // this method to be called after the Onyx data has been cleared out. In that case, it's fine to do
     // a null check here and return early.
@@ -344,10 +302,6 @@
     const participantPersonalDetailList: PersonalDetails[] = Object.values(OptionsListUtils.getPersonalDetailsForAccountIDs(report.participantAccountIDs ?? [], personalDetails));
     const personalDetail = participantPersonalDetailList[0] ?? {};
     const hasErrors = Object.keys(result.allReportErrors ?? {}).length !== 0;
-<<<<<<< HEAD
-    const hasViolations = canUseViolations && ReportUtils.doesTransactionThreadHaveViolations(report, transactionViolations, null);
-=======
->>>>>>> 44ef9284
 
     result.isThread = ReportUtils.isChatThread(report);
     result.isChatRoom = ReportUtils.isChatRoom(report);

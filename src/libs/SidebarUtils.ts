import {Str} from 'expensify-common';
import type {OnyxCollection, OnyxEntry} from 'react-native-onyx';
import Onyx from 'react-native-onyx';
import type {ChatReportSelector, PolicySelector, ReportActionsSelector} from '@hooks/useReportIDs';
import CONST from '@src/CONST';
import ONYXKEYS from '@src/ONYXKEYS';
import type {PersonalDetails, PersonalDetailsList, ReportActions, TransactionViolation} from '@src/types/onyx';
import type Beta from '@src/types/onyx/Beta';
import type Policy from '@src/types/onyx/Policy';
import type PriorityMode from '@src/types/onyx/PriorityMode';
import type Report from '@src/types/onyx/Report';
import type ReportAction from '@src/types/onyx/ReportAction';
import type DeepValueOf from '@src/types/utils/DeepValueOf';
import AccountUtils from './AccountUtils';
import * as CollectionUtils from './CollectionUtils';
import {hasValidDraftComment} from './DraftCommentUtils';
import localeCompare from './LocaleCompare';
import * as LocalePhoneNumber from './LocalePhoneNumber';
import * as Localize from './Localize';
import * as OptionsListUtils from './OptionsListUtils';
import * as ReportActionsUtils from './ReportActionsUtils';
import * as ReportUtils from './ReportUtils';
import * as TaskUtils from './TaskUtils';

const visibleReportActionItems: ReportActions = {};
Onyx.connect({
    key: ONYXKEYS.COLLECTION.REPORT_ACTIONS,
    callback: (actions, key) => {
        if (!actions || !key) {
            return;
        }
        const reportID = CollectionUtils.extractCollectionItemID(key);

        const actionsArray: ReportAction[] = ReportActionsUtils.getSortedReportActions(Object.values(actions));

        // The report is only visible if it is the last action not deleted that
        // does not match a closed or created state.
        const reportActionsForDisplay = actionsArray.filter(
            (reportAction) => ReportActionsUtils.shouldReportActionBeVisibleAsLastAction(reportAction) && reportAction.actionName !== CONST.REPORT.ACTIONS.TYPE.CREATED,
        );

        visibleReportActionItems[reportID] = reportActionsForDisplay[reportActionsForDisplay.length - 1];
    },
});

let currentUserAccountID: number | undefined;
Onyx.connect({
    key: ONYXKEYS.SESSION,
    callback: (value) => {
        currentUserAccountID = value?.accountID;
    },
});

function compareStringDates(a: string, b: string): 0 | 1 | -1 {
    if (a < b) {
        return -1;
    }
    if (a > b) {
        return 1;
    }
    return 0;
}

/**
 * A mini report object that contains only the necessary information to sort reports.
 * This is used to avoid copying the entire report object and only the necessary information.
 */
type MiniReport = {
    reportID?: string;
    displayName: string;
    lastVisibleActionCreated?: string;
};

/**
 * @returns An array of reportIDs sorted in the proper order
 */
function getOrderedReportIDs(
    currentReportId: string | null,
    allReports: OnyxCollection<ChatReportSelector>,
    betas: OnyxEntry<Beta[]>,
    policies: OnyxCollection<PolicySelector>,
    priorityMode: OnyxEntry<PriorityMode>,
    allReportActions: OnyxCollection<ReportActionsSelector>,
    transactionViolations: OnyxCollection<TransactionViolation[]>,
    currentPolicyID = '',
    policyMemberAccountIDs: number[] = [],
): string[] {
    const isInFocusMode = priorityMode === CONST.PRIORITY_MODE.GSD;
    const isInDefaultMode = !isInFocusMode;
    const allReportsDictValues = Object.values(allReports ?? {});

    // Filter out all the reports that shouldn't be displayed
    let reportsToDisplay: Array<ChatReportSelector & {hasErrorsOtherThanFailedReceipt?: boolean}> = [];
    allReportsDictValues.forEach((report) => {
        if (!report) {
            return;
        }
        const reportActions = allReportActions?.[`${ONYXKEYS.COLLECTION.REPORT_ACTIONS}${report.reportID}`] ?? {};
        const doesReportHaveViolations = OptionsListUtils.shouldShowViolations(report, betas ?? [], transactionViolations);
        const isHidden = report.notificationPreference === CONST.REPORT.NOTIFICATION_PREFERENCE.HIDDEN;
        const isFocused = report.reportID === currentReportId;
        const allReportErrors = OptionsListUtils.getAllReportErrors(report, reportActions) ?? {};
        const hasErrorsOtherThanFailedReceipt =
            doesReportHaveViolations || Object.values(allReportErrors).some((error) => error?.[0] !== Localize.translateLocal('iou.error.genericSmartscanFailureMessage'));
        if (ReportUtils.isOneTransactionThread(report.reportID, report.parentReportID ?? '0')) {
            return;
        }
        if (hasErrorsOtherThanFailedReceipt) {
            reportsToDisplay.push({
                ...report,
                hasErrorsOtherThanFailedReceipt: true,
            });
            return;
        }
        const isSystemChat = ReportUtils.isSystemChat(report);
        const shouldOverrideHidden = hasErrorsOtherThanFailedReceipt || isFocused || isSystemChat || report.isPinned;
        if (isHidden && !shouldOverrideHidden) {
            return;
        }

        const participantAccountIDs = Object.keys(report?.participants ?? {}).map(Number);
        const isOnboardedByPersona = currentUserAccountID && AccountUtils.isAccountIDOddNumber(currentUserAccountID) && participantAccountIDs.includes(CONST.ACCOUNT_ID.NOTIFICATIONS);

<<<<<<< HEAD
        if (currentUserAccountID && AccountUtils.isAccountIDOddNumber(currentUserAccountID) && participantAccountIDs.includes(CONST.ACCOUNT_ID.NOTIFICATIONS)) {
            reportsToDisplay.push(report);
            return;
        }
        if (
            ReportUtils.shouldReportBeInOptionList({
                report,
                currentReportId: currentReportId ?? '-1',
                isInFocusMode,
                betas,
                policies: policies as OnyxCollection<Policy>,
                excludeEmptyChats: true,
                doesReportHaveViolations,
                includeSelfDM: true,
            })
        ) {
            reportsToDisplay.push(report);
=======
        if (isOnboardedByPersona && isSystemChat && !isInFocusMode) {
            return true;
>>>>>>> 2026f62b
        }
    });

    // The LHN is split into four distinct groups, and each group is sorted a little differently. The groups will ALWAYS be in this order:
    // 1. Pinned/GBR - Always sorted by reportDisplayName
    // 2. Drafts - Always sorted by reportDisplayName
    // 3. Non-archived reports and settled IOUs
    //      - Sorted by lastVisibleActionCreated in default (most recent) view mode
    //      - Sorted by reportDisplayName in GSD (focus) view mode
    // 4. Archived reports
    //      - Sorted by lastVisibleActionCreated in default (most recent) view mode
    //      - Sorted by reportDisplayName in GSD (focus) view mode

    const pinnedAndGBRReports: MiniReport[] = [];
    const draftReports: MiniReport[] = [];
    const nonArchivedReports: MiniReport[] = [];
    const archivedReports: MiniReport[] = [];
    const errorReports: MiniReport[] = [];

    if (currentPolicyID || policyMemberAccountIDs.length > 0) {
        reportsToDisplay = reportsToDisplay.filter(
            (report) => report?.reportID === currentReportId || ReportUtils.doesReportBelongToWorkspace(report, policyMemberAccountIDs, currentPolicyID),
        );
    }
    // There are a few properties that need to be calculated for the report which are used when sorting reports.
    reportsToDisplay.forEach((reportToDisplay) => {
        const report = reportToDisplay;
        const miniReport: MiniReport = {
            reportID: report?.reportID,
            displayName: ReportUtils.getReportName(report),
            lastVisibleActionCreated: report?.lastVisibleActionCreated,
        };

        const isPinned = report?.isPinned ?? false;
        const reportAction = ReportActionsUtils.getReportAction(report?.parentReportID ?? '-1', report?.parentReportActionID ?? '-1');
        if (isPinned || ReportUtils.requiresAttentionFromCurrentUser(report, reportAction)) {
            pinnedAndGBRReports.push(miniReport);
        } else if (hasValidDraftComment(report?.reportID ?? '-1')) {
            draftReports.push(miniReport);
        } else if (ReportUtils.isArchivedRoom(report)) {
            archivedReports.push(miniReport);
        } else if (report?.hasErrorsOtherThanFailedReceipt) {
            errorReports.push(miniReport);
        } else {
            nonArchivedReports.push(miniReport);
        }
    });

    // Sort each group of reports accordingly
    pinnedAndGBRReports.sort((a, b) => (a?.displayName && b?.displayName ? localeCompare(a.displayName, b.displayName) : 0));
    errorReports.sort((a, b) => (a?.displayName && b?.displayName ? localeCompare(a.displayName, b.displayName) : 0));
    draftReports.sort((a, b) => (a?.displayName && b?.displayName ? localeCompare(a.displayName, b.displayName) : 0));

    if (isInDefaultMode) {
        nonArchivedReports.sort((a, b) => {
            const compareDates = a?.lastVisibleActionCreated && b?.lastVisibleActionCreated ? compareStringDates(b.lastVisibleActionCreated, a.lastVisibleActionCreated) : 0;
            if (compareDates) {
                return compareDates;
            }
            const compareDisplayNames = a?.displayName && b?.displayName ? localeCompare(a.displayName, b.displayName) : 0;
            return compareDisplayNames;
        });
        // For archived reports ensure that most recent reports are at the top by reversing the order
        archivedReports.sort((a, b) => (a?.lastVisibleActionCreated && b?.lastVisibleActionCreated ? compareStringDates(b.lastVisibleActionCreated, a.lastVisibleActionCreated) : 0));
    } else {
        nonArchivedReports.sort((a, b) => (a?.displayName && b?.displayName ? localeCompare(a.displayName, b.displayName) : 0));
        archivedReports.sort((a, b) => (a?.displayName && b?.displayName ? localeCompare(a.displayName, b.displayName) : 0));
    }

    // Now that we have all the reports grouped and sorted, they must be flattened into an array and only return the reportID.
    // The order the arrays are concatenated in matters and will determine the order that the groups are displayed in the sidebar.

    const LHNReports = [...pinnedAndGBRReports, ...errorReports, ...draftReports, ...nonArchivedReports, ...archivedReports].map((report) => report?.reportID ?? '-1');

    return LHNReports;
}

/**
 * Gets all the data necessary for rendering an OptionRowLHN component
 */
function getOptionData({
    report,
    reportActions,
    personalDetails,
    preferredLocale,
    policy,
    parentReportAction,
    hasViolations,
}: {
    report: OnyxEntry<Report>;
    reportActions: OnyxEntry<ReportActions>;
    personalDetails: OnyxEntry<PersonalDetailsList>;
    preferredLocale: DeepValueOf<typeof CONST.LOCALES>;
    policy: OnyxEntry<Policy> | undefined;
    parentReportAction: OnyxEntry<ReportAction> | undefined;
    hasViolations: boolean;
}): ReportUtils.OptionData | undefined {
    // When a user signs out, Onyx is cleared. Due to the lazy rendering with a virtual list, it's possible for
    // this method to be called after the Onyx data has been cleared out. In that case, it's fine to do
    // a null check here and return early.
    if (!report || !personalDetails) {
        return;
    }

    const result: ReportUtils.OptionData = {
        text: '',
        alternateText: undefined,
        allReportErrors: OptionsListUtils.getAllReportErrors(report, reportActions),
        brickRoadIndicator: null,
        tooltipText: null,
        subtitle: undefined,
        login: undefined,
        accountID: undefined,
        reportID: '',
        phoneNumber: undefined,
        isUnread: null,
        isUnreadWithMention: null,
        hasDraftComment: false,
        keyForList: undefined,
        searchText: undefined,
        isPinned: false,
        hasOutstandingChildRequest: false,
        isIOUReportOwner: null,
        isChatRoom: false,
        isArchivedRoom: false,
        shouldShowSubscript: false,
        isPolicyExpenseChat: false,
        isMoneyRequestReport: false,
        isExpenseRequest: false,
        isWaitingOnBankAccount: false,
        isAllowedToComment: true,
        isDeletedParentAction: false,
    };

    const participantAccountIDs = ReportUtils.getParticipantsAccountIDsForDisplay(report);
    const visibleParticipantAccountIDs = ReportUtils.getParticipantsAccountIDsForDisplay(report, true);

    const participantPersonalDetailList = Object.values(OptionsListUtils.getPersonalDetailsForAccountIDs(participantAccountIDs, personalDetails)) as PersonalDetails[];
    const personalDetail = participantPersonalDetailList[0] ?? {};
    const hasErrors = Object.keys(result.allReportErrors ?? {}).length !== 0;

    result.isThread = ReportUtils.isChatThread(report);
    result.isChatRoom = ReportUtils.isChatRoom(report);
    result.isTaskReport = ReportUtils.isTaskReport(report);
    result.isInvoiceReport = ReportUtils.isInvoiceReport(report);
    result.parentReportAction = parentReportAction;
    result.isArchivedRoom = ReportUtils.isArchivedRoom(report);
    result.isPolicyExpenseChat = ReportUtils.isPolicyExpenseChat(report);
    result.isExpenseRequest = ReportUtils.isExpenseRequest(report);
    result.isMoneyRequestReport = ReportUtils.isMoneyRequestReport(report);
    result.shouldShowSubscript = ReportUtils.shouldReportShowSubscript(report);
    result.pendingAction = report.pendingFields?.addWorkspaceRoom ?? report.pendingFields?.createChat;

    result.brickRoadIndicator = hasErrors || hasViolations ? CONST.BRICK_ROAD_INDICATOR_STATUS.ERROR : '';
    const oneTransactionThreadReportID = ReportActionsUtils.getOneTransactionThreadReportID(report.reportID, reportActions);
    const isOneTransactionReport = oneTransactionThreadReportID !== null;
    if (isOneTransactionReport) {
        const allTransactionErrors = OptionsListUtils.getAllReportErrors(report, reportActions);
        const hasTransactionErrors = Object.keys(allTransactionErrors ?? {}).length !== 0;
        result.brickRoadIndicator = hasTransactionErrors || hasViolations ? CONST.BRICK_ROAD_INDICATOR_STATUS.ERROR : '';
    }
    result.ownerAccountID = report.ownerAccountID;
    result.managerID = report.managerID;
    result.reportID = report.reportID;
    result.policyID = report.policyID;
    result.stateNum = report.stateNum;
    result.statusNum = report.statusNum;
    // When the only message of a report is deleted lastVisibileActionCreated is not reset leading to wrongly
    // setting it Unread so we add additional condition here to avoid empty chat LHN from being bold.
    result.isUnread = ReportUtils.isUnread(report) && !!report.lastActorAccountID;
    result.isUnreadWithMention = ReportUtils.isUnreadWithMention(report);
    result.isPinned = report.isPinned;
    result.iouReportID = report.iouReportID;
    result.keyForList = String(report.reportID);
    result.hasOutstandingChildRequest = report.hasOutstandingChildRequest;
    result.parentReportID = report.parentReportID ?? '-1';
    result.isWaitingOnBankAccount = report.isWaitingOnBankAccount;
    result.notificationPreference = report.notificationPreference;
    result.isAllowedToComment = ReportUtils.canUserPerformWriteAction(report);
    result.chatType = report.chatType;
    result.isDeletedParentAction = report.isDeletedParentAction;
    result.isSelfDM = ReportUtils.isSelfDM(report);
    result.tooltipText = ReportUtils.getReportParticipantsTitle(visibleParticipantAccountIDs);

    const hasMultipleParticipants = participantPersonalDetailList.length > 1 || result.isChatRoom || result.isPolicyExpenseChat || ReportUtils.isExpenseReport(report);
    const subtitle = ReportUtils.getChatRoomSubtitle(report);

    const login = Str.removeSMSDomain(personalDetail?.login ?? '');
    const status = personalDetail?.status ?? '';
    const formattedLogin = Str.isSMSLogin(login) ? LocalePhoneNumber.formatPhoneNumber(login) : login;

    // We only create tooltips for the first 10 users or so since some reports have hundreds of users, causing performance to degrade.
    const displayNamesWithTooltips = ReportUtils.getDisplayNamesWithTooltips(
        (participantPersonalDetailList || []).slice(0, 10),
        hasMultipleParticipants,
        undefined,
        ReportUtils.isSelfDM(report),
    );

    // If the last actor's details are not currently saved in Onyx Collection,
    // then try to get that from the last report action if that action is valid
    // to get data from.
    let lastActorDetails: Partial<PersonalDetails> | null = report.lastActorAccountID && personalDetails?.[report.lastActorAccountID] ? personalDetails[report.lastActorAccountID] : null;

    if (!lastActorDetails && visibleReportActionItems[report.reportID]) {
        const lastActorDisplayName = visibleReportActionItems[report.reportID]?.person?.[0]?.text;
        lastActorDetails = lastActorDisplayName
            ? {
                  displayName: lastActorDisplayName,
                  accountID: report.lastActorAccountID,
              }
            : null;
    }

    const lastActorDisplayName = OptionsListUtils.getLastActorDisplayName(lastActorDetails, hasMultipleParticipants);
    const lastMessageTextFromReport = OptionsListUtils.getLastMessageTextForReport(report, lastActorDetails, policy);

    // We need to remove sms domain in case the last message text has a phone number mention with sms domain.
    let lastMessageText = Str.removeSMSDomain(lastMessageTextFromReport);

    const lastAction = visibleReportActionItems[report.reportID];

    const isThreadMessage =
        ReportUtils.isThread(report) && lastAction?.actionName === CONST.REPORT.ACTIONS.TYPE.ADD_COMMENT && lastAction?.pendingAction !== CONST.RED_BRICK_ROAD_PENDING_ACTION.DELETE;

    if ((result.isChatRoom || result.isPolicyExpenseChat || result.isThread || result.isTaskReport || isThreadMessage) && !result.isArchivedRoom) {
        const lastActionName = lastAction?.actionName ?? report.lastActionType;

        if (ReportActionsUtils.isRenamedAction(lastAction)) {
            const newName = ReportActionsUtils.getOriginalMessage(lastAction)?.newName ?? '';
            result.alternateText = Localize.translate(preferredLocale, 'newRoomPage.roomRenamedTo', {newName});
        } else if (ReportActionsUtils.isTaskAction(lastAction)) {
            result.alternateText = ReportUtils.formatReportLastMessageText(TaskUtils.getTaskReportActionMessage(lastAction).text);
        } else if (ReportActionsUtils.isRoomChangeLogAction(lastAction)) {
            const lastActionOriginalMessage = lastAction?.actionName ? ReportActionsUtils.getOriginalMessage(lastAction) : null;
            const targetAccountIDs = lastActionOriginalMessage?.targetAccountIDs ?? [];
            const targetAccountIDsLength = targetAccountIDs.length !== 0 ? targetAccountIDs.length : report.lastMessageHtml?.match(/<mention-user[^>]*><\/mention-user>/g)?.length ?? 0;
            const verb =
                lastActionName === CONST.REPORT.ACTIONS.TYPE.ROOM_CHANGE_LOG.INVITE_TO_ROOM || lastActionName === CONST.REPORT.ACTIONS.TYPE.POLICY_CHANGE_LOG.INVITE_TO_ROOM
                    ? Localize.translate(preferredLocale, 'workspace.invite.invited')
                    : Localize.translate(preferredLocale, 'workspace.invite.removed');
            const users = Localize.translate(preferredLocale, targetAccountIDsLength > 1 ? 'workspace.invite.users' : 'workspace.invite.user');
            result.alternateText = `${lastActorDisplayName} ${verb} ${targetAccountIDsLength} ${users}`.trim();

            const roomName = lastActionOriginalMessage?.roomName ?? '';
            if (roomName) {
                const preposition =
                    lastAction.actionName === CONST.REPORT.ACTIONS.TYPE.ROOM_CHANGE_LOG.INVITE_TO_ROOM || lastAction.actionName === CONST.REPORT.ACTIONS.TYPE.POLICY_CHANGE_LOG.INVITE_TO_ROOM
                        ? ` ${Localize.translate(preferredLocale, 'workspace.invite.to')}`
                        : ` ${Localize.translate(preferredLocale, 'workspace.invite.from')}`;
                result.alternateText += `${preposition} ${roomName}`;
            }
        } else if (lastAction?.actionName === CONST.REPORT.ACTIONS.TYPE.POLICY_CHANGE_LOG.LEAVE_POLICY) {
            result.alternateText = Localize.translateLocal('workspace.invite.leftWorkspace');
        } else if (lastAction?.actionName !== CONST.REPORT.ACTIONS.TYPE.REPORT_PREVIEW && lastActorDisplayName && lastMessageTextFromReport) {
            result.alternateText = `${lastActorDisplayName}: ${lastMessageText}`;
        } else {
            result.alternateText = lastMessageTextFromReport.length > 0 ? lastMessageText : ReportActionsUtils.getLastVisibleMessage(report.reportID, {}, lastAction)?.lastMessageText;
            if (!result.alternateText) {
                result.alternateText = Localize.translate(preferredLocale, 'report.noActivityYet');
            }
        }
    } else {
        if (!lastMessageText) {
            // Here we get the beginning of chat history message and append the display name for each user, adding pronouns if there are any.
            // We also add a fullstop after the final name, the word "and" before the final name and commas between all previous names.
            lastMessageText = ReportUtils.isSelfDM(report)
                ? Localize.translate(preferredLocale, 'reportActionsView.beginningOfChatHistorySelfDM')
                : Localize.translate(preferredLocale, 'reportActionsView.beginningOfChatHistory') +
                  displayNamesWithTooltips
                      .map(({displayName, pronouns}, index) => {
                          const formattedText = !pronouns ? displayName : `${displayName} (${pronouns})`;

                          if (index === displayNamesWithTooltips.length - 1) {
                              return `${formattedText}.`;
                          }
                          if (index === displayNamesWithTooltips.length - 2) {
                              return `${formattedText} ${Localize.translate(preferredLocale, 'common.and')}`;
                          }
                          if (index < displayNamesWithTooltips.length - 2) {
                              return `${formattedText},`;
                          }

                          return '';
                      })
                      .join(' ');
        }

        result.alternateText =
            (ReportUtils.isGroupChat(report) || ReportUtils.isDeprecatedGroupDM(report)) && lastActorDisplayName
                ? `${lastActorDisplayName}: ${lastMessageText}`
                : lastMessageText || formattedLogin;
    }

    result.isIOUReportOwner = ReportUtils.isIOUOwnedByCurrentUser(result as Report);

    if (ReportUtils.isJoinRequestInAdminRoom(report)) {
        result.isPinned = true;
        result.isUnread = true;
        result.brickRoadIndicator = CONST.BRICK_ROAD_INDICATOR_STATUS.INFO;
    }

    if (!hasMultipleParticipants) {
        result.accountID = personalDetail?.accountID;
        result.login = personalDetail?.login;
        result.phoneNumber = personalDetail?.phoneNumber;
    }

    const reportName = ReportUtils.getReportName(report, policy);

    result.text = reportName;
    result.subtitle = subtitle;
    result.participantsList = participantPersonalDetailList;

    result.icons = ReportUtils.getIcons(report, personalDetails, personalDetail?.avatar, personalDetail?.login, personalDetail?.accountID, policy);
    result.searchText = OptionsListUtils.getSearchText(report, reportName, participantPersonalDetailList, result.isChatRoom || result.isPolicyExpenseChat, result.isThread);
    result.displayNamesWithTooltips = displayNamesWithTooltips;

    if (status) {
        result.status = status;
    }
    result.type = report.type;

    return result;
}

export default {
    getOptionData,
    getOrderedReportIDs,
};<|MERGE_RESOLUTION|>--- conflicted
+++ resolved
@@ -121,8 +121,7 @@
         const participantAccountIDs = Object.keys(report?.participants ?? {}).map(Number);
         const isOnboardedByPersona = currentUserAccountID && AccountUtils.isAccountIDOddNumber(currentUserAccountID) && participantAccountIDs.includes(CONST.ACCOUNT_ID.NOTIFICATIONS);
 
-<<<<<<< HEAD
-        if (currentUserAccountID && AccountUtils.isAccountIDOddNumber(currentUserAccountID) && participantAccountIDs.includes(CONST.ACCOUNT_ID.NOTIFICATIONS)) {
+        if (isOnboardedByPersona && isSystemChat && !isInFocusMode) {
             reportsToDisplay.push(report);
             return;
         }
@@ -139,10 +138,6 @@
             })
         ) {
             reportsToDisplay.push(report);
-=======
-        if (isOnboardedByPersona && isSystemChat && !isInFocusMode) {
-            return true;
->>>>>>> 2026f62b
         }
     });
 

--- conflicted
+++ resolved
@@ -70,19 +70,11 @@
  */
 function getOrderedReportIDs(
     currentReportId: string | null,
-<<<<<<< HEAD
     allReports: OnyxCollection<Report>,
     betas: OnyxEntry<Beta[]>,
     policies: OnyxCollection<Policy>,
     priorityMode: OnyxEntry<ValueOf<typeof CONST.PRIORITY_MODE>>,
-    allReportActions: OnyxCollection<ReportAction[]>,
-=======
-    allReports: Record<string, Report>,
-    betas: Beta[],
-    policies: Record<string, Policy>,
-    priorityMode: ValueOf<typeof CONST.PRIORITY_MODE>,
     allReportActions: OnyxCollection<ReportActions>,
->>>>>>> a8ece907
     transactionViolations: OnyxCollection<TransactionViolation[]>,
     currentPolicyID = '',
     policyMemberAccountIDs: number[] = [],
@@ -98,18 +90,11 @@
     // Filter out all the reports that shouldn't be displayed
     let reportsToDisplay = allReportsDictValues.filter((report) => {
         const parentReportActionsKey = `${ONYXKEYS.COLLECTION.REPORT_ACTIONS}${report?.parentReportID}`;
-<<<<<<< HEAD
-        const parentReportActions = allReportActions?.[parentReportActionsKey];
-        const parentReportAction = parentReportActions?.find((action) => action && report && action?.reportActionID === report?.parentReportActionID);
-        const doesReportHaveViolations =
-            !!betas?.includes(CONST.BETAS.VIOLATIONS) && !!parentReportAction && ReportUtils.doesTransactionThreadHaveViolations(report, transactionViolations, parentReportAction);
-=======
-        const parentReportAction = allReportActions?.[parentReportActionsKey]?.[report.parentReportActionID ?? ''];
+        const parentReportAction = allReportActions?.[parentReportActionsKey]?.[report?.parentReportActionID ?? ''];
         const doesReportHaveViolations = canUseViolations && !!parentReportAction && ReportUtils.doesTransactionThreadHaveViolations(report, transactionViolations, parentReportAction);
         if (doesReportHaveViolations) {
-            reportIDsWithViolations.add(report.reportID);
-        }
->>>>>>> a8ece907
+            reportIDsWithViolations.add(report?.reportID ?? '');
+        }
         return ReportUtils.shouldReportBeInOptionList({
             report,
             currentReportId: currentReportId ?? '',
@@ -139,14 +124,14 @@
     // 4. Archived reports
     //      - Sorted by lastVisibleActionCreated in default (most recent) view mode
     //      - Sorted by reportDisplayName in GSD (focus) view mode
-    const pinnedAndBrickRoadReports: Report[] = [];
+    const pinnedAndBrickRoadReports: Array<OnyxEntry<Report>> = [];
     const draftReports: Report[] = [];
     const nonArchivedReports: Array<OnyxEntry<Report>> = [];
     const archivedReports: Report[] = [];
 
     if (currentPolicyID || policyMemberAccountIDs.length > 0) {
         reportsToDisplay = reportsToDisplay.filter(
-            (report) => report.reportID === currentReportId || ReportUtils.doesReportBelongToWorkspace(report, policyMemberAccountIDs, currentPolicyID),
+            (report) => report?.reportID === currentReportId || ReportUtils.doesReportBelongToWorkspace(report, policyMemberAccountIDs, currentPolicyID),
         );
     }
     // There are a few properties that need to be calculated for the report which are used when sorting reports.
@@ -154,29 +139,19 @@
         // Normally, the spread operator would be used here to clone the report and prevent the need to reassign the params.
         // However, this code needs to be very performant to handle thousands of reports, so in the interest of speed, we're just going to disable this lint rule and add
         // the reportDisplayName property to the report object directly.
-<<<<<<< HEAD
+        // eslint-disable-next-line no-param-reassign
         if (report) {
             // eslint-disable-next-line no-param-reassign
-            report.displayName = ReportUtils.getReportName(report);
-        }
+            report.displayName = filterDisplayName(ReportUtils.getReportName(report));
+        }
+
+        const hasRBR = (!!report && report.reportID in reportIDsWithErrors) || reportIDsWithViolations.has(report?.reportID ?? '');
 
         const isPinned = report?.isPinned ?? false;
         const reportAction = ReportActionsUtils.getReportAction(report?.parentReportID ?? '', report?.parentReportActionID ?? '');
-        if ((isPinned || ReportUtils.requiresAttentionFromCurrentUser(report, reportAction)) && report) {
-            pinnedAndGBRReports.push(report);
-        } else if (report?.hasDraft) {
-=======
-        // eslint-disable-next-line no-param-reassign
-        report.displayName = filterDisplayName(ReportUtils.getReportName(report));
-
-        const hasRBR = report.reportID in reportIDsWithErrors || reportIDsWithViolations.has(report.reportID);
-
-        const isPinned = report.isPinned ?? false;
-        const reportAction = ReportActionsUtils.getReportAction(report.parentReportID ?? '', report.parentReportActionID ?? '');
         if (isPinned || hasRBR || ReportUtils.requiresAttentionFromCurrentUser(report, reportAction)) {
             pinnedAndBrickRoadReports.push(report);
-        } else if (report.hasDraft) {
->>>>>>> a8ece907
+        } else if (report?.hasDraft) {
             draftReports.push(report);
         } else if (report && ReportUtils.isArchivedRoom(report)) {
             archivedReports.push(report);
@@ -204,11 +179,7 @@
 
     // Now that we have all the reports grouped and sorted, they must be flattened into an array and only return the reportID.
     // The order the arrays are concatenated in matters and will determine the order that the groups are displayed in the sidebar.
-<<<<<<< HEAD
-    const LHNReports = [...pinnedAndGBRReports, ...draftReports, ...nonArchivedReports, ...archivedReports].map((report) => report?.reportID ?? '');
-=======
-    const LHNReports = [...pinnedAndBrickRoadReports, ...draftReports, ...nonArchivedReports, ...archivedReports].map((report) => report.reportID);
->>>>>>> a8ece907
+    const LHNReports = [...pinnedAndBrickRoadReports, ...draftReports, ...nonArchivedReports, ...archivedReports].map((report) => report?.reportID ?? '');
     return LHNReports;
 }
 

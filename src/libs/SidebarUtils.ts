--- conflicted
+++ resolved
@@ -1,14 +1,4 @@
 /* eslint-disable rulesdir/prefer-underscore-method */
-<<<<<<< HEAD
-import CONST from '../CONST';
-import ONYXKEYS from '../ONYXKEYS';
-import {PersonalDetails} from '../types/onyx';
-import Beta from '../types/onyx/Beta';
-import * as OnyxCommon from '../types/onyx/OnyxCommon';
-import Policy from '../types/onyx/Policy';
-import Report from '../types/onyx/Report';
-import ReportAction, {ReportActions} from '../types/onyx/ReportAction';
-=======
 import Str from 'expensify-common/lib/str';
 import Onyx from 'react-native-onyx';
 import {ValueOf} from 'type-fest';
@@ -20,7 +10,6 @@
 import Policy from '@src/types/onyx/Policy';
 import Report from '@src/types/onyx/Report';
 import ReportAction, {ReportActions} from '@src/types/onyx/ReportAction';
->>>>>>> 592317f2
 import * as CollectionUtils from './CollectionUtils';
 import * as LocalePhoneNumber from './LocalePhoneNumber';
 import * as Localize from './Localize';
@@ -29,12 +18,6 @@
 import * as ReportActionsUtils from './ReportActionsUtils';
 import * as ReportUtils from './ReportUtils';
 import * as UserUtils from './UserUtils';
-<<<<<<< HEAD
-import Str from 'expensify-common/lib/str';
-import Onyx from 'react-native-onyx';
-import {ValueOf} from 'type-fest';
-=======
->>>>>>> 592317f2
 
 const visibleReportActionItems: ReportActions = {};
 const lastReportActions: ReportActions = {};

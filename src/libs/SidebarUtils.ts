import {Str} from 'expensify-common';
import type {OnyxCollection, OnyxEntry} from 'react-native-onyx';
import Onyx from 'react-native-onyx';
import type {ChatReportSelector, PolicySelector, ReportActionsSelector} from '@hooks/useReportIDs';
import CONST from '@src/CONST';
import ONYXKEYS from '@src/ONYXKEYS';
import type {PersonalDetails, PersonalDetailsList, ReportActions, TransactionViolation} from '@src/types/onyx';
import type Beta from '@src/types/onyx/Beta';
import type {ChangeLog} from '@src/types/onyx/OriginalMessage';
import type Policy from '@src/types/onyx/Policy';
import type PriorityMode from '@src/types/onyx/PriorityMode';
import type Report from '@src/types/onyx/Report';
import type ReportAction from '@src/types/onyx/ReportAction';
import type DeepValueOf from '@src/types/utils/DeepValueOf';
import AccountUtils from './AccountUtils';
import * as CollectionUtils from './CollectionUtils';
import {hasValidDraftComment} from './DraftCommentUtils';
import localeCompare from './LocaleCompare';
import * as LocalePhoneNumber from './LocalePhoneNumber';
import * as Localize from './Localize';
import * as OptionsListUtils from './OptionsListUtils';
import * as ReportActionsUtils from './ReportActionsUtils';
import * as ReportUtils from './ReportUtils';
import * as TaskUtils from './TaskUtils';

const visibleReportActionItems: ReportActions = {};
Onyx.connect({
    key: ONYXKEYS.COLLECTION.REPORT_ACTIONS,
    callback: (actions, key) => {
        if (!actions || !key) {
            return;
        }
        const reportID = CollectionUtils.extractCollectionItemID(key);

        const actionsArray: ReportAction[] = ReportActionsUtils.getSortedReportActions(Object.values(actions));

        // The report is only visible if it is the last action not deleted that
        // does not match a closed or created state.
        const reportActionsForDisplay = actionsArray.filter(
            (reportAction) => ReportActionsUtils.shouldReportActionBeVisibleAsLastAction(reportAction) && reportAction.actionName !== CONST.REPORT.ACTIONS.TYPE.CREATED,
        );

        visibleReportActionItems[reportID] = reportActionsForDisplay[reportActionsForDisplay.length - 1];
    },
});

let currentUserAccountID: number | undefined;
Onyx.connect({
    key: ONYXKEYS.SESSION,
    callback: (value) => {
        currentUserAccountID = value?.accountID;
    },
});

function compareStringDates(a: string, b: string): 0 | 1 | -1 {
    if (a < b) {
        return -1;
    }
    if (a > b) {
        return 1;
    }
    return 0;
}

/**
 * A mini report object that contains only the necessary information to sort reports.
 * This is used to avoid copying the entire report object and only the necessary information.
 */
type MiniReport = {
    reportID?: string;
    displayName: string;
    lastVisibleActionCreated?: string;
};

/**
 * @returns An array of reportIDs sorted in the proper order
 */
function getOrderedReportIDs(
    currentReportId: string | null,
    allReports: OnyxCollection<ChatReportSelector>,
    betas: OnyxEntry<Beta[]>,
    policies: OnyxCollection<PolicySelector>,
    priorityMode: OnyxEntry<PriorityMode>,
    allReportActions: OnyxCollection<ReportActionsSelector>,
    transactionViolations: OnyxCollection<TransactionViolation[]>,
    currentPolicyID = '',
    policyMemberAccountIDs: number[] = [],
): string[] {
    const isInFocusMode = priorityMode === CONST.PRIORITY_MODE.GSD;
    const isInDefaultMode = !isInFocusMode;
    const allReportsDictValues = Object.values(allReports ?? {});

    // Filter out all the reports that shouldn't be displayed
    let reportsToDisplay = allReportsDictValues.filter((report) => {
        if (!report) {
            return false;
        }

        const parentReportActionsKey = `${ONYXKEYS.COLLECTION.REPORT_ACTIONS}${report.parentReportID}`;
        const parentReportActions = allReportActions?.[parentReportActionsKey];
        const reportActions = allReportActions?.[`${ONYXKEYS.COLLECTION.REPORT_ACTIONS}${report.reportID}`] ?? {};
        const parentReportAction = parentReportActions?.find((action) => action && action?.reportActionID === report.parentReportActionID);
        const doesReportHaveViolations = !!(
            betas?.includes(CONST.BETAS.VIOLATIONS) &&
            !!parentReportAction &&
            ReportUtils.doesTransactionThreadHaveViolations(report, transactionViolations, parentReportAction as OnyxEntry<ReportAction>)
        );
        const isHidden = report.notificationPreference === CONST.REPORT.NOTIFICATION_PREFERENCE.HIDDEN;
        const isFocused = report.reportID === currentReportId;
        const allReportErrors = OptionsListUtils.getAllReportErrors(report, reportActions) ?? {};
        const hasErrorsOtherThanFailedReceipt = doesReportHaveViolations || Object.values(allReportErrors).some((error) => error?.[0] !== 'report.genericSmartscanFailureMessage');
        const isSystemChat = ReportUtils.isSystemChat(report);
        const shouldOverrideHidden = hasErrorsOtherThanFailedReceipt || isFocused || isSystemChat || report.isPinned;
        if (isHidden && !shouldOverrideHidden) {
            return false;
        }

        const participantAccountIDs = Object.keys(report?.participants ?? {}).map(Number);

        if (currentUserAccountID && AccountUtils.isAccountIDOddNumber(currentUserAccountID) && participantAccountIDs.includes(CONST.ACCOUNT_ID.NOTIFICATIONS)) {
            return true;
        }

        return ReportUtils.shouldReportBeInOptionList({
            report,
            currentReportId: currentReportId ?? '-1',
            isInFocusMode,
            betas,
            policies: policies as OnyxCollection<Policy>,
            excludeEmptyChats: true,
            doesReportHaveViolations,
            includeSelfDM: true,
        });
    });

    // The LHN is split into four distinct groups, and each group is sorted a little differently. The groups will ALWAYS be in this order:
    // 1. Pinned/GBR - Always sorted by reportDisplayName
    // 2. Drafts - Always sorted by reportDisplayName
    // 3. Non-archived reports and settled IOUs
    //      - Sorted by lastVisibleActionCreated in default (most recent) view mode
    //      - Sorted by reportDisplayName in GSD (focus) view mode
    // 4. Archived reports
    //      - Sorted by lastVisibleActionCreated in default (most recent) view mode
    //      - Sorted by reportDisplayName in GSD (focus) view mode
    const pinnedAndGBRReports: MiniReport[] = [];
    const draftReports: MiniReport[] = [];
    const nonArchivedReports: MiniReport[] = [];
    const archivedReports: MiniReport[] = [];

    if (currentPolicyID || policyMemberAccountIDs.length > 0) {
        reportsToDisplay = reportsToDisplay.filter(
            (report) => report?.reportID === currentReportId || ReportUtils.doesReportBelongToWorkspace(report, policyMemberAccountIDs, currentPolicyID),
        );
    }
    // There are a few properties that need to be calculated for the report which are used when sorting reports.
    reportsToDisplay.forEach((reportToDisplay) => {
        const report = reportToDisplay as OnyxEntry<Report>;
        const miniReport: MiniReport = {
            reportID: report?.reportID,
            displayName: ReportUtils.getReportName(report),
            lastVisibleActionCreated: report?.lastVisibleActionCreated,
        };

        const isPinned = report?.isPinned ?? false;
        const reportAction = ReportActionsUtils.getReportAction(report?.parentReportID ?? '-1', report?.parentReportActionID ?? '-1');
        if (isPinned || ReportUtils.requiresAttentionFromCurrentUser(report, reportAction)) {
<<<<<<< HEAD
            pinnedAndGBRReports.push(report);
        } else if (hasValidDraftComment(report?.reportID ?? '-1')) {
            draftReports.push(report);
=======
            pinnedAndGBRReports.push(miniReport);
        } else if (hasValidDraftComment(report?.reportID ?? '')) {
            draftReports.push(miniReport);
>>>>>>> 06cde0ab
        } else if (ReportUtils.isArchivedRoom(report)) {
            archivedReports.push(miniReport);
        } else {
            nonArchivedReports.push(miniReport);
        }
    });

    // Sort each group of reports accordingly
    pinnedAndGBRReports.sort((a, b) => (a?.displayName && b?.displayName ? localeCompare(a.displayName, b.displayName) : 0));
    draftReports.sort((a, b) => (a?.displayName && b?.displayName ? localeCompare(a.displayName, b.displayName) : 0));

    if (isInDefaultMode) {
        nonArchivedReports.sort((a, b) => {
            const compareDates = a?.lastVisibleActionCreated && b?.lastVisibleActionCreated ? compareStringDates(b.lastVisibleActionCreated, a.lastVisibleActionCreated) : 0;
            if (compareDates) {
                return compareDates;
            }
            const compareDisplayNames = a?.displayName && b?.displayName ? localeCompare(a.displayName, b.displayName) : 0;
            return compareDisplayNames;
        });
        // For archived reports ensure that most recent reports are at the top by reversing the order
        archivedReports.sort((a, b) => (a?.lastVisibleActionCreated && b?.lastVisibleActionCreated ? compareStringDates(b.lastVisibleActionCreated, a.lastVisibleActionCreated) : 0));
    } else {
        nonArchivedReports.sort((a, b) => (a?.displayName && b?.displayName ? localeCompare(a.displayName, b.displayName) : 0));
        archivedReports.sort((a, b) => (a?.displayName && b?.displayName ? localeCompare(a.displayName, b.displayName) : 0));
    }

    // Now that we have all the reports grouped and sorted, they must be flattened into an array and only return the reportID.
    // The order the arrays are concatenated in matters and will determine the order that the groups are displayed in the sidebar.
    const LHNReports = [...pinnedAndGBRReports, ...draftReports, ...nonArchivedReports, ...archivedReports].map((report) => report?.reportID ?? '-1');
    return LHNReports;
}

/**
 * Gets all the data necessary for rendering an OptionRowLHN component
 */
function getOptionData({
    report,
    reportActions,
    personalDetails,
    preferredLocale,
    policy,
    parentReportAction,
    hasViolations,
}: {
    report: OnyxEntry<Report>;
    reportActions: OnyxEntry<ReportActions>;
    personalDetails: OnyxEntry<PersonalDetailsList>;
    preferredLocale: DeepValueOf<typeof CONST.LOCALES>;
    policy: OnyxEntry<Policy> | undefined;
    parentReportAction: OnyxEntry<ReportAction> | undefined;
    hasViolations: boolean;
}): ReportUtils.OptionData | undefined {
    // When a user signs out, Onyx is cleared. Due to the lazy rendering with a virtual list, it's possible for
    // this method to be called after the Onyx data has been cleared out. In that case, it's fine to do
    // a null check here and return early.
    if (!report || !personalDetails) {
        return;
    }

    const result: ReportUtils.OptionData = {
        text: '',
        alternateText: undefined,
        allReportErrors: OptionsListUtils.getAllReportErrors(report, reportActions),
        brickRoadIndicator: null,
        tooltipText: null,
        subtitle: undefined,
        login: undefined,
        accountID: undefined,
        reportID: '',
        phoneNumber: undefined,
        isUnread: null,
        isUnreadWithMention: null,
        hasDraftComment: false,
        keyForList: undefined,
        searchText: undefined,
        isPinned: false,
        hasOutstandingChildRequest: false,
        isIOUReportOwner: null,
        isChatRoom: false,
        isArchivedRoom: false,
        shouldShowSubscript: false,
        isPolicyExpenseChat: false,
        isMoneyRequestReport: false,
        isExpenseRequest: false,
        isWaitingOnBankAccount: false,
        isAllowedToComment: true,
        isDeletedParentAction: false,
    };

    // For 1:1 chat, we don't want to include currentUser as participants in order to not mark 1:1 chats as having multiple participants
    const isOneOnOneChat = ReportUtils.isOneOnOneChat(report);
    const participantAccountIDs = Object.keys(report.participants ?? {})
        .map(Number)
        .filter((accountID) => accountID !== currentUserAccountID || !isOneOnOneChat);
    const visibleParticipantAccountIDs = Object.entries(report.participants ?? {})
        .filter(([, participant]) => participant && !participant.hidden)
        .map(([accountID]) => Number(accountID))
        .filter((accountID) => accountID !== currentUserAccountID || !isOneOnOneChat);

    const participantPersonalDetailList = Object.values(OptionsListUtils.getPersonalDetailsForAccountIDs(participantAccountIDs, personalDetails)) as PersonalDetails[];
    const personalDetail = participantPersonalDetailList[0] ?? {};
    const hasErrors = Object.keys(result.allReportErrors ?? {}).length !== 0;

    result.isThread = ReportUtils.isChatThread(report);
    result.isChatRoom = ReportUtils.isChatRoom(report);
    result.isTaskReport = ReportUtils.isTaskReport(report);
    result.isInvoiceReport = ReportUtils.isInvoiceReport(report);
    result.parentReportAction = parentReportAction;
    result.isArchivedRoom = ReportUtils.isArchivedRoom(report);
    result.isPolicyExpenseChat = ReportUtils.isPolicyExpenseChat(report);
    result.isExpenseRequest = ReportUtils.isExpenseRequest(report);
    result.isMoneyRequestReport = ReportUtils.isMoneyRequestReport(report);
    result.shouldShowSubscript = ReportUtils.shouldReportShowSubscript(report);
    result.pendingAction = report.pendingFields?.addWorkspaceRoom ?? report.pendingFields?.createChat;
    result.brickRoadIndicator = hasErrors || hasViolations ? CONST.BRICK_ROAD_INDICATOR_STATUS.ERROR : '';
    result.ownerAccountID = report.ownerAccountID;
    result.managerID = report.managerID;
    result.reportID = report.reportID;
    result.policyID = report.policyID;
    result.stateNum = report.stateNum;
    result.statusNum = report.statusNum;
    // When the only message of a report is deleted lastVisibileActionCreated is not reset leading to wrongly
    // setting it Unread so we add additional condition here to avoid empty chat LHN from being bold.
    result.isUnread = ReportUtils.isUnread(report) && !!report.lastActorAccountID;
    result.isUnreadWithMention = ReportUtils.isUnreadWithMention(report);
    result.isPinned = report.isPinned;
    result.iouReportID = report.iouReportID;
    result.keyForList = String(report.reportID);
    result.hasOutstandingChildRequest = report.hasOutstandingChildRequest;
    result.parentReportID = report.parentReportID ?? '-1';
    result.isWaitingOnBankAccount = report.isWaitingOnBankAccount;
    result.notificationPreference = report.notificationPreference;
    result.isAllowedToComment = ReportUtils.canUserPerformWriteAction(report);
    result.chatType = report.chatType;
    result.isDeletedParentAction = report.isDeletedParentAction;
    result.isSelfDM = ReportUtils.isSelfDM(report);
    result.isOneOnOneChat = isOneOnOneChat;
    result.tooltipText = ReportUtils.getReportParticipantsTitle(visibleParticipantAccountIDs);

    const hasMultipleParticipants = participantPersonalDetailList.length > 1 || result.isChatRoom || result.isPolicyExpenseChat || ReportUtils.isExpenseReport(report);
    const subtitle = ReportUtils.getChatRoomSubtitle(report);

    const login = Str.removeSMSDomain(personalDetail?.login ?? '');
    const status = personalDetail?.status ?? '';
    const formattedLogin = Str.isSMSLogin(login) ? LocalePhoneNumber.formatPhoneNumber(login) : login;

    // We only create tooltips for the first 10 users or so since some reports have hundreds of users, causing performance to degrade.
    const displayNamesWithTooltips = ReportUtils.getDisplayNamesWithTooltips(
        (participantPersonalDetailList || []).slice(0, 10),
        hasMultipleParticipants,
        undefined,
        ReportUtils.isSelfDM(report),
    );

    // If the last actor's details are not currently saved in Onyx Collection,
    // then try to get that from the last report action if that action is valid
    // to get data from.
    let lastActorDetails: Partial<PersonalDetails> | null = report.lastActorAccountID && personalDetails?.[report.lastActorAccountID] ? personalDetails[report.lastActorAccountID] : null;

    if (!lastActorDetails && visibleReportActionItems[report.reportID]) {
        const lastActorDisplayName = visibleReportActionItems[report.reportID]?.person?.[0]?.text;
        lastActorDetails = lastActorDisplayName
            ? {
                  displayName: lastActorDisplayName,
                  accountID: report.lastActorAccountID,
              }
            : null;
    }

    const lastActorDisplayName = OptionsListUtils.getLastActorDisplayName(lastActorDetails, hasMultipleParticipants);
    const lastMessageTextFromReport = OptionsListUtils.getLastMessageTextForReport(report, lastActorDetails, policy);

    // We need to remove sms domain in case the last message text has a phone number mention with sms domain.
    let lastMessageText = Str.removeSMSDomain(lastMessageTextFromReport);

    const lastAction = visibleReportActionItems[report.reportID];

    const isThreadMessage =
        ReportUtils.isThread(report) && lastAction?.actionName === CONST.REPORT.ACTIONS.TYPE.ADD_COMMENT && lastAction?.pendingAction !== CONST.RED_BRICK_ROAD_PENDING_ACTION.DELETE;

    if ((result.isChatRoom || result.isPolicyExpenseChat || result.isThread || result.isTaskReport || isThreadMessage) && !result.isArchivedRoom) {
        const lastActionName = lastAction?.actionName ?? report.lastActionType;

        if (lastAction?.actionName === CONST.REPORT.ACTIONS.TYPE.RENAMED) {
            const newName = lastAction?.originalMessage?.newName ?? '';
            result.alternateText = Localize.translate(preferredLocale, 'newRoomPage.roomRenamedTo', {newName});
        } else if (ReportActionsUtils.isTaskAction(lastAction)) {
            result.alternateText = ReportUtils.formatReportLastMessageText(TaskUtils.getTaskReportActionMessage(lastAction).text);
        } else if (
            lastActionName === CONST.REPORT.ACTIONS.TYPE.ROOM_CHANGE_LOG.INVITE_TO_ROOM ||
            lastActionName === CONST.REPORT.ACTIONS.TYPE.ROOM_CHANGE_LOG.REMOVE_FROM_ROOM ||
            lastActionName === CONST.REPORT.ACTIONS.TYPE.POLICY_CHANGE_LOG.INVITE_TO_ROOM ||
            lastActionName === CONST.REPORT.ACTIONS.TYPE.POLICY_CHANGE_LOG.REMOVE_FROM_ROOM
        ) {
            const lastActionOriginalMessage = lastAction?.actionName ? (lastAction?.originalMessage as ChangeLog) : null;
            const targetAccountIDs = lastActionOriginalMessage?.targetAccountIDs ?? [];
            const targetAccountIDsLength = targetAccountIDs.length !== 0 ? targetAccountIDs.length : report.lastMessageHtml?.match(/<mention-user[^>]*><\/mention-user>/g)?.length ?? 0;
            const verb =
                lastActionName === CONST.REPORT.ACTIONS.TYPE.ROOM_CHANGE_LOG.INVITE_TO_ROOM || lastActionName === CONST.REPORT.ACTIONS.TYPE.POLICY_CHANGE_LOG.INVITE_TO_ROOM
                    ? Localize.translate(preferredLocale, 'workspace.invite.invited')
                    : Localize.translate(preferredLocale, 'workspace.invite.removed');
            const users = Localize.translate(preferredLocale, targetAccountIDsLength > 1 ? 'workspace.invite.users' : 'workspace.invite.user');
            result.alternateText = `${lastActorDisplayName} ${verb} ${targetAccountIDsLength} ${users}`.trim();

            const roomName = lastActionOriginalMessage?.roomName ?? '';
            if (roomName) {
                const preposition =
                    lastAction.actionName === CONST.REPORT.ACTIONS.TYPE.ROOM_CHANGE_LOG.INVITE_TO_ROOM || lastAction.actionName === CONST.REPORT.ACTIONS.TYPE.POLICY_CHANGE_LOG.INVITE_TO_ROOM
                        ? ` ${Localize.translate(preferredLocale, 'workspace.invite.to')}`
                        : ` ${Localize.translate(preferredLocale, 'workspace.invite.from')}`;
                result.alternateText += `${preposition} ${roomName}`;
            }
        } else if (lastAction?.actionName === CONST.REPORT.ACTIONS.TYPE.POLICY_CHANGE_LOG.LEAVE_POLICY) {
            result.alternateText = Localize.translateLocal('workspace.invite.leftWorkspace');
        } else if (lastAction?.actionName !== CONST.REPORT.ACTIONS.TYPE.REPORT_PREVIEW && lastActorDisplayName && lastMessageTextFromReport) {
            result.alternateText = `${lastActorDisplayName}: ${lastMessageText}`;
        } else {
            result.alternateText = lastMessageTextFromReport.length > 0 ? lastMessageText : ReportActionsUtils.getLastVisibleMessage(report.reportID, {}, lastAction)?.lastMessageText;
            if (!result.alternateText) {
                result.alternateText = Localize.translate(preferredLocale, 'report.noActivityYet');
            }
        }
    } else {
        if (!lastMessageText) {
            // Here we get the beginning of chat history message and append the display name for each user, adding pronouns if there are any.
            // We also add a fullstop after the final name, the word "and" before the final name and commas between all previous names.
            lastMessageText = ReportUtils.isSelfDM(report)
                ? Localize.translate(preferredLocale, 'reportActionsView.beginningOfChatHistorySelfDM')
                : Localize.translate(preferredLocale, 'reportActionsView.beginningOfChatHistory') +
                  displayNamesWithTooltips
                      .map(({displayName, pronouns}, index) => {
                          const formattedText = !pronouns ? displayName : `${displayName} (${pronouns})`;

                          if (index === displayNamesWithTooltips.length - 1) {
                              return `${formattedText}.`;
                          }
                          if (index === displayNamesWithTooltips.length - 2) {
                              return `${formattedText} ${Localize.translate(preferredLocale, 'common.and')}`;
                          }
                          if (index < displayNamesWithTooltips.length - 2) {
                              return `${formattedText},`;
                          }

                          return '';
                      })
                      .join(' ');
        }

        result.alternateText =
            (ReportUtils.isGroupChat(report) || ReportUtils.isDeprecatedGroupDM(report)) && lastActorDisplayName
                ? `${lastActorDisplayName}: ${lastMessageText}`
                : lastMessageText || formattedLogin;
    }

    result.isIOUReportOwner = ReportUtils.isIOUOwnedByCurrentUser(result as Report);

    if (ReportUtils.isJoinRequestInAdminRoom(report)) {
        result.isPinned = true;
        result.isUnread = true;
        result.brickRoadIndicator = CONST.BRICK_ROAD_INDICATOR_STATUS.INFO;
    }

    if (!hasMultipleParticipants) {
        result.accountID = personalDetail?.accountID;
        result.login = personalDetail?.login;
        result.phoneNumber = personalDetail?.phoneNumber;
    }

    const reportName = ReportUtils.getReportName(report, policy);

    result.text = reportName;
    result.subtitle = subtitle;
    result.participantsList = participantPersonalDetailList;

    result.icons = ReportUtils.getIcons(report, personalDetails, personalDetail?.avatar, personalDetail?.login, personalDetail?.accountID, policy);
    result.searchText = OptionsListUtils.getSearchText(report, reportName, participantPersonalDetailList, result.isChatRoom || result.isPolicyExpenseChat, result.isThread);
    result.displayNamesWithTooltips = displayNamesWithTooltips;

    if (status) {
        result.status = status;
    }
    result.type = report.type;

    return result;
}

export default {
    getOptionData,
    getOrderedReportIDs,
};<|MERGE_RESOLUTION|>--- conflicted
+++ resolved
@@ -164,15 +164,9 @@
         const isPinned = report?.isPinned ?? false;
         const reportAction = ReportActionsUtils.getReportAction(report?.parentReportID ?? '-1', report?.parentReportActionID ?? '-1');
         if (isPinned || ReportUtils.requiresAttentionFromCurrentUser(report, reportAction)) {
-<<<<<<< HEAD
-            pinnedAndGBRReports.push(report);
+            pinnedAndGBRReports.push(miniReport);
         } else if (hasValidDraftComment(report?.reportID ?? '-1')) {
-            draftReports.push(report);
-=======
-            pinnedAndGBRReports.push(miniReport);
-        } else if (hasValidDraftComment(report?.reportID ?? '')) {
             draftReports.push(miniReport);
->>>>>>> 06cde0ab
         } else if (ReportUtils.isArchivedRoom(report)) {
             archivedReports.push(miniReport);
         } else {

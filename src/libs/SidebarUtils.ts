/* eslint-disable rulesdir/prefer-underscore-method */
import Str from 'expensify-common/lib/str';
import Onyx, {OnyxCollection, OnyxEntry} from 'react-native-onyx';
import {ValueOf} from 'type-fest';
import CONST from '@src/CONST';
import ONYXKEYS from '@src/ONYXKEYS';
import {PersonalDetails} from '@src/types/onyx';
import Beta from '@src/types/onyx/Beta';
import * as OnyxCommon from '@src/types/onyx/OnyxCommon';
import Policy from '@src/types/onyx/Policy';
import Report from '@src/types/onyx/Report';
import ReportAction, {ReportActions} from '@src/types/onyx/ReportAction';
import * as Task from './actions/Task';
import * as CollectionUtils from './CollectionUtils';
import * as LocalePhoneNumber from './LocalePhoneNumber';
import * as Localize from './Localize';
import * as OptionsListUtils from './OptionsListUtils';
import * as PersonalDetailsUtils from './PersonalDetailsUtils';
import * as ReportActionsUtils from './ReportActionsUtils';
import * as ReportUtils from './ReportUtils';
import * as UserUtils from './UserUtils';

const visibleReportActionItems: ReportActions = {};
const lastReportActions: ReportActions = {};

Onyx.connect({
    key: ONYXKEYS.COLLECTION.REPORT_ACTIONS,
    callback: (actions, key) => {
        if (!key || !actions) {
            return;
        }
        const reportID = CollectionUtils.extractCollectionItemID(key);

        const actionsArray: ReportAction[] = ReportActionsUtils.getSortedReportActions(Object.values(actions));
        lastReportActions[reportID] = actionsArray[actionsArray.length - 1];

        // The report is only visible if it is the last action not deleted that
        // does not match a closed or created state.
        const reportActionsForDisplay = actionsArray.filter(
            (reportAction, actionKey) =>
                ReportActionsUtils.shouldReportActionBeVisible(reportAction, actionKey) &&
                !ReportActionsUtils.isWhisperAction(reportAction) &&
                reportAction.actionName !== CONST.REPORT.ACTIONS.TYPE.CREATED &&
                reportAction.pendingAction !== CONST.RED_BRICK_ROAD_PENDING_ACTION.DELETE,
        );
        visibleReportActionItems[reportID] = reportActionsForDisplay[reportActionsForDisplay.length - 1];
    },
});

let allPersonalDetails: OnyxEntry<Record<string, PersonalDetails>>;
Onyx.connect({
    key: ONYXKEYS.PERSONAL_DETAILS_LIST,
    callback: (val) => (allPersonalDetails = val),
});

// Session can remain stale because the only way for the current user to change is to
// sign out and sign in, which would clear out all the Onyx
// data anyway and cause SidebarLinks to rerender.
let currentUserAccountID: number | undefined;
Onyx.connect({
    key: ONYXKEYS.SESSION,
    callback: (session) => {
        if (!session) {
            return;
        }

        currentUserAccountID = session.accountID;
    },
});

let resolveSidebarIsReadyPromise: (args?: unknown[]) => void;

let sidebarIsReadyPromise = new Promise((resolve) => {
    resolveSidebarIsReadyPromise = resolve;
});

function resetIsSidebarLoadedReadyPromise() {
    sidebarIsReadyPromise = new Promise((resolve) => {
        resolveSidebarIsReadyPromise = resolve;
    });
}

function isSidebarLoadedReady(): Promise<unknown> {
    return sidebarIsReadyPromise;
}

function compareStringDates(a: string, b: string): 0 | 1 | -1 {
    if (a < b) {
        return -1;
    }
    if (a > b) {
        return 1;
    }
    return 0;
}

function setIsSidebarLoadedReady() {
    resolveSidebarIsReadyPromise();
}

// Define a cache object to store the memoized results
const reportIDsCache = new Map<string, string[]>();

// Function to set a key-value pair while maintaining the maximum key limit
function setWithLimit<TKey, TValue>(map: Map<TKey, TValue>, key: TKey, value: TValue) {
    if (map.size >= 5) {
        // If the map has reached its limit, remove the first (oldest) key-value pair
        const firstKey = map.keys().next().value;
        map.delete(firstKey);
    }
    map.set(key, value);
}

// Variable to verify if ONYX actions are loaded
let hasInitialReportActions = false;

/**
 * @returns An array of reportIDs sorted in the proper order
 */
function getOrderedReportIDs(
    currentReportId: string | null,
    allReports: Record<string, Report>,
    betas: Beta[],
    policies: Record<string, Policy>,
    priorityMode: ValueOf<typeof CONST.PRIORITY_MODE>,
    allReportActions: OnyxCollection<ReportActions>,
): string[] {
    // Generate a unique cache key based on the function arguments
    const cachedReportsKey = JSON.stringify(
        // eslint-disable-next-line @typescript-eslint/prefer-nullish-coalescing
        [currentReportId, allReports, betas, policies, priorityMode, allReportActions?.[`${ONYXKEYS.COLLECTION.REPORT_ACTIONS}${currentReportId}`]?.length || 1],
        (key, value: unknown) => {
            /**
             *  Exclude 'participantAccountIDs', 'participants' and 'lastMessageText' not to overwhelm a cached key value with huge data,
             *  which we don't need to store in a cacheKey
             */
            if (key === 'participantAccountIDs' || key === 'participants' || key === 'lastMessageText') {
                return undefined;
            }

            return value;
        },
    );

    // Check if the result is already in the cache
    const cachedIDs = reportIDsCache.get(cachedReportsKey);
    if (cachedIDs && hasInitialReportActions) {
        return cachedIDs;
    }

    // This is needed to prevent caching when Onyx is empty for a second render
    hasInitialReportActions = Object.values(lastReportActions).length > 0;

    const isInGSDMode = priorityMode === CONST.PRIORITY_MODE.GSD;
    const isInDefaultMode = !isInGSDMode;
    const allReportsDictValues = Object.values(allReports);
    // Filter out all the reports that shouldn't be displayed
    const reportsToDisplay = allReportsDictValues.filter((report) =>
        ReportUtils.shouldReportBeInOptionList(report, currentReportId ?? '', isInGSDMode, betas, policies, allReportActions, true),
    );

    if (reportsToDisplay.length === 0) {
        // Display Concierge chat report when there is no report to be displayed
        const conciergeChatReport = allReportsDictValues.find(ReportUtils.isConciergeChatReport);
        if (conciergeChatReport) {
            reportsToDisplay.push(conciergeChatReport);
        }
    }

    // The LHN is split into four distinct groups, and each group is sorted a little differently. The groups will ALWAYS be in this order:
    // 1. Pinned/GBR - Always sorted by reportDisplayName
    // 2. Drafts - Always sorted by reportDisplayName
    // 3. Non-archived reports and settled IOUs
    //      - Sorted by lastVisibleActionCreated in default (most recent) view mode
    //      - Sorted by reportDisplayName in GSD (focus) view mode
    // 4. Archived reports
    //      - Sorted by lastVisibleActionCreated in default (most recent) view mode
    //      - Sorted by reportDisplayName in GSD (focus) view mode
    const pinnedAndGBRReports: Report[] = [];
    const draftReports: Report[] = [];
    const nonArchivedReports: Report[] = [];
    const archivedReports: Report[] = [];

    // There are a few properties that need to be calculated for the report which are used when sorting reports.
    reportsToDisplay.forEach((report) => {
        // Normally, the spread operator would be used here to clone the report and prevent the need to reassign the params.
        // However, this code needs to be very performant to handle thousands of reports, so in the interest of speed, we're just going to disable this lint rule and add
        // the reportDisplayName property to the report object directly.
        // eslint-disable-next-line no-param-reassign
        report.displayName = ReportUtils.getReportName(report);

        // eslint-disable-next-line no-param-reassign
        report.iouReportAmount = ReportUtils.getMoneyRequestReimbursableTotal(report, allReports);

        const isPinned = report.isPinned ?? false;
        if (isPinned || ReportUtils.requiresAttentionFromCurrentUser(report)) {
            pinnedAndGBRReports.push(report);
        } else if (report.hasDraft) {
            draftReports.push(report);
        } else if (ReportUtils.isArchivedRoom(report)) {
            archivedReports.push(report);
        } else {
            nonArchivedReports.push(report);
        }
    });

    // Sort each group of reports accordingly
    pinnedAndGBRReports.sort((a, b) => (a?.displayName && b?.displayName ? a.displayName.toLowerCase().localeCompare(b.displayName.toLowerCase()) : 0));
    draftReports.sort((a, b) => (a?.displayName && b?.displayName ? a.displayName.toLowerCase().localeCompare(b.displayName.toLowerCase()) : 0));

    if (isInDefaultMode) {
        nonArchivedReports.sort((a, b) => {
            const compareDates = a?.lastVisibleActionCreated && b?.lastVisibleActionCreated ? compareStringDates(b.lastVisibleActionCreated, a.lastVisibleActionCreated) : 0;
            const compareDisplayNames = a?.displayName && b?.displayName ? a.displayName.toLowerCase().localeCompare(b.displayName.toLowerCase()) : 0;
            return compareDates || compareDisplayNames;
        });
        // For archived reports ensure that most recent reports are at the top by reversing the order
        archivedReports.sort((a, b) => (a?.lastVisibleActionCreated && b?.lastVisibleActionCreated ? compareStringDates(b.lastVisibleActionCreated, a.lastVisibleActionCreated) : 0));
    } else {
        nonArchivedReports.sort((a, b) => (a?.displayName && b?.displayName ? a.displayName.toLowerCase().localeCompare(b.displayName.toLowerCase()) : 0));
        archivedReports.sort((a, b) => (a?.displayName && b?.displayName ? a.displayName.toLowerCase().localeCompare(b.displayName.toLowerCase()) : 0));
    }

    // Now that we have all the reports grouped and sorted, they must be flattened into an array and only return the reportID.
    // The order the arrays are concatenated in matters and will determine the order that the groups are displayed in the sidebar.
    const LHNReports = [...pinnedAndGBRReports, ...draftReports, ...nonArchivedReports, ...archivedReports].map((report) => report.reportID);
    setWithLimit(reportIDsCache, cachedReportsKey, LHNReports);
    return LHNReports;
}

type ActorDetails = {
    displayName?: string;
    accountID?: number;
};

/**
 * Gets all the data necessary for rendering an OptionRowLHN component
 */
function getOptionData(
    report: Report,
<<<<<<< HEAD
    reportActions: Record<string, ReportAction[]>,
=======
    reportActions: Record<string, ReportAction>,
    personalDetails: Record<number, PersonalDetails>,
>>>>>>> dad63912
    preferredLocale: ValueOf<typeof CONST.LOCALES>,
    policy: Policy,
    parentReportAction: ReportAction,
): ReportUtils.OptionData | undefined {
    // When a user signs out, Onyx is cleared. Due to the lazy rendering with a virtual list, it's possible for
    // this method to be called after the Onyx data has been cleared out. In that case, it's fine to do
    // a null check here and return early.
    const personalDetails = allPersonalDetails;
    if (!report || !personalDetails) {
        return;
    }

    const result: ReportUtils.OptionData = {
        alternateText: null,
        pendingAction: null,
        allReportErrors: null,
        brickRoadIndicator: null,
        tooltipText: null,
        subtitle: null,
        login: null,
        accountID: null,
        reportID: '',
        phoneNumber: null,
        isUnread: null,
        isUnreadWithMention: null,
        hasDraftComment: false,
        keyForList: null,
        searchText: null,
        isPinned: false,
        hasOutstandingIOU: false,
        hasOutstandingChildRequest: false,
        isIOUReportOwner: null,
        iouReportAmount: 0,
        isChatRoom: false,
        isArchivedRoom: false,
        shouldShowSubscript: false,
        isPolicyExpenseChat: false,
        isMoneyRequestReport: false,
        isExpenseRequest: false,
        isWaitingOnBankAccount: false,
        isAllowedToComment: true,
    };
    const participantPersonalDetailList: PersonalDetails[] = Object.values(OptionsListUtils.getPersonalDetailsForAccountIDs(report.participantAccountIDs ?? [], personalDetails));
    const personalDetail = participantPersonalDetailList[0] ?? {};

    result.isThread = ReportUtils.isChatThread(report);
    result.isChatRoom = ReportUtils.isChatRoom(report);
    result.isTaskReport = ReportUtils.isTaskReport(report);
    result.parentReportAction = parentReportAction;
    result.isArchivedRoom = ReportUtils.isArchivedRoom(report);
    result.isPolicyExpenseChat = ReportUtils.isPolicyExpenseChat(report);
    result.isExpenseRequest = ReportUtils.isExpenseRequest(report);
    result.isMoneyRequestReport = ReportUtils.isMoneyRequestReport(report);
    result.shouldShowSubscript = ReportUtils.shouldReportShowSubscript(report);
    result.pendingAction = report.pendingFields ? report.pendingFields.addWorkspaceRoom || report.pendingFields.createChat : null;
    result.allReportErrors = OptionsListUtils.getAllReportErrors(report, reportActions) as OnyxCommon.Errors;
    result.brickRoadIndicator = Object.keys(result.allReportErrors ?? {}).length !== 0 ? CONST.BRICK_ROAD_INDICATOR_STATUS.ERROR : '';
    result.ownerAccountID = report.ownerAccountID;
    result.managerID = report.managerID;
    result.reportID = report.reportID;
    result.policyID = report.policyID;
    result.stateNum = report.stateNum;
    result.statusNum = report.statusNum;
    result.isUnread = ReportUtils.isUnread(report);
    result.isUnreadWithMention = ReportUtils.isUnreadWithMention(report);
    result.hasDraftComment = report.hasDraft;
    result.isPinned = report.isPinned;
    result.iouReportID = report.iouReportID;
    result.keyForList = String(report.reportID);
    result.tooltipText = ReportUtils.getReportParticipantsTitle(report.participantAccountIDs ?? []);
    result.hasOutstandingIOU = report.hasOutstandingIOU;
    result.hasOutstandingChildRequest = report.hasOutstandingChildRequest;
    result.parentReportID = report.parentReportID ?? '';
    result.isWaitingOnBankAccount = report.isWaitingOnBankAccount;
    result.notificationPreference = report.notificationPreference ?? '';
    result.isAllowedToComment = ReportUtils.canUserPerformWriteAction(report);
    result.chatType = report.chatType;

    const hasMultipleParticipants = participantPersonalDetailList.length > 1 || result.isChatRoom || result.isPolicyExpenseChat;
    const subtitle = ReportUtils.getChatRoomSubtitle(report);

    const login = Str.removeSMSDomain(personalDetail?.login ?? '');
    const status = personalDetail?.status ?? '';
    const formattedLogin = Str.isSMSLogin(login) ? LocalePhoneNumber.formatPhoneNumber(login) : login;

    // We only create tooltips for the first 10 users or so since some reports have hundreds of users, causing performance to degrade.
    const displayNamesWithTooltips = ReportUtils.getDisplayNamesWithTooltips((participantPersonalDetailList || []).slice(0, 10), hasMultipleParticipants);
    const lastMessageTextFromReport = OptionsListUtils.getLastMessageTextForReport(report);

    // If the last actor's details are not currently saved in Onyx Collection,
    // then try to get that from the last report action if that action is valid
    // to get data from.
    let lastActorDetails: ActorDetails | null = report.lastActorAccountID && personalDetails?.[report.lastActorAccountID] ? personalDetails[report.lastActorAccountID] : null;
    if (!lastActorDetails && visibleReportActionItems[report.reportID]) {
        const lastActorDisplayName = visibleReportActionItems[report.reportID]?.person?.[0]?.text;
        lastActorDetails = lastActorDisplayName
            ? {
                  displayName: lastActorDisplayName,
                  accountID: report.lastActorAccountID,
              }
            : null;
    }
    const lastActorDisplayName = hasMultipleParticipants && lastActorDetails?.accountID && Number(lastActorDetails.accountID) !== currentUserAccountID ? lastActorDetails.displayName : '';
    let lastMessageText = lastMessageTextFromReport;

    const reportAction = lastReportActions?.[report.reportID];
    if (result.isArchivedRoom) {
        const archiveReason = (reportAction?.actionName === CONST.REPORT.ACTIONS.TYPE.CLOSED && reportAction?.originalMessage?.reason) || CONST.REPORT.ARCHIVE_REASON.DEFAULT;

        switch (archiveReason) {
            case CONST.REPORT.ARCHIVE_REASON.ACCOUNT_CLOSED:
            case CONST.REPORT.ARCHIVE_REASON.REMOVED_FROM_POLICY:
            case CONST.REPORT.ARCHIVE_REASON.POLICY_DELETED: {
                lastMessageText = Localize.translate(preferredLocale, `reportArchiveReasons.${archiveReason}`, {
                    policyName: ReportUtils.getPolicyName(report, false, policy),
                    displayName: PersonalDetailsUtils.getDisplayNameOrDefault(lastActorDetails, 'displayName'),
                });
                break;
            }
            default: {
                lastMessageText = Localize.translate(preferredLocale, `reportArchiveReasons.default`);
            }
        }
    }

    if ((result.isChatRoom || result.isPolicyExpenseChat || result.isThread || result.isTaskReport) && !result.isArchivedRoom) {
        const lastAction = visibleReportActionItems[report.reportID];

        if (lastAction?.actionName === CONST.REPORT.ACTIONS.TYPE.RENAMED) {
            const newName = lastAction?.originalMessage?.newName ?? '';
            result.alternateText = Localize.translate(preferredLocale, 'newRoomPage.roomRenamedTo', {newName});
        } else if (ReportActionsUtils.isTaskAction(lastAction)) {
            result.alternateText = Task.getTaskReportActionMessage(lastAction.actionName, report.reportID, false);
        } else if (
            lastAction?.actionName === CONST.REPORT.ACTIONS.TYPE.ROOMCHANGELOG.INVITE_TO_ROOM ||
            lastAction?.actionName === CONST.REPORT.ACTIONS.TYPE.ROOMCHANGELOG.REMOVE_FROM_ROOM ||
            lastAction?.actionName === CONST.REPORT.ACTIONS.TYPE.POLICYCHANGELOG.INVITE_TO_ROOM ||
            lastAction?.actionName === CONST.REPORT.ACTIONS.TYPE.POLICYCHANGELOG.REMOVE_FROM_ROOM
        ) {
            const targetAccountIDs = lastAction?.originalMessage?.targetAccountIDs ?? [];
            const verb =
                lastAction.actionName === CONST.REPORT.ACTIONS.TYPE.ROOMCHANGELOG.INVITE_TO_ROOM || lastAction.actionName === CONST.REPORT.ACTIONS.TYPE.POLICYCHANGELOG.INVITE_TO_ROOM
                    ? 'invited'
                    : 'removed';
            const users = targetAccountIDs.length > 1 ? 'users' : 'user';
            result.alternateText = `${verb} ${targetAccountIDs.length} ${users}`;

            const roomName = lastAction?.originalMessage?.roomName ?? '';
            if (roomName) {
                const preposition =
                    lastAction.actionName === CONST.REPORT.ACTIONS.TYPE.ROOMCHANGELOG.INVITE_TO_ROOM || lastAction.actionName === CONST.REPORT.ACTIONS.TYPE.POLICYCHANGELOG.INVITE_TO_ROOM
                        ? ' to'
                        : ' from';
                result.alternateText += `${preposition} ${roomName}`;
            }
        } else if (lastAction?.actionName !== CONST.REPORT.ACTIONS.TYPE.REPORTPREVIEW && lastActorDisplayName && lastMessageTextFromReport) {
            result.alternateText = `${lastActorDisplayName}: ${lastMessageText}`;
        } else {
            result.alternateText = lastMessageTextFromReport.length > 0 ? lastMessageText : Localize.translate(preferredLocale, 'report.noActivityYet');
        }
    } else {
        if (!lastMessageText) {
            // Here we get the beginning of chat history message and append the display name for each user, adding pronouns if there are any.
            // We also add a fullstop after the final name, the word "and" before the final name and commas between all previous names.
            lastMessageText =
                Localize.translate(preferredLocale, 'reportActionsView.beginningOfChatHistory') +
                displayNamesWithTooltips
                    .map(({displayName, pronouns}, index) => {
                        const formattedText = !pronouns ? displayName : `${displayName} (${pronouns})`;

                        if (index === displayNamesWithTooltips.length - 1) {
                            return `${formattedText}.`;
                        }
                        if (index === displayNamesWithTooltips.length - 2) {
                            return `${formattedText} ${Localize.translate(preferredLocale, 'common.and')}`;
                        }
                        if (index < displayNamesWithTooltips.length - 2) {
                            return `${formattedText},`;
                        }

                        return '';
                    })
                    .join(' ');
        }

        result.alternateText = lastMessageText || formattedLogin;
    }

    result.isIOUReportOwner = ReportUtils.isIOUOwnedByCurrentUser(result as Report);
    result.iouReportAmount = ReportUtils.getMoneyRequestReimbursableTotal(result as Report);

    if (!hasMultipleParticipants) {
        result.accountID = personalDetail.accountID;
        result.login = personalDetail.login;
        result.phoneNumber = personalDetail.phoneNumber;
    }

    const reportName = ReportUtils.getReportName(report, policy);

    result.text = reportName;
    result.subtitle = subtitle;
    result.participantsList = participantPersonalDetailList;

    result.icons = ReportUtils.getIcons(report, personalDetails, UserUtils.getAvatar(personalDetail.avatar, personalDetail.accountID), '', -1, policy);
    result.searchText = OptionsListUtils.getSearchText(report, reportName, participantPersonalDetailList, result.isChatRoom || result.isPolicyExpenseChat, result.isThread);
    result.displayNamesWithTooltips = displayNamesWithTooltips;

    if (status) {
        result.status = status;
    }
    result.type = report.type;

    return result;
}

export default {
    getOptionData,
    getOrderedReportIDs,
    setIsSidebarLoadedReady,
    isSidebarLoadedReady,
    resetIsSidebarLoadedReadyPromise,
};<|MERGE_RESOLUTION|>--- conflicted
+++ resolved
@@ -238,12 +238,7 @@
  */
 function getOptionData(
     report: Report,
-<<<<<<< HEAD
-    reportActions: Record<string, ReportAction[]>,
-=======
     reportActions: Record<string, ReportAction>,
-    personalDetails: Record<number, PersonalDetails>,
->>>>>>> dad63912
     preferredLocale: ValueOf<typeof CONST.LOCALES>,
     policy: Policy,
     parentReportAction: ReportAction,

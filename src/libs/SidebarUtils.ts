/* eslint-disable rulesdir/prefer-underscore-method */
import Str from 'expensify-common/lib/str';
import type {OnyxCollection, OnyxEntry} from 'react-native-onyx';
import Onyx from 'react-native-onyx';
import type {ValueOf} from 'type-fest';
import CONST from '@src/CONST';
import ONYXKEYS from '@src/ONYXKEYS';
<<<<<<< HEAD
import type {PersonalDetails, PersonalDetailsList} from '@src/types/onyx';
=======
import type {PersonalDetails, TransactionViolation} from '@src/types/onyx';
>>>>>>> ece96ba9
import type Beta from '@src/types/onyx/Beta';
import type Policy from '@src/types/onyx/Policy';
import type Report from '@src/types/onyx/Report';
import type {ReportActions} from '@src/types/onyx/ReportAction';
import type ReportAction from '@src/types/onyx/ReportAction';
import * as CollectionUtils from './CollectionUtils';
import * as LocalePhoneNumber from './LocalePhoneNumber';
import * as Localize from './Localize';
import * as OptionsListUtils from './OptionsListUtils';
import * as PersonalDetailsUtils from './PersonalDetailsUtils';
import * as ReportActionsUtils from './ReportActionsUtils';
import * as ReportUtils from './ReportUtils';
import * as TaskUtils from './TaskUtils';
import * as UserUtils from './UserUtils';

const visibleReportActionItems: ReportActions = {};
const lastReportActions: ReportActions = {};

Onyx.connect({
    key: ONYXKEYS.COLLECTION.REPORT_ACTIONS,
    callback: (actions, key) => {
        if (!key || !actions) {
            return;
        }
        const reportID = CollectionUtils.extractCollectionItemID(key);

        const actionsArray: ReportAction[] = ReportActionsUtils.getSortedReportActions(Object.values(actions));
        lastReportActions[reportID] = actionsArray[actionsArray.length - 1];

        // The report is only visible if it is the last action not deleted that
        // does not match a closed or created state.
        const reportActionsForDisplay = actionsArray.filter(
            (reportAction, actionKey) =>
                ReportActionsUtils.shouldReportActionBeVisible(reportAction, actionKey) &&
                !ReportActionsUtils.isWhisperAction(reportAction) &&
                reportAction.actionName !== CONST.REPORT.ACTIONS.TYPE.CREATED &&
                reportAction.pendingAction !== CONST.RED_BRICK_ROAD_PENDING_ACTION.DELETE,
        );
        visibleReportActionItems[reportID] = reportActionsForDisplay[reportActionsForDisplay.length - 1];
    },
});

// Session can remain stale because the only way for the current user to change is to
// sign out and sign in, which would clear out all the Onyx
// data anyway and cause SidebarLinks to rerender.
let currentUserAccountID: number | undefined;
Onyx.connect({
    key: ONYXKEYS.SESSION,
    callback: (session) => {
        if (!session) {
            return;
        }

        currentUserAccountID = session.accountID;
    },
});

let resolveSidebarIsReadyPromise: (args?: unknown[]) => void;

let sidebarIsReadyPromise = new Promise((resolve) => {
    resolveSidebarIsReadyPromise = resolve;
});

function resetIsSidebarLoadedReadyPromise() {
    sidebarIsReadyPromise = new Promise((resolve) => {
        resolveSidebarIsReadyPromise = resolve;
    });
}

function isSidebarLoadedReady(): Promise<unknown> {
    return sidebarIsReadyPromise;
}

function compareStringDates(a: string, b: string): 0 | 1 | -1 {
    if (a < b) {
        return -1;
    }
    if (a > b) {
        return 1;
    }
    return 0;
}

function setIsSidebarLoadedReady() {
    resolveSidebarIsReadyPromise();
}

// Define a cache object to store the memoized results
const reportIDsCache = new Map<string, string[]>();

// Function to set a key-value pair while maintaining the maximum key limit
function setWithLimit<TKey, TValue>(map: Map<TKey, TValue>, key: TKey, value: TValue) {
    if (map.size >= 5) {
        // If the map has reached its limit, remove the first (oldest) key-value pair
        const firstKey = map.keys().next().value;
        map.delete(firstKey);
    }
    map.set(key, value);
}

// Variable to verify if ONYX actions are loaded
let hasInitialReportActions = false;

/**
 * @returns An array of reportIDs sorted in the proper order
 */
function getOrderedReportIDs(
    currentReportId: string | null,
    allReports: Record<string, Report>,
    betas: Beta[],
    policies: Record<string, Policy>,
    priorityMode: ValueOf<typeof CONST.PRIORITY_MODE>,
    allReportActions: OnyxCollection<ReportAction[]>,
    transactionViolations: OnyxCollection<TransactionViolation[]>,
    currentPolicyID = '',
    policyMemberAccountIDs: number[] = [],
): string[] {
    const currentReportActions = allReportActions?.[`${ONYXKEYS.COLLECTION.REPORT_ACTIONS}${currentReportId}`];
    let reportActionCount = currentReportActions?.length ?? 0;
    reportActionCount = Math.max(reportActionCount, 1);

    // Generate a unique cache key based on the function arguments
    const cachedReportsKey = JSON.stringify(
        [currentReportId, allReports, betas, policies, priorityMode, reportActionCount],
        // Exclude some properties not to overwhelm a cached key value with huge data, which we don't need to store in a cacheKey
        (key, value: unknown) => (['participantAccountIDs', 'participants', 'lastMessageText', 'visibleChatMemberAccountIDs'].includes(key) ? undefined : value),
    );

    // Check if the result is already in the cache
    const cachedIDs = reportIDsCache.get(cachedReportsKey);
    if (cachedIDs && hasInitialReportActions) {
        return cachedIDs;
    }

    // This is needed to prevent caching when Onyx is empty for a second render
    hasInitialReportActions = Object.values(lastReportActions).length > 0;

    const isInGSDMode = priorityMode === CONST.PRIORITY_MODE.GSD;
    const isInDefaultMode = !isInGSDMode;
    const allReportsDictValues = Object.values(allReports);
    // Filter out all the reports that shouldn't be displayed
    let reportsToDisplay = allReportsDictValues.filter((report) => {
        const parentReportActionsKey = `${ONYXKEYS.COLLECTION.REPORT_ACTIONS}${report?.parentReportID}`;
        const parentReportActions = allReportActions?.[parentReportActionsKey];
        const parentReportAction = parentReportActions?.find((action) => action && report && action?.reportActionID === report?.parentReportActionID);
        const doesReportHaveViolations =
            betas.includes(CONST.BETAS.VIOLATIONS) && !!parentReportAction && ReportUtils.doesTransactionThreadHaveViolations(report, transactionViolations, parentReportAction);
        return ReportUtils.shouldReportBeInOptionList({
            report,
            currentReportId: currentReportId ?? '',
            isInGSDMode,
            betas,
            policies,
            excludeEmptyChats: true,
            doesReportHaveViolations,
        });
    });

    if (reportsToDisplay.length === 0) {
        // Display Concierge chat report when there is no report to be displayed
        const conciergeChatReport = allReportsDictValues.find(ReportUtils.isConciergeChatReport);
        if (conciergeChatReport) {
            reportsToDisplay.push(conciergeChatReport);
        }
    }

    // The LHN is split into four distinct groups, and each group is sorted a little differently. The groups will ALWAYS be in this order:
    // 1. Pinned/GBR - Always sorted by reportDisplayName
    // 2. Drafts - Always sorted by reportDisplayName
    // 3. Non-archived reports and settled IOUs
    //      - Sorted by lastVisibleActionCreated in default (most recent) view mode
    //      - Sorted by reportDisplayName in GSD (focus) view mode
    // 4. Archived reports
    //      - Sorted by lastVisibleActionCreated in default (most recent) view mode
    //      - Sorted by reportDisplayName in GSD (focus) view mode
    const pinnedAndGBRReports: Report[] = [];
    const draftReports: Report[] = [];
    const nonArchivedReports: Report[] = [];
    const archivedReports: Report[] = [];

    if (currentPolicyID || policyMemberAccountIDs.length > 0) {
        reportsToDisplay = reportsToDisplay.filter((report) => ReportUtils.doesReportBelongToWorkspace(report, currentPolicyID, policyMemberAccountIDs));
    }
    // There are a few properties that need to be calculated for the report which are used when sorting reports.
    reportsToDisplay.forEach((report) => {
        // Normally, the spread operator would be used here to clone the report and prevent the need to reassign the params.
        // However, this code needs to be very performant to handle thousands of reports, so in the interest of speed, we're just going to disable this lint rule and add
        // the reportDisplayName property to the report object directly.
        // eslint-disable-next-line no-param-reassign
        report.displayName = ReportUtils.getReportName(report);

        // eslint-disable-next-line no-param-reassign
        report.iouReportAmount = ReportUtils.getMoneyRequestReimbursableTotal(report, allReports);

        const isPinned = report.isPinned ?? false;
        const reportAction = ReportActionsUtils.getReportAction(report.parentReportID ?? '', report.parentReportActionID ?? '');
        if (isPinned || ReportUtils.requiresAttentionFromCurrentUser(report, reportAction)) {
            pinnedAndGBRReports.push(report);
        } else if (report.hasDraft) {
            draftReports.push(report);
        } else if (ReportUtils.isArchivedRoom(report)) {
            archivedReports.push(report);
        } else {
            nonArchivedReports.push(report);
        }
    });

    // Sort each group of reports accordingly
    pinnedAndGBRReports.sort((a, b) => (a?.displayName && b?.displayName ? a.displayName.toLowerCase().localeCompare(b.displayName.toLowerCase()) : 0));
    draftReports.sort((a, b) => (a?.displayName && b?.displayName ? a.displayName.toLowerCase().localeCompare(b.displayName.toLowerCase()) : 0));

    if (isInDefaultMode) {
        nonArchivedReports.sort((a, b) => {
            const compareDates = a?.lastVisibleActionCreated && b?.lastVisibleActionCreated ? compareStringDates(b.lastVisibleActionCreated, a.lastVisibleActionCreated) : 0;
            const compareDisplayNames = a?.displayName && b?.displayName ? a.displayName.toLowerCase().localeCompare(b.displayName.toLowerCase()) : 0;
            return compareDates || compareDisplayNames;
        });
        // For archived reports ensure that most recent reports are at the top by reversing the order
        archivedReports.sort((a, b) => (a?.lastVisibleActionCreated && b?.lastVisibleActionCreated ? compareStringDates(b.lastVisibleActionCreated, a.lastVisibleActionCreated) : 0));
    } else {
        nonArchivedReports.sort((a, b) => (a?.displayName && b?.displayName ? a.displayName.toLowerCase().localeCompare(b.displayName.toLowerCase()) : 0));
        archivedReports.sort((a, b) => (a?.displayName && b?.displayName ? a.displayName.toLowerCase().localeCompare(b.displayName.toLowerCase()) : 0));
    }

    // Now that we have all the reports grouped and sorted, they must be flattened into an array and only return the reportID.
    // The order the arrays are concatenated in matters and will determine the order that the groups are displayed in the sidebar.
    const LHNReports = [...pinnedAndGBRReports, ...draftReports, ...nonArchivedReports, ...archivedReports].map((report) => report.reportID);
    setWithLimit(reportIDsCache, cachedReportsKey, LHNReports);
    return LHNReports;
}

type ActorDetails = {
    displayName?: string;
    firstName?: string;
    lastName?: string;
    accountID?: number;
};

/**
 * Gets all the data necessary for rendering an OptionRowLHN component
 */
<<<<<<< HEAD
function getOptionData(
    report: OnyxEntry<Report>,
    reportActions: OnyxEntry<ReportActions>,
    personalDetails: OnyxEntry<PersonalDetailsList>,
    preferredLocale: ValueOf<typeof CONST.LOCALES>,
    policy: OnyxEntry<Policy>,
    parentReportAction: OnyxEntry<ReportAction>,
): ReportUtils.OptionData | undefined {
=======
function getOptionData({
    report,
    reportActions,
    personalDetails,
    preferredLocale,
    policy,
    parentReportAction,
    hasViolations,
}: {
    report: Report;
    reportActions: Record<string, ReportAction>;
    personalDetails: Record<number, PersonalDetails>;
    preferredLocale: ValueOf<typeof CONST.LOCALES>;
    policy: Policy;
    parentReportAction: ReportAction;
    hasViolations: boolean;
}): ReportUtils.OptionData | undefined {
>>>>>>> ece96ba9
    // When a user signs out, Onyx is cleared. Due to the lazy rendering with a virtual list, it's possible for
    // this method to be called after the Onyx data has been cleared out. In that case, it's fine to do
    // a null check here and return early.
    if (!report || !personalDetails) {
        return;
    }

    const result: ReportUtils.OptionData = {
        text: '',
        alternateText: null,
        allReportErrors: undefined,
        brickRoadIndicator: null,
        tooltipText: null,
        subtitle: null,
        login: null,
        accountID: null,
        reportID: '',
        phoneNumber: null,
        isUnread: null,
        isUnreadWithMention: null,
        hasDraftComment: false,
        keyForList: null,
        searchText: null,
        isPinned: false,
        hasOutstandingChildRequest: false,
        isIOUReportOwner: null,
        iouReportAmount: 0,
        isChatRoom: false,
        isArchivedRoom: false,
        shouldShowSubscript: false,
        isPolicyExpenseChat: false,
        isMoneyRequestReport: false,
        isExpenseRequest: false,
        isWaitingOnBankAccount: false,
        isAllowedToComment: true,
        isDeletedParentAction: false,
    };

    const participantPersonalDetailList: PersonalDetails[] = Object.values(OptionsListUtils.getPersonalDetailsForAccountIDs(report.participantAccountIDs ?? [], personalDetails));
    const personalDetail = participantPersonalDetailList[0] ?? {};
    const hasErrors = Object.keys(result.allReportErrors ?? {}).length !== 0;

    result.isThread = ReportUtils.isChatThread(report);
    result.isChatRoom = ReportUtils.isChatRoom(report);
    result.isTaskReport = ReportUtils.isTaskReport(report);
    result.parentReportAction = parentReportAction;
    result.isArchivedRoom = ReportUtils.isArchivedRoom(report);
    result.isPolicyExpenseChat = ReportUtils.isPolicyExpenseChat(report);
    result.isExpenseRequest = ReportUtils.isExpenseRequest(report);
    result.isMoneyRequestReport = ReportUtils.isMoneyRequestReport(report);
    result.shouldShowSubscript = ReportUtils.shouldReportShowSubscript(report);
    result.pendingAction = report.pendingFields ? report.pendingFields.addWorkspaceRoom || report.pendingFields.createChat : undefined;
<<<<<<< HEAD
    // @ts-expect-error TODO: Remove this once OptionsListUtils (https://github.com/Expensify/App/issues/24921) is migrated to TypeScript.
    result.allReportErrors = OptionsListUtils.getAllReportErrors(report, reportActions);
    result.brickRoadIndicator = Object.keys(result.allReportErrors ?? {}).length !== 0 ? CONST.BRICK_ROAD_INDICATOR_STATUS.ERROR : '';
=======
    result.allReportErrors = OptionsListUtils.getAllReportErrors(report, reportActions) as OnyxCommon.Errors;
    result.brickRoadIndicator = hasErrors || hasViolations ? CONST.BRICK_ROAD_INDICATOR_STATUS.ERROR : '';
>>>>>>> ece96ba9
    result.ownerAccountID = report.ownerAccountID;
    result.managerID = report.managerID;
    result.reportID = report.reportID;
    result.policyID = report.policyID;
    result.stateNum = report.stateNum;
    result.statusNum = report.statusNum;
    result.isUnread = ReportUtils.isUnread(report);
    result.isUnreadWithMention = ReportUtils.isUnreadWithMention(report);
    result.hasDraftComment = report.hasDraft;
    result.isPinned = report.isPinned;
    result.iouReportID = report.iouReportID;
    result.keyForList = String(report.reportID);
    result.tooltipText = ReportUtils.getReportParticipantsTitle(report.visibleChatMemberAccountIDs ?? []);
    result.hasOutstandingChildRequest = report.hasOutstandingChildRequest;
    result.parentReportID = report.parentReportID ?? '';
    result.isWaitingOnBankAccount = report.isWaitingOnBankAccount;
    result.notificationPreference = report.notificationPreference;
    result.isAllowedToComment = ReportUtils.canUserPerformWriteAction(report);
    result.chatType = report.chatType;
    result.isDeletedParentAction = report.isDeletedParentAction;

    const hasMultipleParticipants = participantPersonalDetailList.length > 1 || result.isChatRoom || result.isPolicyExpenseChat || ReportUtils.isExpenseReport(report);
    const subtitle = ReportUtils.getChatRoomSubtitle(report);

    const login = Str.removeSMSDomain(personalDetail?.login ?? '');
    const status = personalDetail?.status ?? '';
    const formattedLogin = Str.isSMSLogin(login) ? LocalePhoneNumber.formatPhoneNumber(login) : login;

    // We only create tooltips for the first 10 users or so since some reports have hundreds of users, causing performance to degrade.
    const displayNamesWithTooltips = ReportUtils.getDisplayNamesWithTooltips((participantPersonalDetailList || []).slice(0, 10), hasMultipleParticipants);
    const lastMessageTextFromReport = OptionsListUtils.getLastMessageTextForReport(report);

    // If the last actor's details are not currently saved in Onyx Collection,
    // then try to get that from the last report action if that action is valid
    // to get data from.
    let lastActorDetails: ActorDetails | null = report.lastActorAccountID && personalDetails?.[report.lastActorAccountID] ? personalDetails[report.lastActorAccountID] : null;
    if (!lastActorDetails && visibleReportActionItems[report.reportID]) {
        const lastActorDisplayName = visibleReportActionItems[report.reportID]?.person?.[0]?.text;
        lastActorDetails = lastActorDisplayName
            ? {
                  displayName: lastActorDisplayName,
                  accountID: report.lastActorAccountID,
              }
            : null;
    }

    const shouldShowDisplayName = hasMultipleParticipants && lastActorDetails?.accountID && Number(lastActorDetails.accountID) !== currentUserAccountID;
    const lastActorName = lastActorDetails?.firstName ?? lastActorDetails?.displayName;
    const lastActorDisplayName = shouldShowDisplayName ? lastActorName : '';

    let lastMessageText = lastMessageTextFromReport;

    const reportAction = lastReportActions?.[report.reportID];
    if (result.isArchivedRoom) {
        const archiveReason = (reportAction?.actionName === CONST.REPORT.ACTIONS.TYPE.CLOSED && reportAction?.originalMessage?.reason) || CONST.REPORT.ARCHIVE_REASON.DEFAULT;

        switch (archiveReason) {
            case CONST.REPORT.ARCHIVE_REASON.ACCOUNT_CLOSED:
            case CONST.REPORT.ARCHIVE_REASON.REMOVED_FROM_POLICY:
            case CONST.REPORT.ARCHIVE_REASON.POLICY_DELETED: {
                lastMessageText = Localize.translate(preferredLocale, `reportArchiveReasons.${archiveReason}`, {
                    policyName: ReportUtils.getPolicyName(report, false, policy),
                    displayName: PersonalDetailsUtils.getDisplayNameOrDefault(lastActorDetails),
                });
                break;
            }
            default: {
                lastMessageText = Localize.translate(preferredLocale, `reportArchiveReasons.default`);
            }
        }
    }

    const isThreadMessage =
        ReportUtils.isThread(report) && reportAction?.actionName === CONST.REPORT.ACTIONS.TYPE.ADDCOMMENT && reportAction?.pendingAction !== CONST.RED_BRICK_ROAD_PENDING_ACTION.DELETE;

    if ((result.isChatRoom || result.isPolicyExpenseChat || result.isThread || result.isTaskReport || isThreadMessage) && !result.isArchivedRoom) {
        const lastAction = visibleReportActionItems[report.reportID];

        if (lastAction?.actionName === CONST.REPORT.ACTIONS.TYPE.RENAMED) {
            const newName = lastAction?.originalMessage?.newName ?? '';
            result.alternateText = Localize.translate(preferredLocale, 'newRoomPage.roomRenamedTo', {newName});
        } else if (ReportActionsUtils.isTaskAction(lastAction)) {
            result.alternateText = TaskUtils.getTaskReportActionMessage(lastAction.actionName);
        } else if (
            lastAction?.actionName === CONST.REPORT.ACTIONS.TYPE.ROOMCHANGELOG.INVITE_TO_ROOM ||
            lastAction?.actionName === CONST.REPORT.ACTIONS.TYPE.ROOMCHANGELOG.REMOVE_FROM_ROOM ||
            lastAction?.actionName === CONST.REPORT.ACTIONS.TYPE.POLICYCHANGELOG.INVITE_TO_ROOM ||
            lastAction?.actionName === CONST.REPORT.ACTIONS.TYPE.POLICYCHANGELOG.REMOVE_FROM_ROOM
        ) {
            const targetAccountIDs = lastAction?.originalMessage?.targetAccountIDs ?? [];
            const verb =
                lastAction.actionName === CONST.REPORT.ACTIONS.TYPE.ROOMCHANGELOG.INVITE_TO_ROOM || lastAction.actionName === CONST.REPORT.ACTIONS.TYPE.POLICYCHANGELOG.INVITE_TO_ROOM
                    ? Localize.translate(preferredLocale, 'workspace.invite.invited')
                    : Localize.translate(preferredLocale, 'workspace.invite.removed');
            const users = Localize.translate(preferredLocale, targetAccountIDs.length > 1 ? 'workspace.invite.users' : 'workspace.invite.user');
            result.alternateText = `${verb} ${targetAccountIDs.length} ${users}`;

            const roomName = lastAction?.originalMessage?.roomName ?? '';
            if (roomName) {
                const preposition =
                    lastAction.actionName === CONST.REPORT.ACTIONS.TYPE.ROOMCHANGELOG.INVITE_TO_ROOM || lastAction.actionName === CONST.REPORT.ACTIONS.TYPE.POLICYCHANGELOG.INVITE_TO_ROOM
                        ? ` ${Localize.translate(preferredLocale, 'workspace.invite.to')}`
                        : ` ${Localize.translate(preferredLocale, 'workspace.invite.from')}`;
                result.alternateText += `${preposition} ${roomName}`;
            }
        } else if (lastAction?.actionName !== CONST.REPORT.ACTIONS.TYPE.REPORTPREVIEW && lastActorDisplayName && lastMessageTextFromReport) {
            result.alternateText = `${lastActorDisplayName}: ${lastMessageText}`;
        } else {
            result.alternateText = lastMessageTextFromReport.length > 0 ? lastMessageText : Localize.translate(preferredLocale, 'report.noActivityYet');
        }
    } else {
        if (!lastMessageText) {
            // Here we get the beginning of chat history message and append the display name for each user, adding pronouns if there are any.
            // We also add a fullstop after the final name, the word "and" before the final name and commas between all previous names.
            lastMessageText =
                Localize.translate(preferredLocale, 'reportActionsView.beginningOfChatHistory') +
                displayNamesWithTooltips
                    .map(({displayName, pronouns}, index) => {
                        const formattedText = !pronouns ? displayName : `${displayName} (${pronouns})`;

                        if (index === displayNamesWithTooltips.length - 1) {
                            return `${formattedText}.`;
                        }
                        if (index === displayNamesWithTooltips.length - 2) {
                            return `${formattedText} ${Localize.translate(preferredLocale, 'common.and')}`;
                        }
                        if (index < displayNamesWithTooltips.length - 2) {
                            return `${formattedText},`;
                        }

                        return '';
                    })
                    .join(' ');
        }

        result.alternateText = lastMessageText || formattedLogin;
    }

    result.isIOUReportOwner = ReportUtils.isIOUOwnedByCurrentUser(result as Report);
    result.iouReportAmount = ReportUtils.getMoneyRequestReimbursableTotal(result as Report);

    if (!hasMultipleParticipants) {
        result.accountID = personalDetail.accountID;
        result.login = personalDetail.login;
        result.phoneNumber = personalDetail.phoneNumber;
    }

    const reportName = ReportUtils.getReportName(report, policy);

    result.text = reportName;
    result.subtitle = subtitle;
    result.participantsList = participantPersonalDetailList;

    result.icons = ReportUtils.getIcons(report, personalDetails, UserUtils.getAvatar(personalDetail.avatar, personalDetail.accountID), '', -1, policy);
    result.searchText = OptionsListUtils.getSearchText(report, reportName, participantPersonalDetailList, result.isChatRoom || result.isPolicyExpenseChat, result.isThread);
    result.displayNamesWithTooltips = displayNamesWithTooltips;

    if (status) {
        result.status = status;
    }
    result.type = report.type;

    return result;
}

export default {
    getOptionData,
    getOrderedReportIDs,
    setIsSidebarLoadedReady,
    isSidebarLoadedReady,
    resetIsSidebarLoadedReadyPromise,
};<|MERGE_RESOLUTION|>--- conflicted
+++ resolved
@@ -5,11 +5,7 @@
 import type {ValueOf} from 'type-fest';
 import CONST from '@src/CONST';
 import ONYXKEYS from '@src/ONYXKEYS';
-<<<<<<< HEAD
-import type {PersonalDetails, PersonalDetailsList} from '@src/types/onyx';
-=======
-import type {PersonalDetails, TransactionViolation} from '@src/types/onyx';
->>>>>>> ece96ba9
+import type {PersonalDetails, PersonalDetailsList, TransactionViolation} from '@src/types/onyx';
 import type Beta from '@src/types/onyx/Beta';
 import type Policy from '@src/types/onyx/Policy';
 import type Report from '@src/types/onyx/Report';
@@ -251,7 +247,6 @@
 /**
  * Gets all the data necessary for rendering an OptionRowLHN component
  */
-<<<<<<< HEAD
 function getOptionData(
     report: OnyxEntry<Report>,
     reportActions: OnyxEntry<ReportActions>,
@@ -259,26 +254,8 @@
     preferredLocale: ValueOf<typeof CONST.LOCALES>,
     policy: OnyxEntry<Policy>,
     parentReportAction: OnyxEntry<ReportAction>,
+    hasViolations: boolean,
 ): ReportUtils.OptionData | undefined {
-=======
-function getOptionData({
-    report,
-    reportActions,
-    personalDetails,
-    preferredLocale,
-    policy,
-    parentReportAction,
-    hasViolations,
-}: {
-    report: Report;
-    reportActions: Record<string, ReportAction>;
-    personalDetails: Record<number, PersonalDetails>;
-    preferredLocale: ValueOf<typeof CONST.LOCALES>;
-    policy: Policy;
-    parentReportAction: ReportAction;
-    hasViolations: boolean;
-}): ReportUtils.OptionData | undefined {
->>>>>>> ece96ba9
     // When a user signs out, Onyx is cleared. Due to the lazy rendering with a virtual list, it's possible for
     // this method to be called after the Onyx data has been cleared out. In that case, it's fine to do
     // a null check here and return early.
@@ -331,14 +308,9 @@
     result.isMoneyRequestReport = ReportUtils.isMoneyRequestReport(report);
     result.shouldShowSubscript = ReportUtils.shouldReportShowSubscript(report);
     result.pendingAction = report.pendingFields ? report.pendingFields.addWorkspaceRoom || report.pendingFields.createChat : undefined;
-<<<<<<< HEAD
     // @ts-expect-error TODO: Remove this once OptionsListUtils (https://github.com/Expensify/App/issues/24921) is migrated to TypeScript.
     result.allReportErrors = OptionsListUtils.getAllReportErrors(report, reportActions);
-    result.brickRoadIndicator = Object.keys(result.allReportErrors ?? {}).length !== 0 ? CONST.BRICK_ROAD_INDICATOR_STATUS.ERROR : '';
-=======
-    result.allReportErrors = OptionsListUtils.getAllReportErrors(report, reportActions) as OnyxCommon.Errors;
     result.brickRoadIndicator = hasErrors || hasViolations ? CONST.BRICK_ROAD_INDICATOR_STATUS.ERROR : '';
->>>>>>> ece96ba9
     result.ownerAccountID = report.ownerAccountID;
     result.managerID = report.managerID;
     result.reportID = report.reportID;

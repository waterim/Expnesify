--- conflicted
+++ resolved
@@ -310,12 +310,8 @@
         completedTaskReportActionID: completedTaskReportAction.reportActionID,
     };
 
-<<<<<<< HEAD
     playSound('success');
-    API.write('CompleteTask', parameters, {optimisticData, successData, failureData});
-=======
     API.write(WRITE_COMMANDS.COMPLETE_TASK, parameters, {optimisticData, successData, failureData});
->>>>>>> 523656d5
 }
 
 /**

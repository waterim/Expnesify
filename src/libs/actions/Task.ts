--- conflicted
+++ resolved
@@ -890,18 +890,7 @@
         return true;
     }
 
-<<<<<<< HEAD
-    if (policyRole && !isEmptyObject(parentReport) && (ReportUtils.isChatRoom(parentReport) || ReportUtils.isPolicyExpenseChat(parentReport)) && policyRole !== CONST.POLICY.ROLE.ADMIN) {
-        return false;
-    }
-
-    // If you don't have access to the task report (maybe haven't opened it yet), check if you can access the parent report
-    // - If the parent report is an #admins only room
-    // - If you are a policy admin
-    return !isEmptyObject(parentReport) && ReportUtils.isAllowedToComment(parentReport);
-=======
     return !isEmptyObject(taskReport) && ReportUtils.isAllowedToComment(taskReport);
->>>>>>> 023d62cb
 }
 
 function clearTaskErrors(reportID: string) {

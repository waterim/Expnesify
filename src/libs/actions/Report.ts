--- conflicted
+++ resolved
@@ -3826,10 +3826,7 @@
     leaveGroupChat,
     removeFromGroupChat,
     updateGroupChatMemberRoles,
-<<<<<<< HEAD
     updateLoadingInitialReportAction,
-=======
     clearAddRoomMemberError,
->>>>>>> 8375abea
     clearAvatarErrors,
 };
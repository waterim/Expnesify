import {findFocusedRoute} from '@react-navigation/native';
import {format as timezoneFormat, utcToZonedTime} from 'date-fns-tz';
import {Str} from 'expensify-common';
import isEmpty from 'lodash/isEmpty';
import {DeviceEventEmitter, InteractionManager, Linking} from 'react-native';
import type {NullishDeep, OnyxCollection, OnyxEntry, OnyxUpdate} from 'react-native-onyx';
import Onyx from 'react-native-onyx';
import type {PartialDeep, ValueOf} from 'type-fest';
import type {Emoji} from '@assets/emojis/types';
import type {FileObject} from '@components/AttachmentModal';
import AccountUtils from '@libs/AccountUtils';
import * as ActiveClientManager from '@libs/ActiveClientManager';
import * as API from '@libs/API';
import type {
    AddCommentOrAttachementParams,
    AddEmojiReactionParams,
    AddWorkspaceRoomParams,
    CompleteGuidedSetupParams,
    DeleteCommentParams,
    ExpandURLPreviewParams,
    FlagCommentParams,
    GetNewerActionsParams,
    GetOlderActionsParams,
    GetReportPrivateNoteParams,
    InviteToGroupChatParams,
    InviteToRoomParams,
    LeaveRoomParams,
    MarkAsUnreadParams,
    OpenReportParams,
    OpenRoomMembersPageParams,
    ReadNewestActionParams,
    RemoveEmojiReactionParams,
    RemoveFromGroupChatParams,
    RemoveFromRoomParams,
    ResolveActionableMentionWhisperParams,
    ResolveActionableReportMentionWhisperParams,
    SearchForReportsParams,
    SearchForRoomsToMentionParams,
    TogglePinnedChatParams,
    UpdateCommentParams,
    UpdateGroupChatAvatarParams,
    UpdateGroupChatMemberRolesParams,
    UpdateGroupChatNameParams,
    UpdatePolicyRoomNameParams,
    UpdateReportNotificationPreferenceParams,
    UpdateReportPrivateNoteParams,
    UpdateReportWriteCapabilityParams,
    UpdateRoomDescriptionParams,
} from '@libs/API/parameters';
import type UpdateRoomVisibilityParams from '@libs/API/parameters/UpdateRoomVisibilityParams';
import {READ_COMMANDS, SIDE_EFFECT_REQUEST_COMMANDS, WRITE_COMMANDS} from '@libs/API/types';
import * as CollectionUtils from '@libs/CollectionUtils';
import type {CustomRNImageManipulatorResult} from '@libs/cropOrRotateImage/types';
import DateUtils from '@libs/DateUtils';
import {prepareDraftComment} from '@libs/DraftCommentUtils';
import * as EmojiUtils from '@libs/EmojiUtils';
import * as Environment from '@libs/Environment/Environment';
import * as ErrorUtils from '@libs/ErrorUtils';
import hasCompletedGuidedSetupFlowSelector from '@libs/hasCompletedGuidedSetupFlowSelector';
import HttpUtils from '@libs/HttpUtils';
import isPublicScreenRoute from '@libs/isPublicScreenRoute';
import * as Localize from '@libs/Localize';
import Log from '@libs/Log';
import {registerPaginationConfig} from '@libs/Middleware/Pagination';
import Navigation, {navigationRef} from '@libs/Navigation/Navigation';
import {isOnboardingFlowName} from '@libs/NavigationUtils';
import type {NetworkStatus} from '@libs/NetworkConnection';
import LocalNotification from '@libs/Notification/LocalNotification';
import Parser from '@libs/Parser';
import * as PersonalDetailsUtils from '@libs/PersonalDetailsUtils';
import * as PhoneNumber from '@libs/PhoneNumber';
import getPolicyEmployeeAccountIDs from '@libs/PolicyEmployeeListUtils';
import {extractPolicyIDFromPath} from '@libs/PolicyUtils';
import processReportIDDeeplink from '@libs/processReportIDDeeplink';
import * as Pusher from '@libs/Pusher/pusher';
import * as ReportActionsUtils from '@libs/ReportActionsUtils';
import * as ReportConnection from '@libs/ReportConnection';
import * as ReportUtils from '@libs/ReportUtils';
import {doesReportBelongToWorkspace} from '@libs/ReportUtils';
import type {OptimisticAddCommentReportAction} from '@libs/ReportUtils';
import shouldSkipDeepLinkNavigation from '@libs/shouldSkipDeepLinkNavigation';
import Visibility from '@libs/Visibility';
import CONFIG from '@src/CONFIG';
import type {OnboardingPurposeType} from '@src/CONST';
import CONST from '@src/CONST';
import ONYXKEYS from '@src/ONYXKEYS';
import type {Route} from '@src/ROUTES';
import ROUTES from '@src/ROUTES';
import INPUT_IDS from '@src/types/form/NewRoomForm';
import type {
    InvitedEmailsToAccountIDs,
    NewGroupChatDraft,
    PersonalDetailsList,
    PolicyReportField,
    QuickAction,
    RecentlyUsedReportFields,
    ReportAction,
    ReportActionReactions,
    ReportUserIsTyping,
} from '@src/types/onyx';
import type {Decision} from '@src/types/onyx/OriginalMessage';
import type {ConnectionName} from '@src/types/onyx/Policy';
import type {NotificationPreference, Participants, Participant as ReportParticipant, RoomVisibility, WriteCapability} from '@src/types/onyx/Report';
import type Report from '@src/types/onyx/Report';
import type {Message, ReportActions} from '@src/types/onyx/ReportAction';
import {isEmptyObject} from '@src/types/utils/EmptyObject';
import * as CachedPDFPaths from './CachedPDFPaths';
import * as Modal from './Modal';
import navigateFromNotification from './navigateFromNotification';
import * as Session from './Session';
import * as Welcome from './Welcome';

type SubscriberCallback = (isFromCurrentUser: boolean, reportActionID: string | undefined) => void;

type ActionSubscriber = {
    reportID: string;
    callback: SubscriberCallback;
};

type Video = {
    url: string;
    thumbnailUrl: string;
    duration: number;
    width: number;
    height: number;
};

type TaskMessage = Required<Pick<AddCommentOrAttachementParams, 'reportID' | 'reportActionID' | 'reportComment'>>;

type TaskForParameters =
    | {
          type: 'task';
          task: string;
          taskReportID: string;
          parentReportID: string;
          parentReportActionID: string;
          assigneeChatReportID: string;
          createdTaskReportActionID: string;
          completedTaskReportActionID?: string;
          title: string;
          description: string;
      }
    | ({
          type: 'message';
      } & TaskMessage);

type GuidedSetupData = Array<
    | ({type: 'message'} & AddCommentOrAttachementParams)
    | TaskForParameters
    | ({
          type: 'video';
      } & Video &
          AddCommentOrAttachementParams)
>;

type ReportError = {
    type?: string;
};

let conciergeChatReportID: string | undefined;
let currentUserAccountID = -1;
let currentUserEmail: string | undefined;
Onyx.connect({
    key: ONYXKEYS.SESSION,
    callback: (value) => {
        // When signed out, val is undefined
        if (!value?.accountID) {
            conciergeChatReportID = undefined;
            return;
        }
        currentUserEmail = value.email;
        currentUserAccountID = value.accountID;
    },
});

let preferredSkinTone: number = CONST.EMOJI_DEFAULT_SKIN_TONE;
Onyx.connect({
    key: ONYXKEYS.PREFERRED_EMOJI_SKIN_TONE,
    callback: (value) => {
        preferredSkinTone = EmojiUtils.getPreferredSkinToneIndex(value);
    },
});

// map of reportID to all reportActions for that report
const allReportActions: OnyxCollection<ReportActions> = {};

Onyx.connect({
    key: ONYXKEYS.COLLECTION.REPORT_ACTIONS,
    callback: (action, key) => {
        if (!key || !action) {
            return;
        }
        const reportID = CollectionUtils.extractCollectionItemID(key);
        allReportActions[reportID] = action;
    },
});

let isNetworkOffline = false;
let networkStatus: NetworkStatus;
Onyx.connect({
    key: ONYXKEYS.NETWORK,
    callback: (value) => {
        isNetworkOffline = value?.isOffline ?? false;
        networkStatus = value?.networkStatus ?? CONST.NETWORK.NETWORK_STATUS.UNKNOWN;
    },
});

let allPersonalDetails: OnyxEntry<PersonalDetailsList> = {};
Onyx.connect({
    key: ONYXKEYS.PERSONAL_DETAILS_LIST,
    callback: (value) => {
        allPersonalDetails = value ?? {};
    },
});

const draftNoteMap: OnyxCollection<string> = {};
Onyx.connect({
    key: ONYXKEYS.COLLECTION.PRIVATE_NOTES_DRAFT,
    callback: (value, key) => {
        if (!key) {
            return;
        }

        const reportID = key.replace(ONYXKEYS.COLLECTION.PRIVATE_NOTES_DRAFT, '');
        draftNoteMap[reportID] = value;
    },
});

const typingWatchTimers: Record<string, NodeJS.Timeout> = {};

let reportIDDeeplinkedFromOldDot: string | undefined;
Linking.getInitialURL().then((url) => {
    reportIDDeeplinkedFromOldDot = processReportIDDeeplink(url ?? '');
});

let lastVisitedPath: string | undefined;
Onyx.connect({
    key: ONYXKEYS.LAST_VISITED_PATH,
    callback: (value) => {
        if (!value) {
            return;
        }
        lastVisitedPath = value;
    },
});

let allRecentlyUsedReportFields: OnyxEntry<RecentlyUsedReportFields> = {};
Onyx.connect({
    key: ONYXKEYS.RECENTLY_USED_REPORT_FIELDS,
    callback: (val) => (allRecentlyUsedReportFields = val),
});

let quickAction: OnyxEntry<QuickAction> = {};
Onyx.connect({
    key: ONYXKEYS.NVP_QUICK_ACTION_GLOBAL_CREATE,
    callback: (val) => (quickAction = val),
});

let allReportDraftComments: Record<string, string | undefined> = {};

Onyx.connect({
    key: ONYXKEYS.COLLECTION.REPORT_DRAFT_COMMENT,
    waitForCollectionCallback: true,
    callback: (value) => (allReportDraftComments = value),
});

registerPaginationConfig({
    initialCommand: WRITE_COMMANDS.OPEN_REPORT,
    previousCommand: READ_COMMANDS.GET_OLDER_ACTIONS,
    nextCommand: READ_COMMANDS.GET_NEWER_ACTIONS,
    resourceCollectionKey: ONYXKEYS.COLLECTION.REPORT_ACTIONS,
    pageCollectionKey: ONYXKEYS.COLLECTION.REPORT_ACTIONS_PAGES,
    sortItems: (reportActions) => ReportActionsUtils.getSortedReportActionsForDisplay(reportActions, true),
    getItemID: (reportAction) => reportAction.reportActionID,
    isLastItem: (reportAction) => reportAction.actionName === CONST.REPORT.ACTIONS.TYPE.CREATED,
});

function clearGroupChat() {
    Onyx.set(ONYXKEYS.NEW_GROUP_CHAT_DRAFT, null);
}

function startNewChat() {
    clearGroupChat();
    Navigation.navigate(ROUTES.NEW);
}

/** Get the private pusher channel name for a Report. */
function getReportChannelName(reportID: string): string {
    return `${CONST.PUSHER.PRIVATE_REPORT_CHANNEL_PREFIX}${reportID}${CONFIG.PUSHER.SUFFIX}`;
}

/**
 * There are 2 possibilities that we can receive via pusher for a user's typing/leaving status:
 * 1. The "new" way from New Expensify is passed as {[login]: Boolean} (e.g. {yuwen@expensify.com: true}), where the value
 * is whether the user with that login is typing/leaving on the report or not.
 * 2. The "old" way from e.com which is passed as {userLogin: login} (e.g. {userLogin: bstites@expensify.com})
 *
 * This method makes sure that no matter which we get, we return the "new" format
 */
function getNormalizedStatus(typingStatus: Pusher.UserIsTypingEvent | Pusher.UserIsLeavingRoomEvent): ReportUserIsTyping {
    let normalizedStatus: ReportUserIsTyping;

    if (typingStatus.userLogin) {
        normalizedStatus = {[typingStatus.userLogin]: true};
    } else {
        normalizedStatus = typingStatus;
    }

    return normalizedStatus;
}

/** Initialize our pusher subscriptions to listen for someone typing in a report. */
function subscribeToReportTypingEvents(reportID: string) {
    if (!reportID) {
        return;
    }

    // Make sure we have a clean Typing indicator before subscribing to typing events
    Onyx.set(`${ONYXKEYS.COLLECTION.REPORT_USER_IS_TYPING}${reportID}`, {});

    const pusherChannelName = getReportChannelName(reportID);
    Pusher.subscribe(pusherChannelName, Pusher.TYPE.USER_IS_TYPING, (typingStatus) => {
        // If the pusher message comes from OldDot, we expect the typing status to be keyed by user
        // login OR by 'Concierge'. If the pusher message comes from NewDot, it is keyed by accountID
        // since personal details are keyed by accountID.
        const normalizedTypingStatus = getNormalizedStatus(typingStatus);
        const accountIDOrLogin = Object.keys(normalizedTypingStatus)[0];

        if (!accountIDOrLogin) {
            return;
        }

        // Don't show the typing indicator if the user is typing on another platform
        if (Number(accountIDOrLogin) === currentUserAccountID) {
            return;
        }

        // Use a combo of the reportID and the accountID or login as a key for holding our timers.
        const reportUserIdentifier = `${reportID}-${accountIDOrLogin}`;
        clearTimeout(typingWatchTimers[reportUserIdentifier]);
        Onyx.merge(`${ONYXKEYS.COLLECTION.REPORT_USER_IS_TYPING}${reportID}`, normalizedTypingStatus);

        // Wait for 1.5s of no additional typing events before setting the status back to false.
        typingWatchTimers[reportUserIdentifier] = setTimeout(() => {
            const typingStoppedStatus: ReportUserIsTyping = {};
            typingStoppedStatus[accountIDOrLogin] = false;
            Onyx.merge(`${ONYXKEYS.COLLECTION.REPORT_USER_IS_TYPING}${reportID}`, typingStoppedStatus);
            delete typingWatchTimers[reportUserIdentifier];
        }, 1500);
    }).catch((error: ReportError) => {
        Log.hmmm('[Report] Failed to initially subscribe to Pusher channel', {errorType: error.type, pusherChannelName});
    });
}

/** Initialize our pusher subscriptions to listen for someone leaving a room. */
function subscribeToReportLeavingEvents(reportID: string) {
    if (!reportID) {
        return;
    }

    // Make sure we have a clean Leaving indicator before subscribing to leaving events
    Onyx.set(`${ONYXKEYS.COLLECTION.REPORT_USER_IS_LEAVING_ROOM}${reportID}`, false);

    const pusherChannelName = getReportChannelName(reportID);
    Pusher.subscribe(pusherChannelName, Pusher.TYPE.USER_IS_LEAVING_ROOM, (leavingStatus: Pusher.UserIsLeavingRoomEvent) => {
        // If the pusher message comes from OldDot, we expect the leaving status to be keyed by user
        // login OR by 'Concierge'. If the pusher message comes from NewDot, it is keyed by accountID
        // since personal details are keyed by accountID.
        const normalizedLeavingStatus = getNormalizedStatus(leavingStatus);
        const accountIDOrLogin = Object.keys(normalizedLeavingStatus)[0];

        if (!accountIDOrLogin) {
            return;
        }

        if (Number(accountIDOrLogin) !== currentUserAccountID) {
            return;
        }

        Onyx.merge(`${ONYXKEYS.COLLECTION.REPORT_USER_IS_LEAVING_ROOM}${reportID}`, true);
    }).catch((error: ReportError) => {
        Log.hmmm('[Report] Failed to initially subscribe to Pusher channel', {errorType: error.type, pusherChannelName});
    });
}

/**
 * Remove our pusher subscriptions to listen for someone typing in a report.
 */
function unsubscribeFromReportChannel(reportID: string) {
    if (!reportID) {
        return;
    }

    const pusherChannelName = getReportChannelName(reportID);
    Onyx.set(`${ONYXKEYS.COLLECTION.REPORT_USER_IS_TYPING}${reportID}`, {});
    Pusher.unsubscribe(pusherChannelName, Pusher.TYPE.USER_IS_TYPING);
}

/**
 * Remove our pusher subscriptions to listen for someone leaving a report.
 */
function unsubscribeFromLeavingRoomReportChannel(reportID: string) {
    if (!reportID) {
        return;
    }

    const pusherChannelName = getReportChannelName(reportID);
    Onyx.set(`${ONYXKEYS.COLLECTION.REPORT_USER_IS_LEAVING_ROOM}${reportID}`, false);
    Pusher.unsubscribe(pusherChannelName, Pusher.TYPE.USER_IS_LEAVING_ROOM);
}

// New action subscriber array for report pages
let newActionSubscribers: ActionSubscriber[] = [];

/**
 * Enables the Report actions file to let the ReportActionsView know that a new comment has arrived in realtime for the current report
 * Add subscriber for report id
 * @returns Remove subscriber for report id
 */
function subscribeToNewActionEvent(reportID: string, callback: SubscriberCallback): () => void {
    newActionSubscribers.push({callback, reportID});
    return () => {
        newActionSubscribers = newActionSubscribers.filter((subscriber) => subscriber.reportID !== reportID);
    };
}

/** Notify the ReportActionsView that a new comment has arrived */
function notifyNewAction(reportID: string, accountID?: number, reportActionID?: string) {
    const actionSubscriber = newActionSubscribers.find((subscriber) => subscriber.reportID === reportID);
    if (!actionSubscriber) {
        return;
    }
    const isFromCurrentUser = accountID === currentUserAccountID;
    actionSubscriber.callback(isFromCurrentUser, reportActionID);
}

/**
 * Add up to two report actions to a report. This method can be called for the following situations:
 *
 * - Adding one comment
 * - Adding one attachment
 * - Add both a comment and attachment simultaneously
 */
function addActions(reportID: string, text = '', file?: FileObject) {
    let reportCommentText = '';
    let reportCommentAction: OptimisticAddCommentReportAction | undefined;
    let attachmentAction: OptimisticAddCommentReportAction | undefined;
    let commandName: typeof WRITE_COMMANDS.ADD_COMMENT | typeof WRITE_COMMANDS.ADD_ATTACHMENT | typeof WRITE_COMMANDS.ADD_TEXT_AND_ATTACHMENT = WRITE_COMMANDS.ADD_COMMENT;

    if (text && !file) {
        const reportComment = ReportUtils.buildOptimisticAddCommentReportAction(text, undefined, undefined, undefined, undefined, reportID);
        reportCommentAction = reportComment.reportAction;
        reportCommentText = reportComment.commentText;
    }

    if (file) {
        // When we are adding an attachment we will call AddAttachment.
        // It supports sending an attachment with an optional comment and AddComment supports adding a single text comment only.
        commandName = WRITE_COMMANDS.ADD_ATTACHMENT;
        const attachment = ReportUtils.buildOptimisticAddCommentReportAction(text, file, undefined, undefined, undefined, reportID);
        attachmentAction = attachment.reportAction;
    }

    if (text && file) {
        // When there is both text and a file, the text for the report comment needs to be parsed)
        reportCommentText = ReportUtils.getParsedComment(text ?? '', {reportID});

        // And the API command needs to go to the new API which supports combining both text and attachments in a single report action
        commandName = WRITE_COMMANDS.ADD_TEXT_AND_ATTACHMENT;
    }

    // Always prefer the file as the last action over text
    const lastAction = attachmentAction ?? reportCommentAction;
    const currentTime = DateUtils.getDBTimeWithSkew();
    const lastComment = ReportActionsUtils.getReportActionMessage(lastAction);
    const lastCommentText = ReportUtils.formatReportLastMessageText(lastComment?.text ?? '');

    const optimisticReport: Partial<Report> = {
        lastVisibleActionCreated: lastAction?.created,
        lastMessageTranslationKey: lastComment?.translationKey ?? '',
        lastMessageText: lastCommentText,
        lastMessageHtml: lastCommentText,
        lastActorAccountID: currentUserAccountID,
        lastReadTime: currentTime,
    };

    const report = ReportConnection.getAllReports()?.[`${ONYXKEYS.COLLECTION.REPORT}${reportID}`];

    if (!isEmptyObject(report) && ReportUtils.getReportNotificationPreference(report) === CONST.REPORT.NOTIFICATION_PREFERENCE.HIDDEN) {
        optimisticReport.notificationPreference = CONST.REPORT.NOTIFICATION_PREFERENCE.ALWAYS;
    }

    // Optimistically add the new actions to the store before waiting to save them to the server
    const optimisticReportActions: OnyxCollection<OptimisticAddCommentReportAction> = {};

    // Only add the reportCommentAction when there is no file attachment. If there is both a file attachment and text, that will all be contained in the attachmentAction.
    if (text && reportCommentAction?.reportActionID && !file) {
        optimisticReportActions[reportCommentAction.reportActionID] = reportCommentAction;
    }
    if (file && attachmentAction?.reportActionID) {
        optimisticReportActions[attachmentAction.reportActionID] = attachmentAction;
    }

    const parameters: AddCommentOrAttachementParams = {
        reportID,
        reportActionID: file ? attachmentAction?.reportActionID : reportCommentAction?.reportActionID,
        commentReportActionID: file && reportCommentAction ? reportCommentAction.reportActionID : null,
        reportComment: reportCommentText,
        file,
        clientCreatedTime: file ? attachmentAction?.created : reportCommentAction?.created,
    };

    if (reportIDDeeplinkedFromOldDot === reportID && ReportUtils.isConciergeChatReport(report)) {
        parameters.isOldDotConciergeChat = true;
    }

    const optimisticData: OnyxUpdate[] = [
        {
            onyxMethod: Onyx.METHOD.MERGE,
            key: `${ONYXKEYS.COLLECTION.REPORT}${reportID}`,
            value: optimisticReport,
        },
        {
            onyxMethod: Onyx.METHOD.MERGE,
            key: `${ONYXKEYS.COLLECTION.REPORT_ACTIONS}${reportID}`,
            value: optimisticReportActions as ReportActions,
        },
    ];

    const successReportActions: OnyxCollection<NullishDeep<ReportAction>> = {};

    Object.entries(optimisticReportActions).forEach(([actionKey]) => {
        successReportActions[actionKey] = {pendingAction: null, isOptimisticAction: null};
    });

    const successData: OnyxUpdate[] = [
        {
            onyxMethod: Onyx.METHOD.MERGE,
            key: `${ONYXKEYS.COLLECTION.REPORT_ACTIONS}${reportID}`,
            value: successReportActions,
        },
    ];

    let failureReport: Partial<Report> = {
        lastMessageTranslationKey: '',
        lastMessageText: '',
        lastVisibleActionCreated: '',
    };
    const {lastMessageText = '', lastMessageTranslationKey = ''} = ReportActionsUtils.getLastVisibleMessage(reportID);
    if (lastMessageText || lastMessageTranslationKey) {
        const lastVisibleAction = ReportActionsUtils.getLastVisibleAction(reportID);
        const lastVisibleActionCreated = lastVisibleAction?.created;
        const lastActorAccountID = lastVisibleAction?.actorAccountID;
        failureReport = {
            lastMessageTranslationKey,
            lastMessageText,
            lastVisibleActionCreated,
            lastActorAccountID,
        };
    }

    const failureReportActions: Record<string, OptimisticAddCommentReportAction> = {};

    Object.entries(optimisticReportActions).forEach(([actionKey, action]) => {
        failureReportActions[actionKey] = {
            // eslint-disable-next-line @typescript-eslint/non-nullable-type-assertion-style
            ...(action as OptimisticAddCommentReportAction),
            errors: ErrorUtils.getMicroSecondOnyxErrorWithTranslationKey('report.genericAddCommentFailureMessage'),
        };
    });

    const failureData: OnyxUpdate[] = [
        {
            onyxMethod: Onyx.METHOD.MERGE,
            key: `${ONYXKEYS.COLLECTION.REPORT}${reportID}`,
            value: failureReport,
        },
        {
            onyxMethod: Onyx.METHOD.MERGE,
            key: `${ONYXKEYS.COLLECTION.REPORT_ACTIONS}${reportID}`,
            value: failureReportActions as ReportActions,
        },
    ];

    // Update optimistic data for parent report action if the report is a child report
    const optimisticParentReportData = ReportUtils.getOptimisticDataForParentReportAction(reportID, currentTime, CONST.RED_BRICK_ROAD_PENDING_ACTION.ADD);
    optimisticParentReportData.forEach((parentReportData) => {
        if (isEmptyObject(parentReportData)) {
            return;
        }
        optimisticData.push(parentReportData);
    });

    // Update the timezone if it's been 5 minutes from the last time the user added a comment
    if (DateUtils.canUpdateTimezone() && currentUserAccountID) {
        const timezone = DateUtils.getCurrentTimezone();
        parameters.timezone = JSON.stringify(timezone);
        optimisticData.push({
            onyxMethod: Onyx.METHOD.MERGE,
            key: ONYXKEYS.PERSONAL_DETAILS_LIST,
            value: {[currentUserAccountID]: {timezone}},
        });
        DateUtils.setTimezoneUpdated();
    }

    API.write(commandName, parameters, {
        optimisticData,
        successData,
        failureData,
    });
    notifyNewAction(reportID, lastAction?.actorAccountID, lastAction?.reportActionID);
}

/** Add an attachment and optional comment. */
function addAttachment(reportID: string, file: FileObject, text = '') {
    addActions(reportID, text, file);
}

/** Add a single comment to a report */
function addComment(reportID: string, text: string) {
    addActions(reportID, text);
}

function reportActionsExist(reportID: string): boolean {
    return allReportActions?.[reportID] !== undefined;
}

function updateGroupChatName(reportID: string, reportName: string) {
    const optimisticData: OnyxUpdate[] = [
        {
            onyxMethod: Onyx.METHOD.MERGE,
            key: `${ONYXKEYS.COLLECTION.REPORT}${reportID}`,
            value: {
                reportName,
                pendingFields: {
                    reportName: CONST.RED_BRICK_ROAD_PENDING_ACTION.UPDATE,
                },
                errorFields: {
                    reportName: null,
                },
            },
        },
    ];

    const successData: OnyxUpdate[] = [
        {
            onyxMethod: Onyx.METHOD.MERGE,
            key: `${ONYXKEYS.COLLECTION.REPORT}${reportID}`,
            value: {
                pendingFields: {
                    reportName: null,
                },
            },
        },
    ];
    const failureData: OnyxUpdate[] = [
        {
            onyxMethod: Onyx.METHOD.MERGE,
            key: `${ONYXKEYS.COLLECTION.REPORT}${reportID}`,
            value: {
                reportName: ReportConnection.getAllReports()?.[`${ONYXKEYS.COLLECTION.REPORT}${reportID}`]?.reportName ?? null,
                errors: {
                    reportName: Localize.translateLocal('common.genericErrorMessage'),
                },
                pendingFields: {
                    reportName: null,
                },
            },
        },
    ];
    const parameters: UpdateGroupChatNameParams = {reportName, reportID};
    API.write(WRITE_COMMANDS.UPDATE_GROUP_CHAT_NAME, parameters, {optimisticData, successData, failureData});
}

function updateGroupChatAvatar(reportID: string, file?: File | CustomRNImageManipulatorResult) {
    // If we have no file that means we are removing the avatar.
    const optimisticData: OnyxUpdate[] = [
        {
            onyxMethod: Onyx.METHOD.MERGE,
            key: `${ONYXKEYS.COLLECTION.REPORT}${reportID}`,
            value: {
                avatarUrl: file?.uri ?? '',
                avatarFileName: file?.name ?? '',
                pendingFields: {
                    avatar: CONST.RED_BRICK_ROAD_PENDING_ACTION.UPDATE,
                },
                errorFields: {
                    avatar: null,
                },
            },
        },
    ];

    const fetchedReport = ReportConnection.getAllReports()?.[`${ONYXKEYS.COLLECTION.REPORT}${reportID}`];

    const failureData: OnyxUpdate[] = [
        {
            onyxMethod: Onyx.METHOD.MERGE,
            key: `${ONYXKEYS.COLLECTION.REPORT}${reportID}`,
            value: {
                avatarFileName: fetchedReport?.avatarFileName ?? null,
                avatarUrl: fetchedReport?.avatarUrl ?? null,
                pendingFields: {
                    avatar: null,
                },
            },
        },
    ];

    const successData: OnyxUpdate[] = [
        {
            onyxMethod: Onyx.METHOD.MERGE,
            key: `${ONYXKEYS.COLLECTION.REPORT}${reportID}`,
            value: {
                pendingFields: {
                    avatar: null,
                },
            },
        },
    ];
    const parameters: UpdateGroupChatAvatarParams = {file, reportID};
    API.write(WRITE_COMMANDS.UPDATE_GROUP_CHAT_AVATAR, parameters, {optimisticData, failureData, successData});
}

/**
 * Clear error and pending fields for the report avatar
 */
function clearAvatarErrors(reportID: string) {
    Onyx.merge(`${ONYXKEYS.COLLECTION.REPORT}${reportID}`, {
        errorFields: {
            avatar: null,
        },
    });
}

/**
 * Gets the latest page of report actions and updates the last read message
 * If a chat with the passed reportID is not found, we will create a chat based on the passed participantList
 *
 * @param reportID The ID of the report to open
 * @param reportActionID The ID used to fetch a specific range of report actions related to the current reportActionID when opening a chat.
 * @param participantLoginList The list of users that are included in a new chat, not including the user creating it
 * @param newReportObject The optimistic report object created when making a new chat, saved as optimistic data
 * @param parentReportActionID The parent report action that a thread was created from (only passed for new threads)
 * @param isFromDeepLink Whether or not this report is being opened from a deep link
 * @param participantAccountIDList The list of accountIDs that are included in a new chat, not including the user creating it
 */
function openReport(
    reportID: string,
    reportActionID?: string,
    participantLoginList: string[] = [],
    newReportObject?: ReportUtils.OptimisticChatReport,
    parentReportActionID = '-1',
    isFromDeepLink = false,
    participantAccountIDList: number[] = [],
    avatar?: File | CustomRNImageManipulatorResult,
) {
    if (!reportID) {
        return;
    }

    const optimisticReport = reportActionsExist(reportID)
        ? {}
        : {
              reportName: ReportConnection.getAllReports()?.[`${ONYXKEYS.COLLECTION.REPORT}${reportID}`]?.reportName ?? CONST.REPORT.DEFAULT_REPORT_NAME,
          };

    const optimisticData: OnyxUpdate[] = [
        {
            onyxMethod: Onyx.METHOD.MERGE,
            key: `${ONYXKEYS.COLLECTION.REPORT}${reportID}`,
            value: optimisticReport,
        },
        {
            onyxMethod: Onyx.METHOD.MERGE,
            key: `${ONYXKEYS.COLLECTION.REPORT_METADATA}${reportID}`,
            value: {
                isLoadingInitialReportActions: true,
                isLoadingOlderReportActions: false,
                hasLoadingOlderReportActionsError: false,
                isLoadingNewerReportActions: false,
                hasLoadingNewerReportActionsError: false,
                lastVisitTime: DateUtils.getDBTime(),
            },
        },
    ];

    const successData: OnyxUpdate[] = [
        {
            onyxMethod: Onyx.METHOD.MERGE,
            key: `${ONYXKEYS.COLLECTION.REPORT}${reportID}`,
            value: {
                errorFields: {
                    notFound: null,
                },
            },
        },
        {
            onyxMethod: Onyx.METHOD.MERGE,
            key: `${ONYXKEYS.COLLECTION.REPORT_METADATA}${reportID}`,
            value: {
                isLoadingInitialReportActions: false,
            },
        },
    ];

    const failureData: OnyxUpdate[] = [
        {
            onyxMethod: Onyx.METHOD.MERGE,
            key: `${ONYXKEYS.COLLECTION.REPORT_METADATA}${reportID}`,
            value: {
                isLoadingInitialReportActions: false,
            },
        },
    ];

    const parameters: OpenReportParams = {
        reportID,
        reportActionID,
        emailList: participantLoginList ? participantLoginList.join(',') : '',
        accountIDList: participantAccountIDList ? participantAccountIDList.join(',') : '',
        parentReportActionID,
    };

    if (ReportUtils.isGroupChat(newReportObject)) {
        parameters.chatType = CONST.REPORT.CHAT_TYPE.GROUP;
        parameters.groupChatAdminLogins = currentUserEmail;
        parameters.optimisticAccountIDList = Object.keys(newReportObject?.participants ?? {}).join(',');
        parameters.reportName = newReportObject?.reportName ?? '';

        // If we have an avatar then include it with the parameters
        if (avatar) {
            parameters.file = avatar;
        }

        clearGroupChat();
    }

    if (isFromDeepLink) {
        parameters.shouldRetry = false;
    }

    // If we are creating a new report, we need to add the optimistic report data and a report action
    const isCreatingNewReport = !isEmptyObject(newReportObject);
    if (isCreatingNewReport) {
        // Change the method to set for new reports because it doesn't exist yet, is faster,
        // and we need the data to be available when we navigate to the chat page
        optimisticData[0].onyxMethod = Onyx.METHOD.SET;
        optimisticData[0].value = {
            ...optimisticReport,
            reportName: CONST.REPORT.DEFAULT_REPORT_NAME,
            ...newReportObject,
            pendingFields: {
                createChat: CONST.RED_BRICK_ROAD_PENDING_ACTION.ADD,
            },
            isOptimisticReport: true,
        };

        let emailCreatingAction: string = CONST.REPORT.OWNER_EMAIL_FAKE;
        if (newReportObject.ownerAccountID && newReportObject.ownerAccountID !== CONST.REPORT.OWNER_ACCOUNT_ID_FAKE) {
            emailCreatingAction = allPersonalDetails?.[newReportObject.ownerAccountID]?.login ?? '';
        }
        const optimisticCreatedAction = ReportUtils.buildOptimisticCreatedReportAction(emailCreatingAction);
        optimisticData.push({
            onyxMethod: Onyx.METHOD.SET,
            key: `${ONYXKEYS.COLLECTION.REPORT_ACTIONS}${reportID}`,
            value: {[optimisticCreatedAction.reportActionID]: optimisticCreatedAction},
        });
        successData.push({
            onyxMethod: Onyx.METHOD.MERGE,
            key: `${ONYXKEYS.COLLECTION.REPORT_ACTIONS}${reportID}`,
            value: {[optimisticCreatedAction.reportActionID]: {pendingAction: null}},
        });

        // Add optimistic personal details for new participants
        const optimisticPersonalDetails: OnyxEntry<PersonalDetailsList> = {};
        const settledPersonalDetails: OnyxEntry<PersonalDetailsList> = {};
        const redundantParticipants: Record<number, null> = {};
        const participantAccountIDs = PersonalDetailsUtils.getAccountIDsByLogins(participantLoginList);
        participantLoginList.forEach((login, index) => {
            const accountID = participantAccountIDs[index];
            const isOptimisticAccount = !allPersonalDetails?.[accountID];

            if (!isOptimisticAccount) {
                return;
            }

            optimisticPersonalDetails[accountID] = {
                login,
                accountID,
                displayName: login,
                isOptimisticPersonalDetail: true,
            };
            settledPersonalDetails[accountID] = null;

            // BE will send different participants. We clear the optimistic ones to avoid duplicated entries
            redundantParticipants[accountID] = null;
        });

        successData.push({
            onyxMethod: Onyx.METHOD.MERGE,
            key: `${ONYXKEYS.COLLECTION.REPORT}${reportID}`,
            value: {
                participants: redundantParticipants,
                pendingFields: {
                    createChat: null,
                },
                errorFields: {
                    createChat: null,
                },
                isOptimisticReport: false,
            },
        });

        optimisticData.push({
            onyxMethod: Onyx.METHOD.MERGE,
            key: ONYXKEYS.PERSONAL_DETAILS_LIST,
            value: optimisticPersonalDetails,
        });
        successData.push({
            onyxMethod: Onyx.METHOD.MERGE,
            key: ONYXKEYS.PERSONAL_DETAILS_LIST,
            value: settledPersonalDetails,
        });
        failureData.push({
            onyxMethod: Onyx.METHOD.MERGE,
            key: ONYXKEYS.PERSONAL_DETAILS_LIST,
            value: settledPersonalDetails,
        });

        // Add the createdReportActionID parameter to the API call
        parameters.createdReportActionID = optimisticCreatedAction.reportActionID;

        // If we are creating a thread, ensure the report action has childReportID property added
        if (newReportObject.parentReportID && parentReportActionID) {
            optimisticData.push({
                onyxMethod: Onyx.METHOD.MERGE,
                key: `${ONYXKEYS.COLLECTION.REPORT_ACTIONS}${newReportObject.parentReportID}`,
                value: {[parentReportActionID]: {childReportID: reportID, childType: CONST.REPORT.TYPE.CHAT}},
            });
            failureData.push({
                onyxMethod: Onyx.METHOD.MERGE,
                key: `${ONYXKEYS.COLLECTION.REPORT_ACTIONS}${newReportObject.parentReportID}`,
                value: {[parentReportActionID]: {childReportID: '-1', childType: ''}},
            });
        }
    }

    parameters.clientLastReadTime = ReportConnection.getAllReports()?.[`${ONYXKEYS.COLLECTION.REPORT}${reportID}`]?.lastReadTime ?? '';

    const paginationConfig = {
        resourceID: reportID,
        cursorID: reportActionID,
    };

    if (isFromDeepLink) {
        API.paginate(
            CONST.API_REQUEST_TYPE.MAKE_REQUEST_WITH_SIDE_EFFECTS,
            SIDE_EFFECT_REQUEST_COMMANDS.OPEN_REPORT,
            parameters,
            {optimisticData, successData, failureData},
            paginationConfig,
        ).finally(() => {
            Onyx.set(ONYXKEYS.IS_CHECKING_PUBLIC_ROOM, false);
        });
    } else {
        // eslint-disable-next-line rulesdir/no-multiple-api-calls
        API.paginate(CONST.API_REQUEST_TYPE.WRITE, WRITE_COMMANDS.OPEN_REPORT, parameters, {optimisticData, successData, failureData}, paginationConfig);
    }
}

/**
 * This will find an existing chat, or create a new one if none exists, for the given user or set of users. It will then navigate to this chat.
 *
 * @param userLogins list of user logins to start a chat report with.
 * @param shouldDismissModal a flag to determine if we should dismiss modal before navigate to report or navigate to report directly.
 */
function navigateToAndOpenReport(
    userLogins: string[],
    shouldDismissModal = true,
    actionType?: string,
    reportName?: string,
    avatarUri?: string,
    avatarFile?: File | CustomRNImageManipulatorResult | undefined,
    optimisticReportID?: string,
    isGroupChat = false,
) {
    let newChat: ReportUtils.OptimisticChatReport | undefined;
    let chat: OnyxEntry<Report>;
    const participantAccountIDs = PersonalDetailsUtils.getAccountIDsByLogins(userLogins);

    // If we are not creating a new Group Chat then we are creating a 1:1 DM and will look for an existing chat
    if (!isGroupChat) {
        chat = ReportUtils.getChatByParticipants([...participantAccountIDs, currentUserAccountID]);
    }

    if (isEmptyObject(chat)) {
        if (isGroupChat) {
            // If we are creating a group chat then participantAccountIDs is expected to contain currentUserAccountID
            newChat = ReportUtils.buildOptimisticGroupChatReport(
                participantAccountIDs,
                reportName ?? '',
                avatarUri ?? '',
                avatarFile?.name ?? '',
                optimisticReportID,
                CONST.REPORT.NOTIFICATION_PREFERENCE.HIDDEN,
            );
        } else {
            newChat = ReportUtils.buildOptimisticChatReport(
                [...participantAccountIDs, currentUserAccountID],
                undefined,
                undefined,
                undefined,
                undefined,
                undefined,
                undefined,
                undefined,
                undefined,
                CONST.REPORT.NOTIFICATION_PREFERENCE.HIDDEN,
            );
        }
    }
    const report = isEmptyObject(chat) ? newChat : chat;

    // We want to pass newChat here because if anything is passed in that param (even an existing chat), we will try to create a chat on the server
    openReport(report?.reportID ?? '', '', userLogins, newChat, undefined, undefined, undefined, avatarFile);
    if (shouldDismissModal) {
        Navigation.dismissModalWithReport(report);
    } else {
        Navigation.navigateWithSwitchPolicyID({route: ROUTES.HOME});
        Navigation.navigate(ROUTES.REPORT_WITH_ID.getRoute(report?.reportID ?? '-1'), actionType);
    }
}

/**
 * This will find an existing chat, or create a new one if none exists, for the given accountID or set of accountIDs. It will then navigate to this chat.
 *
 * @param participantAccountIDs of user logins to start a chat report with.
 */
function navigateToAndOpenReportWithAccountIDs(participantAccountIDs: number[]) {
    let newChat: ReportUtils.OptimisticChatReport | undefined;
    const chat = ReportUtils.getChatByParticipants([...participantAccountIDs, currentUserAccountID]);
    if (!chat) {
        newChat = ReportUtils.buildOptimisticChatReport([...participantAccountIDs, currentUserAccountID]);
    }
    const report = chat ?? newChat;

    // We want to pass newChat here because if anything is passed in that param (even an existing chat), we will try to create a chat on the server
    openReport(report?.reportID ?? '', '', [], newChat, '0', false, participantAccountIDs);
    Navigation.dismissModalWithReport(report);
}

/**
 * This will navigate to an existing thread, or create a new one if necessary
 *
 * @param childReportID The reportID we are trying to open
 * @param parentReportAction the parent comment of a thread
 * @param parentReportID The reportID of the parent
 */
function navigateToAndOpenChildReport(childReportID = '-1', parentReportAction: Partial<ReportAction> = {}, parentReportID = '0') {
    if (childReportID !== '-1' && childReportID !== '0') {
        Navigation.navigate(ROUTES.REPORT_WITH_ID.getRoute(childReportID));
    } else {
        const participantAccountIDs = [...new Set([currentUserAccountID, Number(parentReportAction.actorAccountID)])];
        const parentReport = ReportConnection.getAllReports()?.[`${ONYXKEYS.COLLECTION.REPORT}${parentReportID}`];
        // Threads from DMs and selfDMs don't have a chatType. All other threads inherit the chatType from their parent
        const childReportChatType = parentReport && ReportUtils.isSelfDM(parentReport) ? undefined : parentReport?.chatType;
        const newChat = ReportUtils.buildOptimisticChatReport(
            participantAccountIDs,
            ReportActionsUtils.getReportActionText(parentReportAction),
            childReportChatType,
            parentReport?.policyID ?? CONST.POLICY.OWNER_EMAIL_FAKE,
            CONST.POLICY.OWNER_ACCOUNT_ID_FAKE,
            false,
            parentReport?.policyName ?? '',
            undefined,
            undefined,
            ReportUtils.getChildReportNotificationPreference(parentReportAction),
            parentReportAction.reportActionID,
            parentReportID,
        );

        const participantLogins = PersonalDetailsUtils.getLoginsByAccountIDs(Object.keys(newChat.participants ?? {}).map(Number));
        openReport(newChat.reportID, '', participantLogins, newChat, parentReportAction.reportActionID);
        Navigation.navigate(ROUTES.REPORT_WITH_ID.getRoute(newChat.reportID));
    }
}

/**
 * Gets the older actions that have not been read yet.
 * Normally happens when you scroll up on a chat, and the actions have not been read yet.
 */
function getOlderActions(reportID: string, reportActionID: string) {
    const optimisticData: OnyxUpdate[] = [
        {
            onyxMethod: Onyx.METHOD.MERGE,
            key: `${ONYXKEYS.COLLECTION.REPORT_METADATA}${reportID}`,
            value: {
                isLoadingOlderReportActions: true,
                hasLoadingOlderReportActionsError: false,
            },
        },
    ];

    const successData: OnyxUpdate[] = [
        {
            onyxMethod: Onyx.METHOD.MERGE,
            key: `${ONYXKEYS.COLLECTION.REPORT_METADATA}${reportID}`,
            value: {
                isLoadingOlderReportActions: false,
            },
        },
    ];

    const failureData: OnyxUpdate[] = [
        {
            onyxMethod: Onyx.METHOD.MERGE,
            key: `${ONYXKEYS.COLLECTION.REPORT_METADATA}${reportID}`,
            value: {
                isLoadingOlderReportActions: false,
                hasLoadingOlderReportActionsError: true,
            },
        },
    ];

    const parameters: GetOlderActionsParams = {
        reportID,
        reportActionID,
    };

    API.paginate(
        CONST.API_REQUEST_TYPE.READ,
        READ_COMMANDS.GET_OLDER_ACTIONS,
        parameters,
        {optimisticData, successData, failureData},
        {
            resourceID: reportID,
            cursorID: reportActionID,
        },
    );
}

/**
 * Gets the newer actions that have not been read yet.
 * Normally happens when you are not located at the bottom of the list and scroll down on a chat.
 */
function getNewerActions(reportID: string, reportActionID: string) {
    const optimisticData: OnyxUpdate[] = [
        {
            onyxMethod: Onyx.METHOD.MERGE,
            key: `${ONYXKEYS.COLLECTION.REPORT_METADATA}${reportID}`,
            value: {
                isLoadingNewerReportActions: true,
                hasLoadingNewerReportActionsError: false,
            },
        },
    ];

    const successData: OnyxUpdate[] = [
        {
            onyxMethod: Onyx.METHOD.MERGE,
            key: `${ONYXKEYS.COLLECTION.REPORT_METADATA}${reportID}`,
            value: {
                isLoadingNewerReportActions: false,
            },
        },
    ];

    const failureData: OnyxUpdate[] = [
        {
            onyxMethod: Onyx.METHOD.MERGE,
            key: `${ONYXKEYS.COLLECTION.REPORT_METADATA}${reportID}`,
            value: {
                isLoadingNewerReportActions: false,
                hasLoadingNewerReportActionsError: true,
            },
        },
    ];

    const parameters: GetNewerActionsParams = {
        reportID,
        reportActionID,
    };

    API.paginate(
        CONST.API_REQUEST_TYPE.READ,
        READ_COMMANDS.GET_NEWER_ACTIONS,
        parameters,
        {optimisticData, successData, failureData},
        {
            resourceID: reportID,
            cursorID: reportActionID,
        },
    );
}

/**
 * Gets metadata info about links in the provided report action
 */
function expandURLPreview(reportID: string, reportActionID: string) {
    const parameters: ExpandURLPreviewParams = {
        reportID,
        reportActionID,
    };

    API.read(READ_COMMANDS.EXPAND_URL_PREVIEW, parameters);
}

/** Marks the new report actions as read
 * @param shouldResetUnreadMarker Indicates whether the unread indicator should be reset.
 * Currently, the unread indicator needs to be reset only when users mark a report as read.
 */
function readNewestAction(reportID: string, shouldResetUnreadMarker = false) {
    const lastReadTime = DateUtils.getDBTime();

    const optimisticData: OnyxUpdate[] = [
        {
            onyxMethod: Onyx.METHOD.MERGE,
            key: `${ONYXKEYS.COLLECTION.REPORT}${reportID}`,
            value: {
                lastReadTime,
            },
        },
    ];

    const parameters: ReadNewestActionParams = {
        reportID,
        lastReadTime,
    };

    API.write(WRITE_COMMANDS.READ_NEWEST_ACTION, parameters, {optimisticData});
    if (shouldResetUnreadMarker) {
        DeviceEventEmitter.emit(`readNewestAction_${reportID}`, lastReadTime);
    }
}

/**
 * Sets the last read time on a report
 */
function markCommentAsUnread(reportID: string, reportActionCreated: string) {
    const reportActions = allReportActions?.[reportID];

    // Find the latest report actions from other users
    const latestReportActionFromOtherUsers = Object.values(reportActions ?? {}).reduce((latest: ReportAction | null, current: ReportAction) => {
        if (
            current.actorAccountID !== currentUserAccountID &&
            (!latest || current.created > latest.created) &&
            // Whisper action doesn't affect lastVisibleActionCreated, so skip whisper action except actionable mention whisper
            (!ReportActionsUtils.isWhisperAction(current) || current.actionName === CONST.REPORT.ACTIONS.TYPE.ACTIONABLE_MENTION_WHISPER)
        ) {
            return current;
        }
        return latest;
    }, null);

    // If no action created date is provided, use the last action's from other user
    const actionCreationTime =
        reportActionCreated ||
        (latestReportActionFromOtherUsers?.created ?? ReportConnection.getAllReports()?.[`${ONYXKEYS.COLLECTION.REPORT}${reportID}`]?.lastVisibleActionCreated ?? DateUtils.getDBTime(0));

    // We subtract 1 millisecond so that the lastReadTime is updated to just before a given reportAction's created date
    // For example, if we want to mark a report action with ID 100 and created date '2014-04-01 16:07:02.999' unread, we set the lastReadTime to '2014-04-01 16:07:02.998'
    // Since the report action with ID 100 will be the first with a timestamp above '2014-04-01 16:07:02.998', it's the first one that will be shown as unread
    const lastReadTime = DateUtils.subtractMillisecondsFromDateTime(actionCreationTime, 1);

    const optimisticData: OnyxUpdate[] = [
        {
            onyxMethod: Onyx.METHOD.MERGE,
            key: `${ONYXKEYS.COLLECTION.REPORT}${reportID}`,
            value: {
                lastReadTime,
            },
        },
    ];

    const parameters: MarkAsUnreadParams = {
        reportID,
        lastReadTime,
    };

    API.write(WRITE_COMMANDS.MARK_AS_UNREAD, parameters, {optimisticData});
    DeviceEventEmitter.emit(`unreadAction_${reportID}`, lastReadTime);
}

/** Toggles the pinned state of the report. */
function togglePinnedState(reportID: string, isPinnedChat: boolean) {
    const pinnedValue = !isPinnedChat;

    // Optimistically pin/unpin the report before we send out the command
    const optimisticData: OnyxUpdate[] = [
        {
            onyxMethod: Onyx.METHOD.MERGE,
            key: `${ONYXKEYS.COLLECTION.REPORT}${reportID}`,
            value: {isPinned: pinnedValue},
        },
    ];

    const parameters: TogglePinnedChatParams = {
        reportID,
        pinnedValue,
    };

    API.write(WRITE_COMMANDS.TOGGLE_PINNED_CHAT, parameters, {optimisticData});
}

/**
 * Saves the comment left by the user as they are typing. By saving this data the user can switch between chats, close
 * tab, refresh etc without worrying about loosing what they typed out.
 * When empty string or null is passed, it will delete the draft comment from Onyx store.
 */
function saveReportDraftComment(reportID: string, comment: string | null, callback: () => void = () => {}) {
    Onyx.merge(`${ONYXKEYS.COLLECTION.REPORT_DRAFT_COMMENT}${reportID}`, prepareDraftComment(comment)).then(callback);
}

/** Broadcasts whether or not a user is typing on a report over the report's private pusher channel. */
function broadcastUserIsTyping(reportID: string) {
    const privateReportChannelName = getReportChannelName(reportID);
    const typingStatus: Pusher.UserIsTypingEvent = {
        [currentUserAccountID]: true,
    };
    Pusher.sendEvent(privateReportChannelName, Pusher.TYPE.USER_IS_TYPING, typingStatus);
}

/** Broadcasts to the report's private pusher channel whether a user is leaving a report */
function broadcastUserIsLeavingRoom(reportID: string) {
    const privateReportChannelName = getReportChannelName(reportID);
    const leavingStatus: Pusher.UserIsLeavingRoomEvent = {
        [currentUserAccountID]: true,
    };
    Pusher.sendEvent(privateReportChannelName, Pusher.TYPE.USER_IS_LEAVING_ROOM, leavingStatus);
}

/** When a report changes in Onyx, this fetches the report from the API if the report doesn't have a name */
function handleReportChanged(report: OnyxEntry<Report>) {
    if (!report) {
        return;
    }

    // It is possible that we optimistically created a DM/group-DM for a set of users for which a report already exists.
    // In this case, the API will let us know by returning a preexistingReportID.
    // We should clear out the optimistically created report and re-route the user to the preexisting report.
    if (report?.reportID && report.preexistingReportID) {
        let callback = () => {
            Onyx.set(`${ONYXKEYS.COLLECTION.REPORT}${report.reportID}`, null);
            Onyx.set(`${ONYXKEYS.COLLECTION.REPORT_DRAFT_COMMENT}${report.reportID}`, null);
        };
        // Only re-route them if they are still looking at the optimistically created report
        if (Navigation.getActiveRoute().includes(`/r/${report.reportID}`)) {
            const currCallback = callback;
            callback = () => {
                currCallback();
                Navigation.navigate(ROUTES.REPORT_WITH_ID.getRoute(report.preexistingReportID ?? '-1'), CONST.NAVIGATION.TYPE.UP);
            };

            // The report screen will listen to this event and transfer the draft comment to the existing report
            // This will allow the newest draft comment to be transferred to the existing report
            DeviceEventEmitter.emit(`switchToPreExistingReport_${report.reportID}`, {
                preexistingReportID: report.preexistingReportID,
                callback,
            });

            return;
        }

        // In case the user is not on the report screen, we will transfer the report draft comment directly to the existing report
        // after that clear the optimistically created report
        const draftReportComment = allReportDraftComments?.[`${ONYXKEYS.COLLECTION.REPORT_DRAFT_COMMENT}${report.reportID}`];
        if (!draftReportComment) {
            callback();
            return;
        }

        saveReportDraftComment(report.preexistingReportID ?? '-1', draftReportComment, callback);

        return;
    }

    if (report?.reportID) {
        if (ReportUtils.isConciergeChatReport(report)) {
            conciergeChatReportID = report.reportID;
        }
    }
}

/** Deletes a comment from the report, basically sets it as empty string */
function deleteReportComment(reportID: string, reportAction: ReportAction) {
    const originalReportID = ReportUtils.getOriginalReportID(reportID, reportAction);
    const reportActionID = reportAction.reportActionID;

    if (!reportActionID || !originalReportID) {
        return;
    }

    const isDeletedParentAction = ReportActionsUtils.isThreadParentMessage(reportAction, reportID);
    const deletedMessage: Message[] = [
        {
            translationKey: '',
            type: 'COMMENT',
            html: '',
            text: '',
            isEdited: true,
            isDeletedParentAction,
        },
    ];
    const optimisticReportActions: NullishDeep<ReportActions> = {
        [reportActionID]: {
            pendingAction: CONST.RED_BRICK_ROAD_PENDING_ACTION.DELETE,
            previousMessage: reportAction.message,
            message: deletedMessage,
            errors: null,
            linkMetadata: [],
        },
    };

    // If we are deleting the last visible message, let's find the previous visible one (or set an empty one if there are none) and update the lastMessageText in the LHN.
    // Similarly, if we are deleting the last read comment we will want to update the lastVisibleActionCreated to use the previous visible message.
    let optimisticReport: Partial<Report> = {
        lastMessageTranslationKey: '',
        lastMessageText: '',
        lastVisibleActionCreated: '',
    };
    const {lastMessageText = '', lastMessageTranslationKey = ''} = ReportUtils.getLastVisibleMessage(originalReportID, optimisticReportActions as ReportActions);
    if (lastMessageText || lastMessageTranslationKey) {
        const lastVisibleAction = ReportActionsUtils.getLastVisibleAction(originalReportID, optimisticReportActions as ReportActions);
        const lastVisibleActionCreated = lastVisibleAction?.created;
        const lastActorAccountID = lastVisibleAction?.actorAccountID;
        optimisticReport = {
            lastMessageTranslationKey,
            lastMessageText,
            lastVisibleActionCreated,
            lastActorAccountID,
        };
    }

    // If the API call fails we must show the original message again, so we revert the message content back to how it was
    // and and remove the pendingAction so the strike-through clears
    const failureData: OnyxUpdate[] = [
        {
            onyxMethod: Onyx.METHOD.MERGE,
            key: `${ONYXKEYS.COLLECTION.REPORT_ACTIONS}${originalReportID}`,
            value: {
                [reportActionID]: {
                    message: reportAction.message,
                    pendingAction: null,
                    previousMessage: null,
                },
            },
        },
    ];

    const successData: OnyxUpdate[] = [
        {
            onyxMethod: Onyx.METHOD.MERGE,
            key: `${ONYXKEYS.COLLECTION.REPORT_ACTIONS}${originalReportID}`,
            value: {
                [reportActionID]: {
                    pendingAction: null,
                    previousMessage: null,
                },
            },
        },
    ];

    const optimisticData: OnyxUpdate[] = [
        {
            onyxMethod: Onyx.METHOD.MERGE,
            key: `${ONYXKEYS.COLLECTION.REPORT_ACTIONS}${originalReportID}`,
            value: optimisticReportActions,
        },
        {
            onyxMethod: Onyx.METHOD.MERGE,
            key: `${ONYXKEYS.COLLECTION.REPORT}${originalReportID}`,
            value: optimisticReport,
        },
    ];

    // Update optimistic data for parent report action if the report is a child report and the reportAction has no visible child
    const childVisibleActionCount = reportAction.childVisibleActionCount ?? 0;
    if (childVisibleActionCount === 0) {
        const optimisticParentReportData = ReportUtils.getOptimisticDataForParentReportAction(
            originalReportID,
            optimisticReport?.lastVisibleActionCreated ?? '',
            CONST.RED_BRICK_ROAD_PENDING_ACTION.DELETE,
        );
        optimisticParentReportData.forEach((parentReportData) => {
            if (isEmptyObject(parentReportData)) {
                return;
            }
            optimisticData.push(parentReportData);
        });
    }

    const parameters: DeleteCommentParams = {
        reportID: originalReportID,
        reportActionID,
    };

    CachedPDFPaths.clearByKey(reportActionID);

    API.write(WRITE_COMMANDS.DELETE_COMMENT, parameters, {optimisticData, successData, failureData});

    // if we are linking to the report action, and we are deleting it, and it's not a deleted parent action,
    // we should navigate to its report in order to not show not found page
    if (Navigation.isActiveRoute(ROUTES.REPORT_WITH_ID.getRoute(reportID, reportActionID)) && !isDeletedParentAction) {
        Navigation.goBack(ROUTES.REPORT_WITH_ID.getRoute(reportID), true);
    }
}

/**
 * Removes the links in html of a comment.
 * example:
 *      html="test <a href="https://www.google.com" target="_blank" rel="noreferrer noopener">https://www.google.com</a> test"
 *      links=["https://www.google.com"]
 * returns: "test https://www.google.com test"
 */
function removeLinksFromHtml(html: string, links: string[]): string {
    let htmlCopy = html.slice();
    links.forEach((link) => {
        // We want to match the anchor tag of the link and replace the whole anchor tag with the text of the anchor tag
        const regex = new RegExp(`<(a)[^><]*href\\s*=\\s*(['"])(${Str.escapeForRegExp(link)})\\2(?:".*?"|'.*?'|[^'"><])*>([\\s\\S]*?)<\\/\\1>(?![^<]*(<\\/pre>|<\\/code>))`, 'g');
        htmlCopy = htmlCopy.replace(regex, '$4');
    });
    return htmlCopy;
}

/**
 * This function will handle removing only links that were purposely removed by the user while editing.
 *
 * @param newCommentText text of the comment after editing.
 * @param originalCommentMarkdown original markdown of the comment before editing.
 * @param videoAttributeCache cache of video attributes ([videoSource]: videoAttributes)
 */
function handleUserDeletedLinksInHtml(newCommentText: string, originalCommentMarkdown: string, videoAttributeCache?: Record<string, string>): string {
    if (newCommentText.length > CONST.MAX_MARKUP_LENGTH) {
        return newCommentText;
    }

    const htmlForNewComment = Parser.replace(newCommentText, {
        extras: {videoAttributeCache},
    });
    const removedLinks = Parser.getRemovedMarkdownLinks(originalCommentMarkdown, newCommentText);
    return removeLinksFromHtml(htmlForNewComment, removedLinks);
}

/** Saves a new message for a comment. Marks the comment as edited, which will be reflected in the UI. */
function editReportComment(reportID: string, originalReportAction: OnyxEntry<ReportAction>, textForNewComment: string, videoAttributeCache?: Record<string, string>) {
    const originalReportID = ReportUtils.getOriginalReportID(reportID, originalReportAction);

    if (!originalReportID || !originalReportAction) {
        return;
    }

    // Do not autolink if someone explicitly tries to remove a link from message.
    // https://github.com/Expensify/App/issues/9090
    // https://github.com/Expensify/App/issues/13221
    const originalCommentHTML = ReportActionsUtils.getReportActionHtml(originalReportAction);
    const originalCommentMarkdown = Parser.htmlToMarkdown(originalCommentHTML ?? '').trim();

    // Skip the Edit if draft is not changed
    if (originalCommentMarkdown === textForNewComment) {
        return;
    }
    const htmlForNewComment = handleUserDeletedLinksInHtml(textForNewComment, originalCommentMarkdown, videoAttributeCache);

    const reportComment = Parser.htmlToText(htmlForNewComment);

    // For comments shorter than or equal to 10k chars, convert the comment from MD into HTML because that's how it is stored in the database
    // For longer comments, skip parsing and display plaintext for performance reasons. It takes over 40s to parse a 100k long string!!
    let parsedOriginalCommentHTML = originalCommentHTML;
    if (textForNewComment.length <= CONST.MAX_MARKUP_LENGTH) {
        const autolinkFilter = {filterRules: Parser.rules.map((rule) => rule.name).filter((name) => name !== 'autolink')};
        parsedOriginalCommentHTML = Parser.replace(originalCommentMarkdown, autolinkFilter);
    }

    //  Delete the comment if it's empty
    if (!htmlForNewComment) {
        deleteReportComment(originalReportID, originalReportAction);
        return;
    }

    // Skip the Edit if message is not changed
    if (parsedOriginalCommentHTML === htmlForNewComment.trim() || originalCommentHTML === htmlForNewComment.trim()) {
        return;
    }

    // Optimistically update the reportAction with the new message
    const reportActionID = originalReportAction.reportActionID;
    const originalMessage = ReportActionsUtils.getReportActionMessage(originalReportAction);
    const optimisticReportActions: PartialDeep<ReportActions> = {
        [reportActionID]: {
            pendingAction: CONST.RED_BRICK_ROAD_PENDING_ACTION.UPDATE,
            message: [
                {
                    ...originalMessage,
                    type: CONST.REPORT.MESSAGE.TYPE.COMMENT,
                    isEdited: true,
                    html: htmlForNewComment,
                    text: reportComment,
                },
            ],
            lastModified: DateUtils.getDBTime(),
        },
    };

    const optimisticData: OnyxUpdate[] = [
        {
            onyxMethod: Onyx.METHOD.MERGE,
            key: `${ONYXKEYS.COLLECTION.REPORT_ACTIONS}${originalReportID}`,
            value: optimisticReportActions,
        },
    ];

    const lastVisibleAction = ReportActionsUtils.getLastVisibleAction(originalReportID, optimisticReportActions as ReportActions);
    if (reportActionID === lastVisibleAction?.reportActionID) {
        const lastMessageText = ReportUtils.formatReportLastMessageText(reportComment);
        const optimisticReport = {
            lastMessageTranslationKey: '',
            lastMessageText,
        };
        optimisticData.push({
            onyxMethod: Onyx.METHOD.MERGE,
            key: `${ONYXKEYS.COLLECTION.REPORT}${originalReportID}`,
            value: optimisticReport,
        });
    }

    const failureData: OnyxUpdate[] = [
        {
            onyxMethod: Onyx.METHOD.MERGE,
            key: `${ONYXKEYS.COLLECTION.REPORT_ACTIONS}${originalReportID}`,
            value: {
                [reportActionID]: {
                    ...originalReportAction,
                    pendingAction: null,
                },
            },
        },
    ];

    const successData: OnyxUpdate[] = [
        {
            onyxMethod: Onyx.METHOD.MERGE,
            key: `${ONYXKEYS.COLLECTION.REPORT_ACTIONS}${originalReportID}`,
            value: {
                [reportActionID]: {
                    pendingAction: null,
                },
            },
        },
    ];

    const parameters: UpdateCommentParams = {
        reportID: originalReportID,
        reportComment: htmlForNewComment,
        reportActionID,
    };

    API.write(WRITE_COMMANDS.UPDATE_COMMENT, parameters, {optimisticData, successData, failureData});
}

/** Deletes the draft for a comment report action. */
function deleteReportActionDraft(reportID: string, reportAction: ReportAction) {
    const originalReportID = ReportUtils.getOriginalReportID(reportID, reportAction);
    Onyx.merge(`${ONYXKEYS.COLLECTION.REPORT_ACTIONS_DRAFTS}${originalReportID}`, {[reportAction.reportActionID]: null});
}

/** Saves the draft for a comment report action. This will put the comment into "edit mode" */
function saveReportActionDraft(reportID: string, reportAction: ReportAction, draftMessage: string) {
    const originalReportID = ReportUtils.getOriginalReportID(reportID, reportAction);
    Onyx.merge(`${ONYXKEYS.COLLECTION.REPORT_ACTIONS_DRAFTS}${originalReportID}`, {[reportAction.reportActionID]: {message: draftMessage}});
}

function updateNotificationPreference(
    reportID: string,
    previousValue: NotificationPreference | undefined,
    newValue: NotificationPreference,
    navigate: boolean,
    parentReportID?: string,
    parentReportActionID?: string,
    report?: OnyxEntry<Report>,
) {
    if (previousValue === newValue) {
        if (navigate && !isEmptyObject(report) && report.reportID) {
            ReportUtils.goBackToDetailsPage(report);
        }
        return;
    }

    const optimisticData: OnyxUpdate[] = [
        {
            onyxMethod: Onyx.METHOD.MERGE,
            key: `${ONYXKEYS.COLLECTION.REPORT}${reportID}`,
            value: {notificationPreference: newValue},
        },
    ];

    const failureData: OnyxUpdate[] = [
        {
            onyxMethod: Onyx.METHOD.MERGE,
            key: `${ONYXKEYS.COLLECTION.REPORT}${reportID}`,
            value: {notificationPreference: previousValue},
        },
    ];

    if (parentReportID && parentReportActionID) {
        optimisticData.push({
            onyxMethod: Onyx.METHOD.MERGE,
            key: `${ONYXKEYS.COLLECTION.REPORT_ACTIONS}${parentReportID}`,
            value: {[parentReportActionID]: {childReportNotificationPreference: newValue}},
        });
        failureData.push({
            onyxMethod: Onyx.METHOD.MERGE,
            key: `${ONYXKEYS.COLLECTION.REPORT_ACTIONS}${parentReportID}`,
            value: {[parentReportActionID]: {childReportNotificationPreference: previousValue}},
        });
    }

    const parameters: UpdateReportNotificationPreferenceParams = {reportID, notificationPreference: newValue};

    API.write(WRITE_COMMANDS.UPDATE_REPORT_NOTIFICATION_PREFERENCE, parameters, {optimisticData, failureData});
    if (navigate && !isEmptyObject(report)) {
        ReportUtils.goBackToDetailsPage(report);
    }
}

function updateRoomVisibility(reportID: string, previousValue: RoomVisibility | undefined, newValue: RoomVisibility, navigate: boolean, report?: OnyxEntry<Report>) {
    if (previousValue === newValue) {
        if (navigate && !isEmptyObject(report) && report.reportID) {
            ReportUtils.goBackToDetailsPage(report);
        }
        return;
    }

    const optimisticData: OnyxUpdate[] = [
        {
            onyxMethod: Onyx.METHOD.MERGE,
            key: `${ONYXKEYS.COLLECTION.REPORT}${reportID}`,
            value: {visibility: newValue},
        },
    ];

    const failureData: OnyxUpdate[] = [
        {
            onyxMethod: Onyx.METHOD.MERGE,
            key: `${ONYXKEYS.COLLECTION.REPORT}${reportID}`,
            value: {visibility: previousValue},
        },
    ];

    const parameters: UpdateRoomVisibilityParams = {reportID, visibility: newValue};

    API.write(WRITE_COMMANDS.UPDATE_ROOM_VISIBILITY, parameters, {optimisticData, failureData});
    if (navigate && !isEmptyObject(report)) {
        ReportUtils.goBackToDetailsPage(report);
    }
}

/**
 * This will subscribe to an existing thread, or create a new one and then subsribe to it if necessary
 *
 * @param childReportID The reportID we are trying to open
 * @param parentReportAction the parent comment of a thread
 * @param parentReportID The reportID of the parent
 * @param prevNotificationPreference The previous notification preference for the child report
 */
function toggleSubscribeToChildReport(childReportID = '-1', parentReportAction: Partial<ReportAction> = {}, parentReportID = '-1', prevNotificationPreference?: NotificationPreference) {
    if (childReportID !== '-1') {
        openReport(childReportID);
        const parentReportActionID = parentReportAction?.reportActionID ?? '-1';
        if (!prevNotificationPreference || prevNotificationPreference === CONST.REPORT.NOTIFICATION_PREFERENCE.HIDDEN) {
            updateNotificationPreference(childReportID, prevNotificationPreference, CONST.REPORT.NOTIFICATION_PREFERENCE.ALWAYS, false, parentReportID, parentReportActionID);
        } else {
            updateNotificationPreference(childReportID, prevNotificationPreference, CONST.REPORT.NOTIFICATION_PREFERENCE.HIDDEN, false, parentReportID, parentReportActionID);
        }
    } else {
        const participantAccountIDs = [...new Set([currentUserAccountID, Number(parentReportAction?.actorAccountID)])];
        const parentReport = ReportConnection.getAllReports()?.[`${ONYXKEYS.COLLECTION.REPORT}${parentReportID}`];
        const newChat = ReportUtils.buildOptimisticChatReport(
            participantAccountIDs,
            ReportActionsUtils.getReportActionText(parentReportAction),
            parentReport?.chatType,
            parentReport?.policyID ?? CONST.POLICY.OWNER_EMAIL_FAKE,
            CONST.POLICY.OWNER_ACCOUNT_ID_FAKE,
            false,
            '',
            undefined,
            undefined,
            CONST.REPORT.NOTIFICATION_PREFERENCE.ALWAYS,
            parentReportAction.reportActionID,
            parentReportID,
        );

        const participantLogins = PersonalDetailsUtils.getLoginsByAccountIDs(participantAccountIDs);
        openReport(newChat.reportID, '', participantLogins, newChat, parentReportAction.reportActionID);
        const notificationPreference =
            prevNotificationPreference === CONST.REPORT.NOTIFICATION_PREFERENCE.HIDDEN ? CONST.REPORT.NOTIFICATION_PREFERENCE.ALWAYS : CONST.REPORT.NOTIFICATION_PREFERENCE.HIDDEN;
        updateNotificationPreference(newChat.reportID, prevNotificationPreference, notificationPreference, false, parentReportID, parentReportAction?.reportActionID);
    }
}

function updateReportName(reportID: string, value: string, previousValue: string) {
    const optimisticData: OnyxUpdate[] = [
        {
            onyxMethod: Onyx.METHOD.MERGE,
            key: `${ONYXKEYS.COLLECTION.REPORT}${reportID}`,
            value: {
                reportName: value,
                pendingFields: {
                    reportName: CONST.RED_BRICK_ROAD_PENDING_ACTION.UPDATE,
                },
            },
        },
    ];
    const failureData: OnyxUpdate[] = [
        {
            onyxMethod: Onyx.METHOD.MERGE,
            key: `${ONYXKEYS.COLLECTION.REPORT}${reportID}`,
            value: {
                reportName: previousValue,
                pendingFields: {
                    reportName: null,
                },
                errorFields: {
                    reportName: ErrorUtils.getMicroSecondOnyxErrorWithTranslationKey('report.genericUpdateReporNameEditFailureMessage'),
                },
            },
        },
    ];

    const successData: OnyxUpdate[] = [
        {
            onyxMethod: Onyx.METHOD.MERGE,
            key: `${ONYXKEYS.COLLECTION.REPORT}${reportID}`,
            value: {
                pendingFields: {
                    reportName: null,
                },
                errorFields: {
                    reportName: null,
                },
            },
        },
    ];

    const parameters = {
        reportID,
        reportName: value,
    };

    API.write(WRITE_COMMANDS.SET_REPORT_NAME, parameters, {optimisticData, failureData, successData});
}

function clearReportFieldErrors(reportID: string, reportField: PolicyReportField) {
    const fieldKey = ReportUtils.getReportFieldKey(reportField.fieldID);
    Onyx.merge(`${ONYXKEYS.COLLECTION.REPORT}${reportID}`, {
        pendingFields: {
            [fieldKey]: null,
        },
        errorFields: {
            [fieldKey]: null,
        },
    });
}

function updateReportField(reportID: string, reportField: PolicyReportField, previousReportField: PolicyReportField) {
    const fieldKey = ReportUtils.getReportFieldKey(reportField.fieldID);
    const recentlyUsedValues = allRecentlyUsedReportFields?.[fieldKey] ?? [];

    const optimisticData: OnyxUpdate[] = [
        {
            onyxMethod: Onyx.METHOD.MERGE,
            key: `${ONYXKEYS.COLLECTION.REPORT}${reportID}`,
            value: {
                fieldList: {
                    [fieldKey]: reportField,
                },
                pendingFields: {
                    [fieldKey]: CONST.RED_BRICK_ROAD_PENDING_ACTION.UPDATE,
                },
            },
        },
    ];

    if (reportField.type === 'dropdown' && reportField.value) {
        optimisticData.push({
            onyxMethod: Onyx.METHOD.MERGE,
            key: ONYXKEYS.RECENTLY_USED_REPORT_FIELDS,
            value: {
                [fieldKey]: [...new Set([...recentlyUsedValues, reportField.value])],
            },
        });
    }

    const failureData: OnyxUpdate[] = [
        {
            onyxMethod: Onyx.METHOD.MERGE,
            key: `${ONYXKEYS.COLLECTION.REPORT}${reportID}`,
            value: {
                fieldList: {
                    [fieldKey]: previousReportField,
                },
                pendingFields: {
                    [fieldKey]: null,
                },
                errorFields: {
                    [fieldKey]: ErrorUtils.getMicroSecondOnyxErrorWithTranslationKey('report.genericUpdateReportFieldFailureMessage'),
                },
            },
        },
    ];

    if (reportField.type === 'dropdown') {
        failureData.push({
            onyxMethod: Onyx.METHOD.MERGE,
            key: ONYXKEYS.RECENTLY_USED_REPORT_FIELDS,
            value: {
                [fieldKey]: recentlyUsedValues,
            },
        });
    }

    const successData: OnyxUpdate[] = [
        {
            onyxMethod: Onyx.METHOD.MERGE,
            key: `${ONYXKEYS.COLLECTION.REPORT}${reportID}`,
            value: {
                pendingFields: {
                    [fieldKey]: null,
                },
                errorFields: {
                    [fieldKey]: null,
                },
            },
        },
    ];

    const parameters = {
        reportID,
        reportFields: JSON.stringify({[fieldKey]: reportField}),
    };

    API.write(WRITE_COMMANDS.SET_REPORT_FIELD, parameters, {optimisticData, failureData, successData});
}

function deleteReportField(reportID: string, reportField: PolicyReportField) {
    const fieldKey = ReportUtils.getReportFieldKey(reportField.fieldID);

    const optimisticData: OnyxUpdate[] = [
        {
            onyxMethod: Onyx.METHOD.MERGE,
            key: `${ONYXKEYS.COLLECTION.REPORT}${reportID}`,
            value: {
                fieldList: {
                    [fieldKey]: null,
                },
                pendingFields: {
                    [fieldKey]: CONST.RED_BRICK_ROAD_PENDING_ACTION.UPDATE,
                },
            },
        },
    ];

    const failureData: OnyxUpdate[] = [
        {
            onyxMethod: Onyx.METHOD.MERGE,
            key: `${ONYXKEYS.COLLECTION.REPORT}${reportID}`,
            value: {
                fieldList: {
                    [fieldKey]: reportField,
                },
                pendingFields: {
                    [fieldKey]: null,
                },
                errorFields: {
                    [fieldKey]: ErrorUtils.getMicroSecondOnyxErrorWithTranslationKey('report.genericUpdateReportFieldFailureMessage'),
                },
            },
        },
    ];

    const successData: OnyxUpdate[] = [
        {
            onyxMethod: Onyx.METHOD.MERGE,
            key: `${ONYXKEYS.COLLECTION.REPORT}${reportID}`,
            value: {
                pendingFields: {
                    [fieldKey]: null,
                },
                errorFields: {
                    [fieldKey]: null,
                },
            },
        },
    ];

    const parameters = {
        reportID,
        fieldID: fieldKey,
    };

    API.write(WRITE_COMMANDS.DELETE_REPORT_FIELD, parameters, {optimisticData, failureData, successData});
}

function updateDescription(reportID: string, previousValue: string, newValue: string) {
    // No change needed, navigate back
    if (previousValue === newValue) {
        Navigation.goBack(ROUTES.REPORT_WITH_ID_DETAILS.getRoute(reportID));
        return;
    }

    const parsedDescription = ReportUtils.getParsedComment(newValue, {reportID});

    const optimisticData: OnyxUpdate[] = [
        {
            onyxMethod: Onyx.METHOD.MERGE,
            key: `${ONYXKEYS.COLLECTION.REPORT}${reportID}`,
            value: {description: parsedDescription, pendingFields: {description: CONST.RED_BRICK_ROAD_PENDING_ACTION.UPDATE}},
        },
    ];
    const failureData: OnyxUpdate[] = [
        {
            onyxMethod: Onyx.METHOD.MERGE,
            key: `${ONYXKEYS.COLLECTION.REPORT}${reportID}`,
            value: {description: previousValue, pendingFields: {description: null}},
        },
    ];
    const successData: OnyxUpdate[] = [
        {
            onyxMethod: Onyx.METHOD.MERGE,
            key: `${ONYXKEYS.COLLECTION.REPORT}${reportID}`,
            value: {pendingFields: {description: null}},
        },
    ];

    const parameters: UpdateRoomDescriptionParams = {reportID, description: parsedDescription};

    API.write(WRITE_COMMANDS.UPDATE_ROOM_DESCRIPTION, parameters, {optimisticData, failureData, successData});
    Navigation.goBack(ROUTES.REPORT_WITH_ID_DETAILS.getRoute(reportID));
}

function updateWriteCapabilityAndNavigate(report: Report, newValue: WriteCapability) {
    if (report.writeCapability === newValue) {
        Navigation.goBack(ROUTES.REPORT_SETTINGS.getRoute(report.reportID));
        return;
    }

    const optimisticData: OnyxUpdate[] = [
        {
            onyxMethod: Onyx.METHOD.MERGE,
            key: `${ONYXKEYS.COLLECTION.REPORT}${report.reportID}`,
            value: {writeCapability: newValue},
        },
    ];
    const failureData: OnyxUpdate[] = [
        {
            onyxMethod: Onyx.METHOD.MERGE,
            key: `${ONYXKEYS.COLLECTION.REPORT}${report.reportID}`,
            value: {writeCapability: report.writeCapability},
        },
    ];

    const parameters: UpdateReportWriteCapabilityParams = {reportID: report.reportID, writeCapability: newValue};

    API.write(WRITE_COMMANDS.UPDATE_REPORT_WRITE_CAPABILITY, parameters, {optimisticData, failureData});
    // Return to the report settings page since this field utilizes push-to-page
    Navigation.goBack(ROUTES.REPORT_SETTINGS.getRoute(report.reportID));
}

/**
 * Navigates to the 1:1 report with Concierge
 */
function navigateToConciergeChat(shouldDismissModal = false, checkIfCurrentPageActive = () => true, actionType?: string) {
    // If conciergeChatReportID contains a concierge report ID, we navigate to the concierge chat using the stored report ID.
    // Otherwise, we would find the concierge chat and navigate to it.
    if (!conciergeChatReportID) {
        // In order to avoid creating concierge repeatedly,
        // we need to ensure that the server data has been successfully pulled
        Welcome.onServerDataReady().then(() => {
            // If we don't have a chat with Concierge then create it
            if (!checkIfCurrentPageActive()) {
                return;
            }
            navigateToAndOpenReport([CONST.EMAIL.CONCIERGE], shouldDismissModal, actionType);
        });
    } else if (shouldDismissModal) {
        Navigation.dismissModal(conciergeChatReportID);
    } else {
        Navigation.navigate(ROUTES.REPORT_WITH_ID.getRoute(conciergeChatReportID), actionType);
    }
}

/**
 * Navigates to the 1:1 system chat
 */
function navigateToSystemChat() {
    const systemChatReport = ReportUtils.getSystemChat();

    if (systemChatReport?.reportID) {
        Navigation.navigate(ROUTES.REPORT_WITH_ID.getRoute(systemChatReport.reportID));
    }
}

/** Add a policy report (workspace room) optimistically and navigate to it. */
function addPolicyReport(policyReport: ReportUtils.OptimisticChatReport) {
    const createdReportAction = ReportUtils.buildOptimisticCreatedReportAction(CONST.POLICY.OWNER_EMAIL_FAKE);

    // Onyx.set is used on the optimistic data so that it is present before navigating to the workspace room. With Onyx.merge the workspace room reportID is not present when
    // fetchReportIfNeeded is called on the ReportScreen, so openReport is called which is unnecessary since the optimistic data will be stored in Onyx.
    // Therefore, Onyx.set is used instead of Onyx.merge.
    const optimisticData: OnyxUpdate[] = [
        {
            onyxMethod: Onyx.METHOD.SET,
            key: `${ONYXKEYS.COLLECTION.REPORT}${policyReport.reportID}`,
            value: {
                pendingFields: {
                    addWorkspaceRoom: CONST.RED_BRICK_ROAD_PENDING_ACTION.ADD,
                },
                ...policyReport,
            },
        },
        {
            onyxMethod: Onyx.METHOD.SET,
            key: `${ONYXKEYS.COLLECTION.REPORT_ACTIONS}${policyReport.reportID}`,
            value: {[createdReportAction.reportActionID]: createdReportAction},
        },
        {
            onyxMethod: Onyx.METHOD.MERGE,
            key: ONYXKEYS.FORMS.NEW_ROOM_FORM,
            value: {isLoading: true},
        },
    ];
    const successData: OnyxUpdate[] = [
        {
            onyxMethod: Onyx.METHOD.MERGE,
            key: `${ONYXKEYS.COLLECTION.REPORT}${policyReport.reportID}`,
            value: {
                pendingFields: {
                    addWorkspaceRoom: null,
                },
            },
        },
        {
            onyxMethod: Onyx.METHOD.MERGE,
            key: `${ONYXKEYS.COLLECTION.REPORT_ACTIONS}${policyReport.reportID}`,
            value: {
                [createdReportAction.reportActionID]: {
                    pendingAction: null,
                },
            },
        },
        {
            onyxMethod: Onyx.METHOD.MERGE,
            key: ONYXKEYS.FORMS.NEW_ROOM_FORM,
            value: {isLoading: false},
        },
    ];
    const failureData: OnyxUpdate[] = [
        {
            onyxMethod: Onyx.METHOD.MERGE,
            key: `${ONYXKEYS.COLLECTION.REPORT}${policyReport.reportID}`,
            value: {
                errorFields: {
                    addWorkspaceRoom: ErrorUtils.getMicroSecondOnyxErrorWithTranslationKey('report.genericCreateReportFailureMessage'),
                },
            },
        },
        {
            onyxMethod: Onyx.METHOD.MERGE,
            key: ONYXKEYS.FORMS.NEW_ROOM_FORM,
            value: {isLoading: false},
        },
    ];

    const parameters: AddWorkspaceRoomParams = {
        policyID: policyReport.policyID,
        reportName: policyReport.reportName,
        visibility: policyReport.visibility,
        reportID: policyReport.reportID,
        createdReportActionID: createdReportAction.reportActionID,
        writeCapability: policyReport.writeCapability,
        description: policyReport.description,
    };

    API.write(WRITE_COMMANDS.ADD_WORKSPACE_ROOM, parameters, {optimisticData, successData, failureData});
    Navigation.dismissModalWithReport(policyReport);
}

/** Deletes a report, along with its reportActions, any linked reports, and any linked IOU report. */
function deleteReport(reportID: string, shouldDeleteChildReports = false) {
    const report = ReportConnection.getAllReports()?.[`${ONYXKEYS.COLLECTION.REPORT}${reportID}`];
    const onyxData: Record<string, null> = {
        [`${ONYXKEYS.COLLECTION.REPORT}${reportID}`]: null,
        [`${ONYXKEYS.COLLECTION.REPORT_ACTIONS}${reportID}`]: null,
    };

    // Delete linked transactions
    const reportActionsForReport = allReportActions?.[reportID];

    const transactionIDs = Object.values(reportActionsForReport ?? {})
        .filter((reportAction): reportAction is ReportAction<typeof CONST.REPORT.ACTIONS.TYPE.IOU> => ReportActionsUtils.isMoneyRequestAction(reportAction))
        .map((reportAction) => ReportActionsUtils.getOriginalMessage(reportAction)?.IOUTransactionID);

    [...new Set(transactionIDs)].forEach((transactionID) => {
        onyxData[`${ONYXKEYS.COLLECTION.TRANSACTION}${transactionID}`] = null;
    });

    Onyx.multiSet(onyxData);

    if (shouldDeleteChildReports) {
        Object.values(reportActionsForReport ?? {}).forEach((reportAction) => {
            if (!reportAction.childReportID) {
                return;
            }
            deleteReport(reportAction.childReportID, shouldDeleteChildReports);
        });
    }

    // Delete linked IOU report
    if (report?.iouReportID) {
        deleteReport(report.iouReportID, shouldDeleteChildReports);
    }
}

/**
 * @param reportID The reportID of the policy report (workspace room)
 */
function navigateToConciergeChatAndDeleteReport(reportID: string, shouldPopToTop = false, shouldDeleteChildReports = false) {
    // Dismiss the current report screen and replace it with Concierge Chat
    if (shouldPopToTop) {
        Navigation.setShouldPopAllStateOnUP(true);
    }
    Navigation.goBack(undefined, undefined, shouldPopToTop);
    navigateToConciergeChat();
    deleteReport(reportID, shouldDeleteChildReports);
}

/**
 * @param policyRoomReport The policy room report
 * @param policyRoomName The updated name for the policy room
 */
function updatePolicyRoomNameAndNavigate(policyRoomReport: Report, policyRoomName: string) {
    const reportID = policyRoomReport.reportID;
    const previousName = policyRoomReport.reportName;

    // No change needed, navigate back
    if (previousName === policyRoomName) {
        Navigation.goBack(ROUTES.REPORT_SETTINGS.getRoute(reportID));
        return;
    }

    const optimisticRenamedAction = ReportUtils.buildOptimisticRenamedRoomReportAction(policyRoomName, previousName ?? '');

    const optimisticData: OnyxUpdate[] = [
        {
            onyxMethod: Onyx.METHOD.MERGE,
            key: `${ONYXKEYS.COLLECTION.REPORT}${reportID}`,
            value: {
                reportName: policyRoomName,
                pendingFields: {
                    reportName: CONST.RED_BRICK_ROAD_PENDING_ACTION.UPDATE,
                },
                errorFields: {
                    reportName: null,
                },
            },
        },
        {
            onyxMethod: Onyx.METHOD.MERGE,
            key: `${ONYXKEYS.COLLECTION.REPORT_ACTIONS}${reportID}`,
            value: {
                [optimisticRenamedAction.reportActionID]: optimisticRenamedAction,
            },
        },
    ];
    const successData: OnyxUpdate[] = [
        {
            onyxMethod: Onyx.METHOD.MERGE,
            key: `${ONYXKEYS.COLLECTION.REPORT}${reportID}`,
            value: {
                pendingFields: {
                    reportName: null,
                },
            },
        },
        {
            onyxMethod: Onyx.METHOD.MERGE,
            key: `${ONYXKEYS.COLLECTION.REPORT_ACTIONS}${reportID}`,
            value: {[optimisticRenamedAction.reportActionID]: {pendingAction: null}},
        },
    ];
    const failureData: OnyxUpdate[] = [
        {
            onyxMethod: Onyx.METHOD.MERGE,
            key: `${ONYXKEYS.COLLECTION.REPORT}${reportID}`,
            value: {
                reportName: previousName,
            },
        },
        {
            onyxMethod: Onyx.METHOD.MERGE,
            key: `${ONYXKEYS.COLLECTION.REPORT_ACTIONS}${reportID}`,
            value: {[optimisticRenamedAction.reportActionID]: null},
        },
    ];

    const parameters: UpdatePolicyRoomNameParams = {
        reportID,
        policyRoomName,
        renamedRoomReportActionID: optimisticRenamedAction.reportActionID,
    };

    API.write(WRITE_COMMANDS.UPDATE_POLICY_ROOM_NAME, parameters, {optimisticData, successData, failureData});
    Navigation.goBack(ROUTES.REPORT_SETTINGS.getRoute(reportID));
}

/**
 * @param reportID The reportID of the policy room.
 */
function clearPolicyRoomNameErrors(reportID: string) {
    Onyx.merge(`${ONYXKEYS.COLLECTION.REPORT}${reportID}`, {
        errorFields: {
            reportName: null,
        },
        pendingFields: {
            reportName: null,
        },
    });
}

function setIsComposerFullSize(reportID: string, isComposerFullSize: boolean) {
    Onyx.merge(`${ONYXKEYS.COLLECTION.REPORT_IS_COMPOSER_FULL_SIZE}${reportID}`, isComposerFullSize);
}

/**
 * @param action the associated report action (optional)
 * @param isRemote whether or not this notification is a remote push notification
 */
function shouldShowReportActionNotification(reportID: string, action: ReportAction | null = null, isRemote = false): boolean {
    const tag = isRemote ? '[PushNotification]' : '[LocalNotification]';

    // Due to payload size constraints, some push notifications may have their report action stripped
    // so we must double check that we were provided an action before using it in these checks.
    if (action && ReportActionsUtils.isDeletedAction(action)) {
        Log.info(`${tag} Skipping notification because the action was deleted`, false, {reportID, action});
        return false;
    }

    if (!ActiveClientManager.isClientTheLeader()) {
        Log.info(`${tag} Skipping notification because this client is not the leader`);
        return false;
    }

    // We don't want to send a local notification if the user preference is daily, mute or hidden.
    const notificationPreference = ReportConnection.getAllReports()?.[`${ONYXKEYS.COLLECTION.REPORT}${reportID}`]?.notificationPreference ?? CONST.REPORT.NOTIFICATION_PREFERENCE.ALWAYS;
    if (notificationPreference !== CONST.REPORT.NOTIFICATION_PREFERENCE.ALWAYS) {
        Log.info(`${tag} No notification because user preference is to be notified: ${notificationPreference}`);
        return false;
    }

    // If this comment is from the current user we don't want to parrot whatever they wrote back to them.
    if (action && action.actorAccountID === currentUserAccountID) {
        Log.info(`${tag} No notification because comment is from the currently logged in user`);
        return false;
    }

    // If we are currently viewing this report do not show a notification.
    if (reportID === Navigation.getTopmostReportId() && Visibility.isVisible() && Visibility.hasFocus()) {
        Log.info(`${tag} No notification because it was a comment for the current report`);
        return false;
    }

    const report = ReportConnection.getAllReports()?.[`${ONYXKEYS.COLLECTION.REPORT}${reportID}`];
    if (!report || (report && report.pendingAction === CONST.RED_BRICK_ROAD_PENDING_ACTION.DELETE)) {
        Log.info(`${tag} No notification because the report does not exist or is pending deleted`, false);
        return false;
    }

    // If this notification was delayed and the user saw the message already, don't show it
    if (action && report?.lastReadTime && report.lastReadTime >= action.created) {
        Log.info(`${tag} No notification because the comment was already read`, false, {created: action.created, lastReadTime: report.lastReadTime});
        return false;
    }

    // If this is a whisper targeted to someone else, don't show it
    if (action && ReportActionsUtils.isWhisperActionTargetedToOthers(action)) {
        Log.info(`${tag} No notification because the action is whispered to someone else`, false);
        return false;
    }

    // Only show notifications for supported types of report actions
    if (action && !ReportActionsUtils.isNotifiableReportAction(action)) {
        Log.info(`${tag} No notification because this action type is not supported`, false, {actionName: action?.actionName});
        return false;
    }

    return true;
}

function showReportActionNotification(reportID: string, reportAction: ReportAction) {
    if (!shouldShowReportActionNotification(reportID, reportAction)) {
        return;
    }

    Log.info('[LocalNotification] Creating notification');

    const localReportID = `${ONYXKEYS.COLLECTION.REPORT}${reportID}`;
    const report = ReportConnection.getAllReports()?.[localReportID] ?? null;
    if (!report) {
        Log.hmmm("[LocalNotification] couldn't show report action notification because the report wasn't found", {localReportID, reportActionID: reportAction.reportActionID});
        return;
    }

    const onClick = () =>
        Modal.close(() => {
            const policyID = lastVisitedPath && extractPolicyIDFromPath(lastVisitedPath);
            const policyEmployeeAccountIDs = policyID ? getPolicyEmployeeAccountIDs(policyID) : [];
            const reportBelongsToWorkspace = policyID ? doesReportBelongToWorkspace(report, policyEmployeeAccountIDs, policyID) : false;
            if (!reportBelongsToWorkspace) {
                Navigation.navigateWithSwitchPolicyID({route: ROUTES.HOME});
            }
            navigateFromNotification(reportID);
        });

    if (reportAction.actionName === CONST.REPORT.ACTIONS.TYPE.MODIFIED_EXPENSE) {
        LocalNotification.showModifiedExpenseNotification(report, reportAction, onClick);
    } else {
        LocalNotification.showCommentNotification(report, reportAction, onClick);
    }

    notifyNewAction(reportID, reportAction.actorAccountID, reportAction.reportActionID);
}

/** Clear the errors associated with the IOUs of a given report. */
function clearIOUError(reportID: string) {
    Onyx.merge(`${ONYXKEYS.COLLECTION.REPORT}${reportID}`, {errorFields: {iou: null}});
}

/**
 * Adds a reaction to the report action.
 * Uses the NEW FORMAT for "emojiReactions"
 */
function addEmojiReaction(reportID: string, reportActionID: string, emoji: Emoji, skinTone: string | number = preferredSkinTone) {
    const createdAt = timezoneFormat(utcToZonedTime(new Date(), 'UTC'), CONST.DATE.FNS_DB_FORMAT_STRING);
    const optimisticData: OnyxUpdate[] = [
        {
            onyxMethod: Onyx.METHOD.MERGE,
            key: `${ONYXKEYS.COLLECTION.REPORT_ACTIONS_REACTIONS}${reportActionID}`,
            value: {
                [emoji.name]: {
                    createdAt,
                    pendingAction: CONST.RED_BRICK_ROAD_PENDING_ACTION.ADD,
                    users: {
                        [currentUserAccountID]: {
                            skinTones: {
                                [skinTone ?? CONST.EMOJI_DEFAULT_SKIN_TONE]: createdAt,
                            },
                        },
                    },
                },
            },
        },
    ];

    const failureData: OnyxUpdate[] = [
        {
            onyxMethod: Onyx.METHOD.MERGE,
            key: `${ONYXKEYS.COLLECTION.REPORT_ACTIONS_REACTIONS}${reportActionID}`,
            value: {
                [emoji.name]: {
                    pendingAction: null,
                },
            },
        },
    ];

    const successData: OnyxUpdate[] = [
        {
            onyxMethod: Onyx.METHOD.MERGE,
            key: `${ONYXKEYS.COLLECTION.REPORT_ACTIONS_REACTIONS}${reportActionID}`,
            value: {
                [emoji.name]: {
                    pendingAction: null,
                },
            },
        },
    ];

    const parameters: AddEmojiReactionParams = {
        reportID,
        skinTone,
        emojiCode: emoji.name,
        reportActionID,
        createdAt,
        // This will be removed as part of https://github.com/Expensify/App/issues/19535
        useEmojiReactions: true,
    };

    API.write(WRITE_COMMANDS.ADD_EMOJI_REACTION, parameters, {optimisticData, successData, failureData});
}

/**
 * Removes a reaction to the report action.
 * Uses the NEW FORMAT for "emojiReactions"
 */
function removeEmojiReaction(reportID: string, reportActionID: string, emoji: Emoji) {
    const optimisticData: OnyxUpdate[] = [
        {
            onyxMethod: Onyx.METHOD.MERGE,
            key: `${ONYXKEYS.COLLECTION.REPORT_ACTIONS_REACTIONS}${reportActionID}`,
            value: {
                [emoji.name]: {
                    users: {
                        [currentUserAccountID]: null,
                    },
                },
            },
        },
    ];

    const parameters: RemoveEmojiReactionParams = {
        reportID,
        reportActionID,
        emojiCode: emoji.name,
        // This will be removed as part of https://github.com/Expensify/App/issues/19535
        useEmojiReactions: true,
    };

    API.write(WRITE_COMMANDS.REMOVE_EMOJI_REACTION, parameters, {optimisticData});
}

/**
 * Calls either addEmojiReaction or removeEmojiReaction depending on if the current user has reacted to the report action.
 * Uses the NEW FORMAT for "emojiReactions"
 */
function toggleEmojiReaction(
    reportID: string,
    reportAction: ReportAction,
    reactionObject: Emoji,
    existingReactions: OnyxEntry<ReportActionReactions>,
    paramSkinTone: number = preferredSkinTone,
) {
    const originalReportID = ReportUtils.getOriginalReportID(reportID, reportAction);

    if (!originalReportID) {
        return;
    }

    const originalReportAction = ReportActionsUtils.getReportAction(originalReportID, reportAction.reportActionID);

    if (isEmptyObject(originalReportAction)) {
        return;
    }

    // This will get cleaned up as part of https://github.com/Expensify/App/issues/16506 once the old emoji
    // format is no longer being used
    const emoji = EmojiUtils.findEmojiByCode(reactionObject.code);
    const existingReactionObject = existingReactions?.[emoji.name];

    // Only use skin tone if emoji supports it
    const skinTone = emoji.types === undefined ? -1 : paramSkinTone;

    if (existingReactionObject && EmojiUtils.hasAccountIDEmojiReacted(currentUserAccountID, existingReactionObject.users, skinTone)) {
        removeEmojiReaction(originalReportID, reportAction.reportActionID, emoji);
        return;
    }

    addEmojiReaction(originalReportID, reportAction.reportActionID, emoji, skinTone);
}

function openReportFromDeepLink(url: string) {
    const reportID = ReportUtils.getReportIDFromLink(url);
    const isAuthenticated = Session.hasAuthToken();

    if (reportID && !isAuthenticated) {
        // Call the OpenReport command to check in the server if it's a public room. If so, we'll open it as an anonymous user
        openReport(reportID, '', [], undefined, '0', true);

        // Show the sign-in page if the app is offline
        if (networkStatus === CONST.NETWORK.NETWORK_STATUS.OFFLINE) {
            Onyx.set(ONYXKEYS.IS_CHECKING_PUBLIC_ROOM, false);
        }
    } else {
        // If we're not opening a public room (no reportID) or the user is authenticated, we unblock the UI (hide splash screen)
        Onyx.set(ONYXKEYS.IS_CHECKING_PUBLIC_ROOM, false);
    }

    const route = ReportUtils.getRouteFromLink(url);

    // If we are not authenticated and are navigating to a public screen, we don't want to navigate again to the screen after sign-in/sign-up
    if (!isAuthenticated && isPublicScreenRoute(route)) {
        return;
    }

    // Navigate to the report after sign-in/sign-up.
    InteractionManager.runAfterInteractions(() => {
        Session.waitForUserSignIn().then(() => {
<<<<<<< HEAD
            Navigation.waitForProtectedRoutes().then(() => {
                if (route && Session.isAnonymousUser() && !Session.canAnonymousUserAccessRoute(route)) {
                    Session.signOutAndRedirectToSignIn(true);
                    return;
                }

                // We don't want to navigate to the exitTo route when creating a new workspace from a deep link,
                // because we already handle creating the optimistic policy and navigating to it in App.setUpPoliciesAndNavigate,
                // which is already called when AuthScreens mounts.
                if (new URL(url).searchParams.get('exitTo') === ROUTES.WORKSPACE_NEW) {
                    return;
                }

                if (shouldSkipDeepLinkNavigation(route)) {
                    return;
                }

                if (isAuthenticated) {
                    Welcome.isOnboardingFlowCompleted({onNotCompleted: () => Navigation.navigate(ROUTES.ONBOARDING_ROOT)});
                    return;
                }

                Navigation.navigate(route as Route, CONST.NAVIGATION.ACTION_TYPE.PUSH);
=======
            Onyx.connect({
                key: ONYXKEYS.NVP_ONBOARDING,
                callback: (onboarding) => {
                    Navigation.waitForProtectedRoutes().then(() => {
                        if (route && Session.isAnonymousUser() && !Session.canAnonymousUserAccessRoute(route)) {
                            Session.signOutAndRedirectToSignIn(true);
                            return;
                        }

                        // We don't want to navigate to the exitTo route when creating a new workspace from a deep link,
                        // because we already handle creating the optimistic policy and navigating to it in App.setUpPoliciesAndNavigate,
                        // which is already called when AuthScreens mounts.
                        if (new URL(url).searchParams.get('exitTo') === ROUTES.WORKSPACE_NEW) {
                            return;
                        }

                        if (shouldSkipDeepLinkNavigation(route)) {
                            return;
                        }

                        const state = navigationRef.getRootState();
                        const currentFocusedRoute = findFocusedRoute(state);
                        const hasCompletedGuidedSetupFlow = hasCompletedGuidedSetupFlowSelector(onboarding);

                        // We need skip deeplinking if the user hasn't completed the guided setup flow.
                        if (!hasCompletedGuidedSetupFlow) {
                            return;
                        }

                        if (isOnboardingFlowName(currentFocusedRoute?.name)) {
                            Welcome.setOnboardingErrorMessage(Localize.translateLocal('onboarding.purpose.errorBackButton'));
                            return;
                        }

                        if (isAuthenticated) {
                            return;
                        }

                        Navigation.navigate(route as Route, CONST.NAVIGATION.ACTION_TYPE.PUSH);
                    });
                },
>>>>>>> fa738c64
            });
        });
    });
}

function getCurrentUserAccountID(): number {
    return currentUserAccountID;
}

function navigateToMostRecentReport(currentReport: OnyxEntry<Report>) {
    const lastAccessedReportID = ReportUtils.findLastAccessedReport(false, false, undefined, currentReport?.reportID)?.reportID;

    if (lastAccessedReportID) {
        const lastAccessedReportRoute = ROUTES.REPORT_WITH_ID.getRoute(lastAccessedReportID ?? '-1');
        Navigation.goBack(lastAccessedReportRoute);
    } else {
        const isChatThread = ReportUtils.isChatThread(currentReport);

        // If it is not a chat thread we should call Navigation.goBack to pop the current route first before navigating to Concierge.
        if (!isChatThread) {
            Navigation.goBack();
        }

        navigateToConciergeChat(false, () => true, CONST.NAVIGATION.TYPE.UP);
    }
}

function joinRoom(report: OnyxEntry<Report>) {
    if (!report) {
        return;
    }
    updateNotificationPreference(report.reportID, report.notificationPreference, CONST.REPORT.NOTIFICATION_PREFERENCE.ALWAYS, false, report.parentReportID, report.parentReportActionID);
}

function leaveGroupChat(reportID: string) {
    const report = ReportConnection.getAllReports()?.[`${ONYXKEYS.COLLECTION.REPORT}${reportID}`];
    if (!report) {
        Log.warn('Attempting to leave Group Chat that does not existing locally');
        return;
    }

    const optimisticData: OnyxUpdate[] = [
        {
            onyxMethod: Onyx.METHOD.SET,
            key: `${ONYXKEYS.COLLECTION.REPORT}${reportID}`,
            value: null,
        },
    ];
    // Clean up any quick actions for the report we're leaving from
    if (quickAction?.chatReportID?.toString() === reportID) {
        optimisticData.push({
            onyxMethod: Onyx.METHOD.SET,
            key: ONYXKEYS.NVP_QUICK_ACTION_GLOBAL_CREATE,
            value: null,
        });
    }

    navigateToMostRecentReport(report);
    API.write(WRITE_COMMANDS.LEAVE_GROUP_CHAT, {reportID}, {optimisticData});
}

/** Leave a report by setting the state to submitted and closed */
function leaveRoom(reportID: string, isWorkspaceMemberLeavingWorkspaceRoom = false) {
    const report = ReportConnection.getAllReports()?.[`${ONYXKEYS.COLLECTION.REPORT}${reportID}`];

    if (!report) {
        return;
    }
    const isChatThread = ReportUtils.isChatThread(report);

    // Pusher's leavingStatus should be sent earlier.
    // Place the broadcast before calling the LeaveRoom API to prevent a race condition
    // between Onyx report being null and Pusher's leavingStatus becoming true.
    broadcastUserIsLeavingRoom(reportID);

    // If a workspace member is leaving a workspace room, they don't actually lose the room from Onyx.
    // Instead, their notification preference just gets set to "hidden".
    // Same applies for chat threads too
    const optimisticData: OnyxUpdate[] = [
        {
            onyxMethod: Onyx.METHOD.MERGE,
            key: `${ONYXKEYS.COLLECTION.REPORT}${reportID}`,
            value:
                isWorkspaceMemberLeavingWorkspaceRoom || isChatThread
                    ? {
                          notificationPreference: CONST.REPORT.NOTIFICATION_PREFERENCE.HIDDEN,
                      }
                    : {
                          reportID: null,
                          stateNum: CONST.REPORT.STATE_NUM.APPROVED,
                          statusNum: CONST.REPORT.STATUS_NUM.CLOSED,
                          notificationPreference: CONST.REPORT.NOTIFICATION_PREFERENCE.HIDDEN,
                      },
        },
    ];

    const successData: OnyxUpdate[] = [
        {
            onyxMethod: Onyx.METHOD.MERGE,
            key: `${ONYXKEYS.COLLECTION.REPORT}${reportID}`,
            value:
                isWorkspaceMemberLeavingWorkspaceRoom || isChatThread
                    ? {notificationPreference: CONST.REPORT.NOTIFICATION_PREFERENCE.HIDDEN}
                    : Object.keys(report).reduce<Record<string, null>>((acc, key) => {
                          acc[key] = null;
                          return acc;
                      }, {}),
        },
    ];

    const failureData: OnyxUpdate[] = [
        {
            onyxMethod: Onyx.METHOD.MERGE,
            key: `${ONYXKEYS.COLLECTION.REPORT}${reportID}`,
            value: report,
        },
    ];

    if (report.parentReportID && report.parentReportActionID) {
        optimisticData.push({
            onyxMethod: Onyx.METHOD.MERGE,
            key: `${ONYXKEYS.COLLECTION.REPORT_ACTIONS}${report.parentReportID}`,
            value: {[report.parentReportActionID]: {childReportNotificationPreference: CONST.REPORT.NOTIFICATION_PREFERENCE.HIDDEN}},
        });
        successData.push({
            onyxMethod: Onyx.METHOD.MERGE,
            key: `${ONYXKEYS.COLLECTION.REPORT_ACTIONS}${report.parentReportID}`,
            value: {[report.parentReportActionID]: {childReportNotificationPreference: CONST.REPORT.NOTIFICATION_PREFERENCE.HIDDEN}},
        });
        failureData.push({
            onyxMethod: Onyx.METHOD.MERGE,
            key: `${ONYXKEYS.COLLECTION.REPORT_ACTIONS}${report.parentReportID}`,
            value: {[report.parentReportActionID]: {childReportNotificationPreference: report.notificationPreference}},
        });
    }

    const parameters: LeaveRoomParams = {
        reportID,
    };

    API.write(WRITE_COMMANDS.LEAVE_ROOM, parameters, {optimisticData, successData, failureData});

    // If this is the leave action from a workspace room or chat thread, simply dismiss the modal, i.e., allow the user to view the room/thread and join again immediately.
    if (isWorkspaceMemberLeavingWorkspaceRoom || isChatThread) {
        return;
    }
    // In other cases, the report is deleted and we should move the user to another report.
    navigateToMostRecentReport(report);
}

/** Invites people to a room */
function inviteToRoom(reportID: string, inviteeEmailsToAccountIDs: InvitedEmailsToAccountIDs) {
    const report = ReportConnection.getAllReports()?.[`${ONYXKEYS.COLLECTION.REPORT}${reportID}`];
    if (!report) {
        return;
    }

    const inviteeEmails = Object.keys(inviteeEmailsToAccountIDs);
    const inviteeAccountIDs = Object.values(inviteeEmailsToAccountIDs);

    const participantsAfterInvitation = inviteeAccountIDs.reduce(
        (reportParticipants: Participants, accountID: number) => {
            const participant: ReportParticipant = {
                hidden: false,
                role: CONST.REPORT.ROLE.MEMBER,
            };
            // eslint-disable-next-line no-param-reassign
            reportParticipants[accountID] = participant;
            return reportParticipants;
        },
        {...report.participants},
    );

    const logins = inviteeEmails.map((memberLogin) => PhoneNumber.addSMSDomainIfPhoneNumber(memberLogin));
    const {newAccountIDs, newLogins} = PersonalDetailsUtils.getNewAccountIDsAndLogins(logins, inviteeAccountIDs);
    const newPersonalDetailsOnyxData = PersonalDetailsUtils.getPersonalDetailsOnyxDataForOptimisticUsers(newLogins, newAccountIDs);
    const pendingChatMembers = ReportUtils.getPendingChatMembers(inviteeAccountIDs, report?.pendingChatMembers ?? [], CONST.RED_BRICK_ROAD_PENDING_ACTION.ADD);

    const optimisticData: OnyxUpdate[] = [
        {
            onyxMethod: Onyx.METHOD.MERGE,
            key: `${ONYXKEYS.COLLECTION.REPORT}${reportID}`,
            value: {
                participants: participantsAfterInvitation,
                pendingChatMembers,
            },
        },
    ];
    optimisticData.push(...newPersonalDetailsOnyxData.optimisticData);

    const successPendingChatMembers = report?.pendingChatMembers
        ? report?.pendingChatMembers?.filter(
              (pendingMember) => !(inviteeAccountIDs.includes(Number(pendingMember.accountID)) && pendingMember.pendingAction === CONST.RED_BRICK_ROAD_PENDING_ACTION.DELETE),
          )
        : null;
    const successData: OnyxUpdate[] = [
        {
            onyxMethod: Onyx.METHOD.MERGE,
            key: `${ONYXKEYS.COLLECTION.REPORT}${reportID}`,
            value: {
                pendingChatMembers: successPendingChatMembers,
            },
        },
    ];
    successData.push(...newPersonalDetailsOnyxData.finallyData);

    const failureData: OnyxUpdate[] = [
        {
            onyxMethod: Onyx.METHOD.MERGE,
            key: `${ONYXKEYS.COLLECTION.REPORT}${reportID}`,
            value: {
                pendingChatMembers:
                    pendingChatMembers.map((pendingChatMember) => {
                        if (!inviteeAccountIDs.includes(Number(pendingChatMember.accountID))) {
                            return pendingChatMember;
                        }
                        return {
                            ...pendingChatMember,
                            errors: ErrorUtils.getMicroSecondOnyxErrorWithTranslationKey('roomMembersPage.error.genericAdd'),
                        };
                    }) ?? null,
            },
        },
    ];

    if (ReportUtils.isGroupChat(report)) {
        const parameters: InviteToGroupChatParams = {
            reportID,
            inviteeEmails,
            accountIDList: newAccountIDs.join(),
        };

        API.write(WRITE_COMMANDS.INVITE_TO_GROUP_CHAT, parameters, {optimisticData, successData, failureData});
        return;
    }

    const parameters: InviteToRoomParams = {
        reportID,
        inviteeEmails,
    };

    // eslint-disable-next-line rulesdir/no-multiple-api-calls
    API.write(WRITE_COMMANDS.INVITE_TO_ROOM, parameters, {optimisticData, successData, failureData});
}

function clearAddRoomMemberError(reportID: string, invitedAccountID: string) {
    const report = ReportConnection.getAllReports()?.[`${ONYXKEYS.COLLECTION.REPORT}${reportID}`];
    Onyx.merge(`${ONYXKEYS.COLLECTION.REPORT}${reportID}`, {
        pendingChatMembers: report?.pendingChatMembers?.filter((pendingChatMember) => pendingChatMember.accountID !== invitedAccountID),
        participants: {
            [invitedAccountID]: null,
        },
    });
    Onyx.merge(ONYXKEYS.PERSONAL_DETAILS_LIST, {
        [invitedAccountID]: null,
    });
}

function updateGroupChatMemberRoles(reportID: string, accountIDList: number[], role: ValueOf<typeof CONST.REPORT.ROLE>) {
    const memberRoles: Record<number, string> = {};
    const optimisticParticipants: Participants = {};
    const successParticipants: Participants = {};

    accountIDList.forEach((accountID) => {
        memberRoles[accountID] = role;
        optimisticParticipants[accountID] = {
            role,
            pendingFields: {
                role: CONST.RED_BRICK_ROAD_PENDING_ACTION.UPDATE,
            },
            pendingAction: CONST.RED_BRICK_ROAD_PENDING_ACTION.UPDATE,
        };
        successParticipants[accountID] = {
            pendingFields: {
                role: null,
            },
            pendingAction: null,
        };
    });

    const optimisticData: OnyxUpdate[] = [
        {
            onyxMethod: Onyx.METHOD.MERGE,
            key: `${ONYXKEYS.COLLECTION.REPORT}${reportID}`,
            value: {participants: optimisticParticipants},
        },
    ];

    const successData: OnyxUpdate[] = [
        {
            onyxMethod: Onyx.METHOD.MERGE,
            key: `${ONYXKEYS.COLLECTION.REPORT}${reportID}`,
            value: {participants: successParticipants},
        },
    ];
    const parameters: UpdateGroupChatMemberRolesParams = {reportID, memberRoles: JSON.stringify(memberRoles)};
    API.write(WRITE_COMMANDS.UPDATE_GROUP_CHAT_MEMBER_ROLES, parameters, {optimisticData, successData});
}

/** Invites people to a group chat */
function inviteToGroupChat(reportID: string, inviteeEmailsToAccountIDs: InvitedEmailsToAccountIDs) {
    inviteToRoom(reportID, inviteeEmailsToAccountIDs);
}

/** Removes people from a room
 *  Please see https://github.com/Expensify/App/blob/main/README.md#Security for more details
 */
function removeFromRoom(reportID: string, targetAccountIDs: number[]) {
    const report = ReportConnection.getAllReports()?.[`${ONYXKEYS.COLLECTION.REPORT}${reportID}`];
    if (!report) {
        return;
    }

    const removeParticipantsData: Record<number, null> = {};
    targetAccountIDs.forEach((accountID) => {
        removeParticipantsData[accountID] = null;
    });
    const pendingChatMembers = ReportUtils.getPendingChatMembers(targetAccountIDs, report?.pendingChatMembers ?? [], CONST.RED_BRICK_ROAD_PENDING_ACTION.DELETE);

    const optimisticData: OnyxUpdate[] = [
        {
            onyxMethod: Onyx.METHOD.MERGE,
            key: `${ONYXKEYS.COLLECTION.REPORT}${reportID}`,
            value: {
                pendingChatMembers,
            },
        },
    ];

    const failureData: OnyxUpdate[] = [
        {
            onyxMethod: Onyx.METHOD.MERGE,
            key: `${ONYXKEYS.COLLECTION.REPORT}${reportID}`,
            value: {
                pendingChatMembers: report?.pendingChatMembers ?? null,
            },
        },
    ];

    // We need to add success data here since in high latency situations,
    // the OpenRoomMembersPage call has the chance of overwriting the optimistic data we set above.
    const successData: OnyxUpdate[] = [
        {
            onyxMethod: Onyx.METHOD.MERGE,
            key: `${ONYXKEYS.COLLECTION.REPORT}${reportID}`,
            value: {
                participants: removeParticipantsData,
                pendingChatMembers: report?.pendingChatMembers ?? null,
            },
        },
    ];

    if (ReportUtils.isGroupChat(report)) {
        const parameters: RemoveFromGroupChatParams = {
            reportID,
            accountIDList: targetAccountIDs.join(),
        };
        API.write(WRITE_COMMANDS.REMOVE_FROM_GROUP_CHAT, parameters, {optimisticData, failureData, successData});
        return;
    }

    const parameters: RemoveFromRoomParams = {
        reportID,
        targetAccountIDs,
    };

    // eslint-disable-next-line rulesdir/no-multiple-api-calls
    API.write(WRITE_COMMANDS.REMOVE_FROM_ROOM, parameters, {optimisticData, failureData, successData});
}

function removeFromGroupChat(reportID: string, accountIDList: number[]) {
    removeFromRoom(reportID, accountIDList);
}

function setLastOpenedPublicRoom(reportID: string) {
    Onyx.set(ONYXKEYS.LAST_OPENED_PUBLIC_ROOM_ID, reportID);
}

/** Navigates to the last opened public room */
function openLastOpenedPublicRoom(lastOpenedPublicRoomID: string) {
    Navigation.isNavigationReady().then(() => {
        setLastOpenedPublicRoom('');
        Navigation.navigate(ROUTES.REPORT_WITH_ID.getRoute(lastOpenedPublicRoomID));
    });
}

/** Flag a comment as offensive */
function flagComment(reportID: string, reportAction: OnyxEntry<ReportAction>, severity: string) {
    const originalReportID = ReportUtils.getOriginalReportID(reportID, reportAction);
    const message = ReportActionsUtils.getReportActionMessage(reportAction);

    if (!message || !reportAction) {
        return;
    }

    let updatedDecision: Decision;
    if (severity === CONST.MODERATION.FLAG_SEVERITY_SPAM || severity === CONST.MODERATION.FLAG_SEVERITY_INCONSIDERATE) {
        if (!message?.moderationDecision) {
            updatedDecision = {
                decision: CONST.MODERATION.MODERATOR_DECISION_PENDING,
            };
        } else {
            updatedDecision = message.moderationDecision;
        }
    } else if (severity === CONST.MODERATION.FLAG_SEVERITY_ASSAULT || severity === CONST.MODERATION.FLAG_SEVERITY_HARASSMENT) {
        updatedDecision = {
            decision: CONST.MODERATION.MODERATOR_DECISION_PENDING_REMOVE,
        };
    } else {
        updatedDecision = {
            decision: CONST.MODERATION.MODERATOR_DECISION_PENDING_HIDE,
        };
    }

    const reportActionID = reportAction.reportActionID;

    const updatedMessage: Message = {
        ...message,
        moderationDecision: updatedDecision,
    };

    const optimisticData: OnyxUpdate[] = [
        {
            onyxMethod: Onyx.METHOD.MERGE,
            key: `${ONYXKEYS.COLLECTION.REPORT_ACTIONS}${originalReportID}`,
            value: {
                [reportActionID]: {
                    pendingAction: CONST.RED_BRICK_ROAD_PENDING_ACTION.UPDATE,
                    message: [updatedMessage],
                },
            },
        },
    ];

    const failureData: OnyxUpdate[] = [
        {
            onyxMethod: Onyx.METHOD.MERGE,
            key: `${ONYXKEYS.COLLECTION.REPORT_ACTIONS}${originalReportID}`,
            value: {
                [reportActionID]: {
                    ...reportAction,
                    pendingAction: null,
                },
            },
        },
    ];

    const successData: OnyxUpdate[] = [
        {
            onyxMethod: Onyx.METHOD.MERGE,
            key: `${ONYXKEYS.COLLECTION.REPORT_ACTIONS}${originalReportID}`,
            value: {
                [reportActionID]: {
                    pendingAction: null,
                },
            },
        },
    ];

    const parameters: FlagCommentParams = {
        severity,
        reportActionID,
        // This check is to prevent flooding Concierge with test flags
        // If you need to test moderation responses from Concierge on dev, set this to false!
        isDevRequest: Environment.isDevelopment(),
    };

    API.write(WRITE_COMMANDS.FLAG_COMMENT, parameters, {optimisticData, successData, failureData});
}

/** Updates a given user's private notes on a report */
const updatePrivateNotes = (reportID: string, accountID: number, note: string) => {
    const optimisticData: OnyxUpdate[] = [
        {
            onyxMethod: Onyx.METHOD.MERGE,
            key: `${ONYXKEYS.COLLECTION.REPORT}${reportID}`,
            value: {
                privateNotes: {
                    [accountID]: {
                        pendingAction: CONST.RED_BRICK_ROAD_PENDING_ACTION.UPDATE,
                        errors: null,
                        note,
                    },
                },
            },
        },
    ];

    const successData: OnyxUpdate[] = [
        {
            onyxMethod: Onyx.METHOD.MERGE,
            key: `${ONYXKEYS.COLLECTION.REPORT}${reportID}`,
            value: {
                privateNotes: {
                    [accountID]: {
                        pendingAction: null,
                        errors: null,
                    },
                },
            },
        },
    ];

    const failureData: OnyxUpdate[] = [
        {
            onyxMethod: Onyx.METHOD.MERGE,
            key: `${ONYXKEYS.COLLECTION.REPORT}${reportID}`,
            value: {
                privateNotes: {
                    [accountID]: {
                        errors: ErrorUtils.getMicroSecondOnyxErrorWithTranslationKey('privateNotes.error.genericFailureMessage'),
                    },
                },
            },
        },
    ];

    const parameters: UpdateReportPrivateNoteParams = {reportID, privateNotes: note};

    API.write(WRITE_COMMANDS.UPDATE_REPORT_PRIVATE_NOTE, parameters, {optimisticData, successData, failureData});
};

/** Fetches all the private notes for a given report */
function getReportPrivateNote(reportID: string | undefined) {
    if (Session.isAnonymousUser()) {
        return;
    }

    if (!reportID) {
        return;
    }

    const optimisticData: OnyxUpdate[] = [
        {
            onyxMethod: Onyx.METHOD.MERGE,
            key: `${ONYXKEYS.COLLECTION.REPORT}${reportID}`,
            value: {
                isLoadingPrivateNotes: true,
            },
        },
    ];

    const successData: OnyxUpdate[] = [
        {
            onyxMethod: Onyx.METHOD.MERGE,
            key: `${ONYXKEYS.COLLECTION.REPORT}${reportID}`,
            value: {
                isLoadingPrivateNotes: false,
            },
        },
    ];

    const failureData: OnyxUpdate[] = [
        {
            onyxMethod: Onyx.METHOD.MERGE,
            key: `${ONYXKEYS.COLLECTION.REPORT}${reportID}`,
            value: {
                isLoadingPrivateNotes: false,
            },
        },
    ];

    const parameters: GetReportPrivateNoteParams = {reportID};

    API.read(READ_COMMANDS.GET_REPORT_PRIVATE_NOTE, parameters, {optimisticData, successData, failureData});
}

function completeOnboarding(
    engagementChoice: OnboardingPurposeType,
    data: ValueOf<typeof CONST.ONBOARDING_MESSAGES>,
    {
        firstName,
        lastName,
    }: {
        firstName: string;
        lastName: string;
    },
    adminsChatReportID?: string,
    onboardingPolicyID?: string,
) {
    const isAccountIDOdd = AccountUtils.isAccountIDOddNumber(currentUserAccountID ?? 0);
    const targetEmail = isAccountIDOdd ? CONST.EMAIL.NOTIFICATIONS : CONST.EMAIL.CONCIERGE;

    const actorAccountID = PersonalDetailsUtils.getAccountIDsByLogins([targetEmail])[0];
    const targetChatReport = ReportUtils.getChatByParticipants([actorAccountID, currentUserAccountID]);
    const {reportID: targetChatReportID = '', policyID: targetChatPolicyID = ''} = targetChatReport ?? {};

    // Introductory message
    const introductionComment = ReportUtils.buildOptimisticAddCommentReportAction(CONST.ONBOARDING_INTRODUCTION, undefined, actorAccountID);
    const introductionCommentAction: OptimisticAddCommentReportAction = introductionComment.reportAction;
    const introductionMessage: AddCommentOrAttachementParams = {
        reportID: targetChatReportID,
        reportActionID: introductionCommentAction.reportActionID,
        reportComment: introductionComment.commentText,
    };

    // Text message
    const textComment = ReportUtils.buildOptimisticAddCommentReportAction(data.message, undefined, actorAccountID, 1);
    const textCommentAction: OptimisticAddCommentReportAction = textComment.reportAction;
    const textMessage: AddCommentOrAttachementParams = {
        reportID: targetChatReportID,
        reportActionID: textCommentAction.reportActionID,
        reportComment: textComment.commentText,
    };

    let videoCommentAction: OptimisticAddCommentReportAction | null = null;
    let videoMessage: AddCommentOrAttachementParams | null = null;
    if (data.video) {
        const videoComment = ReportUtils.buildOptimisticAddCommentReportAction(CONST.ATTACHMENT_MESSAGE_TEXT, undefined, actorAccountID, 2);
        videoCommentAction = videoComment.reportAction;
        videoMessage = {
            reportID: targetChatReportID,
            reportActionID: videoCommentAction.reportActionID,
            reportComment: videoComment.commentText,
        };
    }

    const tasksData = data.tasks.map((task, index) => {
        const taskDescription =
            typeof task.description === 'function'
                ? task.description({
                      adminsRoomLink: `${CONFIG.EXPENSIFY.NEW_EXPENSIFY_URL}${ROUTES.REPORT_WITH_ID.getRoute(adminsChatReportID ?? '-1')}`,
                      workspaceLink: `${CONFIG.EXPENSIFY.NEW_EXPENSIFY_URL}${ROUTES.WORKSPACE_INITIAL.getRoute(onboardingPolicyID ?? '-1')}`,
                  })
                : task.description;
        const currentTask = ReportUtils.buildOptimisticTaskReport(
            actorAccountID,
            currentUserAccountID,
            targetChatReportID,
            task.title,
            taskDescription,
            targetChatPolicyID,
            CONST.REPORT.NOTIFICATION_PREFERENCE.HIDDEN,
        );
        const taskCreatedAction = ReportUtils.buildOptimisticCreatedReportAction(targetEmail);
        const taskReportAction = ReportUtils.buildOptimisticTaskCommentReportAction(
            currentTask.reportID,
            task.title,
            0,
            `task for ${task.title}`,
            targetChatReportID,
            actorAccountID,
            index + 3,
        );
        currentTask.parentReportActionID = taskReportAction.reportAction.reportActionID;

        const completedTaskReportAction = task.autoCompleted
            ? ReportUtils.buildOptimisticTaskReportAction(currentTask.reportID, CONST.REPORT.ACTIONS.TYPE.TASK_COMPLETED, 'marked as complete', actorAccountID, 2)
            : null;

        return {
            task,
            currentTask,
            taskCreatedAction,
            taskReportAction,
            taskDescription: currentTask.description,
            completedTaskReportAction,
        };
    });

    const tasksForParameters = tasksData.map<TaskForParameters>(({task, currentTask, taskCreatedAction, taskReportAction, taskDescription, completedTaskReportAction}) => ({
        type: 'task',
        task: task.type,
        taskReportID: currentTask.reportID,
        parentReportID: currentTask.parentReportID ?? '-1',
        parentReportActionID: taskReportAction.reportAction.reportActionID,
        assigneeChatReportID: '',
        createdTaskReportActionID: taskCreatedAction.reportActionID,
        completedTaskReportActionID: completedTaskReportAction?.reportActionID ?? undefined,
        title: currentTask.reportName ?? '',
        description: taskDescription ?? '',
    }));

    const hasOutstandingChildTask = tasksData.some((task) => !task.completedTaskReportAction);

    const tasksForOptimisticData = tasksData.reduce<OnyxUpdate[]>((acc, {currentTask, taskCreatedAction, taskReportAction, taskDescription, completedTaskReportAction}) => {
        acc.push(
            {
                onyxMethod: Onyx.METHOD.MERGE,
                key: `${ONYXKEYS.COLLECTION.REPORT_ACTIONS}${targetChatReportID}`,
                value: {
                    [taskReportAction.reportAction.reportActionID]: taskReportAction.reportAction as ReportAction,
                },
            },
            {
                onyxMethod: Onyx.METHOD.SET,
                key: `${ONYXKEYS.COLLECTION.REPORT}${currentTask.reportID}`,
                value: {
                    ...currentTask,
                    description: taskDescription,
                    pendingFields: {
                        createChat: CONST.RED_BRICK_ROAD_PENDING_ACTION.ADD,
                        reportName: CONST.RED_BRICK_ROAD_PENDING_ACTION.ADD,
                        description: CONST.RED_BRICK_ROAD_PENDING_ACTION.ADD,
                        managerID: CONST.RED_BRICK_ROAD_PENDING_ACTION.ADD,
                    },
                    isOptimisticReport: true,
                    managerID: currentUserAccountID,
                },
            },
            {
                onyxMethod: Onyx.METHOD.MERGE,
                key: `${ONYXKEYS.COLLECTION.REPORT_ACTIONS}${currentTask.reportID}`,
                value: {
                    [taskCreatedAction.reportActionID]: taskCreatedAction as ReportAction,
                },
            },
        );

        if (completedTaskReportAction) {
            acc.push({
                onyxMethod: Onyx.METHOD.MERGE,
                key: `${ONYXKEYS.COLLECTION.REPORT_ACTIONS}${currentTask.reportID}`,
                value: {
                    [completedTaskReportAction.reportActionID]: completedTaskReportAction as ReportAction,
                },
            });

            acc.push({
                onyxMethod: Onyx.METHOD.MERGE,
                key: `${ONYXKEYS.COLLECTION.REPORT}${currentTask.reportID}`,
                value: {
                    stateNum: CONST.REPORT.STATE_NUM.APPROVED,
                    statusNum: CONST.REPORT.STATUS_NUM.APPROVED,
                    managerID: currentUserAccountID,
                },
            });
        }

        return acc;
    }, []);

    const tasksForFailureData = tasksData.reduce<OnyxUpdate[]>((acc, {currentTask, taskReportAction}) => {
        acc.push(
            {
                onyxMethod: Onyx.METHOD.MERGE,
                key: `${ONYXKEYS.COLLECTION.REPORT_ACTIONS}${targetChatReportID}`,
                value: {
                    [taskReportAction.reportAction.reportActionID]: {
                        errors: ErrorUtils.getMicroSecondOnyxErrorWithTranslationKey('report.genericAddCommentFailureMessage'),
                    } as ReportAction,
                },
            },
            {
                onyxMethod: Onyx.METHOD.MERGE,
                key: `${ONYXKEYS.COLLECTION.REPORT}${currentTask.reportID}`,
                value: null,
            },
            {
                onyxMethod: Onyx.METHOD.MERGE,
                key: `${ONYXKEYS.COLLECTION.REPORT_ACTIONS}${currentTask.reportID}`,
                value: null,
            },
        );

        return acc;
    }, []);

    const tasksForSuccessData = tasksData.reduce<OnyxUpdate[]>((acc, {currentTask, taskCreatedAction, taskReportAction, completedTaskReportAction}) => {
        acc.push(
            {
                onyxMethod: Onyx.METHOD.MERGE,
                key: `${ONYXKEYS.COLLECTION.REPORT_ACTIONS}${targetChatReportID}`,
                value: {
                    [taskReportAction.reportAction.reportActionID]: {pendingAction: null},
                },
            },
            {
                onyxMethod: Onyx.METHOD.MERGE,
                key: `${ONYXKEYS.COLLECTION.REPORT}${currentTask.reportID}`,
                value: {
                    pendingFields: {
                        createChat: null,
                        reportName: null,
                        description: null,
                        managerID: null,
                    },
                    isOptimisticReport: false,
                },
            },
            {
                onyxMethod: Onyx.METHOD.MERGE,
                key: `${ONYXKEYS.COLLECTION.REPORT_ACTIONS}${currentTask.reportID}`,
                value: {
                    [taskCreatedAction.reportActionID]: {pendingAction: null},
                },
            },
        );

        if (completedTaskReportAction) {
            acc.push({
                onyxMethod: Onyx.METHOD.MERGE,
                key: `${ONYXKEYS.COLLECTION.REPORT_ACTIONS}${currentTask.reportID}`,
                value: {
                    [completedTaskReportAction.reportActionID]: {pendingAction: null},
                },
            });
        }

        return acc;
    }, []);

    const optimisticData: OnyxUpdate[] = [...tasksForOptimisticData];
    optimisticData.push(
        {
            onyxMethod: Onyx.METHOD.MERGE,
            key: `${ONYXKEYS.COLLECTION.REPORT}${targetChatReportID}`,
            value: {
                lastMentionedTime: DateUtils.getDBTime(),
                hasOutstandingChildTask,
            },
        },
        {
            onyxMethod: Onyx.METHOD.MERGE,
            key: `${ONYXKEYS.COLLECTION.REPORT_ACTIONS}${targetChatReportID}`,
            value: {
                [introductionCommentAction.reportActionID]: introductionCommentAction as ReportAction,
                [textCommentAction.reportActionID]: textCommentAction as ReportAction,
            },
        },
        {
            onyxMethod: Onyx.METHOD.MERGE,
            key: ONYXKEYS.NVP_INTRO_SELECTED,
            value: {choice: engagementChoice},
        },
    );

    const successData: OnyxUpdate[] = [...tasksForSuccessData];
    successData.push({
        onyxMethod: Onyx.METHOD.MERGE,
        key: `${ONYXKEYS.COLLECTION.REPORT_ACTIONS}${targetChatReportID}`,
        value: {
            [introductionCommentAction.reportActionID]: {pendingAction: null},
            [textCommentAction.reportActionID]: {pendingAction: null},
        },
    });

    let failureReport: Partial<Report> = {
        lastMessageTranslationKey: '',
        lastMessageText: '',
        lastVisibleActionCreated: '',
        hasOutstandingChildTask: false,
    };
    const {lastMessageText = '', lastMessageTranslationKey = ''} = ReportActionsUtils.getLastVisibleMessage(targetChatReportID);
    if (lastMessageText || lastMessageTranslationKey) {
        const lastVisibleAction = ReportActionsUtils.getLastVisibleAction(targetChatReportID);
        const lastVisibleActionCreated = lastVisibleAction?.created;
        const lastActorAccountID = lastVisibleAction?.actorAccountID;
        failureReport = {
            lastMessageTranslationKey,
            lastMessageText,
            lastVisibleActionCreated,
            lastActorAccountID,
        };
    }

    const failureData: OnyxUpdate[] = [...tasksForFailureData];
    failureData.push(
        {
            onyxMethod: Onyx.METHOD.MERGE,
            key: `${ONYXKEYS.COLLECTION.REPORT}${targetChatReportID}`,
            value: failureReport,
        },
        {
            onyxMethod: Onyx.METHOD.MERGE,
            key: `${ONYXKEYS.COLLECTION.REPORT_ACTIONS}${targetChatReportID}`,
            value: {
                [introductionCommentAction.reportActionID]: {
                    errors: ErrorUtils.getMicroSecondOnyxErrorWithTranslationKey('report.genericAddCommentFailureMessage'),
                } as ReportAction,
                [textCommentAction.reportActionID]: {
                    errors: ErrorUtils.getMicroSecondOnyxErrorWithTranslationKey('report.genericAddCommentFailureMessage'),
                } as ReportAction,
            },
        },
        {
            onyxMethod: Onyx.METHOD.MERGE,
            key: ONYXKEYS.NVP_INTRO_SELECTED,
            value: {choice: null},
        },
    );

    const guidedSetupData: GuidedSetupData = [
        {type: 'message', ...introductionMessage},
        {type: 'message', ...textMessage},
    ];

    if (data.video && videoCommentAction && videoMessage) {
        optimisticData.push({
            onyxMethod: Onyx.METHOD.MERGE,
            key: `${ONYXKEYS.COLLECTION.REPORT_ACTIONS}${targetChatReportID}`,
            value: {
                [videoCommentAction.reportActionID]: videoCommentAction as ReportAction,
            },
        });

        successData.push({
            onyxMethod: Onyx.METHOD.MERGE,
            key: `${ONYXKEYS.COLLECTION.REPORT_ACTIONS}${targetChatReportID}`,
            value: {
                [videoCommentAction.reportActionID]: {pendingAction: null},
            },
        });

        failureData.push({
            onyxMethod: Onyx.METHOD.MERGE,
            key: `${ONYXKEYS.COLLECTION.REPORT_ACTIONS}${targetChatReportID}`,
            value: {
                [videoCommentAction.reportActionID]: {
                    errors: ErrorUtils.getMicroSecondOnyxErrorWithTranslationKey('report.genericAddCommentFailureMessage'),
                } as ReportAction,
            },
        });

        guidedSetupData.push({type: 'video', ...data.video, ...videoMessage});
    }

    guidedSetupData.push(...tasksForParameters);

    const parameters: CompleteGuidedSetupParams = {
        engagementChoice,
        firstName,
        lastName,
        actorAccountID,
        guidedSetupData: JSON.stringify(guidedSetupData),
    };

    API.write(WRITE_COMMANDS.COMPLETE_GUIDED_SETUP, parameters, {optimisticData, successData, failureData});
}

/** Loads necessary data for rendering the RoomMembersPage */
function openRoomMembersPage(reportID: string) {
    const parameters: OpenRoomMembersPageParams = {reportID};

    API.read(READ_COMMANDS.OPEN_ROOM_MEMBERS_PAGE, parameters);
}

/**
 * Checks if there are any errors in the private notes for a given report
 *
 * @returns Returns true if there are errors in any of the private notes on the report
 */
function hasErrorInPrivateNotes(report: OnyxEntry<Report>): boolean {
    const privateNotes = report?.privateNotes ?? {};
    return Object.values(privateNotes).some((privateNote) => !isEmpty(privateNote.errors));
}

/** Clears all errors associated with a given private note */
function clearPrivateNotesError(reportID: string, accountID: number) {
    Onyx.merge(`${ONYXKEYS.COLLECTION.REPORT}${reportID}`, {privateNotes: {[accountID]: {errors: null}}});
}

function getDraftPrivateNote(reportID: string): string {
    return draftNoteMap?.[reportID] ?? '';
}

/**
 * Saves the private notes left by the user as they are typing. By saving this data the user can switch between chats, close
 * tab, refresh etc without worrying about loosing what they typed out.
 */
function savePrivateNotesDraft(reportID: string, note: string) {
    Onyx.merge(`${ONYXKEYS.COLLECTION.PRIVATE_NOTES_DRAFT}${reportID}`, note);
}

function searchForReports(searchInput: string, policyID?: string) {
    // We do not try to make this request while offline because it sets a loading indicator optimistically
    if (isNetworkOffline) {
        Onyx.set(ONYXKEYS.IS_SEARCHING_FOR_REPORTS, false);
        return;
    }

    const successData: OnyxUpdate[] = [
        {
            onyxMethod: Onyx.METHOD.MERGE,
            key: ONYXKEYS.IS_SEARCHING_FOR_REPORTS,
            value: false,
        },
    ];

    const failureData: OnyxUpdate[] = [
        {
            onyxMethod: Onyx.METHOD.MERGE,
            key: ONYXKEYS.IS_SEARCHING_FOR_REPORTS,
            value: false,
        },
    ];

    const searchForRoomToMentionParams: SearchForRoomsToMentionParams = {query: searchInput, policyID: policyID ?? '-1'};
    const searchForReportsParams: SearchForReportsParams = {searchInput, canCancel: true};

    // We want to cancel all pending SearchForReports API calls before making another one
    if (!policyID) {
        HttpUtils.cancelPendingRequests(READ_COMMANDS.SEARCH_FOR_REPORTS);
    }

    API.read(policyID ? READ_COMMANDS.SEARCH_FOR_ROOMS_TO_MENTION : READ_COMMANDS.SEARCH_FOR_REPORTS, policyID ? searchForRoomToMentionParams : searchForReportsParams, {
        successData,
        failureData,
    });
}

function searchInServer(searchInput: string, policyID?: string) {
    if (isNetworkOffline || !searchInput.trim().length) {
        Onyx.set(ONYXKEYS.IS_SEARCHING_FOR_REPORTS, false);
        return;
    }

    // Why not set this in optimistic data? It won't run until the API request happens and while the API request is debounced
    // we want to show the loading state right away. Otherwise, we will see a flashing UI where the client options are sorted and
    // tell the user there are no options, then we start searching, and tell them there are no options again.
    Onyx.set(ONYXKEYS.IS_SEARCHING_FOR_REPORTS, true);
    searchForReports(searchInput, policyID);
}

function updateLastVisitTime(reportID: string) {
    if (!ReportUtils.isValidReportIDFromPath(reportID)) {
        return;
    }
    Onyx.merge(`${ONYXKEYS.COLLECTION.REPORT_METADATA}${reportID}`, {lastVisitTime: DateUtils.getDBTime()});
}

function updateLoadingInitialReportAction(reportID: string) {
    if (!ReportUtils.isValidReportIDFromPath(reportID)) {
        return;
    }
    Onyx.merge(`${ONYXKEYS.COLLECTION.REPORT_METADATA}${reportID}`, {isLoadingInitialReportActions: false});
}

function clearNewRoomFormError() {
    Onyx.set(ONYXKEYS.FORMS.NEW_ROOM_FORM, {
        isLoading: false,
        errorFields: null,
        errors: null,
        [INPUT_IDS.ROOM_NAME]: '',
        [INPUT_IDS.REPORT_DESCRIPTION]: '',
        [INPUT_IDS.POLICY_ID]: '',
        [INPUT_IDS.WRITE_CAPABILITY]: '',
        [INPUT_IDS.VISIBILITY]: '',
    });
}

function resolveActionableMentionWhisper(reportId: string, reportAction: OnyxEntry<ReportAction>, resolution: ValueOf<typeof CONST.REPORT.ACTIONABLE_MENTION_WHISPER_RESOLUTION>) {
    const message = ReportActionsUtils.getReportActionMessage(reportAction);
    if (!message || !reportAction) {
        return;
    }

    const updatedMessage: Message = {
        ...message,
        resolution,
    };

    const optimisticData: OnyxUpdate[] = [
        {
            onyxMethod: Onyx.METHOD.MERGE,
            key: `${ONYXKEYS.COLLECTION.REPORT_ACTIONS}${reportId}`,
            value: {
                [reportAction.reportActionID]: {
                    message: [updatedMessage],
                    originalMessage: {
                        resolution,
                    },
                },
            },
        },
    ];

    const failureData: OnyxUpdate[] = [
        {
            onyxMethod: Onyx.METHOD.MERGE,
            key: `${ONYXKEYS.COLLECTION.REPORT_ACTIONS}${reportId}`,
            value: {
                [reportAction.reportActionID]: {
                    message: [message],
                    originalMessage: {
                        resolution: null,
                    },
                },
            },
        },
    ];

    const parameters: ResolveActionableMentionWhisperParams = {
        reportActionID: reportAction.reportActionID,
        resolution,
    };

    API.write(WRITE_COMMANDS.RESOLVE_ACTIONABLE_MENTION_WHISPER, parameters, {optimisticData, failureData});
}

function resolveActionableReportMentionWhisper(
    reportId: string,
    reportAction: OnyxEntry<ReportAction>,
    resolution: ValueOf<typeof CONST.REPORT.ACTIONABLE_REPORT_MENTION_WHISPER_RESOLUTION>,
) {
    if (!reportAction) {
        return;
    }

    const optimisticData: OnyxUpdate[] = [
        {
            onyxMethod: Onyx.METHOD.MERGE,
            key: `${ONYXKEYS.COLLECTION.REPORT_ACTIONS}${reportId}`,
            value: {
                [reportAction.reportActionID]: {
                    originalMessage: {
                        resolution,
                    },
                },
            },
        },
    ];

    const failureData: OnyxUpdate[] = [
        {
            onyxMethod: Onyx.METHOD.MERGE,
            key: `${ONYXKEYS.COLLECTION.REPORT_ACTIONS}${reportId}`,
            value: {
                [reportAction.reportActionID]: {
                    originalMessage: {
                        resolution: null,
                    },
                },
            },
        },
    ];

    const parameters: ResolveActionableReportMentionWhisperParams = {
        reportActionID: reportAction.reportActionID,
        resolution,
    };

    API.write(WRITE_COMMANDS.RESOLVE_ACTIONABLE_REPORT_MENTION_WHISPER, parameters, {optimisticData, failureData});
}

function dismissTrackExpenseActionableWhisper(reportID: string, reportAction: OnyxEntry<ReportAction>): void {
    const isArrayMessage = Array.isArray(reportAction?.message);
    const message = ReportActionsUtils.getReportActionMessage(reportAction);
    if (!message || !reportAction) {
        return;
    }

    const updatedMessage: Message = {
        ...message,
        resolution: CONST.REPORT.ACTIONABLE_TRACK_EXPENSE_WHISPER_RESOLUTION.NOTHING,
    };

    const optimisticData: OnyxUpdate[] = [
        {
            onyxMethod: Onyx.METHOD.MERGE,
            key: `${ONYXKEYS.COLLECTION.REPORT_ACTIONS}${reportID}`,
            value: {
                [reportAction.reportActionID]: {
                    message: isArrayMessage ? [updatedMessage] : updatedMessage,
                    originalMessage: {
                        resolution: CONST.REPORT.ACTIONABLE_TRACK_EXPENSE_WHISPER_RESOLUTION.NOTHING,
                    },
                },
            },
        },
    ];

    const failureData: OnyxUpdate[] = [
        {
            onyxMethod: Onyx.METHOD.MERGE,
            key: `${ONYXKEYS.COLLECTION.REPORT_ACTIONS}${reportID}`,
            value: {
                [reportAction.reportActionID]: {
                    message: [message],
                    originalMessage: {
                        resolution: null,
                    },
                },
            },
        },
    ];

    const params = {
        reportActionID: reportAction.reportActionID,
    };

    API.write(WRITE_COMMANDS.DISMISS_TRACK_EXPENSE_ACTIONABLE_WHISPER, params, {optimisticData, failureData});
}

function setGroupDraft(newGroupDraft: Partial<NewGroupChatDraft>) {
    Onyx.merge(ONYXKEYS.NEW_GROUP_CHAT_DRAFT, newGroupDraft);
}

function exportToIntegration(reportID: string, connectionName: ConnectionName) {
    API.write(WRITE_COMMANDS.REPORT_EXPORT, {
        reportIDList: reportID,
        connectionName,
        type: 'MANUAL',
    });
}

function markAsManuallyExported(reportID: string) {
    API.write(WRITE_COMMANDS.MARK_AS_EXPORTED, {
        reportIDList: reportID,
        markedManually: true,
    });
}

export {
    searchInServer,
    addComment,
    addAttachment,
    updateDescription,
    updateWriteCapabilityAndNavigate,
    updateNotificationPreference,
    subscribeToReportTypingEvents,
    subscribeToReportLeavingEvents,
    unsubscribeFromReportChannel,
    unsubscribeFromLeavingRoomReportChannel,
    saveReportDraftComment,
    broadcastUserIsTyping,
    broadcastUserIsLeavingRoom,
    togglePinnedState,
    editReportComment,
    handleUserDeletedLinksInHtml,
    deleteReportActionDraft,
    saveReportActionDraft,
    deleteReportComment,
    navigateToConciergeChat,
    navigateToSystemChat,
    addPolicyReport,
    deleteReport,
    navigateToConciergeChatAndDeleteReport,
    setIsComposerFullSize,
    expandURLPreview,
    markCommentAsUnread,
    readNewestAction,
    openReport,
    openReportFromDeepLink,
    navigateToAndOpenReport,
    navigateToAndOpenReportWithAccountIDs,
    navigateToAndOpenChildReport,
    toggleSubscribeToChildReport,
    updatePolicyRoomNameAndNavigate,
    clearPolicyRoomNameErrors,
    clearIOUError,
    subscribeToNewActionEvent,
    notifyNewAction,
    showReportActionNotification,
    toggleEmojiReaction,
    shouldShowReportActionNotification,
    joinRoom,
    leaveRoom,
    inviteToRoom,
    inviteToGroupChat,
    removeFromRoom,
    getCurrentUserAccountID,
    setLastOpenedPublicRoom,
    flagComment,
    openLastOpenedPublicRoom,
    updatePrivateNotes,
    getReportPrivateNote,
    clearPrivateNotesError,
    hasErrorInPrivateNotes,
    getOlderActions,
    getNewerActions,
    openRoomMembersPage,
    savePrivateNotesDraft,
    getDraftPrivateNote,
    updateLastVisitTime,
    clearNewRoomFormError,
    updateReportField,
    updateReportName,
    deleteReportField,
    clearReportFieldErrors,
    resolveActionableMentionWhisper,
    resolveActionableReportMentionWhisper,
    updateRoomVisibility,
    dismissTrackExpenseActionableWhisper,
    setGroupDraft,
    clearGroupChat,
    startNewChat,
    completeOnboarding,
    updateGroupChatName,
    updateGroupChatAvatar,
    leaveGroupChat,
    removeFromGroupChat,
    updateGroupChatMemberRoles,
    updateLoadingInitialReportAction,
    clearAddRoomMemberError,
    clearAvatarErrors,
    exportToIntegration,
    markAsManuallyExported,
    handleReportChanged,
};<|MERGE_RESOLUTION|>--- conflicted
+++ resolved
@@ -2594,31 +2594,6 @@
     // Navigate to the report after sign-in/sign-up.
     InteractionManager.runAfterInteractions(() => {
         Session.waitForUserSignIn().then(() => {
-<<<<<<< HEAD
-            Navigation.waitForProtectedRoutes().then(() => {
-                if (route && Session.isAnonymousUser() && !Session.canAnonymousUserAccessRoute(route)) {
-                    Session.signOutAndRedirectToSignIn(true);
-                    return;
-                }
-
-                // We don't want to navigate to the exitTo route when creating a new workspace from a deep link,
-                // because we already handle creating the optimistic policy and navigating to it in App.setUpPoliciesAndNavigate,
-                // which is already called when AuthScreens mounts.
-                if (new URL(url).searchParams.get('exitTo') === ROUTES.WORKSPACE_NEW) {
-                    return;
-                }
-
-                if (shouldSkipDeepLinkNavigation(route)) {
-                    return;
-                }
-
-                if (isAuthenticated) {
-                    Welcome.isOnboardingFlowCompleted({onNotCompleted: () => Navigation.navigate(ROUTES.ONBOARDING_ROOT)});
-                    return;
-                }
-
-                Navigation.navigate(route as Route, CONST.NAVIGATION.ACTION_TYPE.PUSH);
-=======
             Onyx.connect({
                 key: ONYXKEYS.NVP_ONBOARDING,
                 callback: (onboarding) => {
@@ -2645,6 +2620,7 @@
 
                         // We need skip deeplinking if the user hasn't completed the guided setup flow.
                         if (!hasCompletedGuidedSetupFlow) {
+                            Welcome.isOnboardingFlowCompleted({onNotCompleted: () => Navigation.navigate(ROUTES.ONBOARDING_ROOT)});
                             return;
                         }
 
@@ -2660,7 +2636,6 @@
                         Navigation.navigate(route as Route, CONST.NAVIGATION.ACTION_TYPE.PUSH);
                     });
                 },
->>>>>>> fa738c64
             });
         });
     });

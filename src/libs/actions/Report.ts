--- conflicted
+++ resolved
@@ -1008,13 +1008,8 @@
         const childReportChatType = parentReport && ReportUtils.isSelfDM(parentReport) ? undefined : parentReport?.chatType;
         const newChat = ReportUtils.buildOptimisticChatReport(
             participantAccountIDs,
-<<<<<<< HEAD
             ReportActionsUtils.getReportActionText(parentReportAction),
-            parentReport?.chatType,
-=======
-            parentReportAction?.message?.[0]?.text,
             childReportChatType,
->>>>>>> 55c56bff
             parentReport?.policyID ?? CONST.POLICY.OWNER_EMAIL_FAKE,
             CONST.POLICY.OWNER_ACCOUNT_ID_FAKE,
             false,

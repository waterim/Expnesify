import {format as timezoneFormat, utcToZonedTime} from 'date-fns-tz';
import ExpensiMark from 'expensify-common/lib/ExpensiMark';
import Str from 'expensify-common/lib/str';
import isEmpty from 'lodash/isEmpty';
import {DeviceEventEmitter, InteractionManager, Linking} from 'react-native';
import type {NullishDeep, OnyxCollection, OnyxEntry, OnyxUpdate} from 'react-native-onyx';
import Onyx from 'react-native-onyx';
import type {PartialDeep, ValueOf} from 'type-fest';
import type {Emoji} from '@assets/emojis/types';
import type {FileObject} from '@components/AttachmentModal';
import * as ActiveClientManager from '@libs/ActiveClientManager';
import * as API from '@libs/API';
import type {
    AddCommentOrAttachementParams,
    AddEmojiReactionParams,
    AddWorkspaceRoomParams,
    CompleteEngagementModalParams,
    CompleteGuidedSetupParams,
    DeleteCommentParams,
    ExpandURLPreviewParams,
    FlagCommentParams,
    GetNewerActionsParams,
    GetOlderActionsParams,
    GetReportPrivateNoteParams,
    InviteToGroupChatParams,
    InviteToRoomParams,
    LeaveRoomParams,
    MarkAsUnreadParams,
    OpenReportParams,
    OpenRoomMembersPageParams,
    ReadNewestActionParams,
    RemoveEmojiReactionParams,
    RemoveFromGroupChatParams,
    RemoveFromRoomParams,
    ResolveActionableMentionWhisperParams,
    SearchForReportsParams,
    SetNameValuePairParams,
    TogglePinnedChatParams,
    UpdateCommentParams,
    UpdateGroupChatAvatarParams,
    UpdateGroupChatMemberRolesParams,
    UpdateGroupChatNameParams,
    UpdatePolicyRoomNameParams,
    UpdateReportNotificationPreferenceParams,
    UpdateReportPrivateNoteParams,
    UpdateReportWriteCapabilityParams,
    UpdateRoomDescriptionParams,
} from '@libs/API/parameters';
import type UpdateRoomVisibilityParams from '@libs/API/parameters/UpdateRoomVisibilityParams';
import {READ_COMMANDS, SIDE_EFFECT_REQUEST_COMMANDS, WRITE_COMMANDS} from '@libs/API/types';
import * as CollectionUtils from '@libs/CollectionUtils';
import type {CustomRNImageManipulatorResult} from '@libs/cropOrRotateImage/types';
import DateUtils from '@libs/DateUtils';
import {prepareDraftComment} from '@libs/DraftCommentUtils';
import * as EmojiUtils from '@libs/EmojiUtils';
import * as Environment from '@libs/Environment/Environment';
import * as ErrorUtils from '@libs/ErrorUtils';
import Log from '@libs/Log';
import Navigation from '@libs/Navigation/Navigation';
import LocalNotification from '@libs/Notification/LocalNotification';
import * as PersonalDetailsUtils from '@libs/PersonalDetailsUtils';
import * as PhoneNumber from '@libs/PhoneNumber';
import getPolicyMemberAccountIDs from '@libs/PolicyMembersUtils';
import {extractPolicyIDFromPath} from '@libs/PolicyUtils';
import processReportIDDeeplink from '@libs/processReportIDDeeplink';
import * as Pusher from '@libs/Pusher/pusher';
import * as ReportActionsUtils from '@libs/ReportActionsUtils';
import * as ReportUtils from '@libs/ReportUtils';
import {doesReportBelongToWorkspace} from '@libs/ReportUtils';
import type {OptimisticAddCommentReportAction} from '@libs/ReportUtils';
import shouldSkipDeepLinkNavigation from '@libs/shouldSkipDeepLinkNavigation';
import * as UserUtils from '@libs/UserUtils';
import Visibility from '@libs/Visibility';
import CONFIG from '@src/CONFIG';
import CONST from '@src/CONST';
import ONYXKEYS from '@src/ONYXKEYS';
import type {Route} from '@src/ROUTES';
import ROUTES from '@src/ROUTES';
import INPUT_IDS from '@src/types/form/NewRoomForm';
import type {
<<<<<<< HEAD
=======
    InvitedEmailsToAccountIDs,
    NewGroupChatDraft,
>>>>>>> b5fdc877
    PersonalDetails,
    PersonalDetailsList,
    PolicyReportField,
    RecentlyUsedReportFields,
<<<<<<< HEAD
    ReportAction,
=======
>>>>>>> b5fdc877
    ReportActionReactions,
    ReportMetadata,
    ReportUserIsTyping,
} from '@src/types/onyx';
import type {Decision, OriginalMessageIOU} from '@src/types/onyx/OriginalMessage';
import type {NotificationPreference, Participants, Participant as ReportParticipant, RoomVisibility, WriteCapability} from '@src/types/onyx/Report';
import type Report from '@src/types/onyx/Report';
import type {Message, ReportActionBase, ReportActions} from '@src/types/onyx/ReportAction';
import type {EmptyObject} from '@src/types/utils/EmptyObject';
import {isEmptyObject} from '@src/types/utils/EmptyObject';
import * as CachedPDFPaths from './CachedPDFPaths';
import * as Modal from './Modal';
import * as Session from './Session';
import * as Welcome from './Welcome';

type SubscriberCallback = (isFromCurrentUser: boolean, reportActionID: string | undefined) => void;

type ActionSubscriber = {
    reportID: string;
    callback: SubscriberCallback;
};

type TaskForParameters =
    | {
          type: 'task';
          task: string;
          taskReportID: string;
          parentReportID: string;
          parentReportActionID: string;
          assigneeChatReportID: string;
          createdTaskReportActionID: string;
          title: string;
          description: string;
      }
    | {
          type: 'message';
          reportID: string;
          reportActionID: string;
          reportComment: string;
      };

type TaskMessage = Required<Pick<AddCommentOrAttachementParams, 'reportID' | 'reportActionID' | 'reportComment'>>;

let conciergeChatReportID: string | undefined;
let currentUserAccountID = -1;
let currentUserEmail: string | undefined;
Onyx.connect({
    key: ONYXKEYS.SESSION,
    callback: (value) => {
        // When signed out, val is undefined
        if (!value?.accountID) {
            conciergeChatReportID = undefined;
            return;
        }
        currentUserEmail = value.email;
        currentUserAccountID = value.accountID;
    },
});

let preferredSkinTone: number = CONST.EMOJI_DEFAULT_SKIN_TONE;
Onyx.connect({
    key: ONYXKEYS.PREFERRED_EMOJI_SKIN_TONE,
    callback: (value) => {
        preferredSkinTone = EmojiUtils.getPreferredSkinToneIndex(value);
    },
});

// map of reportID to all reportActions for that report
const allReportActions: OnyxCollection<ReportActions> = {};

Onyx.connect({
    key: ONYXKEYS.COLLECTION.REPORT_ACTIONS,
    callback: (action, key) => {
        if (!key || !action) {
            return;
        }
        const reportID = CollectionUtils.extractCollectionItemID(key);
        allReportActions[reportID] = action;
    },
});

const currentReportData: OnyxCollection<Report> = {};
Onyx.connect({
    key: ONYXKEYS.COLLECTION.REPORT,
    callback: (report, key) => {
        if (!key || !report) {
            return;
        }
        const reportID = CollectionUtils.extractCollectionItemID(key);
        currentReportData[reportID] = report;
        // eslint-disable-next-line @typescript-eslint/no-use-before-define
        handleReportChanged(report);
    },
});

let isNetworkOffline = false;
Onyx.connect({
    key: ONYXKEYS.NETWORK,
    callback: (value) => {
        isNetworkOffline = value?.isOffline ?? false;
    },
});

let allPersonalDetails: OnyxEntry<PersonalDetailsList> = {};
Onyx.connect({
    key: ONYXKEYS.PERSONAL_DETAILS_LIST,
    callback: (value) => {
        allPersonalDetails = value ?? {};
    },
});

const draftNoteMap: OnyxCollection<string> = {};
Onyx.connect({
    key: ONYXKEYS.COLLECTION.PRIVATE_NOTES_DRAFT,
    callback: (value, key) => {
        if (!key) {
            return;
        }

        const reportID = key.replace(ONYXKEYS.COLLECTION.PRIVATE_NOTES_DRAFT, '');
        draftNoteMap[reportID] = value;
    },
});

let reportMetadata: OnyxCollection<ReportMetadata> = {};
Onyx.connect({
    key: ONYXKEYS.COLLECTION.REPORT_METADATA,
    waitForCollectionCallback: true,
    callback: (value) => (reportMetadata = value),
});

const allReports: OnyxCollection<Report> = {};
const typingWatchTimers: Record<string, NodeJS.Timeout> = {};

let reportIDDeeplinkedFromOldDot: string | undefined;
Linking.getInitialURL().then((url) => {
    reportIDDeeplinkedFromOldDot = processReportIDDeeplink(url ?? '');
});

let lastVisitedPath: string | undefined;
Onyx.connect({
    key: ONYXKEYS.LAST_VISITED_PATH,
    callback: (value) => {
        if (!value) {
            return;
        }
        lastVisitedPath = value;
    },
});

let allRecentlyUsedReportFields: OnyxEntry<RecentlyUsedReportFields> = {};
Onyx.connect({
    key: ONYXKEYS.RECENTLY_USED_REPORT_FIELDS,
    callback: (val) => (allRecentlyUsedReportFields = val),
});

function clearGroupChat() {
    Onyx.set(ONYXKEYS.NEW_GROUP_CHAT_DRAFT, null);
}

function startNewChat() {
    clearGroupChat();
    Navigation.navigate(ROUTES.NEW);
}

/** Get the private pusher channel name for a Report. */
function getReportChannelName(reportID: string): string {
    return `${CONST.PUSHER.PRIVATE_REPORT_CHANNEL_PREFIX}${reportID}${CONFIG.PUSHER.SUFFIX}`;
}

/**
 * There are 2 possibilities that we can receive via pusher for a user's typing/leaving status:
 * 1. The "new" way from New Expensify is passed as {[login]: Boolean} (e.g. {yuwen@expensify.com: true}), where the value
 * is whether the user with that login is typing/leaving on the report or not.
 * 2. The "old" way from e.com which is passed as {userLogin: login} (e.g. {userLogin: bstites@expensify.com})
 *
 * This method makes sure that no matter which we get, we return the "new" format
 */
function getNormalizedStatus(typingStatus: Pusher.UserIsTypingEvent | Pusher.UserIsLeavingRoomEvent): ReportUserIsTyping {
    let normalizedStatus: ReportUserIsTyping;

    if (typingStatus.userLogin) {
        normalizedStatus = {[typingStatus.userLogin]: true};
    } else {
        normalizedStatus = typingStatus;
    }

    return normalizedStatus;
}

/** Initialize our pusher subscriptions to listen for someone typing in a report. */
function subscribeToReportTypingEvents(reportID: string) {
    if (!reportID) {
        return;
    }

    // Make sure we have a clean Typing indicator before subscribing to typing events
    Onyx.set(`${ONYXKEYS.COLLECTION.REPORT_USER_IS_TYPING}${reportID}`, {});

    const pusherChannelName = getReportChannelName(reportID);
    Pusher.subscribe(pusherChannelName, Pusher.TYPE.USER_IS_TYPING, (typingStatus) => {
        // If the pusher message comes from OldDot, we expect the typing status to be keyed by user
        // login OR by 'Concierge'. If the pusher message comes from NewDot, it is keyed by accountID
        // since personal details are keyed by accountID.
        const normalizedTypingStatus = getNormalizedStatus(typingStatus);
        const accountIDOrLogin = Object.keys(normalizedTypingStatus)[0];

        if (!accountIDOrLogin) {
            return;
        }

        // Don't show the typing indicator if the user is typing on another platform
        if (Number(accountIDOrLogin) === currentUserAccountID) {
            return;
        }

        // Use a combo of the reportID and the accountID or login as a key for holding our timers.
        const reportUserIdentifier = `${reportID}-${accountIDOrLogin}`;
        clearTimeout(typingWatchTimers[reportUserIdentifier]);
        Onyx.merge(`${ONYXKEYS.COLLECTION.REPORT_USER_IS_TYPING}${reportID}`, normalizedTypingStatus);

        // Wait for 1.5s of no additional typing events before setting the status back to false.
        typingWatchTimers[reportUserIdentifier] = setTimeout(() => {
            const typingStoppedStatus: ReportUserIsTyping = {};
            typingStoppedStatus[accountIDOrLogin] = false;
            Onyx.merge(`${ONYXKEYS.COLLECTION.REPORT_USER_IS_TYPING}${reportID}`, typingStoppedStatus);
            delete typingWatchTimers[reportUserIdentifier];
        }, 1500);
    }).catch((error) => {
        Log.hmmm('[Report] Failed to initially subscribe to Pusher channel', {errorType: error.type, pusherChannelName});
    });
}

/** Initialize our pusher subscriptions to listen for someone leaving a room. */
function subscribeToReportLeavingEvents(reportID: string) {
    if (!reportID) {
        return;
    }

    // Make sure we have a clean Leaving indicator before subscribing to leaving events
    Onyx.set(`${ONYXKEYS.COLLECTION.REPORT_USER_IS_LEAVING_ROOM}${reportID}`, false);

    const pusherChannelName = getReportChannelName(reportID);
    Pusher.subscribe(pusherChannelName, Pusher.TYPE.USER_IS_LEAVING_ROOM, (leavingStatus: Pusher.UserIsLeavingRoomEvent) => {
        // If the pusher message comes from OldDot, we expect the leaving status to be keyed by user
        // login OR by 'Concierge'. If the pusher message comes from NewDot, it is keyed by accountID
        // since personal details are keyed by accountID.
        const normalizedLeavingStatus = getNormalizedStatus(leavingStatus);
        const accountIDOrLogin = Object.keys(normalizedLeavingStatus)[0];

        if (!accountIDOrLogin) {
            return;
        }

        if (Number(accountIDOrLogin) !== currentUserAccountID) {
            return;
        }

        Onyx.merge(`${ONYXKEYS.COLLECTION.REPORT_USER_IS_LEAVING_ROOM}${reportID}`, true);
    }).catch((error) => {
        Log.hmmm('[Report] Failed to initially subscribe to Pusher channel', {errorType: error.type, pusherChannelName});
    });
}

/**
 * Remove our pusher subscriptions to listen for someone typing in a report.
 */
function unsubscribeFromReportChannel(reportID: string) {
    if (!reportID) {
        return;
    }

    const pusherChannelName = getReportChannelName(reportID);
    Onyx.set(`${ONYXKEYS.COLLECTION.REPORT_USER_IS_TYPING}${reportID}`, {});
    Pusher.unsubscribe(pusherChannelName, Pusher.TYPE.USER_IS_TYPING);
}

/**
 * Remove our pusher subscriptions to listen for someone leaving a report.
 */
function unsubscribeFromLeavingRoomReportChannel(reportID: string) {
    if (!reportID) {
        return;
    }

    const pusherChannelName = getReportChannelName(reportID);
    Onyx.set(`${ONYXKEYS.COLLECTION.REPORT_USER_IS_LEAVING_ROOM}${reportID}`, false);
    Pusher.unsubscribe(pusherChannelName, Pusher.TYPE.USER_IS_LEAVING_ROOM);
}

// New action subscriber array for report pages
let newActionSubscribers: ActionSubscriber[] = [];

/**
 * Enables the Report actions file to let the ReportActionsView know that a new comment has arrived in realtime for the current report
 * Add subscriber for report id
 * @returns Remove subscriber for report id
 */
function subscribeToNewActionEvent(reportID: string, callback: SubscriberCallback): () => void {
    newActionSubscribers.push({callback, reportID});
    return () => {
        newActionSubscribers = newActionSubscribers.filter((subscriber) => subscriber.reportID !== reportID);
    };
}

/** Notify the ReportActionsView that a new comment has arrived */
function notifyNewAction(reportID: string, accountID?: number, reportActionID?: string) {
    const actionSubscriber = newActionSubscribers.find((subscriber) => subscriber.reportID === reportID);
    if (!actionSubscriber) {
        return;
    }
    const isFromCurrentUser = accountID === currentUserAccountID;
    actionSubscriber.callback(isFromCurrentUser, reportActionID);
}

/**
 * Add up to two report actions to a report. This method can be called for the following situations:
 *
 * - Adding one comment
 * - Adding one attachment
 * - Add both a comment and attachment simultaneously
 */
function addActions(reportID: string, text = '', file?: FileObject) {
    let reportCommentText = '';
    let reportCommentAction: OptimisticAddCommentReportAction | undefined;
    let attachmentAction: OptimisticAddCommentReportAction | undefined;
    let commandName: typeof WRITE_COMMANDS.ADD_COMMENT | typeof WRITE_COMMANDS.ADD_ATTACHMENT | typeof WRITE_COMMANDS.ADD_TEXT_AND_ATTACHMENT = WRITE_COMMANDS.ADD_COMMENT;

    if (text && !file) {
        const reportComment = ReportUtils.buildOptimisticAddCommentReportAction(text);
        reportCommentAction = reportComment.reportAction;
        reportCommentText = reportComment.commentText;
    }

    if (file) {
        // When we are adding an attachment we will call AddAttachment.
        // It supports sending an attachment with an optional comment and AddComment supports adding a single text comment only.
        commandName = WRITE_COMMANDS.ADD_ATTACHMENT;
        const attachment = ReportUtils.buildOptimisticAddCommentReportAction(text, file);
        attachmentAction = attachment.reportAction;
    }

    if (text && file) {
        // When there is both text and a file, the text for the report comment needs to be parsed)
        reportCommentText = ReportUtils.getParsedComment(text ?? '');

        // And the API command needs to go to the new API which supports combining both text and attachments in a single report action
        commandName = WRITE_COMMANDS.ADD_TEXT_AND_ATTACHMENT;
    }

    // Always prefer the file as the last action over text
    const lastAction = attachmentAction ?? reportCommentAction;
    const currentTime = DateUtils.getDBTimeWithSkew();
    const lastComment = lastAction?.message?.[0];
    const lastCommentText = ReportUtils.formatReportLastMessageText(lastComment?.text ?? '');

    const optimisticReport: Partial<Report> = {
        lastVisibleActionCreated: currentTime,
        lastMessageTranslationKey: lastComment?.translationKey ?? '',
        lastMessageText: lastCommentText,
        lastMessageHtml: lastCommentText,
        lastActorAccountID: currentUserAccountID,
        lastReadTime: currentTime,
    };

    const report = ReportUtils.getReport(reportID);

    if (!isEmptyObject(report) && ReportUtils.getReportNotificationPreference(report) === CONST.REPORT.NOTIFICATION_PREFERENCE.HIDDEN) {
        optimisticReport.notificationPreference = CONST.REPORT.NOTIFICATION_PREFERENCE.ALWAYS;
    }

    // Optimistically add the new actions to the store before waiting to save them to the server
    const optimisticReportActions: OnyxCollection<OptimisticAddCommentReportAction> = {};

    // Only add the reportCommentAction when there is no file attachment. If there is both a file attachment and text, that will all be contained in the attachmentAction.
    if (text && reportCommentAction?.reportActionID && !file) {
        optimisticReportActions[reportCommentAction.reportActionID] = reportCommentAction;
    }
    if (file && attachmentAction?.reportActionID) {
        optimisticReportActions[attachmentAction.reportActionID] = attachmentAction;
    }

    const parameters: AddCommentOrAttachementParams = {
        reportID,
        reportActionID: file ? attachmentAction?.reportActionID : reportCommentAction?.reportActionID,
        commentReportActionID: file && reportCommentAction ? reportCommentAction.reportActionID : null,
        reportComment: reportCommentText,
        file,
        clientCreatedTime: file ? attachmentAction?.created : reportCommentAction?.created,
    };

    if (reportIDDeeplinkedFromOldDot === reportID && report?.participantAccountIDs?.length === 1 && Number(report.participantAccountIDs?.[0]) === CONST.ACCOUNT_ID.CONCIERGE) {
        parameters.isOldDotConciergeChat = true;
    }

    const optimisticData: OnyxUpdate[] = [
        {
            onyxMethod: Onyx.METHOD.MERGE,
            key: `${ONYXKEYS.COLLECTION.REPORT}${reportID}`,
            value: optimisticReport,
        },
        {
            onyxMethod: Onyx.METHOD.MERGE,
            key: `${ONYXKEYS.COLLECTION.REPORT_ACTIONS}${reportID}`,
            value: optimisticReportActions as ReportActions,
        },
    ];

    const successReportActions: OnyxCollection<NullishDeep<ReportAction>> = {};

    Object.entries(optimisticReportActions).forEach(([actionKey]) => {
        successReportActions[actionKey] = {pendingAction: null, isOptimisticAction: null};
    });

    const successData: OnyxUpdate[] = [
        {
            onyxMethod: Onyx.METHOD.MERGE,
            key: `${ONYXKEYS.COLLECTION.REPORT_ACTIONS}${reportID}`,
            value: successReportActions,
        },
    ];

    let failureReport: Partial<Report> = {
        lastMessageTranslationKey: '',
        lastMessageText: '',
        lastVisibleActionCreated: '',
    };
    const {lastMessageText = '', lastMessageTranslationKey = ''} = ReportActionsUtils.getLastVisibleMessage(reportID);
    if (lastMessageText || lastMessageTranslationKey) {
        const lastVisibleAction = ReportActionsUtils.getLastVisibleAction(reportID);
        const lastVisibleActionCreated = lastVisibleAction?.created;
        const lastActorAccountID = lastVisibleAction?.actorAccountID;
        failureReport = {
            lastMessageTranslationKey,
            lastMessageText,
            lastVisibleActionCreated,
            lastActorAccountID,
        };
    }

    const failureReportActions: Record<string, OptimisticAddCommentReportAction> = {};

    Object.entries(optimisticReportActions).forEach(([actionKey, action]) => {
        failureReportActions[actionKey] = {
            // eslint-disable-next-line @typescript-eslint/non-nullable-type-assertion-style
            ...(action as OptimisticAddCommentReportAction),
            errors: ErrorUtils.getMicroSecondOnyxError('report.genericAddCommentFailureMessage'),
        };
    });

    const failureData: OnyxUpdate[] = [
        {
            onyxMethod: Onyx.METHOD.MERGE,
            key: `${ONYXKEYS.COLLECTION.REPORT}${reportID}`,
            value: failureReport,
        },
        {
            onyxMethod: Onyx.METHOD.MERGE,
            key: `${ONYXKEYS.COLLECTION.REPORT_ACTIONS}${reportID}`,
            value: failureReportActions as ReportActions,
        },
    ];

    // Update optimistic data for parent report action if the report is a child report
    const optimisticParentReportData = ReportUtils.getOptimisticDataForParentReportAction(reportID, currentTime, CONST.RED_BRICK_ROAD_PENDING_ACTION.ADD);
    optimisticParentReportData.forEach((parentReportData) => {
        if (isEmptyObject(parentReportData)) {
            return;
        }
        optimisticData.push(parentReportData);
    });

    // Update the timezone if it's been 5 minutes from the last time the user added a comment
    if (DateUtils.canUpdateTimezone() && currentUserAccountID) {
        const timezone = DateUtils.getCurrentTimezone();
        parameters.timezone = JSON.stringify(timezone);
        optimisticData.push({
            onyxMethod: Onyx.METHOD.MERGE,
            key: ONYXKEYS.PERSONAL_DETAILS_LIST,
            value: {[currentUserAccountID]: {timezone}},
        });
        DateUtils.setTimezoneUpdated();
    }

    API.write(commandName, parameters, {
        optimisticData,
        successData,
        failureData,
    });
    notifyNewAction(reportID, lastAction?.actorAccountID, lastAction?.reportActionID);
}

/** Add an attachment and optional comment. */
function addAttachment(reportID: string, file: FileObject, text = '') {
    addActions(reportID, text, file);
}

/** Add a single comment to a report */
function addComment(reportID: string, text: string) {
    addActions(reportID, text);
}

function reportActionsExist(reportID: string): boolean {
    return allReportActions?.[reportID] !== undefined;
}

function updateGroupChatName(reportID: string, reportName: string) {
    const optimisticData: OnyxUpdate[] = [
        {
            onyxMethod: Onyx.METHOD.MERGE,
            key: `${ONYXKEYS.COLLECTION.REPORT}${reportID}`,
            value: {reportName},
        },
    ];
    const parameters: UpdateGroupChatNameParams = {reportName, reportID};
    API.write(WRITE_COMMANDS.UPDATE_GROUP_CHAT_NAME, parameters, {optimisticData});
}

function updateGroupChatAvatar(reportID: string, file?: File | CustomRNImageManipulatorResult) {
    // If we have no file that means we are removing the avatar.
    const optimisticData: OnyxUpdate[] = [
        {
            onyxMethod: Onyx.METHOD.MERGE,
            key: `${ONYXKEYS.COLLECTION.REPORT}${reportID}`,
            value: {avatarUrl: file?.uri ?? ''},
        },
    ];
    const parameters: UpdateGroupChatAvatarParams = {file, reportID};
    API.write(WRITE_COMMANDS.UPDATE_GROUP_CHAT_AVATAR, parameters, {optimisticData});
}

/**
 * Gets the latest page of report actions and updates the last read message
 * If a chat with the passed reportID is not found, we will create a chat based on the passed participantList
 *
 * @param reportID The ID of the report to open
 * @param reportActionID The ID used to fetch a specific range of report actions related to the current reportActionID when opening a chat.
 * @param participantLoginList The list of users that are included in a new chat, not including the user creating it
 * @param newReportObject The optimistic report object created when making a new chat, saved as optimistic data
 * @param parentReportActionID The parent report action that a thread was created from (only passed for new threads)
 * @param isFromDeepLink Whether or not this report is being opened from a deep link
 * @param participantAccountIDList The list of accountIDs that are included in a new chat, not including the user creating it
 */
function openReport(
    reportID: string,
    reportActionID?: string,
    participantLoginList: string[] = [],
    newReportObject: Partial<Report> = {},
    parentReportActionID = '0',
    isFromDeepLink = false,
    participantAccountIDList: number[] = [],
    avatar?: File | CustomRNImageManipulatorResult,
) {
    if (!reportID) {
        return;
    }

    const optimisticReport = reportActionsExist(reportID)
        ? {}
        : {
              reportName: allReports?.[reportID]?.reportName ?? CONST.REPORT.DEFAULT_REPORT_NAME,
          };

    const optimisticData: OnyxUpdate[] = [
        {
            onyxMethod: Onyx.METHOD.MERGE,
            key: `${ONYXKEYS.COLLECTION.REPORT}${reportID}`,
            value: optimisticReport,
        },
        {
            onyxMethod: Onyx.METHOD.MERGE,
            key: `${ONYXKEYS.COLLECTION.REPORT_METADATA}${reportID}`,
            value: {
                isLoadingInitialReportActions: true,
                isLoadingOlderReportActions: false,
                isLoadingNewerReportActions: false,
                lastVisitTime: DateUtils.getDBTime(),
            },
        },
    ];

    const successData: OnyxUpdate[] = [
        {
            onyxMethod: Onyx.METHOD.MERGE,
            key: `${ONYXKEYS.COLLECTION.REPORT}${reportID}`,
            value: {
                errorFields: {
                    notFound: null,
                },
            },
        },
        {
            onyxMethod: Onyx.METHOD.MERGE,
            key: `${ONYXKEYS.COLLECTION.REPORT_METADATA}${reportID}`,
            value: {
                isLoadingInitialReportActions: false,
            },
        },
    ];

    const failureData: OnyxUpdate[] = [
        {
            onyxMethod: Onyx.METHOD.MERGE,
            key: `${ONYXKEYS.COLLECTION.REPORT_METADATA}${reportID}`,
            value: {
                isLoadingInitialReportActions: false,
            },
        },
    ];

    const parameters: OpenReportParams = {
        reportID,
        reportActionID,
        emailList: participantLoginList ? participantLoginList.join(',') : '',
        accountIDList: participantAccountIDList ? participantAccountIDList.join(',') : '',
        parentReportActionID,
    };

    if (ReportUtils.isGroupChat(newReportObject)) {
        parameters.chatType = CONST.REPORT.CHAT_TYPE.GROUP;
        parameters.groupChatAdminLogins = currentUserEmail;
        parameters.optimisticAccountIDList = participantAccountIDList.join(',');
        parameters.reportName = newReportObject.reportName ?? '';

        // If we have an avatar then include it with the parameters
        if (avatar) {
            parameters.file = avatar;
        }

        clearGroupChat();
    }

    if (isFromDeepLink) {
        parameters.shouldRetry = false;
    }

    const report = ReportUtils.getReport(reportID);
    // If we open an exist report, but it is not present in Onyx yet, we should change the method to set for this report
    // and we need data to be available when we navigate to the chat page
    if (isEmptyObject(report)) {
        optimisticData[0].onyxMethod = Onyx.METHOD.SET;
    }

    // If we are creating a new report, we need to add the optimistic report data and a report action
    const isCreatingNewReport = !isEmptyObject(newReportObject);
    if (isCreatingNewReport) {
        // Change the method to set for new reports because it doesn't exist yet, is faster,
        // and we need the data to be available when we navigate to the chat page
        optimisticData[0].onyxMethod = Onyx.METHOD.SET;
        optimisticData[0].value = {
            ...optimisticReport,
            reportName: CONST.REPORT.DEFAULT_REPORT_NAME,
            ...newReportObject,
            pendingFields: {
                createChat: CONST.RED_BRICK_ROAD_PENDING_ACTION.ADD,
            },
            isOptimisticReport: true,
        };

        let emailCreatingAction: string = CONST.REPORT.OWNER_EMAIL_FAKE;
        if (newReportObject.ownerAccountID && newReportObject.ownerAccountID !== CONST.REPORT.OWNER_ACCOUNT_ID_FAKE) {
            emailCreatingAction = allPersonalDetails?.[newReportObject.ownerAccountID]?.login ?? '';
        }
        const optimisticCreatedAction = ReportUtils.buildOptimisticCreatedReportAction(emailCreatingAction);
        optimisticData.push({
            onyxMethod: Onyx.METHOD.SET,
            key: `${ONYXKEYS.COLLECTION.REPORT_ACTIONS}${reportID}`,
            value: {[optimisticCreatedAction.reportActionID]: optimisticCreatedAction},
        });
        successData.push(
            {
                onyxMethod: Onyx.METHOD.MERGE,
                key: `${ONYXKEYS.COLLECTION.REPORT_ACTIONS}${reportID}`,
                value: {[optimisticCreatedAction.reportActionID]: {pendingAction: null}},
            },
            {
                onyxMethod: Onyx.METHOD.MERGE,
                key: `${ONYXKEYS.COLLECTION.REPORT}${reportID}`,
                value: {
                    pendingFields: {
                        createChat: null,
                    },
                    errorFields: {
                        createChat: null,
                    },
                    isOptimisticReport: false,
                },
            },
        );

        // Add optimistic personal details for new participants
        const optimisticPersonalDetails: OnyxCollection<PersonalDetails> = {};
        const settledPersonalDetails: OnyxCollection<PersonalDetails> = {};
        participantLoginList.forEach((login, index) => {
            const accountID = newReportObject?.participantAccountIDs?.[index];

            if (!accountID) {
                return;
            }

            optimisticPersonalDetails[accountID] = allPersonalDetails?.[accountID] ?? {
                login,
                accountID,
                avatar: UserUtils.getDefaultAvatarURL(accountID),
                displayName: login,
                isOptimisticPersonalDetail: true,
            };

            settledPersonalDetails[accountID] = allPersonalDetails?.[accountID] ?? null;
        });

        optimisticData.push({
            onyxMethod: Onyx.METHOD.MERGE,
            key: ONYXKEYS.PERSONAL_DETAILS_LIST,
            value: optimisticPersonalDetails,
        });
        successData.push({
            onyxMethod: Onyx.METHOD.MERGE,
            key: ONYXKEYS.PERSONAL_DETAILS_LIST,
            value: settledPersonalDetails,
        });
        failureData.push({
            onyxMethod: Onyx.METHOD.MERGE,
            key: ONYXKEYS.PERSONAL_DETAILS_LIST,
            value: settledPersonalDetails,
        });

        // Add the createdReportActionID parameter to the API call
        parameters.createdReportActionID = optimisticCreatedAction.reportActionID;

        // If we are creating a thread, ensure the report action has childReportID property added
        if (newReportObject.parentReportID && parentReportActionID) {
            optimisticData.push({
                onyxMethod: Onyx.METHOD.MERGE,
                key: `${ONYXKEYS.COLLECTION.REPORT_ACTIONS}${newReportObject.parentReportID}`,
                value: {[parentReportActionID]: {childReportID: reportID, childType: CONST.REPORT.TYPE.CHAT}},
            });
            failureData.push({
                onyxMethod: Onyx.METHOD.MERGE,
                key: `${ONYXKEYS.COLLECTION.REPORT_ACTIONS}${newReportObject.parentReportID}`,
                value: {[parentReportActionID]: {childReportID: '0', childType: ''}},
            });
        }
    }

    parameters.clientLastReadTime = currentReportData?.[reportID]?.lastReadTime ?? '';

    if (isFromDeepLink) {
        // eslint-disable-next-line rulesdir/no-api-side-effects-method
        API.makeRequestWithSideEffects(SIDE_EFFECT_REQUEST_COMMANDS.OPEN_REPORT, parameters, {optimisticData, successData, failureData}).finally(() => {
            Onyx.set(ONYXKEYS.IS_CHECKING_PUBLIC_ROOM, false);
        });
    } else {
        // eslint-disable-next-line rulesdir/no-multiple-api-calls
        API.write(WRITE_COMMANDS.OPEN_REPORT, parameters, {optimisticData, successData, failureData});
    }
}

/**
 * This will find an existing chat, or create a new one if none exists, for the given user or set of users. It will then navigate to this chat.
 *
 * @param userLogins list of user logins to start a chat report with.
 * @param shouldDismissModal a flag to determine if we should dismiss modal before navigate to report or navigate to report directly.
 */
function navigateToAndOpenReport(
    userLogins: string[],
    shouldDismissModal = true,
    reportName?: string,
    avatarUri?: string,
    avatarFile?: File | CustomRNImageManipulatorResult | undefined,
    optimisticReportID?: string,
) {
    let newChat: ReportUtils.OptimisticChatReport | EmptyObject = {};
    let chat: OnyxEntry<Report> | EmptyObject = {};
    const participantAccountIDs = PersonalDetailsUtils.getAccountIDsByLogins(userLogins);
    const isGroupChat = participantAccountIDs.length > 1;

    // If we are not creating a new Group Chat then we are creating a 1:1 DM and will look for an existing chat
    if (!isGroupChat) {
        chat = ReportUtils.getChatByParticipants(participantAccountIDs);
    }

    if (isEmptyObject(chat)) {
        if (isGroupChat) {
            newChat = ReportUtils.buildOptimisticGroupChatReport(participantAccountIDs, reportName ?? '', avatarUri ?? '', optimisticReportID);
        } else {
            newChat = ReportUtils.buildOptimisticChatReport(participantAccountIDs);
        }
    }
    const report = isEmptyObject(chat) ? newChat : chat;

    // We want to pass newChat here because if anything is passed in that param (even an existing chat), we will try to create a chat on the server
    openReport(report.reportID, '', userLogins, newChat, undefined, undefined, undefined, avatarFile);
    if (shouldDismissModal) {
        Navigation.dismissModalWithReport(report);
    } else {
        Navigation.navigateWithSwitchPolicyID({route: ROUTES.HOME});
        Navigation.navigate(ROUTES.REPORT_WITH_ID.getRoute(report.reportID));
    }
}

/**
 * This will find an existing chat, or create a new one if none exists, for the given accountID or set of accountIDs. It will then navigate to this chat.
 *
 * @param participantAccountIDs of user logins to start a chat report with.
 */
function navigateToAndOpenReportWithAccountIDs(participantAccountIDs: number[]) {
    let newChat: ReportUtils.OptimisticChatReport | EmptyObject = {};
    const chat = ReportUtils.getChatByParticipants(participantAccountIDs);
    if (!chat) {
        newChat = ReportUtils.buildOptimisticChatReport(participantAccountIDs);
    }
    const report = chat ?? newChat;

    // We want to pass newChat here because if anything is passed in that param (even an existing chat), we will try to create a chat on the server
    openReport(report.reportID, '', [], newChat, '0', false, participantAccountIDs);
    Navigation.dismissModalWithReport(report);
}

/**
 * This will navigate to an existing thread, or create a new one if necessary
 *
 * @param childReportID The reportID we are trying to open
 * @param parentReportAction the parent comment of a thread
 * @param parentReportID The reportID of the parent
 */
function navigateToAndOpenChildReport(childReportID = '0', parentReportAction: Partial<ReportAction> = {}, parentReportID = '0') {
    if (childReportID !== '0') {
        openReport(childReportID);
        Navigation.navigate(ROUTES.REPORT_WITH_ID.getRoute(childReportID));
    } else {
        const participantAccountIDs = [...new Set([currentUserAccountID, Number(parentReportAction.actorAccountID)])];
        const parentReport = allReports?.[parentReportID];
        const newChat = ReportUtils.buildOptimisticChatReport(
            participantAccountIDs,
            parentReportAction?.message?.[0]?.text,
            parentReport?.chatType,
            parentReport?.policyID ?? CONST.POLICY.OWNER_EMAIL_FAKE,
            CONST.POLICY.OWNER_ACCOUNT_ID_FAKE,
            false,
            parentReport?.policyName ?? '',
            undefined,
            undefined,
            ReportUtils.getChildReportNotificationPreference(parentReportAction),
            parentReportAction.reportActionID,
            parentReportID,
        );

        const participantLogins = PersonalDetailsUtils.getLoginsByAccountIDs(newChat?.participantAccountIDs ?? []);
        openReport(newChat.reportID, '', participantLogins, newChat, parentReportAction.reportActionID);
        Navigation.navigate(ROUTES.REPORT_WITH_ID.getRoute(newChat.reportID));
    }
}

/**
 * Gets the older actions that have not been read yet.
 * Normally happens when you scroll up on a chat, and the actions have not been read yet.
 */
function getOlderActions(reportID: string, reportActionID: string) {
    const optimisticData: OnyxUpdate[] = [
        {
            onyxMethod: Onyx.METHOD.MERGE,
            key: `${ONYXKEYS.COLLECTION.REPORT_METADATA}${reportID}`,
            value: {
                isLoadingOlderReportActions: true,
            },
        },
    ];

    const successData: OnyxUpdate[] = [
        {
            onyxMethod: Onyx.METHOD.MERGE,
            key: `${ONYXKEYS.COLLECTION.REPORT_METADATA}${reportID}`,
            value: {
                isLoadingOlderReportActions: false,
            },
        },
    ];

    const failureData: OnyxUpdate[] = [
        {
            onyxMethod: Onyx.METHOD.MERGE,
            key: `${ONYXKEYS.COLLECTION.REPORT_METADATA}${reportID}`,
            value: {
                isLoadingOlderReportActions: false,
            },
        },
    ];

    const parameters: GetOlderActionsParams = {
        reportID,
        reportActionID,
    };

    API.read(READ_COMMANDS.GET_OLDER_ACTIONS, parameters, {optimisticData, successData, failureData});
}

/**
 * Gets the newer actions that have not been read yet.
 * Normally happens when you are not located at the bottom of the list and scroll down on a chat.
 */
function getNewerActions(reportID: string, reportActionID: string) {
    const optimisticData: OnyxUpdate[] = [
        {
            onyxMethod: Onyx.METHOD.MERGE,
            key: `${ONYXKEYS.COLLECTION.REPORT_METADATA}${reportID}`,
            value: {
                isLoadingNewerReportActions: true,
            },
        },
    ];

    const successData: OnyxUpdate[] = [
        {
            onyxMethod: Onyx.METHOD.MERGE,
            key: `${ONYXKEYS.COLLECTION.REPORT_METADATA}${reportID}`,
            value: {
                isLoadingNewerReportActions: false,
            },
        },
    ];

    const failureData: OnyxUpdate[] = [
        {
            onyxMethod: Onyx.METHOD.MERGE,
            key: `${ONYXKEYS.COLLECTION.REPORT_METADATA}${reportID}`,
            value: {
                isLoadingNewerReportActions: false,
            },
        },
    ];

    const parameters: GetNewerActionsParams = {
        reportID,
        reportActionID,
    };

    API.read(READ_COMMANDS.GET_NEWER_ACTIONS, parameters, {optimisticData, successData, failureData});
}

/**
 * Gets metadata info about links in the provided report action
 */
function expandURLPreview(reportID: string, reportActionID: string) {
    const parameters: ExpandURLPreviewParams = {
        reportID,
        reportActionID,
    };

    API.read(READ_COMMANDS.EXPAND_URL_PREVIEW, parameters);
}

/** Marks the new report actions as read */
function readNewestAction(reportID: string) {
    const lastReadTime = DateUtils.getDBTime();

    const optimisticData: OnyxUpdate[] = [
        {
            onyxMethod: Onyx.METHOD.MERGE,
            key: `${ONYXKEYS.COLLECTION.REPORT}${reportID}`,
            value: {
                lastReadTime,
            },
        },
    ];

    const parameters: ReadNewestActionParams = {
        reportID,
        lastReadTime,
    };

    API.write(WRITE_COMMANDS.READ_NEWEST_ACTION, parameters, {optimisticData});
    DeviceEventEmitter.emit(`readNewestAction_${reportID}`, lastReadTime);
}

/**
 * Sets the last read time on a report
 */
function markCommentAsUnread(reportID: string, reportActionCreated: string) {
    const reportActions = allReportActions?.[reportID];

    // Find the latest report actions from other users
    const latestReportActionFromOtherUsers = Object.values(reportActions ?? {}).reduce((latest: ReportAction | null, current: ReportAction) => {
        if (current.actorAccountID !== currentUserAccountID && (!latest || current.created > latest.created)) {
            return current;
        }
        return latest;
    }, null);

    // If no action created date is provided, use the last action's from other user
    const actionCreationTime = reportActionCreated || (latestReportActionFromOtherUsers?.created ?? allReports?.[reportID]?.lastVisibleActionCreated ?? DateUtils.getDBTime(0));

    // We subtract 1 millisecond so that the lastReadTime is updated to just before a given reportAction's created date
    // For example, if we want to mark a report action with ID 100 and created date '2014-04-01 16:07:02.999' unread, we set the lastReadTime to '2014-04-01 16:07:02.998'
    // Since the report action with ID 100 will be the first with a timestamp above '2014-04-01 16:07:02.998', it's the first one that will be shown as unread
    const lastReadTime = DateUtils.subtractMillisecondsFromDateTime(actionCreationTime, 1);

    const optimisticData: OnyxUpdate[] = [
        {
            onyxMethod: Onyx.METHOD.MERGE,
            key: `${ONYXKEYS.COLLECTION.REPORT}${reportID}`,
            value: {
                lastReadTime,
            },
        },
    ];

    const parameters: MarkAsUnreadParams = {
        reportID,
        lastReadTime,
    };

    API.write(WRITE_COMMANDS.MARK_AS_UNREAD, parameters, {optimisticData});
    DeviceEventEmitter.emit(`unreadAction_${reportID}`, lastReadTime);
}

/** Toggles the pinned state of the report. */
function togglePinnedState(reportID: string, isPinnedChat: boolean) {
    const pinnedValue = !isPinnedChat;

    // Optimistically pin/unpin the report before we send out the command
    const optimisticData: OnyxUpdate[] = [
        {
            onyxMethod: Onyx.METHOD.MERGE,
            key: `${ONYXKEYS.COLLECTION.REPORT}${reportID}`,
            value: {isPinned: pinnedValue},
        },
    ];

    const parameters: TogglePinnedChatParams = {
        reportID,
        pinnedValue,
    };

    API.write(WRITE_COMMANDS.TOGGLE_PINNED_CHAT, parameters, {optimisticData});
}

/**
 * Saves the comment left by the user as they are typing. By saving this data the user can switch between chats, close
 * tab, refresh etc without worrying about loosing what they typed out.
 * When empty string or null is passed, it will delete the draft comment from Onyx store.
 */
function saveReportDraftComment(reportID: string, comment: string | null) {
    Onyx.merge(`${ONYXKEYS.COLLECTION.REPORT_DRAFT_COMMENT}${reportID}`, prepareDraftComment(comment));
}

/** Saves the number of lines for the comment */
function saveReportCommentNumberOfLines(reportID: string, numberOfLines: number) {
    Onyx.merge(`${ONYXKEYS.COLLECTION.REPORT_DRAFT_COMMENT_NUMBER_OF_LINES}${reportID}`, numberOfLines);
}

/** Broadcasts whether or not a user is typing on a report over the report's private pusher channel. */
function broadcastUserIsTyping(reportID: string) {
    const privateReportChannelName = getReportChannelName(reportID);
    const typingStatus: Pusher.UserIsTypingEvent = {
        [currentUserAccountID]: true,
    };
    Pusher.sendEvent(privateReportChannelName, Pusher.TYPE.USER_IS_TYPING, typingStatus);
}

/** Broadcasts to the report's private pusher channel whether a user is leaving a report */
function broadcastUserIsLeavingRoom(reportID: string) {
    const privateReportChannelName = getReportChannelName(reportID);
    const leavingStatus: Pusher.UserIsLeavingRoomEvent = {
        [currentUserAccountID]: true,
    };
    Pusher.sendEvent(privateReportChannelName, Pusher.TYPE.USER_IS_LEAVING_ROOM, leavingStatus);
}

/** When a report changes in Onyx, this fetches the report from the API if the report doesn't have a name */
function handleReportChanged(report: OnyxEntry<Report>) {
    if (!report) {
        return;
    }

    // It is possible that we optimistically created a DM/group-DM for a set of users for which a report already exists.
    // In this case, the API will let us know by returning a preexistingReportID.
    // We should clear out the optimistically created report and re-route the user to the preexisting report.
    if (report?.reportID && report.preexistingReportID) {
        Onyx.set(`${ONYXKEYS.COLLECTION.REPORT}${report.reportID}`, null);

        // Only re-route them if they are still looking at the optimistically created report
        if (Navigation.getActiveRoute().includes(`/r/${report.reportID}`)) {
            // Pass 'FORCED_UP' type to replace new report on second login with proper one in the Navigation
            Navigation.navigate(ROUTES.REPORT_WITH_ID.getRoute(report.preexistingReportID), CONST.NAVIGATION.TYPE.FORCED_UP);
        }
        return;
    }

    if (allReports && report?.reportID) {
        allReports[report.reportID] = report;

        if (ReportUtils.isConciergeChatReport(report)) {
            conciergeChatReportID = report.reportID;
        }
    }
}

/** Deletes a comment from the report, basically sets it as empty string */
function deleteReportComment(reportID: string, reportAction: ReportAction) {
    const originalReportID = ReportUtils.getOriginalReportID(reportID, reportAction);
    const reportActionID = reportAction.reportActionID;

    if (!reportActionID || !originalReportID) {
        return;
    }

    const isDeletedParentAction = ReportActionsUtils.isThreadParentMessage(reportAction, reportID);
    const deletedMessage: Message[] = [
        {
            translationKey: '',
            type: 'COMMENT',
            html: '',
            text: '',
            isEdited: true,
            isDeletedParentAction,
        },
    ];
    const optimisticReportActions: NullishDeep<ReportActions> = {
        [reportActionID]: {
            pendingAction: CONST.RED_BRICK_ROAD_PENDING_ACTION.DELETE,
            previousMessage: reportAction.message,
            message: deletedMessage,
            errors: null,
            linkMetadata: [],
        },
    };

    // If we are deleting the last visible message, let's find the previous visible one (or set an empty one if there are none) and update the lastMessageText in the LHN.
    // Similarly, if we are deleting the last read comment we will want to update the lastVisibleActionCreated to use the previous visible message.
    let optimisticReport: Partial<Report> = {
        lastMessageTranslationKey: '',
        lastMessageText: '',
        lastVisibleActionCreated: '',
    };
    const {lastMessageText = '', lastMessageTranslationKey = ''} = ReportUtils.getLastVisibleMessage(originalReportID, optimisticReportActions as ReportActions);
    if (lastMessageText || lastMessageTranslationKey) {
        const lastVisibleAction = ReportActionsUtils.getLastVisibleAction(originalReportID, optimisticReportActions as ReportActions);
        const lastVisibleActionCreated = lastVisibleAction?.created;
        const lastActorAccountID = lastVisibleAction?.actorAccountID;
        optimisticReport = {
            lastMessageTranslationKey,
            lastMessageText,
            lastVisibleActionCreated,
            lastActorAccountID,
        };
    }

    // If the API call fails we must show the original message again, so we revert the message content back to how it was
    // and and remove the pendingAction so the strike-through clears
    const failureData: OnyxUpdate[] = [
        {
            onyxMethod: Onyx.METHOD.MERGE,
            key: `${ONYXKEYS.COLLECTION.REPORT_ACTIONS}${originalReportID}`,
            value: {
                [reportActionID]: {
                    message: reportAction.message,
                    pendingAction: null,
                    previousMessage: null,
                },
            },
        },
    ];

    const successData: OnyxUpdate[] = [
        {
            onyxMethod: Onyx.METHOD.MERGE,
            key: `${ONYXKEYS.COLLECTION.REPORT_ACTIONS}${originalReportID}`,
            value: {
                [reportActionID]: {
                    pendingAction: null,
                    previousMessage: null,
                },
            },
        },
    ];

    const optimisticData: OnyxUpdate[] = [
        {
            onyxMethod: Onyx.METHOD.MERGE,
            key: `${ONYXKEYS.COLLECTION.REPORT_ACTIONS}${originalReportID}`,
            value: optimisticReportActions,
        },
        {
            onyxMethod: Onyx.METHOD.MERGE,
            key: `${ONYXKEYS.COLLECTION.REPORT}${originalReportID}`,
            value: optimisticReport,
        },
    ];

    // Update optimistic data for parent report action if the report is a child report and the reportAction has no visible child
    const childVisibleActionCount = reportAction.childVisibleActionCount ?? 0;
    if (childVisibleActionCount === 0) {
        const optimisticParentReportData = ReportUtils.getOptimisticDataForParentReportAction(
            originalReportID,
            optimisticReport?.lastVisibleActionCreated ?? '',
            CONST.RED_BRICK_ROAD_PENDING_ACTION.DELETE,
        );
        optimisticParentReportData.forEach((parentReportData) => {
            if (isEmptyObject(parentReportData)) {
                return;
            }
            optimisticData.push(parentReportData);
        });
    }

    const parameters: DeleteCommentParams = {
        reportID: originalReportID,
        reportActionID,
    };

    CachedPDFPaths.clearByKey(reportActionID);

    API.write(WRITE_COMMANDS.DELETE_COMMENT, parameters, {optimisticData, successData, failureData});
}

/**
 * Removes the links in html of a comment.
 * example:
 *      html="test <a href="https://www.google.com" target="_blank" rel="noreferrer noopener">https://www.google.com</a> test"
 *      links=["https://www.google.com"]
 * returns: "test https://www.google.com test"
 */
function removeLinksFromHtml(html: string, links: string[]): string {
    let htmlCopy = html.slice();
    links.forEach((link) => {
        // We want to match the anchor tag of the link and replace the whole anchor tag with the text of the anchor tag
        const regex = new RegExp(`<(a)[^><]*href\\s*=\\s*(['"])(${Str.escapeForRegExp(link)})\\2(?:".*?"|'.*?'|[^'"><])*>([\\s\\S]*?)<\\/\\1>(?![^<]*(<\\/pre>|<\\/code>))`, 'g');
        htmlCopy = htmlCopy.replace(regex, '$4');
    });
    return htmlCopy;
}

/**
 * This function will handle removing only links that were purposely removed by the user while editing.
 *
 * @param newCommentText text of the comment after editing.
 * @param originalCommentMarkdown original markdown of the comment before editing.
 */
function handleUserDeletedLinksInHtml(newCommentText: string, originalCommentMarkdown: string): string {
    const parser = new ExpensiMark();
    if (newCommentText.length > CONST.MAX_MARKUP_LENGTH) {
        return newCommentText;
    }
    const htmlForNewComment = parser.replace(newCommentText);
    const removedLinks = parser.getRemovedMarkdownLinks(originalCommentMarkdown, newCommentText);
    return removeLinksFromHtml(htmlForNewComment, removedLinks);
}

/** Saves a new message for a comment. Marks the comment as edited, which will be reflected in the UI. */
function editReportComment(reportID: string, originalReportAction: OnyxEntry<ReportAction>, textForNewComment: string) {
    const parser = new ExpensiMark();
    const originalReportID = ReportUtils.getOriginalReportID(reportID, originalReportAction);

    if (!originalReportID || !originalReportAction) {
        return;
    }

    // Do not autolink if someone explicitly tries to remove a link from message.
    // https://github.com/Expensify/App/issues/9090
    // https://github.com/Expensify/App/issues/13221
    const originalCommentHTML = originalReportAction.message?.[0]?.html;
    const originalCommentMarkdown = parser.htmlToMarkdown(originalCommentHTML ?? '').trim();

    // Skip the Edit if draft is not changed
    if (originalCommentMarkdown === textForNewComment) {
        return;
    }

    const htmlForNewComment = handleUserDeletedLinksInHtml(textForNewComment, originalCommentMarkdown);
    const reportComment = parser.htmlToText(htmlForNewComment);

    // For comments shorter than or equal to 10k chars, convert the comment from MD into HTML because that's how it is stored in the database
    // For longer comments, skip parsing and display plaintext for performance reasons. It takes over 40s to parse a 100k long string!!
    let parsedOriginalCommentHTML = originalCommentHTML;
    if (textForNewComment.length <= CONST.MAX_MARKUP_LENGTH) {
        const autolinkFilter = {filterRules: parser.rules.map((rule) => rule.name).filter((name) => name !== 'autolink')};
        parsedOriginalCommentHTML = parser.replace(originalCommentMarkdown, autolinkFilter);
    }

    //  Delete the comment if it's empty
    if (!htmlForNewComment) {
        deleteReportComment(originalReportID, originalReportAction);
        return;
    }

    // Skip the Edit if message is not changed
    if (parsedOriginalCommentHTML === htmlForNewComment.trim() || originalCommentHTML === htmlForNewComment.trim()) {
        return;
    }

    // Optimistically update the reportAction with the new message
    const reportActionID = originalReportAction.reportActionID;
    const originalMessage = originalReportAction?.message?.[0];
    const optimisticReportActions: PartialDeep<ReportActions> = {
        [reportActionID]: {
            pendingAction: CONST.RED_BRICK_ROAD_PENDING_ACTION.UPDATE,
            message: [
                {
                    ...originalMessage,
                    type: CONST.REPORT.MESSAGE.TYPE.COMMENT,
                    isEdited: true,
                    html: htmlForNewComment,
                    text: reportComment,
                },
            ],
        },
    };

    const optimisticData: OnyxUpdate[] = [
        {
            onyxMethod: Onyx.METHOD.MERGE,
            key: `${ONYXKEYS.COLLECTION.REPORT_ACTIONS}${originalReportID}`,
            value: optimisticReportActions,
        },
    ];

    const lastVisibleAction = ReportActionsUtils.getLastVisibleAction(originalReportID, optimisticReportActions as ReportActions);
    if (reportActionID === lastVisibleAction?.reportActionID) {
        const lastMessageText = ReportUtils.formatReportLastMessageText(reportComment);
        const optimisticReport = {
            lastMessageTranslationKey: '',
            lastMessageText,
        };
        optimisticData.push({
            onyxMethod: Onyx.METHOD.MERGE,
            key: `${ONYXKEYS.COLLECTION.REPORT}${originalReportID}`,
            value: optimisticReport,
        });
    }

    const failureData: OnyxUpdate[] = [
        {
            onyxMethod: Onyx.METHOD.MERGE,
            key: `${ONYXKEYS.COLLECTION.REPORT_ACTIONS}${originalReportID}`,
            value: {
                [reportActionID]: {
                    ...originalReportAction,
                    pendingAction: null,
                },
            },
        },
    ];

    const successData: OnyxUpdate[] = [
        {
            onyxMethod: Onyx.METHOD.MERGE,
            key: `${ONYXKEYS.COLLECTION.REPORT_ACTIONS}${originalReportID}`,
            value: {
                [reportActionID]: {
                    pendingAction: null,
                },
            },
        },
    ];

    const parameters: UpdateCommentParams = {
        reportID: originalReportID,
        reportComment: htmlForNewComment,
        reportActionID,
    };

    API.write(WRITE_COMMANDS.UPDATE_COMMENT, parameters, {optimisticData, successData, failureData});
}

/** Deletes the draft for a comment report action. */
function deleteReportActionDraft(reportID: string, reportAction: ReportAction) {
    const originalReportID = ReportUtils.getOriginalReportID(reportID, reportAction);
    Onyx.merge(`${ONYXKEYS.COLLECTION.REPORT_ACTIONS_DRAFTS}${originalReportID}`, {[reportAction.reportActionID]: null});
}

/** Saves the draft for a comment report action. This will put the comment into "edit mode" */
function saveReportActionDraft(reportID: string, reportAction: ReportAction, draftMessage: string) {
    const originalReportID = ReportUtils.getOriginalReportID(reportID, reportAction);
    Onyx.merge(`${ONYXKEYS.COLLECTION.REPORT_ACTIONS_DRAFTS}${originalReportID}`, {[reportAction.reportActionID]: {message: draftMessage}});
}

/** Saves the number of lines for the report action draft */
function saveReportActionDraftNumberOfLines(reportID: string, reportActionID: string, numberOfLines: number) {
    Onyx.merge(`${ONYXKEYS.COLLECTION.REPORT_DRAFT_COMMENT_NUMBER_OF_LINES}${reportID}_${reportActionID}`, numberOfLines);
}

function updateNotificationPreference(
    reportID: string,
    previousValue: NotificationPreference | undefined,
    newValue: NotificationPreference,
    navigate: boolean,
    parentReportID?: string,
    parentReportActionID?: string,
    report: OnyxEntry<Report> | EmptyObject = {},
) {
    if (previousValue === newValue) {
        if (navigate && !isEmptyObject(report) && report.reportID) {
            ReportUtils.goBackToDetailsPage(report);
        }
        return;
    }

    const optimisticData: OnyxUpdate[] = [
        {
            onyxMethod: Onyx.METHOD.MERGE,
            key: `${ONYXKEYS.COLLECTION.REPORT}${reportID}`,
            value: {notificationPreference: newValue},
        },
    ];

    const failureData: OnyxUpdate[] = [
        {
            onyxMethod: Onyx.METHOD.MERGE,
            key: `${ONYXKEYS.COLLECTION.REPORT}${reportID}`,
            value: {notificationPreference: previousValue},
        },
    ];

    if (parentReportID && parentReportActionID) {
        optimisticData.push({
            onyxMethod: Onyx.METHOD.MERGE,
            key: `${ONYXKEYS.COLLECTION.REPORT_ACTIONS}${parentReportID}`,
            value: {[parentReportActionID]: {childReportNotificationPreference: newValue}},
        });
        failureData.push({
            onyxMethod: Onyx.METHOD.MERGE,
            key: `${ONYXKEYS.COLLECTION.REPORT_ACTIONS}${parentReportID}`,
            value: {[parentReportActionID]: {childReportNotificationPreference: previousValue}},
        });
    }

    const parameters: UpdateReportNotificationPreferenceParams = {reportID, notificationPreference: newValue};

    API.write(WRITE_COMMANDS.UPDATE_REPORT_NOTIFICATION_PREFERENCE, parameters, {optimisticData, failureData});
    if (navigate && !isEmptyObject(report)) {
        ReportUtils.goBackToDetailsPage(report);
    }
}

function updateRoomVisibility(reportID: string, previousValue: RoomVisibility | undefined, newValue: RoomVisibility, navigate: boolean, report: OnyxEntry<Report> | EmptyObject = {}) {
    if (previousValue === newValue) {
        if (navigate && !isEmptyObject(report) && report.reportID) {
            ReportUtils.goBackToDetailsPage(report);
        }
        return;
    }

    const optimisticData: OnyxUpdate[] = [
        {
            onyxMethod: Onyx.METHOD.MERGE,
            key: `${ONYXKEYS.COLLECTION.REPORT}${reportID}`,
            value: {visibility: newValue},
        },
    ];

    const failureData: OnyxUpdate[] = [
        {
            onyxMethod: Onyx.METHOD.MERGE,
            key: `${ONYXKEYS.COLLECTION.REPORT}${reportID}`,
            value: {visibility: previousValue},
        },
    ];

    const parameters: UpdateRoomVisibilityParams = {reportID, visibility: newValue};

    API.write(WRITE_COMMANDS.UPDATE_ROOM_VISIBILITY, parameters, {optimisticData, failureData});
    if (navigate && !isEmptyObject(report)) {
        ReportUtils.goBackToDetailsPage(report);
    }
}

/**
 * This will subscribe to an existing thread, or create a new one and then subsribe to it if necessary
 *
 * @param childReportID The reportID we are trying to open
 * @param parentReportAction the parent comment of a thread
 * @param parentReportID The reportID of the parent
 * @param prevNotificationPreference The previous notification preference for the child report
 */
function toggleSubscribeToChildReport(childReportID = '0', parentReportAction: Partial<ReportAction> = {}, parentReportID = '0', prevNotificationPreference?: NotificationPreference) {
    if (childReportID !== '0') {
        openReport(childReportID);
        const parentReportActionID = parentReportAction?.reportActionID ?? '0';
        if (!prevNotificationPreference || prevNotificationPreference === CONST.REPORT.NOTIFICATION_PREFERENCE.HIDDEN) {
            updateNotificationPreference(childReportID, prevNotificationPreference, CONST.REPORT.NOTIFICATION_PREFERENCE.ALWAYS, false, parentReportID, parentReportActionID);
        } else {
            updateNotificationPreference(childReportID, prevNotificationPreference, CONST.REPORT.NOTIFICATION_PREFERENCE.HIDDEN, false, parentReportID, parentReportActionID);
        }
    } else {
        const participantAccountIDs = [...new Set([currentUserAccountID, Number(parentReportAction?.actorAccountID)])];
        const parentReport = allReports?.[parentReportID];
        const newChat = ReportUtils.buildOptimisticChatReport(
            participantAccountIDs,
            parentReportAction?.message?.[0]?.text,
            parentReport?.chatType,
            parentReport?.policyID ?? CONST.POLICY.OWNER_EMAIL_FAKE,
            CONST.POLICY.OWNER_ACCOUNT_ID_FAKE,
            false,
            '',
            undefined,
            undefined,
            CONST.REPORT.NOTIFICATION_PREFERENCE.ALWAYS,
            parentReportAction.reportActionID,
            parentReportID,
        );

        const participantLogins = PersonalDetailsUtils.getLoginsByAccountIDs(participantAccountIDs);
        openReport(newChat.reportID, '', participantLogins, newChat, parentReportAction.reportActionID);
        const notificationPreference =
            prevNotificationPreference === CONST.REPORT.NOTIFICATION_PREFERENCE.HIDDEN ? CONST.REPORT.NOTIFICATION_PREFERENCE.ALWAYS : CONST.REPORT.NOTIFICATION_PREFERENCE.HIDDEN;
        updateNotificationPreference(newChat.reportID, prevNotificationPreference, notificationPreference, false, parentReportID, parentReportAction?.reportActionID);
    }
}

function updateReportName(reportID: string, value: string, previousValue: string) {
    const optimisticData: OnyxUpdate[] = [
        {
            onyxMethod: Onyx.METHOD.MERGE,
            key: `${ONYXKEYS.COLLECTION.REPORT}${reportID}`,
            value: {
                reportName: value,
                pendingFields: {
                    reportName: CONST.RED_BRICK_ROAD_PENDING_ACTION.UPDATE,
                },
            },
        },
    ];
    const failureData: OnyxUpdate[] = [
        {
            onyxMethod: Onyx.METHOD.MERGE,
            key: `${ONYXKEYS.COLLECTION.REPORT}${reportID}`,
            value: {
                reportName: previousValue,
                pendingFields: {
                    reportName: null,
                },
                errorFields: {
                    reportName: ErrorUtils.getMicroSecondOnyxError('report.genericUpdateReporNameEditFailureMessage'),
                },
            },
        },
    ];

    const successData: OnyxUpdate[] = [
        {
            onyxMethod: Onyx.METHOD.MERGE,
            key: `${ONYXKEYS.COLLECTION.REPORT}${reportID}`,
            value: {
                pendingFields: {
                    reportName: null,
                },
                errorFields: {
                    reportName: null,
                },
            },
        },
    ];

    const parameters = {
        reportID,
        reportName: value,
    };

    API.write(WRITE_COMMANDS.SET_REPORT_NAME, parameters, {optimisticData, failureData, successData});
}

function clearReportFieldErrors(reportID: string, reportField: PolicyReportField) {
    const fieldKey = ReportUtils.getReportFieldKey(reportField.fieldID);
    Onyx.merge(`${ONYXKEYS.COLLECTION.REPORT}${reportID}`, {
        pendingFields: {
            [fieldKey]: null,
        },
        errorFields: {
            [fieldKey]: null,
        },
    });
}

function updateReportField(reportID: string, reportField: PolicyReportField, previousReportField: PolicyReportField) {
    const fieldKey = ReportUtils.getReportFieldKey(reportField.fieldID);
    const recentlyUsedValues = allRecentlyUsedReportFields?.[fieldKey] ?? [];

    const optimisticData: OnyxUpdate[] = [
        {
            onyxMethod: Onyx.METHOD.MERGE,
            key: `${ONYXKEYS.COLLECTION.REPORT}${reportID}`,
            value: {
                fieldList: {
                    [fieldKey]: reportField,
                },
                pendingFields: {
                    [fieldKey]: CONST.RED_BRICK_ROAD_PENDING_ACTION.UPDATE,
                },
            },
        },
    ];

    if (reportField.type === 'dropdown' && reportField.value) {
        optimisticData.push({
            onyxMethod: Onyx.METHOD.MERGE,
            key: ONYXKEYS.RECENTLY_USED_REPORT_FIELDS,
            value: {
                [fieldKey]: [...new Set([...recentlyUsedValues, reportField.value])],
            },
        });
    }

    const failureData: OnyxUpdate[] = [
        {
            onyxMethod: Onyx.METHOD.MERGE,
            key: `${ONYXKEYS.COLLECTION.REPORT}${reportID}`,
            value: {
                fieldList: {
                    [fieldKey]: previousReportField,
                },
                pendingFields: {
                    [fieldKey]: null,
                },
                errorFields: {
                    [fieldKey]: ErrorUtils.getMicroSecondOnyxError('report.genericUpdateReportFieldFailureMessage'),
                },
            },
        },
    ];

    if (reportField.type === 'dropdown') {
        failureData.push({
            onyxMethod: Onyx.METHOD.MERGE,
            key: ONYXKEYS.RECENTLY_USED_REPORT_FIELDS,
            value: {
                [fieldKey]: recentlyUsedValues,
            },
        });
    }

    const successData: OnyxUpdate[] = [
        {
            onyxMethod: Onyx.METHOD.MERGE,
            key: `${ONYXKEYS.COLLECTION.REPORT}${reportID}`,
            value: {
                pendingFields: {
                    [fieldKey]: null,
                },
                errorFields: {
                    [fieldKey]: null,
                },
            },
        },
    ];

    const parameters = {
        reportID,
        reportFields: JSON.stringify({[fieldKey]: reportField}),
    };

    API.write(WRITE_COMMANDS.SET_REPORT_FIELD, parameters, {optimisticData, failureData, successData});
}

function deleteReportField(reportID: string, reportField: PolicyReportField) {
    const fieldKey = ReportUtils.getReportFieldKey(reportField.fieldID);

    const optimisticData: OnyxUpdate[] = [
        {
            onyxMethod: Onyx.METHOD.MERGE,
            key: `${ONYXKEYS.COLLECTION.REPORT}${reportID}`,
            value: {
                fieldList: {
                    [fieldKey]: null,
                },
                pendingFields: {
                    [fieldKey]: CONST.RED_BRICK_ROAD_PENDING_ACTION.UPDATE,
                },
            },
        },
    ];

    const failureData: OnyxUpdate[] = [
        {
            onyxMethod: Onyx.METHOD.MERGE,
            key: `${ONYXKEYS.COLLECTION.REPORT}${reportID}`,
            value: {
                fieldList: {
                    [fieldKey]: reportField,
                },
                pendingFields: {
                    [fieldKey]: null,
                },
                errorFields: {
                    [fieldKey]: ErrorUtils.getMicroSecondOnyxError('report.genericUpdateReportFieldFailureMessage'),
                },
            },
        },
    ];

    const successData: OnyxUpdate[] = [
        {
            onyxMethod: Onyx.METHOD.MERGE,
            key: `${ONYXKEYS.COLLECTION.REPORT}${reportID}`,
            value: {
                pendingFields: {
                    [fieldKey]: null,
                },
                errorFields: {
                    [fieldKey]: null,
                },
            },
        },
    ];

    const parameters = {
        reportID,
        fieldID: fieldKey,
    };

    API.write(WRITE_COMMANDS.DELETE_REPORT_FIELD, parameters, {optimisticData, failureData, successData});
}

function updateDescription(reportID: string, previousValue: string, newValue: string) {
    // No change needed, navigate back
    if (previousValue === newValue) {
        Navigation.goBack(ROUTES.REPORT_WITH_ID_DETAILS.getRoute(reportID));
        return;
    }

    const parsedDescription = ReportUtils.getParsedComment(newValue);

    const optimisticData: OnyxUpdate[] = [
        {
            onyxMethod: Onyx.METHOD.MERGE,
            key: `${ONYXKEYS.COLLECTION.REPORT}${reportID}`,
            value: {description: parsedDescription, pendingFields: {description: CONST.RED_BRICK_ROAD_PENDING_ACTION.UPDATE}},
        },
    ];
    const failureData: OnyxUpdate[] = [
        {
            onyxMethod: Onyx.METHOD.MERGE,
            key: `${ONYXKEYS.COLLECTION.REPORT}${reportID}`,
            value: {description: previousValue, pendingFields: {description: null}},
        },
    ];
    const successData: OnyxUpdate[] = [
        {
            onyxMethod: Onyx.METHOD.MERGE,
            key: `${ONYXKEYS.COLLECTION.REPORT}${reportID}`,
            value: {pendingFields: {description: null}},
        },
    ];

    const parameters: UpdateRoomDescriptionParams = {reportID, description: parsedDescription};

    API.write(WRITE_COMMANDS.UPDATE_ROOM_DESCRIPTION, parameters, {optimisticData, failureData, successData});
    Navigation.goBack(ROUTES.REPORT_WITH_ID_DETAILS.getRoute(reportID));
}

function updateWriteCapabilityAndNavigate(report: Report, newValue: WriteCapability) {
    if (report.writeCapability === newValue) {
        Navigation.goBack(ROUTES.REPORT_SETTINGS.getRoute(report.reportID));
        return;
    }

    const optimisticData: OnyxUpdate[] = [
        {
            onyxMethod: Onyx.METHOD.MERGE,
            key: `${ONYXKEYS.COLLECTION.REPORT}${report.reportID}`,
            value: {writeCapability: newValue},
        },
    ];
    const failureData: OnyxUpdate[] = [
        {
            onyxMethod: Onyx.METHOD.MERGE,
            key: `${ONYXKEYS.COLLECTION.REPORT}${report.reportID}`,
            value: {writeCapability: report.writeCapability},
        },
    ];

    const parameters: UpdateReportWriteCapabilityParams = {reportID: report.reportID, writeCapability: newValue};

    API.write(WRITE_COMMANDS.UPDATE_REPORT_WRITE_CAPABILITY, parameters, {optimisticData, failureData});
    // Return to the report settings page since this field utilizes push-to-page
    Navigation.goBack(ROUTES.REPORT_SETTINGS.getRoute(report.reportID));
}

/**
 * Navigates to the 1:1 report with Concierge
 */
function navigateToConciergeChat(shouldDismissModal = false, checkIfCurrentPageActive = () => true) {
    // If conciergeChatReportID contains a concierge report ID, we navigate to the concierge chat using the stored report ID.
    // Otherwise, we would find the concierge chat and navigate to it.
    if (!conciergeChatReportID) {
        // In order to avoid creating concierge repeatedly,
        // we need to ensure that the server data has been successfully pulled
        Welcome.onServerDataReady().then(() => {
            // If we don't have a chat with Concierge then create it
            if (!checkIfCurrentPageActive()) {
                return;
            }
            navigateToAndOpenReport([CONST.EMAIL.CONCIERGE], shouldDismissModal);
        });
    } else if (shouldDismissModal) {
        Navigation.dismissModal(conciergeChatReportID);
    } else {
        Navigation.navigate(ROUTES.REPORT_WITH_ID.getRoute(conciergeChatReportID));
    }
}

/** Add a policy report (workspace room) optimistically and navigate to it. */
function addPolicyReport(policyReport: ReportUtils.OptimisticChatReport) {
    const createdReportAction = ReportUtils.buildOptimisticCreatedReportAction(CONST.POLICY.OWNER_EMAIL_FAKE);

    // Onyx.set is used on the optimistic data so that it is present before navigating to the workspace room. With Onyx.merge the workspace room reportID is not present when
    // fetchReportIfNeeded is called on the ReportScreen, so openReport is called which is unnecessary since the optimistic data will be stored in Onyx.
    // Therefore, Onyx.set is used instead of Onyx.merge.
    const optimisticData: OnyxUpdate[] = [
        {
            onyxMethod: Onyx.METHOD.SET,
            key: `${ONYXKEYS.COLLECTION.REPORT}${policyReport.reportID}`,
            value: {
                pendingFields: {
                    addWorkspaceRoom: CONST.RED_BRICK_ROAD_PENDING_ACTION.ADD,
                },
                ...policyReport,
            },
        },
        {
            onyxMethod: Onyx.METHOD.SET,
            key: `${ONYXKEYS.COLLECTION.REPORT_ACTIONS}${policyReport.reportID}`,
            value: {[createdReportAction.reportActionID]: createdReportAction},
        },
        {
            onyxMethod: Onyx.METHOD.MERGE,
            key: ONYXKEYS.FORMS.NEW_ROOM_FORM,
            value: {isLoading: true},
        },
    ];
    const successData: OnyxUpdate[] = [
        {
            onyxMethod: Onyx.METHOD.MERGE,
            key: `${ONYXKEYS.COLLECTION.REPORT}${policyReport.reportID}`,
            value: {
                pendingFields: {
                    addWorkspaceRoom: null,
                },
            },
        },
        {
            onyxMethod: Onyx.METHOD.MERGE,
            key: `${ONYXKEYS.COLLECTION.REPORT_ACTIONS}${policyReport.reportID}`,
            value: {
                [createdReportAction.reportActionID]: {
                    pendingAction: null,
                },
            },
        },
        {
            onyxMethod: Onyx.METHOD.MERGE,
            key: ONYXKEYS.FORMS.NEW_ROOM_FORM,
            value: {isLoading: false},
        },
    ];
    const failureData: OnyxUpdate[] = [
        {
            onyxMethod: Onyx.METHOD.MERGE,
            key: `${ONYXKEYS.COLLECTION.REPORT}${policyReport.reportID}`,
            value: {
                errorFields: {
                    addWorkspaceRoom: ErrorUtils.getMicroSecondOnyxError('report.genericCreateReportFailureMessage'),
                },
            },
        },
        {
            onyxMethod: Onyx.METHOD.MERGE,
            key: ONYXKEYS.FORMS.NEW_ROOM_FORM,
            value: {isLoading: false},
        },
    ];

    const parameters: AddWorkspaceRoomParams = {
        policyID: policyReport.policyID,
        reportName: policyReport.reportName,
        visibility: policyReport.visibility,
        reportID: policyReport.reportID,
        createdReportActionID: createdReportAction.reportActionID,
        writeCapability: policyReport.writeCapability,
        description: policyReport.description,
    };

    API.write(WRITE_COMMANDS.ADD_WORKSPACE_ROOM, parameters, {optimisticData, successData, failureData});
    Navigation.dismissModalWithReport(policyReport);
}

/** Deletes a report, along with its reportActions, any linked reports, and any linked IOU report. */
function deleteReport(reportID: string) {
    const report = currentReportData?.[reportID];
    const onyxData: Record<string, null> = {
        [`${ONYXKEYS.COLLECTION.REPORT}${reportID}`]: null,
        [`${ONYXKEYS.COLLECTION.REPORT_ACTIONS}${reportID}`]: null,
    };

    // Delete linked transactions
    const reportActionsForReport = allReportActions?.[reportID];

    const transactionIDs = Object.values(reportActionsForReport ?? {})
        .filter((reportAction): reportAction is ReportActionBase & OriginalMessageIOU => reportAction.actionName === CONST.REPORT.ACTIONS.TYPE.IOU)
        .map((reportAction) => reportAction.originalMessage.IOUTransactionID);

    [...new Set(transactionIDs)].forEach((transactionID) => {
        onyxData[`${ONYXKEYS.COLLECTION.TRANSACTION}${transactionID}`] = null;
    });

    Onyx.multiSet(onyxData);

    // Delete linked IOU report
    if (report?.iouReportID) {
        deleteReport(report.iouReportID);
    }
}

/**
 * @param reportID The reportID of the policy report (workspace room)
 */
function navigateToConciergeChatAndDeleteReport(reportID: string) {
    // Dismiss the current report screen and replace it with Concierge Chat
    Navigation.goBack();
    navigateToConciergeChat();
    deleteReport(reportID);
}

/**
 * @param policyRoomReport The policy room report
 * @param policyRoomName The updated name for the policy room
 */
function updatePolicyRoomNameAndNavigate(policyRoomReport: Report, policyRoomName: string) {
    const reportID = policyRoomReport.reportID;
    const previousName = policyRoomReport.reportName;

    // No change needed, navigate back
    if (previousName === policyRoomName) {
        Navigation.goBack(ROUTES.REPORT_SETTINGS.getRoute(reportID));
        return;
    }

    const optimisticRenamedAction = ReportUtils.buildOptimisticRenamedRoomReportAction(policyRoomName, previousName ?? '');

    const optimisticData: OnyxUpdate[] = [
        {
            onyxMethod: Onyx.METHOD.MERGE,
            key: `${ONYXKEYS.COLLECTION.REPORT}${reportID}`,
            value: {
                reportName: policyRoomName,
                pendingFields: {
                    reportName: CONST.RED_BRICK_ROAD_PENDING_ACTION.UPDATE,
                },
                errorFields: {
                    reportName: null,
                },
            },
        },
        {
            onyxMethod: Onyx.METHOD.MERGE,
            key: `${ONYXKEYS.COLLECTION.REPORT_ACTIONS}${reportID}`,
            value: {
                [optimisticRenamedAction.reportActionID]: optimisticRenamedAction,
            },
        },
    ];
    const successData: OnyxUpdate[] = [
        {
            onyxMethod: Onyx.METHOD.MERGE,
            key: `${ONYXKEYS.COLLECTION.REPORT}${reportID}`,
            value: {
                pendingFields: {
                    reportName: null,
                },
            },
        },
        {
            onyxMethod: Onyx.METHOD.MERGE,
            key: `${ONYXKEYS.COLLECTION.REPORT_ACTIONS}${reportID}`,
            value: {[optimisticRenamedAction.reportActionID]: {pendingAction: null}},
        },
    ];
    const failureData: OnyxUpdate[] = [
        {
            onyxMethod: Onyx.METHOD.MERGE,
            key: `${ONYXKEYS.COLLECTION.REPORT}${reportID}`,
            value: {
                reportName: previousName,
            },
        },
        {
            onyxMethod: Onyx.METHOD.MERGE,
            key: `${ONYXKEYS.COLLECTION.REPORT_ACTIONS}${reportID}`,
            value: {[optimisticRenamedAction.reportActionID]: null},
        },
    ];

    const parameters: UpdatePolicyRoomNameParams = {
        reportID,
        policyRoomName,
        renamedRoomReportActionID: optimisticRenamedAction.reportActionID,
    };

    API.write(WRITE_COMMANDS.UPDATE_POLICY_ROOM_NAME, parameters, {optimisticData, successData, failureData});
    Navigation.goBack(ROUTES.REPORT_SETTINGS.getRoute(reportID));
}

/**
 * @param reportID The reportID of the policy room.
 */
function clearPolicyRoomNameErrors(reportID: string) {
    Onyx.merge(`${ONYXKEYS.COLLECTION.REPORT}${reportID}`, {
        errorFields: {
            reportName: null,
        },
        pendingFields: {
            reportName: null,
        },
    });
}

function setIsComposerFullSize(reportID: string, isComposerFullSize: boolean) {
    Onyx.merge(`${ONYXKEYS.COLLECTION.REPORT_IS_COMPOSER_FULL_SIZE}${reportID}`, isComposerFullSize);
}

/**
 * @param action the associated report action (optional)
 * @param isRemote whether or not this notification is a remote push notification
 */
function shouldShowReportActionNotification(reportID: string, action: ReportAction | null = null, isRemote = false): boolean {
    const tag = isRemote ? '[PushNotification]' : '[LocalNotification]';

    // Due to payload size constraints, some push notifications may have their report action stripped
    // so we must double check that we were provided an action before using it in these checks.
    if (action && ReportActionsUtils.isDeletedAction(action)) {
        Log.info(`${tag} Skipping notification because the action was deleted`, false, {reportID, action});
        return false;
    }

    if (!ActiveClientManager.isClientTheLeader()) {
        Log.info(`${tag} Skipping notification because this client is not the leader`);
        return false;
    }

    // We don't want to send a local notification if the user preference is daily, mute or hidden.
    const notificationPreference = allReports?.[reportID]?.notificationPreference ?? CONST.REPORT.NOTIFICATION_PREFERENCE.ALWAYS;
    if (notificationPreference !== CONST.REPORT.NOTIFICATION_PREFERENCE.ALWAYS) {
        Log.info(`${tag} No notification because user preference is to be notified: ${notificationPreference}`);
        return false;
    }

    // If this comment is from the current user we don't want to parrot whatever they wrote back to them.
    if (action && action.actorAccountID === currentUserAccountID) {
        Log.info(`${tag} No notification because comment is from the currently logged in user`);
        return false;
    }

    // If we are currently viewing this report do not show a notification.
    if (reportID === Navigation.getTopmostReportId() && Visibility.isVisible() && Visibility.hasFocus()) {
        Log.info(`${tag} No notification because it was a comment for the current report`);
        return false;
    }

    const report = currentReportData?.[reportID];
    if (!report || (report && report.pendingAction === CONST.RED_BRICK_ROAD_PENDING_ACTION.DELETE)) {
        Log.info(`${tag} No notification because the report does not exist or is pending deleted`, false);
        return false;
    }

    // If this notification was delayed and the user saw the message already, don't show it
    if (action && report?.lastReadTime && report.lastReadTime >= action.created) {
        Log.info(`${tag} No notification because the comment was already read`, false, {created: action.created, lastReadTime: report.lastReadTime});
        return false;
    }

    // If this is a whisper targeted to someone else, don't show it
    if (action && ReportActionsUtils.isWhisperActionTargetedToOthers(action)) {
        Log.info(`${tag} No notification because the action is whispered to someone else`, false);
        return false;
    }

    // Only show notifications for supported types of report actions
    if (!ReportActionsUtils.isNotifiableReportAction(action)) {
        Log.info(`${tag} No notification because this action type is not supported`, false, {actionName: action?.actionName});
        return false;
    }

    return true;
}

function showReportActionNotification(reportID: string, reportAction: ReportAction) {
    if (!shouldShowReportActionNotification(reportID, reportAction)) {
        return;
    }

    Log.info('[LocalNotification] Creating notification');

    const report = allReports?.[reportID] ?? null;
    if (!report) {
        Log.hmmm("[LocalNotification] couldn't show report action notification because the report wasn't found", {reportID, reportActionID: reportAction.reportActionID});
        return;
    }

    const onClick = () =>
        Modal.close(() => {
            const policyID = lastVisitedPath && extractPolicyIDFromPath(lastVisitedPath);
            const policyMembersAccountIDs = policyID ? getPolicyMemberAccountIDs(policyID) : [];
            const reportBelongsToWorkspace = policyID ? doesReportBelongToWorkspace(report, policyMembersAccountIDs, policyID) : false;
            if (!reportBelongsToWorkspace) {
                Navigation.navigateWithSwitchPolicyID({route: ROUTES.HOME});
            }
            Navigation.navigate(ROUTES.REPORT_WITH_ID.getRoute(reportID));
        });

    if (reportAction.actionName === CONST.REPORT.ACTIONS.TYPE.MODIFIEDEXPENSE) {
        LocalNotification.showModifiedExpenseNotification(report, reportAction, onClick);
    } else {
        LocalNotification.showCommentNotification(report, reportAction, onClick);
    }

    notifyNewAction(reportID, reportAction.actorAccountID, reportAction.reportActionID);
}

/** Clear the errors associated with the IOUs of a given report. */
function clearIOUError(reportID: string) {
    Onyx.merge(`${ONYXKEYS.COLLECTION.REPORT}${reportID}`, {errorFields: {iou: null}});
}

/**
 * Adds a reaction to the report action.
 * Uses the NEW FORMAT for "emojiReactions"
 */
function addEmojiReaction(reportID: string, reportActionID: string, emoji: Emoji, skinTone: string | number = preferredSkinTone) {
    const createdAt = timezoneFormat(utcToZonedTime(new Date(), 'UTC'), CONST.DATE.FNS_DB_FORMAT_STRING);
    const optimisticData: OnyxUpdate[] = [
        {
            onyxMethod: Onyx.METHOD.MERGE,
            key: `${ONYXKEYS.COLLECTION.REPORT_ACTIONS_REACTIONS}${reportActionID}`,
            value: {
                [emoji.name]: {
                    createdAt,
                    pendingAction: CONST.RED_BRICK_ROAD_PENDING_ACTION.ADD,
                    users: {
                        [currentUserAccountID]: {
                            skinTones: {
                                [skinTone ?? CONST.EMOJI_DEFAULT_SKIN_TONE]: createdAt,
                            },
                        },
                    },
                },
            },
        },
    ];

    const failureData: OnyxUpdate[] = [
        {
            onyxMethod: Onyx.METHOD.MERGE,
            key: `${ONYXKEYS.COLLECTION.REPORT_ACTIONS_REACTIONS}${reportActionID}`,
            value: {
                [emoji.name]: {
                    pendingAction: null,
                },
            },
        },
    ];

    const successData: OnyxUpdate[] = [
        {
            onyxMethod: Onyx.METHOD.MERGE,
            key: `${ONYXKEYS.COLLECTION.REPORT_ACTIONS_REACTIONS}${reportActionID}`,
            value: {
                [emoji.name]: {
                    pendingAction: null,
                },
            },
        },
    ];

    const parameters: AddEmojiReactionParams = {
        reportID,
        skinTone,
        emojiCode: emoji.name,
        reportActionID,
        createdAt,
        // This will be removed as part of https://github.com/Expensify/App/issues/19535
        useEmojiReactions: true,
    };

    API.write(WRITE_COMMANDS.ADD_EMOJI_REACTION, parameters, {optimisticData, successData, failureData});
}

/**
 * Removes a reaction to the report action.
 * Uses the NEW FORMAT for "emojiReactions"
 */
function removeEmojiReaction(reportID: string, reportActionID: string, emoji: Emoji) {
    const optimisticData: OnyxUpdate[] = [
        {
            onyxMethod: Onyx.METHOD.MERGE,
            key: `${ONYXKEYS.COLLECTION.REPORT_ACTIONS_REACTIONS}${reportActionID}`,
            value: {
                [emoji.name]: {
                    users: {
                        [currentUserAccountID]: null,
                    },
                },
            },
        },
    ];

    const parameters: RemoveEmojiReactionParams = {
        reportID,
        reportActionID,
        emojiCode: emoji.name,
        // This will be removed as part of https://github.com/Expensify/App/issues/19535
        useEmojiReactions: true,
    };

    API.write(WRITE_COMMANDS.REMOVE_EMOJI_REACTION, parameters, {optimisticData});
}

/**
 * Calls either addEmojiReaction or removeEmojiReaction depending on if the current user has reacted to the report action.
 * Uses the NEW FORMAT for "emojiReactions"
 */
function toggleEmojiReaction(
    reportID: string,
    reportAction: ReportAction,
    reactionObject: Emoji,
    existingReactions: OnyxEntry<ReportActionReactions>,
    paramSkinTone: number = preferredSkinTone,
) {
    const originalReportID = ReportUtils.getOriginalReportID(reportID, reportAction);

    if (!originalReportID) {
        return;
    }

    const originalReportAction = ReportActionsUtils.getReportAction(originalReportID, reportAction.reportActionID);

    if (isEmptyObject(originalReportAction)) {
        return;
    }

    // This will get cleaned up as part of https://github.com/Expensify/App/issues/16506 once the old emoji
    // format is no longer being used
    const emoji = EmojiUtils.findEmojiByCode(reactionObject.code);
    const existingReactionObject = existingReactions?.[emoji.name];

    // Only use skin tone if emoji supports it
    const skinTone = emoji.types === undefined ? -1 : paramSkinTone;

    if (existingReactionObject && EmojiUtils.hasAccountIDEmojiReacted(currentUserAccountID, existingReactionObject.users, skinTone)) {
        removeEmojiReaction(originalReportID, reportAction.reportActionID, emoji);
        return;
    }

    addEmojiReaction(originalReportID, reportAction.reportActionID, emoji, skinTone);
}

function openReportFromDeepLink(url: string) {
    const reportID = ReportUtils.getReportIDFromLink(url);

    if (reportID && !Session.hasAuthToken()) {
        // Call the OpenReport command to check in the server if it's a public room. If so, we'll open it as an anonymous user
        openReport(reportID, '', [], {}, '0', true);

        // Show the sign-in page if the app is offline
        if (isNetworkOffline) {
            Onyx.set(ONYXKEYS.IS_CHECKING_PUBLIC_ROOM, false);
        }
    } else {
        // If we're not opening a public room (no reportID) or the user is authenticated, we unblock the UI (hide splash screen)
        Onyx.set(ONYXKEYS.IS_CHECKING_PUBLIC_ROOM, false);
    }

    // Navigate to the report after sign-in/sign-up.
    InteractionManager.runAfterInteractions(() => {
        Session.waitForUserSignIn().then(() => {
            Navigation.waitForProtectedRoutes().then(() => {
                const route = ReportUtils.getRouteFromLink(url);

                if (route && Session.isAnonymousUser() && !Session.canAnonymousUserAccessRoute(route)) {
                    Session.signOutAndRedirectToSignIn(true);
                    return;
                }

                // We don't want to navigate to the exitTo route when creating a new workspace from a deep link,
                // because we already handle creating the optimistic policy and navigating to it in App.setUpPoliciesAndNavigate,
                // which is already called when AuthScreens mounts.
                if (new URL(url).searchParams.get('exitTo') === ROUTES.WORKSPACE_NEW) {
                    return;
                }

                if (shouldSkipDeepLinkNavigation(route)) {
                    return;
                }

                Navigation.navigate(route as Route, CONST.NAVIGATION.ACTION_TYPE.PUSH);
            });
        });
    });
}

function getCurrentUserAccountID(): number {
    return currentUserAccountID;
}

function navigateToMostRecentReport(currentReport: OnyxEntry<Report>) {
    const reportID = currentReport?.reportID;
    const sortedReportsByLastRead = ReportUtils.sortReportsByLastRead(Object.values(allReports ?? {}) as Report[], reportMetadata);

    // We want to filter out the current report, hidden reports and empty chats
    const filteredReportsByLastRead = sortedReportsByLastRead.filter(
        (sortedReport) =>
            sortedReport?.reportID !== reportID &&
            sortedReport?.notificationPreference !== CONST.REPORT.NOTIFICATION_PREFERENCE.HIDDEN &&
            ReportUtils.shouldReportBeInOptionList({
                report: sortedReport,
                currentReportId: '',
                isInGSDMode: false,
                betas: [],
                policies: {},
                excludeEmptyChats: true,
                doesReportHaveViolations: false,
                includeSelfDM: true,
            }),
    );
    const lastAccessedReportID = filteredReportsByLastRead.at(-1)?.reportID;
    const isChatThread = ReportUtils.isChatThread(currentReport);
    if (lastAccessedReportID) {
        // If it is not a chat thread we should call Navigation.goBack to pop the current route first before navigating to last accessed report.
        if (!isChatThread) {
            Navigation.goBack();
        }
        Navigation.navigate(ROUTES.REPORT_WITH_ID.getRoute(lastAccessedReportID ?? ''));
    } else {
        const participantAccountIDs = PersonalDetailsUtils.getAccountIDsByLogins([CONST.EMAIL.CONCIERGE]);
        const chat = ReportUtils.getChatByParticipants(participantAccountIDs);
        if (chat?.reportID) {
            // If it is not a chat thread we should call Navigation.goBack to pop the current route first before navigating to Concierge.
            if (!isChatThread) {
                Navigation.goBack();
            }
            Navigation.navigate(ROUTES.REPORT_WITH_ID.getRoute(chat?.reportID));
        }
    }
}

function leaveGroupChat(reportID: string) {
    const report = ReportUtils.getReport(reportID);
    if (!report) {
        Log.warn('Attempting to leave Group Chat that does not existing locally');
        return;
    }

    const optimisticData: OnyxUpdate[] = [
        {
            onyxMethod: Onyx.METHOD.SET,
            key: `${ONYXKEYS.COLLECTION.REPORT}${reportID}`,
            value: null,
        },
    ];
    navigateToMostRecentReport(report);
    API.write(WRITE_COMMANDS.LEAVE_GROUP_CHAT, {reportID}, {optimisticData});
}

/** Leave a report by setting the state to submitted and closed */
function leaveRoom(reportID: string, isWorkspaceMemberLeavingWorkspaceRoom = false) {
    const report = currentReportData?.[reportID];

    if (!report) {
        return;
    }
    const isChatThread = ReportUtils.isChatThread(report);

    // Pusher's leavingStatus should be sent earlier.
    // Place the broadcast before calling the LeaveRoom API to prevent a race condition
    // between Onyx report being null and Pusher's leavingStatus becoming true.
    broadcastUserIsLeavingRoom(reportID);

    // If a workspace member is leaving a workspace room, they don't actually lose the room from Onyx.
    // Instead, their notification preference just gets set to "hidden".
    // Same applies for chat threads too
    const optimisticData: OnyxUpdate[] = [
        {
            onyxMethod: Onyx.METHOD.MERGE,
            key: `${ONYXKEYS.COLLECTION.REPORT}${reportID}`,
            value:
                isWorkspaceMemberLeavingWorkspaceRoom || isChatThread
                    ? {
                          notificationPreference: CONST.REPORT.NOTIFICATION_PREFERENCE.HIDDEN,
                      }
                    : {
                          reportID: null,
                          stateNum: CONST.REPORT.STATE_NUM.APPROVED,
                          statusNum: CONST.REPORT.STATUS_NUM.CLOSED,
                          notificationPreference: CONST.REPORT.NOTIFICATION_PREFERENCE.HIDDEN,
                      },
        },
    ];

    const successData: OnyxUpdate[] = [
        {
            onyxMethod: Onyx.METHOD.MERGE,
            key: `${ONYXKEYS.COLLECTION.REPORT}${reportID}`,
            value:
                isWorkspaceMemberLeavingWorkspaceRoom || isChatThread
                    ? {notificationPreference: CONST.REPORT.NOTIFICATION_PREFERENCE.HIDDEN}
                    : Object.keys(report).reduce<Record<string, null>>((acc, key) => {
                          acc[key] = null;
                          return acc;
                      }, {}),
        },
    ];

    const failureData: OnyxUpdate[] = [
        {
            onyxMethod: Onyx.METHOD.MERGE,
            key: `${ONYXKEYS.COLLECTION.REPORT}${reportID}`,
            value: report,
        },
    ];

    if (report.parentReportID && report.parentReportActionID) {
        optimisticData.push({
            onyxMethod: Onyx.METHOD.MERGE,
            key: `${ONYXKEYS.COLLECTION.REPORT_ACTIONS}${report.parentReportID}`,
            value: {[report.parentReportActionID]: {childReportNotificationPreference: CONST.REPORT.NOTIFICATION_PREFERENCE.HIDDEN}},
        });
        successData.push({
            onyxMethod: Onyx.METHOD.MERGE,
            key: `${ONYXKEYS.COLLECTION.REPORT_ACTIONS}${report.parentReportID}`,
            value: {[report.parentReportActionID]: {childReportNotificationPreference: CONST.REPORT.NOTIFICATION_PREFERENCE.HIDDEN}},
        });
        failureData.push({
            onyxMethod: Onyx.METHOD.MERGE,
            key: `${ONYXKEYS.COLLECTION.REPORT_ACTIONS}${report.parentReportID}`,
            value: {[report.parentReportActionID]: {childReportNotificationPreference: report.notificationPreference}},
        });
    }

    const parameters: LeaveRoomParams = {
        reportID,
    };

    API.write(WRITE_COMMANDS.LEAVE_ROOM, parameters, {optimisticData, successData, failureData});
    navigateToMostRecentReport(report);
}

/** Invites people to a room */
function inviteToRoom(reportID: string, inviteeEmailsToAccountIDs: InvitedEmailsToAccountIDs) {
    const report = currentReportData?.[reportID];
    if (!report) {
        return;
    }

    const inviteeEmails = Object.keys(inviteeEmailsToAccountIDs);
    const inviteeAccountIDs = Object.values(inviteeEmailsToAccountIDs);
    const participantAccountIDsAfterInvitation = [...new Set([...(report?.participantAccountIDs ?? []), ...inviteeAccountIDs])].filter(
        (accountID): accountID is number => typeof accountID === 'number',
    );
    const visibleMemberAccountIDsAfterInvitation = [...new Set([...(report?.visibleChatMemberAccountIDs ?? []), ...inviteeAccountIDs])].filter(
        (accountID): accountID is number => typeof accountID === 'number',
    );

    const participantsAfterInvitation = inviteeAccountIDs.reduce(
        (reportParticipants: Participants, accountID: number) => {
            const participant: ReportParticipant = {
                hidden: false,
                role: CONST.REPORT.ROLE.MEMBER,
            };
            // eslint-disable-next-line no-param-reassign
            reportParticipants[accountID] = participant;
            return reportParticipants;
        },
        {...report.participants},
    );

    const logins = inviteeEmails.map((memberLogin) => PhoneNumber.addSMSDomainIfPhoneNumber(memberLogin));
    const {newAccountIDs, newLogins} = PersonalDetailsUtils.getNewAccountIDsAndLogins(logins, inviteeAccountIDs);
    const newPersonalDetailsOnyxData = PersonalDetailsUtils.getPersonalDetailsOnyxDataForOptimisticUsers(newLogins, newAccountIDs);
    const pendingChatMembers = ReportUtils.getPendingChatMembers(inviteeAccountIDs, report?.pendingChatMembers ?? [], CONST.RED_BRICK_ROAD_PENDING_ACTION.ADD);

    const optimisticData: OnyxUpdate[] = [
        {
            onyxMethod: Onyx.METHOD.MERGE,
            key: `${ONYXKEYS.COLLECTION.REPORT}${reportID}`,
            value: {
                participantAccountIDs: participantAccountIDsAfterInvitation,
                visibleChatMemberAccountIDs: visibleMemberAccountIDsAfterInvitation,
                participants: participantsAfterInvitation,
                pendingChatMembers,
            },
        },
        ...newPersonalDetailsOnyxData.optimisticData,
    ];

    const successData: OnyxUpdate[] = [
        {
            onyxMethod: Onyx.METHOD.MERGE,
            key: `${ONYXKEYS.COLLECTION.REPORT}${reportID}`,
            value: {
                pendingChatMembers: report?.pendingChatMembers ?? null,
            },
        },
        ...newPersonalDetailsOnyxData.finallyData,
    ];
    const failureData: OnyxUpdate[] = [
        {
            onyxMethod: Onyx.METHOD.MERGE,
            key: `${ONYXKEYS.COLLECTION.REPORT}${reportID}`,
            value: {
                participantAccountIDs: report.participantAccountIDs,
                visibleChatMemberAccountIDs: report.visibleChatMemberAccountIDs,
                participants: inviteeAccountIDs.reduce((revertedParticipants: Record<number, null>, accountID) => {
                    // eslint-disable-next-line no-param-reassign
                    revertedParticipants[accountID] = null;
                    return revertedParticipants;
                }, {}),
                pendingChatMembers: report?.pendingChatMembers ?? null,
            },
        },
        ...newPersonalDetailsOnyxData.finallyData,
    ];

    if (ReportUtils.isGroupChat(report)) {
        const parameters: InviteToGroupChatParams = {
            reportID,
            inviteeEmails,
            accountIDList: newAccountIDs.join(),
        };

        API.write(WRITE_COMMANDS.INVITE_TO_GROUP_CHAT, parameters, {optimisticData, successData, failureData});
        return;
    }

    const parameters: InviteToRoomParams = {
        reportID,
        inviteeEmails,
    };

    // eslint-disable-next-line rulesdir/no-multiple-api-calls
    API.write(WRITE_COMMANDS.INVITE_TO_ROOM, parameters, {optimisticData, successData, failureData});
}

function updateGroupChatMemberRoles(reportID: string, accountIDList: number[], role: ValueOf<typeof CONST.REPORT.ROLE>) {
    const participants: Participants = {};
    const memberRoles: Record<number, string> = {};
    accountIDList.forEach((accountID) => {
        memberRoles[accountID] = role;
        participants[accountID] = {role};
    });

    const optimisticData: OnyxUpdate[] = [
        {
            onyxMethod: Onyx.METHOD.MERGE,
            key: `${ONYXKEYS.COLLECTION.REPORT}${reportID}`,
            value: {
                participants,
            },
        },
    ];
    const parameters: UpdateGroupChatMemberRolesParams = {reportID, memberRoles: JSON.stringify(memberRoles)};
    API.write(WRITE_COMMANDS.UPDATE_GROUP_CHAT_MEMBER_ROLES, parameters, {optimisticData});
}

/** Invites people to a group chat */
function inviteToGroupChat(reportID: string, inviteeEmailsToAccountIDs: InvitedEmailsToAccountIDs) {
    inviteToRoom(reportID, inviteeEmailsToAccountIDs);
}

/** Removes people from a room
 *  Please see https://github.com/Expensify/App/blob/main/README.md#Security for more details
 */
function removeFromRoom(reportID: string, targetAccountIDs: number[]) {
    const report = currentReportData?.[reportID];
    if (!report) {
        return;
    }

    const removeParticipantsData: Record<number, null> = {};
    const currentParticipants = ReportUtils.getParticipants(reportID);
    if (!currentParticipants) {
        return;
    }

    const currentParticipantAccountIDs = ReportUtils.getParticipantAccountIDs(reportID);
    const participantAccountIDsAfterRemoval: number[] = [];
    const visibleChatMemberAccountIDsAfterRemoval: number[] = [];
    currentParticipantAccountIDs.forEach((participantAccountID: number) => {
        const participant = currentParticipants[participantAccountID];
        if (!targetAccountIDs.includes(participantAccountID)) {
            participantAccountIDsAfterRemoval.push(participantAccountID);
            if (!participant.hidden) {
                visibleChatMemberAccountIDsAfterRemoval.push(participantAccountID);
            }
        }
    });

    targetAccountIDs.forEach((accountID) => {
        removeParticipantsData[accountID] = null;
    });
    const pendingChatMembers = ReportUtils.getPendingChatMembers(targetAccountIDs, report?.pendingChatMembers ?? [], CONST.RED_BRICK_ROAD_PENDING_ACTION.DELETE);

    const optimisticData: OnyxUpdate[] = [
        {
            onyxMethod: Onyx.METHOD.MERGE,
            key: `${ONYXKEYS.COLLECTION.REPORT}${reportID}`,
            value: {
                pendingChatMembers,
            },
        },
    ];

    const failureData: OnyxUpdate[] = [
        {
            onyxMethod: Onyx.METHOD.MERGE,
            key: `${ONYXKEYS.COLLECTION.REPORT}${reportID}`,
            value: {
                pendingChatMembers: report?.pendingChatMembers ?? null,
            },
        },
    ];

    // We need to add success data here since in high latency situations,
    // the OpenRoomMembersPage call has the chance of overwriting the optimistic data we set above.
    const successData: OnyxUpdate[] = [
        {
            onyxMethod: Onyx.METHOD.MERGE,
            key: `${ONYXKEYS.COLLECTION.REPORT}${reportID}`,
            value: {
                participants: removeParticipantsData,
                participantAccountIDs: participantAccountIDsAfterRemoval,
                visibleChatMemberAccountIDs: visibleChatMemberAccountIDsAfterRemoval,
                pendingChatMembers: report?.pendingChatMembers ?? null,
            },
        },
    ];

    if (ReportUtils.isGroupChat(report)) {
        const parameters: RemoveFromGroupChatParams = {
            reportID,
            accountIDList: targetAccountIDs.join(),
        };
        API.write(WRITE_COMMANDS.REMOVE_FROM_GROUP_CHAT, parameters, {optimisticData, failureData, successData});
        return;
    }

    const parameters: RemoveFromRoomParams = {
        reportID,
        targetAccountIDs,
    };

    // eslint-disable-next-line rulesdir/no-multiple-api-calls
    API.write(WRITE_COMMANDS.REMOVE_FROM_ROOM, parameters, {optimisticData, failureData, successData});
}

function removeFromGroupChat(reportID: string, accountIDList: number[]) {
    removeFromRoom(reportID, accountIDList);
}

function setLastOpenedPublicRoom(reportID: string) {
    Onyx.set(ONYXKEYS.LAST_OPENED_PUBLIC_ROOM_ID, reportID);
}

/** Navigates to the last opened public room */
function openLastOpenedPublicRoom(lastOpenedPublicRoomID: string) {
    Navigation.isNavigationReady().then(() => {
        setLastOpenedPublicRoom('');
        Navigation.navigate(ROUTES.REPORT_WITH_ID.getRoute(lastOpenedPublicRoomID));
    });
}

/** Flag a comment as offensive */
function flagComment(reportID: string, reportAction: OnyxEntry<ReportAction>, severity: string) {
    const originalReportID = ReportUtils.getOriginalReportID(reportID, reportAction);
    const message = reportAction?.message?.[0];

    if (!message) {
        return;
    }

    let updatedDecision: Decision;
    if (severity === CONST.MODERATION.FLAG_SEVERITY_SPAM || severity === CONST.MODERATION.FLAG_SEVERITY_INCONSIDERATE) {
        if (!message?.moderationDecision) {
            updatedDecision = {
                decision: CONST.MODERATION.MODERATOR_DECISION_PENDING,
            };
        } else {
            updatedDecision = message.moderationDecision;
        }
    } else if (severity === CONST.MODERATION.FLAG_SEVERITY_ASSAULT || severity === CONST.MODERATION.FLAG_SEVERITY_HARASSMENT) {
        updatedDecision = {
            decision: CONST.MODERATION.MODERATOR_DECISION_PENDING_REMOVE,
        };
    } else {
        updatedDecision = {
            decision: CONST.MODERATION.MODERATOR_DECISION_PENDING_HIDE,
        };
    }

    const reportActionID = reportAction.reportActionID;

    const updatedMessage: Message = {
        ...message,
        moderationDecision: updatedDecision,
    };

    const optimisticData: OnyxUpdate[] = [
        {
            onyxMethod: Onyx.METHOD.MERGE,
            key: `${ONYXKEYS.COLLECTION.REPORT_ACTIONS}${originalReportID}`,
            value: {
                [reportActionID]: {
                    pendingAction: CONST.RED_BRICK_ROAD_PENDING_ACTION.UPDATE,
                    message: [updatedMessage],
                },
            },
        },
    ];

    const failureData: OnyxUpdate[] = [
        {
            onyxMethod: Onyx.METHOD.MERGE,
            key: `${ONYXKEYS.COLLECTION.REPORT_ACTIONS}${originalReportID}`,
            value: {
                [reportActionID]: {
                    ...reportAction,
                    pendingAction: null,
                },
            },
        },
    ];

    const successData: OnyxUpdate[] = [
        {
            onyxMethod: Onyx.METHOD.MERGE,
            key: `${ONYXKEYS.COLLECTION.REPORT_ACTIONS}${originalReportID}`,
            value: {
                [reportActionID]: {
                    pendingAction: null,
                },
            },
        },
    ];

    const parameters: FlagCommentParams = {
        severity,
        reportActionID,
        // This check is to prevent flooding Concierge with test flags
        // If you need to test moderation responses from Concierge on dev, set this to false!
        isDevRequest: Environment.isDevelopment(),
    };

    API.write(WRITE_COMMANDS.FLAG_COMMENT, parameters, {optimisticData, successData, failureData});
}

/** Updates a given user's private notes on a report */
const updatePrivateNotes = (reportID: string, accountID: number, note: string) => {
    const optimisticData: OnyxUpdate[] = [
        {
            onyxMethod: Onyx.METHOD.MERGE,
            key: `${ONYXKEYS.COLLECTION.REPORT}${reportID}`,
            value: {
                privateNotes: {
                    [accountID]: {
                        pendingAction: CONST.RED_BRICK_ROAD_PENDING_ACTION.UPDATE,
                        errors: null,
                        note,
                    },
                },
            },
        },
    ];

    const successData: OnyxUpdate[] = [
        {
            onyxMethod: Onyx.METHOD.MERGE,
            key: `${ONYXKEYS.COLLECTION.REPORT}${reportID}`,
            value: {
                privateNotes: {
                    [accountID]: {
                        pendingAction: null,
                        errors: null,
                    },
                },
            },
        },
    ];

    const failureData: OnyxUpdate[] = [
        {
            onyxMethod: Onyx.METHOD.MERGE,
            key: `${ONYXKEYS.COLLECTION.REPORT}${reportID}`,
            value: {
                privateNotes: {
                    [accountID]: {
                        errors: ErrorUtils.getMicroSecondOnyxError('privateNotes.error.genericFailureMessage'),
                    },
                },
            },
        },
    ];

    const parameters: UpdateReportPrivateNoteParams = {reportID, privateNotes: note};

    API.write(WRITE_COMMANDS.UPDATE_REPORT_PRIVATE_NOTE, parameters, {optimisticData, successData, failureData});
};

/** Fetches all the private notes for a given report */
function getReportPrivateNote(reportID: string | undefined) {
    if (Session.isAnonymousUser()) {
        return;
    }

    if (!reportID) {
        return;
    }

    const optimisticData: OnyxUpdate[] = [
        {
            onyxMethod: Onyx.METHOD.MERGE,
            key: `${ONYXKEYS.COLLECTION.REPORT}${reportID}`,
            value: {
                isLoadingPrivateNotes: true,
            },
        },
    ];

    const successData: OnyxUpdate[] = [
        {
            onyxMethod: Onyx.METHOD.MERGE,
            key: `${ONYXKEYS.COLLECTION.REPORT}${reportID}`,
            value: {
                isLoadingPrivateNotes: false,
            },
        },
    ];

    const failureData: OnyxUpdate[] = [
        {
            onyxMethod: Onyx.METHOD.MERGE,
            key: `${ONYXKEYS.COLLECTION.REPORT}${reportID}`,
            value: {
                isLoadingPrivateNotes: false,
            },
        },
    ];

    const parameters: GetReportPrivateNoteParams = {reportID};

    API.read(READ_COMMANDS.GET_REPORT_PRIVATE_NOTE, parameters, {optimisticData, successData, failureData});
}

function completeOnboarding(
    engagementChoice: string,
    data: ValueOf<typeof CONST.ONBOARDING_MESSAGES>,
    {
        login,
        firstName,
        lastName,
    }: {
        login: string;
        firstName: string;
        lastName: string;
    },
) {
    const targetEmail = CONST.EMAIL.CONCIERGE;
    const actorAccountID = PersonalDetailsUtils.getAccountIDsByLogins([targetEmail])[0];
    const targetChatReport = ReportUtils.getChatByParticipants([actorAccountID]);
    const {reportID: targetChatReportID = '', policyID: targetChatPolicyID = ''} = targetChatReport ?? {};

    // Mention message
    const mentionComment = ReportUtils.buildOptimisticAddCommentReportAction(`Hey @${login.split('@')[0]} 👋`, undefined, actorAccountID);
    const mentionCommentAction: OptimisticAddCommentReportAction = mentionComment.reportAction;
    const mentionMessage: AddCommentOrAttachementParams = {
        reportID: targetChatReportID,
        reportActionID: mentionCommentAction.reportActionID,
        reportComment: mentionComment.commentText,
    };

    // Text message
    const textComment = ReportUtils.buildOptimisticAddCommentReportAction(data.message, undefined, actorAccountID, 1);
    const textCommentAction: OptimisticAddCommentReportAction = textComment.reportAction;
    const textMessage: AddCommentOrAttachementParams = {
        reportID: targetChatReportID,
        reportActionID: textCommentAction.reportActionID,
        reportComment: textComment.commentText,
    };

    // Video message
    const videoComment = ReportUtils.buildOptimisticAddCommentReportAction(CONST.ATTACHMENT_MESSAGE_TEXT, undefined, actorAccountID, 2);
    const videoCommentAction: OptimisticAddCommentReportAction = videoComment.reportAction;
    const videoMessage: AddCommentOrAttachementParams = {
        reportID: targetChatReportID,
        reportActionID: videoCommentAction.reportActionID,
        reportComment: videoComment.commentText,
    };

    const tasksData = data.tasks.map((task, index) => {
        const currentTask = ReportUtils.buildOptimisticTaskReport(
            actorAccountID,
            undefined,
            targetChatReportID,
            task.title,
            undefined,
            targetChatPolicyID,
            CONST.REPORT.NOTIFICATION_PREFERENCE.HIDDEN,
        );
        const taskCreatedAction = ReportUtils.buildOptimisticCreatedReportAction(targetEmail);
        const taskReportAction = ReportUtils.buildOptimisticTaskCommentReportAction(
            currentTask.reportID,
            task.title,
            0,
            `task for ${task.title}`,
            targetChatReportID,
            actorAccountID,
            index + 3,
            {
                childVisibleActionCount: 2,
                childCommenterCount: 1,
                childLastVisibleActionCreated: DateUtils.getDBTime(),
                childOldestFourAccountIDs: `${actorAccountID}`,
            },
        );
        const subtitleComment = ReportUtils.buildOptimisticAddCommentReportAction(task.subtitle, undefined, actorAccountID);
        const instructionComment = ReportUtils.buildOptimisticAddCommentReportAction(task.message, undefined, actorAccountID, undefined, false);

        return {
            currentTask,
            taskCreatedAction,
            taskReportAction,
            subtitleComment,
            instructionComment,
        };
    });

    const tasksForParameters = tasksData.reduce<TaskForParameters[]>((acc, {currentTask, taskCreatedAction, taskReportAction, subtitleComment, instructionComment}) => {
        const subtitleCommentAction: OptimisticAddCommentReportAction = subtitleComment.reportAction;
        const subtitleCommentText = subtitleComment.commentText;
        const subtitleMessage: TaskMessage = {
            reportID: currentTask.reportID,
            reportActionID: subtitleCommentAction.reportActionID,
            reportComment: subtitleCommentText,
        };

        const instructionCommentAction: OptimisticAddCommentReportAction = instructionComment.reportAction;
        const instructionCommentText = instructionComment.commentText;
        const instructionMessage: TaskMessage = {
            reportID: currentTask.reportID,
            reportActionID: instructionCommentAction.reportActionID,
            reportComment: instructionCommentText,
        };

        return [
            ...acc,
            {
                type: 'task',
                task: engagementChoice,
                taskReportID: currentTask.reportID,
                parentReportID: currentTask.parentReportID ?? '',
                parentReportActionID: taskReportAction.reportAction.reportActionID,
                assigneeChatReportID: '',
                createdTaskReportActionID: taskCreatedAction.reportActionID,
                title: currentTask.reportName ?? '',
                description: currentTask.description ?? '',
            },
            {
                type: 'message',
                ...subtitleMessage,
            },
            {
                type: 'message',
                ...instructionMessage,
            },
        ];
    }, []);

    const tasksForOptimisticData = tasksData.reduce<OnyxUpdate[]>((acc, {currentTask, taskCreatedAction, taskReportAction, subtitleComment, instructionComment}) => {
        const subtitleCommentAction: OptimisticAddCommentReportAction = subtitleComment.reportAction;
        const instructionCommentAction: OptimisticAddCommentReportAction = instructionComment.reportAction;

        return [
            ...acc,
            {
                onyxMethod: Onyx.METHOD.MERGE,
                key: `${ONYXKEYS.COLLECTION.REPORT_ACTIONS}${targetChatReportID}`,
                value: {
                    [taskReportAction.reportAction.reportActionID]: taskReportAction.reportAction as ReportAction,
                },
            },
            {
                onyxMethod: Onyx.METHOD.SET,
                key: `${ONYXKEYS.COLLECTION.REPORT}${currentTask.reportID}`,
                value: {
                    ...currentTask,
                    pendingFields: {
                        createChat: CONST.RED_BRICK_ROAD_PENDING_ACTION.ADD,
                        reportName: CONST.RED_BRICK_ROAD_PENDING_ACTION.ADD,
                        description: CONST.RED_BRICK_ROAD_PENDING_ACTION.ADD,
                        managerID: CONST.RED_BRICK_ROAD_PENDING_ACTION.ADD,
                    },
                    isOptimisticReport: true,
                },
            },
            {
                onyxMethod: Onyx.METHOD.MERGE,
                key: `${ONYXKEYS.COLLECTION.REPORT_ACTIONS}${currentTask.reportID}`,
                value: {
                    [taskCreatedAction.reportActionID]: taskCreatedAction as ReportAction,
                    [subtitleCommentAction.reportActionID]: subtitleCommentAction as ReportAction,
                    [instructionCommentAction.reportActionID]: instructionCommentAction as ReportAction,
                },
            },
        ];
    }, []);

    const optimisticData: OnyxUpdate[] = [
        ...tasksForOptimisticData,
        {
            onyxMethod: Onyx.METHOD.MERGE,
            key: `${ONYXKEYS.COLLECTION.REPORT}${targetChatReportID}`,
            value: {
                lastMentionedTime: DateUtils.getDBTime(),
            },
        },
        {
            onyxMethod: Onyx.METHOD.MERGE,
            key: `${ONYXKEYS.COLLECTION.REPORT_ACTIONS}${targetChatReportID}`,
            value: {
                [mentionCommentAction.reportActionID]: mentionCommentAction as ReportAction,
                [textCommentAction.reportActionID]: textCommentAction as ReportAction,
                [videoCommentAction.reportActionID]: videoCommentAction as ReportAction,
            },
        },
        {
            onyxMethod: Onyx.METHOD.MERGE,
            key: ONYXKEYS.NVP_INTRO_SELECTED,
            value: {choice: engagementChoice},
        },
    ];
    const successData: OnyxUpdate[] = [
        {
            onyxMethod: Onyx.METHOD.MERGE,
            key: `${ONYXKEYS.COLLECTION.REPORT_ACTIONS}${targetChatReportID}`,
            value: {
                [mentionCommentAction.reportActionID]: {pendingAction: null},
                [textCommentAction.reportActionID]: {pendingAction: null},
                [videoCommentAction.reportActionID]: {pendingAction: null},
            },
        },
    ];

    const parameters: CompleteGuidedSetupParams = {
        engagementChoice,
        firstName,
        lastName,
        guidedSetupData: JSON.stringify([{type: 'message', ...mentionMessage}, {type: 'message', ...textMessage}, {type: 'video', ...data.video, ...videoMessage}, ...tasksForParameters]),
    };

    API.write(WRITE_COMMANDS.COMPLETE_GUIDED_SETUP, parameters, {optimisticData, successData});
}

/**
 * Completes the engagement modal that new NewDot users see when they first sign up/log in by doing the following:
 *
 * - Sets the introSelected NVP to the choice the user made
 * - Creates an optimistic report comment from concierge
 */
function completeEngagementModal(text: string, choice: ValueOf<typeof CONST.ONBOARDING_CHOICES>) {
    const conciergeAccountID = PersonalDetailsUtils.getAccountIDsByLogins([CONST.EMAIL.CONCIERGE])[0];
    const reportComment = ReportUtils.buildOptimisticAddCommentReportAction(text, undefined, conciergeAccountID);
    const reportCommentAction: OptimisticAddCommentReportAction = reportComment.reportAction;
    const lastComment = reportCommentAction?.message?.[0];
    const lastCommentText = ReportUtils.formatReportLastMessageText(lastComment?.text ?? '');
    const reportCommentText = reportComment.commentText;
    const currentTime = DateUtils.getDBTime();

    const optimisticReport: Partial<Report> = {
        lastVisibleActionCreated: currentTime,
        lastMessageTranslationKey: lastComment?.translationKey ?? '',
        lastMessageText: lastCommentText,
        lastMessageHtml: lastCommentText,
        lastActorAccountID: currentUserAccountID,
        lastReadTime: currentTime,
    };

    const conciergeChatReport = ReportUtils.getChatByParticipants([conciergeAccountID]);
    conciergeChatReportID = conciergeChatReport?.reportID;

    const report = ReportUtils.getReport(conciergeChatReportID);

    if (!isEmptyObject(report) && ReportUtils.getReportNotificationPreference(report) === CONST.REPORT.NOTIFICATION_PREFERENCE.HIDDEN) {
        optimisticReport.notificationPreference = CONST.REPORT.NOTIFICATION_PREFERENCE.ALWAYS;
    }

    // Optimistically add the new actions to the store before waiting to save them to the server
    const optimisticReportActions: OnyxCollection<OptimisticAddCommentReportAction> = {};
    if (reportCommentAction?.reportActionID) {
        optimisticReportActions[reportCommentAction.reportActionID] = reportCommentAction;
    }

    const parameters: CompleteEngagementModalParams = {
        reportID: conciergeChatReportID ?? '',
        reportActionID: reportCommentAction.reportActionID,
        reportComment: reportCommentText,
        engagementChoice: choice,
    };

    const optimisticData: OnyxUpdate[] = [
        {
            onyxMethod: Onyx.METHOD.MERGE,
            key: `${ONYXKEYS.COLLECTION.REPORT}${conciergeChatReportID}`,
            value: optimisticReport,
        },
        {
            onyxMethod: Onyx.METHOD.MERGE,
            key: `${ONYXKEYS.COLLECTION.REPORT_ACTIONS}${conciergeChatReportID}`,
            value: optimisticReportActions as ReportActions,
        },
        {
            onyxMethod: Onyx.METHOD.MERGE,
            key: ONYXKEYS.NVP_INTRO_SELECTED,
            value: {choice},
        },
    ];

    const successData: OnyxUpdate[] = [
        {
            onyxMethod: Onyx.METHOD.MERGE,
            key: `${ONYXKEYS.COLLECTION.REPORT_ACTIONS}${conciergeChatReportID}`,
            value: {[reportCommentAction.reportActionID ?? '']: {pendingAction: null}},
        },
    ];

    API.write(WRITE_COMMANDS.COMPLETE_ENGAGEMENT_MODAL, parameters, {
        optimisticData,
        successData,
    });
    notifyNewAction(conciergeChatReportID ?? '', reportCommentAction.actorAccountID, reportCommentAction.reportActionID);
}

function dismissEngagementModal() {
    const parameters: SetNameValuePairParams = {
        name: ONYXKEYS.NVP_HAS_DISMISSED_IDLE_PANEL,
        value: true,
    };

    const optimisticData: OnyxUpdate[] = [
        {
            onyxMethod: Onyx.METHOD.MERGE,
            key: ONYXKEYS.NVP_HAS_DISMISSED_IDLE_PANEL,
            value: true,
        },
    ];

    API.write(WRITE_COMMANDS.SET_NAME_VALUE_PAIR, parameters, {
        optimisticData,
    });
}

/** Loads necessary data for rendering the RoomMembersPage */
function openRoomMembersPage(reportID: string) {
    const parameters: OpenRoomMembersPageParams = {reportID};

    API.read(READ_COMMANDS.OPEN_ROOM_MEMBERS_PAGE, parameters);
}

/**
 * Checks if there are any errors in the private notes for a given report
 *
 * @returns Returns true if there are errors in any of the private notes on the report
 */
function hasErrorInPrivateNotes(report: OnyxEntry<Report>): boolean {
    const privateNotes = report?.privateNotes ?? {};
    return Object.values(privateNotes).some((privateNote) => !isEmpty(privateNote.errors));
}

/** Clears all errors associated with a given private note */
function clearPrivateNotesError(reportID: string, accountID: number) {
    Onyx.merge(`${ONYXKEYS.COLLECTION.REPORT}${reportID}`, {privateNotes: {[accountID]: {errors: null}}});
}

function getDraftPrivateNote(reportID: string): string {
    return draftNoteMap?.[reportID] ?? '';
}

/**
 * Saves the private notes left by the user as they are typing. By saving this data the user can switch between chats, close
 * tab, refresh etc without worrying about loosing what they typed out.
 */
function savePrivateNotesDraft(reportID: string, note: string) {
    Onyx.merge(`${ONYXKEYS.COLLECTION.PRIVATE_NOTES_DRAFT}${reportID}`, note);
}

function searchForReports(searchInput: string) {
    // We do not try to make this request while offline because it sets a loading indicator optimistically
    if (isNetworkOffline) {
        Onyx.set(ONYXKEYS.IS_SEARCHING_FOR_REPORTS, false);
        return;
    }

    const successData: OnyxUpdate[] = [
        {
            onyxMethod: Onyx.METHOD.MERGE,
            key: ONYXKEYS.IS_SEARCHING_FOR_REPORTS,
            value: false,
        },
    ];

    const failureData: OnyxUpdate[] = [
        {
            onyxMethod: Onyx.METHOD.MERGE,
            key: ONYXKEYS.IS_SEARCHING_FOR_REPORTS,
            value: false,
        },
    ];

    const parameters: SearchForReportsParams = {searchInput};

    API.read(READ_COMMANDS.SEARCH_FOR_REPORTS, parameters, {successData, failureData});
}

function searchInServer(searchInput: string) {
    if (isNetworkOffline || !searchInput.trim().length) {
        Onyx.set(ONYXKEYS.IS_SEARCHING_FOR_REPORTS, false);
        return;
    }

    // Why not set this in optimistic data? It won't run until the API request happens and while the API request is debounced
    // we want to show the loading state right away. Otherwise, we will see a flashing UI where the client options are sorted and
    // tell the user there are no options, then we start searching, and tell them there are no options again.
    Onyx.set(ONYXKEYS.IS_SEARCHING_FOR_REPORTS, true);
    searchForReports(searchInput);
}

function updateLastVisitTime(reportID: string) {
    if (!ReportUtils.isValidReportIDFromPath(reportID)) {
        return;
    }
    Onyx.merge(`${ONYXKEYS.COLLECTION.REPORT_METADATA}${reportID}`, {lastVisitTime: DateUtils.getDBTime()});
}

function clearNewRoomFormError() {
    Onyx.set(ONYXKEYS.FORMS.NEW_ROOM_FORM, {
        isLoading: false,
        errorFields: null,
        errors: null,
        [INPUT_IDS.ROOM_NAME]: '',
        [INPUT_IDS.REPORT_DESCRIPTION]: '',
        [INPUT_IDS.POLICY_ID]: '',
        [INPUT_IDS.WRITE_CAPABILITY]: '',
        [INPUT_IDS.VISIBILITY]: '',
    });
}

function resolveActionableMentionWhisper(reportId: string, reportAction: OnyxEntry<ReportAction>, resolution: ValueOf<typeof CONST.REPORT.ACTIONABLE_MENTION_WHISPER_RESOLUTION>) {
    const message = reportAction?.message?.[0];
    if (!message) {
        return;
    }

    const updatedMessage: Message = {
        ...message,
        resolution,
    };

    const optimisticData: OnyxUpdate[] = [
        {
            onyxMethod: Onyx.METHOD.MERGE,
            key: `${ONYXKEYS.COLLECTION.REPORT_ACTIONS}${reportId}`,
            value: {
                [reportAction.reportActionID]: {
                    message: [updatedMessage],
                    originalMessage: {
                        resolution,
                    },
                },
            },
        },
    ];

    const failureData: OnyxUpdate[] = [
        {
            onyxMethod: Onyx.METHOD.MERGE,
            key: `${ONYXKEYS.COLLECTION.REPORT_ACTIONS}${reportId}`,
            value: {
                [reportAction.reportActionID]: {
                    message: [message],
                    originalMessage: {
                        resolution: null,
                    },
                },
            },
        },
    ];

    const parameters: ResolveActionableMentionWhisperParams = {
        reportActionID: reportAction.reportActionID,
        resolution,
    };

    API.write(WRITE_COMMANDS.RESOLVE_ACTIONABLE_MENTION_WHISPER, parameters, {optimisticData, failureData});
}

function setGroupDraft(newGroupDraft: Partial<NewGroupChatDraft>) {
    Onyx.merge(ONYXKEYS.NEW_GROUP_CHAT_DRAFT, newGroupDraft);
}

export {
    searchInServer,
    addComment,
    addAttachment,
    updateDescription,
    updateWriteCapabilityAndNavigate,
    updateNotificationPreference,
    subscribeToReportTypingEvents,
    subscribeToReportLeavingEvents,
    unsubscribeFromReportChannel,
    unsubscribeFromLeavingRoomReportChannel,
    saveReportDraftComment,
    saveReportCommentNumberOfLines,
    broadcastUserIsTyping,
    broadcastUserIsLeavingRoom,
    togglePinnedState,
    editReportComment,
    handleUserDeletedLinksInHtml,
    deleteReportActionDraft,
    saveReportActionDraft,
    saveReportActionDraftNumberOfLines,
    deleteReportComment,
    navigateToConciergeChat,
    addPolicyReport,
    deleteReport,
    navigateToConciergeChatAndDeleteReport,
    setIsComposerFullSize,
    expandURLPreview,
    markCommentAsUnread,
    readNewestAction,
    openReport,
    openReportFromDeepLink,
    navigateToAndOpenReport,
    navigateToAndOpenReportWithAccountIDs,
    navigateToAndOpenChildReport,
    toggleSubscribeToChildReport,
    updatePolicyRoomNameAndNavigate,
    clearPolicyRoomNameErrors,
    clearIOUError,
    subscribeToNewActionEvent,
    notifyNewAction,
    showReportActionNotification,
    toggleEmojiReaction,
    shouldShowReportActionNotification,
    leaveRoom,
    inviteToRoom,
    inviteToGroupChat,
    removeFromRoom,
    getCurrentUserAccountID,
    setLastOpenedPublicRoom,
    flagComment,
    openLastOpenedPublicRoom,
    updatePrivateNotes,
    getReportPrivateNote,
    clearPrivateNotesError,
    hasErrorInPrivateNotes,
    getOlderActions,
    getNewerActions,
    completeEngagementModal,
    dismissEngagementModal,
    openRoomMembersPage,
    savePrivateNotesDraft,
    getDraftPrivateNote,
    updateLastVisitTime,
    clearNewRoomFormError,
    updateReportField,
    updateReportName,
    deleteReportField,
    clearReportFieldErrors,
    resolveActionableMentionWhisper,
    updateRoomVisibility,
    setGroupDraft,
    clearGroupChat,
    startNewChat,
<<<<<<< HEAD
    completeOnboarding,
=======
    updateGroupChatName,
    updateGroupChatAvatar,
    leaveGroupChat,
    removeFromGroupChat,
    updateGroupChatMemberRoles,
>>>>>>> b5fdc877
};<|MERGE_RESOLUTION|>--- conflicted
+++ resolved
@@ -78,19 +78,13 @@
 import ROUTES from '@src/ROUTES';
 import INPUT_IDS from '@src/types/form/NewRoomForm';
 import type {
-<<<<<<< HEAD
-=======
     InvitedEmailsToAccountIDs,
     NewGroupChatDraft,
->>>>>>> b5fdc877
     PersonalDetails,
     PersonalDetailsList,
     PolicyReportField,
     RecentlyUsedReportFields,
-<<<<<<< HEAD
     ReportAction,
-=======
->>>>>>> b5fdc877
     ReportActionReactions,
     ReportMetadata,
     ReportUserIsTyping,
@@ -3470,13 +3464,10 @@
     setGroupDraft,
     clearGroupChat,
     startNewChat,
-<<<<<<< HEAD
     completeOnboarding,
-=======
     updateGroupChatName,
     updateGroupChatAvatar,
     leaveGroupChat,
     removeFromGroupChat,
     updateGroupChatMemberRoles,
->>>>>>> b5fdc877
 };
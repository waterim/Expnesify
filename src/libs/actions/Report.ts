import {format as timezoneFormat, utcToZonedTime} from 'date-fns-tz';
import {ExpensiMark, Str} from 'expensify-common';
import isEmpty from 'lodash/isEmpty';
import {DeviceEventEmitter, InteractionManager, Linking} from 'react-native';
import type {NullishDeep, OnyxCollection, OnyxEntry, OnyxUpdate} from 'react-native-onyx';
import Onyx from 'react-native-onyx';
import type {PartialDeep, ValueOf} from 'type-fest';
import type {Emoji} from '@assets/emojis/types';
import type {FileObject} from '@components/AttachmentModal';
import AccountUtils from '@libs/AccountUtils';
import * as ActiveClientManager from '@libs/ActiveClientManager';
import * as API from '@libs/API';
import type {
    AddCommentOrAttachementParams,
    AddEmojiReactionParams,
    AddWorkspaceRoomParams,
    CompleteGuidedSetupParams,
    DeleteCommentParams,
    ExpandURLPreviewParams,
    FlagCommentParams,
    GetNewerActionsParams,
    GetOlderActionsParams,
    GetReportPrivateNoteParams,
    InviteToGroupChatParams,
    InviteToRoomParams,
    LeaveRoomParams,
    MarkAsUnreadParams,
    OpenReportParams,
    OpenRoomMembersPageParams,
    ReadNewestActionParams,
    RemoveEmojiReactionParams,
    RemoveFromGroupChatParams,
    RemoveFromRoomParams,
    ResolveActionableMentionWhisperParams,
    ResolveActionableReportMentionWhisperParams,
    SearchForReportsParams,
    SearchForRoomsToMentionParams,
    TogglePinnedChatParams,
    UpdateCommentParams,
    UpdateGroupChatAvatarParams,
    UpdateGroupChatMemberRolesParams,
    UpdateGroupChatNameParams,
    UpdatePolicyRoomNameParams,
    UpdateReportNotificationPreferenceParams,
    UpdateReportPrivateNoteParams,
    UpdateReportWriteCapabilityParams,
    UpdateRoomDescriptionParams,
} from '@libs/API/parameters';
import type UpdateRoomVisibilityParams from '@libs/API/parameters/UpdateRoomVisibilityParams';
import {READ_COMMANDS, SIDE_EFFECT_REQUEST_COMMANDS, WRITE_COMMANDS} from '@libs/API/types';
import * as CollectionUtils from '@libs/CollectionUtils';
import type {CustomRNImageManipulatorResult} from '@libs/cropOrRotateImage/types';
import DateUtils from '@libs/DateUtils';
import {prepareDraftComment} from '@libs/DraftCommentUtils';
import * as EmojiUtils from '@libs/EmojiUtils';
import * as Environment from '@libs/Environment/Environment';
import * as ErrorUtils from '@libs/ErrorUtils';
import isPublicScreenRoute from '@libs/isPublicScreenRoute';
import * as Localize from '@libs/Localize';
import Log from '@libs/Log';
import Navigation from '@libs/Navigation/Navigation';
import type {NetworkStatus} from '@libs/NetworkConnection';
import LocalNotification from '@libs/Notification/LocalNotification';
import {parseHtmlToMarkdown, parseHtmlToText} from '@libs/OnyxAwareParser';
import * as PersonalDetailsUtils from '@libs/PersonalDetailsUtils';
import * as PhoneNumber from '@libs/PhoneNumber';
import getPolicyEmployeeAccountIDs from '@libs/PolicyEmployeeListUtils';
import {extractPolicyIDFromPath} from '@libs/PolicyUtils';
import processReportIDDeeplink from '@libs/processReportIDDeeplink';
import * as Pusher from '@libs/Pusher/pusher';
import * as ReportActionsUtils from '@libs/ReportActionsUtils';
import * as ReportUtils from '@libs/ReportUtils';
import {doesReportBelongToWorkspace} from '@libs/ReportUtils';
import type {OptimisticAddCommentReportAction} from '@libs/ReportUtils';
import shouldSkipDeepLinkNavigation from '@libs/shouldSkipDeepLinkNavigation';
import Visibility from '@libs/Visibility';
import CONFIG from '@src/CONFIG';
import type {OnboardingPurposeType} from '@src/CONST';
import CONST from '@src/CONST';
import ONYXKEYS from '@src/ONYXKEYS';
import type {Route} from '@src/ROUTES';
import ROUTES from '@src/ROUTES';
import INPUT_IDS from '@src/types/form/NewRoomForm';
import type {
    InvitedEmailsToAccountIDs,
    NewGroupChatDraft,
    PersonalDetailsList,
    PolicyReportField,
    QuickAction,
    RecentlyUsedReportFields,
    ReportAction,
    ReportActionReactions,
    ReportMetadata,
    ReportUserIsTyping,
} from '@src/types/onyx';
import type {Decision} from '@src/types/onyx/OriginalMessage';
import type {NotificationPreference, Participants, Participant as ReportParticipant, RoomVisibility, WriteCapability} from '@src/types/onyx/Report';
import type Report from '@src/types/onyx/Report';
import type {Message, ReportActions} from '@src/types/onyx/ReportAction';
import type {EmptyObject} from '@src/types/utils/EmptyObject';
import {isEmptyObject} from '@src/types/utils/EmptyObject';
import * as CachedPDFPaths from './CachedPDFPaths';
import * as Modal from './Modal';
import navigateFromNotification from './navigateFromNotification';
import * as Session from './Session';
import * as Welcome from './Welcome';

type SubscriberCallback = (isFromCurrentUser: boolean, reportActionID: string | undefined) => void;

type ActionSubscriber = {
    reportID: string;
    callback: SubscriberCallback;
};

type Video = {
    url: string;
    thumbnailUrl: string;
    duration: number;
    width: number;
    height: number;
};

type TaskMessage = Required<Pick<AddCommentOrAttachementParams, 'reportID' | 'reportActionID' | 'reportComment'>>;

type TaskForParameters =
    | {
          type: 'task';
          task: string;
          taskReportID: string;
          parentReportID: string;
          parentReportActionID: string;
          assigneeChatReportID: string;
          createdTaskReportActionID: string;
          completedTaskReportActionID?: string;
          title: string;
          description: string;
      }
    | ({
          type: 'message';
      } & TaskMessage);

type GuidedSetupData = Array<
    | ({type: 'message'} & AddCommentOrAttachementParams)
    | TaskForParameters
    | ({
          type: 'video';
      } & Video &
          AddCommentOrAttachementParams)
>;

let conciergeChatReportID: string | undefined;
let currentUserAccountID = -1;
let currentUserEmail: string | undefined;
Onyx.connect({
    key: ONYXKEYS.SESSION,
    callback: (value) => {
        // When signed out, val is undefined
        if (!value?.accountID) {
            conciergeChatReportID = undefined;
            return;
        }
        currentUserEmail = value.email;
        currentUserAccountID = value.accountID;
    },
});

let preferredSkinTone: number = CONST.EMOJI_DEFAULT_SKIN_TONE;
Onyx.connect({
    key: ONYXKEYS.PREFERRED_EMOJI_SKIN_TONE,
    callback: (value) => {
        preferredSkinTone = EmojiUtils.getPreferredSkinToneIndex(value);
    },
});

// map of reportID to all reportActions for that report
const allReportActions: OnyxCollection<ReportActions> = {};

Onyx.connect({
    key: ONYXKEYS.COLLECTION.REPORT_ACTIONS,
    callback: (action, key) => {
        if (!key || !action) {
            return;
        }
        const reportID = CollectionUtils.extractCollectionItemID(key);
        allReportActions[reportID] = action;
    },
});

const currentReportData: OnyxCollection<Report> = {};
Onyx.connect({
    key: ONYXKEYS.COLLECTION.REPORT,
    callback: (report, key) => {
        if (!key || !report) {
            return;
        }
        const reportID = CollectionUtils.extractCollectionItemID(key);
        currentReportData[reportID] = report;
        // eslint-disable-next-line @typescript-eslint/no-use-before-define
        handleReportChanged(report);
    },
});

let isNetworkOffline = false;
let networkStatus: NetworkStatus;
Onyx.connect({
    key: ONYXKEYS.NETWORK,
    callback: (value) => {
        isNetworkOffline = value?.isOffline ?? false;
        networkStatus = value?.networkStatus ?? CONST.NETWORK.NETWORK_STATUS.UNKNOWN;
    },
});

let allPersonalDetails: OnyxEntry<PersonalDetailsList> = {};
Onyx.connect({
    key: ONYXKEYS.PERSONAL_DETAILS_LIST,
    callback: (value) => {
        allPersonalDetails = value ?? {};
    },
});

const draftNoteMap: OnyxCollection<string> = {};
Onyx.connect({
    key: ONYXKEYS.COLLECTION.PRIVATE_NOTES_DRAFT,
    callback: (value, key) => {
        if (!key) {
            return;
        }

        const reportID = key.replace(ONYXKEYS.COLLECTION.PRIVATE_NOTES_DRAFT, '');
        draftNoteMap[reportID] = value;
    },
});

let reportMetadata: OnyxCollection<ReportMetadata> = {};
Onyx.connect({
    key: ONYXKEYS.COLLECTION.REPORT_METADATA,
    waitForCollectionCallback: true,
    callback: (value) => (reportMetadata = value),
});

const allReports: OnyxCollection<Report> = {};
const typingWatchTimers: Record<string, NodeJS.Timeout> = {};

let reportIDDeeplinkedFromOldDot: string | undefined;
Linking.getInitialURL().then((url) => {
    reportIDDeeplinkedFromOldDot = processReportIDDeeplink(url ?? '');
});

let lastVisitedPath: string | undefined;
Onyx.connect({
    key: ONYXKEYS.LAST_VISITED_PATH,
    callback: (value) => {
        if (!value) {
            return;
        }
        lastVisitedPath = value;
    },
});

let allRecentlyUsedReportFields: OnyxEntry<RecentlyUsedReportFields> = {};
Onyx.connect({
    key: ONYXKEYS.RECENTLY_USED_REPORT_FIELDS,
    callback: (val) => (allRecentlyUsedReportFields = val),
});

let quickAction: OnyxEntry<QuickAction> = {};
Onyx.connect({
    key: ONYXKEYS.NVP_QUICK_ACTION_GLOBAL_CREATE,
    callback: (val) => (quickAction = val),
});

function clearGroupChat() {
    Onyx.set(ONYXKEYS.NEW_GROUP_CHAT_DRAFT, null);
}

function startNewChat() {
    clearGroupChat();
    Navigation.navigate(ROUTES.NEW);
}

/** Get the private pusher channel name for a Report. */
function getReportChannelName(reportID: string): string {
    return `${CONST.PUSHER.PRIVATE_REPORT_CHANNEL_PREFIX}${reportID}${CONFIG.PUSHER.SUFFIX}`;
}

/**
 * There are 2 possibilities that we can receive via pusher for a user's typing/leaving status:
 * 1. The "new" way from New Expensify is passed as {[login]: Boolean} (e.g. {yuwen@expensify.com: true}), where the value
 * is whether the user with that login is typing/leaving on the report or not.
 * 2. The "old" way from e.com which is passed as {userLogin: login} (e.g. {userLogin: bstites@expensify.com})
 *
 * This method makes sure that no matter which we get, we return the "new" format
 */
function getNormalizedStatus(typingStatus: Pusher.UserIsTypingEvent | Pusher.UserIsLeavingRoomEvent): ReportUserIsTyping {
    let normalizedStatus: ReportUserIsTyping;

    if (typingStatus.userLogin) {
        normalizedStatus = {[typingStatus.userLogin]: true};
    } else {
        normalizedStatus = typingStatus;
    }

    return normalizedStatus;
}

/** Initialize our pusher subscriptions to listen for someone typing in a report. */
function subscribeToReportTypingEvents(reportID: string) {
    if (!reportID) {
        return;
    }

    // Make sure we have a clean Typing indicator before subscribing to typing events
    Onyx.set(`${ONYXKEYS.COLLECTION.REPORT_USER_IS_TYPING}${reportID}`, {});

    const pusherChannelName = getReportChannelName(reportID);
    Pusher.subscribe(pusherChannelName, Pusher.TYPE.USER_IS_TYPING, (typingStatus) => {
        // If the pusher message comes from OldDot, we expect the typing status to be keyed by user
        // login OR by 'Concierge'. If the pusher message comes from NewDot, it is keyed by accountID
        // since personal details are keyed by accountID.
        const normalizedTypingStatus = getNormalizedStatus(typingStatus);
        const accountIDOrLogin = Object.keys(normalizedTypingStatus)[0];

        if (!accountIDOrLogin) {
            return;
        }

        // Don't show the typing indicator if the user is typing on another platform
        if (Number(accountIDOrLogin) === currentUserAccountID) {
            return;
        }

        // Use a combo of the reportID and the accountID or login as a key for holding our timers.
        const reportUserIdentifier = `${reportID}-${accountIDOrLogin}`;
        clearTimeout(typingWatchTimers[reportUserIdentifier]);
        Onyx.merge(`${ONYXKEYS.COLLECTION.REPORT_USER_IS_TYPING}${reportID}`, normalizedTypingStatus);

        // Wait for 1.5s of no additional typing events before setting the status back to false.
        typingWatchTimers[reportUserIdentifier] = setTimeout(() => {
            const typingStoppedStatus: ReportUserIsTyping = {};
            typingStoppedStatus[accountIDOrLogin] = false;
            Onyx.merge(`${ONYXKEYS.COLLECTION.REPORT_USER_IS_TYPING}${reportID}`, typingStoppedStatus);
            delete typingWatchTimers[reportUserIdentifier];
        }, 1500);
    }).catch((error) => {
        Log.hmmm('[Report] Failed to initially subscribe to Pusher channel', {errorType: error.type, pusherChannelName});
    });
}

/** Initialize our pusher subscriptions to listen for someone leaving a room. */
function subscribeToReportLeavingEvents(reportID: string) {
    if (!reportID) {
        return;
    }

    // Make sure we have a clean Leaving indicator before subscribing to leaving events
    Onyx.set(`${ONYXKEYS.COLLECTION.REPORT_USER_IS_LEAVING_ROOM}${reportID}`, false);

    const pusherChannelName = getReportChannelName(reportID);
    Pusher.subscribe(pusherChannelName, Pusher.TYPE.USER_IS_LEAVING_ROOM, (leavingStatus: Pusher.UserIsLeavingRoomEvent) => {
        // If the pusher message comes from OldDot, we expect the leaving status to be keyed by user
        // login OR by 'Concierge'. If the pusher message comes from NewDot, it is keyed by accountID
        // since personal details are keyed by accountID.
        const normalizedLeavingStatus = getNormalizedStatus(leavingStatus);
        const accountIDOrLogin = Object.keys(normalizedLeavingStatus)[0];

        if (!accountIDOrLogin) {
            return;
        }

        if (Number(accountIDOrLogin) !== currentUserAccountID) {
            return;
        }

        Onyx.merge(`${ONYXKEYS.COLLECTION.REPORT_USER_IS_LEAVING_ROOM}${reportID}`, true);
    }).catch((error) => {
        Log.hmmm('[Report] Failed to initially subscribe to Pusher channel', {errorType: error.type, pusherChannelName});
    });
}

/**
 * Remove our pusher subscriptions to listen for someone typing in a report.
 */
function unsubscribeFromReportChannel(reportID: string) {
    if (!reportID) {
        return;
    }

    const pusherChannelName = getReportChannelName(reportID);
    Onyx.set(`${ONYXKEYS.COLLECTION.REPORT_USER_IS_TYPING}${reportID}`, {});
    Pusher.unsubscribe(pusherChannelName, Pusher.TYPE.USER_IS_TYPING);
}

/**
 * Remove our pusher subscriptions to listen for someone leaving a report.
 */
function unsubscribeFromLeavingRoomReportChannel(reportID: string) {
    if (!reportID) {
        return;
    }

    const pusherChannelName = getReportChannelName(reportID);
    Onyx.set(`${ONYXKEYS.COLLECTION.REPORT_USER_IS_LEAVING_ROOM}${reportID}`, false);
    Pusher.unsubscribe(pusherChannelName, Pusher.TYPE.USER_IS_LEAVING_ROOM);
}

// New action subscriber array for report pages
let newActionSubscribers: ActionSubscriber[] = [];

/**
 * Enables the Report actions file to let the ReportActionsView know that a new comment has arrived in realtime for the current report
 * Add subscriber for report id
 * @returns Remove subscriber for report id
 */
function subscribeToNewActionEvent(reportID: string, callback: SubscriberCallback): () => void {
    newActionSubscribers.push({callback, reportID});
    return () => {
        newActionSubscribers = newActionSubscribers.filter((subscriber) => subscriber.reportID !== reportID);
    };
}

/** Notify the ReportActionsView that a new comment has arrived */
function notifyNewAction(reportID: string, accountID?: number, reportActionID?: string) {
    const actionSubscriber = newActionSubscribers.find((subscriber) => subscriber.reportID === reportID);
    if (!actionSubscriber) {
        return;
    }
    const isFromCurrentUser = accountID === currentUserAccountID;
    actionSubscriber.callback(isFromCurrentUser, reportActionID);
}

/**
 * Add up to two report actions to a report. This method can be called for the following situations:
 *
 * - Adding one comment
 * - Adding one attachment
 * - Add both a comment and attachment simultaneously
 */
function addActions(reportID: string, text = '', file?: FileObject) {
    let reportCommentText = '';
    let reportCommentAction: OptimisticAddCommentReportAction | undefined;
    let attachmentAction: OptimisticAddCommentReportAction | undefined;
    let commandName: typeof WRITE_COMMANDS.ADD_COMMENT | typeof WRITE_COMMANDS.ADD_ATTACHMENT | typeof WRITE_COMMANDS.ADD_TEXT_AND_ATTACHMENT = WRITE_COMMANDS.ADD_COMMENT;

    if (text && !file) {
        const reportComment = ReportUtils.buildOptimisticAddCommentReportAction(text, undefined, undefined, undefined, undefined, reportID);
        reportCommentAction = reportComment.reportAction;
        reportCommentText = reportComment.commentText;
    }

    if (file) {
        // When we are adding an attachment we will call AddAttachment.
        // It supports sending an attachment with an optional comment and AddComment supports adding a single text comment only.
        commandName = WRITE_COMMANDS.ADD_ATTACHMENT;
        const attachment = ReportUtils.buildOptimisticAddCommentReportAction(text, file, undefined, undefined, undefined, reportID);
        attachmentAction = attachment.reportAction;
    }

    if (text && file) {
        // When there is both text and a file, the text for the report comment needs to be parsed)
        reportCommentText = ReportUtils.getParsedComment(text ?? '', {reportID});

        // And the API command needs to go to the new API which supports combining both text and attachments in a single report action
        commandName = WRITE_COMMANDS.ADD_TEXT_AND_ATTACHMENT;
    }

    // Always prefer the file as the last action over text
    const lastAction = attachmentAction ?? reportCommentAction;
    const currentTime = DateUtils.getDBTimeWithSkew();
    const lastComment = ReportActionsUtils.getReportActionMessage(lastAction);
    const lastCommentText = ReportUtils.formatReportLastMessageText(lastComment?.text ?? '');

    const optimisticReport: Partial<Report> = {
        lastVisibleActionCreated: lastAction?.created,
        lastMessageTranslationKey: lastComment?.translationKey ?? '',
        lastMessageText: lastCommentText,
        lastMessageHtml: lastCommentText,
        lastActorAccountID: currentUserAccountID,
        lastReadTime: currentTime,
    };

    const report = ReportUtils.getReport(reportID);

    if (!isEmptyObject(report) && ReportUtils.getReportNotificationPreference(report) === CONST.REPORT.NOTIFICATION_PREFERENCE.HIDDEN) {
        optimisticReport.notificationPreference = CONST.REPORT.NOTIFICATION_PREFERENCE.ALWAYS;
    }

    // Optimistically add the new actions to the store before waiting to save them to the server
    const optimisticReportActions: OnyxCollection<OptimisticAddCommentReportAction> = {};

    // Only add the reportCommentAction when there is no file attachment. If there is both a file attachment and text, that will all be contained in the attachmentAction.
    if (text && reportCommentAction?.reportActionID && !file) {
        optimisticReportActions[reportCommentAction.reportActionID] = reportCommentAction;
    }
    if (file && attachmentAction?.reportActionID) {
        optimisticReportActions[attachmentAction.reportActionID] = attachmentAction;
    }

    const parameters: AddCommentOrAttachementParams = {
        reportID,
        reportActionID: file ? attachmentAction?.reportActionID : reportCommentAction?.reportActionID,
        commentReportActionID: file && reportCommentAction ? reportCommentAction.reportActionID : null,
        reportComment: reportCommentText,
        file,
        clientCreatedTime: file ? attachmentAction?.created : reportCommentAction?.created,
    };

    if (reportIDDeeplinkedFromOldDot === reportID && ReportUtils.isConciergeChatReport(report)) {
        parameters.isOldDotConciergeChat = true;
    }

    const optimisticData: OnyxUpdate[] = [
        {
            onyxMethod: Onyx.METHOD.MERGE,
            key: `${ONYXKEYS.COLLECTION.REPORT}${reportID}`,
            value: optimisticReport,
        },
        {
            onyxMethod: Onyx.METHOD.MERGE,
            key: `${ONYXKEYS.COLLECTION.REPORT_ACTIONS}${reportID}`,
            value: optimisticReportActions as ReportActions,
        },
    ];

    const successReportActions: OnyxCollection<NullishDeep<ReportAction>> = {};

    Object.entries(optimisticReportActions).forEach(([actionKey]) => {
        successReportActions[actionKey] = {pendingAction: null, isOptimisticAction: null};
    });

    const successData: OnyxUpdate[] = [
        {
            onyxMethod: Onyx.METHOD.MERGE,
            key: `${ONYXKEYS.COLLECTION.REPORT_ACTIONS}${reportID}`,
            value: successReportActions,
        },
    ];

    let failureReport: Partial<Report> = {
        lastMessageTranslationKey: '',
        lastMessageText: '',
        lastVisibleActionCreated: '',
    };
    const {lastMessageText = '', lastMessageTranslationKey = ''} = ReportActionsUtils.getLastVisibleMessage(reportID);
    if (lastMessageText || lastMessageTranslationKey) {
        const lastVisibleAction = ReportActionsUtils.getLastVisibleAction(reportID);
        const lastVisibleActionCreated = lastVisibleAction?.created;
        const lastActorAccountID = lastVisibleAction?.actorAccountID;
        failureReport = {
            lastMessageTranslationKey,
            lastMessageText,
            lastVisibleActionCreated,
            lastActorAccountID,
        };
    }

    const failureReportActions: Record<string, OptimisticAddCommentReportAction> = {};

    Object.entries(optimisticReportActions).forEach(([actionKey, action]) => {
        failureReportActions[actionKey] = {
            // eslint-disable-next-line @typescript-eslint/non-nullable-type-assertion-style
            ...(action as OptimisticAddCommentReportAction),
            errors: ErrorUtils.getMicroSecondOnyxError('report.genericAddCommentFailureMessage'),
        };
    });

    const failureData: OnyxUpdate[] = [
        {
            onyxMethod: Onyx.METHOD.MERGE,
            key: `${ONYXKEYS.COLLECTION.REPORT}${reportID}`,
            value: failureReport,
        },
        {
            onyxMethod: Onyx.METHOD.MERGE,
            key: `${ONYXKEYS.COLLECTION.REPORT_ACTIONS}${reportID}`,
            value: failureReportActions as ReportActions,
        },
    ];

    // Update optimistic data for parent report action if the report is a child report
    const optimisticParentReportData = ReportUtils.getOptimisticDataForParentReportAction(reportID, currentTime, CONST.RED_BRICK_ROAD_PENDING_ACTION.ADD);
    optimisticParentReportData.forEach((parentReportData) => {
        if (isEmptyObject(parentReportData)) {
            return;
        }
        optimisticData.push(parentReportData);
    });

    // Update the timezone if it's been 5 minutes from the last time the user added a comment
    if (DateUtils.canUpdateTimezone() && currentUserAccountID) {
        const timezone = DateUtils.getCurrentTimezone();
        parameters.timezone = JSON.stringify(timezone);
        optimisticData.push({
            onyxMethod: Onyx.METHOD.MERGE,
            key: ONYXKEYS.PERSONAL_DETAILS_LIST,
            value: {[currentUserAccountID]: {timezone}},
        });
        DateUtils.setTimezoneUpdated();
    }

    API.write(commandName, parameters, {
        optimisticData,
        successData,
        failureData,
    });
    notifyNewAction(reportID, lastAction?.actorAccountID, lastAction?.reportActionID);
}

/** Add an attachment and optional comment. */
function addAttachment(reportID: string, file: FileObject, text = '') {
    addActions(reportID, text, file);
}

/** Add a single comment to a report */
function addComment(reportID: string, text: string) {
    addActions(reportID, text);
}

function reportActionsExist(reportID: string): boolean {
    return allReportActions?.[reportID] !== undefined;
}

function updateGroupChatName(reportID: string, reportName: string) {
    const optimisticData: OnyxUpdate[] = [
        {
            onyxMethod: Onyx.METHOD.MERGE,
            key: `${ONYXKEYS.COLLECTION.REPORT}${reportID}`,
            value: {
                reportName,
                pendingFields: {
                    reportName: CONST.RED_BRICK_ROAD_PENDING_ACTION.UPDATE,
                },
                errorFields: {
                    reportName: null,
                },
            },
        },
    ];

    const successData: OnyxUpdate[] = [
        {
            onyxMethod: Onyx.METHOD.MERGE,
            key: `${ONYXKEYS.COLLECTION.REPORT}${reportID}`,
            value: {
                pendingFields: {
                    reportName: null,
                },
            },
        },
    ];
    const failureData: OnyxUpdate[] = [
        {
            onyxMethod: Onyx.METHOD.MERGE,
            key: `${ONYXKEYS.COLLECTION.REPORT}${reportID}`,
            value: {
                reportName: currentReportData?.[reportID]?.reportName ?? null,
                errors: {
                    reportName: Localize.translateLocal('common.genericErrorMessage'),
                },
                pendingFields: {
                    reportName: null,
                },
            },
        },
    ];
    const parameters: UpdateGroupChatNameParams = {reportName, reportID};
    API.write(WRITE_COMMANDS.UPDATE_GROUP_CHAT_NAME, parameters, {optimisticData, successData, failureData});
}

function updateGroupChatAvatar(reportID: string, file?: File | CustomRNImageManipulatorResult) {
    // If we have no file that means we are removing the avatar.
    const optimisticData: OnyxUpdate[] = [
        {
            onyxMethod: Onyx.METHOD.MERGE,
            key: `${ONYXKEYS.COLLECTION.REPORT}${reportID}`,
            value: {
                avatarUrl: file?.uri ?? '',
                pendingFields: {
                    avatar: CONST.RED_BRICK_ROAD_PENDING_ACTION.UPDATE,
                },
                errorFields: {
                    avatar: null,
                },
            },
        },
    ];

    const failureData: OnyxUpdate[] = [
        {
            onyxMethod: Onyx.METHOD.MERGE,
            key: `${ONYXKEYS.COLLECTION.REPORT}${reportID}`,
            value: {
                avatarUrl: currentReportData?.[reportID]?.avatarUrl ?? null,
                pendingFields: {
                    avatar: null,
                },
            },
        },
    ];

    const successData: OnyxUpdate[] = [
        {
            onyxMethod: Onyx.METHOD.MERGE,
            key: `${ONYXKEYS.COLLECTION.REPORT}${reportID}`,
            value: {
                pendingFields: {
                    avatar: null,
                },
            },
        },
    ];
    const parameters: UpdateGroupChatAvatarParams = {file, reportID};
    API.write(WRITE_COMMANDS.UPDATE_GROUP_CHAT_AVATAR, parameters, {optimisticData, failureData, successData});
}

/**
 * Clear error and pending fields for the report avatar
 */
function clearAvatarErrors(reportID: string) {
    Onyx.merge(`${ONYXKEYS.COLLECTION.REPORT}${reportID}`, {
        errorFields: {
            avatar: null,
        },
    });
}

/**
 * Gets the latest page of report actions and updates the last read message
 * If a chat with the passed reportID is not found, we will create a chat based on the passed participantList
 *
 * @param reportID The ID of the report to open
 * @param reportActionID The ID used to fetch a specific range of report actions related to the current reportActionID when opening a chat.
 * @param participantLoginList The list of users that are included in a new chat, not including the user creating it
 * @param newReportObject The optimistic report object created when making a new chat, saved as optimistic data
 * @param parentReportActionID The parent report action that a thread was created from (only passed for new threads)
 * @param isFromDeepLink Whether or not this report is being opened from a deep link
 * @param participantAccountIDList The list of accountIDs that are included in a new chat, not including the user creating it
 */
function openReport(
    reportID: string,
    reportActionID?: string,
    participantLoginList: string[] = [],
    newReportObject: Partial<Report> = {},
    parentReportActionID = '-1',
    isFromDeepLink = false,
    participantAccountIDList: number[] = [],
    avatar?: File | CustomRNImageManipulatorResult,
) {
    if (!reportID) {
        return;
    }

    const optimisticReport = reportActionsExist(reportID)
        ? {}
        : {
              reportName: allReports?.[reportID]?.reportName ?? CONST.REPORT.DEFAULT_REPORT_NAME,
          };

    const optimisticData: OnyxUpdate[] = [
        {
            onyxMethod: Onyx.METHOD.MERGE,
            key: `${ONYXKEYS.COLLECTION.REPORT}${reportID}`,
            value: optimisticReport,
        },
        {
            onyxMethod: Onyx.METHOD.MERGE,
            key: `${ONYXKEYS.COLLECTION.REPORT_METADATA}${reportID}`,
            value: {
                isLoadingInitialReportActions: true,
                isLoadingOlderReportActions: false,
                hasLoadingOlderReportActionsError: false,
                isLoadingNewerReportActions: false,
                hasLoadingNewerReportActionsError: false,
                lastVisitTime: DateUtils.getDBTime(),
            },
        },
    ];

    const successData: OnyxUpdate[] = [
        {
            onyxMethod: Onyx.METHOD.MERGE,
            key: `${ONYXKEYS.COLLECTION.REPORT}${reportID}`,
            value: {
                errorFields: {
                    notFound: null,
                },
            },
        },
        {
            onyxMethod: Onyx.METHOD.MERGE,
            key: `${ONYXKEYS.COLLECTION.REPORT_METADATA}${reportID}`,
            value: {
                isLoadingInitialReportActions: false,
            },
        },
    ];

    const failureData: OnyxUpdate[] = [
        {
            onyxMethod: Onyx.METHOD.MERGE,
            key: `${ONYXKEYS.COLLECTION.REPORT_METADATA}${reportID}`,
            value: {
                isLoadingInitialReportActions: false,
            },
        },
    ];

    const parameters: OpenReportParams = {
        reportID,
        reportActionID,
        emailList: participantLoginList ? participantLoginList.join(',') : '',
        accountIDList: participantAccountIDList ? participantAccountIDList.join(',') : '',
        parentReportActionID,
    };

    if (ReportUtils.isGroupChat(newReportObject)) {
        parameters.chatType = CONST.REPORT.CHAT_TYPE.GROUP;
        parameters.groupChatAdminLogins = currentUserEmail;
        parameters.optimisticAccountIDList = Object.keys(newReportObject.participants ?? {}).join(',');
        parameters.reportName = newReportObject.reportName ?? '';

        // If we have an avatar then include it with the parameters
        if (avatar) {
            parameters.file = avatar;
        }

        clearGroupChat();
    }

    if (isFromDeepLink) {
        parameters.shouldRetry = false;
    }

    // If we are creating a new report, we need to add the optimistic report data and a report action
    const isCreatingNewReport = !isEmptyObject(newReportObject);
    if (isCreatingNewReport) {
        // Change the method to set for new reports because it doesn't exist yet, is faster,
        // and we need the data to be available when we navigate to the chat page
        optimisticData[0].onyxMethod = Onyx.METHOD.SET;
        optimisticData[0].value = {
            ...optimisticReport,
            reportName: CONST.REPORT.DEFAULT_REPORT_NAME,
            ...newReportObject,
            pendingFields: {
                createChat: CONST.RED_BRICK_ROAD_PENDING_ACTION.ADD,
            },
            isOptimisticReport: true,
        };

        let emailCreatingAction: string = CONST.REPORT.OWNER_EMAIL_FAKE;
        if (newReportObject.ownerAccountID && newReportObject.ownerAccountID !== CONST.REPORT.OWNER_ACCOUNT_ID_FAKE) {
            emailCreatingAction = allPersonalDetails?.[newReportObject.ownerAccountID]?.login ?? '';
        }
        const optimisticCreatedAction = ReportUtils.buildOptimisticCreatedReportAction(emailCreatingAction);
        optimisticData.push({
            onyxMethod: Onyx.METHOD.SET,
            key: `${ONYXKEYS.COLLECTION.REPORT_ACTIONS}${reportID}`,
            value: {[optimisticCreatedAction.reportActionID]: optimisticCreatedAction},
        });
        successData.push({
            onyxMethod: Onyx.METHOD.MERGE,
            key: `${ONYXKEYS.COLLECTION.REPORT_ACTIONS}${reportID}`,
            value: {[optimisticCreatedAction.reportActionID]: {pendingAction: null}},
        });

        // Add optimistic personal details for new participants
        const optimisticPersonalDetails: OnyxEntry<PersonalDetailsList> = {};
        const settledPersonalDetails: OnyxEntry<PersonalDetailsList> = {};
        const redundantParticipants: Record<number, null> = {};
        const participantAccountIDs = PersonalDetailsUtils.getAccountIDsByLogins(participantLoginList);
        participantLoginList.forEach((login, index) => {
            const accountID = participantAccountIDs[index];
            const isOptimisticAccount = !allPersonalDetails?.[accountID];

            if (!isOptimisticAccount) {
                return;
            }

            optimisticPersonalDetails[accountID] = {
                login,
                accountID,
                displayName: login,
                isOptimisticPersonalDetail: true,
            };
            settledPersonalDetails[accountID] = null;

            // BE will send different participants. We clear the optimistic ones to avoid duplicated entries
            redundantParticipants[accountID] = null;
        });

        successData.push({
            onyxMethod: Onyx.METHOD.MERGE,
            key: `${ONYXKEYS.COLLECTION.REPORT}${reportID}`,
            value: {
                participants: redundantParticipants,
                pendingFields: {
                    createChat: null,
                },
                errorFields: {
                    createChat: null,
                },
                isOptimisticReport: false,
            },
        });

        optimisticData.push({
            onyxMethod: Onyx.METHOD.MERGE,
            key: ONYXKEYS.PERSONAL_DETAILS_LIST,
            value: optimisticPersonalDetails,
        });
        successData.push({
            onyxMethod: Onyx.METHOD.MERGE,
            key: ONYXKEYS.PERSONAL_DETAILS_LIST,
            value: settledPersonalDetails,
        });
        failureData.push({
            onyxMethod: Onyx.METHOD.MERGE,
            key: ONYXKEYS.PERSONAL_DETAILS_LIST,
            value: settledPersonalDetails,
        });

        // Add the createdReportActionID parameter to the API call
        parameters.createdReportActionID = optimisticCreatedAction.reportActionID;

        // If we are creating a thread, ensure the report action has childReportID property added
        if (newReportObject.parentReportID && parentReportActionID) {
            optimisticData.push({
                onyxMethod: Onyx.METHOD.MERGE,
                key: `${ONYXKEYS.COLLECTION.REPORT_ACTIONS}${newReportObject.parentReportID}`,
                value: {[parentReportActionID]: {childReportID: reportID, childType: CONST.REPORT.TYPE.CHAT}},
            });
            failureData.push({
                onyxMethod: Onyx.METHOD.MERGE,
                key: `${ONYXKEYS.COLLECTION.REPORT_ACTIONS}${newReportObject.parentReportID}`,
                value: {[parentReportActionID]: {childReportID: '-1', childType: ''}},
            });
        }
    }

    parameters.clientLastReadTime = currentReportData?.[reportID]?.lastReadTime ?? '';

    if (isFromDeepLink) {
        // eslint-disable-next-line rulesdir/no-api-side-effects-method
        API.makeRequestWithSideEffects(SIDE_EFFECT_REQUEST_COMMANDS.OPEN_REPORT, parameters, {optimisticData, successData, failureData}).finally(() => {
            Onyx.set(ONYXKEYS.IS_CHECKING_PUBLIC_ROOM, false);
        });
    } else {
        // eslint-disable-next-line rulesdir/no-multiple-api-calls
        API.write(WRITE_COMMANDS.OPEN_REPORT, parameters, {optimisticData, successData, failureData});
    }
}

/**
 * This will find an existing chat, or create a new one if none exists, for the given user or set of users. It will then navigate to this chat.
 *
 * @param userLogins list of user logins to start a chat report with.
 * @param shouldDismissModal a flag to determine if we should dismiss modal before navigate to report or navigate to report directly.
 */
function navigateToAndOpenReport(
    userLogins: string[],
    shouldDismissModal = true,
    reportName?: string,
    avatarUri?: string,
    avatarFile?: File | CustomRNImageManipulatorResult | undefined,
    optimisticReportID?: string,
    isGroupChat = false,
) {
    let newChat: ReportUtils.OptimisticChatReport | EmptyObject = {};
    let chat: OnyxEntry<Report> | EmptyObject = {};
    const participantAccountIDs = PersonalDetailsUtils.getAccountIDsByLogins(userLogins);

    // If we are not creating a new Group Chat then we are creating a 1:1 DM and will look for an existing chat
    if (!isGroupChat) {
        chat = ReportUtils.getChatByParticipants([...participantAccountIDs, currentUserAccountID]);
    }

    if (isEmptyObject(chat)) {
        if (isGroupChat) {
            // If we are creating a group chat then participantAccountIDs is expected to contain currentUserAccountID
            newChat = ReportUtils.buildOptimisticGroupChatReport(participantAccountIDs, reportName ?? '', avatarUri ?? '', optimisticReportID);
        } else {
            newChat = ReportUtils.buildOptimisticChatReport([...participantAccountIDs, currentUserAccountID]);
        }
    }
    const report = isEmptyObject(chat) ? newChat : chat;

    // We want to pass newChat here because if anything is passed in that param (even an existing chat), we will try to create a chat on the server
    openReport(report.reportID, '', userLogins, newChat, undefined, undefined, undefined, avatarFile);
    if (shouldDismissModal) {
        Navigation.dismissModalWithReport(report);
    } else {
        Navigation.navigateWithSwitchPolicyID({route: ROUTES.HOME});
        Navigation.navigate(ROUTES.REPORT_WITH_ID.getRoute(report.reportID));
    }
}

/**
 * This will find an existing chat, or create a new one if none exists, for the given accountID or set of accountIDs. It will then navigate to this chat.
 *
 * @param participantAccountIDs of user logins to start a chat report with.
 */
function navigateToAndOpenReportWithAccountIDs(participantAccountIDs: number[]) {
    let newChat: ReportUtils.OptimisticChatReport | EmptyObject = {};
    const chat = ReportUtils.getChatByParticipants([...participantAccountIDs, currentUserAccountID]);
    if (!chat) {
        newChat = ReportUtils.buildOptimisticChatReport([...participantAccountIDs, currentUserAccountID]);
    }
    const report = chat ?? newChat;

    // We want to pass newChat here because if anything is passed in that param (even an existing chat), we will try to create a chat on the server
    openReport(report.reportID, '', [], newChat, '0', false, participantAccountIDs);
    Navigation.dismissModalWithReport(report);
}

/**
 * This will navigate to an existing thread, or create a new one if necessary
 *
 * @param childReportID The reportID we are trying to open
 * @param parentReportAction the parent comment of a thread
 * @param parentReportID The reportID of the parent
 */
function navigateToAndOpenChildReport(childReportID = '-1', parentReportAction: Partial<ReportAction> = {}, parentReportID = '0') {
    if (childReportID !== '-1' && childReportID !== '0') {
        Navigation.navigate(ROUTES.REPORT_WITH_ID.getRoute(childReportID));
    } else {
        const participantAccountIDs = [...new Set([currentUserAccountID, Number(parentReportAction.actorAccountID)])];
        const parentReport = allReports?.[parentReportID];
        // Threads from DMs and selfDMs don't have a chatType. All other threads inherit the chatType from their parent
        const childReportChatType = parentReport && ReportUtils.isSelfDM(parentReport) ? undefined : parentReport?.chatType;
        const newChat = ReportUtils.buildOptimisticChatReport(
            participantAccountIDs,
            ReportActionsUtils.getReportActionText(parentReportAction),
            childReportChatType,
            parentReport?.policyID ?? CONST.POLICY.OWNER_EMAIL_FAKE,
            CONST.POLICY.OWNER_ACCOUNT_ID_FAKE,
            false,
            parentReport?.policyName ?? '',
            undefined,
            undefined,
            ReportUtils.getChildReportNotificationPreference(parentReportAction),
            parentReportAction.reportActionID,
            parentReportID,
        );

        const participantLogins = PersonalDetailsUtils.getLoginsByAccountIDs(Object.keys(newChat.participants ?? {}).map(Number));
        openReport(newChat.reportID, '', participantLogins, newChat, parentReportAction.reportActionID);
        Navigation.navigate(ROUTES.REPORT_WITH_ID.getRoute(newChat.reportID));
    }
}

/**
 * Gets the older actions that have not been read yet.
 * Normally happens when you scroll up on a chat, and the actions have not been read yet.
 */
function getOlderActions(reportID: string, reportActionID: string) {
    const optimisticData: OnyxUpdate[] = [
        {
            onyxMethod: Onyx.METHOD.MERGE,
            key: `${ONYXKEYS.COLLECTION.REPORT_METADATA}${reportID}`,
            value: {
                isLoadingOlderReportActions: true,
                hasLoadingOlderReportActionsError: false,
            },
        },
    ];

    const successData: OnyxUpdate[] = [
        {
            onyxMethod: Onyx.METHOD.MERGE,
            key: `${ONYXKEYS.COLLECTION.REPORT_METADATA}${reportID}`,
            value: {
                isLoadingOlderReportActions: false,
            },
        },
    ];

    const failureData: OnyxUpdate[] = [
        {
            onyxMethod: Onyx.METHOD.MERGE,
            key: `${ONYXKEYS.COLLECTION.REPORT_METADATA}${reportID}`,
            value: {
                isLoadingOlderReportActions: false,
                hasLoadingOlderReportActionsError: true,
            },
        },
    ];

    const parameters: GetOlderActionsParams = {
        reportID,
        reportActionID,
    };

    API.read(READ_COMMANDS.GET_OLDER_ACTIONS, parameters, {optimisticData, successData, failureData});
}

/**
 * Gets the newer actions that have not been read yet.
 * Normally happens when you are not located at the bottom of the list and scroll down on a chat.
 */
function getNewerActions(reportID: string, reportActionID: string) {
    const optimisticData: OnyxUpdate[] = [
        {
            onyxMethod: Onyx.METHOD.MERGE,
            key: `${ONYXKEYS.COLLECTION.REPORT_METADATA}${reportID}`,
            value: {
                isLoadingNewerReportActions: true,
                hasLoadingNewerReportActionsError: false,
            },
        },
    ];

    const successData: OnyxUpdate[] = [
        {
            onyxMethod: Onyx.METHOD.MERGE,
            key: `${ONYXKEYS.COLLECTION.REPORT_METADATA}${reportID}`,
            value: {
                isLoadingNewerReportActions: false,
            },
        },
    ];

    const failureData: OnyxUpdate[] = [
        {
            onyxMethod: Onyx.METHOD.MERGE,
            key: `${ONYXKEYS.COLLECTION.REPORT_METADATA}${reportID}`,
            value: {
                isLoadingNewerReportActions: false,
                hasLoadingNewerReportActionsError: true,
            },
        },
    ];

    const parameters: GetNewerActionsParams = {
        reportID,
        reportActionID,
    };

    API.read(READ_COMMANDS.GET_NEWER_ACTIONS, parameters, {optimisticData, successData, failureData});
}

/**
 * Gets metadata info about links in the provided report action
 */
function expandURLPreview(reportID: string, reportActionID: string) {
    const parameters: ExpandURLPreviewParams = {
        reportID,
        reportActionID,
    };

    API.read(READ_COMMANDS.EXPAND_URL_PREVIEW, parameters);
}

/** Marks the new report actions as read
 * @param shouldResetUnreadMarker Indicates whether the unread indicator should be reset.
 * Currently, the unread indicator needs to be reset only when users mark a report as read.
 */
function readNewestAction(reportID: string, shouldResetUnreadMarker = false) {
    const lastReadTime = DateUtils.getDBTime();

    const optimisticData: OnyxUpdate[] = [
        {
            onyxMethod: Onyx.METHOD.MERGE,
            key: `${ONYXKEYS.COLLECTION.REPORT}${reportID}`,
            value: {
                lastReadTime,
            },
        },
    ];

    const parameters: ReadNewestActionParams = {
        reportID,
        lastReadTime,
    };

    API.write(WRITE_COMMANDS.READ_NEWEST_ACTION, parameters, {optimisticData});
    if (shouldResetUnreadMarker) {
        DeviceEventEmitter.emit(`readNewestAction_${reportID}`, lastReadTime);
    }
}

/**
 * Sets the last read time on a report
 */
function markCommentAsUnread(reportID: string, reportActionCreated: string) {
    const reportActions = allReportActions?.[reportID];

    // Find the latest report actions from other users
    const latestReportActionFromOtherUsers = Object.values(reportActions ?? {}).reduce((latest: ReportAction | null, current: ReportAction) => {
        if (
            current.actorAccountID !== currentUserAccountID &&
            (!latest || current.created > latest.created) &&
            // Whisper action doesn't affect lastVisibleActionCreated, so skip whisper action except actionable mention whisper
            (!ReportActionsUtils.isWhisperAction(current) || current.actionName === CONST.REPORT.ACTIONS.TYPE.ACTIONABLE_MENTION_WHISPER)
        ) {
            return current;
        }
        return latest;
    }, null);

    // If no action created date is provided, use the last action's from other user
    const actionCreationTime = reportActionCreated || (latestReportActionFromOtherUsers?.created ?? allReports?.[reportID]?.lastVisibleActionCreated ?? DateUtils.getDBTime(0));

    // We subtract 1 millisecond so that the lastReadTime is updated to just before a given reportAction's created date
    // For example, if we want to mark a report action with ID 100 and created date '2014-04-01 16:07:02.999' unread, we set the lastReadTime to '2014-04-01 16:07:02.998'
    // Since the report action with ID 100 will be the first with a timestamp above '2014-04-01 16:07:02.998', it's the first one that will be shown as unread
    const lastReadTime = DateUtils.subtractMillisecondsFromDateTime(actionCreationTime, 1);

    const optimisticData: OnyxUpdate[] = [
        {
            onyxMethod: Onyx.METHOD.MERGE,
            key: `${ONYXKEYS.COLLECTION.REPORT}${reportID}`,
            value: {
                lastReadTime,
            },
        },
    ];

    const parameters: MarkAsUnreadParams = {
        reportID,
        lastReadTime,
    };

    API.write(WRITE_COMMANDS.MARK_AS_UNREAD, parameters, {optimisticData});
    DeviceEventEmitter.emit(`unreadAction_${reportID}`, lastReadTime);
}

/** Toggles the pinned state of the report. */
function togglePinnedState(reportID: string, isPinnedChat: boolean) {
    const pinnedValue = !isPinnedChat;

    // Optimistically pin/unpin the report before we send out the command
    const optimisticData: OnyxUpdate[] = [
        {
            onyxMethod: Onyx.METHOD.MERGE,
            key: `${ONYXKEYS.COLLECTION.REPORT}${reportID}`,
            value: {isPinned: pinnedValue},
        },
    ];

    const parameters: TogglePinnedChatParams = {
        reportID,
        pinnedValue,
    };

    API.write(WRITE_COMMANDS.TOGGLE_PINNED_CHAT, parameters, {optimisticData});
}

/**
 * Saves the comment left by the user as they are typing. By saving this data the user can switch between chats, close
 * tab, refresh etc without worrying about loosing what they typed out.
 * When empty string or null is passed, it will delete the draft comment from Onyx store.
 */
function saveReportDraftComment(reportID: string, comment: string | null, callback: () => void = () => {}) {
    Onyx.merge(`${ONYXKEYS.COLLECTION.REPORT_DRAFT_COMMENT}${reportID}`, prepareDraftComment(comment)).then(callback);
}

/** Broadcasts whether or not a user is typing on a report over the report's private pusher channel. */
function broadcastUserIsTyping(reportID: string) {
    const privateReportChannelName = getReportChannelName(reportID);
    const typingStatus: Pusher.UserIsTypingEvent = {
        [currentUserAccountID]: true,
    };
    Pusher.sendEvent(privateReportChannelName, Pusher.TYPE.USER_IS_TYPING, typingStatus);
}

/** Broadcasts to the report's private pusher channel whether a user is leaving a report */
function broadcastUserIsLeavingRoom(reportID: string) {
    const privateReportChannelName = getReportChannelName(reportID);
    const leavingStatus: Pusher.UserIsLeavingRoomEvent = {
        [currentUserAccountID]: true,
    };
    Pusher.sendEvent(privateReportChannelName, Pusher.TYPE.USER_IS_LEAVING_ROOM, leavingStatus);
}

/** When a report changes in Onyx, this fetches the report from the API if the report doesn't have a name */
function handleReportChanged(report: OnyxEntry<Report>) {
    if (!report) {
        return;
    }

    // It is possible that we optimistically created a DM/group-DM for a set of users for which a report already exists.
    // In this case, the API will let us know by returning a preexistingReportID.
    // We should clear out the optimistically created report and re-route the user to the preexisting report.
    if (report?.reportID && report.preexistingReportID) {
        let callback = () => {};
        // Only re-route them if they are still looking at the optimistically created report
        if (Navigation.getActiveRoute().includes(`/r/${report.reportID}`)) {
            callback = () => {
                Navigation.navigate(ROUTES.REPORT_WITH_ID.getRoute(report.preexistingReportID ?? '-1'), CONST.NAVIGATION.TYPE.UP);
            };
        }
        DeviceEventEmitter.emit(`switchToPreExistingReport_${report.reportID}`, {
            preexistingReportID: report.preexistingReportID,
            callback,
        });
        return;
    }

    if (allReports && report?.reportID) {
        allReports[report.reportID] = report;

        if (ReportUtils.isConciergeChatReport(report)) {
            conciergeChatReportID = report.reportID;
        }
    }
}

/** Deletes a comment from the report, basically sets it as empty string */
function deleteReportComment(reportID: string, reportAction: ReportAction) {
    const originalReportID = ReportUtils.getOriginalReportID(reportID, reportAction);
    const reportActionID = reportAction.reportActionID;

    if (!reportActionID || !originalReportID) {
        return;
    }

    const isDeletedParentAction = ReportActionsUtils.isThreadParentMessage(reportAction, reportID);
    const deletedMessage: Message[] = [
        {
            translationKey: '',
            type: 'COMMENT',
            html: '',
            text: '',
            isEdited: true,
            isDeletedParentAction,
        },
    ];
    const optimisticReportActions: NullishDeep<ReportActions> = {
        [reportActionID]: {
            pendingAction: CONST.RED_BRICK_ROAD_PENDING_ACTION.DELETE,
            previousMessage: reportAction.message,
            message: deletedMessage,
            errors: null,
            linkMetadata: [],
        },
    };

    // If we are deleting the last visible message, let's find the previous visible one (or set an empty one if there are none) and update the lastMessageText in the LHN.
    // Similarly, if we are deleting the last read comment we will want to update the lastVisibleActionCreated to use the previous visible message.
    let optimisticReport: Partial<Report> = {
        lastMessageTranslationKey: '',
        lastMessageText: '',
        lastVisibleActionCreated: '',
    };
    const {lastMessageText = '', lastMessageTranslationKey = ''} = ReportUtils.getLastVisibleMessage(originalReportID, optimisticReportActions as ReportActions);
    if (lastMessageText || lastMessageTranslationKey) {
        const lastVisibleAction = ReportActionsUtils.getLastVisibleAction(originalReportID, optimisticReportActions as ReportActions);
        const lastVisibleActionCreated = lastVisibleAction?.created;
        const lastActorAccountID = lastVisibleAction?.actorAccountID;
        optimisticReport = {
            lastMessageTranslationKey,
            lastMessageText,
            lastVisibleActionCreated,
            lastActorAccountID,
        };
    }

    // If the API call fails we must show the original message again, so we revert the message content back to how it was
    // and and remove the pendingAction so the strike-through clears
    const failureData: OnyxUpdate[] = [
        {
            onyxMethod: Onyx.METHOD.MERGE,
            key: `${ONYXKEYS.COLLECTION.REPORT_ACTIONS}${originalReportID}`,
            value: {
                [reportActionID]: {
                    message: reportAction.message,
                    pendingAction: null,
                    previousMessage: null,
                },
            },
        },
    ];

    const successData: OnyxUpdate[] = [
        {
            onyxMethod: Onyx.METHOD.MERGE,
            key: `${ONYXKEYS.COLLECTION.REPORT_ACTIONS}${originalReportID}`,
            value: {
                [reportActionID]: {
                    pendingAction: null,
                    previousMessage: null,
                },
            },
        },
    ];

    const optimisticData: OnyxUpdate[] = [
        {
            onyxMethod: Onyx.METHOD.MERGE,
            key: `${ONYXKEYS.COLLECTION.REPORT_ACTIONS}${originalReportID}`,
            value: optimisticReportActions,
        },
        {
            onyxMethod: Onyx.METHOD.MERGE,
            key: `${ONYXKEYS.COLLECTION.REPORT}${originalReportID}`,
            value: optimisticReport,
        },
    ];

    // Update optimistic data for parent report action if the report is a child report and the reportAction has no visible child
    const childVisibleActionCount = reportAction.childVisibleActionCount ?? 0;
    if (childVisibleActionCount === 0) {
        const optimisticParentReportData = ReportUtils.getOptimisticDataForParentReportAction(
            originalReportID,
            optimisticReport?.lastVisibleActionCreated ?? '',
            CONST.RED_BRICK_ROAD_PENDING_ACTION.DELETE,
        );
        optimisticParentReportData.forEach((parentReportData) => {
            if (isEmptyObject(parentReportData)) {
                return;
            }
            optimisticData.push(parentReportData);
        });
    }

    const parameters: DeleteCommentParams = {
        reportID: originalReportID,
        reportActionID,
    };

    CachedPDFPaths.clearByKey(reportActionID);

    API.write(WRITE_COMMANDS.DELETE_COMMENT, parameters, {optimisticData, successData, failureData});

    // if we are linking to the report action, and we are deleting it, and it's not a deleted parent action,
    // we should navigate to its report in order to not show not found page
    if (Navigation.isActiveRoute(ROUTES.REPORT_WITH_ID.getRoute(reportID, reportActionID)) && !isDeletedParentAction) {
        Navigation.goBack(ROUTES.REPORT_WITH_ID.getRoute(reportID), true);
    }
}

/**
 * Removes the links in html of a comment.
 * example:
 *      html="test <a href="https://www.google.com" target="_blank" rel="noreferrer noopener">https://www.google.com</a> test"
 *      links=["https://www.google.com"]
 * returns: "test https://www.google.com test"
 */
function removeLinksFromHtml(html: string, links: string[]): string {
    let htmlCopy = html.slice();
    links.forEach((link) => {
        // We want to match the anchor tag of the link and replace the whole anchor tag with the text of the anchor tag
        const regex = new RegExp(`<(a)[^><]*href\\s*=\\s*(['"])(${Str.escapeForRegExp(link)})\\2(?:".*?"|'.*?'|[^'"><])*>([\\s\\S]*?)<\\/\\1>(?![^<]*(<\\/pre>|<\\/code>))`, 'g');
        htmlCopy = htmlCopy.replace(regex, '$4');
    });
    return htmlCopy;
}

/**
 * This function will handle removing only links that were purposely removed by the user while editing.
 *
 * @param newCommentText text of the comment after editing.
 * @param originalCommentMarkdown original markdown of the comment before editing.
 */
function handleUserDeletedLinksInHtml(newCommentText: string, originalCommentMarkdown: string): string {
    const parser = new ExpensiMark();
    if (newCommentText.length > CONST.MAX_MARKUP_LENGTH) {
        return newCommentText;
    }
    const htmlForNewComment = parser.replace(newCommentText);
    const removedLinks = parser.getRemovedMarkdownLinks(originalCommentMarkdown, newCommentText);
    return removeLinksFromHtml(htmlForNewComment, removedLinks);
}

/** Saves a new message for a comment. Marks the comment as edited, which will be reflected in the UI. */
function editReportComment(reportID: string, originalReportAction: OnyxEntry<ReportAction>, textForNewComment: string) {
    const parser = new ExpensiMark();
    const originalReportID = ReportUtils.getOriginalReportID(reportID, originalReportAction);

    if (!originalReportID || !originalReportAction) {
        return;
    }

    // Do not autolink if someone explicitly tries to remove a link from message.
    // https://github.com/Expensify/App/issues/9090
    // https://github.com/Expensify/App/issues/13221
<<<<<<< HEAD
    const originalCommentHTML = ReportActionsUtils.getReportActionHtml(originalReportAction);
    const originalCommentMarkdown = parser.htmlToMarkdown(originalCommentHTML ?? '').trim();
=======
    const originalCommentHTML = originalReportAction.message?.[0]?.html;
    const originalCommentMarkdown = parseHtmlToMarkdown(originalCommentHTML ?? '').trim();
>>>>>>> df9689fc

    // Skip the Edit if draft is not changed
    if (originalCommentMarkdown === textForNewComment) {
        return;
    }

    const htmlForNewComment = handleUserDeletedLinksInHtml(textForNewComment, originalCommentMarkdown);
    const reportComment = parseHtmlToText(htmlForNewComment);

    // For comments shorter than or equal to 10k chars, convert the comment from MD into HTML because that's how it is stored in the database
    // For longer comments, skip parsing and display plaintext for performance reasons. It takes over 40s to parse a 100k long string!!
    let parsedOriginalCommentHTML = originalCommentHTML;
    if (textForNewComment.length <= CONST.MAX_MARKUP_LENGTH) {
        const autolinkFilter = {filterRules: parser.rules.map((rule) => rule.name).filter((name) => name !== 'autolink')};
        parsedOriginalCommentHTML = parser.replace(originalCommentMarkdown, autolinkFilter);
    }

    //  Delete the comment if it's empty
    if (!htmlForNewComment) {
        deleteReportComment(originalReportID, originalReportAction);
        return;
    }

    // Skip the Edit if message is not changed
    if (parsedOriginalCommentHTML === htmlForNewComment.trim() || originalCommentHTML === htmlForNewComment.trim()) {
        return;
    }

    // Optimistically update the reportAction with the new message
    const reportActionID = originalReportAction.reportActionID;
    const originalMessage = ReportActionsUtils.getReportActionMessage(originalReportAction);
    const optimisticReportActions: PartialDeep<ReportActions> = {
        [reportActionID]: {
            pendingAction: CONST.RED_BRICK_ROAD_PENDING_ACTION.UPDATE,
            message: [
                {
                    ...originalMessage,
                    type: CONST.REPORT.MESSAGE.TYPE.COMMENT,
                    isEdited: true,
                    html: htmlForNewComment,
                    text: reportComment,
                },
            ],
        },
    };

    const optimisticData: OnyxUpdate[] = [
        {
            onyxMethod: Onyx.METHOD.MERGE,
            key: `${ONYXKEYS.COLLECTION.REPORT_ACTIONS}${originalReportID}`,
            value: optimisticReportActions,
        },
    ];

    const lastVisibleAction = ReportActionsUtils.getLastVisibleAction(originalReportID, optimisticReportActions as ReportActions);
    if (reportActionID === lastVisibleAction?.reportActionID) {
        const lastMessageText = ReportUtils.formatReportLastMessageText(reportComment);
        const optimisticReport = {
            lastMessageTranslationKey: '',
            lastMessageText,
        };
        optimisticData.push({
            onyxMethod: Onyx.METHOD.MERGE,
            key: `${ONYXKEYS.COLLECTION.REPORT}${originalReportID}`,
            value: optimisticReport,
        });
    }

    const failureData: OnyxUpdate[] = [
        {
            onyxMethod: Onyx.METHOD.MERGE,
            key: `${ONYXKEYS.COLLECTION.REPORT_ACTIONS}${originalReportID}`,
            value: {
                [reportActionID]: {
                    ...originalReportAction,
                    pendingAction: null,
                },
            },
        },
    ];

    const successData: OnyxUpdate[] = [
        {
            onyxMethod: Onyx.METHOD.MERGE,
            key: `${ONYXKEYS.COLLECTION.REPORT_ACTIONS}${originalReportID}`,
            value: {
                [reportActionID]: {
                    pendingAction: null,
                },
            },
        },
    ];

    const parameters: UpdateCommentParams = {
        reportID: originalReportID,
        reportComment: htmlForNewComment,
        reportActionID,
    };

    API.write(WRITE_COMMANDS.UPDATE_COMMENT, parameters, {optimisticData, successData, failureData});
}

/** Deletes the draft for a comment report action. */
function deleteReportActionDraft(reportID: string, reportAction: ReportAction) {
    const originalReportID = ReportUtils.getOriginalReportID(reportID, reportAction);
    Onyx.merge(`${ONYXKEYS.COLLECTION.REPORT_ACTIONS_DRAFTS}${originalReportID}`, {[reportAction.reportActionID]: null});
}

/** Saves the draft for a comment report action. This will put the comment into "edit mode" */
function saveReportActionDraft(reportID: string, reportAction: ReportAction, draftMessage: string) {
    const originalReportID = ReportUtils.getOriginalReportID(reportID, reportAction);
    Onyx.merge(`${ONYXKEYS.COLLECTION.REPORT_ACTIONS_DRAFTS}${originalReportID}`, {[reportAction.reportActionID]: {message: draftMessage}});
}

function updateNotificationPreference(
    reportID: string,
    previousValue: NotificationPreference | undefined,
    newValue: NotificationPreference,
    navigate: boolean,
    parentReportID?: string,
    parentReportActionID?: string,
    report: OnyxEntry<Report> | EmptyObject = {},
) {
    if (previousValue === newValue) {
        if (navigate && !isEmptyObject(report) && report.reportID) {
            ReportUtils.goBackToDetailsPage(report);
        }
        return;
    }

    const optimisticData: OnyxUpdate[] = [
        {
            onyxMethod: Onyx.METHOD.MERGE,
            key: `${ONYXKEYS.COLLECTION.REPORT}${reportID}`,
            value: {notificationPreference: newValue},
        },
    ];

    const failureData: OnyxUpdate[] = [
        {
            onyxMethod: Onyx.METHOD.MERGE,
            key: `${ONYXKEYS.COLLECTION.REPORT}${reportID}`,
            value: {notificationPreference: previousValue},
        },
    ];

    if (parentReportID && parentReportActionID) {
        optimisticData.push({
            onyxMethod: Onyx.METHOD.MERGE,
            key: `${ONYXKEYS.COLLECTION.REPORT_ACTIONS}${parentReportID}`,
            value: {[parentReportActionID]: {childReportNotificationPreference: newValue}},
        });
        failureData.push({
            onyxMethod: Onyx.METHOD.MERGE,
            key: `${ONYXKEYS.COLLECTION.REPORT_ACTIONS}${parentReportID}`,
            value: {[parentReportActionID]: {childReportNotificationPreference: previousValue}},
        });
    }

    const parameters: UpdateReportNotificationPreferenceParams = {reportID, notificationPreference: newValue};

    API.write(WRITE_COMMANDS.UPDATE_REPORT_NOTIFICATION_PREFERENCE, parameters, {optimisticData, failureData});
    if (navigate && !isEmptyObject(report)) {
        ReportUtils.goBackToDetailsPage(report);
    }
}

function updateRoomVisibility(reportID: string, previousValue: RoomVisibility | undefined, newValue: RoomVisibility, navigate: boolean, report: OnyxEntry<Report> | EmptyObject = {}) {
    if (previousValue === newValue) {
        if (navigate && !isEmptyObject(report) && report.reportID) {
            ReportUtils.goBackToDetailsPage(report);
        }
        return;
    }

    const optimisticData: OnyxUpdate[] = [
        {
            onyxMethod: Onyx.METHOD.MERGE,
            key: `${ONYXKEYS.COLLECTION.REPORT}${reportID}`,
            value: {visibility: newValue},
        },
    ];

    const failureData: OnyxUpdate[] = [
        {
            onyxMethod: Onyx.METHOD.MERGE,
            key: `${ONYXKEYS.COLLECTION.REPORT}${reportID}`,
            value: {visibility: previousValue},
        },
    ];

    const parameters: UpdateRoomVisibilityParams = {reportID, visibility: newValue};

    API.write(WRITE_COMMANDS.UPDATE_ROOM_VISIBILITY, parameters, {optimisticData, failureData});
    if (navigate && !isEmptyObject(report)) {
        ReportUtils.goBackToDetailsPage(report);
    }
}

/**
 * This will subscribe to an existing thread, or create a new one and then subsribe to it if necessary
 *
 * @param childReportID The reportID we are trying to open
 * @param parentReportAction the parent comment of a thread
 * @param parentReportID The reportID of the parent
 * @param prevNotificationPreference The previous notification preference for the child report
 */
function toggleSubscribeToChildReport(childReportID = '-1', parentReportAction: Partial<ReportAction> = {}, parentReportID = '-1', prevNotificationPreference?: NotificationPreference) {
    if (childReportID !== '-1') {
        openReport(childReportID);
        const parentReportActionID = parentReportAction?.reportActionID ?? '-1';
        if (!prevNotificationPreference || prevNotificationPreference === CONST.REPORT.NOTIFICATION_PREFERENCE.HIDDEN) {
            updateNotificationPreference(childReportID, prevNotificationPreference, CONST.REPORT.NOTIFICATION_PREFERENCE.ALWAYS, false, parentReportID, parentReportActionID);
        } else {
            updateNotificationPreference(childReportID, prevNotificationPreference, CONST.REPORT.NOTIFICATION_PREFERENCE.HIDDEN, false, parentReportID, parentReportActionID);
        }
    } else {
        const participantAccountIDs = [...new Set([currentUserAccountID, Number(parentReportAction?.actorAccountID)])];
        const parentReport = allReports?.[parentReportID];
        const newChat = ReportUtils.buildOptimisticChatReport(
            participantAccountIDs,
            ReportActionsUtils.getReportActionText(parentReportAction),
            parentReport?.chatType,
            parentReport?.policyID ?? CONST.POLICY.OWNER_EMAIL_FAKE,
            CONST.POLICY.OWNER_ACCOUNT_ID_FAKE,
            false,
            '',
            undefined,
            undefined,
            CONST.REPORT.NOTIFICATION_PREFERENCE.ALWAYS,
            parentReportAction.reportActionID,
            parentReportID,
        );

        const participantLogins = PersonalDetailsUtils.getLoginsByAccountIDs(participantAccountIDs);
        openReport(newChat.reportID, '', participantLogins, newChat, parentReportAction.reportActionID);
        const notificationPreference =
            prevNotificationPreference === CONST.REPORT.NOTIFICATION_PREFERENCE.HIDDEN ? CONST.REPORT.NOTIFICATION_PREFERENCE.ALWAYS : CONST.REPORT.NOTIFICATION_PREFERENCE.HIDDEN;
        updateNotificationPreference(newChat.reportID, prevNotificationPreference, notificationPreference, false, parentReportID, parentReportAction?.reportActionID);
    }
}

function updateReportName(reportID: string, value: string, previousValue: string) {
    const optimisticData: OnyxUpdate[] = [
        {
            onyxMethod: Onyx.METHOD.MERGE,
            key: `${ONYXKEYS.COLLECTION.REPORT}${reportID}`,
            value: {
                reportName: value,
                pendingFields: {
                    reportName: CONST.RED_BRICK_ROAD_PENDING_ACTION.UPDATE,
                },
            },
        },
    ];
    const failureData: OnyxUpdate[] = [
        {
            onyxMethod: Onyx.METHOD.MERGE,
            key: `${ONYXKEYS.COLLECTION.REPORT}${reportID}`,
            value: {
                reportName: previousValue,
                pendingFields: {
                    reportName: null,
                },
                errorFields: {
                    reportName: ErrorUtils.getMicroSecondOnyxError('report.genericUpdateReporNameEditFailureMessage'),
                },
            },
        },
    ];

    const successData: OnyxUpdate[] = [
        {
            onyxMethod: Onyx.METHOD.MERGE,
            key: `${ONYXKEYS.COLLECTION.REPORT}${reportID}`,
            value: {
                pendingFields: {
                    reportName: null,
                },
                errorFields: {
                    reportName: null,
                },
            },
        },
    ];

    const parameters = {
        reportID,
        reportName: value,
    };

    API.write(WRITE_COMMANDS.SET_REPORT_NAME, parameters, {optimisticData, failureData, successData});
}

function clearReportFieldErrors(reportID: string, reportField: PolicyReportField) {
    const fieldKey = ReportUtils.getReportFieldKey(reportField.fieldID);
    Onyx.merge(`${ONYXKEYS.COLLECTION.REPORT}${reportID}`, {
        pendingFields: {
            [fieldKey]: null,
        },
        errorFields: {
            [fieldKey]: null,
        },
    });
}

function updateReportField(reportID: string, reportField: PolicyReportField, previousReportField: PolicyReportField) {
    const fieldKey = ReportUtils.getReportFieldKey(reportField.fieldID);
    const recentlyUsedValues = allRecentlyUsedReportFields?.[fieldKey] ?? [];

    const optimisticData: OnyxUpdate[] = [
        {
            onyxMethod: Onyx.METHOD.MERGE,
            key: `${ONYXKEYS.COLLECTION.REPORT}${reportID}`,
            value: {
                fieldList: {
                    [fieldKey]: reportField,
                },
                pendingFields: {
                    [fieldKey]: CONST.RED_BRICK_ROAD_PENDING_ACTION.UPDATE,
                },
            },
        },
    ];

    if (reportField.type === 'dropdown' && reportField.value) {
        optimisticData.push({
            onyxMethod: Onyx.METHOD.MERGE,
            key: ONYXKEYS.RECENTLY_USED_REPORT_FIELDS,
            value: {
                [fieldKey]: [...new Set([...recentlyUsedValues, reportField.value])],
            },
        });
    }

    const failureData: OnyxUpdate[] = [
        {
            onyxMethod: Onyx.METHOD.MERGE,
            key: `${ONYXKEYS.COLLECTION.REPORT}${reportID}`,
            value: {
                fieldList: {
                    [fieldKey]: previousReportField,
                },
                pendingFields: {
                    [fieldKey]: null,
                },
                errorFields: {
                    [fieldKey]: ErrorUtils.getMicroSecondOnyxError('report.genericUpdateReportFieldFailureMessage'),
                },
            },
        },
    ];

    if (reportField.type === 'dropdown') {
        failureData.push({
            onyxMethod: Onyx.METHOD.MERGE,
            key: ONYXKEYS.RECENTLY_USED_REPORT_FIELDS,
            value: {
                [fieldKey]: recentlyUsedValues,
            },
        });
    }

    const successData: OnyxUpdate[] = [
        {
            onyxMethod: Onyx.METHOD.MERGE,
            key: `${ONYXKEYS.COLLECTION.REPORT}${reportID}`,
            value: {
                pendingFields: {
                    [fieldKey]: null,
                },
                errorFields: {
                    [fieldKey]: null,
                },
            },
        },
    ];

    const parameters = {
        reportID,
        reportFields: JSON.stringify({[fieldKey]: reportField}),
    };

    API.write(WRITE_COMMANDS.SET_REPORT_FIELD, parameters, {optimisticData, failureData, successData});
}

function deleteReportField(reportID: string, reportField: PolicyReportField) {
    const fieldKey = ReportUtils.getReportFieldKey(reportField.fieldID);

    const optimisticData: OnyxUpdate[] = [
        {
            onyxMethod: Onyx.METHOD.MERGE,
            key: `${ONYXKEYS.COLLECTION.REPORT}${reportID}`,
            value: {
                fieldList: {
                    [fieldKey]: null,
                },
                pendingFields: {
                    [fieldKey]: CONST.RED_BRICK_ROAD_PENDING_ACTION.UPDATE,
                },
            },
        },
    ];

    const failureData: OnyxUpdate[] = [
        {
            onyxMethod: Onyx.METHOD.MERGE,
            key: `${ONYXKEYS.COLLECTION.REPORT}${reportID}`,
            value: {
                fieldList: {
                    [fieldKey]: reportField,
                },
                pendingFields: {
                    [fieldKey]: null,
                },
                errorFields: {
                    [fieldKey]: ErrorUtils.getMicroSecondOnyxError('report.genericUpdateReportFieldFailureMessage'),
                },
            },
        },
    ];

    const successData: OnyxUpdate[] = [
        {
            onyxMethod: Onyx.METHOD.MERGE,
            key: `${ONYXKEYS.COLLECTION.REPORT}${reportID}`,
            value: {
                pendingFields: {
                    [fieldKey]: null,
                },
                errorFields: {
                    [fieldKey]: null,
                },
            },
        },
    ];

    const parameters = {
        reportID,
        fieldID: fieldKey,
    };

    API.write(WRITE_COMMANDS.DELETE_REPORT_FIELD, parameters, {optimisticData, failureData, successData});
}

function updateDescription(reportID: string, previousValue: string, newValue: string) {
    // No change needed, navigate back
    if (previousValue === newValue) {
        Navigation.goBack(ROUTES.REPORT_WITH_ID_DETAILS.getRoute(reportID));
        return;
    }

    const parsedDescription = ReportUtils.getParsedComment(newValue, {reportID});

    const optimisticData: OnyxUpdate[] = [
        {
            onyxMethod: Onyx.METHOD.MERGE,
            key: `${ONYXKEYS.COLLECTION.REPORT}${reportID}`,
            value: {description: parsedDescription, pendingFields: {description: CONST.RED_BRICK_ROAD_PENDING_ACTION.UPDATE}},
        },
    ];
    const failureData: OnyxUpdate[] = [
        {
            onyxMethod: Onyx.METHOD.MERGE,
            key: `${ONYXKEYS.COLLECTION.REPORT}${reportID}`,
            value: {description: previousValue, pendingFields: {description: null}},
        },
    ];
    const successData: OnyxUpdate[] = [
        {
            onyxMethod: Onyx.METHOD.MERGE,
            key: `${ONYXKEYS.COLLECTION.REPORT}${reportID}`,
            value: {pendingFields: {description: null}},
        },
    ];

    const parameters: UpdateRoomDescriptionParams = {reportID, description: parsedDescription};

    API.write(WRITE_COMMANDS.UPDATE_ROOM_DESCRIPTION, parameters, {optimisticData, failureData, successData});
    Navigation.goBack(ROUTES.REPORT_WITH_ID_DETAILS.getRoute(reportID));
}

function updateWriteCapabilityAndNavigate(report: Report, newValue: WriteCapability) {
    if (report.writeCapability === newValue) {
        Navigation.goBack(ROUTES.REPORT_SETTINGS.getRoute(report.reportID));
        return;
    }

    const optimisticData: OnyxUpdate[] = [
        {
            onyxMethod: Onyx.METHOD.MERGE,
            key: `${ONYXKEYS.COLLECTION.REPORT}${report.reportID}`,
            value: {writeCapability: newValue},
        },
    ];
    const failureData: OnyxUpdate[] = [
        {
            onyxMethod: Onyx.METHOD.MERGE,
            key: `${ONYXKEYS.COLLECTION.REPORT}${report.reportID}`,
            value: {writeCapability: report.writeCapability},
        },
    ];

    const parameters: UpdateReportWriteCapabilityParams = {reportID: report.reportID, writeCapability: newValue};

    API.write(WRITE_COMMANDS.UPDATE_REPORT_WRITE_CAPABILITY, parameters, {optimisticData, failureData});
    // Return to the report settings page since this field utilizes push-to-page
    Navigation.goBack(ROUTES.REPORT_SETTINGS.getRoute(report.reportID));
}

/**
 * Navigates to the 1:1 report with Concierge
 */
function navigateToConciergeChat(shouldDismissModal = false, checkIfCurrentPageActive = () => true) {
    // If conciergeChatReportID contains a concierge report ID, we navigate to the concierge chat using the stored report ID.
    // Otherwise, we would find the concierge chat and navigate to it.
    if (!conciergeChatReportID) {
        // In order to avoid creating concierge repeatedly,
        // we need to ensure that the server data has been successfully pulled
        Welcome.onServerDataReady().then(() => {
            // If we don't have a chat with Concierge then create it
            if (!checkIfCurrentPageActive()) {
                return;
            }
            navigateToAndOpenReport([CONST.EMAIL.CONCIERGE], shouldDismissModal);
        });
    } else if (shouldDismissModal) {
        Navigation.dismissModal(conciergeChatReportID);
    } else {
        Navigation.navigate(ROUTES.REPORT_WITH_ID.getRoute(conciergeChatReportID));
    }
}

/**
 * Navigates to the 1:1 system chat
 */
function navigateToSystemChat() {
    const systemChatReport = ReportUtils.getSystemChat();

    if (systemChatReport?.reportID) {
        Navigation.navigate(ROUTES.REPORT_WITH_ID.getRoute(systemChatReport.reportID));
    }
}

/** Add a policy report (workspace room) optimistically and navigate to it. */
function addPolicyReport(policyReport: ReportUtils.OptimisticChatReport) {
    const createdReportAction = ReportUtils.buildOptimisticCreatedReportAction(CONST.POLICY.OWNER_EMAIL_FAKE);

    // Onyx.set is used on the optimistic data so that it is present before navigating to the workspace room. With Onyx.merge the workspace room reportID is not present when
    // fetchReportIfNeeded is called on the ReportScreen, so openReport is called which is unnecessary since the optimistic data will be stored in Onyx.
    // Therefore, Onyx.set is used instead of Onyx.merge.
    const optimisticData: OnyxUpdate[] = [
        {
            onyxMethod: Onyx.METHOD.SET,
            key: `${ONYXKEYS.COLLECTION.REPORT}${policyReport.reportID}`,
            value: {
                pendingFields: {
                    addWorkspaceRoom: CONST.RED_BRICK_ROAD_PENDING_ACTION.ADD,
                },
                ...policyReport,
            },
        },
        {
            onyxMethod: Onyx.METHOD.SET,
            key: `${ONYXKEYS.COLLECTION.REPORT_ACTIONS}${policyReport.reportID}`,
            value: {[createdReportAction.reportActionID]: createdReportAction},
        },
        {
            onyxMethod: Onyx.METHOD.MERGE,
            key: ONYXKEYS.FORMS.NEW_ROOM_FORM,
            value: {isLoading: true},
        },
    ];
    const successData: OnyxUpdate[] = [
        {
            onyxMethod: Onyx.METHOD.MERGE,
            key: `${ONYXKEYS.COLLECTION.REPORT}${policyReport.reportID}`,
            value: {
                pendingFields: {
                    addWorkspaceRoom: null,
                },
            },
        },
        {
            onyxMethod: Onyx.METHOD.MERGE,
            key: `${ONYXKEYS.COLLECTION.REPORT_ACTIONS}${policyReport.reportID}`,
            value: {
                [createdReportAction.reportActionID]: {
                    pendingAction: null,
                },
            },
        },
        {
            onyxMethod: Onyx.METHOD.MERGE,
            key: ONYXKEYS.FORMS.NEW_ROOM_FORM,
            value: {isLoading: false},
        },
    ];
    const failureData: OnyxUpdate[] = [
        {
            onyxMethod: Onyx.METHOD.MERGE,
            key: `${ONYXKEYS.COLLECTION.REPORT}${policyReport.reportID}`,
            value: {
                errorFields: {
                    addWorkspaceRoom: ErrorUtils.getMicroSecondOnyxError('report.genericCreateReportFailureMessage'),
                },
            },
        },
        {
            onyxMethod: Onyx.METHOD.MERGE,
            key: ONYXKEYS.FORMS.NEW_ROOM_FORM,
            value: {isLoading: false},
        },
    ];

    const parameters: AddWorkspaceRoomParams = {
        policyID: policyReport.policyID,
        reportName: policyReport.reportName,
        visibility: policyReport.visibility,
        reportID: policyReport.reportID,
        createdReportActionID: createdReportAction.reportActionID,
        writeCapability: policyReport.writeCapability,
        description: policyReport.description,
    };

    API.write(WRITE_COMMANDS.ADD_WORKSPACE_ROOM, parameters, {optimisticData, successData, failureData});
    Navigation.dismissModalWithReport(policyReport);
}

/** Deletes a report, along with its reportActions, any linked reports, and any linked IOU report. */
function deleteReport(reportID: string) {
    const report = currentReportData?.[reportID];
    const onyxData: Record<string, null> = {
        [`${ONYXKEYS.COLLECTION.REPORT}${reportID}`]: null,
        [`${ONYXKEYS.COLLECTION.REPORT_ACTIONS}${reportID}`]: null,
    };

    // Delete linked transactions
    const reportActionsForReport = allReportActions?.[reportID];

    const transactionIDs = Object.values(reportActionsForReport ?? {})
        .filter((reportAction): reportAction is ReportAction<typeof CONST.REPORT.ACTIONS.TYPE.IOU> => ReportActionsUtils.isMoneyRequestAction(reportAction))
        .map((reportAction) => ReportActionsUtils.getOriginalMessage(reportAction)?.IOUTransactionID);

    [...new Set(transactionIDs)].forEach((transactionID) => {
        onyxData[`${ONYXKEYS.COLLECTION.TRANSACTION}${transactionID}`] = null;
    });

    Onyx.multiSet(onyxData);

    // Delete linked IOU report
    if (report?.iouReportID) {
        deleteReport(report.iouReportID);
    }
}

/**
 * @param reportID The reportID of the policy report (workspace room)
 */
function navigateToConciergeChatAndDeleteReport(reportID: string) {
    // Dismiss the current report screen and replace it with Concierge Chat
    Navigation.goBack();
    navigateToConciergeChat();
    deleteReport(reportID);
}

/**
 * @param policyRoomReport The policy room report
 * @param policyRoomName The updated name for the policy room
 */
function updatePolicyRoomNameAndNavigate(policyRoomReport: Report, policyRoomName: string) {
    const reportID = policyRoomReport.reportID;
    const previousName = policyRoomReport.reportName;

    // No change needed, navigate back
    if (previousName === policyRoomName) {
        Navigation.goBack(ROUTES.REPORT_SETTINGS.getRoute(reportID));
        return;
    }

    const optimisticRenamedAction = ReportUtils.buildOptimisticRenamedRoomReportAction(policyRoomName, previousName ?? '');

    const optimisticData: OnyxUpdate[] = [
        {
            onyxMethod: Onyx.METHOD.MERGE,
            key: `${ONYXKEYS.COLLECTION.REPORT}${reportID}`,
            value: {
                reportName: policyRoomName,
                pendingFields: {
                    reportName: CONST.RED_BRICK_ROAD_PENDING_ACTION.UPDATE,
                },
                errorFields: {
                    reportName: null,
                },
            },
        },
        {
            onyxMethod: Onyx.METHOD.MERGE,
            key: `${ONYXKEYS.COLLECTION.REPORT_ACTIONS}${reportID}`,
            value: {
                [optimisticRenamedAction.reportActionID]: optimisticRenamedAction,
            },
        },
    ];
    const successData: OnyxUpdate[] = [
        {
            onyxMethod: Onyx.METHOD.MERGE,
            key: `${ONYXKEYS.COLLECTION.REPORT}${reportID}`,
            value: {
                pendingFields: {
                    reportName: null,
                },
            },
        },
        {
            onyxMethod: Onyx.METHOD.MERGE,
            key: `${ONYXKEYS.COLLECTION.REPORT_ACTIONS}${reportID}`,
            value: {[optimisticRenamedAction.reportActionID]: {pendingAction: null}},
        },
    ];
    const failureData: OnyxUpdate[] = [
        {
            onyxMethod: Onyx.METHOD.MERGE,
            key: `${ONYXKEYS.COLLECTION.REPORT}${reportID}`,
            value: {
                reportName: previousName,
            },
        },
        {
            onyxMethod: Onyx.METHOD.MERGE,
            key: `${ONYXKEYS.COLLECTION.REPORT_ACTIONS}${reportID}`,
            value: {[optimisticRenamedAction.reportActionID]: null},
        },
    ];

    const parameters: UpdatePolicyRoomNameParams = {
        reportID,
        policyRoomName,
        renamedRoomReportActionID: optimisticRenamedAction.reportActionID,
    };

    API.write(WRITE_COMMANDS.UPDATE_POLICY_ROOM_NAME, parameters, {optimisticData, successData, failureData});
    Navigation.goBack(ROUTES.REPORT_SETTINGS.getRoute(reportID));
}

/**
 * @param reportID The reportID of the policy room.
 */
function clearPolicyRoomNameErrors(reportID: string) {
    Onyx.merge(`${ONYXKEYS.COLLECTION.REPORT}${reportID}`, {
        errorFields: {
            reportName: null,
        },
        pendingFields: {
            reportName: null,
        },
    });
}

/**
 * @param reportID The reportID of the report.
 */
// eslint-disable-next-line rulesdir/no-negated-variables
function clearReportNotFoundErrors(reportID: string) {
    Onyx.merge(`${ONYXKEYS.COLLECTION.REPORT}${reportID}`, {
        errorFields: {
            notFound: null,
        },
    });
}

function setIsComposerFullSize(reportID: string, isComposerFullSize: boolean) {
    Onyx.merge(`${ONYXKEYS.COLLECTION.REPORT_IS_COMPOSER_FULL_SIZE}${reportID}`, isComposerFullSize);
}

/**
 * @param action the associated report action (optional)
 * @param isRemote whether or not this notification is a remote push notification
 */
function shouldShowReportActionNotification(reportID: string, action: ReportAction | null = null, isRemote = false): boolean {
    const tag = isRemote ? '[PushNotification]' : '[LocalNotification]';

    // Due to payload size constraints, some push notifications may have their report action stripped
    // so we must double check that we were provided an action before using it in these checks.
    if (action && ReportActionsUtils.isDeletedAction(action)) {
        Log.info(`${tag} Skipping notification because the action was deleted`, false, {reportID, action});
        return false;
    }

    if (!ActiveClientManager.isClientTheLeader()) {
        Log.info(`${tag} Skipping notification because this client is not the leader`);
        return false;
    }

    // We don't want to send a local notification if the user preference is daily, mute or hidden.
    const notificationPreference = allReports?.[reportID]?.notificationPreference ?? CONST.REPORT.NOTIFICATION_PREFERENCE.ALWAYS;
    if (notificationPreference !== CONST.REPORT.NOTIFICATION_PREFERENCE.ALWAYS) {
        Log.info(`${tag} No notification because user preference is to be notified: ${notificationPreference}`);
        return false;
    }

    // If this comment is from the current user we don't want to parrot whatever they wrote back to them.
    if (action && action.actorAccountID === currentUserAccountID) {
        Log.info(`${tag} No notification because comment is from the currently logged in user`);
        return false;
    }

    // If we are currently viewing this report do not show a notification.
    if (reportID === Navigation.getTopmostReportId() && Visibility.isVisible() && Visibility.hasFocus()) {
        Log.info(`${tag} No notification because it was a comment for the current report`);
        return false;
    }

    const report = currentReportData?.[reportID];
    if (!report || (report && report.pendingAction === CONST.RED_BRICK_ROAD_PENDING_ACTION.DELETE)) {
        Log.info(`${tag} No notification because the report does not exist or is pending deleted`, false);
        return false;
    }

    // If this notification was delayed and the user saw the message already, don't show it
    if (action && report?.lastReadTime && report.lastReadTime >= action.created) {
        Log.info(`${tag} No notification because the comment was already read`, false, {created: action.created, lastReadTime: report.lastReadTime});
        return false;
    }

    // If this is a whisper targeted to someone else, don't show it
    if (action && ReportActionsUtils.isWhisperActionTargetedToOthers(action)) {
        Log.info(`${tag} No notification because the action is whispered to someone else`, false);
        return false;
    }

    // Only show notifications for supported types of report actions
    if (action && !ReportActionsUtils.isNotifiableReportAction(action)) {
        Log.info(`${tag} No notification because this action type is not supported`, false, {actionName: action?.actionName});
        return false;
    }

    return true;
}

function showReportActionNotification(reportID: string, reportAction: ReportAction) {
    if (!shouldShowReportActionNotification(reportID, reportAction)) {
        return;
    }

    Log.info('[LocalNotification] Creating notification');

    const report = allReports?.[reportID] ?? null;
    if (!report) {
        Log.hmmm("[LocalNotification] couldn't show report action notification because the report wasn't found", {reportID, reportActionID: reportAction.reportActionID});
        return;
    }

    const onClick = () =>
        Modal.close(() => {
            const policyID = lastVisitedPath && extractPolicyIDFromPath(lastVisitedPath);
            const policyEmployeeAccountIDs = policyID ? getPolicyEmployeeAccountIDs(policyID) : [];
            const reportBelongsToWorkspace = policyID ? doesReportBelongToWorkspace(report, policyEmployeeAccountIDs, policyID) : false;
            if (!reportBelongsToWorkspace) {
                Navigation.navigateWithSwitchPolicyID({route: ROUTES.HOME});
            }
            navigateFromNotification(reportID);
        });

    if (reportAction.actionName === CONST.REPORT.ACTIONS.TYPE.MODIFIED_EXPENSE) {
        LocalNotification.showModifiedExpenseNotification(report, reportAction, onClick);
    } else {
        LocalNotification.showCommentNotification(report, reportAction, onClick);
    }

    notifyNewAction(reportID, reportAction.actorAccountID, reportAction.reportActionID);
}

/** Clear the errors associated with the IOUs of a given report. */
function clearIOUError(reportID: string) {
    Onyx.merge(`${ONYXKEYS.COLLECTION.REPORT}${reportID}`, {errorFields: {iou: null}});
}

/**
 * Adds a reaction to the report action.
 * Uses the NEW FORMAT for "emojiReactions"
 */
function addEmojiReaction(reportID: string, reportActionID: string, emoji: Emoji, skinTone: string | number = preferredSkinTone) {
    const createdAt = timezoneFormat(utcToZonedTime(new Date(), 'UTC'), CONST.DATE.FNS_DB_FORMAT_STRING);
    const optimisticData: OnyxUpdate[] = [
        {
            onyxMethod: Onyx.METHOD.MERGE,
            key: `${ONYXKEYS.COLLECTION.REPORT_ACTIONS_REACTIONS}${reportActionID}`,
            value: {
                [emoji.name]: {
                    createdAt,
                    pendingAction: CONST.RED_BRICK_ROAD_PENDING_ACTION.ADD,
                    users: {
                        [currentUserAccountID]: {
                            skinTones: {
                                [skinTone ?? CONST.EMOJI_DEFAULT_SKIN_TONE]: createdAt,
                            },
                        },
                    },
                },
            },
        },
    ];

    const failureData: OnyxUpdate[] = [
        {
            onyxMethod: Onyx.METHOD.MERGE,
            key: `${ONYXKEYS.COLLECTION.REPORT_ACTIONS_REACTIONS}${reportActionID}`,
            value: {
                [emoji.name]: {
                    pendingAction: null,
                },
            },
        },
    ];

    const successData: OnyxUpdate[] = [
        {
            onyxMethod: Onyx.METHOD.MERGE,
            key: `${ONYXKEYS.COLLECTION.REPORT_ACTIONS_REACTIONS}${reportActionID}`,
            value: {
                [emoji.name]: {
                    pendingAction: null,
                },
            },
        },
    ];

    const parameters: AddEmojiReactionParams = {
        reportID,
        skinTone,
        emojiCode: emoji.name,
        reportActionID,
        createdAt,
        // This will be removed as part of https://github.com/Expensify/App/issues/19535
        useEmojiReactions: true,
    };

    API.write(WRITE_COMMANDS.ADD_EMOJI_REACTION, parameters, {optimisticData, successData, failureData});
}

/**
 * Removes a reaction to the report action.
 * Uses the NEW FORMAT for "emojiReactions"
 */
function removeEmojiReaction(reportID: string, reportActionID: string, emoji: Emoji) {
    const optimisticData: OnyxUpdate[] = [
        {
            onyxMethod: Onyx.METHOD.MERGE,
            key: `${ONYXKEYS.COLLECTION.REPORT_ACTIONS_REACTIONS}${reportActionID}`,
            value: {
                [emoji.name]: {
                    users: {
                        [currentUserAccountID]: null,
                    },
                },
            },
        },
    ];

    const parameters: RemoveEmojiReactionParams = {
        reportID,
        reportActionID,
        emojiCode: emoji.name,
        // This will be removed as part of https://github.com/Expensify/App/issues/19535
        useEmojiReactions: true,
    };

    API.write(WRITE_COMMANDS.REMOVE_EMOJI_REACTION, parameters, {optimisticData});
}

/**
 * Calls either addEmojiReaction or removeEmojiReaction depending on if the current user has reacted to the report action.
 * Uses the NEW FORMAT for "emojiReactions"
 */
function toggleEmojiReaction(
    reportID: string,
    reportAction: ReportAction,
    reactionObject: Emoji,
    existingReactions: OnyxEntry<ReportActionReactions>,
    paramSkinTone: number = preferredSkinTone,
) {
    const originalReportID = ReportUtils.getOriginalReportID(reportID, reportAction);

    if (!originalReportID) {
        return;
    }

    const originalReportAction = ReportActionsUtils.getReportAction(originalReportID, reportAction.reportActionID);

    if (isEmptyObject(originalReportAction)) {
        return;
    }

    // This will get cleaned up as part of https://github.com/Expensify/App/issues/16506 once the old emoji
    // format is no longer being used
    const emoji = EmojiUtils.findEmojiByCode(reactionObject.code);
    const existingReactionObject = existingReactions?.[emoji.name];

    // Only use skin tone if emoji supports it
    const skinTone = emoji.types === undefined ? -1 : paramSkinTone;

    if (existingReactionObject && EmojiUtils.hasAccountIDEmojiReacted(currentUserAccountID, existingReactionObject.users, skinTone)) {
        removeEmojiReaction(originalReportID, reportAction.reportActionID, emoji);
        return;
    }

    addEmojiReaction(originalReportID, reportAction.reportActionID, emoji, skinTone);
}

function openReportFromDeepLink(url: string, shouldNavigate = true) {
    const reportID = ReportUtils.getReportIDFromLink(url);
    const isAuthenticated = Session.hasAuthToken();

    if (reportID && !isAuthenticated) {
        // Call the OpenReport command to check in the server if it's a public room. If so, we'll open it as an anonymous user
        openReport(reportID, '', [], {}, '0', true);

        // Show the sign-in page if the app is offline
        if (networkStatus === CONST.NETWORK.NETWORK_STATUS.OFFLINE) {
            Onyx.set(ONYXKEYS.IS_CHECKING_PUBLIC_ROOM, false);
        }
    } else {
        // If we're not opening a public room (no reportID) or the user is authenticated, we unblock the UI (hide splash screen)
        Onyx.set(ONYXKEYS.IS_CHECKING_PUBLIC_ROOM, false);
    }

    const route = ReportUtils.getRouteFromLink(url);

    // If we are not authenticated and are navigating to a public screen, we don't want to navigate again to the screen after sign-in/sign-up
    if (!isAuthenticated && isPublicScreenRoute(route)) {
        return;
    }

    // Navigate to the report after sign-in/sign-up.
    InteractionManager.runAfterInteractions(() => {
        Session.waitForUserSignIn().then(() => {
            Navigation.waitForProtectedRoutes().then(() => {
                if (route && Session.isAnonymousUser() && !Session.canAnonymousUserAccessRoute(route)) {
                    Session.signOutAndRedirectToSignIn(true);
                    return;
                }

                // We don't want to navigate to the exitTo route when creating a new workspace from a deep link,
                // because we already handle creating the optimistic policy and navigating to it in App.setUpPoliciesAndNavigate,
                // which is already called when AuthScreens mounts.
                if (new URL(url).searchParams.get('exitTo') === ROUTES.WORKSPACE_NEW) {
                    return;
                }

                if (shouldSkipDeepLinkNavigation(route)) {
                    return;
                }

                if (!shouldNavigate) {
                    return;
                }

                Navigation.navigate(route as Route, CONST.NAVIGATION.ACTION_TYPE.PUSH);
            });
        });
    });
}

function getCurrentUserAccountID(): number {
    return currentUserAccountID;
}

function navigateToMostRecentReport(currentReport: OnyxEntry<Report>) {
    const reportID = currentReport?.reportID;
    const sortedReportsByLastRead = ReportUtils.sortReportsByLastRead(Object.values(allReports ?? {}) as Report[], reportMetadata);

    // We want to filter out the current report, hidden reports and empty chats
    const filteredReportsByLastRead = sortedReportsByLastRead.filter(
        (sortedReport) =>
            sortedReport?.reportID !== reportID &&
            sortedReport?.notificationPreference !== CONST.REPORT.NOTIFICATION_PREFERENCE.HIDDEN &&
            ReportUtils.shouldReportBeInOptionList({
                report: sortedReport,
                currentReportId: '',
                isInFocusMode: false,
                betas: [],
                policies: {},
                excludeEmptyChats: true,
                doesReportHaveViolations: false,
                includeSelfDM: true,
            }),
    );
    const lastAccessedReportID = filteredReportsByLastRead.at(-1)?.reportID;
    const isChatThread = ReportUtils.isChatThread(currentReport);
    if (lastAccessedReportID) {
        const lastAccessedReportRoute = ROUTES.REPORT_WITH_ID.getRoute(lastAccessedReportID ?? '-1');
        Navigation.goBack(lastAccessedReportRoute);
    } else {
        const participantAccountIDs = PersonalDetailsUtils.getAccountIDsByLogins([CONST.EMAIL.CONCIERGE]);
        const chat = ReportUtils.getChatByParticipants([...participantAccountIDs, currentUserAccountID]);
        if (chat?.reportID) {
            // If it is not a chat thread we should call Navigation.goBack to pop the current route first before navigating to Concierge.
            if (!isChatThread) {
                Navigation.goBack();
            }
            Navigation.navigate(ROUTES.REPORT_WITH_ID.getRoute(chat?.reportID), CONST.NAVIGATION.TYPE.UP);
        }
    }
}

function joinRoom(report: OnyxEntry<Report>) {
    if (!report) {
        return;
    }
    updateNotificationPreference(report.reportID, report.notificationPreference, CONST.REPORT.NOTIFICATION_PREFERENCE.ALWAYS, false, report.parentReportID, report.parentReportActionID);
}

function leaveGroupChat(reportID: string) {
    const report = ReportUtils.getReport(reportID);
    if (!report) {
        Log.warn('Attempting to leave Group Chat that does not existing locally');
        return;
    }

    const optimisticData: OnyxUpdate[] = [
        {
            onyxMethod: Onyx.METHOD.SET,
            key: `${ONYXKEYS.COLLECTION.REPORT}${reportID}`,
            value: null,
        },
    ];
    // Clean up any quick actions for the report we're leaving from
    if (quickAction?.chatReportID?.toString() === reportID) {
        optimisticData.push({
            onyxMethod: Onyx.METHOD.SET,
            key: ONYXKEYS.NVP_QUICK_ACTION_GLOBAL_CREATE,
            value: null,
        });
    }

    navigateToMostRecentReport(report);
    API.write(WRITE_COMMANDS.LEAVE_GROUP_CHAT, {reportID}, {optimisticData});
}

/** Leave a report by setting the state to submitted and closed */
function leaveRoom(reportID: string, isWorkspaceMemberLeavingWorkspaceRoom = false) {
    const report = currentReportData?.[reportID];

    if (!report) {
        return;
    }
    const isChatThread = ReportUtils.isChatThread(report);

    // Pusher's leavingStatus should be sent earlier.
    // Place the broadcast before calling the LeaveRoom API to prevent a race condition
    // between Onyx report being null and Pusher's leavingStatus becoming true.
    broadcastUserIsLeavingRoom(reportID);

    // If a workspace member is leaving a workspace room, they don't actually lose the room from Onyx.
    // Instead, their notification preference just gets set to "hidden".
    // Same applies for chat threads too
    const optimisticData: OnyxUpdate[] = [
        {
            onyxMethod: Onyx.METHOD.MERGE,
            key: `${ONYXKEYS.COLLECTION.REPORT}${reportID}`,
            value:
                isWorkspaceMemberLeavingWorkspaceRoom || isChatThread
                    ? {
                          notificationPreference: CONST.REPORT.NOTIFICATION_PREFERENCE.HIDDEN,
                      }
                    : {
                          reportID: null,
                          stateNum: CONST.REPORT.STATE_NUM.APPROVED,
                          statusNum: CONST.REPORT.STATUS_NUM.CLOSED,
                          notificationPreference: CONST.REPORT.NOTIFICATION_PREFERENCE.HIDDEN,
                      },
        },
    ];

    const successData: OnyxUpdate[] = [
        {
            onyxMethod: Onyx.METHOD.MERGE,
            key: `${ONYXKEYS.COLLECTION.REPORT}${reportID}`,
            value:
                isWorkspaceMemberLeavingWorkspaceRoom || isChatThread
                    ? {notificationPreference: CONST.REPORT.NOTIFICATION_PREFERENCE.HIDDEN}
                    : Object.keys(report).reduce<Record<string, null>>((acc, key) => {
                          acc[key] = null;
                          return acc;
                      }, {}),
        },
    ];

    const failureData: OnyxUpdate[] = [
        {
            onyxMethod: Onyx.METHOD.MERGE,
            key: `${ONYXKEYS.COLLECTION.REPORT}${reportID}`,
            value: report,
        },
    ];

    if (report.parentReportID && report.parentReportActionID) {
        optimisticData.push({
            onyxMethod: Onyx.METHOD.MERGE,
            key: `${ONYXKEYS.COLLECTION.REPORT_ACTIONS}${report.parentReportID}`,
            value: {[report.parentReportActionID]: {childReportNotificationPreference: CONST.REPORT.NOTIFICATION_PREFERENCE.HIDDEN}},
        });
        successData.push({
            onyxMethod: Onyx.METHOD.MERGE,
            key: `${ONYXKEYS.COLLECTION.REPORT_ACTIONS}${report.parentReportID}`,
            value: {[report.parentReportActionID]: {childReportNotificationPreference: CONST.REPORT.NOTIFICATION_PREFERENCE.HIDDEN}},
        });
        failureData.push({
            onyxMethod: Onyx.METHOD.MERGE,
            key: `${ONYXKEYS.COLLECTION.REPORT_ACTIONS}${report.parentReportID}`,
            value: {[report.parentReportActionID]: {childReportNotificationPreference: report.notificationPreference}},
        });
    }

    const parameters: LeaveRoomParams = {
        reportID,
    };

    API.write(WRITE_COMMANDS.LEAVE_ROOM, parameters, {optimisticData, successData, failureData});
    navigateToMostRecentReport(report);
}

/** Invites people to a room */
function inviteToRoom(reportID: string, inviteeEmailsToAccountIDs: InvitedEmailsToAccountIDs) {
    const report = currentReportData?.[reportID];
    if (!report) {
        return;
    }

    const inviteeEmails = Object.keys(inviteeEmailsToAccountIDs);
    const inviteeAccountIDs = Object.values(inviteeEmailsToAccountIDs);

    const participantsAfterInvitation = inviteeAccountIDs.reduce(
        (reportParticipants: Participants, accountID: number) => {
            const participant: ReportParticipant = {
                hidden: false,
                role: CONST.REPORT.ROLE.MEMBER,
            };
            // eslint-disable-next-line no-param-reassign
            reportParticipants[accountID] = participant;
            return reportParticipants;
        },
        {...report.participants},
    );

    const logins = inviteeEmails.map((memberLogin) => PhoneNumber.addSMSDomainIfPhoneNumber(memberLogin));
    const {newAccountIDs, newLogins} = PersonalDetailsUtils.getNewAccountIDsAndLogins(logins, inviteeAccountIDs);
    const newPersonalDetailsOnyxData = PersonalDetailsUtils.getPersonalDetailsOnyxDataForOptimisticUsers(newLogins, newAccountIDs);
    const pendingChatMembers = ReportUtils.getPendingChatMembers(inviteeAccountIDs, report?.pendingChatMembers ?? [], CONST.RED_BRICK_ROAD_PENDING_ACTION.ADD);

    const optimisticData: OnyxUpdate[] = [
        {
            onyxMethod: Onyx.METHOD.MERGE,
            key: `${ONYXKEYS.COLLECTION.REPORT}${reportID}`,
            value: {
                participants: participantsAfterInvitation,
                pendingChatMembers,
            },
        },
        ...newPersonalDetailsOnyxData.optimisticData,
    ];

    const successPendingChatMembers = report?.pendingChatMembers
        ? report?.pendingChatMembers?.filter(
              (pendingMember) => !(inviteeAccountIDs.includes(Number(pendingMember.accountID)) && pendingMember.pendingAction === CONST.RED_BRICK_ROAD_PENDING_ACTION.DELETE),
          )
        : null;
    const successData: OnyxUpdate[] = [
        {
            onyxMethod: Onyx.METHOD.MERGE,
            key: `${ONYXKEYS.COLLECTION.REPORT}${reportID}`,
            value: {
                pendingChatMembers: successPendingChatMembers,
            },
        },
        ...newPersonalDetailsOnyxData.finallyData,
    ];
    const failureData: OnyxUpdate[] = [
        {
            onyxMethod: Onyx.METHOD.MERGE,
            key: `${ONYXKEYS.COLLECTION.REPORT}${reportID}`,
            value: {
                pendingChatMembers:
                    pendingChatMembers.map((pendingChatMember) => {
                        if (!inviteeAccountIDs.includes(Number(pendingChatMember.accountID))) {
                            return pendingChatMember;
                        }
                        return {
                            ...pendingChatMember,
                            errors: ErrorUtils.getMicroSecondOnyxError('roomMembersPage.error.genericAdd'),
                        };
                    }) ?? null,
            },
        },
    ];

    if (ReportUtils.isGroupChat(report)) {
        const parameters: InviteToGroupChatParams = {
            reportID,
            inviteeEmails,
            accountIDList: newAccountIDs.join(),
        };

        API.write(WRITE_COMMANDS.INVITE_TO_GROUP_CHAT, parameters, {optimisticData, successData, failureData});
        return;
    }

    const parameters: InviteToRoomParams = {
        reportID,
        inviteeEmails,
    };

    // eslint-disable-next-line rulesdir/no-multiple-api-calls
    API.write(WRITE_COMMANDS.INVITE_TO_ROOM, parameters, {optimisticData, successData, failureData});
}

function clearAddRoomMemberError(reportID: string, invitedAccountID: string) {
    const report = currentReportData?.[reportID];
    Onyx.merge(`${ONYXKEYS.COLLECTION.REPORT}${reportID}`, {
        pendingChatMembers: report?.pendingChatMembers?.filter((pendingChatMember) => pendingChatMember.accountID !== invitedAccountID),
        participants: {
            [invitedAccountID]: null,
        },
    });
    Onyx.merge(ONYXKEYS.PERSONAL_DETAILS_LIST, {
        [invitedAccountID]: null,
    });
}

function updateGroupChatMemberRoles(reportID: string, accountIDList: number[], role: ValueOf<typeof CONST.REPORT.ROLE>) {
    const memberRoles: Record<number, string> = {};
    const optimisticParticipants: Participants = {};
    const successParticipants: Participants = {};

    accountIDList.forEach((accountID) => {
        memberRoles[accountID] = role;
        optimisticParticipants[accountID] = {
            role,
            pendingFields: {
                role: CONST.RED_BRICK_ROAD_PENDING_ACTION.UPDATE,
            },
            pendingAction: CONST.RED_BRICK_ROAD_PENDING_ACTION.UPDATE,
        };
        successParticipants[accountID] = {
            pendingFields: {
                role: null,
            },
            pendingAction: null,
        };
    });

    const optimisticData: OnyxUpdate[] = [
        {
            onyxMethod: Onyx.METHOD.MERGE,
            key: `${ONYXKEYS.COLLECTION.REPORT}${reportID}`,
            value: {participants: optimisticParticipants},
        },
    ];

    const successData: OnyxUpdate[] = [
        {
            onyxMethod: Onyx.METHOD.MERGE,
            key: `${ONYXKEYS.COLLECTION.REPORT}${reportID}`,
            value: {participants: successParticipants},
        },
    ];
    const parameters: UpdateGroupChatMemberRolesParams = {reportID, memberRoles: JSON.stringify(memberRoles)};
    API.write(WRITE_COMMANDS.UPDATE_GROUP_CHAT_MEMBER_ROLES, parameters, {optimisticData, successData});
}

/** Invites people to a group chat */
function inviteToGroupChat(reportID: string, inviteeEmailsToAccountIDs: InvitedEmailsToAccountIDs) {
    inviteToRoom(reportID, inviteeEmailsToAccountIDs);
}

/** Removes people from a room
 *  Please see https://github.com/Expensify/App/blob/main/README.md#Security for more details
 */
function removeFromRoom(reportID: string, targetAccountIDs: number[]) {
    const report = currentReportData?.[reportID];
    if (!report) {
        return;
    }

    const removeParticipantsData: Record<number, null> = {};
    targetAccountIDs.forEach((accountID) => {
        removeParticipantsData[accountID] = null;
    });
    const pendingChatMembers = ReportUtils.getPendingChatMembers(targetAccountIDs, report?.pendingChatMembers ?? [], CONST.RED_BRICK_ROAD_PENDING_ACTION.DELETE);

    const optimisticData: OnyxUpdate[] = [
        {
            onyxMethod: Onyx.METHOD.MERGE,
            key: `${ONYXKEYS.COLLECTION.REPORT}${reportID}`,
            value: {
                pendingChatMembers,
            },
        },
    ];

    const failureData: OnyxUpdate[] = [
        {
            onyxMethod: Onyx.METHOD.MERGE,
            key: `${ONYXKEYS.COLLECTION.REPORT}${reportID}`,
            value: {
                pendingChatMembers: report?.pendingChatMembers ?? null,
            },
        },
    ];

    // We need to add success data here since in high latency situations,
    // the OpenRoomMembersPage call has the chance of overwriting the optimistic data we set above.
    const successData: OnyxUpdate[] = [
        {
            onyxMethod: Onyx.METHOD.MERGE,
            key: `${ONYXKEYS.COLLECTION.REPORT}${reportID}`,
            value: {
                participants: removeParticipantsData,
                pendingChatMembers: report?.pendingChatMembers ?? null,
            },
        },
    ];

    if (ReportUtils.isGroupChat(report)) {
        const parameters: RemoveFromGroupChatParams = {
            reportID,
            accountIDList: targetAccountIDs.join(),
        };
        API.write(WRITE_COMMANDS.REMOVE_FROM_GROUP_CHAT, parameters, {optimisticData, failureData, successData});
        return;
    }

    const parameters: RemoveFromRoomParams = {
        reportID,
        targetAccountIDs,
    };

    // eslint-disable-next-line rulesdir/no-multiple-api-calls
    API.write(WRITE_COMMANDS.REMOVE_FROM_ROOM, parameters, {optimisticData, failureData, successData});
}

function removeFromGroupChat(reportID: string, accountIDList: number[]) {
    removeFromRoom(reportID, accountIDList);
}

function setLastOpenedPublicRoom(reportID: string) {
    Onyx.set(ONYXKEYS.LAST_OPENED_PUBLIC_ROOM_ID, reportID);
}

/** Navigates to the last opened public room */
function openLastOpenedPublicRoom(lastOpenedPublicRoomID: string) {
    Navigation.isNavigationReady().then(() => {
        setLastOpenedPublicRoom('');
        Navigation.navigate(ROUTES.REPORT_WITH_ID.getRoute(lastOpenedPublicRoomID));
    });
}

/** Flag a comment as offensive */
function flagComment(reportID: string, reportAction: OnyxEntry<ReportAction>, severity: string) {
    const originalReportID = ReportUtils.getOriginalReportID(reportID, reportAction);
    const message = ReportActionsUtils.getReportActionMessage(reportAction);

    if (!message || !reportAction) {
        return;
    }

    let updatedDecision: Decision;
    if (severity === CONST.MODERATION.FLAG_SEVERITY_SPAM || severity === CONST.MODERATION.FLAG_SEVERITY_INCONSIDERATE) {
        if (!message?.moderationDecision) {
            updatedDecision = {
                decision: CONST.MODERATION.MODERATOR_DECISION_PENDING,
            };
        } else {
            updatedDecision = message.moderationDecision;
        }
    } else if (severity === CONST.MODERATION.FLAG_SEVERITY_ASSAULT || severity === CONST.MODERATION.FLAG_SEVERITY_HARASSMENT) {
        updatedDecision = {
            decision: CONST.MODERATION.MODERATOR_DECISION_PENDING_REMOVE,
        };
    } else {
        updatedDecision = {
            decision: CONST.MODERATION.MODERATOR_DECISION_PENDING_HIDE,
        };
    }

    const reportActionID = reportAction.reportActionID;

    const updatedMessage: Message = {
        ...message,
        moderationDecision: updatedDecision,
    };

    const optimisticData: OnyxUpdate[] = [
        {
            onyxMethod: Onyx.METHOD.MERGE,
            key: `${ONYXKEYS.COLLECTION.REPORT_ACTIONS}${originalReportID}`,
            value: {
                [reportActionID]: {
                    pendingAction: CONST.RED_BRICK_ROAD_PENDING_ACTION.UPDATE,
                    message: [updatedMessage],
                },
            },
        },
    ];

    const failureData: OnyxUpdate[] = [
        {
            onyxMethod: Onyx.METHOD.MERGE,
            key: `${ONYXKEYS.COLLECTION.REPORT_ACTIONS}${originalReportID}`,
            value: {
                [reportActionID]: {
                    ...reportAction,
                    pendingAction: null,
                },
            },
        },
    ];

    const successData: OnyxUpdate[] = [
        {
            onyxMethod: Onyx.METHOD.MERGE,
            key: `${ONYXKEYS.COLLECTION.REPORT_ACTIONS}${originalReportID}`,
            value: {
                [reportActionID]: {
                    pendingAction: null,
                },
            },
        },
    ];

    const parameters: FlagCommentParams = {
        severity,
        reportActionID,
        // This check is to prevent flooding Concierge with test flags
        // If you need to test moderation responses from Concierge on dev, set this to false!
        isDevRequest: Environment.isDevelopment(),
    };

    API.write(WRITE_COMMANDS.FLAG_COMMENT, parameters, {optimisticData, successData, failureData});
}

/** Updates a given user's private notes on a report */
const updatePrivateNotes = (reportID: string, accountID: number, note: string) => {
    const optimisticData: OnyxUpdate[] = [
        {
            onyxMethod: Onyx.METHOD.MERGE,
            key: `${ONYXKEYS.COLLECTION.REPORT}${reportID}`,
            value: {
                privateNotes: {
                    [accountID]: {
                        pendingAction: CONST.RED_BRICK_ROAD_PENDING_ACTION.UPDATE,
                        errors: null,
                        note,
                    },
                },
            },
        },
    ];

    const successData: OnyxUpdate[] = [
        {
            onyxMethod: Onyx.METHOD.MERGE,
            key: `${ONYXKEYS.COLLECTION.REPORT}${reportID}`,
            value: {
                privateNotes: {
                    [accountID]: {
                        pendingAction: null,
                        errors: null,
                    },
                },
            },
        },
    ];

    const failureData: OnyxUpdate[] = [
        {
            onyxMethod: Onyx.METHOD.MERGE,
            key: `${ONYXKEYS.COLLECTION.REPORT}${reportID}`,
            value: {
                privateNotes: {
                    [accountID]: {
                        errors: ErrorUtils.getMicroSecondOnyxError('privateNotes.error.genericFailureMessage'),
                    },
                },
            },
        },
    ];

    const parameters: UpdateReportPrivateNoteParams = {reportID, privateNotes: note};

    API.write(WRITE_COMMANDS.UPDATE_REPORT_PRIVATE_NOTE, parameters, {optimisticData, successData, failureData});
};

/** Fetches all the private notes for a given report */
function getReportPrivateNote(reportID: string | undefined) {
    if (Session.isAnonymousUser()) {
        return;
    }

    if (!reportID) {
        return;
    }

    const optimisticData: OnyxUpdate[] = [
        {
            onyxMethod: Onyx.METHOD.MERGE,
            key: `${ONYXKEYS.COLLECTION.REPORT}${reportID}`,
            value: {
                isLoadingPrivateNotes: true,
            },
        },
    ];

    const successData: OnyxUpdate[] = [
        {
            onyxMethod: Onyx.METHOD.MERGE,
            key: `${ONYXKEYS.COLLECTION.REPORT}${reportID}`,
            value: {
                isLoadingPrivateNotes: false,
            },
        },
    ];

    const failureData: OnyxUpdate[] = [
        {
            onyxMethod: Onyx.METHOD.MERGE,
            key: `${ONYXKEYS.COLLECTION.REPORT}${reportID}`,
            value: {
                isLoadingPrivateNotes: false,
            },
        },
    ];

    const parameters: GetReportPrivateNoteParams = {reportID};

    API.read(READ_COMMANDS.GET_REPORT_PRIVATE_NOTE, parameters, {optimisticData, successData, failureData});
}

function completeOnboarding(
    engagementChoice: OnboardingPurposeType,
    data: ValueOf<typeof CONST.ONBOARDING_MESSAGES>,
    {
        firstName,
        lastName,
    }: {
        firstName: string;
        lastName: string;
    },
    adminsChatReportID?: string,
) {
    const isAccountIDOdd = AccountUtils.isAccountIDOddNumber(currentUserAccountID ?? 0);
    const targetEmail = isAccountIDOdd ? CONST.EMAIL.NOTIFICATIONS : CONST.EMAIL.CONCIERGE;

    const actorAccountID = PersonalDetailsUtils.getAccountIDsByLogins([targetEmail])[0];
    const targetChatReport = ReportUtils.getChatByParticipants([actorAccountID, currentUserAccountID]);
    const {reportID: targetChatReportID = '', policyID: targetChatPolicyID = ''} = targetChatReport ?? {};

    // Introductory message
    const introductionComment = ReportUtils.buildOptimisticAddCommentReportAction(CONST.ONBOARDING_INTRODUCTION, undefined, actorAccountID);
    const introductionCommentAction: OptimisticAddCommentReportAction = introductionComment.reportAction;
    const introductionMessage: AddCommentOrAttachementParams = {
        reportID: targetChatReportID,
        reportActionID: introductionCommentAction.reportActionID,
        reportComment: introductionComment.commentText,
    };

    // Text message
    const textComment = ReportUtils.buildOptimisticAddCommentReportAction(data.message, undefined, actorAccountID, 1);
    const textCommentAction: OptimisticAddCommentReportAction = textComment.reportAction;
    const textMessage: AddCommentOrAttachementParams = {
        reportID: targetChatReportID,
        reportActionID: textCommentAction.reportActionID,
        reportComment: textComment.commentText,
    };

    let videoCommentAction: OptimisticAddCommentReportAction | null = null;
    let videoMessage: AddCommentOrAttachementParams | null = null;
    if (data.video) {
        const videoComment = ReportUtils.buildOptimisticAddCommentReportAction(CONST.ATTACHMENT_MESSAGE_TEXT, undefined, actorAccountID, 2);
        videoCommentAction = videoComment.reportAction;
        videoMessage = {
            reportID: targetChatReportID,
            reportActionID: videoCommentAction.reportActionID,
            reportComment: videoComment.commentText,
        };
    }

    const tasksData = data.tasks.map((task, index) => {
        const taskDescription =
            typeof task.description === 'function'
                ? task.description({
                      adminsRoomLink: `${CONFIG.EXPENSIFY.NEW_EXPENSIFY_URL}${ROUTES.REPORT_WITH_ID.getRoute(adminsChatReportID ?? '-1')}`,
                  })
                : task.description;
        const currentTask = ReportUtils.buildOptimisticTaskReport(
            actorAccountID,
            undefined,
            targetChatReportID,
            task.title,
            taskDescription,
            targetChatPolicyID,
            CONST.REPORT.NOTIFICATION_PREFERENCE.HIDDEN,
        );
        const taskCreatedAction = ReportUtils.buildOptimisticCreatedReportAction(targetEmail);
        const taskReportAction = ReportUtils.buildOptimisticTaskCommentReportAction(
            currentTask.reportID,
            task.title,
            0,
            `task for ${task.title}`,
            targetChatReportID,
            actorAccountID,
            index + 3,
        );
        currentTask.parentReportActionID = taskReportAction.reportAction.reportActionID;

        const completedTaskReportAction = task.autoCompleted
            ? ReportUtils.buildOptimisticTaskReportAction(currentTask.reportID, CONST.REPORT.ACTIONS.TYPE.TASK_COMPLETED, 'marked as complete', actorAccountID, 2)
            : null;

        return {
            task,
            currentTask,
            taskCreatedAction,
            taskReportAction,
            taskDescription: currentTask.description,
            completedTaskReportAction,
        };
    });

    const tasksForParameters = tasksData.map<TaskForParameters>(({task, currentTask, taskCreatedAction, taskReportAction, taskDescription, completedTaskReportAction}) => ({
        type: 'task',
        task: task.type,
        taskReportID: currentTask.reportID,
        parentReportID: currentTask.parentReportID ?? '-1',
        parentReportActionID: taskReportAction.reportAction.reportActionID,
        assigneeChatReportID: '',
        createdTaskReportActionID: taskCreatedAction.reportActionID,
        completedTaskReportActionID: completedTaskReportAction?.reportActionID ?? undefined,
        title: currentTask.reportName ?? '',
        description: taskDescription ?? '',
    }));

    const tasksForOptimisticData = tasksData.reduce<OnyxUpdate[]>((acc, {currentTask, taskCreatedAction, taskReportAction, taskDescription, completedTaskReportAction}) => {
        acc.push(
            {
                onyxMethod: Onyx.METHOD.MERGE,
                key: `${ONYXKEYS.COLLECTION.REPORT_ACTIONS}${targetChatReportID}`,
                value: {
                    [taskReportAction.reportAction.reportActionID]: taskReportAction.reportAction as ReportAction,
                },
            },
            {
                onyxMethod: Onyx.METHOD.SET,
                key: `${ONYXKEYS.COLLECTION.REPORT}${currentTask.reportID}`,
                value: {
                    ...currentTask,
                    description: taskDescription,
                    pendingFields: {
                        createChat: CONST.RED_BRICK_ROAD_PENDING_ACTION.ADD,
                        reportName: CONST.RED_BRICK_ROAD_PENDING_ACTION.ADD,
                        description: CONST.RED_BRICK_ROAD_PENDING_ACTION.ADD,
                        managerID: CONST.RED_BRICK_ROAD_PENDING_ACTION.ADD,
                    },
                    isOptimisticReport: true,
                },
            },
            {
                onyxMethod: Onyx.METHOD.MERGE,
                key: `${ONYXKEYS.COLLECTION.REPORT_ACTIONS}${currentTask.reportID}`,
                value: {
                    [taskCreatedAction.reportActionID]: taskCreatedAction as ReportAction,
                },
            },
        );

        if (completedTaskReportAction) {
            acc.push({
                onyxMethod: Onyx.METHOD.MERGE,
                key: `${ONYXKEYS.COLLECTION.REPORT_ACTIONS}${currentTask.reportID}`,
                value: {
                    [completedTaskReportAction.reportActionID]: completedTaskReportAction as ReportAction,
                },
            });

            acc.push({
                onyxMethod: Onyx.METHOD.MERGE,
                key: `${ONYXKEYS.COLLECTION.REPORT}${currentTask.reportID}`,
                value: {
                    stateNum: CONST.REPORT.STATE_NUM.APPROVED,
                    statusNum: CONST.REPORT.STATUS_NUM.APPROVED,
                },
            });
        }

        return acc;
    }, []);

    const tasksForFailureData = tasksData.reduce<OnyxUpdate[]>((acc, {currentTask, taskReportAction}) => {
        acc.push(
            {
                onyxMethod: Onyx.METHOD.MERGE,
                key: `${ONYXKEYS.COLLECTION.REPORT_ACTIONS}${targetChatReportID}`,
                value: {
                    [taskReportAction.reportAction.reportActionID]: {
                        errors: ErrorUtils.getMicroSecondOnyxError('report.genericAddCommentFailureMessage'),
                    } as ReportAction,
                },
            },
            {
                onyxMethod: Onyx.METHOD.MERGE,
                key: `${ONYXKEYS.COLLECTION.REPORT}${currentTask.reportID}`,
                value: null,
            },
            {
                onyxMethod: Onyx.METHOD.MERGE,
                key: `${ONYXKEYS.COLLECTION.REPORT_ACTIONS}${currentTask.reportID}`,
                value: null,
            },
        );

        return acc;
    }, []);

    const tasksForSuccessData = tasksData.reduce<OnyxUpdate[]>((acc, {currentTask, taskCreatedAction, taskReportAction, completedTaskReportAction}) => {
        acc.push(
            {
                onyxMethod: Onyx.METHOD.MERGE,
                key: `${ONYXKEYS.COLLECTION.REPORT_ACTIONS}${targetChatReportID}`,
                value: {
                    [taskReportAction.reportAction.reportActionID]: {pendingAction: null},
                },
            },
            {
                onyxMethod: Onyx.METHOD.MERGE,
                key: `${ONYXKEYS.COLLECTION.REPORT}${currentTask.reportID}`,
                value: {
                    pendingFields: {
                        createChat: null,
                        reportName: null,
                        description: null,
                        managerID: null,
                    },
                    isOptimisticReport: false,
                },
            },
            {
                onyxMethod: Onyx.METHOD.MERGE,
                key: `${ONYXKEYS.COLLECTION.REPORT_ACTIONS}${currentTask.reportID}`,
                value: {
                    [taskCreatedAction.reportActionID]: {pendingAction: null},
                },
            },
        );

        if (completedTaskReportAction) {
            acc.push({
                onyxMethod: Onyx.METHOD.MERGE,
                key: `${ONYXKEYS.COLLECTION.REPORT_ACTIONS}${currentTask.reportID}`,
                value: {
                    [completedTaskReportAction.reportActionID]: {pendingAction: null},
                },
            });
        }

        return acc;
    }, []);

    const optimisticData: OnyxUpdate[] = [
        ...tasksForOptimisticData,
        {
            onyxMethod: Onyx.METHOD.MERGE,
            key: `${ONYXKEYS.COLLECTION.REPORT}${targetChatReportID}`,
            value: {
                lastMentionedTime: DateUtils.getDBTime(),
            },
        },
        {
            onyxMethod: Onyx.METHOD.MERGE,
            key: `${ONYXKEYS.COLLECTION.REPORT_ACTIONS}${targetChatReportID}`,
            value: {
                [introductionCommentAction.reportActionID]: introductionCommentAction as ReportAction,
                [textCommentAction.reportActionID]: textCommentAction as ReportAction,
            },
        },
        {
            onyxMethod: Onyx.METHOD.MERGE,
            key: ONYXKEYS.NVP_INTRO_SELECTED,
            value: {choice: engagementChoice},
        },
    ];
    const successData: OnyxUpdate[] = [
        ...tasksForSuccessData,
        {
            onyxMethod: Onyx.METHOD.MERGE,
            key: `${ONYXKEYS.COLLECTION.REPORT_ACTIONS}${targetChatReportID}`,
            value: {
                [introductionCommentAction.reportActionID]: {pendingAction: null},
                [textCommentAction.reportActionID]: {pendingAction: null},
            },
        },
    ];
    let failureReport: Partial<Report> = {
        lastMessageTranslationKey: '',
        lastMessageText: '',
        lastVisibleActionCreated: '',
    };
    const {lastMessageText = '', lastMessageTranslationKey = ''} = ReportActionsUtils.getLastVisibleMessage(targetChatReportID);
    if (lastMessageText || lastMessageTranslationKey) {
        const lastVisibleAction = ReportActionsUtils.getLastVisibleAction(targetChatReportID);
        const lastVisibleActionCreated = lastVisibleAction?.created;
        const lastActorAccountID = lastVisibleAction?.actorAccountID;
        failureReport = {
            lastMessageTranslationKey,
            lastMessageText,
            lastVisibleActionCreated,
            lastActorAccountID,
        };
    }

    const failureData: OnyxUpdate[] = [
        ...tasksForFailureData,
        {
            onyxMethod: Onyx.METHOD.MERGE,
            key: `${ONYXKEYS.COLLECTION.REPORT}${targetChatReportID}`,
            value: failureReport,
        },
        {
            onyxMethod: Onyx.METHOD.MERGE,
            key: `${ONYXKEYS.COLLECTION.REPORT_ACTIONS}${targetChatReportID}`,
            value: {
                [introductionCommentAction.reportActionID]: {
                    errors: ErrorUtils.getMicroSecondOnyxError('report.genericAddCommentFailureMessage'),
                } as ReportAction,
                [textCommentAction.reportActionID]: {
                    errors: ErrorUtils.getMicroSecondOnyxError('report.genericAddCommentFailureMessage'),
                } as ReportAction,
            },
        },
        {
            onyxMethod: Onyx.METHOD.MERGE,
            key: ONYXKEYS.NVP_INTRO_SELECTED,
            value: {choice: null},
        },
    ];

    const guidedSetupData: GuidedSetupData = [
        {type: 'message', ...introductionMessage},
        {type: 'message', ...textMessage},
    ];

    if (data.video && videoCommentAction && videoMessage) {
        optimisticData.push({
            onyxMethod: Onyx.METHOD.MERGE,
            key: `${ONYXKEYS.COLLECTION.REPORT_ACTIONS}${targetChatReportID}`,
            value: {
                [videoCommentAction.reportActionID]: videoCommentAction as ReportAction,
            },
        });

        successData.push({
            onyxMethod: Onyx.METHOD.MERGE,
            key: `${ONYXKEYS.COLLECTION.REPORT_ACTIONS}${targetChatReportID}`,
            value: {
                [videoCommentAction.reportActionID]: {pendingAction: null},
            },
        });

        failureData.push({
            onyxMethod: Onyx.METHOD.MERGE,
            key: `${ONYXKEYS.COLLECTION.REPORT_ACTIONS}${targetChatReportID}`,
            value: {
                [videoCommentAction.reportActionID]: {
                    errors: ErrorUtils.getMicroSecondOnyxError('report.genericAddCommentFailureMessage'),
                } as ReportAction,
            },
        });

        guidedSetupData.push({type: 'video', ...data.video, ...videoMessage});
    }

    guidedSetupData.push(...tasksForParameters);

    const parameters: CompleteGuidedSetupParams = {
        engagementChoice,
        firstName,
        lastName,
        actorAccountID,
        guidedSetupData: JSON.stringify(guidedSetupData),
    };

    API.write(WRITE_COMMANDS.COMPLETE_GUIDED_SETUP, parameters, {optimisticData, successData, failureData});
}

/** Loads necessary data for rendering the RoomMembersPage */
function openRoomMembersPage(reportID: string) {
    const parameters: OpenRoomMembersPageParams = {reportID};

    API.read(READ_COMMANDS.OPEN_ROOM_MEMBERS_PAGE, parameters);
}

/**
 * Checks if there are any errors in the private notes for a given report
 *
 * @returns Returns true if there are errors in any of the private notes on the report
 */
function hasErrorInPrivateNotes(report: OnyxEntry<Report>): boolean {
    const privateNotes = report?.privateNotes ?? {};
    return Object.values(privateNotes).some((privateNote) => !isEmpty(privateNote.errors));
}

/** Clears all errors associated with a given private note */
function clearPrivateNotesError(reportID: string, accountID: number) {
    Onyx.merge(`${ONYXKEYS.COLLECTION.REPORT}${reportID}`, {privateNotes: {[accountID]: {errors: null}}});
}

function getDraftPrivateNote(reportID: string): string {
    return draftNoteMap?.[reportID] ?? '';
}

/**
 * Saves the private notes left by the user as they are typing. By saving this data the user can switch between chats, close
 * tab, refresh etc without worrying about loosing what they typed out.
 */
function savePrivateNotesDraft(reportID: string, note: string) {
    Onyx.merge(`${ONYXKEYS.COLLECTION.PRIVATE_NOTES_DRAFT}${reportID}`, note);
}

function searchForReports(searchInput: string, policyID?: string) {
    // We do not try to make this request while offline because it sets a loading indicator optimistically
    if (isNetworkOffline) {
        Onyx.set(ONYXKEYS.IS_SEARCHING_FOR_REPORTS, false);
        return;
    }

    const successData: OnyxUpdate[] = [
        {
            onyxMethod: Onyx.METHOD.MERGE,
            key: ONYXKEYS.IS_SEARCHING_FOR_REPORTS,
            value: false,
        },
    ];

    const failureData: OnyxUpdate[] = [
        {
            onyxMethod: Onyx.METHOD.MERGE,
            key: ONYXKEYS.IS_SEARCHING_FOR_REPORTS,
            value: false,
        },
    ];

    const searchForRoomToMentionParams: SearchForRoomsToMentionParams = {query: searchInput, policyID: policyID ?? '-1'};
    const searchForReportsParams: SearchForReportsParams = {searchInput, canCancel: true};

    API.read(policyID ? READ_COMMANDS.SEARCH_FOR_ROOMS_TO_MENTION : READ_COMMANDS.SEARCH_FOR_REPORTS, policyID ? searchForRoomToMentionParams : searchForReportsParams, {
        successData,
        failureData,
    });
}

function searchInServer(searchInput: string, policyID?: string) {
    if (isNetworkOffline || !searchInput.trim().length) {
        Onyx.set(ONYXKEYS.IS_SEARCHING_FOR_REPORTS, false);
        return;
    }

    // Why not set this in optimistic data? It won't run until the API request happens and while the API request is debounced
    // we want to show the loading state right away. Otherwise, we will see a flashing UI where the client options are sorted and
    // tell the user there are no options, then we start searching, and tell them there are no options again.
    Onyx.set(ONYXKEYS.IS_SEARCHING_FOR_REPORTS, true);
    searchForReports(searchInput, policyID);
}

function updateLastVisitTime(reportID: string) {
    if (!ReportUtils.isValidReportIDFromPath(reportID)) {
        return;
    }
    Onyx.merge(`${ONYXKEYS.COLLECTION.REPORT_METADATA}${reportID}`, {lastVisitTime: DateUtils.getDBTime()});
}

function updateLoadingInitialReportAction(reportID: string) {
    if (!ReportUtils.isValidReportIDFromPath(reportID)) {
        return;
    }
    Onyx.merge(`${ONYXKEYS.COLLECTION.REPORT_METADATA}${reportID}`, {isLoadingInitialReportActions: false});
}

function clearNewRoomFormError() {
    Onyx.set(ONYXKEYS.FORMS.NEW_ROOM_FORM, {
        isLoading: false,
        errorFields: null,
        errors: null,
        [INPUT_IDS.ROOM_NAME]: '',
        [INPUT_IDS.REPORT_DESCRIPTION]: '',
        [INPUT_IDS.POLICY_ID]: '',
        [INPUT_IDS.WRITE_CAPABILITY]: '',
        [INPUT_IDS.VISIBILITY]: '',
    });
}

function resolveActionableMentionWhisper(reportId: string, reportAction: OnyxEntry<ReportAction>, resolution: ValueOf<typeof CONST.REPORT.ACTIONABLE_MENTION_WHISPER_RESOLUTION>) {
    const message = ReportActionsUtils.getReportActionMessage(reportAction);
    if (!message || !reportAction) {
        return;
    }

    const updatedMessage: Message = {
        ...message,
        resolution,
    };

    const optimisticData: OnyxUpdate[] = [
        {
            onyxMethod: Onyx.METHOD.MERGE,
            key: `${ONYXKEYS.COLLECTION.REPORT_ACTIONS}${reportId}`,
            value: {
                [reportAction.reportActionID]: {
                    message: [updatedMessage],
                    originalMessage: {
                        resolution,
                    },
                },
            },
        },
    ];

    const failureData: OnyxUpdate[] = [
        {
            onyxMethod: Onyx.METHOD.MERGE,
            key: `${ONYXKEYS.COLLECTION.REPORT_ACTIONS}${reportId}`,
            value: {
                [reportAction.reportActionID]: {
                    message: [message],
                    originalMessage: {
                        resolution: null,
                    },
                },
            },
        },
    ];

    const parameters: ResolveActionableMentionWhisperParams = {
        reportActionID: reportAction.reportActionID,
        resolution,
    };

    API.write(WRITE_COMMANDS.RESOLVE_ACTIONABLE_MENTION_WHISPER, parameters, {optimisticData, failureData});
}

function resolveActionableReportMentionWhisper(
    reportId: string,
    reportAction: OnyxEntry<ReportAction>,
    resolution: ValueOf<typeof CONST.REPORT.ACTIONABLE_REPORT_MENTION_WHISPER_RESOLUTION>,
) {
    if (!reportAction) {
        return;
    }

    const optimisticData: OnyxUpdate[] = [
        {
            onyxMethod: Onyx.METHOD.MERGE,
            key: `${ONYXKEYS.COLLECTION.REPORT_ACTIONS}${reportId}`,
            value: {
                [reportAction.reportActionID]: {
                    originalMessage: {
                        resolution,
                    },
                },
            },
        },
    ];

    const failureData: OnyxUpdate[] = [
        {
            onyxMethod: Onyx.METHOD.MERGE,
            key: `${ONYXKEYS.COLLECTION.REPORT_ACTIONS}${reportId}`,
            value: {
                [reportAction.reportActionID]: {
                    originalMessage: {
                        resolution: null,
                    },
                },
            },
        },
    ];

    const parameters: ResolveActionableReportMentionWhisperParams = {
        reportActionID: reportAction.reportActionID,
        resolution,
    };

    API.write(WRITE_COMMANDS.RESOLVE_ACTIONABLE_REPORT_MENTION_WHISPER, parameters, {optimisticData, failureData});
}

function dismissTrackExpenseActionableWhisper(reportID: string, reportAction: OnyxEntry<ReportAction>): void {
    const isArrayMessage = Array.isArray(reportAction?.message);
    const message = ReportActionsUtils.getReportActionMessage(reportAction);
    if (!message || !reportAction) {
        return;
    }

    const updatedMessage: Message = {
        ...message,
        resolution: CONST.REPORT.ACTIONABLE_TRACK_EXPENSE_WHISPER_RESOLUTION.NOTHING,
    };

    const optimisticData: OnyxUpdate[] = [
        {
            onyxMethod: Onyx.METHOD.MERGE,
            key: `${ONYXKEYS.COLLECTION.REPORT_ACTIONS}${reportID}`,
            value: {
                [reportAction.reportActionID]: {
                    message: isArrayMessage ? [updatedMessage] : updatedMessage,
                    originalMessage: {
                        resolution: CONST.REPORT.ACTIONABLE_TRACK_EXPENSE_WHISPER_RESOLUTION.NOTHING,
                    },
                },
            },
        },
    ];

    const failureData: OnyxUpdate[] = [
        {
            onyxMethod: Onyx.METHOD.MERGE,
            key: `${ONYXKEYS.COLLECTION.REPORT_ACTIONS}${reportID}`,
            value: {
                [reportAction.reportActionID]: {
                    message: [message],
                    originalMessage: {
                        resolution: null,
                    },
                },
            },
        },
    ];

    const params = {
        reportActionID: reportAction.reportActionID,
    };

    API.write(WRITE_COMMANDS.DISMISS_TRACK_EXPENSE_ACTIONABLE_WHISPER, params, {optimisticData, failureData});
}

function setGroupDraft(newGroupDraft: Partial<NewGroupChatDraft>) {
    Onyx.merge(ONYXKEYS.NEW_GROUP_CHAT_DRAFT, newGroupDraft);
}

export {
    searchInServer,
    addComment,
    addAttachment,
    updateDescription,
    updateWriteCapabilityAndNavigate,
    updateNotificationPreference,
    subscribeToReportTypingEvents,
    subscribeToReportLeavingEvents,
    unsubscribeFromReportChannel,
    unsubscribeFromLeavingRoomReportChannel,
    saveReportDraftComment,
    broadcastUserIsTyping,
    broadcastUserIsLeavingRoom,
    togglePinnedState,
    editReportComment,
    handleUserDeletedLinksInHtml,
    deleteReportActionDraft,
    saveReportActionDraft,
    deleteReportComment,
    navigateToConciergeChat,
    navigateToSystemChat,
    addPolicyReport,
    deleteReport,
    navigateToConciergeChatAndDeleteReport,
    setIsComposerFullSize,
    expandURLPreview,
    markCommentAsUnread,
    readNewestAction,
    openReport,
    openReportFromDeepLink,
    navigateToAndOpenReport,
    navigateToAndOpenReportWithAccountIDs,
    navigateToAndOpenChildReport,
    toggleSubscribeToChildReport,
    updatePolicyRoomNameAndNavigate,
    clearPolicyRoomNameErrors,
    clearReportNotFoundErrors,
    clearIOUError,
    subscribeToNewActionEvent,
    notifyNewAction,
    showReportActionNotification,
    toggleEmojiReaction,
    shouldShowReportActionNotification,
    joinRoom,
    leaveRoom,
    inviteToRoom,
    inviteToGroupChat,
    removeFromRoom,
    getCurrentUserAccountID,
    setLastOpenedPublicRoom,
    flagComment,
    openLastOpenedPublicRoom,
    updatePrivateNotes,
    getReportPrivateNote,
    clearPrivateNotesError,
    hasErrorInPrivateNotes,
    getOlderActions,
    getNewerActions,
    openRoomMembersPage,
    savePrivateNotesDraft,
    getDraftPrivateNote,
    updateLastVisitTime,
    clearNewRoomFormError,
    updateReportField,
    updateReportName,
    deleteReportField,
    clearReportFieldErrors,
    resolveActionableMentionWhisper,
    resolveActionableReportMentionWhisper,
    updateRoomVisibility,
    dismissTrackExpenseActionableWhisper,
    setGroupDraft,
    clearGroupChat,
    startNewChat,
    completeOnboarding,
    updateGroupChatName,
    updateGroupChatAvatar,
    leaveGroupChat,
    removeFromGroupChat,
    updateGroupChatMemberRoles,
    updateLoadingInitialReportAction,
    clearAddRoomMemberError,
    clearAvatarErrors,
};<|MERGE_RESOLUTION|>--- conflicted
+++ resolved
@@ -1473,13 +1473,8 @@
     // Do not autolink if someone explicitly tries to remove a link from message.
     // https://github.com/Expensify/App/issues/9090
     // https://github.com/Expensify/App/issues/13221
-<<<<<<< HEAD
     const originalCommentHTML = ReportActionsUtils.getReportActionHtml(originalReportAction);
-    const originalCommentMarkdown = parser.htmlToMarkdown(originalCommentHTML ?? '').trim();
-=======
-    const originalCommentHTML = originalReportAction.message?.[0]?.html;
     const originalCommentMarkdown = parseHtmlToMarkdown(originalCommentHTML ?? '').trim();
->>>>>>> df9689fc
 
     // Skip the Edit if draft is not changed
     if (originalCommentMarkdown === textForNewComment) {

import {format as timezoneFormat, utcToZonedTime} from 'date-fns-tz';
import ExpensiMark from 'expensify-common/lib/ExpensiMark';
import Str from 'expensify-common/lib/str';
import isEmpty from 'lodash/isEmpty';
import {DeviceEventEmitter, InteractionManager, Linking} from 'react-native';
import type {NullishDeep, OnyxCollection, OnyxEntry, OnyxUpdate} from 'react-native-onyx';
import Onyx from 'react-native-onyx';
import type {PartialDeep, ValueOf} from 'type-fest';
import type {Emoji} from '@assets/emojis/types';
import type {FileObject} from '@components/AttachmentModal';
import * as ActiveClientManager from '@libs/ActiveClientManager';
import * as API from '@libs/API';
import type {
    AddCommentOrAttachementParams,
    AddEmojiReactionParams,
    AddWorkspaceRoomParams,
    CompleteEngagementModalParams,
    DeleteCommentParams,
    ExpandURLPreviewParams,
    FlagCommentParams,
    GetNewerActionsParams,
    GetOlderActionsParams,
    GetReportPrivateNoteParams,
    InviteToRoomParams,
    LeaveRoomParams,
    MarkAsUnreadParams,
    OpenReportParams,
    OpenRoomMembersPageParams,
    ReadNewestActionParams,
    RemoveEmojiReactionParams,
    RemoveFromRoomParams,
    ResolveActionableMentionWhisperParams,
    SearchForReportsParams,
    SetNameValuePairParams,
    TogglePinnedChatParams,
    UpdateCommentParams,
    UpdatePolicyRoomNameParams,
    UpdateReportNotificationPreferenceParams,
    UpdateReportPrivateNoteParams,
    UpdateReportWriteCapabilityParams,
    UpdateRoomDescriptionParams,
} from '@libs/API/parameters';
import type UpdateRoomVisibilityParams from '@libs/API/parameters/UpdateRoomVisibilityParams';
import {READ_COMMANDS, SIDE_EFFECT_REQUEST_COMMANDS, WRITE_COMMANDS} from '@libs/API/types';
import * as CollectionUtils from '@libs/CollectionUtils';
import DateUtils from '@libs/DateUtils';
import {prepareDraftComment} from '@libs/DraftCommentUtils';
import * as EmojiUtils from '@libs/EmojiUtils';
import * as Environment from '@libs/Environment/Environment';
import * as ErrorUtils from '@libs/ErrorUtils';
import Log from '@libs/Log';
import Navigation from '@libs/Navigation/Navigation';
import LocalNotification from '@libs/Notification/LocalNotification';
import * as PersonalDetailsUtils from '@libs/PersonalDetailsUtils';
import * as PhoneNumber from '@libs/PhoneNumber';
import getPolicyMemberAccountIDs from '@libs/PolicyMembersUtils';
import {extractPolicyIDFromPath} from '@libs/PolicyUtils';
import processReportIDDeeplink from '@libs/processReportIDDeeplink';
import * as Pusher from '@libs/Pusher/pusher';
import * as ReportActionsUtils from '@libs/ReportActionsUtils';
import * as ReportUtils from '@libs/ReportUtils';
import {doesReportBelongToWorkspace} from '@libs/ReportUtils';
import type {OptimisticAddCommentReportAction} from '@libs/ReportUtils';
import shouldSkipDeepLinkNavigation from '@libs/shouldSkipDeepLinkNavigation';
import * as UserUtils from '@libs/UserUtils';
import Visibility from '@libs/Visibility';
import CONFIG from '@src/CONFIG';
import CONST from '@src/CONST';
import ONYXKEYS from '@src/ONYXKEYS';
import type {Route} from '@src/ROUTES';
import ROUTES from '@src/ROUTES';
import INPUT_IDS from '@src/types/form/NewRoomForm';
import type {
    NewGroupChatDraft,
    PersonalDetails,
    PersonalDetailsList,
    PolicyReportField,
    RecentlyUsedReportFields,
    ReportActionReactions,
    ReportMetadata,
    ReportUserIsTyping,
} from '@src/types/onyx';
import type {Decision, OriginalMessageIOU} from '@src/types/onyx/OriginalMessage';
import type {NotificationPreference, RoomVisibility, WriteCapability} from '@src/types/onyx/Report';
import type Report from '@src/types/onyx/Report';
import type {Message, ReportActionBase, ReportActions} from '@src/types/onyx/ReportAction';
import type ReportAction from '@src/types/onyx/ReportAction';
import type {EmptyObject} from '@src/types/utils/EmptyObject';
import {isEmptyObject} from '@src/types/utils/EmptyObject';
import * as CachedPDFPaths from './CachedPDFPaths';
import * as Modal from './Modal';
import * as Session from './Session';
import * as Welcome from './Welcome';

type SubscriberCallback = (isFromCurrentUser: boolean, reportActionID: string | undefined) => void;

type ActionSubscriber = {
    reportID: string;
    callback: SubscriberCallback;
};

let conciergeChatReportID: string | undefined;
let currentUserAccountID = -1;
let currentUserEmail: string | undefined;
Onyx.connect({
    key: ONYXKEYS.SESSION,
    callback: (value) => {
        // When signed out, val is undefined
        if (!value?.accountID) {
            conciergeChatReportID = undefined;
            return;
        }
        currentUserEmail = value.email;
        currentUserAccountID = value.accountID;
    },
});

let preferredSkinTone: number = CONST.EMOJI_DEFAULT_SKIN_TONE;
Onyx.connect({
    key: ONYXKEYS.PREFERRED_EMOJI_SKIN_TONE,
    callback: (value) => {
        preferredSkinTone = EmojiUtils.getPreferredSkinToneIndex(value);
    },
});

// map of reportID to all reportActions for that report
const allReportActions: OnyxCollection<ReportActions> = {};

Onyx.connect({
    key: ONYXKEYS.COLLECTION.REPORT_ACTIONS,
    callback: (action, key) => {
        if (!key || !action) {
            return;
        }
        const reportID = CollectionUtils.extractCollectionItemID(key);
        allReportActions[reportID] = action;
    },
});

const currentReportData: OnyxCollection<Report> = {};
Onyx.connect({
    key: ONYXKEYS.COLLECTION.REPORT,
    callback: (report, key) => {
        if (!key || !report) {
            return;
        }
        const reportID = CollectionUtils.extractCollectionItemID(key);
        currentReportData[reportID] = report;
        // eslint-disable-next-line @typescript-eslint/no-use-before-define
        handleReportChanged(report);
    },
});

let isNetworkOffline = false;
Onyx.connect({
    key: ONYXKEYS.NETWORK,
    callback: (value) => {
        isNetworkOffline = value?.isOffline ?? false;
    },
});

let allPersonalDetails: OnyxEntry<PersonalDetailsList> = {};
Onyx.connect({
    key: ONYXKEYS.PERSONAL_DETAILS_LIST,
    callback: (value) => {
        allPersonalDetails = value ?? {};
    },
});

const draftNoteMap: OnyxCollection<string> = {};
Onyx.connect({
    key: ONYXKEYS.COLLECTION.PRIVATE_NOTES_DRAFT,
    callback: (value, key) => {
        if (!key) {
            return;
        }

        const reportID = key.replace(ONYXKEYS.COLLECTION.PRIVATE_NOTES_DRAFT, '');
        draftNoteMap[reportID] = value;
    },
});

let reportMetadata: OnyxCollection<ReportMetadata> = {};
Onyx.connect({
    key: ONYXKEYS.COLLECTION.REPORT_METADATA,
    waitForCollectionCallback: true,
    callback: (value) => (reportMetadata = value),
});

const allReports: OnyxCollection<Report> = {};
const typingWatchTimers: Record<string, NodeJS.Timeout> = {};

let reportIDDeeplinkedFromOldDot: string | undefined;
Linking.getInitialURL().then((url) => {
    reportIDDeeplinkedFromOldDot = processReportIDDeeplink(url ?? '');
});

let lastVisitedPath: string | undefined;
Onyx.connect({
    key: ONYXKEYS.LAST_VISITED_PATH,
    callback: (value) => {
        if (!value) {
            return;
        }
        lastVisitedPath = value;
    },
});

let allRecentlyUsedReportFields: OnyxEntry<RecentlyUsedReportFields> = {};
Onyx.connect({
    key: ONYXKEYS.RECENTLY_USED_REPORT_FIELDS,
    callback: (val) => (allRecentlyUsedReportFields = val),
});

let newGroupDraft: OnyxEntry<NewGroupChatDraft>;
Onyx.connect({
    key: ONYXKEYS.NEW_GROUP_CHAT_DRAFT,
    callback: (value) => (newGroupDraft = value),
});

function clearGroupChat() {
    Onyx.set(ONYXKEYS.NEW_GROUP_CHAT_DRAFT, null);
}

function startNewChat() {
    clearGroupChat();
    Navigation.navigate(ROUTES.NEW);
}

/** Get the private pusher channel name for a Report. */
function getReportChannelName(reportID: string): string {
    return `${CONST.PUSHER.PRIVATE_REPORT_CHANNEL_PREFIX}${reportID}${CONFIG.PUSHER.SUFFIX}`;
}

/**
 * There are 2 possibilities that we can receive via pusher for a user's typing/leaving status:
 * 1. The "new" way from New Expensify is passed as {[login]: Boolean} (e.g. {yuwen@expensify.com: true}), where the value
 * is whether the user with that login is typing/leaving on the report or not.
 * 2. The "old" way from e.com which is passed as {userLogin: login} (e.g. {userLogin: bstites@expensify.com})
 *
 * This method makes sure that no matter which we get, we return the "new" format
 */
function getNormalizedStatus(typingStatus: Pusher.UserIsTypingEvent | Pusher.UserIsLeavingRoomEvent): ReportUserIsTyping {
    let normalizedStatus: ReportUserIsTyping;

    if (typingStatus.userLogin) {
        normalizedStatus = {[typingStatus.userLogin]: true};
    } else {
        normalizedStatus = typingStatus;
    }

    return normalizedStatus;
}

/** Initialize our pusher subscriptions to listen for someone typing in a report. */
function subscribeToReportTypingEvents(reportID: string) {
    if (!reportID) {
        return;
    }

    // Make sure we have a clean Typing indicator before subscribing to typing events
    Onyx.set(`${ONYXKEYS.COLLECTION.REPORT_USER_IS_TYPING}${reportID}`, {});

    const pusherChannelName = getReportChannelName(reportID);
    Pusher.subscribe(pusherChannelName, Pusher.TYPE.USER_IS_TYPING, (typingStatus) => {
        // If the pusher message comes from OldDot, we expect the typing status to be keyed by user
        // login OR by 'Concierge'. If the pusher message comes from NewDot, it is keyed by accountID
        // since personal details are keyed by accountID.
        const normalizedTypingStatus = getNormalizedStatus(typingStatus);
        const accountIDOrLogin = Object.keys(normalizedTypingStatus)[0];

        if (!accountIDOrLogin) {
            return;
        }

        // Don't show the typing indicator if the user is typing on another platform
        if (Number(accountIDOrLogin) === currentUserAccountID) {
            return;
        }

        // Use a combo of the reportID and the accountID or login as a key for holding our timers.
        const reportUserIdentifier = `${reportID}-${accountIDOrLogin}`;
        clearTimeout(typingWatchTimers[reportUserIdentifier]);
        Onyx.merge(`${ONYXKEYS.COLLECTION.REPORT_USER_IS_TYPING}${reportID}`, normalizedTypingStatus);

        // Wait for 1.5s of no additional typing events before setting the status back to false.
        typingWatchTimers[reportUserIdentifier] = setTimeout(() => {
            const typingStoppedStatus: ReportUserIsTyping = {};
            typingStoppedStatus[accountIDOrLogin] = false;
            Onyx.merge(`${ONYXKEYS.COLLECTION.REPORT_USER_IS_TYPING}${reportID}`, typingStoppedStatus);
            delete typingWatchTimers[reportUserIdentifier];
        }, 1500);
    }).catch((error) => {
        Log.hmmm('[Report] Failed to initially subscribe to Pusher channel', {errorType: error.type, pusherChannelName});
    });
}

/** Initialize our pusher subscriptions to listen for someone leaving a room. */
function subscribeToReportLeavingEvents(reportID: string) {
    if (!reportID) {
        return;
    }

    // Make sure we have a clean Leaving indicator before subscribing to leaving events
    Onyx.set(`${ONYXKEYS.COLLECTION.REPORT_USER_IS_LEAVING_ROOM}${reportID}`, false);

    const pusherChannelName = getReportChannelName(reportID);
    Pusher.subscribe(pusherChannelName, Pusher.TYPE.USER_IS_LEAVING_ROOM, (leavingStatus: Pusher.UserIsLeavingRoomEvent) => {
        // If the pusher message comes from OldDot, we expect the leaving status to be keyed by user
        // login OR by 'Concierge'. If the pusher message comes from NewDot, it is keyed by accountID
        // since personal details are keyed by accountID.
        const normalizedLeavingStatus = getNormalizedStatus(leavingStatus);
        const accountIDOrLogin = Object.keys(normalizedLeavingStatus)[0];

        if (!accountIDOrLogin) {
            return;
        }

        if (Number(accountIDOrLogin) !== currentUserAccountID) {
            return;
        }

        Onyx.merge(`${ONYXKEYS.COLLECTION.REPORT_USER_IS_LEAVING_ROOM}${reportID}`, true);
    }).catch((error) => {
        Log.hmmm('[Report] Failed to initially subscribe to Pusher channel', {errorType: error.type, pusherChannelName});
    });
}

/**
 * Remove our pusher subscriptions to listen for someone typing in a report.
 */
function unsubscribeFromReportChannel(reportID: string) {
    if (!reportID) {
        return;
    }

    const pusherChannelName = getReportChannelName(reportID);
    Onyx.set(`${ONYXKEYS.COLLECTION.REPORT_USER_IS_TYPING}${reportID}`, {});
    Pusher.unsubscribe(pusherChannelName, Pusher.TYPE.USER_IS_TYPING);
}

/**
 * Remove our pusher subscriptions to listen for someone leaving a report.
 */
function unsubscribeFromLeavingRoomReportChannel(reportID: string) {
    if (!reportID) {
        return;
    }

    const pusherChannelName = getReportChannelName(reportID);
    Onyx.set(`${ONYXKEYS.COLLECTION.REPORT_USER_IS_LEAVING_ROOM}${reportID}`, false);
    Pusher.unsubscribe(pusherChannelName, Pusher.TYPE.USER_IS_LEAVING_ROOM);
}

// New action subscriber array for report pages
let newActionSubscribers: ActionSubscriber[] = [];

/**
 * Enables the Report actions file to let the ReportActionsView know that a new comment has arrived in realtime for the current report
 * Add subscriber for report id
 * @returns Remove subscriber for report id
 */
function subscribeToNewActionEvent(reportID: string, callback: SubscriberCallback): () => void {
    newActionSubscribers.push({callback, reportID});
    return () => {
        newActionSubscribers = newActionSubscribers.filter((subscriber) => subscriber.reportID !== reportID);
    };
}

/** Notify the ReportActionsView that a new comment has arrived */
function notifyNewAction(reportID: string, accountID?: number, reportActionID?: string) {
    const actionSubscriber = newActionSubscribers.find((subscriber) => subscriber.reportID === reportID);
    if (!actionSubscriber) {
        return;
    }
    const isFromCurrentUser = accountID === currentUserAccountID;
    actionSubscriber.callback(isFromCurrentUser, reportActionID);
}

/**
 * Add up to two report actions to a report. This method can be called for the following situations:
 *
 * - Adding one comment
 * - Adding one attachment
 * - Add both a comment and attachment simultaneously
 */
function addActions(reportID: string, text = '', file?: FileObject) {
    let reportCommentText = '';
    let reportCommentAction: OptimisticAddCommentReportAction | undefined;
    let attachmentAction: OptimisticAddCommentReportAction | undefined;
    let commandName: typeof WRITE_COMMANDS.ADD_COMMENT | typeof WRITE_COMMANDS.ADD_ATTACHMENT = WRITE_COMMANDS.ADD_COMMENT;

    if (text) {
        const reportComment = ReportUtils.buildOptimisticAddCommentReportAction(text);
        reportCommentAction = reportComment.reportAction;
        reportCommentText = reportComment.commentText;
    }

    if (file) {
        // When we are adding an attachment we will call AddAttachment.
        // It supports sending an attachment with an optional comment and AddComment supports adding a single text comment only.
        commandName = WRITE_COMMANDS.ADD_ATTACHMENT;
        const attachment = ReportUtils.buildOptimisticAddCommentReportAction('', file);
        attachmentAction = attachment.reportAction;
    }

    // Always prefer the file as the last action over text
    const lastAction = attachmentAction ?? reportCommentAction;
    const currentTime = DateUtils.getDBTimeWithSkew();
    const lastComment = lastAction?.message?.[0];
    const lastCommentText = ReportUtils.formatReportLastMessageText(lastComment?.text ?? '');

    const optimisticReport: Partial<Report> = {
        lastVisibleActionCreated: currentTime,
        lastMessageTranslationKey: lastComment?.translationKey ?? '',
        lastMessageText: lastCommentText,
        lastMessageHtml: lastCommentText,
        lastActorAccountID: currentUserAccountID,
        lastReadTime: currentTime,
    };

    const report = ReportUtils.getReport(reportID);

    if (!isEmptyObject(report) && ReportUtils.getReportNotificationPreference(report) === CONST.REPORT.NOTIFICATION_PREFERENCE.HIDDEN) {
        optimisticReport.notificationPreference = CONST.REPORT.NOTIFICATION_PREFERENCE.ALWAYS;
    }

    // Optimistically add the new actions to the store before waiting to save them to the server
    const optimisticReportActions: OnyxCollection<OptimisticAddCommentReportAction> = {};
    if (text && reportCommentAction?.reportActionID) {
        optimisticReportActions[reportCommentAction.reportActionID] = reportCommentAction;
    }
    if (file && attachmentAction?.reportActionID) {
        optimisticReportActions[attachmentAction.reportActionID] = attachmentAction;
    }

    const parameters: AddCommentOrAttachementParams = {
        reportID,
        reportActionID: file ? attachmentAction?.reportActionID : reportCommentAction?.reportActionID,
        commentReportActionID: file && reportCommentAction ? reportCommentAction.reportActionID : null,
        reportComment: reportCommentText,
        file,
        clientCreatedTime: file ? attachmentAction?.created : reportCommentAction?.created,
    };

    if (reportIDDeeplinkedFromOldDot === reportID && report?.participantAccountIDs?.length === 1 && Number(report.participantAccountIDs?.[0]) === CONST.ACCOUNT_ID.CONCIERGE) {
        parameters.isOldDotConciergeChat = true;
    }

    const optimisticData: OnyxUpdate[] = [
        {
            onyxMethod: Onyx.METHOD.MERGE,
            key: `${ONYXKEYS.COLLECTION.REPORT}${reportID}`,
            value: optimisticReport,
        },
        {
            onyxMethod: Onyx.METHOD.MERGE,
            key: `${ONYXKEYS.COLLECTION.REPORT_ACTIONS}${reportID}`,
            value: optimisticReportActions as ReportActions,
        },
    ];

    const successReportActions: OnyxCollection<NullishDeep<ReportAction>> = {};

    Object.entries(optimisticReportActions).forEach(([actionKey]) => {
        successReportActions[actionKey] = {pendingAction: null, isOptimisticAction: null};
    });

    const successData: OnyxUpdate[] = [
        {
            onyxMethod: Onyx.METHOD.MERGE,
            key: `${ONYXKEYS.COLLECTION.REPORT_ACTIONS}${reportID}`,
            value: successReportActions,
        },
    ];

    let failureReport: Partial<Report> = {
        lastMessageTranslationKey: '',
        lastMessageText: '',
        lastVisibleActionCreated: '',
    };
    const {lastMessageText = '', lastMessageTranslationKey = ''} = ReportActionsUtils.getLastVisibleMessage(reportID);
    if (lastMessageText || lastMessageTranslationKey) {
        const lastVisibleAction = ReportActionsUtils.getLastVisibleAction(reportID);
        const lastVisibleActionCreated = lastVisibleAction?.created;
        const lastActorAccountID = lastVisibleAction?.actorAccountID;
        failureReport = {
            lastMessageTranslationKey,
            lastMessageText,
            lastVisibleActionCreated,
            lastActorAccountID,
        };
    }

    const failureReportActions: Record<string, OptimisticAddCommentReportAction> = {};

    Object.entries(optimisticReportActions).forEach(([actionKey, action]) => {
        failureReportActions[actionKey] = {
            // eslint-disable-next-line @typescript-eslint/non-nullable-type-assertion-style
            ...(action as OptimisticAddCommentReportAction),
            errors: ErrorUtils.getMicroSecondOnyxError('report.genericAddCommentFailureMessage'),
        };
    });

    const failureData: OnyxUpdate[] = [
        {
            onyxMethod: Onyx.METHOD.MERGE,
            key: `${ONYXKEYS.COLLECTION.REPORT}${reportID}`,
            value: failureReport,
        },
        {
            onyxMethod: Onyx.METHOD.MERGE,
            key: `${ONYXKEYS.COLLECTION.REPORT_ACTIONS}${reportID}`,
            value: failureReportActions as ReportActions,
        },
    ];

    // Update optimistic data for parent report action if the report is a child report
    const optimisticParentReportData = ReportUtils.getOptimisticDataForParentReportAction(reportID, currentTime, CONST.RED_BRICK_ROAD_PENDING_ACTION.ADD);
    optimisticParentReportData.forEach((parentReportData) => {
        if (isEmptyObject(parentReportData)) {
            return;
        }
        optimisticData.push(parentReportData);
    });

    // Update the timezone if it's been 5 minutes from the last time the user added a comment
    if (DateUtils.canUpdateTimezone() && currentUserAccountID) {
        const timezone = DateUtils.getCurrentTimezone();
        parameters.timezone = JSON.stringify(timezone);
        optimisticData.push({
            onyxMethod: Onyx.METHOD.MERGE,
            key: ONYXKEYS.PERSONAL_DETAILS_LIST,
            value: {[currentUserAccountID]: {timezone}},
        });
        DateUtils.setTimezoneUpdated();
    }

    API.write(commandName, parameters, {
        optimisticData,
        successData,
        failureData,
    });
    notifyNewAction(reportID, lastAction?.actorAccountID, lastAction?.reportActionID);
}

/** Add an attachment and optional comment. */
function addAttachment(reportID: string, file: FileObject, text = '') {
    addActions(reportID, text, file);
}

/** Add a single comment to a report */
function addComment(reportID: string, text: string) {
    addActions(reportID, text);
}

function reportActionsExist(reportID: string): boolean {
    return allReportActions?.[reportID] !== undefined;
}

/**
 * Gets the latest page of report actions and updates the last read message
 * If a chat with the passed reportID is not found, we will create a chat based on the passed participantList
 *
 * @param reportID The ID of the report to open
 * @param reportActionID The ID used to fetch a specific range of report actions related to the current reportActionID when opening a chat.
 * @param participantLoginList The list of users that are included in a new chat, not including the user creating it
 * @param newReportObject The optimistic report object created when making a new chat, saved as optimistic data
 * @param parentReportActionID The parent report action that a thread was created from (only passed for new threads)
 * @param isFromDeepLink Whether or not this report is being opened from a deep link
 * @param participantAccountIDList The list of accountIDs that are included in a new chat, not including the user creating it
 */
function openReport(
    reportID: string,
    reportActionID?: string,
    participantLoginList: string[] = [],
    newReportObject: Partial<Report> = {},
    parentReportActionID = '0',
    isFromDeepLink = false,
    participantAccountIDList: number[] = [],
) {
    if (!reportID) {
        return;
    }

    const optimisticReport = reportActionsExist(reportID)
        ? {}
        : {
              reportName: allReports?.[reportID]?.reportName ?? CONST.REPORT.DEFAULT_REPORT_NAME,
          };

    const optimisticData: OnyxUpdate[] = [
        {
            onyxMethod: Onyx.METHOD.MERGE,
            key: `${ONYXKEYS.COLLECTION.REPORT}${reportID}`,
            value: optimisticReport,
        },
        {
            onyxMethod: Onyx.METHOD.MERGE,
            key: `${ONYXKEYS.COLLECTION.REPORT_METADATA}${reportID}`,
            value: {
                isLoadingInitialReportActions: true,
                isLoadingOlderReportActions: false,
                isLoadingNewerReportActions: false,
                lastVisitTime: DateUtils.getDBTime(),
            },
        },
    ];

    const successData: OnyxUpdate[] = [
        {
            onyxMethod: Onyx.METHOD.MERGE,
            key: `${ONYXKEYS.COLLECTION.REPORT}${reportID}`,
            value: {
                errorFields: {
                    notFound: null,
                },
            },
        },
        {
            onyxMethod: Onyx.METHOD.MERGE,
            key: `${ONYXKEYS.COLLECTION.REPORT_METADATA}${reportID}`,
            value: {
                isLoadingInitialReportActions: false,
            },
        },
    ];

    const failureData: OnyxUpdate[] = [
        {
            onyxMethod: Onyx.METHOD.MERGE,
            key: `${ONYXKEYS.COLLECTION.REPORT_METADATA}${reportID}`,
            value: {
                isLoadingInitialReportActions: false,
            },
        },
    ];

    const parameters: OpenReportParams = {
        reportID,
        reportActionID,
        emailList: participantLoginList ? participantLoginList.join(',') : '',
        accountIDList: participantAccountIDList ? participantAccountIDList.join(',') : '',
        parentReportActionID,
    };

    if (ReportUtils.isGroupChat(newReportObject)) {
        parameters.chatType = CONST.REPORT.CHAT_TYPE.GROUP;
        parameters.groupChatAdminLogins = currentUserEmail;
        parameters.optimisticAccountIDList = participantAccountIDList.join(',');
        parameters.reportName = newReportObject.reportName ?? '';
    }

    if (isFromDeepLink) {
        parameters.shouldRetry = false;
    }

    const report = ReportUtils.getReport(reportID);
    // If we open an exist report, but it is not present in Onyx yet, we should change the method to set for this report
    // and we need data to be available when we navigate to the chat page
    if (isEmptyObject(report)) {
        optimisticData[0].onyxMethod = Onyx.METHOD.SET;
    }

    // If we are creating a new report, we need to add the optimistic report data and a report action
    const isCreatingNewReport = !isEmptyObject(newReportObject);
    if (isCreatingNewReport) {
        // Change the method to set for new reports because it doesn't exist yet, is faster,
        // and we need the data to be available when we navigate to the chat page
        optimisticData[0].onyxMethod = Onyx.METHOD.SET;
        optimisticData[0].value = {
            ...optimisticReport,
            reportName: CONST.REPORT.DEFAULT_REPORT_NAME,
            ...newReportObject,
            pendingFields: {
                createChat: CONST.RED_BRICK_ROAD_PENDING_ACTION.ADD,
            },
            isOptimisticReport: true,
        };

        let emailCreatingAction: string = CONST.REPORT.OWNER_EMAIL_FAKE;
        if (newReportObject.ownerAccountID && newReportObject.ownerAccountID !== CONST.REPORT.OWNER_ACCOUNT_ID_FAKE) {
            emailCreatingAction = allPersonalDetails?.[newReportObject.ownerAccountID]?.login ?? '';
        }
        const optimisticCreatedAction = ReportUtils.buildOptimisticCreatedReportAction(emailCreatingAction);
        optimisticData.push({
            onyxMethod: Onyx.METHOD.SET,
            key: `${ONYXKEYS.COLLECTION.REPORT_ACTIONS}${reportID}`,
            value: {[optimisticCreatedAction.reportActionID]: optimisticCreatedAction},
        });
        successData.push(
            {
                onyxMethod: Onyx.METHOD.MERGE,
                key: `${ONYXKEYS.COLLECTION.REPORT_ACTIONS}${reportID}`,
                value: {[optimisticCreatedAction.reportActionID]: {pendingAction: null}},
            },
            {
                onyxMethod: Onyx.METHOD.MERGE,
                key: `${ONYXKEYS.COLLECTION.REPORT}${reportID}`,
                value: {
                    pendingFields: {
                        createChat: null,
                    },
                    errorFields: {
                        createChat: null,
                    },
                    isOptimisticReport: false,
                },
            },
        );

        // Add optimistic personal details for new participants
        const optimisticPersonalDetails: OnyxCollection<PersonalDetails> = {};
        const settledPersonalDetails: OnyxCollection<PersonalDetails> = {};
        participantLoginList.forEach((login, index) => {
            const accountID = newReportObject?.participantAccountIDs?.[index];

            if (!accountID) {
                return;
            }

            optimisticPersonalDetails[accountID] = allPersonalDetails?.[accountID] ?? {
                login,
                accountID,
                avatar: UserUtils.getDefaultAvatarURL(accountID),
                displayName: login,
                isOptimisticPersonalDetail: true,
            };

            settledPersonalDetails[accountID] = allPersonalDetails?.[accountID] ?? null;
        });

        optimisticData.push({
            onyxMethod: Onyx.METHOD.MERGE,
            key: ONYXKEYS.PERSONAL_DETAILS_LIST,
            value: optimisticPersonalDetails,
        });
        successData.push({
            onyxMethod: Onyx.METHOD.MERGE,
            key: ONYXKEYS.PERSONAL_DETAILS_LIST,
            value: settledPersonalDetails,
        });
        failureData.push({
            onyxMethod: Onyx.METHOD.MERGE,
            key: ONYXKEYS.PERSONAL_DETAILS_LIST,
            value: settledPersonalDetails,
        });

        // Add the createdReportActionID parameter to the API call
        parameters.createdReportActionID = optimisticCreatedAction.reportActionID;

        // If we are creating a thread, ensure the report action has childReportID property added
        if (newReportObject.parentReportID && parentReportActionID) {
            optimisticData.push({
                onyxMethod: Onyx.METHOD.MERGE,
                key: `${ONYXKEYS.COLLECTION.REPORT_ACTIONS}${newReportObject.parentReportID}`,
                value: {[parentReportActionID]: {childReportID: reportID, childType: CONST.REPORT.TYPE.CHAT}},
            });
            failureData.push({
                onyxMethod: Onyx.METHOD.MERGE,
                key: `${ONYXKEYS.COLLECTION.REPORT_ACTIONS}${newReportObject.parentReportID}`,
                value: {[parentReportActionID]: {childReportID: '0', childType: ''}},
            });
        }
    }

    parameters.clientLastReadTime = currentReportData?.[reportID]?.lastReadTime ?? '';

    if (isFromDeepLink) {
        // eslint-disable-next-line rulesdir/no-api-side-effects-method
        API.makeRequestWithSideEffects(SIDE_EFFECT_REQUEST_COMMANDS.OPEN_REPORT, parameters, {optimisticData, successData, failureData}).finally(() => {
            Onyx.set(ONYXKEYS.IS_CHECKING_PUBLIC_ROOM, false);
        });
    } else {
        // eslint-disable-next-line rulesdir/no-multiple-api-calls
        API.write(
            WRITE_COMMANDS.OPEN_REPORT,
            parameters,
            {optimisticData, successData, failureData},
            {
                getConflictingRequests: (persistedRequests) =>
                    // requests conflict only if:
                    // 1. they are OpenReport commands
                    // 2. they have the same reportID
                    // 3. they are not creating a report - all calls to OpenReport that create a report will be unique and have a unique createdReportActionID
                    persistedRequests.filter((request) => request.command === WRITE_COMMANDS.OPEN_REPORT && request.data?.reportID === reportID && !request.data?.createdReportActionID),
            },
        );
    }
}

/**
 * This will find an existing chat, or create a new one if none exists, for the given user or set of users. It will then navigate to this chat.
 *
 * @param userLogins list of user logins to start a chat report with.
 * @param shouldDismissModal a flag to determine if we should dismiss modal before navigate to report or navigate to report directly.
 */
function navigateToAndOpenReport(userLogins: string[], shouldDismissModal = true, reportName?: string) {
    let newChat: ReportUtils.OptimisticChatReport | EmptyObject = {};
    let chat: OnyxEntry<Report> | EmptyObject = {};
    const participantAccountIDs = PersonalDetailsUtils.getAccountIDsByLogins(userLogins);

    // If we are not creating a new Group Chat then we are creating a 1:1 DM and will look for an existing chat
    if (!newGroupDraft) {
        chat = ReportUtils.getChatByParticipants(participantAccountIDs);
    }

    if (isEmptyObject(chat)) {
        if (newGroupDraft) {
            newChat = ReportUtils.buildOptimisticChatReport(
                participantAccountIDs,
                reportName,
                CONST.REPORT.CHAT_TYPE.GROUP,
                undefined,
                undefined,
                undefined,
                undefined,
                undefined,
                undefined,
                CONST.REPORT.NOTIFICATION_PREFERENCE.HIDDEN,
            );
        } else {
            newChat = ReportUtils.buildOptimisticChatReport(participantAccountIDs);
        }
    }
    const report = isEmptyObject(chat) ? newChat : chat;

    // We want to pass newChat here because if anything is passed in that param (even an existing chat), we will try to create a chat on the server
    openReport(report.reportID, '', userLogins, newChat);
    if (shouldDismissModal) {
        Navigation.dismissModalWithReport(report);
    } else {
        Navigation.navigateWithSwitchPolicyID({route: ROUTES.HOME});
        Navigation.navigate(ROUTES.REPORT_WITH_ID.getRoute(report.reportID));
    }
}

/**
 * This will find an existing chat, or create a new one if none exists, for the given accountID or set of accountIDs. It will then navigate to this chat.
 *
 * @param participantAccountIDs of user logins to start a chat report with.
 */
function navigateToAndOpenReportWithAccountIDs(participantAccountIDs: number[]) {
    let newChat: ReportUtils.OptimisticChatReport | EmptyObject = {};
    const chat = ReportUtils.getChatByParticipants(participantAccountIDs);
    if (!chat) {
        newChat = ReportUtils.buildOptimisticChatReport(participantAccountIDs);
    }
    const report = chat ?? newChat;

    // We want to pass newChat here because if anything is passed in that param (even an existing chat), we will try to create a chat on the server
    openReport(report.reportID, '', [], newChat, '0', false, participantAccountIDs);
    Navigation.dismissModalWithReport(report);
}

/**
 * This will navigate to an existing thread, or create a new one if necessary
 *
 * @param childReportID The reportID we are trying to open
 * @param parentReportAction the parent comment of a thread
 * @param parentReportID The reportID of the parent
 */
function navigateToAndOpenChildReport(childReportID = '0', parentReportAction: Partial<ReportAction> = {}, parentReportID = '0') {
    if (childReportID !== '0') {
        openReport(childReportID);
        Navigation.navigate(ROUTES.REPORT_WITH_ID.getRoute(childReportID));
    } else {
        const participantAccountIDs = [...new Set([currentUserAccountID, Number(parentReportAction.actorAccountID)])];
        const parentReport = allReports?.[parentReportID];
        const newChat = ReportUtils.buildOptimisticChatReport(
            participantAccountIDs,
            parentReportAction?.message?.[0]?.text,
            parentReport?.chatType,
            parentReport?.policyID ?? CONST.POLICY.OWNER_EMAIL_FAKE,
            CONST.POLICY.OWNER_ACCOUNT_ID_FAKE,
            false,
            parentReport?.policyName ?? '',
            undefined,
            undefined,
            ReportUtils.getChildReportNotificationPreference(parentReportAction),
            parentReportAction.reportActionID,
            parentReportID,
        );

        const participantLogins = PersonalDetailsUtils.getLoginsByAccountIDs(newChat?.participantAccountIDs ?? []);
        openReport(newChat.reportID, '', participantLogins, newChat, parentReportAction.reportActionID);
        Navigation.navigate(ROUTES.REPORT_WITH_ID.getRoute(newChat.reportID));
    }
}

/**
 * Gets the older actions that have not been read yet.
 * Normally happens when you scroll up on a chat, and the actions have not been read yet.
 */
function getOlderActions(reportID: string, reportActionID: string) {
    const optimisticData: OnyxUpdate[] = [
        {
            onyxMethod: Onyx.METHOD.MERGE,
            key: `${ONYXKEYS.COLLECTION.REPORT_METADATA}${reportID}`,
            value: {
                isLoadingOlderReportActions: true,
            },
        },
    ];

    const successData: OnyxUpdate[] = [
        {
            onyxMethod: Onyx.METHOD.MERGE,
            key: `${ONYXKEYS.COLLECTION.REPORT_METADATA}${reportID}`,
            value: {
                isLoadingOlderReportActions: false,
            },
        },
    ];

    const failureData: OnyxUpdate[] = [
        {
            onyxMethod: Onyx.METHOD.MERGE,
            key: `${ONYXKEYS.COLLECTION.REPORT_METADATA}${reportID}`,
            value: {
                isLoadingOlderReportActions: false,
            },
        },
    ];

    const parameters: GetOlderActionsParams = {
        reportID,
        reportActionID,
    };

    API.read(READ_COMMANDS.GET_OLDER_ACTIONS, parameters, {optimisticData, successData, failureData});
}

/**
 * Gets the newer actions that have not been read yet.
 * Normally happens when you are not located at the bottom of the list and scroll down on a chat.
 */
function getNewerActions(reportID: string, reportActionID: string) {
    const optimisticData: OnyxUpdate[] = [
        {
            onyxMethod: Onyx.METHOD.MERGE,
            key: `${ONYXKEYS.COLLECTION.REPORT_METADATA}${reportID}`,
            value: {
                isLoadingNewerReportActions: true,
            },
        },
    ];

    const successData: OnyxUpdate[] = [
        {
            onyxMethod: Onyx.METHOD.MERGE,
            key: `${ONYXKEYS.COLLECTION.REPORT_METADATA}${reportID}`,
            value: {
                isLoadingNewerReportActions: false,
            },
        },
    ];

    const failureData: OnyxUpdate[] = [
        {
            onyxMethod: Onyx.METHOD.MERGE,
            key: `${ONYXKEYS.COLLECTION.REPORT_METADATA}${reportID}`,
            value: {
                isLoadingNewerReportActions: false,
            },
        },
    ];

    const parameters: GetNewerActionsParams = {
        reportID,
        reportActionID,
    };

    API.read(READ_COMMANDS.GET_NEWER_ACTIONS, parameters, {optimisticData, successData, failureData});
}

/**
 * Gets metadata info about links in the provided report action
 */
function expandURLPreview(reportID: string, reportActionID: string) {
    const parameters: ExpandURLPreviewParams = {
        reportID,
        reportActionID,
    };

    API.read(READ_COMMANDS.EXPAND_URL_PREVIEW, parameters);
}

/** Marks the new report actions as read */
function readNewestAction(reportID: string) {
    const lastReadTime = DateUtils.getDBTime();

    const optimisticData: OnyxUpdate[] = [
        {
            onyxMethod: Onyx.METHOD.MERGE,
            key: `${ONYXKEYS.COLLECTION.REPORT}${reportID}`,
            value: {
                lastReadTime,
            },
        },
    ];

    const parameters: ReadNewestActionParams = {
        reportID,
        lastReadTime,
    };

    API.write(WRITE_COMMANDS.READ_NEWEST_ACTION, parameters, {optimisticData});
    DeviceEventEmitter.emit(`readNewestAction_${reportID}`, lastReadTime);
}

/**
 * Sets the last read time on a report
 */
function markCommentAsUnread(reportID: string, reportActionCreated: string) {
    const reportActions = allReportActions?.[reportID];

    // Find the latest report actions from other users
    const latestReportActionFromOtherUsers = Object.values(reportActions ?? {}).reduce((latest: ReportAction | null, current: ReportAction) => {
        if (current.actorAccountID !== currentUserAccountID && (!latest || current.created > latest.created)) {
            return current;
        }
        return latest;
    }, null);

    // If no action created date is provided, use the last action's from other user
    const actionCreationTime = reportActionCreated || (latestReportActionFromOtherUsers?.created ?? allReports?.[reportID]?.lastVisibleActionCreated ?? DateUtils.getDBTime(0));

    // We subtract 1 millisecond so that the lastReadTime is updated to just before a given reportAction's created date
    // For example, if we want to mark a report action with ID 100 and created date '2014-04-01 16:07:02.999' unread, we set the lastReadTime to '2014-04-01 16:07:02.998'
    // Since the report action with ID 100 will be the first with a timestamp above '2014-04-01 16:07:02.998', it's the first one that will be shown as unread
    const lastReadTime = DateUtils.subtractMillisecondsFromDateTime(actionCreationTime, 1);

    const optimisticData: OnyxUpdate[] = [
        {
            onyxMethod: Onyx.METHOD.MERGE,
            key: `${ONYXKEYS.COLLECTION.REPORT}${reportID}`,
            value: {
                lastReadTime,
            },
        },
    ];

    const parameters: MarkAsUnreadParams = {
        reportID,
        lastReadTime,
    };

    API.write(WRITE_COMMANDS.MARK_AS_UNREAD, parameters, {optimisticData});
    DeviceEventEmitter.emit(`unreadAction_${reportID}`, lastReadTime);
}

/** Toggles the pinned state of the report. */
function togglePinnedState(reportID: string, isPinnedChat: boolean) {
    const pinnedValue = !isPinnedChat;

    // Optimistically pin/unpin the report before we send out the command
    const optimisticData: OnyxUpdate[] = [
        {
            onyxMethod: Onyx.METHOD.MERGE,
            key: `${ONYXKEYS.COLLECTION.REPORT}${reportID}`,
            value: {isPinned: pinnedValue},
        },
    ];

    const parameters: TogglePinnedChatParams = {
        reportID,
        pinnedValue,
    };

    API.write(WRITE_COMMANDS.TOGGLE_PINNED_CHAT, parameters, {optimisticData});
}

/**
 * Saves the comment left by the user as they are typing. By saving this data the user can switch between chats, close
 * tab, refresh etc without worrying about loosing what they typed out.
 * When empty string or null is passed, it will delete the draft comment from Onyx store.
 */
function saveReportDraftComment(reportID: string, comment: string | null) {
    Onyx.merge(`${ONYXKEYS.COLLECTION.REPORT_DRAFT_COMMENT}${reportID}`, prepareDraftComment(comment));
}

/** Saves the number of lines for the comment */
function saveReportCommentNumberOfLines(reportID: string, numberOfLines: number) {
    Onyx.merge(`${ONYXKEYS.COLLECTION.REPORT_DRAFT_COMMENT_NUMBER_OF_LINES}${reportID}`, numberOfLines);
}

<<<<<<< HEAD
=======
/** Immediate indication whether the report has a draft comment. */
function setReportWithDraft(reportID: string, hasDraft: boolean): Promise<void | void[]> {
    return Onyx.merge(`${ONYXKEYS.COLLECTION.REPORT}${reportID}`, {hasDraft});
}

>>>>>>> 823e9c94
/** Broadcasts whether or not a user is typing on a report over the report's private pusher channel. */
function broadcastUserIsTyping(reportID: string) {
    const privateReportChannelName = getReportChannelName(reportID);
    const typingStatus: Pusher.UserIsTypingEvent = {
        [currentUserAccountID]: true,
    };
    Pusher.sendEvent(privateReportChannelName, Pusher.TYPE.USER_IS_TYPING, typingStatus);
}

/** Broadcasts to the report's private pusher channel whether a user is leaving a report */
function broadcastUserIsLeavingRoom(reportID: string) {
    const privateReportChannelName = getReportChannelName(reportID);
    const leavingStatus: Pusher.UserIsLeavingRoomEvent = {
        [currentUserAccountID]: true,
    };
    Pusher.sendEvent(privateReportChannelName, Pusher.TYPE.USER_IS_LEAVING_ROOM, leavingStatus);
}

/** When a report changes in Onyx, this fetches the report from the API if the report doesn't have a name */
function handleReportChanged(report: OnyxEntry<Report>) {
    if (!report) {
        return;
    }

    // It is possible that we optimistically created a DM/group-DM for a set of users for which a report already exists.
    // In this case, the API will let us know by returning a preexistingReportID.
    // We should clear out the optimistically created report and re-route the user to the preexisting report.
    if (report?.reportID && report.preexistingReportID) {
        Onyx.set(`${ONYXKEYS.COLLECTION.REPORT}${report.reportID}`, null);

        // Only re-route them if they are still looking at the optimistically created report
        if (Navigation.getActiveRoute().includes(`/r/${report.reportID}`)) {
            // Pass 'FORCED_UP' type to replace new report on second login with proper one in the Navigation
            Navigation.navigate(ROUTES.REPORT_WITH_ID.getRoute(report.preexistingReportID), CONST.NAVIGATION.TYPE.FORCED_UP);
        }
        return;
    }

    if (allReports && report?.reportID) {
        allReports[report.reportID] = report;

        if (ReportUtils.isConciergeChatReport(report)) {
            conciergeChatReportID = report.reportID;
        }
    }
}

/** Deletes a comment from the report, basically sets it as empty string */
function deleteReportComment(reportID: string, reportAction: ReportAction) {
    const originalReportID = ReportUtils.getOriginalReportID(reportID, reportAction);
    const reportActionID = reportAction.reportActionID;

    if (!reportActionID || !originalReportID) {
        return;
    }

    const isDeletedParentAction = ReportActionsUtils.isThreadParentMessage(reportAction, reportID);
    const deletedMessage: Message[] = [
        {
            translationKey: '',
            type: 'COMMENT',
            html: '',
            text: '',
            isEdited: true,
            isDeletedParentAction,
        },
    ];
    const optimisticReportActions: NullishDeep<ReportActions> = {
        [reportActionID]: {
            pendingAction: CONST.RED_BRICK_ROAD_PENDING_ACTION.DELETE,
            previousMessage: reportAction.message,
            message: deletedMessage,
            errors: null,
            linkMetadata: [],
        },
    };

    // If we are deleting the last visible message, let's find the previous visible one (or set an empty one if there are none) and update the lastMessageText in the LHN.
    // Similarly, if we are deleting the last read comment we will want to update the lastVisibleActionCreated to use the previous visible message.
    let optimisticReport: Partial<Report> = {
        lastMessageTranslationKey: '',
        lastMessageText: '',
        lastVisibleActionCreated: '',
    };
    const {lastMessageText = '', lastMessageTranslationKey = ''} = ReportUtils.getLastVisibleMessage(originalReportID, optimisticReportActions as ReportActions);
    if (lastMessageText || lastMessageTranslationKey) {
        const lastVisibleAction = ReportActionsUtils.getLastVisibleAction(originalReportID, optimisticReportActions as ReportActions);
        const lastVisibleActionCreated = lastVisibleAction?.created;
        const lastActorAccountID = lastVisibleAction?.actorAccountID;
        optimisticReport = {
            lastMessageTranslationKey,
            lastMessageText,
            lastVisibleActionCreated,
            lastActorAccountID,
        };
    }

    // If the API call fails we must show the original message again, so we revert the message content back to how it was
    // and and remove the pendingAction so the strike-through clears
    const failureData: OnyxUpdate[] = [
        {
            onyxMethod: Onyx.METHOD.MERGE,
            key: `${ONYXKEYS.COLLECTION.REPORT_ACTIONS}${originalReportID}`,
            value: {
                [reportActionID]: {
                    message: reportAction.message,
                    pendingAction: null,
                    previousMessage: null,
                },
            },
        },
    ];

    const successData: OnyxUpdate[] = [
        {
            onyxMethod: Onyx.METHOD.MERGE,
            key: `${ONYXKEYS.COLLECTION.REPORT_ACTIONS}${originalReportID}`,
            value: {
                [reportActionID]: {
                    pendingAction: null,
                    previousMessage: null,
                },
            },
        },
    ];

    const optimisticData: OnyxUpdate[] = [
        {
            onyxMethod: Onyx.METHOD.MERGE,
            key: `${ONYXKEYS.COLLECTION.REPORT_ACTIONS}${originalReportID}`,
            value: optimisticReportActions,
        },
        {
            onyxMethod: Onyx.METHOD.MERGE,
            key: `${ONYXKEYS.COLLECTION.REPORT}${originalReportID}`,
            value: optimisticReport,
        },
    ];

    // Update optimistic data for parent report action if the report is a child report and the reportAction has no visible child
    const childVisibleActionCount = reportAction.childVisibleActionCount ?? 0;
    if (childVisibleActionCount === 0) {
        const optimisticParentReportData = ReportUtils.getOptimisticDataForParentReportAction(
            originalReportID,
            optimisticReport?.lastVisibleActionCreated ?? '',
            CONST.RED_BRICK_ROAD_PENDING_ACTION.DELETE,
        );
        optimisticParentReportData.forEach((parentReportData) => {
            if (isEmptyObject(parentReportData)) {
                return;
            }
            optimisticData.push(parentReportData);
        });
    }

    const parameters: DeleteCommentParams = {
        reportID: originalReportID,
        reportActionID,
    };

    CachedPDFPaths.clearByKey(reportActionID);

    API.write(
        WRITE_COMMANDS.DELETE_COMMENT,
        parameters,
        {optimisticData, successData, failureData},
        {
            getConflictingRequests: (persistedRequests) => {
                const conflictingCommands = (
                    isDeletedParentAction
                        ? [WRITE_COMMANDS.UPDATE_COMMENT]
                        : [WRITE_COMMANDS.ADD_COMMENT, WRITE_COMMANDS.ADD_ATTACHMENT, WRITE_COMMANDS.UPDATE_COMMENT, WRITE_COMMANDS.DELETE_COMMENT]
                ) as string[];
                return persistedRequests.filter((request) => conflictingCommands.includes(request.command) && request.data?.reportActionID === reportActionID);
            },
            handleConflictingRequest: () => Onyx.update(successData),
            shouldIncludeCurrentRequest: !isDeletedParentAction,
        },
    );
}

/**
 * Removes the links in html of a comment.
 * example:
 *      html="test <a href="https://www.google.com" target="_blank" rel="noreferrer noopener">https://www.google.com</a> test"
 *      links=["https://www.google.com"]
 * returns: "test https://www.google.com test"
 */
function removeLinksFromHtml(html: string, links: string[]): string {
    let htmlCopy = html.slice();
    links.forEach((link) => {
        // We want to match the anchor tag of the link and replace the whole anchor tag with the text of the anchor tag
        const regex = new RegExp(`<(a)[^><]*href\\s*=\\s*(['"])(${Str.escapeForRegExp(link)})\\2(?:".*?"|'.*?'|[^'"><])*>([\\s\\S]*?)<\\/\\1>(?![^<]*(<\\/pre>|<\\/code>))`, 'g');
        htmlCopy = htmlCopy.replace(regex, '$4');
    });
    return htmlCopy;
}

/**
 * This function will handle removing only links that were purposely removed by the user while editing.
 *
 * @param newCommentText text of the comment after editing.
 * @param originalCommentMarkdown original markdown of the comment before editing.
 */
function handleUserDeletedLinksInHtml(newCommentText: string, originalCommentMarkdown: string): string {
    const parser = new ExpensiMark();
    if (newCommentText.length > CONST.MAX_MARKUP_LENGTH) {
        return newCommentText;
    }
    const htmlForNewComment = parser.replace(newCommentText);
    const removedLinks = parser.getRemovedMarkdownLinks(originalCommentMarkdown, newCommentText);
    return removeLinksFromHtml(htmlForNewComment, removedLinks);
}

/** Saves a new message for a comment. Marks the comment as edited, which will be reflected in the UI. */
function editReportComment(reportID: string, originalReportAction: OnyxEntry<ReportAction>, textForNewComment: string) {
    const parser = new ExpensiMark();
    const originalReportID = ReportUtils.getOriginalReportID(reportID, originalReportAction);

    if (!originalReportID || !originalReportAction) {
        return;
    }

    // Do not autolink if someone explicitly tries to remove a link from message.
    // https://github.com/Expensify/App/issues/9090
    // https://github.com/Expensify/App/issues/13221
    const originalCommentHTML = originalReportAction.message?.[0]?.html;
    const originalCommentMarkdown = parser.htmlToMarkdown(originalCommentHTML ?? '').trim();

    // Skip the Edit if draft is not changed
    if (originalCommentMarkdown === textForNewComment) {
        return;
    }

    const htmlForNewComment = handleUserDeletedLinksInHtml(textForNewComment, originalCommentMarkdown);
    const reportComment = parser.htmlToText(htmlForNewComment);

    // For comments shorter than or equal to 10k chars, convert the comment from MD into HTML because that's how it is stored in the database
    // For longer comments, skip parsing and display plaintext for performance reasons. It takes over 40s to parse a 100k long string!!
    let parsedOriginalCommentHTML = originalCommentHTML;
    if (textForNewComment.length <= CONST.MAX_MARKUP_LENGTH) {
        const autolinkFilter = {filterRules: parser.rules.map((rule) => rule.name).filter((name) => name !== 'autolink')};
        parsedOriginalCommentHTML = parser.replace(originalCommentMarkdown, autolinkFilter);
    }

    //  Delete the comment if it's empty
    if (!htmlForNewComment) {
        deleteReportComment(originalReportID, originalReportAction);
        return;
    }

    // Skip the Edit if message is not changed
    if (parsedOriginalCommentHTML === htmlForNewComment.trim() || originalCommentHTML === htmlForNewComment.trim()) {
        return;
    }

    // Optimistically update the reportAction with the new message
    const reportActionID = originalReportAction.reportActionID;
    const originalMessage = originalReportAction?.message?.[0];
    const optimisticReportActions: PartialDeep<ReportActions> = {
        [reportActionID]: {
            pendingAction: CONST.RED_BRICK_ROAD_PENDING_ACTION.UPDATE,
            message: [
                {
                    ...originalMessage,
                    type: CONST.REPORT.MESSAGE.TYPE.COMMENT,
                    isEdited: true,
                    html: htmlForNewComment,
                    text: reportComment,
                },
            ],
        },
    };

    const optimisticData: OnyxUpdate[] = [
        {
            onyxMethod: Onyx.METHOD.MERGE,
            key: `${ONYXKEYS.COLLECTION.REPORT_ACTIONS}${originalReportID}`,
            value: optimisticReportActions,
        },
    ];

    const lastVisibleAction = ReportActionsUtils.getLastVisibleAction(originalReportID, optimisticReportActions as ReportActions);
    if (reportActionID === lastVisibleAction?.reportActionID) {
        const lastMessageText = ReportUtils.formatReportLastMessageText(reportComment);
        const optimisticReport = {
            lastMessageTranslationKey: '',
            lastMessageText,
        };
        optimisticData.push({
            onyxMethod: Onyx.METHOD.MERGE,
            key: `${ONYXKEYS.COLLECTION.REPORT}${originalReportID}`,
            value: optimisticReport,
        });
    }

    const failureData: OnyxUpdate[] = [
        {
            onyxMethod: Onyx.METHOD.MERGE,
            key: `${ONYXKEYS.COLLECTION.REPORT_ACTIONS}${originalReportID}`,
            value: {
                [reportActionID]: {
                    ...originalReportAction,
                    pendingAction: null,
                },
            },
        },
    ];

    const successData: OnyxUpdate[] = [
        {
            onyxMethod: Onyx.METHOD.MERGE,
            key: `${ONYXKEYS.COLLECTION.REPORT_ACTIONS}${originalReportID}`,
            value: {
                [reportActionID]: {
                    pendingAction: null,
                },
            },
        },
    ];

    const parameters: UpdateCommentParams = {
        reportID: originalReportID,
        reportComment: htmlForNewComment,
        reportActionID,
    };

    API.write(WRITE_COMMANDS.UPDATE_COMMENT, parameters, {optimisticData, successData, failureData});
}

/** Deletes the draft for a comment report action. */
function deleteReportActionDraft(reportID: string, reportAction: ReportAction) {
    const originalReportID = ReportUtils.getOriginalReportID(reportID, reportAction);
    Onyx.merge(`${ONYXKEYS.COLLECTION.REPORT_ACTIONS_DRAFTS}${originalReportID}`, {[reportAction.reportActionID]: null});
}

/** Saves the draft for a comment report action. This will put the comment into "edit mode" */
function saveReportActionDraft(reportID: string, reportAction: ReportAction, draftMessage: string) {
    const originalReportID = ReportUtils.getOriginalReportID(reportID, reportAction);
    Onyx.merge(`${ONYXKEYS.COLLECTION.REPORT_ACTIONS_DRAFTS}${originalReportID}`, {[reportAction.reportActionID]: {message: draftMessage}});
}

/** Saves the number of lines for the report action draft */
function saveReportActionDraftNumberOfLines(reportID: string, reportActionID: string, numberOfLines: number) {
    Onyx.merge(`${ONYXKEYS.COLLECTION.REPORT_DRAFT_COMMENT_NUMBER_OF_LINES}${reportID}_${reportActionID}`, numberOfLines);
}

function updateNotificationPreference(
    reportID: string,
    previousValue: NotificationPreference | undefined,
    newValue: NotificationPreference,
    navigate: boolean,
    parentReportID?: string,
    parentReportActionID?: string,
    report: OnyxEntry<Report> | EmptyObject = {},
) {
    if (previousValue === newValue) {
        if (navigate && !isEmptyObject(report) && report.reportID) {
            ReportUtils.goBackToDetailsPage(report);
        }
        return;
    }

    const optimisticData: OnyxUpdate[] = [
        {
            onyxMethod: Onyx.METHOD.MERGE,
            key: `${ONYXKEYS.COLLECTION.REPORT}${reportID}`,
            value: {notificationPreference: newValue},
        },
    ];

    const failureData: OnyxUpdate[] = [
        {
            onyxMethod: Onyx.METHOD.MERGE,
            key: `${ONYXKEYS.COLLECTION.REPORT}${reportID}`,
            value: {notificationPreference: previousValue},
        },
    ];

    if (parentReportID && parentReportActionID) {
        optimisticData.push({
            onyxMethod: Onyx.METHOD.MERGE,
            key: `${ONYXKEYS.COLLECTION.REPORT_ACTIONS}${parentReportID}`,
            value: {[parentReportActionID]: {childReportNotificationPreference: newValue}},
        });
        failureData.push({
            onyxMethod: Onyx.METHOD.MERGE,
            key: `${ONYXKEYS.COLLECTION.REPORT_ACTIONS}${parentReportID}`,
            value: {[parentReportActionID]: {childReportNotificationPreference: previousValue}},
        });
    }

    const parameters: UpdateReportNotificationPreferenceParams = {reportID, notificationPreference: newValue};

    API.write(WRITE_COMMANDS.UPDATE_REPORT_NOTIFICATION_PREFERENCE, parameters, {optimisticData, failureData});
    if (navigate && !isEmptyObject(report)) {
        ReportUtils.goBackToDetailsPage(report);
    }
}

function updateRoomVisibility(reportID: string, previousValue: RoomVisibility | undefined, newValue: RoomVisibility, navigate: boolean, report: OnyxEntry<Report> | EmptyObject = {}) {
    if (previousValue === newValue) {
        if (navigate && !isEmptyObject(report) && report.reportID) {
            ReportUtils.goBackToDetailsPage(report);
        }
        return;
    }

    const optimisticData: OnyxUpdate[] = [
        {
            onyxMethod: Onyx.METHOD.MERGE,
            key: `${ONYXKEYS.COLLECTION.REPORT}${reportID}`,
            value: {visibility: newValue},
        },
    ];

    const failureData: OnyxUpdate[] = [
        {
            onyxMethod: Onyx.METHOD.MERGE,
            key: `${ONYXKEYS.COLLECTION.REPORT}${reportID}`,
            value: {visibility: previousValue},
        },
    ];

    const parameters: UpdateRoomVisibilityParams = {reportID, visibility: newValue};

    API.write(WRITE_COMMANDS.UPDATE_ROOM_VISIBILITY, parameters, {optimisticData, failureData});
    if (navigate && !isEmptyObject(report)) {
        ReportUtils.goBackToDetailsPage(report);
    }
}

/**
 * This will subscribe to an existing thread, or create a new one and then subsribe to it if necessary
 *
 * @param childReportID The reportID we are trying to open
 * @param parentReportAction the parent comment of a thread
 * @param parentReportID The reportID of the parent
 * @param prevNotificationPreference The previous notification preference for the child report
 */
function toggleSubscribeToChildReport(childReportID = '0', parentReportAction: Partial<ReportAction> = {}, parentReportID = '0', prevNotificationPreference?: NotificationPreference) {
    if (childReportID !== '0') {
        openReport(childReportID);
        const parentReportActionID = parentReportAction?.reportActionID ?? '0';
        if (!prevNotificationPreference || prevNotificationPreference === CONST.REPORT.NOTIFICATION_PREFERENCE.HIDDEN) {
            updateNotificationPreference(childReportID, prevNotificationPreference, CONST.REPORT.NOTIFICATION_PREFERENCE.ALWAYS, false, parentReportID, parentReportActionID);
        } else {
            updateNotificationPreference(childReportID, prevNotificationPreference, CONST.REPORT.NOTIFICATION_PREFERENCE.HIDDEN, false, parentReportID, parentReportActionID);
        }
    } else {
        const participantAccountIDs = [...new Set([currentUserAccountID, Number(parentReportAction?.actorAccountID)])];
        const parentReport = allReports?.[parentReportID];
        const newChat = ReportUtils.buildOptimisticChatReport(
            participantAccountIDs,
            parentReportAction?.message?.[0]?.text,
            parentReport?.chatType,
            parentReport?.policyID ?? CONST.POLICY.OWNER_EMAIL_FAKE,
            CONST.POLICY.OWNER_ACCOUNT_ID_FAKE,
            false,
            '',
            undefined,
            undefined,
            CONST.REPORT.NOTIFICATION_PREFERENCE.ALWAYS,
            parentReportAction.reportActionID,
            parentReportID,
        );

        const participantLogins = PersonalDetailsUtils.getLoginsByAccountIDs(participantAccountIDs);
        openReport(newChat.reportID, '', participantLogins, newChat, parentReportAction.reportActionID);
        const notificationPreference =
            prevNotificationPreference === CONST.REPORT.NOTIFICATION_PREFERENCE.HIDDEN ? CONST.REPORT.NOTIFICATION_PREFERENCE.ALWAYS : CONST.REPORT.NOTIFICATION_PREFERENCE.HIDDEN;
        updateNotificationPreference(newChat.reportID, prevNotificationPreference, notificationPreference, false, parentReportID, parentReportAction?.reportActionID);
    }
}

function updateReportName(reportID: string, value: string, previousValue: string) {
    const optimisticData: OnyxUpdate[] = [
        {
            onyxMethod: Onyx.METHOD.MERGE,
            key: `${ONYXKEYS.COLLECTION.REPORT}${reportID}`,
            value: {
                reportName: value,
                pendingFields: {
                    reportName: CONST.RED_BRICK_ROAD_PENDING_ACTION.UPDATE,
                },
            },
        },
    ];
    const failureData: OnyxUpdate[] = [
        {
            onyxMethod: Onyx.METHOD.MERGE,
            key: `${ONYXKEYS.COLLECTION.REPORT}${reportID}`,
            value: {
                reportName: previousValue,
                pendingFields: {
                    reportName: null,
                },
                errorFields: {
                    reportName: ErrorUtils.getMicroSecondOnyxError('report.genericUpdateReporNameEditFailureMessage'),
                },
            },
        },
    ];

    const successData: OnyxUpdate[] = [
        {
            onyxMethod: Onyx.METHOD.MERGE,
            key: `${ONYXKEYS.COLLECTION.REPORT}${reportID}`,
            value: {
                pendingFields: {
                    reportName: null,
                },
                errorFields: {
                    reportName: null,
                },
            },
        },
    ];

    const parameters = {
        reportID,
        reportName: value,
    };

    API.write(WRITE_COMMANDS.SET_REPORT_NAME, parameters, {optimisticData, failureData, successData});
}

function updateReportField(reportID: string, reportField: PolicyReportField, previousReportField: PolicyReportField) {
    const fieldKey = ReportUtils.getReportFieldKey(reportField.fieldID);
    const recentlyUsedValues = allRecentlyUsedReportFields?.[fieldKey] ?? [];

    const optimisticData: OnyxUpdate[] = [
        {
            onyxMethod: Onyx.METHOD.MERGE,
            key: `${ONYXKEYS.COLLECTION.REPORT}${reportID}`,
            value: {
                fieldList: {
                    [fieldKey]: reportField,
                },
                pendingFields: {
                    [fieldKey]: CONST.RED_BRICK_ROAD_PENDING_ACTION.UPDATE,
                },
            },
        },
    ];

    if (reportField.type === 'dropdown' && reportField.value) {
        optimisticData.push({
            onyxMethod: Onyx.METHOD.MERGE,
            key: ONYXKEYS.RECENTLY_USED_REPORT_FIELDS,
            value: {
                [fieldKey]: [...new Set([...recentlyUsedValues, reportField.value])],
            },
        });
    }

    const failureData: OnyxUpdate[] = [
        {
            onyxMethod: Onyx.METHOD.MERGE,
            key: `${ONYXKEYS.COLLECTION.REPORT}${reportID}`,
            value: {
                fieldList: {
                    [fieldKey]: previousReportField,
                },
                pendingFields: {
                    [fieldKey]: null,
                },
                errorFields: {
                    [fieldKey]: ErrorUtils.getMicroSecondOnyxError('report.genericUpdateReportFieldFailureMessage'),
                },
            },
        },
    ];

    if (reportField.type === 'dropdown') {
        failureData.push({
            onyxMethod: Onyx.METHOD.MERGE,
            key: ONYXKEYS.RECENTLY_USED_REPORT_FIELDS,
            value: {
                [fieldKey]: recentlyUsedValues,
            },
        });
    }

    const successData: OnyxUpdate[] = [
        {
            onyxMethod: Onyx.METHOD.MERGE,
            key: `${ONYXKEYS.COLLECTION.REPORT}${reportID}`,
            value: {
                pendingFields: {
                    [fieldKey]: null,
                },
                errorFields: {
                    [fieldKey]: null,
                },
            },
        },
    ];

    const parameters = {
        reportID,
        reportFields: JSON.stringify({[fieldKey]: reportField}),
    };

    API.write(WRITE_COMMANDS.SET_REPORT_FIELD, parameters, {optimisticData, failureData, successData});
}

function updateDescription(reportID: string, previousValue: string, newValue: string) {
    // No change needed, navigate back
    if (previousValue === newValue) {
        Navigation.goBack(ROUTES.REPORT_WITH_ID_DETAILS.getRoute(reportID));
        return;
    }

    const parsedDescription = ReportUtils.getParsedComment(newValue);

    const optimisticData: OnyxUpdate[] = [
        {
            onyxMethod: Onyx.METHOD.MERGE,
            key: `${ONYXKEYS.COLLECTION.REPORT}${reportID}`,
            value: {description: parsedDescription, pendingFields: {description: CONST.RED_BRICK_ROAD_PENDING_ACTION.UPDATE}},
        },
    ];
    const failureData: OnyxUpdate[] = [
        {
            onyxMethod: Onyx.METHOD.MERGE,
            key: `${ONYXKEYS.COLLECTION.REPORT}${reportID}`,
            value: {description: previousValue, pendingFields: {description: null}},
        },
    ];
    const successData: OnyxUpdate[] = [
        {
            onyxMethod: Onyx.METHOD.MERGE,
            key: `${ONYXKEYS.COLLECTION.REPORT}${reportID}`,
            value: {pendingFields: {description: null}},
        },
    ];

    const parameters: UpdateRoomDescriptionParams = {reportID, description: parsedDescription};

    API.write(WRITE_COMMANDS.UPDATE_ROOM_DESCRIPTION, parameters, {optimisticData, failureData, successData});
    Navigation.goBack(ROUTES.REPORT_WITH_ID_DETAILS.getRoute(reportID));
}

function updateWriteCapabilityAndNavigate(report: Report, newValue: WriteCapability) {
    if (report.writeCapability === newValue) {
        Navigation.goBack(ROUTES.REPORT_SETTINGS.getRoute(report.reportID));
        return;
    }

    const optimisticData: OnyxUpdate[] = [
        {
            onyxMethod: Onyx.METHOD.MERGE,
            key: `${ONYXKEYS.COLLECTION.REPORT}${report.reportID}`,
            value: {writeCapability: newValue},
        },
    ];
    const failureData: OnyxUpdate[] = [
        {
            onyxMethod: Onyx.METHOD.MERGE,
            key: `${ONYXKEYS.COLLECTION.REPORT}${report.reportID}`,
            value: {writeCapability: report.writeCapability},
        },
    ];

    const parameters: UpdateReportWriteCapabilityParams = {reportID: report.reportID, writeCapability: newValue};

    API.write(WRITE_COMMANDS.UPDATE_REPORT_WRITE_CAPABILITY, parameters, {optimisticData, failureData});
    // Return to the report settings page since this field utilizes push-to-page
    Navigation.goBack(ROUTES.REPORT_SETTINGS.getRoute(report.reportID));
}

/**
 * Navigates to the 1:1 report with Concierge
 */
function navigateToConciergeChat(shouldDismissModal = false, checkIfCurrentPageActive = () => true) {
    // If conciergeChatReportID contains a concierge report ID, we navigate to the concierge chat using the stored report ID.
    // Otherwise, we would find the concierge chat and navigate to it.
    if (!conciergeChatReportID) {
        // In order to avoid creating concierge repeatedly,
        // we need to ensure that the server data has been successfully pulled
        Welcome.serverDataIsReadyPromise().then(() => {
            // If we don't have a chat with Concierge then create it
            if (!checkIfCurrentPageActive()) {
                return;
            }
            navigateToAndOpenReport([CONST.EMAIL.CONCIERGE], shouldDismissModal);
        });
    } else if (shouldDismissModal) {
        Navigation.dismissModal(conciergeChatReportID);
    } else {
        Navigation.navigate(ROUTES.REPORT_WITH_ID.getRoute(conciergeChatReportID));
    }
}

/** Add a policy report (workspace room) optimistically and navigate to it. */
function addPolicyReport(policyReport: ReportUtils.OptimisticChatReport) {
    const createdReportAction = ReportUtils.buildOptimisticCreatedReportAction(CONST.POLICY.OWNER_EMAIL_FAKE);

    // Onyx.set is used on the optimistic data so that it is present before navigating to the workspace room. With Onyx.merge the workspace room reportID is not present when
    // fetchReportIfNeeded is called on the ReportScreen, so openReport is called which is unnecessary since the optimistic data will be stored in Onyx.
    // Therefore, Onyx.set is used instead of Onyx.merge.
    const optimisticData: OnyxUpdate[] = [
        {
            onyxMethod: Onyx.METHOD.SET,
            key: `${ONYXKEYS.COLLECTION.REPORT}${policyReport.reportID}`,
            value: {
                pendingFields: {
                    addWorkspaceRoom: CONST.RED_BRICK_ROAD_PENDING_ACTION.ADD,
                },
                ...policyReport,
            },
        },
        {
            onyxMethod: Onyx.METHOD.SET,
            key: `${ONYXKEYS.COLLECTION.REPORT_ACTIONS}${policyReport.reportID}`,
            value: {[createdReportAction.reportActionID]: createdReportAction},
        },
        {
            onyxMethod: Onyx.METHOD.MERGE,
            key: ONYXKEYS.FORMS.NEW_ROOM_FORM,
            value: {isLoading: true},
        },
    ];
    const successData: OnyxUpdate[] = [
        {
            onyxMethod: Onyx.METHOD.MERGE,
            key: `${ONYXKEYS.COLLECTION.REPORT}${policyReport.reportID}`,
            value: {
                pendingFields: {
                    addWorkspaceRoom: null,
                },
            },
        },
        {
            onyxMethod: Onyx.METHOD.MERGE,
            key: `${ONYXKEYS.COLLECTION.REPORT_ACTIONS}${policyReport.reportID}`,
            value: {
                [createdReportAction.reportActionID]: {
                    pendingAction: null,
                },
            },
        },
        {
            onyxMethod: Onyx.METHOD.MERGE,
            key: ONYXKEYS.FORMS.NEW_ROOM_FORM,
            value: {isLoading: false},
        },
    ];
    const failureData: OnyxUpdate[] = [
        {
            onyxMethod: Onyx.METHOD.MERGE,
            key: `${ONYXKEYS.COLLECTION.REPORT}${policyReport.reportID}`,
            value: {
                errorFields: {
                    addWorkspaceRoom: ErrorUtils.getMicroSecondOnyxError('report.genericCreateReportFailureMessage'),
                },
            },
        },
        {
            onyxMethod: Onyx.METHOD.MERGE,
            key: ONYXKEYS.FORMS.NEW_ROOM_FORM,
            value: {isLoading: false},
        },
    ];

    const parameters: AddWorkspaceRoomParams = {
        policyID: policyReport.policyID,
        reportName: policyReport.reportName,
        visibility: policyReport.visibility,
        reportID: policyReport.reportID,
        createdReportActionID: createdReportAction.reportActionID,
        writeCapability: policyReport.writeCapability,
        description: policyReport.description,
    };

    API.write(WRITE_COMMANDS.ADD_WORKSPACE_ROOM, parameters, {optimisticData, successData, failureData});
    Navigation.dismissModalWithReport(policyReport);
}

/** Deletes a report, along with its reportActions, any linked reports, and any linked IOU report. */
function deleteReport(reportID: string) {
    const report = currentReportData?.[reportID];
    const onyxData: Record<string, null> = {
        [`${ONYXKEYS.COLLECTION.REPORT}${reportID}`]: null,
        [`${ONYXKEYS.COLLECTION.REPORT_ACTIONS}${reportID}`]: null,
    };

    // Delete linked transactions
    const reportActionsForReport = allReportActions?.[reportID];

    const transactionIDs = Object.values(reportActionsForReport ?? {})
        .filter((reportAction): reportAction is ReportActionBase & OriginalMessageIOU => reportAction.actionName === CONST.REPORT.ACTIONS.TYPE.IOU)
        .map((reportAction) => reportAction.originalMessage.IOUTransactionID);

    [...new Set(transactionIDs)].forEach((transactionID) => {
        onyxData[`${ONYXKEYS.COLLECTION.TRANSACTION}${transactionID}`] = null;
    });

    Onyx.multiSet(onyxData);

    // Delete linked IOU report
    if (report?.iouReportID) {
        deleteReport(report.iouReportID);
    }
}

/**
 * @param reportID The reportID of the policy report (workspace room)
 */
function navigateToConciergeChatAndDeleteReport(reportID: string) {
    // Dismiss the current report screen and replace it with Concierge Chat
    Navigation.goBack();
    navigateToConciergeChat();
    deleteReport(reportID);
}

/**
 * @param policyRoomReport The policy room report
 * @param policyRoomName The updated name for the policy room
 */
function updatePolicyRoomNameAndNavigate(policyRoomReport: Report, policyRoomName: string) {
    const reportID = policyRoomReport.reportID;
    const previousName = policyRoomReport.reportName;

    // No change needed, navigate back
    if (previousName === policyRoomName) {
        Navigation.goBack(ROUTES.REPORT_SETTINGS.getRoute(reportID));
        return;
    }

    const optimisticRenamedAction = ReportUtils.buildOptimisticRenamedRoomReportAction(policyRoomName, previousName ?? '');

    const optimisticData: OnyxUpdate[] = [
        {
            onyxMethod: Onyx.METHOD.MERGE,
            key: `${ONYXKEYS.COLLECTION.REPORT}${reportID}`,
            value: {
                reportName: policyRoomName,
                pendingFields: {
                    reportName: CONST.RED_BRICK_ROAD_PENDING_ACTION.UPDATE,
                },
                errorFields: {
                    reportName: null,
                },
            },
        },
        {
            onyxMethod: Onyx.METHOD.MERGE,
            key: `${ONYXKEYS.COLLECTION.REPORT_ACTIONS}${reportID}`,
            value: {
                [optimisticRenamedAction.reportActionID]: optimisticRenamedAction,
            },
        },
    ];
    const successData: OnyxUpdate[] = [
        {
            onyxMethod: Onyx.METHOD.MERGE,
            key: `${ONYXKEYS.COLLECTION.REPORT}${reportID}`,
            value: {
                pendingFields: {
                    reportName: null,
                },
            },
        },
        {
            onyxMethod: Onyx.METHOD.MERGE,
            key: `${ONYXKEYS.COLLECTION.REPORT_ACTIONS}${reportID}`,
            value: {[optimisticRenamedAction.reportActionID]: {pendingAction: null}},
        },
    ];
    const failureData: OnyxUpdate[] = [
        {
            onyxMethod: Onyx.METHOD.MERGE,
            key: `${ONYXKEYS.COLLECTION.REPORT}${reportID}`,
            value: {
                reportName: previousName,
            },
        },
        {
            onyxMethod: Onyx.METHOD.MERGE,
            key: `${ONYXKEYS.COLLECTION.REPORT_ACTIONS}${reportID}`,
            value: {[optimisticRenamedAction.reportActionID]: null},
        },
    ];

    const parameters: UpdatePolicyRoomNameParams = {
        reportID,
        policyRoomName,
        renamedRoomReportActionID: optimisticRenamedAction.reportActionID,
    };

    API.write(WRITE_COMMANDS.UPDATE_POLICY_ROOM_NAME, parameters, {optimisticData, successData, failureData});
    Navigation.goBack(ROUTES.REPORT_SETTINGS.getRoute(reportID));
}

/**
 * @param reportID The reportID of the policy room.
 */
function clearPolicyRoomNameErrors(reportID: string) {
    Onyx.merge(`${ONYXKEYS.COLLECTION.REPORT}${reportID}`, {
        errorFields: {
            reportName: null,
        },
        pendingFields: {
            reportName: null,
        },
    });
}

function setIsComposerFullSize(reportID: string, isComposerFullSize: boolean) {
    Onyx.merge(`${ONYXKEYS.COLLECTION.REPORT_IS_COMPOSER_FULL_SIZE}${reportID}`, isComposerFullSize);
}

/**
 * @param action the associated report action (optional)
 * @param isRemote whether or not this notification is a remote push notification
 */
function shouldShowReportActionNotification(reportID: string, action: ReportAction | null = null, isRemote = false): boolean {
    const tag = isRemote ? '[PushNotification]' : '[LocalNotification]';

    // Due to payload size constraints, some push notifications may have their report action stripped
    // so we must double check that we were provided an action before using it in these checks.
    if (action && ReportActionsUtils.isDeletedAction(action)) {
        Log.info(`${tag} Skipping notification because the action was deleted`, false, {reportID, action});
        return false;
    }

    if (!ActiveClientManager.isClientTheLeader()) {
        Log.info(`${tag} Skipping notification because this client is not the leader`);
        return false;
    }

    // We don't want to send a local notification if the user preference is daily, mute or hidden.
    const notificationPreference = allReports?.[reportID]?.notificationPreference ?? CONST.REPORT.NOTIFICATION_PREFERENCE.ALWAYS;
    if (notificationPreference !== CONST.REPORT.NOTIFICATION_PREFERENCE.ALWAYS) {
        Log.info(`${tag} No notification because user preference is to be notified: ${notificationPreference}`);
        return false;
    }

    // If this comment is from the current user we don't want to parrot whatever they wrote back to them.
    if (action && action.actorAccountID === currentUserAccountID) {
        Log.info(`${tag} No notification because comment is from the currently logged in user`);
        return false;
    }

    // If we are currently viewing this report do not show a notification.
    if (reportID === Navigation.getTopmostReportId() && Visibility.isVisible() && Visibility.hasFocus()) {
        Log.info(`${tag} No notification because it was a comment for the current report`);
        return false;
    }

    const report = currentReportData?.[reportID];
    if (!report || (report && report.pendingAction === CONST.RED_BRICK_ROAD_PENDING_ACTION.DELETE)) {
        Log.info(`${tag} No notification because the report does not exist or is pending deleted`, false);
        return false;
    }

    // If this notification was delayed and the user saw the message already, don't show it
    if (action && report?.lastReadTime && report.lastReadTime >= action.created) {
        Log.info(`${tag} No notification because the comment was already read`, false, {created: action.created, lastReadTime: report.lastReadTime});
        return false;
    }

    // If this is a whisper targeted to someone else, don't show it
    if (action && ReportActionsUtils.isWhisperActionTargetedToOthers(action)) {
        Log.info(`${tag} No notification because the action is whispered to someone else`, false);
        return false;
    }

    // Only show notifications for supported types of report actions
    if (!ReportActionsUtils.isNotifiableReportAction(action)) {
        Log.info(`${tag} No notification because this action type is not supported`, false, {actionName: action?.actionName});
        return false;
    }

    return true;
}

function showReportActionNotification(reportID: string, reportAction: ReportAction) {
    if (!shouldShowReportActionNotification(reportID, reportAction)) {
        return;
    }

    Log.info('[LocalNotification] Creating notification');

    const report = allReports?.[reportID] ?? null;
    if (!report) {
        Log.hmmm("[LocalNotification] couldn't show report action notification because the report wasn't found", {reportID, reportActionID: reportAction.reportActionID});
        return;
    }

    const onClick = () =>
        Modal.close(() => {
            const policyID = lastVisitedPath && extractPolicyIDFromPath(lastVisitedPath);
            const policyMembersAccountIDs = policyID ? getPolicyMemberAccountIDs(policyID) : [];
            const reportBelongsToWorkspace = policyID ? doesReportBelongToWorkspace(report, policyMembersAccountIDs, policyID) : false;
            if (!reportBelongsToWorkspace) {
                Navigation.navigateWithSwitchPolicyID({route: ROUTES.HOME});
            }
            Navigation.navigate(ROUTES.REPORT_WITH_ID.getRoute(reportID));
        });

    if (reportAction.actionName === CONST.REPORT.ACTIONS.TYPE.MODIFIEDEXPENSE) {
        LocalNotification.showModifiedExpenseNotification(report, reportAction, onClick);
    } else {
        LocalNotification.showCommentNotification(report, reportAction, onClick);
    }

    notifyNewAction(reportID, reportAction.actorAccountID, reportAction.reportActionID);
}

/** Clear the errors associated with the IOUs of a given report. */
function clearIOUError(reportID: string) {
    Onyx.merge(`${ONYXKEYS.COLLECTION.REPORT}${reportID}`, {errorFields: {iou: null}});
}

/**
 * Adds a reaction to the report action.
 * Uses the NEW FORMAT for "emojiReactions"
 */
function addEmojiReaction(reportID: string, reportActionID: string, emoji: Emoji, skinTone: string | number = preferredSkinTone) {
    const createdAt = timezoneFormat(utcToZonedTime(new Date(), 'UTC'), CONST.DATE.FNS_DB_FORMAT_STRING);
    const optimisticData: OnyxUpdate[] = [
        {
            onyxMethod: Onyx.METHOD.MERGE,
            key: `${ONYXKEYS.COLLECTION.REPORT_ACTIONS_REACTIONS}${reportActionID}`,
            value: {
                [emoji.name]: {
                    createdAt,
                    pendingAction: CONST.RED_BRICK_ROAD_PENDING_ACTION.ADD,
                    users: {
                        [currentUserAccountID]: {
                            skinTones: {
                                [skinTone ?? CONST.EMOJI_DEFAULT_SKIN_TONE]: createdAt,
                            },
                        },
                    },
                },
            },
        },
    ];

    const failureData: OnyxUpdate[] = [
        {
            onyxMethod: Onyx.METHOD.MERGE,
            key: `${ONYXKEYS.COLLECTION.REPORT_ACTIONS_REACTIONS}${reportActionID}`,
            value: {
                [emoji.name]: {
                    pendingAction: null,
                },
            },
        },
    ];

    const successData: OnyxUpdate[] = [
        {
            onyxMethod: Onyx.METHOD.MERGE,
            key: `${ONYXKEYS.COLLECTION.REPORT_ACTIONS_REACTIONS}${reportActionID}`,
            value: {
                [emoji.name]: {
                    pendingAction: null,
                },
            },
        },
    ];

    const parameters: AddEmojiReactionParams = {
        reportID,
        skinTone,
        emojiCode: emoji.name,
        reportActionID,
        createdAt,
        // This will be removed as part of https://github.com/Expensify/App/issues/19535
        useEmojiReactions: true,
    };

    API.write(WRITE_COMMANDS.ADD_EMOJI_REACTION, parameters, {optimisticData, successData, failureData});
}

/**
 * Removes a reaction to the report action.
 * Uses the NEW FORMAT for "emojiReactions"
 */
function removeEmojiReaction(reportID: string, reportActionID: string, emoji: Emoji) {
    const optimisticData: OnyxUpdate[] = [
        {
            onyxMethod: Onyx.METHOD.MERGE,
            key: `${ONYXKEYS.COLLECTION.REPORT_ACTIONS_REACTIONS}${reportActionID}`,
            value: {
                [emoji.name]: {
                    users: {
                        [currentUserAccountID]: null,
                    },
                },
            },
        },
    ];

    const parameters: RemoveEmojiReactionParams = {
        reportID,
        reportActionID,
        emojiCode: emoji.name,
        // This will be removed as part of https://github.com/Expensify/App/issues/19535
        useEmojiReactions: true,
    };

    API.write(WRITE_COMMANDS.REMOVE_EMOJI_REACTION, parameters, {optimisticData});
}

/**
 * Calls either addEmojiReaction or removeEmojiReaction depending on if the current user has reacted to the report action.
 * Uses the NEW FORMAT for "emojiReactions"
 */
function toggleEmojiReaction(
    reportID: string,
    reportAction: ReportAction,
    reactionObject: Emoji,
    existingReactions: OnyxEntry<ReportActionReactions>,
    paramSkinTone: number = preferredSkinTone,
) {
    const originalReportID = ReportUtils.getOriginalReportID(reportID, reportAction);

    if (!originalReportID) {
        return;
    }

    const originalReportAction = ReportActionsUtils.getReportAction(originalReportID, reportAction.reportActionID);

    if (isEmptyObject(originalReportAction)) {
        return;
    }

    // This will get cleaned up as part of https://github.com/Expensify/App/issues/16506 once the old emoji
    // format is no longer being used
    const emoji = EmojiUtils.findEmojiByCode(reactionObject.code);
    const existingReactionObject = existingReactions?.[emoji.name];

    // Only use skin tone if emoji supports it
    const skinTone = emoji.types === undefined ? -1 : paramSkinTone;

    if (existingReactionObject && EmojiUtils.hasAccountIDEmojiReacted(currentUserAccountID, existingReactionObject.users, skinTone)) {
        removeEmojiReaction(originalReportID, reportAction.reportActionID, emoji);
        return;
    }

    addEmojiReaction(originalReportID, reportAction.reportActionID, emoji, skinTone);
}

function openReportFromDeepLink(url: string) {
    const reportID = ReportUtils.getReportIDFromLink(url);

    if (reportID && !Session.hasAuthToken()) {
        // Call the OpenReport command to check in the server if it's a public room. If so, we'll open it as an anonymous user
        openReport(reportID, '', [], {}, '0', true);

        // Show the sign-in page if the app is offline
        if (isNetworkOffline) {
            Onyx.set(ONYXKEYS.IS_CHECKING_PUBLIC_ROOM, false);
        }
    } else {
        // If we're not opening a public room (no reportID) or the user is authenticated, we unblock the UI (hide splash screen)
        Onyx.set(ONYXKEYS.IS_CHECKING_PUBLIC_ROOM, false);
    }

    // Navigate to the report after sign-in/sign-up.
    InteractionManager.runAfterInteractions(() => {
        Session.waitForUserSignIn().then(() => {
            Navigation.waitForProtectedRoutes().then(() => {
                const route = ReportUtils.getRouteFromLink(url);

                if (route && Session.isAnonymousUser() && !Session.canAnonymousUserAccessRoute(route)) {
                    Session.signOutAndRedirectToSignIn(true);
                    return;
                }

                // We don't want to navigate to the exitTo route when creating a new workspace from a deep link,
                // because we already handle creating the optimistic policy and navigating to it in App.setUpPoliciesAndNavigate,
                // which is already called when AuthScreens mounts.
                if (new URL(url).searchParams.get('exitTo') === ROUTES.WORKSPACE_NEW) {
                    return;
                }

                if (shouldSkipDeepLinkNavigation(route)) {
                    return;
                }

                Navigation.navigate(route as Route, CONST.NAVIGATION.ACTION_TYPE.PUSH);
            });
        });
    });
}

function getCurrentUserAccountID(): number {
    return currentUserAccountID;
}

/** Leave a report by setting the state to submitted and closed */
function leaveRoom(reportID: string, isWorkspaceMemberLeavingWorkspaceRoom = false) {
    const report = currentReportData?.[reportID];

    if (!report) {
        return;
    }
    const isChatThread = ReportUtils.isChatThread(report);

    // Pusher's leavingStatus should be sent earlier.
    // Place the broadcast before calling the LeaveRoom API to prevent a race condition
    // between Onyx report being null and Pusher's leavingStatus becoming true.
    broadcastUserIsLeavingRoom(reportID);

    // If a workspace member is leaving a workspace room, they don't actually lose the room from Onyx.
    // Instead, their notification preference just gets set to "hidden".
    // Same applies for chat threads too
    const optimisticData: OnyxUpdate[] = [
        {
            onyxMethod: Onyx.METHOD.MERGE,
            key: `${ONYXKEYS.COLLECTION.REPORT}${reportID}`,
            value:
                isWorkspaceMemberLeavingWorkspaceRoom || isChatThread
                    ? {
                          notificationPreference: CONST.REPORT.NOTIFICATION_PREFERENCE.HIDDEN,
                      }
                    : {
                          reportID: null,
                          stateNum: CONST.REPORT.STATE_NUM.APPROVED,
                          statusNum: CONST.REPORT.STATUS_NUM.CLOSED,
                          notificationPreference: CONST.REPORT.NOTIFICATION_PREFERENCE.HIDDEN,
                      },
        },
    ];

    const successData: OnyxUpdate[] = [
        {
            onyxMethod: Onyx.METHOD.MERGE,
            key: `${ONYXKEYS.COLLECTION.REPORT}${reportID}`,
            value:
                isWorkspaceMemberLeavingWorkspaceRoom || isChatThread
                    ? {notificationPreference: CONST.REPORT.NOTIFICATION_PREFERENCE.HIDDEN}
                    : Object.keys(report).reduce<Record<string, null>>((acc, key) => {
                          acc[key] = null;
                          return acc;
                      }, {}),
        },
    ];

    const failureData: OnyxUpdate[] = [
        {
            onyxMethod: Onyx.METHOD.MERGE,
            key: `${ONYXKEYS.COLLECTION.REPORT}${reportID}`,
            value: report,
        },
    ];

    if (report.parentReportID && report.parentReportActionID) {
        optimisticData.push({
            onyxMethod: Onyx.METHOD.MERGE,
            key: `${ONYXKEYS.COLLECTION.REPORT_ACTIONS}${report.parentReportID}`,
            value: {[report.parentReportActionID]: {childReportNotificationPreference: CONST.REPORT.NOTIFICATION_PREFERENCE.HIDDEN}},
        });
        successData.push({
            onyxMethod: Onyx.METHOD.MERGE,
            key: `${ONYXKEYS.COLLECTION.REPORT_ACTIONS}${report.parentReportID}`,
            value: {[report.parentReportActionID]: {childReportNotificationPreference: CONST.REPORT.NOTIFICATION_PREFERENCE.HIDDEN}},
        });
        failureData.push({
            onyxMethod: Onyx.METHOD.MERGE,
            key: `${ONYXKEYS.COLLECTION.REPORT_ACTIONS}${report.parentReportID}`,
            value: {[report.parentReportActionID]: {childReportNotificationPreference: report.notificationPreference}},
        });
    }

    const parameters: LeaveRoomParams = {
        reportID,
    };

    API.write(WRITE_COMMANDS.LEAVE_ROOM, parameters, {optimisticData, successData, failureData});

    const sortedReportsByLastRead = ReportUtils.sortReportsByLastRead(Object.values(allReports ?? {}) as Report[], reportMetadata);

    // We want to filter out the current report, hidden reports and empty chats
    const filteredReportsByLastRead = sortedReportsByLastRead.filter(
        (sortedReport) =>
            sortedReport?.reportID !== reportID &&
            sortedReport?.notificationPreference !== CONST.REPORT.NOTIFICATION_PREFERENCE.HIDDEN &&
            ReportUtils.shouldReportBeInOptionList({
                report: sortedReport,
                currentReportId: '',
                isInGSDMode: false,
                betas: [],
                policies: {},
                excludeEmptyChats: true,
                doesReportHaveViolations: false,
                includeSelfDM: true,
            }),
    );
    const lastAccessedReportID = filteredReportsByLastRead.at(-1)?.reportID;

    if (lastAccessedReportID) {
        // If it is not a chat thread we should call Navigation.goBack to pop the current route first before navigating to last accessed report.
        if (!isChatThread) {
            Navigation.goBack();
        }
        Navigation.navigate(ROUTES.REPORT_WITH_ID.getRoute(lastAccessedReportID));
    } else {
        const participantAccountIDs = PersonalDetailsUtils.getAccountIDsByLogins([CONST.EMAIL.CONCIERGE]);
        const chat = ReportUtils.getChatByParticipants(participantAccountIDs);
        if (chat?.reportID) {
            // If it is not a chat thread we should call Navigation.goBack to pop the current route first before navigating to Concierge.
            if (!isChatThread) {
                Navigation.goBack();
            }
            Navigation.navigate(ROUTES.REPORT_WITH_ID.getRoute(chat.reportID));
        }
    }
}

/** Invites people to a room */
function inviteToRoom(reportID: string, inviteeEmailsToAccountIDs: Record<string, number>) {
    const report = currentReportData?.[reportID];

    if (!report) {
        return;
    }

    const inviteeEmails = Object.keys(inviteeEmailsToAccountIDs);
    const inviteeAccountIDs = Object.values(inviteeEmailsToAccountIDs);
    const participantAccountIDsAfterInvitation = [...new Set([...(report?.participantAccountIDs ?? []), ...inviteeAccountIDs])].filter(
        (accountID): accountID is number => typeof accountID === 'number',
    );
    const visibleMemberAccountIDsAfterInvitation = [...new Set([...(report?.visibleChatMemberAccountIDs ?? []), ...inviteeAccountIDs])].filter(
        (accountID): accountID is number => typeof accountID === 'number',
    );

    const logins = inviteeEmails.map((memberLogin) => PhoneNumber.addSMSDomainIfPhoneNumber(memberLogin));
    const newPersonalDetailsOnyxData = PersonalDetailsUtils.getNewPersonalDetailsOnyxData(logins, inviteeAccountIDs);
    const pendingChatMembers = ReportUtils.getPendingChatMembers(inviteeAccountIDs, report?.pendingChatMembers ?? [], CONST.RED_BRICK_ROAD_PENDING_ACTION.ADD);

    const optimisticData: OnyxUpdate[] = [
        {
            onyxMethod: Onyx.METHOD.MERGE,
            key: `${ONYXKEYS.COLLECTION.REPORT}${reportID}`,
            value: {
                participantAccountIDs: participantAccountIDsAfterInvitation,
                visibleChatMemberAccountIDs: visibleMemberAccountIDsAfterInvitation,
                pendingChatMembers,
            },
        },
        ...newPersonalDetailsOnyxData.optimisticData,
    ];

    const successData: OnyxUpdate[] = [
        {
            onyxMethod: Onyx.METHOD.MERGE,
            key: `${ONYXKEYS.COLLECTION.REPORT}${reportID}`,
            value: {
                pendingChatMembers: report?.pendingChatMembers ?? null,
            },
        },
        ...newPersonalDetailsOnyxData.finallyData,
    ];
    const failureData: OnyxUpdate[] = [
        {
            onyxMethod: Onyx.METHOD.MERGE,
            key: `${ONYXKEYS.COLLECTION.REPORT}${reportID}`,
            value: {
                participantAccountIDs: report.participantAccountIDs,
                visibleChatMemberAccountIDs: report.visibleChatMemberAccountIDs,
                pendingChatMembers: report?.pendingChatMembers ?? null,
            },
        },
        ...newPersonalDetailsOnyxData.finallyData,
    ];

    const parameters: InviteToRoomParams = {
        reportID,
        inviteeEmails,
    };

    API.write(WRITE_COMMANDS.INVITE_TO_ROOM, parameters, {optimisticData, successData, failureData});
}

/** Removes people from a room
 *  Please see https://github.com/Expensify/App/blob/main/README.md#Security for more details
 */
function removeFromRoom(reportID: string, targetAccountIDs: number[]) {
    const report = currentReportData?.[reportID];

    const participantAccountIDsAfterRemoval = report?.participantAccountIDs?.filter((id: number) => !targetAccountIDs.includes(id));
    const visibleChatMemberAccountIDsAfterRemoval = report?.visibleChatMemberAccountIDs?.filter((id: number) => !targetAccountIDs.includes(id));
    const pendingChatMembers = ReportUtils.getPendingChatMembers(targetAccountIDs, report?.pendingChatMembers ?? [], CONST.RED_BRICK_ROAD_PENDING_ACTION.DELETE);

    const optimisticData: OnyxUpdate[] = [
        {
            onyxMethod: Onyx.METHOD.MERGE,
            key: `${ONYXKEYS.COLLECTION.REPORT}${reportID}`,
            value: {
                pendingChatMembers,
            },
        },
    ];

    const failureData: OnyxUpdate[] = [
        {
            onyxMethod: Onyx.METHOD.MERGE,
            key: `${ONYXKEYS.COLLECTION.REPORT}${reportID}`,
            value: {
                pendingChatMembers: report?.pendingChatMembers ?? null,
            },
        },
    ];

    // We need to add success data here since in high latency situations,
    // the OpenRoomMembersPage call has the chance of overwriting the optimistic data we set above.
    const successData: OnyxUpdate[] = [
        {
            onyxMethod: Onyx.METHOD.MERGE,
            key: `${ONYXKEYS.COLLECTION.REPORT}${reportID}`,
            value: {
                participantAccountIDs: participantAccountIDsAfterRemoval,
                visibleChatMemberAccountIDs: visibleChatMemberAccountIDsAfterRemoval,
                pendingChatMembers: report?.pendingChatMembers ?? null,
            },
        },
    ];

    const parameters: RemoveFromRoomParams = {
        reportID,
        targetAccountIDs,
    };

    API.write(WRITE_COMMANDS.REMOVE_FROM_ROOM, parameters, {optimisticData, failureData, successData});
}

function setLastOpenedPublicRoom(reportID: string) {
    Onyx.set(ONYXKEYS.LAST_OPENED_PUBLIC_ROOM_ID, reportID);
}

/** Navigates to the last opened public room */
function openLastOpenedPublicRoom(lastOpenedPublicRoomID: string) {
    Navigation.isNavigationReady().then(() => {
        setLastOpenedPublicRoom('');
        Navigation.navigate(ROUTES.REPORT_WITH_ID.getRoute(lastOpenedPublicRoomID));
    });
}

/** Flag a comment as offensive */
function flagComment(reportID: string, reportAction: OnyxEntry<ReportAction>, severity: string) {
    const originalReportID = ReportUtils.getOriginalReportID(reportID, reportAction);
    const message = reportAction?.message?.[0];

    if (!message) {
        return;
    }

    let updatedDecision: Decision;
    if (severity === CONST.MODERATION.FLAG_SEVERITY_SPAM || severity === CONST.MODERATION.FLAG_SEVERITY_INCONSIDERATE) {
        if (!message?.moderationDecision) {
            updatedDecision = {
                decision: CONST.MODERATION.MODERATOR_DECISION_PENDING,
            };
        } else {
            updatedDecision = message.moderationDecision;
        }
    } else if (severity === CONST.MODERATION.FLAG_SEVERITY_ASSAULT || severity === CONST.MODERATION.FLAG_SEVERITY_HARASSMENT) {
        updatedDecision = {
            decision: CONST.MODERATION.MODERATOR_DECISION_PENDING_REMOVE,
        };
    } else {
        updatedDecision = {
            decision: CONST.MODERATION.MODERATOR_DECISION_PENDING_HIDE,
        };
    }

    const reportActionID = reportAction.reportActionID;

    const updatedMessage: Message = {
        ...message,
        moderationDecision: updatedDecision,
    };

    const optimisticData: OnyxUpdate[] = [
        {
            onyxMethod: Onyx.METHOD.MERGE,
            key: `${ONYXKEYS.COLLECTION.REPORT_ACTIONS}${originalReportID}`,
            value: {
                [reportActionID]: {
                    pendingAction: CONST.RED_BRICK_ROAD_PENDING_ACTION.UPDATE,
                    message: [updatedMessage],
                },
            },
        },
    ];

    const failureData: OnyxUpdate[] = [
        {
            onyxMethod: Onyx.METHOD.MERGE,
            key: `${ONYXKEYS.COLLECTION.REPORT_ACTIONS}${originalReportID}`,
            value: {
                [reportActionID]: {
                    ...reportAction,
                    pendingAction: null,
                },
            },
        },
    ];

    const successData: OnyxUpdate[] = [
        {
            onyxMethod: Onyx.METHOD.MERGE,
            key: `${ONYXKEYS.COLLECTION.REPORT_ACTIONS}${originalReportID}`,
            value: {
                [reportActionID]: {
                    pendingAction: null,
                },
            },
        },
    ];

    const parameters: FlagCommentParams = {
        severity,
        reportActionID,
        // This check is to prevent flooding Concierge with test flags
        // If you need to test moderation responses from Concierge on dev, set this to false!
        isDevRequest: Environment.isDevelopment(),
    };

    API.write(WRITE_COMMANDS.FLAG_COMMENT, parameters, {optimisticData, successData, failureData});
}

/** Updates a given user's private notes on a report */
const updatePrivateNotes = (reportID: string, accountID: number, note: string) => {
    const optimisticData: OnyxUpdate[] = [
        {
            onyxMethod: Onyx.METHOD.MERGE,
            key: `${ONYXKEYS.COLLECTION.REPORT}${reportID}`,
            value: {
                privateNotes: {
                    [accountID]: {
                        pendingAction: CONST.RED_BRICK_ROAD_PENDING_ACTION.UPDATE,
                        errors: null,
                        note,
                    },
                },
            },
        },
    ];

    const successData: OnyxUpdate[] = [
        {
            onyxMethod: Onyx.METHOD.MERGE,
            key: `${ONYXKEYS.COLLECTION.REPORT}${reportID}`,
            value: {
                privateNotes: {
                    [accountID]: {
                        pendingAction: null,
                        errors: null,
                    },
                },
            },
        },
    ];

    const failureData: OnyxUpdate[] = [
        {
            onyxMethod: Onyx.METHOD.MERGE,
            key: `${ONYXKEYS.COLLECTION.REPORT}${reportID}`,
            value: {
                privateNotes: {
                    [accountID]: {
                        errors: ErrorUtils.getMicroSecondOnyxError('privateNotes.error.genericFailureMessage'),
                    },
                },
            },
        },
    ];

    const parameters: UpdateReportPrivateNoteParams = {reportID, privateNotes: note};

    API.write(WRITE_COMMANDS.UPDATE_REPORT_PRIVATE_NOTE, parameters, {optimisticData, successData, failureData});
};

/** Fetches all the private notes for a given report */
function getReportPrivateNote(reportID: string | undefined) {
    if (Session.isAnonymousUser()) {
        return;
    }

    if (!reportID) {
        return;
    }

    const optimisticData: OnyxUpdate[] = [
        {
            onyxMethod: Onyx.METHOD.MERGE,
            key: `${ONYXKEYS.COLLECTION.REPORT}${reportID}`,
            value: {
                isLoadingPrivateNotes: true,
            },
        },
    ];

    const successData: OnyxUpdate[] = [
        {
            onyxMethod: Onyx.METHOD.MERGE,
            key: `${ONYXKEYS.COLLECTION.REPORT}${reportID}`,
            value: {
                isLoadingPrivateNotes: false,
            },
        },
    ];

    const failureData: OnyxUpdate[] = [
        {
            onyxMethod: Onyx.METHOD.MERGE,
            key: `${ONYXKEYS.COLLECTION.REPORT}${reportID}`,
            value: {
                isLoadingPrivateNotes: false,
            },
        },
    ];

    const parameters: GetReportPrivateNoteParams = {reportID};

    API.read(READ_COMMANDS.GET_REPORT_PRIVATE_NOTE, parameters, {optimisticData, successData, failureData});
}

/**
 * Completes the engagement modal that new NewDot users see when they first sign up/log in by doing the following:
 *
 * - Sets the introSelected NVP to the choice the user made
 * - Creates an optimistic report comment from concierge
 */
function completeEngagementModal(text: string, choice: ValueOf<typeof CONST.INTRO_CHOICES>) {
    const conciergeAccountID = PersonalDetailsUtils.getAccountIDsByLogins([CONST.EMAIL.CONCIERGE])[0];
    const reportComment = ReportUtils.buildOptimisticAddCommentReportAction(text, undefined, conciergeAccountID);
    const reportCommentAction: OptimisticAddCommentReportAction = reportComment.reportAction;
    const lastComment = reportCommentAction?.message?.[0];
    const lastCommentText = ReportUtils.formatReportLastMessageText(lastComment?.text ?? '');
    const reportCommentText = reportComment.commentText;
    const currentTime = DateUtils.getDBTime();

    const optimisticReport: Partial<Report> = {
        lastVisibleActionCreated: currentTime,
        lastMessageTranslationKey: lastComment?.translationKey ?? '',
        lastMessageText: lastCommentText,
        lastMessageHtml: lastCommentText,
        lastActorAccountID: currentUserAccountID,
        lastReadTime: currentTime,
    };

    const conciergeChatReport = ReportUtils.getChatByParticipants([conciergeAccountID]);
    conciergeChatReportID = conciergeChatReport?.reportID;

    const report = ReportUtils.getReport(conciergeChatReportID);

    if (!isEmptyObject(report) && ReportUtils.getReportNotificationPreference(report) === CONST.REPORT.NOTIFICATION_PREFERENCE.HIDDEN) {
        optimisticReport.notificationPreference = CONST.REPORT.NOTIFICATION_PREFERENCE.ALWAYS;
    }

    // Optimistically add the new actions to the store before waiting to save them to the server
    const optimisticReportActions: OnyxCollection<OptimisticAddCommentReportAction> = {};
    if (reportCommentAction?.reportActionID) {
        optimisticReportActions[reportCommentAction.reportActionID] = reportCommentAction;
    }

    const parameters: CompleteEngagementModalParams = {
        reportID: conciergeChatReportID ?? '',
        reportActionID: reportCommentAction.reportActionID,
        reportComment: reportCommentText,
        engagementChoice: choice,
    };

    const optimisticData: OnyxUpdate[] = [
        {
            onyxMethod: Onyx.METHOD.MERGE,
            key: `${ONYXKEYS.COLLECTION.REPORT}${conciergeChatReportID}`,
            value: optimisticReport,
        },
        {
            onyxMethod: Onyx.METHOD.MERGE,
            key: `${ONYXKEYS.COLLECTION.REPORT_ACTIONS}${conciergeChatReportID}`,
            value: optimisticReportActions as ReportActions,
        },
        {
            onyxMethod: Onyx.METHOD.MERGE,
            key: ONYXKEYS.NVP_INTRO_SELECTED,
            value: {choice},
        },
    ];

    const successData: OnyxUpdate[] = [
        {
            onyxMethod: Onyx.METHOD.MERGE,
            key: `${ONYXKEYS.COLLECTION.REPORT_ACTIONS}${conciergeChatReportID}`,
            value: {[reportCommentAction.reportActionID ?? '']: {pendingAction: null}},
        },
    ];

    API.write(WRITE_COMMANDS.COMPLETE_ENGAGEMENT_MODAL, parameters, {
        optimisticData,
        successData,
    });
    notifyNewAction(conciergeChatReportID ?? '', reportCommentAction.actorAccountID, reportCommentAction.reportActionID);
}

function dismissEngagementModal() {
    const parameters: SetNameValuePairParams = {
        name: ONYXKEYS.NVP_HAS_DISMISSED_IDLE_PANEL,
        value: true,
    };

    const optimisticData: OnyxUpdate[] = [
        {
            onyxMethod: Onyx.METHOD.MERGE,
            key: ONYXKEYS.NVP_HAS_DISMISSED_IDLE_PANEL,
            value: true,
        },
    ];

    API.write(WRITE_COMMANDS.SET_NAME_VALUE_PAIR, parameters, {
        optimisticData,
    });
}

/** Loads necessary data for rendering the RoomMembersPage */
function openRoomMembersPage(reportID: string) {
    const parameters: OpenRoomMembersPageParams = {reportID};

    API.read(READ_COMMANDS.OPEN_ROOM_MEMBERS_PAGE, parameters);
}

/**
 * Checks if there are any errors in the private notes for a given report
 *
 * @returns Returns true if there are errors in any of the private notes on the report
 */
function hasErrorInPrivateNotes(report: OnyxEntry<Report>): boolean {
    const privateNotes = report?.privateNotes ?? {};
    return Object.values(privateNotes).some((privateNote) => !isEmpty(privateNote.errors));
}

/** Clears all errors associated with a given private note */
function clearPrivateNotesError(reportID: string, accountID: number) {
    Onyx.merge(`${ONYXKEYS.COLLECTION.REPORT}${reportID}`, {privateNotes: {[accountID]: {errors: null}}});
}

function getDraftPrivateNote(reportID: string): string {
    return draftNoteMap?.[reportID] ?? '';
}

/**
 * Saves the private notes left by the user as they are typing. By saving this data the user can switch between chats, close
 * tab, refresh etc without worrying about loosing what they typed out.
 */
function savePrivateNotesDraft(reportID: string, note: string) {
    Onyx.merge(`${ONYXKEYS.COLLECTION.PRIVATE_NOTES_DRAFT}${reportID}`, note);
}

function searchForReports(searchInput: string) {
    // We do not try to make this request while offline because it sets a loading indicator optimistically
    if (isNetworkOffline) {
        Onyx.set(ONYXKEYS.IS_SEARCHING_FOR_REPORTS, false);
        return;
    }

    const successData: OnyxUpdate[] = [
        {
            onyxMethod: Onyx.METHOD.MERGE,
            key: ONYXKEYS.IS_SEARCHING_FOR_REPORTS,
            value: false,
        },
    ];

    const failureData: OnyxUpdate[] = [
        {
            onyxMethod: Onyx.METHOD.MERGE,
            key: ONYXKEYS.IS_SEARCHING_FOR_REPORTS,
            value: false,
        },
    ];

    const parameters: SearchForReportsParams = {searchInput};

    API.read(READ_COMMANDS.SEARCH_FOR_REPORTS, parameters, {successData, failureData});
}

function searchInServer(searchInput: string) {
    if (isNetworkOffline || !searchInput.trim().length) {
        Onyx.set(ONYXKEYS.IS_SEARCHING_FOR_REPORTS, false);
        return;
    }

    // Why not set this in optimistic data? It won't run until the API request happens and while the API request is debounced
    // we want to show the loading state right away. Otherwise, we will see a flashing UI where the client options are sorted and
    // tell the user there are no options, then we start searching, and tell them there are no options again.
    Onyx.set(ONYXKEYS.IS_SEARCHING_FOR_REPORTS, true);
    searchForReports(searchInput);
}

function updateLastVisitTime(reportID: string) {
    if (!ReportUtils.isValidReportIDFromPath(reportID)) {
        return;
    }
    Onyx.merge(`${ONYXKEYS.COLLECTION.REPORT_METADATA}${reportID}`, {lastVisitTime: DateUtils.getDBTime()});
}

function clearNewRoomFormError() {
    Onyx.set(ONYXKEYS.FORMS.NEW_ROOM_FORM, {
        isLoading: false,
        errorFields: null,
        errors: null,
        [INPUT_IDS.ROOM_NAME]: '',
        [INPUT_IDS.REPORT_DESCRIPTION]: '',
        [INPUT_IDS.POLICY_ID]: '',
        [INPUT_IDS.WRITE_CAPABILITY]: '',
        [INPUT_IDS.VISIBILITY]: '',
    });
}

function resolveActionableMentionWhisper(reportId: string, reportAction: OnyxEntry<ReportAction>, resolution: ValueOf<typeof CONST.REPORT.ACTIONABLE_MENTION_WHISPER_RESOLUTION>) {
    const message = reportAction?.message?.[0];
    if (!message) {
        return;
    }

    const updatedMessage: Message = {
        ...message,
        resolution,
    };

    const optimisticData: OnyxUpdate[] = [
        {
            onyxMethod: Onyx.METHOD.MERGE,
            key: `${ONYXKEYS.COLLECTION.REPORT_ACTIONS}${reportId}`,
            value: {
                [reportAction.reportActionID]: {
                    message: [updatedMessage],
                    originalMessage: {
                        resolution,
                    },
                },
            },
        },
    ];

    const failureData: OnyxUpdate[] = [
        {
            onyxMethod: Onyx.METHOD.MERGE,
            key: `${ONYXKEYS.COLLECTION.REPORT_ACTIONS}${reportId}`,
            value: {
                [reportAction.reportActionID]: {
                    message: [message],
                    originalMessage: {
                        resolution: null,
                    },
                },
            },
        },
    ];

    const parameters: ResolveActionableMentionWhisperParams = {
        reportActionID: reportAction.reportActionID,
        resolution,
    };

    API.write(WRITE_COMMANDS.RESOLVE_ACTIONABLE_MENTION_WHISPER, parameters, {optimisticData, failureData});
}

function setGroupDraft(participants: Array<{login: string; accountID: number}>, reportName = '') {
    Onyx.merge(ONYXKEYS.NEW_GROUP_CHAT_DRAFT, {participants, reportName});
}

export {
    searchInServer,
    addComment,
    addAttachment,
    updateDescription,
    updateWriteCapabilityAndNavigate,
    updateNotificationPreference,
    subscribeToReportTypingEvents,
    subscribeToReportLeavingEvents,
    unsubscribeFromReportChannel,
    unsubscribeFromLeavingRoomReportChannel,
    saveReportDraftComment,
    saveReportCommentNumberOfLines,
    broadcastUserIsTyping,
    broadcastUserIsLeavingRoom,
    togglePinnedState,
    editReportComment,
    handleUserDeletedLinksInHtml,
    deleteReportActionDraft,
    saveReportActionDraft,
    saveReportActionDraftNumberOfLines,
    deleteReportComment,
    navigateToConciergeChat,
    addPolicyReport,
    deleteReport,
    navigateToConciergeChatAndDeleteReport,
    setIsComposerFullSize,
    expandURLPreview,
    markCommentAsUnread,
    readNewestAction,
    openReport,
    openReportFromDeepLink,
    navigateToAndOpenReport,
    navigateToAndOpenReportWithAccountIDs,
    navigateToAndOpenChildReport,
    toggleSubscribeToChildReport,
    updatePolicyRoomNameAndNavigate,
    clearPolicyRoomNameErrors,
    clearIOUError,
    subscribeToNewActionEvent,
    notifyNewAction,
    showReportActionNotification,
    toggleEmojiReaction,
    shouldShowReportActionNotification,
    leaveRoom,
    inviteToRoom,
    removeFromRoom,
    getCurrentUserAccountID,
    setLastOpenedPublicRoom,
    flagComment,
    openLastOpenedPublicRoom,
    updatePrivateNotes,
    getReportPrivateNote,
    clearPrivateNotesError,
    hasErrorInPrivateNotes,
    getOlderActions,
    getNewerActions,
    completeEngagementModal,
    dismissEngagementModal,
    openRoomMembersPage,
    savePrivateNotesDraft,
    getDraftPrivateNote,
    updateLastVisitTime,
    clearNewRoomFormError,
    updateReportField,
    updateReportName,
    resolveActionableMentionWhisper,
    updateRoomVisibility,
    setGroupDraft,
    clearGroupChat,
    startNewChat,
};<|MERGE_RESOLUTION|>--- conflicted
+++ resolved
@@ -1085,14 +1085,6 @@
     Onyx.merge(`${ONYXKEYS.COLLECTION.REPORT_DRAFT_COMMENT_NUMBER_OF_LINES}${reportID}`, numberOfLines);
 }
 
-<<<<<<< HEAD
-=======
-/** Immediate indication whether the report has a draft comment. */
-function setReportWithDraft(reportID: string, hasDraft: boolean): Promise<void | void[]> {
-    return Onyx.merge(`${ONYXKEYS.COLLECTION.REPORT}${reportID}`, {hasDraft});
-}
-
->>>>>>> 823e9c94
 /** Broadcasts whether or not a user is typing on a report over the report's private pusher channel. */
 function broadcastUserIsTyping(reportID: string) {
     const privateReportChannelName = getReportChannelName(reportID);

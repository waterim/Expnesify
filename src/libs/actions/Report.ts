import {format as timezoneFormat, utcToZonedTime} from 'date-fns-tz';
import ExpensiMark from 'expensify-common/lib/ExpensiMark';
import Str from 'expensify-common/lib/str';
import isEmpty from 'lodash/isEmpty';
import {DeviceEventEmitter, InteractionManager, Linking} from 'react-native';
import type {NullishDeep, OnyxCollection, OnyxEntry, OnyxUpdate} from 'react-native-onyx';
import Onyx from 'react-native-onyx';
import type {PartialDeep, ValueOf} from 'type-fest';
import type {Emoji} from '@assets/emojis/types';
import type {FileObject} from '@components/AttachmentModal';
import * as ActiveClientManager from '@libs/ActiveClientManager';
import * as API from '@libs/API';
import type {
    AddCommentOrAttachementParams,
    AddEmojiReactionParams,
    AddWorkspaceRoomParams,
    CompleteEngagementModalParams,
    DeleteCommentParams,
    ExpandURLPreviewParams,
    FlagCommentParams,
    GetNewerActionsParams,
    GetOlderActionsParams,
    GetReportPrivateNoteParams,
    InviteToRoomParams,
    LeaveRoomParams,
    MarkAsUnreadParams,
    OpenReportParams,
    OpenRoomMembersPageParams,
    ReadNewestActionParams,
    RemoveEmojiReactionParams,
    RemoveFromRoomParams,
    ResolveActionableMentionWhisperParams,
    SearchForReportsParams,
    SetNameValuePairParams,
    TogglePinnedChatParams,
    UpdateCommentParams,
    UpdatePolicyRoomNameParams,
    UpdateReportNotificationPreferenceParams,
    UpdateReportPrivateNoteParams,
    UpdateReportWriteCapabilityParams,
    UpdateRoomDescriptionParams,
} from '@libs/API/parameters';
import type UpdateRoomVisibilityParams from '@libs/API/parameters/UpdateRoomVisibilityParams';
import {READ_COMMANDS, SIDE_EFFECT_REQUEST_COMMANDS, WRITE_COMMANDS} from '@libs/API/types';
import * as CollectionUtils from '@libs/CollectionUtils';
import DateUtils from '@libs/DateUtils';
import {prepareDraftComment} from '@libs/DraftCommentUtils';
import * as EmojiUtils from '@libs/EmojiUtils';
import * as Environment from '@libs/Environment/Environment';
import * as ErrorUtils from '@libs/ErrorUtils';
import Log from '@libs/Log';
import Navigation from '@libs/Navigation/Navigation';
import LocalNotification from '@libs/Notification/LocalNotification';
import * as PersonalDetailsUtils from '@libs/PersonalDetailsUtils';
import * as PhoneNumber from '@libs/PhoneNumber';
import getPolicyMemberAccountIDs from '@libs/PolicyMembersUtils';
import {extractPolicyIDFromPath} from '@libs/PolicyUtils';
import processReportIDDeeplink from '@libs/processReportIDDeeplink';
import * as Pusher from '@libs/Pusher/pusher';
import * as ReportActionsUtils from '@libs/ReportActionsUtils';
import * as ReportUtils from '@libs/ReportUtils';
import {doesReportBelongToWorkspace} from '@libs/ReportUtils';
import type {OptimisticAddCommentReportAction} from '@libs/ReportUtils';
import shouldSkipDeepLinkNavigation from '@libs/shouldSkipDeepLinkNavigation';
import * as UserUtils from '@libs/UserUtils';
import Visibility from '@libs/Visibility';
import CONFIG from '@src/CONFIG';
import CONST from '@src/CONST';
import ONYXKEYS from '@src/ONYXKEYS';
import type {Route} from '@src/ROUTES';
import ROUTES from '@src/ROUTES';
import INPUT_IDS from '@src/types/form/NewRoomForm';
import type {PersonalDetails, PersonalDetailsList, PolicyReportField, RecentlyUsedReportFields, ReportActionReactions, ReportMetadata, ReportUserIsTyping} from '@src/types/onyx';
import type * as OnyxTypes from '@src/types/onyx';
import type {Decision, OriginalMessageIOU} from '@src/types/onyx/OriginalMessage';
import type {NotificationPreference, RoomVisibility, WriteCapability} from '@src/types/onyx/Report';
import type Report from '@src/types/onyx/Report';
import type {Message, ReportActionBase, ReportActions} from '@src/types/onyx/ReportAction';
import type ReportAction from '@src/types/onyx/ReportAction';
import type {EmptyObject} from '@src/types/utils/EmptyObject';
import {isEmptyObject} from '@src/types/utils/EmptyObject';
import * as CachedPDFPaths from './CachedPDFPaths';
import * as Modal from './Modal';
import * as Session from './Session';
import * as Welcome from './Welcome';

type SubscriberCallback = (isFromCurrentUser: boolean, reportActionID: string | undefined) => void;

type ActionSubscriber = {
    reportID: string;
    callback: SubscriberCallback;
};

let conciergeChatReportID: string | undefined;
let currentUserAccountID = -1;
let currentUserEmail: string | undefined;
Onyx.connect({
    key: ONYXKEYS.SESSION,
    callback: (value) => {
        // When signed out, val is undefined
        if (!value?.accountID) {
            conciergeChatReportID = undefined;
            return;
        }
        currentUserEmail = value.email;
        currentUserAccountID = value.accountID;
    },
});

let preferredSkinTone: number = CONST.EMOJI_DEFAULT_SKIN_TONE;
Onyx.connect({
    key: ONYXKEYS.PREFERRED_EMOJI_SKIN_TONE,
    callback: (value) => {
        preferredSkinTone = EmojiUtils.getPreferredSkinToneIndex(value);
    },
});

// map of reportID to all reportActions for that report
const allReportActions: OnyxCollection<ReportActions> = {};

Onyx.connect({
    key: ONYXKEYS.COLLECTION.REPORT_ACTIONS,
    callback: (action, key) => {
        if (!key || !action) {
            return;
        }
        const reportID = CollectionUtils.extractCollectionItemID(key);
        allReportActions[reportID] = action;
    },
});

const currentReportData: OnyxCollection<Report> = {};
Onyx.connect({
    key: ONYXKEYS.COLLECTION.REPORT,
    callback: (report, key) => {
        if (!key || !report) {
            return;
        }
        const reportID = CollectionUtils.extractCollectionItemID(key);
        currentReportData[reportID] = report;
        // eslint-disable-next-line @typescript-eslint/no-use-before-define
        handleReportChanged(report);
    },
});

let isNetworkOffline = false;
Onyx.connect({
    key: ONYXKEYS.NETWORK,
    callback: (value) => {
        isNetworkOffline = value?.isOffline ?? false;
    },
});

let allPersonalDetails: OnyxEntry<PersonalDetailsList> = {};
Onyx.connect({
    key: ONYXKEYS.PERSONAL_DETAILS_LIST,
    callback: (value) => {
        allPersonalDetails = value ?? {};
    },
});

const draftNoteMap: OnyxCollection<string> = {};
Onyx.connect({
    key: ONYXKEYS.COLLECTION.PRIVATE_NOTES_DRAFT,
    callback: (value, key) => {
        if (!key) {
            return;
        }

        const reportID = key.replace(ONYXKEYS.COLLECTION.PRIVATE_NOTES_DRAFT, '');
        draftNoteMap[reportID] = value;
    },
});

let reportMetadata: OnyxCollection<ReportMetadata> = {};
Onyx.connect({
    key: ONYXKEYS.COLLECTION.REPORT_METADATA,
    waitForCollectionCallback: true,
    callback: (value) => (reportMetadata = value),
});

const allReports: OnyxCollection<Report> = {};
const typingWatchTimers: Record<string, NodeJS.Timeout> = {};

let reportIDDeeplinkedFromOldDot: string | undefined;
Linking.getInitialURL().then((url) => {
    reportIDDeeplinkedFromOldDot = processReportIDDeeplink(url ?? '');
});

let lastVisitedPath: string | undefined;
Onyx.connect({
    key: ONYXKEYS.LAST_VISITED_PATH,
    callback: (value) => {
        if (!value) {
            return;
        }
        lastVisitedPath = value;
    },
});

let allRecentlyUsedReportFields: OnyxEntry<RecentlyUsedReportFields> = {};
Onyx.connect({
    key: ONYXKEYS.RECENTLY_USED_REPORT_FIELDS,
    callback: (val) => (allRecentlyUsedReportFields = val),
});

function clearGroupChat() {
    Onyx.set(ONYXKEYS.NEW_GROUP_CHAT_DRAFT, null);
}

function startNewChat() {
    clearGroupChat();
    Navigation.navigate(ROUTES.NEW);
}

/** Get the private pusher channel name for a Report. */
function getReportChannelName(reportID: string): string {
    return `${CONST.PUSHER.PRIVATE_REPORT_CHANNEL_PREFIX}${reportID}${CONFIG.PUSHER.SUFFIX}`;
}

/**
 * There are 2 possibilities that we can receive via pusher for a user's typing/leaving status:
 * 1. The "new" way from New Expensify is passed as {[login]: Boolean} (e.g. {yuwen@expensify.com: true}), where the value
 * is whether the user with that login is typing/leaving on the report or not.
 * 2. The "old" way from e.com which is passed as {userLogin: login} (e.g. {userLogin: bstites@expensify.com})
 *
 * This method makes sure that no matter which we get, we return the "new" format
 */
function getNormalizedStatus(typingStatus: Pusher.UserIsTypingEvent | Pusher.UserIsLeavingRoomEvent): ReportUserIsTyping {
    let normalizedStatus: ReportUserIsTyping;

    if (typingStatus.userLogin) {
        normalizedStatus = {[typingStatus.userLogin]: true};
    } else {
        normalizedStatus = typingStatus;
    }

    return normalizedStatus;
}

/** Initialize our pusher subscriptions to listen for someone typing in a report. */
function subscribeToReportTypingEvents(reportID: string) {
    if (!reportID) {
        return;
    }

    // Make sure we have a clean Typing indicator before subscribing to typing events
    Onyx.set(`${ONYXKEYS.COLLECTION.REPORT_USER_IS_TYPING}${reportID}`, {});

    const pusherChannelName = getReportChannelName(reportID);
    Pusher.subscribe(pusherChannelName, Pusher.TYPE.USER_IS_TYPING, (typingStatus) => {
        // If the pusher message comes from OldDot, we expect the typing status to be keyed by user
        // login OR by 'Concierge'. If the pusher message comes from NewDot, it is keyed by accountID
        // since personal details are keyed by accountID.
        const normalizedTypingStatus = getNormalizedStatus(typingStatus);
        const accountIDOrLogin = Object.keys(normalizedTypingStatus)[0];

        if (!accountIDOrLogin) {
            return;
        }

        // Don't show the typing indicator if the user is typing on another platform
        if (Number(accountIDOrLogin) === currentUserAccountID) {
            return;
        }

        // Use a combo of the reportID and the accountID or login as a key for holding our timers.
        const reportUserIdentifier = `${reportID}-${accountIDOrLogin}`;
        clearTimeout(typingWatchTimers[reportUserIdentifier]);
        Onyx.merge(`${ONYXKEYS.COLLECTION.REPORT_USER_IS_TYPING}${reportID}`, normalizedTypingStatus);

        // Wait for 1.5s of no additional typing events before setting the status back to false.
        typingWatchTimers[reportUserIdentifier] = setTimeout(() => {
            const typingStoppedStatus: ReportUserIsTyping = {};
            typingStoppedStatus[accountIDOrLogin] = false;
            Onyx.merge(`${ONYXKEYS.COLLECTION.REPORT_USER_IS_TYPING}${reportID}`, typingStoppedStatus);
            delete typingWatchTimers[reportUserIdentifier];
        }, 1500);
    }).catch((error) => {
        Log.hmmm('[Report] Failed to initially subscribe to Pusher channel', {errorType: error.type, pusherChannelName});
    });
}

/** Initialize our pusher subscriptions to listen for someone leaving a room. */
function subscribeToReportLeavingEvents(reportID: string) {
    if (!reportID) {
        return;
    }

    // Make sure we have a clean Leaving indicator before subscribing to leaving events
    Onyx.set(`${ONYXKEYS.COLLECTION.REPORT_USER_IS_LEAVING_ROOM}${reportID}`, false);

    const pusherChannelName = getReportChannelName(reportID);
    Pusher.subscribe(pusherChannelName, Pusher.TYPE.USER_IS_LEAVING_ROOM, (leavingStatus: Pusher.UserIsLeavingRoomEvent) => {
        // If the pusher message comes from OldDot, we expect the leaving status to be keyed by user
        // login OR by 'Concierge'. If the pusher message comes from NewDot, it is keyed by accountID
        // since personal details are keyed by accountID.
        const normalizedLeavingStatus = getNormalizedStatus(leavingStatus);
        const accountIDOrLogin = Object.keys(normalizedLeavingStatus)[0];

        if (!accountIDOrLogin) {
            return;
        }

        if (Number(accountIDOrLogin) !== currentUserAccountID) {
            return;
        }

        Onyx.merge(`${ONYXKEYS.COLLECTION.REPORT_USER_IS_LEAVING_ROOM}${reportID}`, true);
    }).catch((error) => {
        Log.hmmm('[Report] Failed to initially subscribe to Pusher channel', {errorType: error.type, pusherChannelName});
    });
}

/**
 * Remove our pusher subscriptions to listen for someone typing in a report.
 */
function unsubscribeFromReportChannel(reportID: string) {
    if (!reportID) {
        return;
    }

    const pusherChannelName = getReportChannelName(reportID);
    Onyx.set(`${ONYXKEYS.COLLECTION.REPORT_USER_IS_TYPING}${reportID}`, {});
    Pusher.unsubscribe(pusherChannelName, Pusher.TYPE.USER_IS_TYPING);
}

/**
 * Remove our pusher subscriptions to listen for someone leaving a report.
 */
function unsubscribeFromLeavingRoomReportChannel(reportID: string) {
    if (!reportID) {
        return;
    }

    const pusherChannelName = getReportChannelName(reportID);
    Onyx.set(`${ONYXKEYS.COLLECTION.REPORT_USER_IS_LEAVING_ROOM}${reportID}`, false);
    Pusher.unsubscribe(pusherChannelName, Pusher.TYPE.USER_IS_LEAVING_ROOM);
}

// New action subscriber array for report pages
let newActionSubscribers: ActionSubscriber[] = [];

/**
 * Enables the Report actions file to let the ReportActionsView know that a new comment has arrived in realtime for the current report
 * Add subscriber for report id
 * @returns Remove subscriber for report id
 */
function subscribeToNewActionEvent(reportID: string, callback: SubscriberCallback): () => void {
    newActionSubscribers.push({callback, reportID});
    return () => {
        newActionSubscribers = newActionSubscribers.filter((subscriber) => subscriber.reportID !== reportID);
    };
}

/** Notify the ReportActionsView that a new comment has arrived */
function notifyNewAction(reportID: string, accountID?: number, reportActionID?: string) {
    const actionSubscriber = newActionSubscribers.find((subscriber) => subscriber.reportID === reportID);
    if (!actionSubscriber) {
        return;
    }
    const isFromCurrentUser = accountID === currentUserAccountID;
    actionSubscriber.callback(isFromCurrentUser, reportActionID);
}

/**
 * Add up to two report actions to a report. This method can be called for the following situations:
 *
 * - Adding one comment
 * - Adding one attachment
 * - Add both a comment and attachment simultaneously
 */
function addActions(reportID: string, text = '', file?: FileObject) {
    let reportCommentText = '';
    let reportCommentAction: OptimisticAddCommentReportAction | undefined;
    let attachmentAction: OptimisticAddCommentReportAction | undefined;
    let commandName: typeof WRITE_COMMANDS.ADD_COMMENT | typeof WRITE_COMMANDS.ADD_ATTACHMENT = WRITE_COMMANDS.ADD_COMMENT;

    if (text) {
        const reportComment = ReportUtils.buildOptimisticAddCommentReportAction(text);
        reportCommentAction = reportComment.reportAction;
        reportCommentText = reportComment.commentText;
    }

    if (file) {
        // When we are adding an attachment we will call AddAttachment.
        // It supports sending an attachment with an optional comment and AddComment supports adding a single text comment only.
        commandName = WRITE_COMMANDS.ADD_ATTACHMENT;
        const attachment = ReportUtils.buildOptimisticAddCommentReportAction('', file);
        attachmentAction = attachment.reportAction;
    }

    // Always prefer the file as the last action over text
    const lastAction = attachmentAction ?? reportCommentAction;
    const currentTime = DateUtils.getDBTimeWithSkew();
    const lastComment = lastAction?.message?.[0];
    const lastCommentText = ReportUtils.formatReportLastMessageText(lastComment?.text ?? '');

    const optimisticReport: Partial<Report> = {
        lastVisibleActionCreated: currentTime,
        lastMessageTranslationKey: lastComment?.translationKey ?? '',
        lastMessageText: lastCommentText,
        lastMessageHtml: lastCommentText,
        lastActorAccountID: currentUserAccountID,
        lastReadTime: currentTime,
    };

    const report = ReportUtils.getReport(reportID);

    if (!isEmptyObject(report) && ReportUtils.getReportNotificationPreference(report) === CONST.REPORT.NOTIFICATION_PREFERENCE.HIDDEN) {
        optimisticReport.notificationPreference = CONST.REPORT.NOTIFICATION_PREFERENCE.ALWAYS;
    }

    // Optimistically add the new actions to the store before waiting to save them to the server
    const optimisticReportActions: OnyxCollection<OptimisticAddCommentReportAction> = {};
    if (text && reportCommentAction?.reportActionID) {
        optimisticReportActions[reportCommentAction.reportActionID] = reportCommentAction;
    }
    if (file && attachmentAction?.reportActionID) {
        optimisticReportActions[attachmentAction.reportActionID] = attachmentAction;
    }

    const parameters: AddCommentOrAttachementParams = {
        reportID,
        reportActionID: file ? attachmentAction?.reportActionID : reportCommentAction?.reportActionID,
        commentReportActionID: file && reportCommentAction ? reportCommentAction.reportActionID : null,
        reportComment: reportCommentText,
        file,
        clientCreatedTime: file ? attachmentAction?.created : reportCommentAction?.created,
    };

    if (reportIDDeeplinkedFromOldDot === reportID && report?.participantAccountIDs?.length === 1 && Number(report.participantAccountIDs?.[0]) === CONST.ACCOUNT_ID.CONCIERGE) {
        parameters.isOldDotConciergeChat = true;
    }

    const optimisticData: OnyxUpdate[] = [
        {
            onyxMethod: Onyx.METHOD.MERGE,
            key: `${ONYXKEYS.COLLECTION.REPORT}${reportID}`,
            value: optimisticReport,
        },
        {
            onyxMethod: Onyx.METHOD.MERGE,
            key: `${ONYXKEYS.COLLECTION.REPORT_ACTIONS}${reportID}`,
            value: optimisticReportActions as ReportActions,
        },
    ];

    const successReportActions: OnyxCollection<NullishDeep<ReportAction>> = {};

    Object.entries(optimisticReportActions).forEach(([actionKey]) => {
        successReportActions[actionKey] = {pendingAction: null, isOptimisticAction: null};
    });

    const successData: OnyxUpdate[] = [
        {
            onyxMethod: Onyx.METHOD.MERGE,
            key: `${ONYXKEYS.COLLECTION.REPORT_ACTIONS}${reportID}`,
            value: successReportActions,
        },
    ];

    let failureReport: Partial<Report> = {
        lastMessageTranslationKey: '',
        lastMessageText: '',
        lastVisibleActionCreated: '',
    };
    const {lastMessageText = '', lastMessageTranslationKey = ''} = ReportActionsUtils.getLastVisibleMessage(reportID);
    if (lastMessageText || lastMessageTranslationKey) {
        const lastVisibleAction = ReportActionsUtils.getLastVisibleAction(reportID);
        const lastVisibleActionCreated = lastVisibleAction?.created;
        const lastActorAccountID = lastVisibleAction?.actorAccountID;
        failureReport = {
            lastMessageTranslationKey,
            lastMessageText,
            lastVisibleActionCreated,
            lastActorAccountID,
        };
    }

    const failureReportActions: Record<string, OptimisticAddCommentReportAction> = {};

    Object.entries(optimisticReportActions).forEach(([actionKey, action]) => {
        failureReportActions[actionKey] = {
            // eslint-disable-next-line @typescript-eslint/non-nullable-type-assertion-style
            ...(action as OptimisticAddCommentReportAction),
            errors: ErrorUtils.getMicroSecondOnyxError('report.genericAddCommentFailureMessage'),
        };
    });

    const failureData: OnyxUpdate[] = [
        {
            onyxMethod: Onyx.METHOD.MERGE,
            key: `${ONYXKEYS.COLLECTION.REPORT}${reportID}`,
            value: failureReport,
        },
        {
            onyxMethod: Onyx.METHOD.MERGE,
            key: `${ONYXKEYS.COLLECTION.REPORT_ACTIONS}${reportID}`,
            value: failureReportActions as ReportActions,
        },
    ];

    // Update optimistic data for parent report action if the report is a child report
    const optimisticParentReportData = ReportUtils.getOptimisticDataForParentReportAction(reportID, currentTime, CONST.RED_BRICK_ROAD_PENDING_ACTION.ADD);
    optimisticParentReportData.forEach((parentReportData) => {
        if (isEmptyObject(parentReportData)) {
            return;
        }
        optimisticData.push(parentReportData);
    });

    // Update the timezone if it's been 5 minutes from the last time the user added a comment
    if (DateUtils.canUpdateTimezone() && currentUserAccountID) {
        const timezone = DateUtils.getCurrentTimezone();
        parameters.timezone = JSON.stringify(timezone);
        optimisticData.push({
            onyxMethod: Onyx.METHOD.MERGE,
            key: ONYXKEYS.PERSONAL_DETAILS_LIST,
            value: {[currentUserAccountID]: {timezone}},
        });
        DateUtils.setTimezoneUpdated();
    }

    API.write(commandName, parameters, {
        optimisticData,
        successData,
        failureData,
    });
    notifyNewAction(reportID, lastAction?.actorAccountID, lastAction?.reportActionID);
}

/** Add an attachment and optional comment. */
function addAttachment(reportID: string, file: FileObject, text = '') {
    addActions(reportID, text, file);
}

/** Add a single comment to a report */
function addComment(reportID: string, text: string) {
    addActions(reportID, text);
}

function reportActionsExist(reportID: string): boolean {
    return allReportActions?.[reportID] !== undefined;
}

/**
 * Gets the latest page of report actions and updates the last read message
 * If a chat with the passed reportID is not found, we will create a chat based on the passed participantList
 *
 * @param reportID The ID of the report to open
 * @param reportActionID The ID used to fetch a specific range of report actions related to the current reportActionID when opening a chat.
 * @param participantLoginList The list of users that are included in a new chat, not including the user creating it
 * @param newReportObject The optimistic report object created when making a new chat, saved as optimistic data
 * @param parentReportActionID The parent report action that a thread was created from (only passed for new threads)
 * @param isFromDeepLink Whether or not this report is being opened from a deep link
 * @param participantAccountIDList The list of accountIDs that are included in a new chat, not including the user creating it
 */
function openReport(
    reportID: string,
    reportActionID?: string,
    participantLoginList: string[] = [],
    newReportObject: Partial<Report> = {},
    parentReportActionID = '0',
    isFromDeepLink = false,
    participantAccountIDList: number[] = [],
) {
    if (!reportID) {
        return;
    }

    const optimisticReport = reportActionsExist(reportID)
        ? {}
        : {
              reportName: allReports?.[reportID]?.reportName ?? CONST.REPORT.DEFAULT_REPORT_NAME,
          };

    const optimisticData: OnyxUpdate[] = [
        {
            onyxMethod: Onyx.METHOD.MERGE,
            key: `${ONYXKEYS.COLLECTION.REPORT}${reportID}`,
            value: optimisticReport,
        },
        {
            onyxMethod: Onyx.METHOD.MERGE,
            key: `${ONYXKEYS.COLLECTION.REPORT_METADATA}${reportID}`,
            value: {
                isLoadingInitialReportActions: true,
                isLoadingOlderReportActions: false,
                isLoadingNewerReportActions: false,
                lastVisitTime: DateUtils.getDBTime(),
            },
        },
    ];

    const successData: OnyxUpdate[] = [
        {
            onyxMethod: Onyx.METHOD.MERGE,
            key: `${ONYXKEYS.COLLECTION.REPORT}${reportID}`,
            value: {
                errorFields: {
                    notFound: null,
                },
            },
        },
        {
            onyxMethod: Onyx.METHOD.MERGE,
            key: `${ONYXKEYS.COLLECTION.REPORT_METADATA}${reportID}`,
            value: {
                isLoadingInitialReportActions: false,
            },
        },
    ];

    const failureData: OnyxUpdate[] = [
        {
            onyxMethod: Onyx.METHOD.MERGE,
            key: `${ONYXKEYS.COLLECTION.REPORT_METADATA}${reportID}`,
            value: {
                isLoadingInitialReportActions: false,
            },
        },
    ];

    const parameters: OpenReportParams = {
        reportID,
        reportActionID,
        emailList: participantLoginList ? participantLoginList.join(',') : '',
        accountIDList: participantAccountIDList ? participantAccountIDList.join(',') : '',
        parentReportActionID,
    };

    if (ReportUtils.isGroupChat(newReportObject)) {
        parameters.chatType = CONST.REPORT.CHAT_TYPE.GROUP;
        parameters.groupChatAdminLogins = currentUserEmail;
        parameters.optimisticAccountIDList = participantAccountIDList.join(',');
        parameters.reportName = newReportObject.reportName ?? '';
    }

    if (isFromDeepLink) {
        parameters.shouldRetry = false;
    }

    const report = ReportUtils.getReport(reportID);
    // If we open an exist report, but it is not present in Onyx yet, we should change the method to set for this report
    // and we need data to be available when we navigate to the chat page
    if (isEmptyObject(report)) {
        optimisticData[0].onyxMethod = Onyx.METHOD.SET;
    }

    // If we are creating a new report, we need to add the optimistic report data and a report action
    const isCreatingNewReport = !isEmptyObject(newReportObject);
    if (isCreatingNewReport) {
        // Change the method to set for new reports because it doesn't exist yet, is faster,
        // and we need the data to be available when we navigate to the chat page
        optimisticData[0].onyxMethod = Onyx.METHOD.SET;
        optimisticData[0].value = {
            ...optimisticReport,
            reportName: CONST.REPORT.DEFAULT_REPORT_NAME,
            ...newReportObject,
            pendingFields: {
                createChat: CONST.RED_BRICK_ROAD_PENDING_ACTION.ADD,
            },
            isOptimisticReport: true,
        };

        let emailCreatingAction: string = CONST.REPORT.OWNER_EMAIL_FAKE;
        if (newReportObject.ownerAccountID && newReportObject.ownerAccountID !== CONST.REPORT.OWNER_ACCOUNT_ID_FAKE) {
            emailCreatingAction = allPersonalDetails?.[newReportObject.ownerAccountID]?.login ?? '';
        }
        const optimisticCreatedAction = ReportUtils.buildOptimisticCreatedReportAction(emailCreatingAction);
        optimisticData.push({
            onyxMethod: Onyx.METHOD.SET,
            key: `${ONYXKEYS.COLLECTION.REPORT_ACTIONS}${reportID}`,
            value: {[optimisticCreatedAction.reportActionID]: optimisticCreatedAction},
        });
        successData.push(
            {
                onyxMethod: Onyx.METHOD.MERGE,
                key: `${ONYXKEYS.COLLECTION.REPORT_ACTIONS}${reportID}`,
                value: {[optimisticCreatedAction.reportActionID]: {pendingAction: null}},
            },
            {
                onyxMethod: Onyx.METHOD.MERGE,
                key: `${ONYXKEYS.COLLECTION.REPORT}${reportID}`,
                value: {
                    pendingFields: {
                        createChat: null,
                    },
                    errorFields: {
                        createChat: null,
                    },
                    isOptimisticReport: false,
                },
            },
        );

        // Add optimistic personal details for new participants
        const optimisticPersonalDetails: OnyxCollection<PersonalDetails> = {};
        const settledPersonalDetails: OnyxCollection<PersonalDetails> = {};
        participantLoginList.forEach((login, index) => {
            const accountID = newReportObject?.participantAccountIDs?.[index];

            if (!accountID) {
                return;
            }

            optimisticPersonalDetails[accountID] = allPersonalDetails?.[accountID] ?? {
                login,
                accountID,
                avatar: UserUtils.getDefaultAvatarURL(accountID),
                displayName: login,
                isOptimisticPersonalDetail: true,
            };

            settledPersonalDetails[accountID] = allPersonalDetails?.[accountID] ?? null;
        });

        optimisticData.push({
            onyxMethod: Onyx.METHOD.MERGE,
            key: ONYXKEYS.PERSONAL_DETAILS_LIST,
            value: optimisticPersonalDetails,
        });
        successData.push({
            onyxMethod: Onyx.METHOD.MERGE,
            key: ONYXKEYS.PERSONAL_DETAILS_LIST,
            value: settledPersonalDetails,
        });
        failureData.push({
            onyxMethod: Onyx.METHOD.MERGE,
            key: ONYXKEYS.PERSONAL_DETAILS_LIST,
            value: settledPersonalDetails,
        });

        // Add the createdReportActionID parameter to the API call
        parameters.createdReportActionID = optimisticCreatedAction.reportActionID;

        // If we are creating a thread, ensure the report action has childReportID property added
        if (newReportObject.parentReportID && parentReportActionID) {
            optimisticData.push({
                onyxMethod: Onyx.METHOD.MERGE,
                key: `${ONYXKEYS.COLLECTION.REPORT_ACTIONS}${newReportObject.parentReportID}`,
                value: {[parentReportActionID]: {childReportID: reportID, childType: CONST.REPORT.TYPE.CHAT}},
            });
            failureData.push({
                onyxMethod: Onyx.METHOD.MERGE,
                key: `${ONYXKEYS.COLLECTION.REPORT_ACTIONS}${newReportObject.parentReportID}`,
                value: {[parentReportActionID]: {childReportID: '0', childType: ''}},
            });
        }
    }

    parameters.clientLastReadTime = currentReportData?.[reportID]?.lastReadTime ?? '';

    if (isFromDeepLink) {
        // eslint-disable-next-line rulesdir/no-api-side-effects-method
        API.makeRequestWithSideEffects(SIDE_EFFECT_REQUEST_COMMANDS.OPEN_REPORT, parameters, {optimisticData, successData, failureData}).finally(() => {
            Onyx.set(ONYXKEYS.IS_CHECKING_PUBLIC_ROOM, false);
        });
    } else {
        // eslint-disable-next-line rulesdir/no-multiple-api-calls
        API.write(
            WRITE_COMMANDS.OPEN_REPORT,
            parameters,
            {optimisticData, successData, failureData},
            {
                getConflictingRequests: (persistedRequests) =>
                    // requests conflict only if:
                    // 1. they are OpenReport commands
                    // 2. they have the same reportID
                    // 3. they are not creating a report - all calls to OpenReport that create a report will be unique and have a unique createdReportActionID
                    persistedRequests.filter((request) => request.command === WRITE_COMMANDS.OPEN_REPORT && request.data?.reportID === reportID && !request.data?.createdReportActionID),
            },
        );
    }
}

/**
 * This will find an existing chat, or create a new one if none exists, for the given user or set of users. It will then navigate to this chat.
 *
 * @param userLogins list of user logins to start a chat report with.
 * @param shouldDismissModal a flag to determine if we should dismiss modal before navigate to report or navigate to report directly.
 */
function navigateToAndOpenReport(userLogins: string[], shouldDismissModal = true, reportName?: string) {
    let newChat: ReportUtils.OptimisticChatReport | EmptyObject = {};
    let chat: OnyxEntry<Report> | EmptyObject = {};
    const participantAccountIDs = PersonalDetailsUtils.getAccountIDsByLogins(userLogins);
    const isGroupChat = participantAccountIDs.length > 1;

    // If we are not creating a new Group Chat then we are creating a 1:1 DM and will look for an existing chat
    if (!isGroupChat) {
        chat = ReportUtils.getChatByParticipants(participantAccountIDs);
    }

    if (isEmptyObject(chat)) {
        if (isGroupChat) {
            newChat = ReportUtils.buildOptimisticChatReport(
                participantAccountIDs,
                reportName,
                CONST.REPORT.CHAT_TYPE.GROUP,
                undefined,
                undefined,
                undefined,
                undefined,
                undefined,
                undefined,
                CONST.REPORT.NOTIFICATION_PREFERENCE.HIDDEN,
            );
        } else {
            newChat = ReportUtils.buildOptimisticChatReport(participantAccountIDs);
        }
    }
    const report = isEmptyObject(chat) ? newChat : chat;

    // We want to pass newChat here because if anything is passed in that param (even an existing chat), we will try to create a chat on the server
    openReport(report.reportID, '', userLogins, newChat);
    if (shouldDismissModal) {
        Navigation.dismissModalWithReport(report);
    } else {
        Navigation.navigateWithSwitchPolicyID({route: ROUTES.HOME});
        Navigation.navigate(ROUTES.REPORT_WITH_ID.getRoute(report.reportID));
    }
}

/**
 * This will find an existing chat, or create a new one if none exists, for the given accountID or set of accountIDs. It will then navigate to this chat.
 *
 * @param participantAccountIDs of user logins to start a chat report with.
 */
function navigateToAndOpenReportWithAccountIDs(participantAccountIDs: number[]) {
    let newChat: ReportUtils.OptimisticChatReport | EmptyObject = {};
    const chat = ReportUtils.getChatByParticipants(participantAccountIDs);
    if (!chat) {
        newChat = ReportUtils.buildOptimisticChatReport(participantAccountIDs);
    }
    const report = chat ?? newChat;

    // We want to pass newChat here because if anything is passed in that param (even an existing chat), we will try to create a chat on the server
    openReport(report.reportID, '', [], newChat, '0', false, participantAccountIDs);
    Navigation.dismissModalWithReport(report);
}

/**
 * This will navigate to an existing thread, or create a new one if necessary
 *
 * @param childReportID The reportID we are trying to open
 * @param parentReportAction the parent comment of a thread
 * @param parentReportID The reportID of the parent
 */
function navigateToAndOpenChildReport(childReportID = '0', parentReportAction: Partial<ReportAction> = {}, parentReportID = '0') {
    if (childReportID !== '0') {
        openReport(childReportID);
        Navigation.navigate(ROUTES.REPORT_WITH_ID.getRoute(childReportID));
    } else {
        const participantAccountIDs = [...new Set([currentUserAccountID, Number(parentReportAction.actorAccountID)])];
        const parentReport = allReports?.[parentReportID];
        const newChat = ReportUtils.buildOptimisticChatReport(
            participantAccountIDs,
            parentReportAction?.message?.[0]?.text,
            parentReport?.chatType,
            parentReport?.policyID ?? CONST.POLICY.OWNER_EMAIL_FAKE,
            CONST.POLICY.OWNER_ACCOUNT_ID_FAKE,
            false,
            parentReport?.policyName ?? '',
            undefined,
            undefined,
            ReportUtils.getChildReportNotificationPreference(parentReportAction),
            parentReportAction.reportActionID,
            parentReportID,
        );

        const participantLogins = PersonalDetailsUtils.getLoginsByAccountIDs(newChat?.participantAccountIDs ?? []);
        openReport(newChat.reportID, '', participantLogins, newChat, parentReportAction.reportActionID);
        Navigation.navigate(ROUTES.REPORT_WITH_ID.getRoute(newChat.reportID));
    }
}

/**
 * Gets the older actions that have not been read yet.
 * Normally happens when you scroll up on a chat, and the actions have not been read yet.
 */
function getOlderActions(reportID: string, reportActionID: string) {
    const optimisticData: OnyxUpdate[] = [
        {
            onyxMethod: Onyx.METHOD.MERGE,
            key: `${ONYXKEYS.COLLECTION.REPORT_METADATA}${reportID}`,
            value: {
                isLoadingOlderReportActions: true,
            },
        },
    ];

    const successData: OnyxUpdate[] = [
        {
            onyxMethod: Onyx.METHOD.MERGE,
            key: `${ONYXKEYS.COLLECTION.REPORT_METADATA}${reportID}`,
            value: {
                isLoadingOlderReportActions: false,
            },
        },
    ];

    const failureData: OnyxUpdate[] = [
        {
            onyxMethod: Onyx.METHOD.MERGE,
            key: `${ONYXKEYS.COLLECTION.REPORT_METADATA}${reportID}`,
            value: {
                isLoadingOlderReportActions: false,
            },
        },
    ];

    const parameters: GetOlderActionsParams = {
        reportID,
        reportActionID,
    };

    API.read(READ_COMMANDS.GET_OLDER_ACTIONS, parameters, {optimisticData, successData, failureData});
}

/**
 * Gets the newer actions that have not been read yet.
 * Normally happens when you are not located at the bottom of the list and scroll down on a chat.
 */
function getNewerActions(reportID: string, reportActionID: string) {
    const optimisticData: OnyxUpdate[] = [
        {
            onyxMethod: Onyx.METHOD.MERGE,
            key: `${ONYXKEYS.COLLECTION.REPORT_METADATA}${reportID}`,
            value: {
                isLoadingNewerReportActions: true,
            },
        },
    ];

    const successData: OnyxUpdate[] = [
        {
            onyxMethod: Onyx.METHOD.MERGE,
            key: `${ONYXKEYS.COLLECTION.REPORT_METADATA}${reportID}`,
            value: {
                isLoadingNewerReportActions: false,
            },
        },
    ];

    const failureData: OnyxUpdate[] = [
        {
            onyxMethod: Onyx.METHOD.MERGE,
            key: `${ONYXKEYS.COLLECTION.REPORT_METADATA}${reportID}`,
            value: {
                isLoadingNewerReportActions: false,
            },
        },
    ];

    const parameters: GetNewerActionsParams = {
        reportID,
        reportActionID,
    };

    API.read(READ_COMMANDS.GET_NEWER_ACTIONS, parameters, {optimisticData, successData, failureData});
}

/**
 * Gets metadata info about links in the provided report action
 */
function expandURLPreview(reportID: string, reportActionID: string) {
    const parameters: ExpandURLPreviewParams = {
        reportID,
        reportActionID,
    };

    API.read(READ_COMMANDS.EXPAND_URL_PREVIEW, parameters);
}

/** Marks the new report actions as read */
function readNewestAction(reportID: string) {
    const lastReadTime = DateUtils.getDBTime();

    const optimisticData: OnyxUpdate[] = [
        {
            onyxMethod: Onyx.METHOD.MERGE,
            key: `${ONYXKEYS.COLLECTION.REPORT}${reportID}`,
            value: {
                lastReadTime,
            },
        },
    ];

    const parameters: ReadNewestActionParams = {
        reportID,
        lastReadTime,
    };

    API.write(WRITE_COMMANDS.READ_NEWEST_ACTION, parameters, {optimisticData});
    DeviceEventEmitter.emit(`readNewestAction_${reportID}`, lastReadTime);
}

/**
 * Sets the last read time on a report
 */
function markCommentAsUnread(reportID: string, reportActionCreated: string) {
    const reportActions = allReportActions?.[reportID];

    // Find the latest report actions from other users
    const latestReportActionFromOtherUsers = Object.values(reportActions ?? {}).reduce((latest: ReportAction | null, current: ReportAction) => {
        if (current.actorAccountID !== currentUserAccountID && (!latest || current.created > latest.created)) {
            return current;
        }
        return latest;
    }, null);

    // If no action created date is provided, use the last action's from other user
    const actionCreationTime = reportActionCreated || (latestReportActionFromOtherUsers?.created ?? allReports?.[reportID]?.lastVisibleActionCreated ?? DateUtils.getDBTime(0));

    // We subtract 1 millisecond so that the lastReadTime is updated to just before a given reportAction's created date
    // For example, if we want to mark a report action with ID 100 and created date '2014-04-01 16:07:02.999' unread, we set the lastReadTime to '2014-04-01 16:07:02.998'
    // Since the report action with ID 100 will be the first with a timestamp above '2014-04-01 16:07:02.998', it's the first one that will be shown as unread
    const lastReadTime = DateUtils.subtractMillisecondsFromDateTime(actionCreationTime, 1);

    const optimisticData: OnyxUpdate[] = [
        {
            onyxMethod: Onyx.METHOD.MERGE,
            key: `${ONYXKEYS.COLLECTION.REPORT}${reportID}`,
            value: {
                lastReadTime,
            },
        },
    ];

    const parameters: MarkAsUnreadParams = {
        reportID,
        lastReadTime,
    };

    API.write(WRITE_COMMANDS.MARK_AS_UNREAD, parameters, {optimisticData});
    DeviceEventEmitter.emit(`unreadAction_${reportID}`, lastReadTime);
}

/** Toggles the pinned state of the report. */
function togglePinnedState(reportID: string, isPinnedChat: boolean) {
    const pinnedValue = !isPinnedChat;

    // Optimistically pin/unpin the report before we send out the command
    const optimisticData: OnyxUpdate[] = [
        {
            onyxMethod: Onyx.METHOD.MERGE,
            key: `${ONYXKEYS.COLLECTION.REPORT}${reportID}`,
            value: {isPinned: pinnedValue},
        },
    ];

    const parameters: TogglePinnedChatParams = {
        reportID,
        pinnedValue,
    };

    API.write(WRITE_COMMANDS.TOGGLE_PINNED_CHAT, parameters, {optimisticData});
}

/**
 * Saves the comment left by the user as they are typing. By saving this data the user can switch between chats, close
 * tab, refresh etc without worrying about loosing what they typed out.
 * When empty string or null is passed, it will delete the draft comment from Onyx store.
 */
function saveReportDraftComment(reportID: string, comment: string | null) {
    Onyx.merge(`${ONYXKEYS.COLLECTION.REPORT_DRAFT_COMMENT}${reportID}`, prepareDraftComment(comment));
}

/** Saves the number of lines for the comment */
function saveReportCommentNumberOfLines(reportID: string, numberOfLines: number) {
    Onyx.merge(`${ONYXKEYS.COLLECTION.REPORT_DRAFT_COMMENT_NUMBER_OF_LINES}${reportID}`, numberOfLines);
}

/** Broadcasts whether or not a user is typing on a report over the report's private pusher channel. */
function broadcastUserIsTyping(reportID: string) {
    const privateReportChannelName = getReportChannelName(reportID);
    const typingStatus: Pusher.UserIsTypingEvent = {
        [currentUserAccountID]: true,
    };
    Pusher.sendEvent(privateReportChannelName, Pusher.TYPE.USER_IS_TYPING, typingStatus);
}

/** Broadcasts to the report's private pusher channel whether a user is leaving a report */
function broadcastUserIsLeavingRoom(reportID: string) {
    const privateReportChannelName = getReportChannelName(reportID);
    const leavingStatus: Pusher.UserIsLeavingRoomEvent = {
        [currentUserAccountID]: true,
    };
    Pusher.sendEvent(privateReportChannelName, Pusher.TYPE.USER_IS_LEAVING_ROOM, leavingStatus);
}

/** When a report changes in Onyx, this fetches the report from the API if the report doesn't have a name */
function handleReportChanged(report: OnyxEntry<Report>) {
    if (!report) {
        return;
    }

    // It is possible that we optimistically created a DM/group-DM for a set of users for which a report already exists.
    // In this case, the API will let us know by returning a preexistingReportID.
    // We should clear out the optimistically created report and re-route the user to the preexisting report.
    if (report?.reportID && report.preexistingReportID) {
        Onyx.set(`${ONYXKEYS.COLLECTION.REPORT}${report.reportID}`, null);

        // Only re-route them if they are still looking at the optimistically created report
        if (Navigation.getActiveRoute().includes(`/r/${report.reportID}`)) {
            // Pass 'FORCED_UP' type to replace new report on second login with proper one in the Navigation
            Navigation.navigate(ROUTES.REPORT_WITH_ID.getRoute(report.preexistingReportID), CONST.NAVIGATION.TYPE.FORCED_UP);
        }
        return;
    }

    if (allReports && report?.reportID) {
        allReports[report.reportID] = report;

        if (ReportUtils.isConciergeChatReport(report)) {
            conciergeChatReportID = report.reportID;
        }
    }
}

/** Deletes a comment from the report, basically sets it as empty string */
function deleteReportComment(reportID: string, reportAction: ReportAction) {
    const originalReportID = ReportUtils.getOriginalReportID(reportID, reportAction);
    const reportActionID = reportAction.reportActionID;

    if (!reportActionID || !originalReportID) {
        return;
    }

    const isDeletedParentAction = ReportActionsUtils.isThreadParentMessage(reportAction, reportID);
    const deletedMessage: Message[] = [
        {
            translationKey: '',
            type: 'COMMENT',
            html: '',
            text: '',
            isEdited: true,
            isDeletedParentAction,
        },
    ];
    const optimisticReportActions: NullishDeep<ReportActions> = {
        [reportActionID]: {
            pendingAction: CONST.RED_BRICK_ROAD_PENDING_ACTION.DELETE,
            previousMessage: reportAction.message,
            message: deletedMessage,
            errors: null,
            linkMetadata: [],
        },
    };

    // If we are deleting the last visible message, let's find the previous visible one (or set an empty one if there are none) and update the lastMessageText in the LHN.
    // Similarly, if we are deleting the last read comment we will want to update the lastVisibleActionCreated to use the previous visible message.
    let optimisticReport: Partial<Report> = {
        lastMessageTranslationKey: '',
        lastMessageText: '',
        lastVisibleActionCreated: '',
    };
    const {lastMessageText = '', lastMessageTranslationKey = ''} = ReportUtils.getLastVisibleMessage(originalReportID, optimisticReportActions as ReportActions);
    if (lastMessageText || lastMessageTranslationKey) {
        const lastVisibleAction = ReportActionsUtils.getLastVisibleAction(originalReportID, optimisticReportActions as ReportActions);
        const lastVisibleActionCreated = lastVisibleAction?.created;
        const lastActorAccountID = lastVisibleAction?.actorAccountID;
        optimisticReport = {
            lastMessageTranslationKey,
            lastMessageText,
            lastVisibleActionCreated,
            lastActorAccountID,
        };
    }

    // If the API call fails we must show the original message again, so we revert the message content back to how it was
    // and and remove the pendingAction so the strike-through clears
    const failureData: OnyxUpdate[] = [
        {
            onyxMethod: Onyx.METHOD.MERGE,
            key: `${ONYXKEYS.COLLECTION.REPORT_ACTIONS}${originalReportID}`,
            value: {
                [reportActionID]: {
                    message: reportAction.message,
                    pendingAction: null,
                    previousMessage: null,
                },
            },
        },
    ];

    const successData: OnyxUpdate[] = [
        {
            onyxMethod: Onyx.METHOD.MERGE,
            key: `${ONYXKEYS.COLLECTION.REPORT_ACTIONS}${originalReportID}`,
            value: {
                [reportActionID]: {
                    pendingAction: null,
                    previousMessage: null,
                },
            },
        },
    ];

    const optimisticData: OnyxUpdate[] = [
        {
            onyxMethod: Onyx.METHOD.MERGE,
            key: `${ONYXKEYS.COLLECTION.REPORT_ACTIONS}${originalReportID}`,
            value: optimisticReportActions,
        },
        {
            onyxMethod: Onyx.METHOD.MERGE,
            key: `${ONYXKEYS.COLLECTION.REPORT}${originalReportID}`,
            value: optimisticReport,
        },
    ];

    // Update optimistic data for parent report action if the report is a child report and the reportAction has no visible child
    const childVisibleActionCount = reportAction.childVisibleActionCount ?? 0;
    if (childVisibleActionCount === 0) {
        const optimisticParentReportData = ReportUtils.getOptimisticDataForParentReportAction(
            originalReportID,
            optimisticReport?.lastVisibleActionCreated ?? '',
            CONST.RED_BRICK_ROAD_PENDING_ACTION.DELETE,
        );
        optimisticParentReportData.forEach((parentReportData) => {
            if (isEmptyObject(parentReportData)) {
                return;
            }
            optimisticData.push(parentReportData);
        });
    }

    const parameters: DeleteCommentParams = {
        reportID: originalReportID,
        reportActionID,
    };

    CachedPDFPaths.clearByKey(reportActionID);

    API.write(
        WRITE_COMMANDS.DELETE_COMMENT,
        parameters,
        {optimisticData, successData, failureData},
        {
            getConflictingRequests: (persistedRequests) => {
                const conflictingCommands = (
                    isDeletedParentAction
                        ? [WRITE_COMMANDS.UPDATE_COMMENT]
                        : [WRITE_COMMANDS.ADD_COMMENT, WRITE_COMMANDS.ADD_ATTACHMENT, WRITE_COMMANDS.UPDATE_COMMENT, WRITE_COMMANDS.DELETE_COMMENT]
                ) as string[];
                return persistedRequests.filter((request) => conflictingCommands.includes(request.command) && request.data?.reportActionID === reportActionID);
            },
            handleConflictingRequest: () => Onyx.update(successData),
            shouldIncludeCurrentRequest: !isDeletedParentAction,
        },
    );
}

/**
 * Removes the links in html of a comment.
 * example:
 *      html="test <a href="https://www.google.com" target="_blank" rel="noreferrer noopener">https://www.google.com</a> test"
 *      links=["https://www.google.com"]
 * returns: "test https://www.google.com test"
 */
function removeLinksFromHtml(html: string, links: string[]): string {
    let htmlCopy = html.slice();
    links.forEach((link) => {
        // We want to match the anchor tag of the link and replace the whole anchor tag with the text of the anchor tag
        const regex = new RegExp(`<(a)[^><]*href\\s*=\\s*(['"])(${Str.escapeForRegExp(link)})\\2(?:".*?"|'.*?'|[^'"><])*>([\\s\\S]*?)<\\/\\1>(?![^<]*(<\\/pre>|<\\/code>))`, 'g');
        htmlCopy = htmlCopy.replace(regex, '$4');
    });
    return htmlCopy;
}

/**
 * This function will handle removing only links that were purposely removed by the user while editing.
 *
 * @param newCommentText text of the comment after editing.
 * @param originalCommentMarkdown original markdown of the comment before editing.
 */
function handleUserDeletedLinksInHtml(newCommentText: string, originalCommentMarkdown: string): string {
    const parser = new ExpensiMark();
    if (newCommentText.length > CONST.MAX_MARKUP_LENGTH) {
        return newCommentText;
    }
    const htmlForNewComment = parser.replace(newCommentText);
    const removedLinks = parser.getRemovedMarkdownLinks(originalCommentMarkdown, newCommentText);
    return removeLinksFromHtml(htmlForNewComment, removedLinks);
}

/** Saves a new message for a comment. Marks the comment as edited, which will be reflected in the UI. */
function editReportComment(reportID: string, originalReportAction: OnyxEntry<ReportAction>, textForNewComment: string) {
    const parser = new ExpensiMark();
    const originalReportID = ReportUtils.getOriginalReportID(reportID, originalReportAction);

    if (!originalReportID || !originalReportAction) {
        return;
    }

    // Do not autolink if someone explicitly tries to remove a link from message.
    // https://github.com/Expensify/App/issues/9090
    // https://github.com/Expensify/App/issues/13221
    const originalCommentHTML = originalReportAction.message?.[0]?.html;
    const originalCommentMarkdown = parser.htmlToMarkdown(originalCommentHTML ?? '').trim();

    // Skip the Edit if draft is not changed
    if (originalCommentMarkdown === textForNewComment) {
        return;
    }

    const htmlForNewComment = handleUserDeletedLinksInHtml(textForNewComment, originalCommentMarkdown);
    const reportComment = parser.htmlToText(htmlForNewComment);

    // For comments shorter than or equal to 10k chars, convert the comment from MD into HTML because that's how it is stored in the database
    // For longer comments, skip parsing and display plaintext for performance reasons. It takes over 40s to parse a 100k long string!!
    let parsedOriginalCommentHTML = originalCommentHTML;
    if (textForNewComment.length <= CONST.MAX_MARKUP_LENGTH) {
        const autolinkFilter = {filterRules: parser.rules.map((rule) => rule.name).filter((name) => name !== 'autolink')};
        parsedOriginalCommentHTML = parser.replace(originalCommentMarkdown, autolinkFilter);
    }

    //  Delete the comment if it's empty
    if (!htmlForNewComment) {
        deleteReportComment(originalReportID, originalReportAction);
        return;
    }

    // Skip the Edit if message is not changed
    if (parsedOriginalCommentHTML === htmlForNewComment.trim() || originalCommentHTML === htmlForNewComment.trim()) {
        return;
    }

    // Optimistically update the reportAction with the new message
    const reportActionID = originalReportAction.reportActionID;
    const originalMessage = originalReportAction?.message?.[0];
    const optimisticReportActions: PartialDeep<ReportActions> = {
        [reportActionID]: {
            pendingAction: CONST.RED_BRICK_ROAD_PENDING_ACTION.UPDATE,
            message: [
                {
                    ...originalMessage,
                    type: CONST.REPORT.MESSAGE.TYPE.COMMENT,
                    isEdited: true,
                    html: htmlForNewComment,
                    text: reportComment,
                },
            ],
        },
    };

    const optimisticData: OnyxUpdate[] = [
        {
            onyxMethod: Onyx.METHOD.MERGE,
            key: `${ONYXKEYS.COLLECTION.REPORT_ACTIONS}${originalReportID}`,
            value: optimisticReportActions,
        },
    ];

    const lastVisibleAction = ReportActionsUtils.getLastVisibleAction(originalReportID, optimisticReportActions as ReportActions);
    if (reportActionID === lastVisibleAction?.reportActionID) {
        const lastMessageText = ReportUtils.formatReportLastMessageText(reportComment);
        const optimisticReport = {
            lastMessageTranslationKey: '',
            lastMessageText,
        };
        optimisticData.push({
            onyxMethod: Onyx.METHOD.MERGE,
            key: `${ONYXKEYS.COLLECTION.REPORT}${originalReportID}`,
            value: optimisticReport,
        });
    }

    const failureData: OnyxUpdate[] = [
        {
            onyxMethod: Onyx.METHOD.MERGE,
            key: `${ONYXKEYS.COLLECTION.REPORT_ACTIONS}${originalReportID}`,
            value: {
                [reportActionID]: {
                    ...originalReportAction,
                    pendingAction: null,
                },
            },
        },
    ];

    const successData: OnyxUpdate[] = [
        {
            onyxMethod: Onyx.METHOD.MERGE,
            key: `${ONYXKEYS.COLLECTION.REPORT_ACTIONS}${originalReportID}`,
            value: {
                [reportActionID]: {
                    pendingAction: null,
                },
            },
        },
    ];

    const parameters: UpdateCommentParams = {
        reportID: originalReportID,
        reportComment: htmlForNewComment,
        reportActionID,
    };

    API.write(WRITE_COMMANDS.UPDATE_COMMENT, parameters, {optimisticData, successData, failureData});
}

/** Deletes the draft for a comment report action. */
function deleteReportActionDraft(reportID: string, reportAction: ReportAction) {
    const originalReportID = ReportUtils.getOriginalReportID(reportID, reportAction);
    Onyx.merge(`${ONYXKEYS.COLLECTION.REPORT_ACTIONS_DRAFTS}${originalReportID}`, {[reportAction.reportActionID]: null});
}

/** Saves the draft for a comment report action. This will put the comment into "edit mode" */
function saveReportActionDraft(reportID: string, reportAction: ReportAction, draftMessage: string) {
    const originalReportID = ReportUtils.getOriginalReportID(reportID, reportAction);
    Onyx.merge(`${ONYXKEYS.COLLECTION.REPORT_ACTIONS_DRAFTS}${originalReportID}`, {[reportAction.reportActionID]: {message: draftMessage}});
}

/** Saves the number of lines for the report action draft */
function saveReportActionDraftNumberOfLines(reportID: string, reportActionID: string, numberOfLines: number) {
    Onyx.merge(`${ONYXKEYS.COLLECTION.REPORT_DRAFT_COMMENT_NUMBER_OF_LINES}${reportID}_${reportActionID}`, numberOfLines);
}

function updateNotificationPreference(
    reportID: string,
    previousValue: NotificationPreference | undefined,
    newValue: NotificationPreference,
    navigate: boolean,
    parentReportID?: string,
    parentReportActionID?: string,
    report: OnyxEntry<Report> | EmptyObject = {},
) {
    if (previousValue === newValue) {
        if (navigate && !isEmptyObject(report) && report.reportID) {
            ReportUtils.goBackToDetailsPage(report);
        }
        return;
    }

    const optimisticData: OnyxUpdate[] = [
        {
            onyxMethod: Onyx.METHOD.MERGE,
            key: `${ONYXKEYS.COLLECTION.REPORT}${reportID}`,
            value: {notificationPreference: newValue},
        },
    ];

    const failureData: OnyxUpdate[] = [
        {
            onyxMethod: Onyx.METHOD.MERGE,
            key: `${ONYXKEYS.COLLECTION.REPORT}${reportID}`,
            value: {notificationPreference: previousValue},
        },
    ];

    if (parentReportID && parentReportActionID) {
        optimisticData.push({
            onyxMethod: Onyx.METHOD.MERGE,
            key: `${ONYXKEYS.COLLECTION.REPORT_ACTIONS}${parentReportID}`,
            value: {[parentReportActionID]: {childReportNotificationPreference: newValue}},
        });
        failureData.push({
            onyxMethod: Onyx.METHOD.MERGE,
            key: `${ONYXKEYS.COLLECTION.REPORT_ACTIONS}${parentReportID}`,
            value: {[parentReportActionID]: {childReportNotificationPreference: previousValue}},
        });
    }

    const parameters: UpdateReportNotificationPreferenceParams = {reportID, notificationPreference: newValue};

    API.write(WRITE_COMMANDS.UPDATE_REPORT_NOTIFICATION_PREFERENCE, parameters, {optimisticData, failureData});
    if (navigate && !isEmptyObject(report)) {
        ReportUtils.goBackToDetailsPage(report);
    }
}

function updateRoomVisibility(reportID: string, previousValue: RoomVisibility | undefined, newValue: RoomVisibility, navigate: boolean, report: OnyxEntry<Report> | EmptyObject = {}) {
    if (previousValue === newValue) {
        if (navigate && !isEmptyObject(report) && report.reportID) {
            ReportUtils.goBackToDetailsPage(report);
        }
        return;
    }

    const optimisticData: OnyxUpdate[] = [
        {
            onyxMethod: Onyx.METHOD.MERGE,
            key: `${ONYXKEYS.COLLECTION.REPORT}${reportID}`,
            value: {visibility: newValue},
        },
    ];

    const failureData: OnyxUpdate[] = [
        {
            onyxMethod: Onyx.METHOD.MERGE,
            key: `${ONYXKEYS.COLLECTION.REPORT}${reportID}`,
            value: {visibility: previousValue},
        },
    ];

    const parameters: UpdateRoomVisibilityParams = {reportID, visibility: newValue};

    API.write(WRITE_COMMANDS.UPDATE_ROOM_VISIBILITY, parameters, {optimisticData, failureData});
    if (navigate && !isEmptyObject(report)) {
        ReportUtils.goBackToDetailsPage(report);
    }
}

/**
 * This will subscribe to an existing thread, or create a new one and then subsribe to it if necessary
 *
 * @param childReportID The reportID we are trying to open
 * @param parentReportAction the parent comment of a thread
 * @param parentReportID The reportID of the parent
 * @param prevNotificationPreference The previous notification preference for the child report
 */
function toggleSubscribeToChildReport(childReportID = '0', parentReportAction: Partial<ReportAction> = {}, parentReportID = '0', prevNotificationPreference?: NotificationPreference) {
    if (childReportID !== '0') {
        openReport(childReportID);
        const parentReportActionID = parentReportAction?.reportActionID ?? '0';
        if (!prevNotificationPreference || prevNotificationPreference === CONST.REPORT.NOTIFICATION_PREFERENCE.HIDDEN) {
            updateNotificationPreference(childReportID, prevNotificationPreference, CONST.REPORT.NOTIFICATION_PREFERENCE.ALWAYS, false, parentReportID, parentReportActionID);
        } else {
            updateNotificationPreference(childReportID, prevNotificationPreference, CONST.REPORT.NOTIFICATION_PREFERENCE.HIDDEN, false, parentReportID, parentReportActionID);
        }
    } else {
        const participantAccountIDs = [...new Set([currentUserAccountID, Number(parentReportAction?.actorAccountID)])];
        const parentReport = allReports?.[parentReportID];
        const newChat = ReportUtils.buildOptimisticChatReport(
            participantAccountIDs,
            parentReportAction?.message?.[0]?.text,
            parentReport?.chatType,
            parentReport?.policyID ?? CONST.POLICY.OWNER_EMAIL_FAKE,
            CONST.POLICY.OWNER_ACCOUNT_ID_FAKE,
            false,
            '',
            undefined,
            undefined,
            CONST.REPORT.NOTIFICATION_PREFERENCE.ALWAYS,
            parentReportAction.reportActionID,
            parentReportID,
        );

        const participantLogins = PersonalDetailsUtils.getLoginsByAccountIDs(participantAccountIDs);
        openReport(newChat.reportID, '', participantLogins, newChat, parentReportAction.reportActionID);
        const notificationPreference =
            prevNotificationPreference === CONST.REPORT.NOTIFICATION_PREFERENCE.HIDDEN ? CONST.REPORT.NOTIFICATION_PREFERENCE.ALWAYS : CONST.REPORT.NOTIFICATION_PREFERENCE.HIDDEN;
        updateNotificationPreference(newChat.reportID, prevNotificationPreference, notificationPreference, false, parentReportID, parentReportAction?.reportActionID);
    }
}

function updateReportName(reportID: string, value: string, previousValue: string) {
    const optimisticData: OnyxUpdate[] = [
        {
            onyxMethod: Onyx.METHOD.MERGE,
            key: `${ONYXKEYS.COLLECTION.REPORT}${reportID}`,
            value: {
                reportName: value,
                pendingFields: {
                    reportName: CONST.RED_BRICK_ROAD_PENDING_ACTION.UPDATE,
                },
            },
        },
    ];
    const failureData: OnyxUpdate[] = [
        {
            onyxMethod: Onyx.METHOD.MERGE,
            key: `${ONYXKEYS.COLLECTION.REPORT}${reportID}`,
            value: {
                reportName: previousValue,
                pendingFields: {
                    reportName: null,
                },
                errorFields: {
                    reportName: ErrorUtils.getMicroSecondOnyxError('report.genericUpdateReporNameEditFailureMessage'),
                },
            },
        },
    ];

    const successData: OnyxUpdate[] = [
        {
            onyxMethod: Onyx.METHOD.MERGE,
            key: `${ONYXKEYS.COLLECTION.REPORT}${reportID}`,
            value: {
                pendingFields: {
                    reportName: null,
                },
                errorFields: {
                    reportName: null,
                },
            },
        },
    ];

    const parameters = {
        reportID,
        reportName: value,
    };

    API.write(WRITE_COMMANDS.SET_REPORT_NAME, parameters, {optimisticData, failureData, successData});
}

function clearReportFieldErrors(reportID: string, reportField: PolicyReportField) {
    const fieldKey = ReportUtils.getReportFieldKey(reportField.fieldID);
    Onyx.merge(`${ONYXKEYS.COLLECTION.REPORT}${reportID}`, {
        pendingFields: {
            [fieldKey]: null,
        },
        errorFields: {
            [fieldKey]: null,
        },
    });
}

function updateReportField(reportID: string, reportField: PolicyReportField, previousReportField: PolicyReportField) {
    const fieldKey = ReportUtils.getReportFieldKey(reportField.fieldID);
    const recentlyUsedValues = allRecentlyUsedReportFields?.[fieldKey] ?? [];

    const optimisticData: OnyxUpdate[] = [
        {
            onyxMethod: Onyx.METHOD.MERGE,
            key: `${ONYXKEYS.COLLECTION.REPORT}${reportID}`,
            value: {
                fieldList: {
                    [fieldKey]: reportField,
                },
                pendingFields: {
                    [fieldKey]: CONST.RED_BRICK_ROAD_PENDING_ACTION.UPDATE,
                },
            },
        },
    ];

    if (reportField.type === 'dropdown' && reportField.value) {
        optimisticData.push({
            onyxMethod: Onyx.METHOD.MERGE,
            key: ONYXKEYS.RECENTLY_USED_REPORT_FIELDS,
            value: {
                [fieldKey]: [...new Set([...recentlyUsedValues, reportField.value])],
            },
        });
    }

    const failureData: OnyxUpdate[] = [
        {
            onyxMethod: Onyx.METHOD.MERGE,
            key: `${ONYXKEYS.COLLECTION.REPORT}${reportID}`,
            value: {
                fieldList: {
                    [fieldKey]: previousReportField,
                },
                pendingFields: {
                    [fieldKey]: null,
                },
                errorFields: {
                    [fieldKey]: ErrorUtils.getMicroSecondOnyxError('report.genericUpdateReportFieldFailureMessage'),
                },
            },
        },
    ];

    if (reportField.type === 'dropdown') {
        failureData.push({
            onyxMethod: Onyx.METHOD.MERGE,
            key: ONYXKEYS.RECENTLY_USED_REPORT_FIELDS,
            value: {
                [fieldKey]: recentlyUsedValues,
            },
        });
    }

    const successData: OnyxUpdate[] = [
        {
            onyxMethod: Onyx.METHOD.MERGE,
            key: `${ONYXKEYS.COLLECTION.REPORT}${reportID}`,
            value: {
                pendingFields: {
                    [fieldKey]: null,
                },
                errorFields: {
                    [fieldKey]: null,
                },
            },
        },
    ];

    const parameters = {
        reportID,
        reportFields: JSON.stringify({[fieldKey]: reportField}),
    };

    API.write(WRITE_COMMANDS.SET_REPORT_FIELD, parameters, {optimisticData, failureData, successData});
}

function deleteReportField(reportID: string, reportField: PolicyReportField) {
    const fieldKey = ReportUtils.getReportFieldKey(reportField.fieldID);

    const optimisticData: OnyxUpdate[] = [
        {
            onyxMethod: Onyx.METHOD.MERGE,
            key: `${ONYXKEYS.COLLECTION.REPORT}${reportID}`,
            value: {
                fieldList: {
                    [fieldKey]: null,
                },
                pendingFields: {
                    [fieldKey]: CONST.RED_BRICK_ROAD_PENDING_ACTION.UPDATE,
                },
            },
        },
    ];

    const failureData: OnyxUpdate[] = [
        {
            onyxMethod: Onyx.METHOD.MERGE,
            key: `${ONYXKEYS.COLLECTION.REPORT}${reportID}`,
            value: {
                fieldList: {
                    [fieldKey]: reportField,
                },
                pendingFields: {
                    [fieldKey]: null,
                },
                errorFields: {
                    [fieldKey]: ErrorUtils.getMicroSecondOnyxError('report.genericUpdateReportFieldFailureMessage'),
                },
            },
        },
    ];

    const successData: OnyxUpdate[] = [
        {
            onyxMethod: Onyx.METHOD.MERGE,
            key: `${ONYXKEYS.COLLECTION.REPORT}${reportID}`,
            value: {
                pendingFields: {
                    [fieldKey]: null,
                },
                errorFields: {
                    [fieldKey]: null,
                },
            },
        },
    ];

    const parameters = {
        reportID,
        fieldID: fieldKey,
    };

    API.write(WRITE_COMMANDS.DELETE_REPORT_FIELD, parameters, {optimisticData, failureData, successData});
}

function updateDescription(reportID: string, previousValue: string, newValue: string) {
    // No change needed, navigate back
    if (previousValue === newValue) {
        Navigation.goBack(ROUTES.REPORT_WITH_ID_DETAILS.getRoute(reportID));
        return;
    }

    const parsedDescription = ReportUtils.getParsedComment(newValue);

    const optimisticData: OnyxUpdate[] = [
        {
            onyxMethod: Onyx.METHOD.MERGE,
            key: `${ONYXKEYS.COLLECTION.REPORT}${reportID}`,
            value: {description: parsedDescription, pendingFields: {description: CONST.RED_BRICK_ROAD_PENDING_ACTION.UPDATE}},
        },
    ];
    const failureData: OnyxUpdate[] = [
        {
            onyxMethod: Onyx.METHOD.MERGE,
            key: `${ONYXKEYS.COLLECTION.REPORT}${reportID}`,
            value: {description: previousValue, pendingFields: {description: null}},
        },
    ];
    const successData: OnyxUpdate[] = [
        {
            onyxMethod: Onyx.METHOD.MERGE,
            key: `${ONYXKEYS.COLLECTION.REPORT}${reportID}`,
            value: {pendingFields: {description: null}},
        },
    ];

    const parameters: UpdateRoomDescriptionParams = {reportID, description: parsedDescription};

    API.write(WRITE_COMMANDS.UPDATE_ROOM_DESCRIPTION, parameters, {optimisticData, failureData, successData});
    Navigation.goBack(ROUTES.REPORT_WITH_ID_DETAILS.getRoute(reportID));
}

function updateWriteCapabilityAndNavigate(report: Report, newValue: WriteCapability) {
    if (report.writeCapability === newValue) {
        Navigation.goBack(ROUTES.REPORT_SETTINGS.getRoute(report.reportID));
        return;
    }

    const optimisticData: OnyxUpdate[] = [
        {
            onyxMethod: Onyx.METHOD.MERGE,
            key: `${ONYXKEYS.COLLECTION.REPORT}${report.reportID}`,
            value: {writeCapability: newValue},
        },
    ];
    const failureData: OnyxUpdate[] = [
        {
            onyxMethod: Onyx.METHOD.MERGE,
            key: `${ONYXKEYS.COLLECTION.REPORT}${report.reportID}`,
            value: {writeCapability: report.writeCapability},
        },
    ];

    const parameters: UpdateReportWriteCapabilityParams = {reportID: report.reportID, writeCapability: newValue};

    API.write(WRITE_COMMANDS.UPDATE_REPORT_WRITE_CAPABILITY, parameters, {optimisticData, failureData});
    // Return to the report settings page since this field utilizes push-to-page
    Navigation.goBack(ROUTES.REPORT_SETTINGS.getRoute(report.reportID));
}

/**
 * Navigates to the 1:1 report with Concierge
 */
function navigateToConciergeChat(shouldDismissModal = false, checkIfCurrentPageActive = () => true) {
    // If conciergeChatReportID contains a concierge report ID, we navigate to the concierge chat using the stored report ID.
    // Otherwise, we would find the concierge chat and navigate to it.
    if (!conciergeChatReportID) {
        // In order to avoid creating concierge repeatedly,
        // we need to ensure that the server data has been successfully pulled
        Welcome.onServerDataReady().then(() => {
            // If we don't have a chat with Concierge then create it
            if (!checkIfCurrentPageActive()) {
                return;
            }
            navigateToAndOpenReport([CONST.EMAIL.CONCIERGE], shouldDismissModal);
        });
    } else if (shouldDismissModal) {
        Navigation.dismissModal(conciergeChatReportID);
    } else {
        Navigation.navigate(ROUTES.REPORT_WITH_ID.getRoute(conciergeChatReportID));
    }
}

/** Add a policy report (workspace room) optimistically and navigate to it. */
function addPolicyReport(policyReport: ReportUtils.OptimisticChatReport) {
    const createdReportAction = ReportUtils.buildOptimisticCreatedReportAction(CONST.POLICY.OWNER_EMAIL_FAKE);

    // Onyx.set is used on the optimistic data so that it is present before navigating to the workspace room. With Onyx.merge the workspace room reportID is not present when
    // fetchReportIfNeeded is called on the ReportScreen, so openReport is called which is unnecessary since the optimistic data will be stored in Onyx.
    // Therefore, Onyx.set is used instead of Onyx.merge.
    const optimisticData: OnyxUpdate[] = [
        {
            onyxMethod: Onyx.METHOD.SET,
            key: `${ONYXKEYS.COLLECTION.REPORT}${policyReport.reportID}`,
            value: {
                pendingFields: {
                    addWorkspaceRoom: CONST.RED_BRICK_ROAD_PENDING_ACTION.ADD,
                },
                ...policyReport,
            },
        },
        {
            onyxMethod: Onyx.METHOD.SET,
            key: `${ONYXKEYS.COLLECTION.REPORT_ACTIONS}${policyReport.reportID}`,
            value: {[createdReportAction.reportActionID]: createdReportAction},
        },
        {
            onyxMethod: Onyx.METHOD.MERGE,
            key: ONYXKEYS.FORMS.NEW_ROOM_FORM,
            value: {isLoading: true},
        },
    ];
    const successData: OnyxUpdate[] = [
        {
            onyxMethod: Onyx.METHOD.MERGE,
            key: `${ONYXKEYS.COLLECTION.REPORT}${policyReport.reportID}`,
            value: {
                pendingFields: {
                    addWorkspaceRoom: null,
                },
            },
        },
        {
            onyxMethod: Onyx.METHOD.MERGE,
            key: `${ONYXKEYS.COLLECTION.REPORT_ACTIONS}${policyReport.reportID}`,
            value: {
                [createdReportAction.reportActionID]: {
                    pendingAction: null,
                },
            },
        },
        {
            onyxMethod: Onyx.METHOD.MERGE,
            key: ONYXKEYS.FORMS.NEW_ROOM_FORM,
            value: {isLoading: false},
        },
    ];
    const failureData: OnyxUpdate[] = [
        {
            onyxMethod: Onyx.METHOD.MERGE,
            key: `${ONYXKEYS.COLLECTION.REPORT}${policyReport.reportID}`,
            value: {
                errorFields: {
                    addWorkspaceRoom: ErrorUtils.getMicroSecondOnyxError('report.genericCreateReportFailureMessage'),
                },
            },
        },
        {
            onyxMethod: Onyx.METHOD.MERGE,
            key: ONYXKEYS.FORMS.NEW_ROOM_FORM,
            value: {isLoading: false},
        },
    ];

    const parameters: AddWorkspaceRoomParams = {
        policyID: policyReport.policyID,
        reportName: policyReport.reportName,
        visibility: policyReport.visibility,
        reportID: policyReport.reportID,
        createdReportActionID: createdReportAction.reportActionID,
        writeCapability: policyReport.writeCapability,
        description: policyReport.description,
    };

    API.write(WRITE_COMMANDS.ADD_WORKSPACE_ROOM, parameters, {optimisticData, successData, failureData});
    Navigation.dismissModalWithReport(policyReport);
}

/** Deletes a report, along with its reportActions, any linked reports, and any linked IOU report. */
function deleteReport(reportID: string) {
    const report = currentReportData?.[reportID];
    const onyxData: Record<string, null> = {
        [`${ONYXKEYS.COLLECTION.REPORT}${reportID}`]: null,
        [`${ONYXKEYS.COLLECTION.REPORT_ACTIONS}${reportID}`]: null,
    };

    // Delete linked transactions
    const reportActionsForReport = allReportActions?.[reportID];

    const transactionIDs = Object.values(reportActionsForReport ?? {})
        .filter((reportAction): reportAction is ReportActionBase & OriginalMessageIOU => reportAction.actionName === CONST.REPORT.ACTIONS.TYPE.IOU)
        .map((reportAction) => reportAction.originalMessage.IOUTransactionID);

    [...new Set(transactionIDs)].forEach((transactionID) => {
        onyxData[`${ONYXKEYS.COLLECTION.TRANSACTION}${transactionID}`] = null;
    });

    Onyx.multiSet(onyxData);

    // Delete linked IOU report
    if (report?.iouReportID) {
        deleteReport(report.iouReportID);
    }
}

/**
 * @param reportID The reportID of the policy report (workspace room)
 */
function navigateToConciergeChatAndDeleteReport(reportID: string) {
    // Dismiss the current report screen and replace it with Concierge Chat
    Navigation.goBack();
    navigateToConciergeChat();
    deleteReport(reportID);
}

/**
 * @param policyRoomReport The policy room report
 * @param policyRoomName The updated name for the policy room
 */
function updatePolicyRoomNameAndNavigate(policyRoomReport: Report, policyRoomName: string) {
    const reportID = policyRoomReport.reportID;
    const previousName = policyRoomReport.reportName;

    // No change needed, navigate back
    if (previousName === policyRoomName) {
        Navigation.goBack(ROUTES.REPORT_SETTINGS.getRoute(reportID));
        return;
    }

    const optimisticRenamedAction = ReportUtils.buildOptimisticRenamedRoomReportAction(policyRoomName, previousName ?? '');

    const optimisticData: OnyxUpdate[] = [
        {
            onyxMethod: Onyx.METHOD.MERGE,
            key: `${ONYXKEYS.COLLECTION.REPORT}${reportID}`,
            value: {
                reportName: policyRoomName,
                pendingFields: {
                    reportName: CONST.RED_BRICK_ROAD_PENDING_ACTION.UPDATE,
                },
                errorFields: {
                    reportName: null,
                },
            },
        },
        {
            onyxMethod: Onyx.METHOD.MERGE,
            key: `${ONYXKEYS.COLLECTION.REPORT_ACTIONS}${reportID}`,
            value: {
                [optimisticRenamedAction.reportActionID]: optimisticRenamedAction,
            },
        },
    ];
    const successData: OnyxUpdate[] = [
        {
            onyxMethod: Onyx.METHOD.MERGE,
            key: `${ONYXKEYS.COLLECTION.REPORT}${reportID}`,
            value: {
                pendingFields: {
                    reportName: null,
                },
            },
        },
        {
            onyxMethod: Onyx.METHOD.MERGE,
            key: `${ONYXKEYS.COLLECTION.REPORT_ACTIONS}${reportID}`,
            value: {[optimisticRenamedAction.reportActionID]: {pendingAction: null}},
        },
    ];
    const failureData: OnyxUpdate[] = [
        {
            onyxMethod: Onyx.METHOD.MERGE,
            key: `${ONYXKEYS.COLLECTION.REPORT}${reportID}`,
            value: {
                reportName: previousName,
            },
        },
        {
            onyxMethod: Onyx.METHOD.MERGE,
            key: `${ONYXKEYS.COLLECTION.REPORT_ACTIONS}${reportID}`,
            value: {[optimisticRenamedAction.reportActionID]: null},
        },
    ];

    const parameters: UpdatePolicyRoomNameParams = {
        reportID,
        policyRoomName,
        renamedRoomReportActionID: optimisticRenamedAction.reportActionID,
    };

    API.write(WRITE_COMMANDS.UPDATE_POLICY_ROOM_NAME, parameters, {optimisticData, successData, failureData});
    Navigation.goBack(ROUTES.REPORT_SETTINGS.getRoute(reportID));
}

/**
 * @param reportID The reportID of the policy room.
 */
function clearPolicyRoomNameErrors(reportID: string) {
    Onyx.merge(`${ONYXKEYS.COLLECTION.REPORT}${reportID}`, {
        errorFields: {
            reportName: null,
        },
        pendingFields: {
            reportName: null,
        },
    });
}

function setIsComposerFullSize(reportID: string, isComposerFullSize: boolean) {
    Onyx.merge(`${ONYXKEYS.COLLECTION.REPORT_IS_COMPOSER_FULL_SIZE}${reportID}`, isComposerFullSize);
}

/**
 * @param action the associated report action (optional)
 * @param isRemote whether or not this notification is a remote push notification
 */
function shouldShowReportActionNotification(reportID: string, action: ReportAction | null = null, isRemote = false): boolean {
    const tag = isRemote ? '[PushNotification]' : '[LocalNotification]';

    // Due to payload size constraints, some push notifications may have their report action stripped
    // so we must double check that we were provided an action before using it in these checks.
    if (action && ReportActionsUtils.isDeletedAction(action)) {
        Log.info(`${tag} Skipping notification because the action was deleted`, false, {reportID, action});
        return false;
    }

    if (!ActiveClientManager.isClientTheLeader()) {
        Log.info(`${tag} Skipping notification because this client is not the leader`);
        return false;
    }

    // We don't want to send a local notification if the user preference is daily, mute or hidden.
    const notificationPreference = allReports?.[reportID]?.notificationPreference ?? CONST.REPORT.NOTIFICATION_PREFERENCE.ALWAYS;
    if (notificationPreference !== CONST.REPORT.NOTIFICATION_PREFERENCE.ALWAYS) {
        Log.info(`${tag} No notification because user preference is to be notified: ${notificationPreference}`);
        return false;
    }

    // If this comment is from the current user we don't want to parrot whatever they wrote back to them.
    if (action && action.actorAccountID === currentUserAccountID) {
        Log.info(`${tag} No notification because comment is from the currently logged in user`);
        return false;
    }

    // If we are currently viewing this report do not show a notification.
    if (reportID === Navigation.getTopmostReportId() && Visibility.isVisible() && Visibility.hasFocus()) {
        Log.info(`${tag} No notification because it was a comment for the current report`);
        return false;
    }

    const report = currentReportData?.[reportID];
    if (!report || (report && report.pendingAction === CONST.RED_BRICK_ROAD_PENDING_ACTION.DELETE)) {
        Log.info(`${tag} No notification because the report does not exist or is pending deleted`, false);
        return false;
    }

    // If this notification was delayed and the user saw the message already, don't show it
    if (action && report?.lastReadTime && report.lastReadTime >= action.created) {
        Log.info(`${tag} No notification because the comment was already read`, false, {created: action.created, lastReadTime: report.lastReadTime});
        return false;
    }

    // If this is a whisper targeted to someone else, don't show it
    if (action && ReportActionsUtils.isWhisperActionTargetedToOthers(action)) {
        Log.info(`${tag} No notification because the action is whispered to someone else`, false);
        return false;
    }

    // Only show notifications for supported types of report actions
    if (!ReportActionsUtils.isNotifiableReportAction(action)) {
        Log.info(`${tag} No notification because this action type is not supported`, false, {actionName: action?.actionName});
        return false;
    }

    return true;
}

function showReportActionNotification(reportID: string, reportAction: ReportAction) {
    if (!shouldShowReportActionNotification(reportID, reportAction)) {
        return;
    }

    Log.info('[LocalNotification] Creating notification');

    const report = allReports?.[reportID] ?? null;
    if (!report) {
        Log.hmmm("[LocalNotification] couldn't show report action notification because the report wasn't found", {reportID, reportActionID: reportAction.reportActionID});
        return;
    }

    const onClick = () =>
        Modal.close(() => {
            const policyID = lastVisitedPath && extractPolicyIDFromPath(lastVisitedPath);
            const policyMembersAccountIDs = policyID ? getPolicyMemberAccountIDs(policyID) : [];
            const reportBelongsToWorkspace = policyID ? doesReportBelongToWorkspace(report, policyMembersAccountIDs, policyID) : false;
            if (!reportBelongsToWorkspace) {
                Navigation.navigateWithSwitchPolicyID({route: ROUTES.HOME});
            }
            Navigation.navigate(ROUTES.REPORT_WITH_ID.getRoute(reportID));
        });

    if (reportAction.actionName === CONST.REPORT.ACTIONS.TYPE.MODIFIEDEXPENSE) {
        LocalNotification.showModifiedExpenseNotification(report, reportAction, onClick);
    } else {
        LocalNotification.showCommentNotification(report, reportAction, onClick);
    }

    notifyNewAction(reportID, reportAction.actorAccountID, reportAction.reportActionID);
}

/** Clear the errors associated with the IOUs of a given report. */
function clearIOUError(reportID: string) {
    Onyx.merge(`${ONYXKEYS.COLLECTION.REPORT}${reportID}`, {errorFields: {iou: null}});
}

/**
 * Adds a reaction to the report action.
 * Uses the NEW FORMAT for "emojiReactions"
 */
function addEmojiReaction(reportID: string, reportActionID: string, emoji: Emoji, skinTone: string | number = preferredSkinTone) {
    const createdAt = timezoneFormat(utcToZonedTime(new Date(), 'UTC'), CONST.DATE.FNS_DB_FORMAT_STRING);
    const optimisticData: OnyxUpdate[] = [
        {
            onyxMethod: Onyx.METHOD.MERGE,
            key: `${ONYXKEYS.COLLECTION.REPORT_ACTIONS_REACTIONS}${reportActionID}`,
            value: {
                [emoji.name]: {
                    createdAt,
                    pendingAction: CONST.RED_BRICK_ROAD_PENDING_ACTION.ADD,
                    users: {
                        [currentUserAccountID]: {
                            skinTones: {
                                [skinTone ?? CONST.EMOJI_DEFAULT_SKIN_TONE]: createdAt,
                            },
                        },
                    },
                },
            },
        },
    ];

    const failureData: OnyxUpdate[] = [
        {
            onyxMethod: Onyx.METHOD.MERGE,
            key: `${ONYXKEYS.COLLECTION.REPORT_ACTIONS_REACTIONS}${reportActionID}`,
            value: {
                [emoji.name]: {
                    pendingAction: null,
                },
            },
        },
    ];

    const successData: OnyxUpdate[] = [
        {
            onyxMethod: Onyx.METHOD.MERGE,
            key: `${ONYXKEYS.COLLECTION.REPORT_ACTIONS_REACTIONS}${reportActionID}`,
            value: {
                [emoji.name]: {
                    pendingAction: null,
                },
            },
        },
    ];

    const parameters: AddEmojiReactionParams = {
        reportID,
        skinTone,
        emojiCode: emoji.name,
        reportActionID,
        createdAt,
        // This will be removed as part of https://github.com/Expensify/App/issues/19535
        useEmojiReactions: true,
    };

    API.write(WRITE_COMMANDS.ADD_EMOJI_REACTION, parameters, {optimisticData, successData, failureData});
}

/**
 * Removes a reaction to the report action.
 * Uses the NEW FORMAT for "emojiReactions"
 */
function removeEmojiReaction(reportID: string, reportActionID: string, emoji: Emoji) {
    const optimisticData: OnyxUpdate[] = [
        {
            onyxMethod: Onyx.METHOD.MERGE,
            key: `${ONYXKEYS.COLLECTION.REPORT_ACTIONS_REACTIONS}${reportActionID}`,
            value: {
                [emoji.name]: {
                    users: {
                        [currentUserAccountID]: null,
                    },
                },
            },
        },
    ];

    const parameters: RemoveEmojiReactionParams = {
        reportID,
        reportActionID,
        emojiCode: emoji.name,
        // This will be removed as part of https://github.com/Expensify/App/issues/19535
        useEmojiReactions: true,
    };

    API.write(WRITE_COMMANDS.REMOVE_EMOJI_REACTION, parameters, {optimisticData});
}

/**
 * Calls either addEmojiReaction or removeEmojiReaction depending on if the current user has reacted to the report action.
 * Uses the NEW FORMAT for "emojiReactions"
 */
function toggleEmojiReaction(
    reportID: string,
    reportAction: ReportAction,
    reactionObject: Emoji,
    existingReactions: OnyxEntry<ReportActionReactions>,
    paramSkinTone: number = preferredSkinTone,
) {
    const originalReportID = ReportUtils.getOriginalReportID(reportID, reportAction);

    if (!originalReportID) {
        return;
    }

    const originalReportAction = ReportActionsUtils.getReportAction(originalReportID, reportAction.reportActionID);

    if (isEmptyObject(originalReportAction)) {
        return;
    }

    // This will get cleaned up as part of https://github.com/Expensify/App/issues/16506 once the old emoji
    // format is no longer being used
    const emoji = EmojiUtils.findEmojiByCode(reactionObject.code);
    const existingReactionObject = existingReactions?.[emoji.name];

    // Only use skin tone if emoji supports it
    const skinTone = emoji.types === undefined ? -1 : paramSkinTone;

    if (existingReactionObject && EmojiUtils.hasAccountIDEmojiReacted(currentUserAccountID, existingReactionObject.users, skinTone)) {
        removeEmojiReaction(originalReportID, reportAction.reportActionID, emoji);
        return;
    }

    addEmojiReaction(originalReportID, reportAction.reportActionID, emoji, skinTone);
}

function openReportFromDeepLink(url: string) {
    const reportID = ReportUtils.getReportIDFromLink(url);

    if (reportID && !Session.hasAuthToken()) {
        // Call the OpenReport command to check in the server if it's a public room. If so, we'll open it as an anonymous user
        openReport(reportID, '', [], {}, '0', true);

        // Show the sign-in page if the app is offline
        if (isNetworkOffline) {
            Onyx.set(ONYXKEYS.IS_CHECKING_PUBLIC_ROOM, false);
        }
    } else {
        // If we're not opening a public room (no reportID) or the user is authenticated, we unblock the UI (hide splash screen)
        Onyx.set(ONYXKEYS.IS_CHECKING_PUBLIC_ROOM, false);
    }

    // Navigate to the report after sign-in/sign-up.
    InteractionManager.runAfterInteractions(() => {
        Session.waitForUserSignIn().then(() => {
            Navigation.waitForProtectedRoutes().then(() => {
                const route = ReportUtils.getRouteFromLink(url);

                if (route && Session.isAnonymousUser() && !Session.canAnonymousUserAccessRoute(route)) {
                    Session.signOutAndRedirectToSignIn(true);
                    return;
                }

                // We don't want to navigate to the exitTo route when creating a new workspace from a deep link,
                // because we already handle creating the optimistic policy and navigating to it in App.setUpPoliciesAndNavigate,
                // which is already called when AuthScreens mounts.
                if (new URL(url).searchParams.get('exitTo') === ROUTES.WORKSPACE_NEW) {
                    return;
                }

                if (shouldSkipDeepLinkNavigation(route)) {
                    return;
                }

                Navigation.navigate(route as Route, CONST.NAVIGATION.ACTION_TYPE.PUSH);
            });
        });
    });
}

function getCurrentUserAccountID(): number {
    return currentUserAccountID;
}

/** Leave a report by setting the state to submitted and closed */
function leaveRoom(reportID: string, isWorkspaceMemberLeavingWorkspaceRoom = false) {
    const report = currentReportData?.[reportID];

    if (!report) {
        return;
    }
    const isChatThread = ReportUtils.isChatThread(report);

    // Pusher's leavingStatus should be sent earlier.
    // Place the broadcast before calling the LeaveRoom API to prevent a race condition
    // between Onyx report being null and Pusher's leavingStatus becoming true.
    broadcastUserIsLeavingRoom(reportID);

    // If a workspace member is leaving a workspace room, they don't actually lose the room from Onyx.
    // Instead, their notification preference just gets set to "hidden".
    // Same applies for chat threads too
    const optimisticData: OnyxUpdate[] = [
        {
            onyxMethod: Onyx.METHOD.MERGE,
            key: `${ONYXKEYS.COLLECTION.REPORT}${reportID}`,
            value:
                isWorkspaceMemberLeavingWorkspaceRoom || isChatThread
                    ? {
                          notificationPreference: CONST.REPORT.NOTIFICATION_PREFERENCE.HIDDEN,
                      }
                    : {
                          reportID: null,
                          stateNum: CONST.REPORT.STATE_NUM.APPROVED,
                          statusNum: CONST.REPORT.STATUS_NUM.CLOSED,
                          notificationPreference: CONST.REPORT.NOTIFICATION_PREFERENCE.HIDDEN,
                      },
        },
    ];

    const successData: OnyxUpdate[] = [
        {
            onyxMethod: Onyx.METHOD.MERGE,
            key: `${ONYXKEYS.COLLECTION.REPORT}${reportID}`,
            value:
                isWorkspaceMemberLeavingWorkspaceRoom || isChatThread
                    ? {notificationPreference: CONST.REPORT.NOTIFICATION_PREFERENCE.HIDDEN}
                    : Object.keys(report).reduce<Record<string, null>>((acc, key) => {
                          acc[key] = null;
                          return acc;
                      }, {}),
        },
    ];

    const failureData: OnyxUpdate[] = [
        {
            onyxMethod: Onyx.METHOD.MERGE,
            key: `${ONYXKEYS.COLLECTION.REPORT}${reportID}`,
            value: report,
        },
    ];

    if (report.parentReportID && report.parentReportActionID) {
        optimisticData.push({
            onyxMethod: Onyx.METHOD.MERGE,
            key: `${ONYXKEYS.COLLECTION.REPORT_ACTIONS}${report.parentReportID}`,
            value: {[report.parentReportActionID]: {childReportNotificationPreference: CONST.REPORT.NOTIFICATION_PREFERENCE.HIDDEN}},
        });
        successData.push({
            onyxMethod: Onyx.METHOD.MERGE,
            key: `${ONYXKEYS.COLLECTION.REPORT_ACTIONS}${report.parentReportID}`,
            value: {[report.parentReportActionID]: {childReportNotificationPreference: CONST.REPORT.NOTIFICATION_PREFERENCE.HIDDEN}},
        });
        failureData.push({
            onyxMethod: Onyx.METHOD.MERGE,
            key: `${ONYXKEYS.COLLECTION.REPORT_ACTIONS}${report.parentReportID}`,
            value: {[report.parentReportActionID]: {childReportNotificationPreference: report.notificationPreference}},
        });
    }

    const parameters: LeaveRoomParams = {
        reportID,
    };

    API.write(WRITE_COMMANDS.LEAVE_ROOM, parameters, {optimisticData, successData, failureData});

    const sortedReportsByLastRead = ReportUtils.sortReportsByLastRead(Object.values(allReports ?? {}) as Report[], reportMetadata);

    // We want to filter out the current report, hidden reports and empty chats
    const filteredReportsByLastRead = sortedReportsByLastRead.filter(
        (sortedReport) =>
            sortedReport?.reportID !== reportID &&
            sortedReport?.notificationPreference !== CONST.REPORT.NOTIFICATION_PREFERENCE.HIDDEN &&
            ReportUtils.shouldReportBeInOptionList({
                report: sortedReport,
                currentReportId: '',
                isInGSDMode: false,
                betas: [],
                policies: {},
                excludeEmptyChats: true,
                doesReportHaveViolations: false,
                includeSelfDM: true,
            }),
    );
    const lastAccessedReportID = filteredReportsByLastRead.at(-1)?.reportID;

    if (lastAccessedReportID) {
        // If it is not a chat thread we should call Navigation.goBack to pop the current route first before navigating to last accessed report.
        if (!isChatThread) {
            Navigation.goBack();
        }
        Navigation.navigate(ROUTES.REPORT_WITH_ID.getRoute(lastAccessedReportID));
    } else {
        const participantAccountIDs = PersonalDetailsUtils.getAccountIDsByLogins([CONST.EMAIL.CONCIERGE]);
        const chat = ReportUtils.getChatByParticipants(participantAccountIDs);
        if (chat?.reportID) {
            // If it is not a chat thread we should call Navigation.goBack to pop the current route first before navigating to Concierge.
            if (!isChatThread) {
                Navigation.goBack();
            }
            Navigation.navigate(ROUTES.REPORT_WITH_ID.getRoute(chat.reportID));
        }
    }
}

/** Invites people to a room */
function inviteToRoom(reportID: string, inviteeEmailsToAccountIDs: Record<string, number>) {
    const report = currentReportData?.[reportID];

    if (!report) {
        return;
    }

    const inviteeEmails = Object.keys(inviteeEmailsToAccountIDs);
    const inviteeAccountIDs = Object.values(inviteeEmailsToAccountIDs);
    const participantAccountIDsAfterInvitation = [...new Set([...(report?.participantAccountIDs ?? []), ...inviteeAccountIDs])].filter(
        (accountID): accountID is number => typeof accountID === 'number',
    );
    const visibleMemberAccountIDsAfterInvitation = [...new Set([...(report?.visibleChatMemberAccountIDs ?? []), ...inviteeAccountIDs])].filter(
        (accountID): accountID is number => typeof accountID === 'number',
    );

    const logins = inviteeEmails.map((memberLogin) => PhoneNumber.addSMSDomainIfPhoneNumber(memberLogin));
    const newPersonalDetailsOnyxData = PersonalDetailsUtils.getNewPersonalDetailsOnyxData(logins, inviteeAccountIDs);
    const pendingChatMembers = ReportUtils.getPendingChatMembers(inviteeAccountIDs, report?.pendingChatMembers ?? [], CONST.RED_BRICK_ROAD_PENDING_ACTION.ADD);

    const optimisticData: OnyxUpdate[] = [
        {
            onyxMethod: Onyx.METHOD.MERGE,
            key: `${ONYXKEYS.COLLECTION.REPORT}${reportID}`,
            value: {
                participantAccountIDs: participantAccountIDsAfterInvitation,
                visibleChatMemberAccountIDs: visibleMemberAccountIDsAfterInvitation,
                pendingChatMembers,
            },
        },
        ...newPersonalDetailsOnyxData.optimisticData,
    ];

    const successData: OnyxUpdate[] = [
        {
            onyxMethod: Onyx.METHOD.MERGE,
            key: `${ONYXKEYS.COLLECTION.REPORT}${reportID}`,
            value: {
                pendingChatMembers: report?.pendingChatMembers ?? null,
            },
        },
        ...newPersonalDetailsOnyxData.finallyData,
    ];
    const failureData: OnyxUpdate[] = [
        {
            onyxMethod: Onyx.METHOD.MERGE,
            key: `${ONYXKEYS.COLLECTION.REPORT}${reportID}`,
            value: {
                participantAccountIDs: report.participantAccountIDs,
                visibleChatMemberAccountIDs: report.visibleChatMemberAccountIDs,
                pendingChatMembers: report?.pendingChatMembers ?? null,
            },
        },
        ...newPersonalDetailsOnyxData.finallyData,
    ];

    const parameters: InviteToRoomParams = {
        reportID,
        inviteeEmails,
    };

    API.write(WRITE_COMMANDS.INVITE_TO_ROOM, parameters, {optimisticData, successData, failureData});
}

/** Removes people from a room
 *  Please see https://github.com/Expensify/App/blob/main/README.md#Security for more details
 */
function removeFromRoom(reportID: string, targetAccountIDs: number[]) {
    const report = currentReportData?.[reportID];

    const participantAccountIDsAfterRemoval = report?.participantAccountIDs?.filter((id: number) => !targetAccountIDs.includes(id));
    const visibleChatMemberAccountIDsAfterRemoval = report?.visibleChatMemberAccountIDs?.filter((id: number) => !targetAccountIDs.includes(id));
    const pendingChatMembers = ReportUtils.getPendingChatMembers(targetAccountIDs, report?.pendingChatMembers ?? [], CONST.RED_BRICK_ROAD_PENDING_ACTION.DELETE);

    const optimisticData: OnyxUpdate[] = [
        {
            onyxMethod: Onyx.METHOD.MERGE,
            key: `${ONYXKEYS.COLLECTION.REPORT}${reportID}`,
            value: {
                pendingChatMembers,
            },
        },
    ];

    const failureData: OnyxUpdate[] = [
        {
            onyxMethod: Onyx.METHOD.MERGE,
            key: `${ONYXKEYS.COLLECTION.REPORT}${reportID}`,
            value: {
                pendingChatMembers: report?.pendingChatMembers ?? null,
            },
        },
    ];

    // We need to add success data here since in high latency situations,
    // the OpenRoomMembersPage call has the chance of overwriting the optimistic data we set above.
    const successData: OnyxUpdate[] = [
        {
            onyxMethod: Onyx.METHOD.MERGE,
            key: `${ONYXKEYS.COLLECTION.REPORT}${reportID}`,
            value: {
                participantAccountIDs: participantAccountIDsAfterRemoval,
                visibleChatMemberAccountIDs: visibleChatMemberAccountIDsAfterRemoval,
                pendingChatMembers: report?.pendingChatMembers ?? null,
            },
        },
    ];

    const parameters: RemoveFromRoomParams = {
        reportID,
        targetAccountIDs,
    };

    API.write(WRITE_COMMANDS.REMOVE_FROM_ROOM, parameters, {optimisticData, failureData, successData});
}

function setLastOpenedPublicRoom(reportID: string) {
    Onyx.set(ONYXKEYS.LAST_OPENED_PUBLIC_ROOM_ID, reportID);
}

/** Navigates to the last opened public room */
function openLastOpenedPublicRoom(lastOpenedPublicRoomID: string) {
    Navigation.isNavigationReady().then(() => {
        setLastOpenedPublicRoom('');
        Navigation.navigate(ROUTES.REPORT_WITH_ID.getRoute(lastOpenedPublicRoomID));
    });
}

/** Flag a comment as offensive */
function flagComment(reportID: string, reportAction: OnyxEntry<ReportAction>, severity: string) {
    const originalReportID = ReportUtils.getOriginalReportID(reportID, reportAction);
    const message = reportAction?.message?.[0];

    if (!message) {
        return;
    }

    let updatedDecision: Decision;
    if (severity === CONST.MODERATION.FLAG_SEVERITY_SPAM || severity === CONST.MODERATION.FLAG_SEVERITY_INCONSIDERATE) {
        if (!message?.moderationDecision) {
            updatedDecision = {
                decision: CONST.MODERATION.MODERATOR_DECISION_PENDING,
            };
        } else {
            updatedDecision = message.moderationDecision;
        }
    } else if (severity === CONST.MODERATION.FLAG_SEVERITY_ASSAULT || severity === CONST.MODERATION.FLAG_SEVERITY_HARASSMENT) {
        updatedDecision = {
            decision: CONST.MODERATION.MODERATOR_DECISION_PENDING_REMOVE,
        };
    } else {
        updatedDecision = {
            decision: CONST.MODERATION.MODERATOR_DECISION_PENDING_HIDE,
        };
    }

    const reportActionID = reportAction.reportActionID;

    const updatedMessage: Message = {
        ...message,
        moderationDecision: updatedDecision,
    };

    const optimisticData: OnyxUpdate[] = [
        {
            onyxMethod: Onyx.METHOD.MERGE,
            key: `${ONYXKEYS.COLLECTION.REPORT_ACTIONS}${originalReportID}`,
            value: {
                [reportActionID]: {
                    pendingAction: CONST.RED_BRICK_ROAD_PENDING_ACTION.UPDATE,
                    message: [updatedMessage],
                },
            },
        },
    ];

    const failureData: OnyxUpdate[] = [
        {
            onyxMethod: Onyx.METHOD.MERGE,
            key: `${ONYXKEYS.COLLECTION.REPORT_ACTIONS}${originalReportID}`,
            value: {
                [reportActionID]: {
                    ...reportAction,
                    pendingAction: null,
                },
            },
        },
    ];

    const successData: OnyxUpdate[] = [
        {
            onyxMethod: Onyx.METHOD.MERGE,
            key: `${ONYXKEYS.COLLECTION.REPORT_ACTIONS}${originalReportID}`,
            value: {
                [reportActionID]: {
                    pendingAction: null,
                },
            },
        },
    ];

    const parameters: FlagCommentParams = {
        severity,
        reportActionID,
        // This check is to prevent flooding Concierge with test flags
        // If you need to test moderation responses from Concierge on dev, set this to false!
        isDevRequest: Environment.isDevelopment(),
    };

    API.write(WRITE_COMMANDS.FLAG_COMMENT, parameters, {optimisticData, successData, failureData});
}

/** Updates a given user's private notes on a report */
const updatePrivateNotes = (reportID: string, accountID: number, note: string) => {
    const optimisticData: OnyxUpdate[] = [
        {
            onyxMethod: Onyx.METHOD.MERGE,
            key: `${ONYXKEYS.COLLECTION.REPORT}${reportID}`,
            value: {
                privateNotes: {
                    [accountID]: {
                        pendingAction: CONST.RED_BRICK_ROAD_PENDING_ACTION.UPDATE,
                        errors: null,
                        note,
                    },
                },
            },
        },
    ];

    const successData: OnyxUpdate[] = [
        {
            onyxMethod: Onyx.METHOD.MERGE,
            key: `${ONYXKEYS.COLLECTION.REPORT}${reportID}`,
            value: {
                privateNotes: {
                    [accountID]: {
                        pendingAction: null,
                        errors: null,
                    },
                },
            },
        },
    ];

    const failureData: OnyxUpdate[] = [
        {
            onyxMethod: Onyx.METHOD.MERGE,
            key: `${ONYXKEYS.COLLECTION.REPORT}${reportID}`,
            value: {
                privateNotes: {
                    [accountID]: {
                        errors: ErrorUtils.getMicroSecondOnyxError('privateNotes.error.genericFailureMessage'),
                    },
                },
            },
        },
    ];

    const parameters: UpdateReportPrivateNoteParams = {reportID, privateNotes: note};

    API.write(WRITE_COMMANDS.UPDATE_REPORT_PRIVATE_NOTE, parameters, {optimisticData, successData, failureData});
};

/** Fetches all the private notes for a given report */
function getReportPrivateNote(reportID: string | undefined) {
    if (Session.isAnonymousUser()) {
        return;
    }

    if (!reportID) {
        return;
    }

    const optimisticData: OnyxUpdate[] = [
        {
            onyxMethod: Onyx.METHOD.MERGE,
            key: `${ONYXKEYS.COLLECTION.REPORT}${reportID}`,
            value: {
                isLoadingPrivateNotes: true,
            },
        },
    ];

    const successData: OnyxUpdate[] = [
        {
            onyxMethod: Onyx.METHOD.MERGE,
            key: `${ONYXKEYS.COLLECTION.REPORT}${reportID}`,
            value: {
                isLoadingPrivateNotes: false,
            },
        },
    ];

    const failureData: OnyxUpdate[] = [
        {
            onyxMethod: Onyx.METHOD.MERGE,
            key: `${ONYXKEYS.COLLECTION.REPORT}${reportID}`,
            value: {
                isLoadingPrivateNotes: false,
            },
        },
    ];

    const parameters: GetReportPrivateNoteParams = {reportID};

    API.read(READ_COMMANDS.GET_REPORT_PRIVATE_NOTE, parameters, {optimisticData, successData, failureData});
}

function completeOnboarding(properties: {
    data: ValueOf<typeof CONST.ONBOARDING_MESSAGES>;
    firstName: string;
    lastName: string;
    targetEmail: ValueOf<typeof CONST.EMAIL>;
    engagementChoice: ValueOf<typeof CONST.ONBOARDING_CHOICES>;
}) {
    const {data, engagementChoice, targetEmail, firstName, lastName} = properties;
    const actorAccountID = PersonalDetailsUtils.getAccountIDsByLogins([targetEmail])[0];
    const targetChatReport = ReportUtils.getChatByParticipants([actorAccountID]);
    const targetChatReportID = targetChatReport?.reportID ?? '';
    const targetChatPolicyID = targetChatReport?.policyID ?? '';

    // Text message
<<<<<<< HEAD
    const textComment = ReportUtils.buildOptimisticAddCommentReportAction(data.message, undefined);
    const textCommentAction: OptimisticAddCommentReportAction = textComment.reportAction;
    const textCommentText = textComment.commentText;

    const textMessage: AddCommentOrAttachementParams & {type: string} = {
        reportID: targetChatReportID,
        reportActionID: textCommentAction.reportActionID,
        reportComment: textCommentText,
        type: 'message',
    };

    // Video message
    const videoComment = ReportUtils.buildOptimisticAddCommentReportAction(CONST.ATTACHMENT_MESSAGE_TEXT, undefined);
    const videoCommentAction: OptimisticAddCommentReportAction = videoComment.reportAction;
    const videoCommentText = videoComment.commentText;

    const videoMessage: AddCommentOrAttachementParams & {type: string} & typeof data.video = {
        reportID: targetChatReportID,
        reportActionID: videoCommentAction.reportActionID,
        reportComment: videoCommentText,
        type: 'video',
        ...data.video,
    };

    // tasks
    const tasks = data.tasks.reduce<unknown[]>((acc, curr) => {
        const currTask = ReportUtils.buildOptimisticTaskReport(actorAccountID, undefined, targetChatReportID, curr.title, undefined, targetChatPolicyID);
        const taskCreatedAction = ReportUtils.buildOptimisticCreatedReportAction(targetEmail);
        const taskAddCommentReport = ReportUtils.buildOptimisticTaskCommentReportAction(currTask.reportID, curr.title, 0, `task for ${curr.title}`, targetChatReportID);

        // subtitle message
        const subtitleComment = ReportUtils.buildOptimisticAddCommentReportAction(curr.subtitle, undefined, actorAccountID);
=======
    const textComment = ReportUtils.buildOptimisticAddCommentReportAction(data.message, undefined, actorAccountID);
    const textCommentAction: OptimisticAddCommentReportAction = textComment.reportAction;
    const textCommentText = textComment.commentText;

    const textMessage: AddCommentOrAttachementParams = {
        reportID: targetChatReportID,
        reportActionID: textCommentAction.reportActionID,
        reportComment: textCommentText,
    };

    // Video message
    const videoComment = ReportUtils.buildOptimisticAddCommentReportAction(CONST.ATTACHMENT_MESSAGE_TEXT, undefined, actorAccountID);
    const videoCommentAction: OptimisticAddCommentReportAction = videoComment.reportAction;
    const videoCommentText = videoComment.commentText;

    const videoMessage: AddCommentOrAttachementParams = {
        reportID: targetChatReportID,
        reportActionID: videoCommentAction.reportActionID,
        reportComment: videoCommentText,
    };

    const tasksData = data.tasks.map((task) => {
        const currTask = ReportUtils.buildOptimisticTaskReport(actorAccountID, undefined, targetChatReportID, task.title, undefined, targetChatPolicyID);
        const taskCreatedAction = ReportUtils.buildOptimisticCreatedReportAction(targetEmail);
        const taskAddCommentReport = ReportUtils.buildOptimisticTaskCommentReportAction(currTask.reportID, task.title, 0, `task for ${task.title}`, targetChatReportID);

        // subtitle message
        const subtitleComment = ReportUtils.buildOptimisticAddCommentReportAction(task.subtitle, undefined, actorAccountID);

        // instruction message
        const instructionComment = ReportUtils.buildOptimisticAddCommentReportAction(task.message, undefined, actorAccountID);

        return {
            currTask,
            taskCreatedAction,
            taskAddCommentReport,
            subtitleComment,
            instructionComment,
        };
    });

    // tasks
    const tasksForParameters = tasksData.reduce<unknown[]>((acc, {currTask, taskCreatedAction, taskAddCommentReport, subtitleComment, instructionComment}) => {
        // subtitle message
>>>>>>> 10777826
        const subtitleCommentAction: OptimisticAddCommentReportAction = subtitleComment.reportAction;
        const subtitleCommentText = subtitleComment.commentText;

        const subtitleMessage: AddCommentOrAttachementParams = {
            reportID: currTask.reportID,
            reportActionID: subtitleCommentAction.reportActionID,
            reportComment: subtitleCommentText,
        };

        // instruction message
<<<<<<< HEAD
        const instructionComment = ReportUtils.buildOptimisticAddCommentReportAction(curr.message, undefined, actorAccountID);
=======
>>>>>>> 10777826
        const instructionCommentAction: OptimisticAddCommentReportAction = instructionComment.reportAction;
        const instructionCommentText = instructionComment.commentText;

        const instructionMessage: AddCommentOrAttachementParams = {
            reportID: currTask.reportID,
            reportActionID: instructionCommentAction.reportActionID,
            reportComment: instructionCommentText,
        };

        return [
            ...acc,
            {
                parentReportActionID: taskAddCommentReport.reportAction.reportActionID,
                parentReportID: currTask.parentReportID,
                taskReportID: currTask.reportID,
                createdTaskReportActionID: taskCreatedAction.reportActionID,
                title: currTask.reportName,
                description: currTask.description,
                assigneeChatReportID: '',
                type: 'task',
<<<<<<< HEAD
                task: 'trackExpense',
=======
                task: engagementChoice,
>>>>>>> 10777826
            },
            {
                type: 'message',
                ...subtitleMessage,
            },
            {
                type: 'message',
                ...instructionMessage,
            },
        ];
    }, []);

<<<<<<< HEAD
=======
    const tasksForOptimisticData = tasksData.reduce<OnyxUpdate[]>((acc, {currTask, taskCreatedAction, subtitleComment, instructionComment}) => {
        // subtitle message
        const subtitleCommentAction: OptimisticAddCommentReportAction = subtitleComment.reportAction;
        const subtitleCommentText = subtitleComment.commentText;

        const subtitleMessage: AddCommentOrAttachementParams = {
            reportID: currTask.reportID,
            reportActionID: subtitleCommentAction.reportActionID,
            reportComment: subtitleCommentText,
        };

        // instruction message
        const instructionCommentAction: OptimisticAddCommentReportAction = instructionComment.reportAction;
        const instructionCommentText = instructionComment.commentText;

        const instructionMessage: AddCommentOrAttachementParams = {
            reportID: currTask.reportID,
            reportActionID: instructionCommentAction.reportActionID,
            reportComment: instructionCommentText,
        };

        return [
            ...acc,
            {
                onyxMethod: Onyx.METHOD.SET,
                key: `${ONYXKEYS.COLLECTION.REPORT}${currTask.reportID}`,
                value: {
                    ...currTask,
                    pendingFields: {
                        createChat: CONST.RED_BRICK_ROAD_PENDING_ACTION.ADD,
                        reportName: CONST.RED_BRICK_ROAD_PENDING_ACTION.ADD,
                        description: CONST.RED_BRICK_ROAD_PENDING_ACTION.ADD,
                        managerID: CONST.RED_BRICK_ROAD_PENDING_ACTION.ADD,
                    },
                    isOptimisticReport: true,
                },
            },
            {
                onyxMethod: Onyx.METHOD.SET,
                key: `${ONYXKEYS.COLLECTION.REPORT_ACTIONS}${currTask.reportID}`,
                value: {[taskCreatedAction.reportActionID]: taskCreatedAction as OnyxTypes.ReportAction},
            },
            {
                onyxMethod: Onyx.METHOD.MERGE,
                key: `${ONYXKEYS.COLLECTION.REPORT}${currTask.reportID}`,
                value: {[subtitleMessage.reportID ?? '']: subtitleMessage, [instructionMessage.reportID ?? '']: instructionMessage},
            },
            {
                onyxMethod: Onyx.METHOD.MERGE,
                key: `${ONYXKEYS.COLLECTION.REPORT_ACTIONS}${currTask.reportID}`,
                value: {
                    [subtitleCommentAction.reportActionID ?? '']: subtitleCommentAction as ReportAction,
                    [instructionCommentAction.reportActionID ?? '']: instructionCommentAction as ReportAction,
                },
            },
        ];
    }, []);

    const optimisticData: OnyxUpdate[] = [
        {
            onyxMethod: Onyx.METHOD.MERGE,
            key: `${ONYXKEYS.COLLECTION.REPORT}${targetChatReportID}`,
            value: {[textMessage.reportID ?? '']: textMessage, [videoMessage.reportID ?? '']: videoMessage},
        },
        {
            onyxMethod: Onyx.METHOD.MERGE,
            key: `${ONYXKEYS.COLLECTION.REPORT_ACTIONS}${targetChatReportID}`,
            value: {[textCommentAction.reportActionID ?? '']: textCommentAction as ReportAction, [videoCommentAction.reportActionID ?? '']: videoCommentAction as ReportAction},
        },
        {
            onyxMethod: Onyx.METHOD.MERGE,
            key: ONYXKEYS.NVP_INTRO_SELECTED,
            value: {choice: engagementChoice},
        },
    ];
    const successData: OnyxUpdate[] = [
        {
            onyxMethod: Onyx.METHOD.MERGE,
            key: `${ONYXKEYS.COLLECTION.REPORT_ACTIONS}${targetChatReportID}`,
            value: {[textCommentAction.reportActionID ?? '']: {pendingAction: null}, [videoCommentAction.reportActionID ?? '']: {pendingAction: null}},
        },
    ];

>>>>>>> 10777826
    const parameters = {
        engagementChoice,
        firstName,
        lastName,
<<<<<<< HEAD
        data: JSON.stringify([textMessage, videoMessage, ...tasks]),
    };

    // console.log('-------------------------------------');
    // console.log(JSON.stringify({...parameters, data: JSON.parse(parameters.data)}, ' ', 2));

=======
        data: JSON.stringify([{type: 'message', ...textMessage}, {type: 'video', ...data.video, ...videoMessage}, ...tasksForParameters]),
    };

>>>>>>> 10777826
    API.write(WRITE_COMMANDS.COMPLETE_GUIDED_SETUP, parameters, {});
}

/**
 * Completes the engagement modal that new NewDot users see when they first sign up/log in by doing the following:
 *
 * - Sets the introSelected NVP to the choice the user made
 * - Creates an optimistic report comment from concierge
 */
function completeEngagementModal(text: string, choice: ValueOf<typeof CONST.ONBOARDING_CHOICES>) {
    const conciergeAccountID = PersonalDetailsUtils.getAccountIDsByLogins([CONST.EMAIL.CONCIERGE])[0];
    const reportComment = ReportUtils.buildOptimisticAddCommentReportAction(text, undefined, conciergeAccountID);
    const reportCommentAction: OptimisticAddCommentReportAction = reportComment.reportAction;
    const lastComment = reportCommentAction?.message?.[0];
    const lastCommentText = ReportUtils.formatReportLastMessageText(lastComment?.text ?? '');
    const reportCommentText = reportComment.commentText;
    const currentTime = DateUtils.getDBTime();

    const optimisticReport: Partial<Report> = {
        lastVisibleActionCreated: currentTime,
        lastMessageTranslationKey: lastComment?.translationKey ?? '',
        lastMessageText: lastCommentText,
        lastMessageHtml: lastCommentText,
        lastActorAccountID: currentUserAccountID,
        lastReadTime: currentTime,
    };

    const conciergeChatReport = ReportUtils.getChatByParticipants([conciergeAccountID]);
    conciergeChatReportID = conciergeChatReport?.reportID;

    const report = ReportUtils.getReport(conciergeChatReportID);

    if (!isEmptyObject(report) && ReportUtils.getReportNotificationPreference(report) === CONST.REPORT.NOTIFICATION_PREFERENCE.HIDDEN) {
        optimisticReport.notificationPreference = CONST.REPORT.NOTIFICATION_PREFERENCE.ALWAYS;
    }

    // Optimistically add the new actions to the store before waiting to save them to the server
    const optimisticReportActions: OnyxCollection<OptimisticAddCommentReportAction> = {};
    if (reportCommentAction?.reportActionID) {
        optimisticReportActions[reportCommentAction.reportActionID] = reportCommentAction;
    }

    const parameters: CompleteEngagementModalParams = {
        reportID: conciergeChatReportID ?? '',
        reportActionID: reportCommentAction.reportActionID,
        reportComment: reportCommentText,
        engagementChoice: choice,
    };

    const optimisticData: OnyxUpdate[] = [
        {
            onyxMethod: Onyx.METHOD.MERGE,
            key: `${ONYXKEYS.COLLECTION.REPORT}${conciergeChatReportID}`,
            value: optimisticReport,
        },
        {
            onyxMethod: Onyx.METHOD.MERGE,
            key: `${ONYXKEYS.COLLECTION.REPORT_ACTIONS}${conciergeChatReportID}`,
            value: optimisticReportActions as ReportActions,
        },
        {
            onyxMethod: Onyx.METHOD.MERGE,
            key: ONYXKEYS.NVP_INTRO_SELECTED,
            value: {choice},
        },
    ];

    const successData: OnyxUpdate[] = [
        {
            onyxMethod: Onyx.METHOD.MERGE,
            key: `${ONYXKEYS.COLLECTION.REPORT_ACTIONS}${conciergeChatReportID}`,
            value: {[reportCommentAction.reportActionID ?? '']: {pendingAction: null}},
        },
    ];

    API.write(WRITE_COMMANDS.COMPLETE_ENGAGEMENT_MODAL, parameters, {
        optimisticData,
        successData,
    });
    notifyNewAction(conciergeChatReportID ?? '', reportCommentAction.actorAccountID, reportCommentAction.reportActionID);
}

function dismissEngagementModal() {
    const parameters: SetNameValuePairParams = {
        name: ONYXKEYS.NVP_HAS_DISMISSED_IDLE_PANEL,
        value: true,
    };

    const optimisticData: OnyxUpdate[] = [
        {
            onyxMethod: Onyx.METHOD.MERGE,
            key: ONYXKEYS.NVP_HAS_DISMISSED_IDLE_PANEL,
            value: true,
        },
    ];

    API.write(WRITE_COMMANDS.SET_NAME_VALUE_PAIR, parameters, {
        optimisticData,
    });
}

/** Loads necessary data for rendering the RoomMembersPage */
function openRoomMembersPage(reportID: string) {
    const parameters: OpenRoomMembersPageParams = {reportID};

    API.read(READ_COMMANDS.OPEN_ROOM_MEMBERS_PAGE, parameters);
}

/**
 * Checks if there are any errors in the private notes for a given report
 *
 * @returns Returns true if there are errors in any of the private notes on the report
 */
function hasErrorInPrivateNotes(report: OnyxEntry<Report>): boolean {
    const privateNotes = report?.privateNotes ?? {};
    return Object.values(privateNotes).some((privateNote) => !isEmpty(privateNote.errors));
}

/** Clears all errors associated with a given private note */
function clearPrivateNotesError(reportID: string, accountID: number) {
    Onyx.merge(`${ONYXKEYS.COLLECTION.REPORT}${reportID}`, {privateNotes: {[accountID]: {errors: null}}});
}

function getDraftPrivateNote(reportID: string): string {
    return draftNoteMap?.[reportID] ?? '';
}

/**
 * Saves the private notes left by the user as they are typing. By saving this data the user can switch between chats, close
 * tab, refresh etc without worrying about loosing what they typed out.
 */
function savePrivateNotesDraft(reportID: string, note: string) {
    Onyx.merge(`${ONYXKEYS.COLLECTION.PRIVATE_NOTES_DRAFT}${reportID}`, note);
}

function searchForReports(searchInput: string) {
    // We do not try to make this request while offline because it sets a loading indicator optimistically
    if (isNetworkOffline) {
        Onyx.set(ONYXKEYS.IS_SEARCHING_FOR_REPORTS, false);
        return;
    }

    const successData: OnyxUpdate[] = [
        {
            onyxMethod: Onyx.METHOD.MERGE,
            key: ONYXKEYS.IS_SEARCHING_FOR_REPORTS,
            value: false,
        },
    ];

    const failureData: OnyxUpdate[] = [
        {
            onyxMethod: Onyx.METHOD.MERGE,
            key: ONYXKEYS.IS_SEARCHING_FOR_REPORTS,
            value: false,
        },
    ];

    const parameters: SearchForReportsParams = {searchInput};

    API.read(READ_COMMANDS.SEARCH_FOR_REPORTS, parameters, {successData, failureData});
}

function searchInServer(searchInput: string) {
    if (isNetworkOffline || !searchInput.trim().length) {
        Onyx.set(ONYXKEYS.IS_SEARCHING_FOR_REPORTS, false);
        return;
    }

    // Why not set this in optimistic data? It won't run until the API request happens and while the API request is debounced
    // we want to show the loading state right away. Otherwise, we will see a flashing UI where the client options are sorted and
    // tell the user there are no options, then we start searching, and tell them there are no options again.
    Onyx.set(ONYXKEYS.IS_SEARCHING_FOR_REPORTS, true);
    searchForReports(searchInput);
}

function updateLastVisitTime(reportID: string) {
    if (!ReportUtils.isValidReportIDFromPath(reportID)) {
        return;
    }
    Onyx.merge(`${ONYXKEYS.COLLECTION.REPORT_METADATA}${reportID}`, {lastVisitTime: DateUtils.getDBTime()});
}

function clearNewRoomFormError() {
    Onyx.set(ONYXKEYS.FORMS.NEW_ROOM_FORM, {
        isLoading: false,
        errorFields: null,
        errors: null,
        [INPUT_IDS.ROOM_NAME]: '',
        [INPUT_IDS.REPORT_DESCRIPTION]: '',
        [INPUT_IDS.POLICY_ID]: '',
        [INPUT_IDS.WRITE_CAPABILITY]: '',
        [INPUT_IDS.VISIBILITY]: '',
    });
}

function resolveActionableMentionWhisper(reportId: string, reportAction: OnyxEntry<ReportAction>, resolution: ValueOf<typeof CONST.REPORT.ACTIONABLE_MENTION_WHISPER_RESOLUTION>) {
    const message = reportAction?.message?.[0];
    if (!message) {
        return;
    }

    const updatedMessage: Message = {
        ...message,
        resolution,
    };

    const optimisticData: OnyxUpdate[] = [
        {
            onyxMethod: Onyx.METHOD.MERGE,
            key: `${ONYXKEYS.COLLECTION.REPORT_ACTIONS}${reportId}`,
            value: {
                [reportAction.reportActionID]: {
                    message: [updatedMessage],
                    originalMessage: {
                        resolution,
                    },
                },
            },
        },
    ];

    const failureData: OnyxUpdate[] = [
        {
            onyxMethod: Onyx.METHOD.MERGE,
            key: `${ONYXKEYS.COLLECTION.REPORT_ACTIONS}${reportId}`,
            value: {
                [reportAction.reportActionID]: {
                    message: [message],
                    originalMessage: {
                        resolution: null,
                    },
                },
            },
        },
    ];

    const parameters: ResolveActionableMentionWhisperParams = {
        reportActionID: reportAction.reportActionID,
        resolution,
    };

    API.write(WRITE_COMMANDS.RESOLVE_ACTIONABLE_MENTION_WHISPER, parameters, {optimisticData, failureData});
}

function setGroupDraft(participants: Array<{login: string; accountID: number}>, reportName = '') {
    Onyx.merge(ONYXKEYS.NEW_GROUP_CHAT_DRAFT, {participants, reportName});
}

export {
    searchInServer,
    addComment,
    addAttachment,
    updateDescription,
    updateWriteCapabilityAndNavigate,
    updateNotificationPreference,
    subscribeToReportTypingEvents,
    subscribeToReportLeavingEvents,
    unsubscribeFromReportChannel,
    unsubscribeFromLeavingRoomReportChannel,
    saveReportDraftComment,
    saveReportCommentNumberOfLines,
    broadcastUserIsTyping,
    broadcastUserIsLeavingRoom,
    togglePinnedState,
    editReportComment,
    handleUserDeletedLinksInHtml,
    deleteReportActionDraft,
    saveReportActionDraft,
    saveReportActionDraftNumberOfLines,
    deleteReportComment,
    navigateToConciergeChat,
    addPolicyReport,
    deleteReport,
    navigateToConciergeChatAndDeleteReport,
    setIsComposerFullSize,
    expandURLPreview,
    markCommentAsUnread,
    readNewestAction,
    openReport,
    openReportFromDeepLink,
    navigateToAndOpenReport,
    navigateToAndOpenReportWithAccountIDs,
    navigateToAndOpenChildReport,
    toggleSubscribeToChildReport,
    updatePolicyRoomNameAndNavigate,
    clearPolicyRoomNameErrors,
    clearIOUError,
    subscribeToNewActionEvent,
    notifyNewAction,
    showReportActionNotification,
    toggleEmojiReaction,
    shouldShowReportActionNotification,
    leaveRoom,
    inviteToRoom,
    removeFromRoom,
    getCurrentUserAccountID,
    setLastOpenedPublicRoom,
    flagComment,
    openLastOpenedPublicRoom,
    updatePrivateNotes,
    getReportPrivateNote,
    clearPrivateNotesError,
    hasErrorInPrivateNotes,
    getOlderActions,
    getNewerActions,
    completeEngagementModal,
    dismissEngagementModal,
    openRoomMembersPage,
    savePrivateNotesDraft,
    getDraftPrivateNote,
    updateLastVisitTime,
    clearNewRoomFormError,
    updateReportField,
    updateReportName,
    deleteReportField,
    clearReportFieldErrors,
    resolveActionableMentionWhisper,
    updateRoomVisibility,
    setGroupDraft,
    clearGroupChat,
    startNewChat,
    completeOnboarding,
};<|MERGE_RESOLUTION|>--- conflicted
+++ resolved
@@ -2784,40 +2784,6 @@
     const targetChatPolicyID = targetChatReport?.policyID ?? '';
 
     // Text message
-<<<<<<< HEAD
-    const textComment = ReportUtils.buildOptimisticAddCommentReportAction(data.message, undefined);
-    const textCommentAction: OptimisticAddCommentReportAction = textComment.reportAction;
-    const textCommentText = textComment.commentText;
-
-    const textMessage: AddCommentOrAttachementParams & {type: string} = {
-        reportID: targetChatReportID,
-        reportActionID: textCommentAction.reportActionID,
-        reportComment: textCommentText,
-        type: 'message',
-    };
-
-    // Video message
-    const videoComment = ReportUtils.buildOptimisticAddCommentReportAction(CONST.ATTACHMENT_MESSAGE_TEXT, undefined);
-    const videoCommentAction: OptimisticAddCommentReportAction = videoComment.reportAction;
-    const videoCommentText = videoComment.commentText;
-
-    const videoMessage: AddCommentOrAttachementParams & {type: string} & typeof data.video = {
-        reportID: targetChatReportID,
-        reportActionID: videoCommentAction.reportActionID,
-        reportComment: videoCommentText,
-        type: 'video',
-        ...data.video,
-    };
-
-    // tasks
-    const tasks = data.tasks.reduce<unknown[]>((acc, curr) => {
-        const currTask = ReportUtils.buildOptimisticTaskReport(actorAccountID, undefined, targetChatReportID, curr.title, undefined, targetChatPolicyID);
-        const taskCreatedAction = ReportUtils.buildOptimisticCreatedReportAction(targetEmail);
-        const taskAddCommentReport = ReportUtils.buildOptimisticTaskCommentReportAction(currTask.reportID, curr.title, 0, `task for ${curr.title}`, targetChatReportID);
-
-        // subtitle message
-        const subtitleComment = ReportUtils.buildOptimisticAddCommentReportAction(curr.subtitle, undefined, actorAccountID);
-=======
     const textComment = ReportUtils.buildOptimisticAddCommentReportAction(data.message, undefined, actorAccountID);
     const textCommentAction: OptimisticAddCommentReportAction = textComment.reportAction;
     const textCommentText = textComment.commentText;
@@ -2862,7 +2828,6 @@
     // tasks
     const tasksForParameters = tasksData.reduce<unknown[]>((acc, {currTask, taskCreatedAction, taskAddCommentReport, subtitleComment, instructionComment}) => {
         // subtitle message
->>>>>>> 10777826
         const subtitleCommentAction: OptimisticAddCommentReportAction = subtitleComment.reportAction;
         const subtitleCommentText = subtitleComment.commentText;
 
@@ -2873,10 +2838,6 @@
         };
 
         // instruction message
-<<<<<<< HEAD
-        const instructionComment = ReportUtils.buildOptimisticAddCommentReportAction(curr.message, undefined, actorAccountID);
-=======
->>>>>>> 10777826
         const instructionCommentAction: OptimisticAddCommentReportAction = instructionComment.reportAction;
         const instructionCommentText = instructionComment.commentText;
 
@@ -2897,11 +2858,7 @@
                 description: currTask.description,
                 assigneeChatReportID: '',
                 type: 'task',
-<<<<<<< HEAD
-                task: 'trackExpense',
-=======
                 task: engagementChoice,
->>>>>>> 10777826
             },
             {
                 type: 'message',
@@ -2914,8 +2871,6 @@
         ];
     }, []);
 
-<<<<<<< HEAD
-=======
     const tasksForOptimisticData = tasksData.reduce<OnyxUpdate[]>((acc, {currTask, taskCreatedAction, subtitleComment, instructionComment}) => {
         // subtitle message
         const subtitleCommentAction: OptimisticAddCommentReportAction = subtitleComment.reportAction;
@@ -2999,23 +2954,13 @@
         },
     ];
 
->>>>>>> 10777826
     const parameters = {
         engagementChoice,
         firstName,
         lastName,
-<<<<<<< HEAD
-        data: JSON.stringify([textMessage, videoMessage, ...tasks]),
-    };
-
-    // console.log('-------------------------------------');
-    // console.log(JSON.stringify({...parameters, data: JSON.parse(parameters.data)}, ' ', 2));
-
-=======
         data: JSON.stringify([{type: 'message', ...textMessage}, {type: 'video', ...data.video, ...videoMessage}, ...tasksForParameters]),
     };
 
->>>>>>> 10777826
     API.write(WRITE_COMMANDS.COMPLETE_GUIDED_SETUP, parameters, {});
 }
 

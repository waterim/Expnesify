import {findFocusedRoute} from '@react-navigation/native';
import {format as timezoneFormat, utcToZonedTime} from 'date-fns-tz';
import {Str} from 'expensify-common';
import isEmpty from 'lodash/isEmpty';
import {DeviceEventEmitter, InteractionManager, Linking} from 'react-native';
import type {NullishDeep, OnyxCollection, OnyxEntry, OnyxUpdate} from 'react-native-onyx';
import Onyx from 'react-native-onyx';
import type {PartialDeep, ValueOf} from 'type-fest';
import type {Emoji} from '@assets/emojis/types';
import type {FileObject} from '@components/AttachmentModal';
import * as ActiveClientManager from '@libs/ActiveClientManager';
import * as API from '@libs/API';
import type {
    AddCommentOrAttachementParams,
    AddEmojiReactionParams,
    AddWorkspaceRoomParams,
    CompleteGuidedSetupParams,
    DeleteCommentParams,
    ExpandURLPreviewParams,
    FlagCommentParams,
    GetNewerActionsParams,
    GetOlderActionsParams,
    GetReportPrivateNoteParams,
    InviteToGroupChatParams,
    InviteToRoomParams,
    LeaveRoomParams,
    MarkAsExportedParams,
    MarkAsUnreadParams,
    OpenReportParams,
    OpenRoomMembersPageParams,
    ReadNewestActionParams,
    RemoveEmojiReactionParams,
    RemoveFromGroupChatParams,
    RemoveFromRoomParams,
    ReportExportParams,
    ResolveActionableMentionWhisperParams,
    ResolveActionableReportMentionWhisperParams,
    SearchForReportsParams,
    SearchForRoomsToMentionParams,
    TogglePinnedChatParams,
    UpdateCommentParams,
    UpdateGroupChatAvatarParams,
    UpdateGroupChatMemberRolesParams,
    UpdateGroupChatNameParams,
    UpdatePolicyRoomNameParams,
    UpdateReportNotificationPreferenceParams,
    UpdateReportPrivateNoteParams,
    UpdateReportWriteCapabilityParams,
    UpdateRoomDescriptionParams,
} from '@libs/API/parameters';
import type UpdateRoomVisibilityParams from '@libs/API/parameters/UpdateRoomVisibilityParams';
import {READ_COMMANDS, SIDE_EFFECT_REQUEST_COMMANDS, WRITE_COMMANDS} from '@libs/API/types';
import * as CollectionUtils from '@libs/CollectionUtils';
import type {CustomRNImageManipulatorResult} from '@libs/cropOrRotateImage/types';
import DateUtils from '@libs/DateUtils';
import {prepareDraftComment} from '@libs/DraftCommentUtils';
import * as EmojiUtils from '@libs/EmojiUtils';
import * as Environment from '@libs/Environment/Environment';
import * as ErrorUtils from '@libs/ErrorUtils';
import hasCompletedGuidedSetupFlowSelector from '@libs/hasCompletedGuidedSetupFlowSelector';
import HttpUtils from '@libs/HttpUtils';
import isPublicScreenRoute from '@libs/isPublicScreenRoute';
import * as Localize from '@libs/Localize';
import Log from '@libs/Log';
import {registerPaginationConfig} from '@libs/Middleware/Pagination';
import Navigation, {navigationRef} from '@libs/Navigation/Navigation';
import {isOnboardingFlowName} from '@libs/NavigationUtils';
import type {NetworkStatus} from '@libs/NetworkConnection';
import LocalNotification from '@libs/Notification/LocalNotification';
import Parser from '@libs/Parser';
import * as PersonalDetailsUtils from '@libs/PersonalDetailsUtils';
import * as PhoneNumber from '@libs/PhoneNumber';
import getPolicyEmployeeAccountIDs from '@libs/PolicyEmployeeListUtils';
import {extractPolicyIDFromPath} from '@libs/PolicyUtils';
import processReportIDDeeplink from '@libs/processReportIDDeeplink';
import * as Pusher from '@libs/Pusher/pusher';
import * as ReportActionsUtils from '@libs/ReportActionsUtils';
import * as ReportConnection from '@libs/ReportConnection';
import type {OptimisticAddCommentReportAction} from '@libs/ReportUtils';
import * as ReportUtils from '@libs/ReportUtils';
import {doesReportBelongToWorkspace} from '@libs/ReportUtils';
import shouldSkipDeepLinkNavigation from '@libs/shouldSkipDeepLinkNavigation';
import Visibility from '@libs/Visibility';
import CONFIG from '@src/CONFIG';
import type {OnboardingPurposeType} from '@src/CONST';
import CONST from '@src/CONST';
import ONYXKEYS from '@src/ONYXKEYS';
import type {Route} from '@src/ROUTES';
import ROUTES from '@src/ROUTES';
import INPUT_IDS from '@src/types/form/NewRoomForm';
import type {
    InvitedEmailsToAccountIDs,
    NewGroupChatDraft,
    PersonalDetailsList,
    PolicyReportField,
    QuickAction,
    RecentlyUsedReportFields,
    ReportAction,
    ReportActionReactions,
    ReportUserIsTyping,
} from '@src/types/onyx';
import type {Decision} from '@src/types/onyx/OriginalMessage';
import type {ConnectionName} from '@src/types/onyx/Policy';
import type {NotificationPreference, Participants, Participant as ReportParticipant, RoomVisibility, WriteCapability} from '@src/types/onyx/Report';
import type Report from '@src/types/onyx/Report';
import type {Message, ReportActions} from '@src/types/onyx/ReportAction';
import {isEmptyObject} from '@src/types/utils/EmptyObject';
import * as CachedPDFPaths from './CachedPDFPaths';
import * as Modal from './Modal';
import navigateFromNotification from './navigateFromNotification';
import * as Session from './Session';
import * as Welcome from './Welcome';
import * as OnboardingFlow from './Welcome/OnboardingFlow';

type SubscriberCallback = (isFromCurrentUser: boolean, reportActionID: string | undefined) => void;

type ActionSubscriber = {
    reportID: string;
    callback: SubscriberCallback;
};

type Video = {
    url: string;
    thumbnailUrl: string;
    duration: number;
    width: number;
    height: number;
};

type TaskMessage = Required<Pick<AddCommentOrAttachementParams, 'reportID' | 'reportActionID' | 'reportComment'>>;

type TaskForParameters =
    | {
          type: 'task';
          task: string;
          taskReportID: string;
          parentReportID: string;
          parentReportActionID: string;
          assigneeChatReportID: string;
          createdTaskReportActionID: string;
          completedTaskReportActionID?: string;
          title: string;
          description: string;
      }
    | ({
          type: 'message';
      } & TaskMessage);

type GuidedSetupData = Array<
    | ({type: 'message'} & AddCommentOrAttachementParams)
    | TaskForParameters
    | ({
          type: 'video';
      } & Video &
          AddCommentOrAttachementParams)
>;

type ReportError = {
    type?: string;
};

let conciergeChatReportID: string | undefined;
let currentUserAccountID = -1;
let currentUserEmail: string | undefined;
Onyx.connect({
    key: ONYXKEYS.SESSION,
    callback: (value) => {
        // When signed out, val is undefined
        if (!value?.accountID) {
            conciergeChatReportID = undefined;
            return;
        }
        currentUserEmail = value.email;
        currentUserAccountID = value.accountID;
    },
});

let preferredSkinTone: number = CONST.EMOJI_DEFAULT_SKIN_TONE;
Onyx.connect({
    key: ONYXKEYS.PREFERRED_EMOJI_SKIN_TONE,
    callback: (value) => {
        preferredSkinTone = EmojiUtils.getPreferredSkinToneIndex(value);
    },
});

// map of reportID to all reportActions for that report
const allReportActions: OnyxCollection<ReportActions> = {};

Onyx.connect({
    key: ONYXKEYS.COLLECTION.REPORT_ACTIONS,
    callback: (action, key) => {
        if (!key || !action) {
            return;
        }
        const reportID = CollectionUtils.extractCollectionItemID(key);
        allReportActions[reportID] = action;
    },
});

let isNetworkOffline = false;
let networkStatus: NetworkStatus;
Onyx.connect({
    key: ONYXKEYS.NETWORK,
    callback: (value) => {
        isNetworkOffline = value?.isOffline ?? false;
        networkStatus = value?.networkStatus ?? CONST.NETWORK.NETWORK_STATUS.UNKNOWN;
    },
});

let allPersonalDetails: OnyxEntry<PersonalDetailsList> = {};
Onyx.connect({
    key: ONYXKEYS.PERSONAL_DETAILS_LIST,
    callback: (value) => {
        allPersonalDetails = value ?? {};
    },
});

const draftNoteMap: OnyxCollection<string> = {};
Onyx.connect({
    key: ONYXKEYS.COLLECTION.PRIVATE_NOTES_DRAFT,
    callback: (value, key) => {
        if (!key) {
            return;
        }

        const reportID = key.replace(ONYXKEYS.COLLECTION.PRIVATE_NOTES_DRAFT, '');
        draftNoteMap[reportID] = value;
    },
});

const typingWatchTimers: Record<string, NodeJS.Timeout> = {};

let reportIDDeeplinkedFromOldDot: string | undefined;
Linking.getInitialURL().then((url) => {
    reportIDDeeplinkedFromOldDot = processReportIDDeeplink(url ?? '');
});

let lastVisitedPath: string | undefined;
Onyx.connect({
    key: ONYXKEYS.LAST_VISITED_PATH,
    callback: (value) => {
        if (!value) {
            return;
        }
        lastVisitedPath = value;
    },
});

let allRecentlyUsedReportFields: OnyxEntry<RecentlyUsedReportFields> = {};
Onyx.connect({
    key: ONYXKEYS.RECENTLY_USED_REPORT_FIELDS,
    callback: (val) => (allRecentlyUsedReportFields = val),
});

let quickAction: OnyxEntry<QuickAction> = {};
Onyx.connect({
    key: ONYXKEYS.NVP_QUICK_ACTION_GLOBAL_CREATE,
    callback: (val) => (quickAction = val),
});

let allReportDraftComments: Record<string, string | undefined> = {};

Onyx.connect({
    key: ONYXKEYS.COLLECTION.REPORT_DRAFT_COMMENT,
    waitForCollectionCallback: true,
    callback: (value) => (allReportDraftComments = value),
});

let environmentURL: string;
Environment.getEnvironmentURL().then((url: string) => (environmentURL = url));

registerPaginationConfig({
    initialCommand: WRITE_COMMANDS.OPEN_REPORT,
    previousCommand: READ_COMMANDS.GET_OLDER_ACTIONS,
    nextCommand: READ_COMMANDS.GET_NEWER_ACTIONS,
    resourceCollectionKey: ONYXKEYS.COLLECTION.REPORT_ACTIONS,
    pageCollectionKey: ONYXKEYS.COLLECTION.REPORT_ACTIONS_PAGES,
    sortItems: (reportActions) => ReportActionsUtils.getSortedReportActionsForDisplay(reportActions, true),
    getItemID: (reportAction) => reportAction.reportActionID,
    isLastItem: (reportAction) => reportAction.actionName === CONST.REPORT.ACTIONS.TYPE.CREATED,
});

function clearGroupChat() {
    Onyx.set(ONYXKEYS.NEW_GROUP_CHAT_DRAFT, null);
}

function startNewChat() {
    clearGroupChat();
    Navigation.navigate(ROUTES.NEW);
}

/** Get the private pusher channel name for a Report. */
function getReportChannelName(reportID: string): string {
    return `${CONST.PUSHER.PRIVATE_REPORT_CHANNEL_PREFIX}${reportID}${CONFIG.PUSHER.SUFFIX}`;
}

/**
 * There are 2 possibilities that we can receive via pusher for a user's typing/leaving status:
 * 1. The "new" way from New Expensify is passed as {[login]: Boolean} (e.g. {yuwen@expensify.com: true}), where the value
 * is whether the user with that login is typing/leaving on the report or not.
 * 2. The "old" way from e.com which is passed as {userLogin: login} (e.g. {userLogin: bstites@expensify.com})
 *
 * This method makes sure that no matter which we get, we return the "new" format
 */
function getNormalizedStatus(typingStatus: Pusher.UserIsTypingEvent | Pusher.UserIsLeavingRoomEvent): ReportUserIsTyping {
    let normalizedStatus: ReportUserIsTyping;

    if (typingStatus.userLogin) {
        normalizedStatus = {[typingStatus.userLogin]: true};
    } else {
        normalizedStatus = typingStatus;
    }

    return normalizedStatus;
}

/** Initialize our pusher subscriptions to listen for someone typing in a report. */
function subscribeToReportTypingEvents(reportID: string) {
    if (!reportID) {
        return;
    }

    // Make sure we have a clean Typing indicator before subscribing to typing events
    Onyx.set(`${ONYXKEYS.COLLECTION.REPORT_USER_IS_TYPING}${reportID}`, {});

    const pusherChannelName = getReportChannelName(reportID);
    Pusher.subscribe(pusherChannelName, Pusher.TYPE.USER_IS_TYPING, (typingStatus) => {
        // If the pusher message comes from OldDot, we expect the typing status to be keyed by user
        // login OR by 'Concierge'. If the pusher message comes from NewDot, it is keyed by accountID
        // since personal details are keyed by accountID.
        const normalizedTypingStatus = getNormalizedStatus(typingStatus);
        const accountIDOrLogin = Object.keys(normalizedTypingStatus)[0];

        if (!accountIDOrLogin) {
            return;
        }

        // Don't show the typing indicator if the user is typing on another platform
        if (Number(accountIDOrLogin) === currentUserAccountID) {
            return;
        }

        // Use a combo of the reportID and the accountID or login as a key for holding our timers.
        const reportUserIdentifier = `${reportID}-${accountIDOrLogin}`;
        clearTimeout(typingWatchTimers[reportUserIdentifier]);
        Onyx.merge(`${ONYXKEYS.COLLECTION.REPORT_USER_IS_TYPING}${reportID}`, normalizedTypingStatus);

        // Wait for 1.5s of no additional typing events before setting the status back to false.
        typingWatchTimers[reportUserIdentifier] = setTimeout(() => {
            const typingStoppedStatus: ReportUserIsTyping = {};
            typingStoppedStatus[accountIDOrLogin] = false;
            Onyx.merge(`${ONYXKEYS.COLLECTION.REPORT_USER_IS_TYPING}${reportID}`, typingStoppedStatus);
            delete typingWatchTimers[reportUserIdentifier];
        }, 1500);
    }).catch((error: ReportError) => {
        Log.hmmm('[Report] Failed to initially subscribe to Pusher channel', {errorType: error.type, pusherChannelName});
    });
}

/** Initialize our pusher subscriptions to listen for someone leaving a room. */
function subscribeToReportLeavingEvents(reportID: string) {
    if (!reportID) {
        return;
    }

    // Make sure we have a clean Leaving indicator before subscribing to leaving events
    Onyx.set(`${ONYXKEYS.COLLECTION.REPORT_USER_IS_LEAVING_ROOM}${reportID}`, false);

    const pusherChannelName = getReportChannelName(reportID);
    Pusher.subscribe(pusherChannelName, Pusher.TYPE.USER_IS_LEAVING_ROOM, (leavingStatus: Pusher.UserIsLeavingRoomEvent) => {
        // If the pusher message comes from OldDot, we expect the leaving status to be keyed by user
        // login OR by 'Concierge'. If the pusher message comes from NewDot, it is keyed by accountID
        // since personal details are keyed by accountID.
        const normalizedLeavingStatus = getNormalizedStatus(leavingStatus);
        const accountIDOrLogin = Object.keys(normalizedLeavingStatus)[0];

        if (!accountIDOrLogin) {
            return;
        }

        if (Number(accountIDOrLogin) !== currentUserAccountID) {
            return;
        }

        Onyx.merge(`${ONYXKEYS.COLLECTION.REPORT_USER_IS_LEAVING_ROOM}${reportID}`, true);
    }).catch((error: ReportError) => {
        Log.hmmm('[Report] Failed to initially subscribe to Pusher channel', {errorType: error.type, pusherChannelName});
    });
}

/**
 * Remove our pusher subscriptions to listen for someone typing in a report.
 */
function unsubscribeFromReportChannel(reportID: string) {
    if (!reportID) {
        return;
    }

    const pusherChannelName = getReportChannelName(reportID);
    Onyx.set(`${ONYXKEYS.COLLECTION.REPORT_USER_IS_TYPING}${reportID}`, {});
    Pusher.unsubscribe(pusherChannelName, Pusher.TYPE.USER_IS_TYPING);
}

/**
 * Remove our pusher subscriptions to listen for someone leaving a report.
 */
function unsubscribeFromLeavingRoomReportChannel(reportID: string) {
    if (!reportID) {
        return;
    }

    const pusherChannelName = getReportChannelName(reportID);
    Onyx.set(`${ONYXKEYS.COLLECTION.REPORT_USER_IS_LEAVING_ROOM}${reportID}`, false);
    Pusher.unsubscribe(pusherChannelName, Pusher.TYPE.USER_IS_LEAVING_ROOM);
}

// New action subscriber array for report pages
let newActionSubscribers: ActionSubscriber[] = [];

/**
 * Enables the Report actions file to let the ReportActionsView know that a new comment has arrived in realtime for the current report
 * Add subscriber for report id
 * @returns Remove subscriber for report id
 */
function subscribeToNewActionEvent(reportID: string, callback: SubscriberCallback): () => void {
    newActionSubscribers.push({callback, reportID});
    return () => {
        newActionSubscribers = newActionSubscribers.filter((subscriber) => subscriber.reportID !== reportID);
    };
}

/** Notify the ReportActionsView that a new comment has arrived */
function notifyNewAction(reportID: string, accountID?: number, reportActionID?: string) {
    const actionSubscriber = newActionSubscribers.find((subscriber) => subscriber.reportID === reportID);
    if (!actionSubscriber) {
        return;
    }
    const isFromCurrentUser = accountID === currentUserAccountID;
    actionSubscriber.callback(isFromCurrentUser, reportActionID);
}

/**
 * Add up to two report actions to a report. This method can be called for the following situations:
 *
 * - Adding one comment
 * - Adding one attachment
 * - Add both a comment and attachment simultaneously
 */
function addActions(reportID: string, text = '', file?: FileObject) {
    let reportCommentText = '';
    let reportCommentAction: OptimisticAddCommentReportAction | undefined;
    let attachmentAction: OptimisticAddCommentReportAction | undefined;
    let commandName: typeof WRITE_COMMANDS.ADD_COMMENT | typeof WRITE_COMMANDS.ADD_ATTACHMENT | typeof WRITE_COMMANDS.ADD_TEXT_AND_ATTACHMENT = WRITE_COMMANDS.ADD_COMMENT;

    if (text && !file) {
        const reportComment = ReportUtils.buildOptimisticAddCommentReportAction(text, undefined, undefined, undefined, undefined, reportID);
        reportCommentAction = reportComment.reportAction;
        reportCommentText = reportComment.commentText;
    }

    if (file) {
        // When we are adding an attachment we will call AddAttachment.
        // It supports sending an attachment with an optional comment and AddComment supports adding a single text comment only.
        commandName = WRITE_COMMANDS.ADD_ATTACHMENT;
        const attachment = ReportUtils.buildOptimisticAddCommentReportAction(text, file, undefined, undefined, undefined, reportID);
        attachmentAction = attachment.reportAction;
    }

    if (text && file) {
        // When there is both text and a file, the text for the report comment needs to be parsed)
        reportCommentText = ReportUtils.getParsedComment(text ?? '', {reportID});

        // And the API command needs to go to the new API which supports combining both text and attachments in a single report action
        commandName = WRITE_COMMANDS.ADD_TEXT_AND_ATTACHMENT;
    }

    // Always prefer the file as the last action over text
    const lastAction = attachmentAction ?? reportCommentAction;
    const currentTime = DateUtils.getDBTimeWithSkew();
    const lastComment = ReportActionsUtils.getReportActionMessage(lastAction);
    const lastCommentText = ReportUtils.formatReportLastMessageText(lastComment?.text ?? '');

    const optimisticReport: Partial<Report> = {
        lastVisibleActionCreated: lastAction?.created,
        lastMessageTranslationKey: lastComment?.translationKey ?? '',
        lastMessageText: lastCommentText,
        lastMessageHtml: lastCommentText,
        lastActorAccountID: currentUserAccountID,
        lastReadTime: currentTime,
    };

    const report = ReportConnection.getAllReports()?.[`${ONYXKEYS.COLLECTION.REPORT}${reportID}`];
    const shouldUpdateNotificationPrefernece = !isEmptyObject(report) && ReportUtils.getReportNotificationPreference(report) === CONST.REPORT.NOTIFICATION_PREFERENCE.HIDDEN;

    if (shouldUpdateNotificationPrefernece) {
        optimisticReport.participants = {
            [currentUserAccountID]: {notificationPreference: CONST.REPORT.NOTIFICATION_PREFERENCE.ALWAYS},
        };
    }

    // Optimistically add the new actions to the store before waiting to save them to the server
    const optimisticReportActions: OnyxCollection<OptimisticAddCommentReportAction> = {};

    // Only add the reportCommentAction when there is no file attachment. If there is both a file attachment and text, that will all be contained in the attachmentAction.
    if (text && reportCommentAction?.reportActionID && !file) {
        optimisticReportActions[reportCommentAction.reportActionID] = reportCommentAction;
    }
    if (file && attachmentAction?.reportActionID) {
        optimisticReportActions[attachmentAction.reportActionID] = attachmentAction;
    }

    const parameters: AddCommentOrAttachementParams = {
        reportID,
        reportActionID: file ? attachmentAction?.reportActionID : reportCommentAction?.reportActionID,
        commentReportActionID: file && reportCommentAction ? reportCommentAction.reportActionID : null,
        reportComment: reportCommentText,
        file,
        clientCreatedTime: file ? attachmentAction?.created : reportCommentAction?.created,
    };

    if (reportIDDeeplinkedFromOldDot === reportID && ReportUtils.isConciergeChatReport(report)) {
        parameters.isOldDotConciergeChat = true;
    }

    const optimisticData: OnyxUpdate[] = [
        {
            onyxMethod: Onyx.METHOD.MERGE,
            key: `${ONYXKEYS.COLLECTION.REPORT}${reportID}`,
            value: optimisticReport,
        },
        {
            onyxMethod: Onyx.METHOD.MERGE,
            key: `${ONYXKEYS.COLLECTION.REPORT_ACTIONS}${reportID}`,
            value: optimisticReportActions as ReportActions,
        },
    ];

    const successReportActions: OnyxCollection<NullishDeep<ReportAction>> = {};

    Object.entries(optimisticReportActions).forEach(([actionKey]) => {
        successReportActions[actionKey] = {pendingAction: null, isOptimisticAction: null};
    });

    const successData: OnyxUpdate[] = [
        {
            onyxMethod: Onyx.METHOD.MERGE,
            key: `${ONYXKEYS.COLLECTION.REPORT_ACTIONS}${reportID}`,
            value: successReportActions,
        },
    ];

    if (shouldUpdateNotificationPrefernece) {
        // optimisticReport.notificationPreference = CONST.REPORT.NOTIFICATION_PREFERENCE.ALWAYS;
        successData.push({
            onyxMethod: Onyx.METHOD.MERGE,
            key: `${ONYXKEYS.COLLECTION.REPORT}${reportID}`,
            value: {
                participants: {
                    [currentUserAccountID]: {notificationPreference: CONST.REPORT.NOTIFICATION_PREFERENCE.ALWAYS},
                },
            },
        });
    }

    let failureReport: Partial<Report> = {
        lastMessageTranslationKey: '',
        lastMessageText: '',
        lastVisibleActionCreated: '',
    };
    const {lastMessageText = '', lastMessageTranslationKey = ''} = ReportActionsUtils.getLastVisibleMessage(reportID);
    if (lastMessageText || lastMessageTranslationKey) {
        const lastVisibleAction = ReportActionsUtils.getLastVisibleAction(reportID);
        const lastVisibleActionCreated = lastVisibleAction?.created;
        const lastActorAccountID = lastVisibleAction?.actorAccountID;
        failureReport = {
            lastMessageTranslationKey,
            lastMessageText,
            lastVisibleActionCreated,
            lastActorAccountID,
        };
    }

    const failureReportActions: Record<string, OptimisticAddCommentReportAction> = {};

    Object.entries(optimisticReportActions).forEach(([actionKey, action]) => {
        failureReportActions[actionKey] = {
            // eslint-disable-next-line @typescript-eslint/non-nullable-type-assertion-style
            ...(action as OptimisticAddCommentReportAction),
            errors: ErrorUtils.getMicroSecondOnyxErrorWithTranslationKey('report.genericAddCommentFailureMessage'),
        };
    });

    const failureData: OnyxUpdate[] = [
        {
            onyxMethod: Onyx.METHOD.MERGE,
            key: `${ONYXKEYS.COLLECTION.REPORT}${reportID}`,
            value: failureReport,
        },
        {
            onyxMethod: Onyx.METHOD.MERGE,
            key: `${ONYXKEYS.COLLECTION.REPORT_ACTIONS}${reportID}`,
            value: failureReportActions as ReportActions,
        },
    ];

    // Update optimistic data for parent report action if the report is a child report
    const optimisticParentReportData = ReportUtils.getOptimisticDataForParentReportAction(reportID, currentTime, CONST.RED_BRICK_ROAD_PENDING_ACTION.ADD);
    optimisticParentReportData.forEach((parentReportData) => {
        if (isEmptyObject(parentReportData)) {
            return;
        }
        optimisticData.push(parentReportData);
    });

    // Update the timezone if it's been 5 minutes from the last time the user added a comment
    if (DateUtils.canUpdateTimezone() && currentUserAccountID) {
        const timezone = DateUtils.getCurrentTimezone();
        parameters.timezone = JSON.stringify(timezone);
        optimisticData.push({
            onyxMethod: Onyx.METHOD.MERGE,
            key: ONYXKEYS.PERSONAL_DETAILS_LIST,
            value: {[currentUserAccountID]: {timezone}},
        });
        DateUtils.setTimezoneUpdated();
    }

    API.write(commandName, parameters, {
        optimisticData,
        successData,
        failureData,
    });
    notifyNewAction(reportID, lastAction?.actorAccountID, lastAction?.reportActionID);
}

/** Add an attachment and optional comment. */
function addAttachment(reportID: string, file: FileObject, text = '') {
    addActions(reportID, text, file);
}

/** Add a single comment to a report */
function addComment(reportID: string, text: string) {
    addActions(reportID, text);
}

function reportActionsExist(reportID: string): boolean {
    return allReportActions?.[reportID] !== undefined;
}

function updateGroupChatName(reportID: string, reportName: string) {
    const optimisticData: OnyxUpdate[] = [
        {
            onyxMethod: Onyx.METHOD.MERGE,
            key: `${ONYXKEYS.COLLECTION.REPORT}${reportID}`,
            value: {
                reportName,
                pendingFields: {
                    reportName: CONST.RED_BRICK_ROAD_PENDING_ACTION.UPDATE,
                },
                errorFields: {
                    reportName: null,
                },
            },
        },
    ];

    const successData: OnyxUpdate[] = [
        {
            onyxMethod: Onyx.METHOD.MERGE,
            key: `${ONYXKEYS.COLLECTION.REPORT}${reportID}`,
            value: {
                pendingFields: {
                    reportName: null,
                },
            },
        },
    ];
    const failureData: OnyxUpdate[] = [
        {
            onyxMethod: Onyx.METHOD.MERGE,
            key: `${ONYXKEYS.COLLECTION.REPORT}${reportID}`,
            value: {
                reportName: ReportConnection.getAllReports()?.[`${ONYXKEYS.COLLECTION.REPORT}${reportID}`]?.reportName ?? null,
                pendingFields: {
                    reportName: null,
                },
            },
        },
    ];
    const parameters: UpdateGroupChatNameParams = {reportName, reportID};
    API.write(WRITE_COMMANDS.UPDATE_GROUP_CHAT_NAME, parameters, {optimisticData, successData, failureData});
}

function updateGroupChatAvatar(reportID: string, file?: File | CustomRNImageManipulatorResult) {
    // If we have no file that means we are removing the avatar.
    const optimisticData: OnyxUpdate[] = [
        {
            onyxMethod: Onyx.METHOD.MERGE,
            key: `${ONYXKEYS.COLLECTION.REPORT}${reportID}`,
            value: {
                avatarUrl: file?.uri ?? '',
                pendingFields: {
                    avatar: CONST.RED_BRICK_ROAD_PENDING_ACTION.UPDATE,
                },
                errorFields: {
                    avatar: null,
                },
            },
        },
    ];

    const failureData: OnyxUpdate[] = [
        {
            onyxMethod: Onyx.METHOD.MERGE,
            key: `${ONYXKEYS.COLLECTION.REPORT}${reportID}`,
            value: {
                avatarUrl: ReportConnection.getAllReports()?.[`${ONYXKEYS.COLLECTION.REPORT}${reportID}`]?.avatarUrl ?? null,
                pendingFields: {
                    avatar: null,
                },
            },
        },
    ];

    const successData: OnyxUpdate[] = [
        {
            onyxMethod: Onyx.METHOD.MERGE,
            key: `${ONYXKEYS.COLLECTION.REPORT}${reportID}`,
            value: {
                pendingFields: {
                    avatar: null,
                },
            },
        },
    ];
    const parameters: UpdateGroupChatAvatarParams = {file, reportID};
    API.write(WRITE_COMMANDS.UPDATE_GROUP_CHAT_AVATAR, parameters, {optimisticData, failureData, successData});
}

/**
 * Clear error and pending fields for the report avatar
 */
function clearAvatarErrors(reportID: string) {
    Onyx.merge(`${ONYXKEYS.COLLECTION.REPORT}${reportID}`, {
        errorFields: {
            avatar: null,
        },
    });
}

/**
 * Gets the latest page of report actions and updates the last read message
 * If a chat with the passed reportID is not found, we will create a chat based on the passed participantList
 *
 * @param reportID The ID of the report to open
 * @param reportActionID The ID used to fetch a specific range of report actions related to the current reportActionID when opening a chat.
 * @param participantLoginList The list of users that are included in a new chat, not including the user creating it
 * @param newReportObject The optimistic report object created when making a new chat, saved as optimistic data
 * @param parentReportActionID The parent report action that a thread was created from (only passed for new threads)
 * @param isFromDeepLink Whether or not this report is being opened from a deep link
 * @param participantAccountIDList The list of accountIDs that are included in a new chat, not including the user creating it
 */
function openReport(
    reportID: string,
    reportActionID?: string,
    participantLoginList: string[] = [],
    newReportObject?: ReportUtils.OptimisticChatReport,
    parentReportActionID = '-1',
    isFromDeepLink = false,
    participantAccountIDList: number[] = [],
    avatar?: File | CustomRNImageManipulatorResult,
) {
    if (!reportID) {
        return;
    }

    const optimisticReport = reportActionsExist(reportID)
        ? {}
        : {
              reportName: ReportConnection.getAllReports()?.[`${ONYXKEYS.COLLECTION.REPORT}${reportID}`]?.reportName ?? CONST.REPORT.DEFAULT_REPORT_NAME,
          };

    const optimisticData: OnyxUpdate[] = [
        {
            onyxMethod: Onyx.METHOD.MERGE,
            key: `${ONYXKEYS.COLLECTION.REPORT}${reportID}`,
            value: optimisticReport,
        },
        {
            onyxMethod: Onyx.METHOD.MERGE,
            key: `${ONYXKEYS.COLLECTION.REPORT_METADATA}${reportID}`,
            value: {
                isLoadingInitialReportActions: true,
                isLoadingOlderReportActions: false,
                hasLoadingOlderReportActionsError: false,
                isLoadingNewerReportActions: false,
                hasLoadingNewerReportActionsError: false,
                lastVisitTime: DateUtils.getDBTime(),
            },
        },
    ];

    const successData: OnyxUpdate[] = [
        {
            onyxMethod: Onyx.METHOD.MERGE,
            key: `${ONYXKEYS.COLLECTION.REPORT}${reportID}`,
            value: {
                errorFields: {
                    notFound: null,
                },
            },
        },
        {
            onyxMethod: Onyx.METHOD.MERGE,
            key: `${ONYXKEYS.COLLECTION.REPORT_METADATA}${reportID}`,
            value: {
                isLoadingInitialReportActions: false,
            },
        },
    ];

    const failureData: OnyxUpdate[] = [
        {
            onyxMethod: Onyx.METHOD.MERGE,
            key: `${ONYXKEYS.COLLECTION.REPORT_METADATA}${reportID}`,
            value: {
                isLoadingInitialReportActions: false,
            },
        },
    ];

    const parameters: OpenReportParams = {
        reportID,
        reportActionID,
        emailList: participantLoginList ? participantLoginList.join(',') : '',
        accountIDList: participantAccountIDList ? participantAccountIDList.join(',') : '',
        parentReportActionID,
    };

    if (ReportUtils.isGroupChat(newReportObject)) {
        parameters.chatType = CONST.REPORT.CHAT_TYPE.GROUP;
        parameters.groupChatAdminLogins = currentUserEmail;
        parameters.optimisticAccountIDList = Object.keys(newReportObject?.participants ?? {}).join(',');
        parameters.reportName = newReportObject?.reportName ?? '';

        // If we have an avatar then include it with the parameters
        if (avatar) {
            parameters.file = avatar;
        }

        clearGroupChat();
    }

    if (isFromDeepLink) {
        parameters.shouldRetry = false;
    }

    // If we are creating a new report, we need to add the optimistic report data and a report action
    const isCreatingNewReport = !isEmptyObject(newReportObject);
    if (isCreatingNewReport) {
        // Change the method to set for new reports because it doesn't exist yet, is faster,
        // and we need the data to be available when we navigate to the chat page
        optimisticData[0].onyxMethod = Onyx.METHOD.SET;
        optimisticData[0].value = {
            ...optimisticReport,
            reportName: CONST.REPORT.DEFAULT_REPORT_NAME,
            ...newReportObject,
            pendingFields: {
                createChat: CONST.RED_BRICK_ROAD_PENDING_ACTION.ADD,
            },
            isOptimisticReport: true,
        };

        let emailCreatingAction: string = CONST.REPORT.OWNER_EMAIL_FAKE;
        if (newReportObject.ownerAccountID && newReportObject.ownerAccountID !== CONST.REPORT.OWNER_ACCOUNT_ID_FAKE) {
            emailCreatingAction = allPersonalDetails?.[newReportObject.ownerAccountID]?.login ?? '';
        }
        const optimisticCreatedAction = ReportUtils.buildOptimisticCreatedReportAction(emailCreatingAction);
        optimisticData.push({
            onyxMethod: Onyx.METHOD.SET,
            key: `${ONYXKEYS.COLLECTION.REPORT_ACTIONS}${reportID}`,
            value: {[optimisticCreatedAction.reportActionID]: optimisticCreatedAction},
        });
        successData.push({
            onyxMethod: Onyx.METHOD.MERGE,
            key: `${ONYXKEYS.COLLECTION.REPORT_ACTIONS}${reportID}`,
            value: {[optimisticCreatedAction.reportActionID]: {pendingAction: null}},
        });

        // Add optimistic personal details for new participants
        const optimisticPersonalDetails: OnyxEntry<PersonalDetailsList> = {};
        const settledPersonalDetails: OnyxEntry<PersonalDetailsList> = {};
        const redundantParticipants: Record<number, null> = {};
        const participantAccountIDs = PersonalDetailsUtils.getAccountIDsByLogins(participantLoginList);
        participantLoginList.forEach((login, index) => {
            const accountID = participantAccountIDs[index];
            const isOptimisticAccount = !allPersonalDetails?.[accountID];

            if (!isOptimisticAccount) {
                return;
            }

            optimisticPersonalDetails[accountID] = {
                login,
                accountID,
                displayName: login,
                isOptimisticPersonalDetail: true,
            };
            settledPersonalDetails[accountID] = null;

            // BE will send different participants. We clear the optimistic ones to avoid duplicated entries
            redundantParticipants[accountID] = null;
        });

        successData.push({
            onyxMethod: Onyx.METHOD.MERGE,
            key: `${ONYXKEYS.COLLECTION.REPORT}${reportID}`,
            value: {
                participants: redundantParticipants,
                pendingFields: {
                    createChat: null,
                },
                errorFields: {
                    createChat: null,
                },
                isOptimisticReport: false,
            },
        });

        optimisticData.push({
            onyxMethod: Onyx.METHOD.MERGE,
            key: ONYXKEYS.PERSONAL_DETAILS_LIST,
            value: optimisticPersonalDetails,
        });
        successData.push({
            onyxMethod: Onyx.METHOD.MERGE,
            key: ONYXKEYS.PERSONAL_DETAILS_LIST,
            value: settledPersonalDetails,
        });
        failureData.push({
            onyxMethod: Onyx.METHOD.MERGE,
            key: ONYXKEYS.PERSONAL_DETAILS_LIST,
            value: settledPersonalDetails,
        });

        // Add the createdReportActionID parameter to the API call
        parameters.createdReportActionID = optimisticCreatedAction.reportActionID;

        // If we are creating a thread, ensure the report action has childReportID property added
        if (newReportObject.parentReportID && parentReportActionID) {
            optimisticData.push({
                onyxMethod: Onyx.METHOD.MERGE,
                key: `${ONYXKEYS.COLLECTION.REPORT_ACTIONS}${newReportObject.parentReportID}`,
                value: {[parentReportActionID]: {childReportID: reportID, childType: CONST.REPORT.TYPE.CHAT}},
            });
            failureData.push({
                onyxMethod: Onyx.METHOD.MERGE,
                key: `${ONYXKEYS.COLLECTION.REPORT_ACTIONS}${newReportObject.parentReportID}`,
                value: {[parentReportActionID]: {childReportID: '-1', childType: ''}},
            });
        }
    }

    parameters.clientLastReadTime = ReportConnection.getAllReports()?.[`${ONYXKEYS.COLLECTION.REPORT}${reportID}`]?.lastReadTime ?? '';

    const paginationConfig = {
        resourceID: reportID,
        cursorID: reportActionID,
    };

    if (isFromDeepLink) {
        API.paginate(
            CONST.API_REQUEST_TYPE.MAKE_REQUEST_WITH_SIDE_EFFECTS,
            SIDE_EFFECT_REQUEST_COMMANDS.OPEN_REPORT,
            parameters,
            {optimisticData, successData, failureData},
            paginationConfig,
        ).finally(() => {
            Onyx.set(ONYXKEYS.IS_CHECKING_PUBLIC_ROOM, false);
        });
    } else {
        // eslint-disable-next-line rulesdir/no-multiple-api-calls
        API.paginate(CONST.API_REQUEST_TYPE.WRITE, WRITE_COMMANDS.OPEN_REPORT, parameters, {optimisticData, successData, failureData}, paginationConfig);
    }
}

/**
 * This will find an existing chat, or create a new one if none exists, for the given user or set of users. It will then navigate to this chat.
 *
 * @param userLogins list of user logins to start a chat report with.
 * @param shouldDismissModal a flag to determine if we should dismiss modal before navigate to report or navigate to report directly.
 */
function navigateToAndOpenReport(
    userLogins: string[],
    shouldDismissModal = true,
    actionType?: string,
    reportName?: string,
    avatarUri?: string,
    avatarFile?: File | CustomRNImageManipulatorResult | undefined,
    optimisticReportID?: string,
    isGroupChat = false,
) {
    let newChat: ReportUtils.OptimisticChatReport | undefined;
    let chat: OnyxEntry<Report>;
    const participantAccountIDs = PersonalDetailsUtils.getAccountIDsByLogins(userLogins);

    // If we are not creating a new Group Chat then we are creating a 1:1 DM and will look for an existing chat
    if (!isGroupChat) {
        chat = ReportUtils.getChatByParticipants([...participantAccountIDs, currentUserAccountID]);
    }

    if (isEmptyObject(chat)) {
        if (isGroupChat) {
            // If we are creating a group chat then participantAccountIDs is expected to contain currentUserAccountID
            newChat = ReportUtils.buildOptimisticGroupChatReport(participantAccountIDs, reportName ?? '', avatarUri ?? '', optimisticReportID, CONST.REPORT.NOTIFICATION_PREFERENCE.ALWAYS);
        } else {
            newChat = ReportUtils.buildOptimisticChatReport(
                [...participantAccountIDs, currentUserAccountID],
                undefined,
                undefined,
                undefined,
                undefined,
                undefined,
                undefined,
                undefined,
                undefined,
                CONST.REPORT.NOTIFICATION_PREFERENCE.ALWAYS,
            );
        }
    }
    const report = isEmptyObject(chat) ? newChat : chat;

    // We want to pass newChat here because if anything is passed in that param (even an existing chat), we will try to create a chat on the server
    openReport(report?.reportID ?? '', '', userLogins, newChat, undefined, undefined, undefined, avatarFile);
    if (shouldDismissModal) {
        Navigation.dismissModalWithReport(report);
    } else {
        Navigation.navigateWithSwitchPolicyID({route: ROUTES.HOME});
        Navigation.navigate(ROUTES.REPORT_WITH_ID.getRoute(report?.reportID ?? '-1'), actionType);
    }
}

/**
 * This will find an existing chat, or create a new one if none exists, for the given accountID or set of accountIDs. It will then navigate to this chat.
 *
 * @param participantAccountIDs of user logins to start a chat report with.
 */
function navigateToAndOpenReportWithAccountIDs(participantAccountIDs: number[]) {
    let newChat: ReportUtils.OptimisticChatReport | undefined;
    const chat = ReportUtils.getChatByParticipants([...participantAccountIDs, currentUserAccountID]);
    if (!chat) {
        newChat = ReportUtils.buildOptimisticChatReport([...participantAccountIDs, currentUserAccountID]);
    }
    const report = chat ?? newChat;

    // We want to pass newChat here because if anything is passed in that param (even an existing chat), we will try to create a chat on the server
    openReport(report?.reportID ?? '', '', [], newChat, '0', false, participantAccountIDs);
    Navigation.dismissModalWithReport(report);
}

/**
 * This will navigate to an existing thread, or create a new one if necessary
 *
 * @param childReportID The reportID we are trying to open
 * @param parentReportAction the parent comment of a thread
 * @param parentReportID The reportID of the parent
 */
function navigateToAndOpenChildReport(childReportID = '-1', parentReportAction: Partial<ReportAction> = {}, parentReportID = '0') {
    if (childReportID !== '-1' && childReportID !== '0') {
        Navigation.navigate(ROUTES.REPORT_WITH_ID.getRoute(childReportID));
    } else {
        const participantAccountIDs = [...new Set([currentUserAccountID, Number(parentReportAction.actorAccountID)])];
        const parentReport = ReportConnection.getAllReports()?.[`${ONYXKEYS.COLLECTION.REPORT}${parentReportID}`];
        // Threads from DMs and selfDMs don't have a chatType. All other threads inherit the chatType from their parent
        const childReportChatType = parentReport && ReportUtils.isSelfDM(parentReport) ? undefined : parentReport?.chatType;
        const newChat = ReportUtils.buildOptimisticChatReport(
            participantAccountIDs,
            ReportActionsUtils.getReportActionText(parentReportAction),
            childReportChatType,
            parentReport?.policyID ?? CONST.POLICY.OWNER_EMAIL_FAKE,
            CONST.POLICY.OWNER_ACCOUNT_ID_FAKE,
            false,
            parentReport?.policyName ?? '',
            undefined,
            undefined,
            ReportUtils.getChildReportNotificationPreference(parentReportAction),
            parentReportAction.reportActionID,
            parentReportID,
        );

        const participantLogins = PersonalDetailsUtils.getLoginsByAccountIDs(Object.keys(newChat.participants ?? {}).map(Number));
        openReport(newChat.reportID, '', participantLogins, newChat, parentReportAction.reportActionID);
        Navigation.navigate(ROUTES.REPORT_WITH_ID.getRoute(newChat.reportID));
    }
}

/**
 * Gets the older actions that have not been read yet.
 * Normally happens when you scroll up on a chat, and the actions have not been read yet.
 */
function getOlderActions(reportID: string, reportActionID: string) {
    const optimisticData: OnyxUpdate[] = [
        {
            onyxMethod: Onyx.METHOD.MERGE,
            key: `${ONYXKEYS.COLLECTION.REPORT_METADATA}${reportID}`,
            value: {
                isLoadingOlderReportActions: true,
                hasLoadingOlderReportActionsError: false,
            },
        },
    ];

    const successData: OnyxUpdate[] = [
        {
            onyxMethod: Onyx.METHOD.MERGE,
            key: `${ONYXKEYS.COLLECTION.REPORT_METADATA}${reportID}`,
            value: {
                isLoadingOlderReportActions: false,
            },
        },
    ];

    const failureData: OnyxUpdate[] = [
        {
            onyxMethod: Onyx.METHOD.MERGE,
            key: `${ONYXKEYS.COLLECTION.REPORT_METADATA}${reportID}`,
            value: {
                isLoadingOlderReportActions: false,
                hasLoadingOlderReportActionsError: true,
            },
        },
    ];

    const parameters: GetOlderActionsParams = {
        reportID,
        reportActionID,
    };

    API.paginate(
        CONST.API_REQUEST_TYPE.READ,
        READ_COMMANDS.GET_OLDER_ACTIONS,
        parameters,
        {optimisticData, successData, failureData},
        {
            resourceID: reportID,
            cursorID: reportActionID,
        },
    );
}

/**
 * Gets the newer actions that have not been read yet.
 * Normally happens when you are not located at the bottom of the list and scroll down on a chat.
 */
function getNewerActions(reportID: string, reportActionID: string) {
    const optimisticData: OnyxUpdate[] = [
        {
            onyxMethod: Onyx.METHOD.MERGE,
            key: `${ONYXKEYS.COLLECTION.REPORT_METADATA}${reportID}`,
            value: {
                isLoadingNewerReportActions: true,
                hasLoadingNewerReportActionsError: false,
            },
        },
    ];

    const successData: OnyxUpdate[] = [
        {
            onyxMethod: Onyx.METHOD.MERGE,
            key: `${ONYXKEYS.COLLECTION.REPORT_METADATA}${reportID}`,
            value: {
                isLoadingNewerReportActions: false,
            },
        },
    ];

    const failureData: OnyxUpdate[] = [
        {
            onyxMethod: Onyx.METHOD.MERGE,
            key: `${ONYXKEYS.COLLECTION.REPORT_METADATA}${reportID}`,
            value: {
                isLoadingNewerReportActions: false,
                hasLoadingNewerReportActionsError: true,
            },
        },
    ];

    const parameters: GetNewerActionsParams = {
        reportID,
        reportActionID,
    };

    API.paginate(
        CONST.API_REQUEST_TYPE.READ,
        READ_COMMANDS.GET_NEWER_ACTIONS,
        parameters,
        {optimisticData, successData, failureData},
        {
            resourceID: reportID,
            cursorID: reportActionID,
        },
    );
}

/**
 * Gets metadata info about links in the provided report action
 */
function expandURLPreview(reportID: string, reportActionID: string) {
    const parameters: ExpandURLPreviewParams = {
        reportID,
        reportActionID,
    };

    API.read(READ_COMMANDS.EXPAND_URL_PREVIEW, parameters);
}

/** Marks the new report actions as read
 * @param shouldResetUnreadMarker Indicates whether the unread indicator should be reset.
 * Currently, the unread indicator needs to be reset only when users mark a report as read.
 */
function readNewestAction(reportID: string, shouldResetUnreadMarker = false) {
    const lastReadTime = DateUtils.getDBTime();

    const optimisticData: OnyxUpdate[] = [
        {
            onyxMethod: Onyx.METHOD.MERGE,
            key: `${ONYXKEYS.COLLECTION.REPORT}${reportID}`,
            value: {
                lastReadTime,
            },
        },
    ];

    const parameters: ReadNewestActionParams = {
        reportID,
        lastReadTime,
    };

    API.write(WRITE_COMMANDS.READ_NEWEST_ACTION, parameters, {optimisticData});
    if (shouldResetUnreadMarker) {
        DeviceEventEmitter.emit(`readNewestAction_${reportID}`, lastReadTime);
    }
}

/**
 * Sets the last read time on a report
 */
function markCommentAsUnread(reportID: string, reportActionCreated: string) {
    if (reportID === '-1') {
        Log.warn('7339cd6c-3263-4f89-98e5-730f0be15784 Invalid report passed to MarkCommentAsUnread. Not calling the API because it wil fail.');
        return;
    }

    const reportActions = allReportActions?.[reportID];

    // Find the latest report actions from other users
    const latestReportActionFromOtherUsers = Object.values(reportActions ?? {}).reduce((latest: ReportAction | null, current: ReportAction) => {
        if (
            current.actorAccountID !== currentUserAccountID &&
            (!latest || current.created > latest.created) &&
            // Whisper action doesn't affect lastVisibleActionCreated, so skip whisper action except actionable mention whisper
            (!ReportActionsUtils.isWhisperAction(current) || current.actionName === CONST.REPORT.ACTIONS.TYPE.ACTIONABLE_MENTION_WHISPER)
        ) {
            return current;
        }
        return latest;
    }, null);

    // If no action created date is provided, use the last action's from other user
    const actionCreationTime =
        reportActionCreated ||
        (latestReportActionFromOtherUsers?.created ?? ReportConnection.getAllReports()?.[`${ONYXKEYS.COLLECTION.REPORT}${reportID}`]?.lastVisibleActionCreated ?? DateUtils.getDBTime(0));

    // We subtract 1 millisecond so that the lastReadTime is updated to just before a given reportAction's created date
    // For example, if we want to mark a report action with ID 100 and created date '2014-04-01 16:07:02.999' unread, we set the lastReadTime to '2014-04-01 16:07:02.998'
    // Since the report action with ID 100 will be the first with a timestamp above '2014-04-01 16:07:02.998', it's the first one that will be shown as unread
    const lastReadTime = DateUtils.subtractMillisecondsFromDateTime(actionCreationTime, 1);

    const optimisticData: OnyxUpdate[] = [
        {
            onyxMethod: Onyx.METHOD.MERGE,
            key: `${ONYXKEYS.COLLECTION.REPORT}${reportID}`,
            value: {
                lastReadTime,
            },
        },
    ];

    const parameters: MarkAsUnreadParams = {
        reportID,
        lastReadTime,
    };

    API.write(WRITE_COMMANDS.MARK_AS_UNREAD, parameters, {optimisticData});
    DeviceEventEmitter.emit(`unreadAction_${reportID}`, lastReadTime);
}

/** Toggles the pinned state of the report. */
function togglePinnedState(reportID: string, isPinnedChat: boolean) {
    const pinnedValue = !isPinnedChat;

    // Optimistically pin/unpin the report before we send out the command
    const optimisticData: OnyxUpdate[] = [
        {
            onyxMethod: Onyx.METHOD.MERGE,
            key: `${ONYXKEYS.COLLECTION.REPORT}${reportID}`,
            value: {isPinned: pinnedValue},
        },
    ];

    const parameters: TogglePinnedChatParams = {
        reportID,
        pinnedValue,
    };

    API.write(WRITE_COMMANDS.TOGGLE_PINNED_CHAT, parameters, {optimisticData});
}

/**
 * Saves the comment left by the user as they are typing. By saving this data the user can switch between chats, close
 * tab, refresh etc without worrying about loosing what they typed out.
 * When empty string or null is passed, it will delete the draft comment from Onyx store.
 */
function saveReportDraftComment(reportID: string, comment: string | null, callback: () => void = () => {}) {
    Onyx.merge(`${ONYXKEYS.COLLECTION.REPORT_DRAFT_COMMENT}${reportID}`, prepareDraftComment(comment)).then(callback);
}

/** Broadcasts whether or not a user is typing on a report over the report's private pusher channel. */
function broadcastUserIsTyping(reportID: string) {
    const privateReportChannelName = getReportChannelName(reportID);
    const typingStatus: Pusher.UserIsTypingEvent = {
        [currentUserAccountID]: true,
    };
    Pusher.sendEvent(privateReportChannelName, Pusher.TYPE.USER_IS_TYPING, typingStatus);
}

/** Broadcasts to the report's private pusher channel whether a user is leaving a report */
function broadcastUserIsLeavingRoom(reportID: string) {
    const privateReportChannelName = getReportChannelName(reportID);
    const leavingStatus: Pusher.UserIsLeavingRoomEvent = {
        [currentUserAccountID]: true,
    };
    Pusher.sendEvent(privateReportChannelName, Pusher.TYPE.USER_IS_LEAVING_ROOM, leavingStatus);
}

/** When a report changes in Onyx, this fetches the report from the API if the report doesn't have a name */
function handleReportChanged(report: OnyxEntry<Report>) {
    if (!report) {
        return;
    }

    // It is possible that we optimistically created a DM/group-DM for a set of users for which a report already exists.
    // In this case, the API will let us know by returning a preexistingReportID.
    // We should clear out the optimistically created report and re-route the user to the preexisting report.
    if (report?.reportID && report.preexistingReportID) {
        let callback = () => {
            Onyx.set(`${ONYXKEYS.COLLECTION.REPORT}${report.reportID}`, null);
            Onyx.set(`${ONYXKEYS.COLLECTION.REPORT_DRAFT_COMMENT}${report.reportID}`, null);
        };
        // Only re-route them if they are still looking at the optimistically created report
        if (Navigation.getActiveRoute().includes(`/r/${report.reportID}`)) {
            const currCallback = callback;
            callback = () => {
                currCallback();
                Navigation.navigate(ROUTES.REPORT_WITH_ID.getRoute(report.preexistingReportID ?? '-1'), CONST.NAVIGATION.TYPE.UP);
            };

            // The report screen will listen to this event and transfer the draft comment to the existing report
            // This will allow the newest draft comment to be transferred to the existing report
            DeviceEventEmitter.emit(`switchToPreExistingReport_${report.reportID}`, {
                preexistingReportID: report.preexistingReportID,
                callback,
            });

            return;
        }

        // In case the user is not on the report screen, we will transfer the report draft comment directly to the existing report
        // after that clear the optimistically created report
        const draftReportComment = allReportDraftComments?.[`${ONYXKEYS.COLLECTION.REPORT_DRAFT_COMMENT}${report.reportID}`];
        if (!draftReportComment) {
            callback();
            return;
        }

        saveReportDraftComment(report.preexistingReportID ?? '-1', draftReportComment, callback);

        return;
    }

    if (report?.reportID) {
        if (ReportUtils.isConciergeChatReport(report)) {
            conciergeChatReportID = report.reportID;
        }
    }
}

/** Deletes a comment from the report, basically sets it as empty string */
function deleteReportComment(reportID: string, reportAction: ReportAction) {
    const originalReportID = ReportUtils.getOriginalReportID(reportID, reportAction);
    const reportActionID = reportAction.reportActionID;

    if (!reportActionID || !originalReportID) {
        return;
    }

    const isDeletedParentAction = ReportActionsUtils.isThreadParentMessage(reportAction, reportID);
    const deletedMessage: Message[] = [
        {
            translationKey: '',
            type: 'COMMENT',
            html: '',
            text: '',
            isEdited: true,
            isDeletedParentAction,
        },
    ];
    const optimisticReportActions: NullishDeep<ReportActions> = {
        [reportActionID]: {
            pendingAction: CONST.RED_BRICK_ROAD_PENDING_ACTION.DELETE,
            previousMessage: reportAction.message,
            message: deletedMessage,
            errors: null,
            linkMetadata: [],
        },
    };

    // If we are deleting the last visible message, let's find the previous visible one (or set an empty one if there are none) and update the lastMessageText in the LHN.
    // Similarly, if we are deleting the last read comment we will want to update the lastVisibleActionCreated to use the previous visible message.
    let optimisticReport: Partial<Report> = {
        lastMessageTranslationKey: '',
        lastMessageText: '',
        lastVisibleActionCreated: '',
    };
    const {lastMessageText = '', lastMessageTranslationKey = ''} = ReportUtils.getLastVisibleMessage(originalReportID, optimisticReportActions as ReportActions);
    if (lastMessageText || lastMessageTranslationKey) {
        const lastVisibleAction = ReportActionsUtils.getLastVisibleAction(originalReportID, optimisticReportActions as ReportActions);
        const lastVisibleActionCreated = lastVisibleAction?.created;
        const lastActorAccountID = lastVisibleAction?.actorAccountID;
        optimisticReport = {
            lastMessageTranslationKey,
            lastMessageText,
            lastVisibleActionCreated,
            lastActorAccountID,
        };
    }
    const report = ReportConnection.getAllReports()?.[`${ONYXKEYS.COLLECTION.REPORT}${reportID}`];
    const didCommentMentionCurrentUser = ReportActionsUtils.didMessageMentionCurrentUser(reportAction);
    if (didCommentMentionCurrentUser && reportAction.created === report?.lastMentionedTime) {
        const reportActionsForReport = allReportActions?.[reportID];
        const latestMentioneReportAction = Object.values(reportActionsForReport ?? {}).find(
            (action) => action.reportActionID !== reportAction.reportActionID && ReportActionsUtils.didMessageMentionCurrentUser(action),
        );
        optimisticReport.lastMentionedTime = latestMentioneReportAction?.created ?? null;
    }
    // If the API call fails we must show the original message again, so we revert the message content back to how it was
    // and and remove the pendingAction so the strike-through clears
    const failureData: OnyxUpdate[] = [
        {
            onyxMethod: Onyx.METHOD.MERGE,
            key: `${ONYXKEYS.COLLECTION.REPORT_ACTIONS}${originalReportID}`,
            value: {
                [reportActionID]: {
                    message: reportAction.message,
                    pendingAction: null,
                    previousMessage: null,
                },
            },
        },
    ];

    const successData: OnyxUpdate[] = [
        {
            onyxMethod: Onyx.METHOD.MERGE,
            key: `${ONYXKEYS.COLLECTION.REPORT_ACTIONS}${originalReportID}`,
            value: {
                [reportActionID]: {
                    pendingAction: null,
                    previousMessage: null,
                },
            },
        },
    ];

    const optimisticData: OnyxUpdate[] = [
        {
            onyxMethod: Onyx.METHOD.MERGE,
            key: `${ONYXKEYS.COLLECTION.REPORT_ACTIONS}${originalReportID}`,
            value: optimisticReportActions,
        },
        {
            onyxMethod: Onyx.METHOD.MERGE,
            key: `${ONYXKEYS.COLLECTION.REPORT}${originalReportID}`,
            value: optimisticReport,
        },
    ];

    // Update optimistic data for parent report action if the report is a child report and the reportAction has no visible child
    const childVisibleActionCount = reportAction.childVisibleActionCount ?? 0;
    if (childVisibleActionCount === 0) {
        const optimisticParentReportData = ReportUtils.getOptimisticDataForParentReportAction(
            originalReportID,
            optimisticReport?.lastVisibleActionCreated ?? '',
            CONST.RED_BRICK_ROAD_PENDING_ACTION.DELETE,
        );
        optimisticParentReportData.forEach((parentReportData) => {
            if (isEmptyObject(parentReportData)) {
                return;
            }
            optimisticData.push(parentReportData);
        });
    }

    const parameters: DeleteCommentParams = {
        reportID: originalReportID,
        reportActionID,
    };

    CachedPDFPaths.clearByKey(reportActionID);

    API.write(WRITE_COMMANDS.DELETE_COMMENT, parameters, {optimisticData, successData, failureData});

    // if we are linking to the report action, and we are deleting it, and it's not a deleted parent action,
    // we should navigate to its report in order to not show not found page
    if (Navigation.isActiveRoute(ROUTES.REPORT_WITH_ID.getRoute(reportID, reportActionID)) && !isDeletedParentAction) {
        Navigation.goBack(ROUTES.REPORT_WITH_ID.getRoute(reportID), true);
    }
}

/**
 * Removes the links in html of a comment.
 * example:
 *      html="test <a href="https://www.google.com" target="_blank" rel="noreferrer noopener">https://www.google.com</a> test"
 *      links=["https://www.google.com"]
 * returns: "test https://www.google.com test"
 */
function removeLinksFromHtml(html: string, links: string[]): string {
    let htmlCopy = html.slice();
    links.forEach((link) => {
        // We want to match the anchor tag of the link and replace the whole anchor tag with the text of the anchor tag
        const regex = new RegExp(`<(a)[^><]*href\\s*=\\s*(['"])(${Str.escapeForRegExp(link)})\\2(?:".*?"|'.*?'|[^'"><])*>([\\s\\S]*?)<\\/\\1>(?![^<]*(<\\/pre>|<\\/code>))`, 'g');
        htmlCopy = htmlCopy.replace(regex, '$4');
    });
    return htmlCopy;
}

/**
 * This function will handle removing only links that were purposely removed by the user while editing.
 *
 * @param newCommentText text of the comment after editing.
 * @param originalCommentMarkdown original markdown of the comment before editing.
 * @param videoAttributeCache cache of video attributes ([videoSource]: videoAttributes)
 */
function handleUserDeletedLinksInHtml(newCommentText: string, originalCommentMarkdown: string, videoAttributeCache?: Record<string, string>): string {
    if (newCommentText.length > CONST.MAX_MARKUP_LENGTH) {
        return newCommentText;
    }

    const textWithMention = ReportUtils.completeShortMention(newCommentText);

    const htmlForNewComment = Parser.replace(textWithMention, {
        extras: {videoAttributeCache},
    });
    const removedLinks = Parser.getRemovedMarkdownLinks(originalCommentMarkdown, textWithMention);
    return removeLinksFromHtml(htmlForNewComment, removedLinks);
}

/** Saves a new message for a comment. Marks the comment as edited, which will be reflected in the UI. */
function editReportComment(reportID: string, originalReportAction: OnyxEntry<ReportAction>, textForNewComment: string, videoAttributeCache?: Record<string, string>) {
    const originalReportID = ReportUtils.getOriginalReportID(reportID, originalReportAction);

    if (!originalReportID || !originalReportAction) {
        return;
    }

    // Do not autolink if someone explicitly tries to remove a link from message.
    // https://github.com/Expensify/App/issues/9090
    // https://github.com/Expensify/App/issues/13221
    const originalCommentHTML = ReportActionsUtils.getReportActionHtml(originalReportAction);
    const originalCommentMarkdown = Parser.htmlToMarkdown(originalCommentHTML ?? '').trim();

    // Skip the Edit if draft is not changed
    if (originalCommentMarkdown === textForNewComment) {
        return;
    }
    const htmlForNewComment = handleUserDeletedLinksInHtml(textForNewComment, originalCommentMarkdown, videoAttributeCache);

    const reportComment = Parser.htmlToText(htmlForNewComment);

    // For comments shorter than or equal to 10k chars, convert the comment from MD into HTML because that's how it is stored in the database
    // For longer comments, skip parsing and display plaintext for performance reasons. It takes over 40s to parse a 100k long string!!
    let parsedOriginalCommentHTML = originalCommentHTML;
    if (textForNewComment.length <= CONST.MAX_MARKUP_LENGTH) {
        const autolinkFilter = {filterRules: Parser.rules.map((rule) => rule.name).filter((name) => name !== 'autolink')};
        parsedOriginalCommentHTML = Parser.replace(originalCommentMarkdown, autolinkFilter);
    }

    //  Delete the comment if it's empty
    if (!htmlForNewComment) {
        deleteReportComment(originalReportID, originalReportAction);
        return;
    }

    // Skip the Edit if message is not changed
    if (parsedOriginalCommentHTML === htmlForNewComment.trim() || originalCommentHTML === htmlForNewComment.trim()) {
        return;
    }

    // Optimistically update the reportAction with the new message
    const reportActionID = originalReportAction.reportActionID;
    const originalMessage = ReportActionsUtils.getReportActionMessage(originalReportAction);
    const optimisticReportActions: PartialDeep<ReportActions> = {
        [reportActionID]: {
            pendingAction: CONST.RED_BRICK_ROAD_PENDING_ACTION.UPDATE,
            message: [
                {
                    ...originalMessage,
                    type: CONST.REPORT.MESSAGE.TYPE.COMMENT,
                    isEdited: true,
                    html: htmlForNewComment,
                    text: reportComment,
                },
            ],
            lastModified: DateUtils.getDBTime(),
        },
    };

    const optimisticData: OnyxUpdate[] = [
        {
            onyxMethod: Onyx.METHOD.MERGE,
            key: `${ONYXKEYS.COLLECTION.REPORT_ACTIONS}${originalReportID}`,
            value: optimisticReportActions,
        },
    ];

    const lastVisibleAction = ReportActionsUtils.getLastVisibleAction(originalReportID, optimisticReportActions as ReportActions);
    if (reportActionID === lastVisibleAction?.reportActionID) {
        const lastMessageText = ReportUtils.formatReportLastMessageText(reportComment);
        const optimisticReport = {
            lastMessageTranslationKey: '',
            lastMessageText,
        };
        optimisticData.push({
            onyxMethod: Onyx.METHOD.MERGE,
            key: `${ONYXKEYS.COLLECTION.REPORT}${originalReportID}`,
            value: optimisticReport,
        });
    }

    const failureData: OnyxUpdate[] = [
        {
            onyxMethod: Onyx.METHOD.MERGE,
            key: `${ONYXKEYS.COLLECTION.REPORT_ACTIONS}${originalReportID}`,
            value: {
                [reportActionID]: {
                    ...originalReportAction,
                    pendingAction: null,
                },
            },
        },
    ];

    const successData: OnyxUpdate[] = [
        {
            onyxMethod: Onyx.METHOD.MERGE,
            key: `${ONYXKEYS.COLLECTION.REPORT_ACTIONS}${originalReportID}`,
            value: {
                [reportActionID]: {
                    pendingAction: null,
                },
            },
        },
    ];

    const parameters: UpdateCommentParams = {
        reportID: originalReportID,
        reportComment: htmlForNewComment,
        reportActionID,
    };

    API.write(WRITE_COMMANDS.UPDATE_COMMENT, parameters, {optimisticData, successData, failureData});
}

/** Deletes the draft for a comment report action. */
function deleteReportActionDraft(reportID: string, reportAction: ReportAction) {
    const originalReportID = ReportUtils.getOriginalReportID(reportID, reportAction);
    Onyx.merge(`${ONYXKEYS.COLLECTION.REPORT_ACTIONS_DRAFTS}${originalReportID}`, {[reportAction.reportActionID]: null});
}

/** Saves the draft for a comment report action. This will put the comment into "edit mode" */
function saveReportActionDraft(reportID: string, reportAction: ReportAction, draftMessage: string) {
    const originalReportID = ReportUtils.getOriginalReportID(reportID, reportAction);
    Onyx.merge(`${ONYXKEYS.COLLECTION.REPORT_ACTIONS_DRAFTS}${originalReportID}`, {[reportAction.reportActionID]: {message: draftMessage}});
}

function updateNotificationPreference(
    reportID: string,
    previousValue: NotificationPreference | undefined,
    newValue: NotificationPreference,
    navigate: boolean,
    parentReportID?: string,
    parentReportActionID?: string,
    report?: OnyxEntry<Report>,
) {
    if (previousValue === newValue) {
        if (navigate && !isEmptyObject(report) && report.reportID) {
            ReportUtils.goBackToDetailsPage(report);
        }
        return;
    }

    const optimisticData: OnyxUpdate[] = [
        {
            onyxMethod: Onyx.METHOD.MERGE,
            key: `${ONYXKEYS.COLLECTION.REPORT}${reportID}`,
            value: {
                participants: {
                    [currentUserAccountID]: {
                        notificationPreference: newValue,
                    },
                },
            },
        },
    ];

    const failureData: OnyxUpdate[] = [
        {
            onyxMethod: Onyx.METHOD.MERGE,
            key: `${ONYXKEYS.COLLECTION.REPORT}${reportID}`,
            value: {
                participants: {
                    [currentUserAccountID]: {
                        notificationPreference: previousValue,
                    },
                },
            },
        },
    ];

    if (parentReportID && parentReportActionID) {
        optimisticData.push({
            onyxMethod: Onyx.METHOD.MERGE,
            key: `${ONYXKEYS.COLLECTION.REPORT_ACTIONS}${parentReportID}`,
            value: {[parentReportActionID]: {childReportNotificationPreference: newValue}},
        });
        failureData.push({
            onyxMethod: Onyx.METHOD.MERGE,
            key: `${ONYXKEYS.COLLECTION.REPORT_ACTIONS}${parentReportID}`,
            value: {[parentReportActionID]: {childReportNotificationPreference: previousValue}},
        });
    }

    const parameters: UpdateReportNotificationPreferenceParams = {reportID, notificationPreference: newValue};

    API.write(WRITE_COMMANDS.UPDATE_REPORT_NOTIFICATION_PREFERENCE, parameters, {optimisticData, failureData});
    if (navigate && !isEmptyObject(report)) {
        ReportUtils.goBackToDetailsPage(report);
    }
}

function updateRoomVisibility(reportID: string, previousValue: RoomVisibility | undefined, newValue: RoomVisibility) {
    if (previousValue === newValue) {
        return;
    }

    const optimisticData: OnyxUpdate[] = [
        {
            onyxMethod: Onyx.METHOD.MERGE,
            key: `${ONYXKEYS.COLLECTION.REPORT}${reportID}`,
            value: {visibility: newValue},
        },
    ];

    const failureData: OnyxUpdate[] = [
        {
            onyxMethod: Onyx.METHOD.MERGE,
            key: `${ONYXKEYS.COLLECTION.REPORT}${reportID}`,
            value: {visibility: previousValue},
        },
    ];

    const parameters: UpdateRoomVisibilityParams = {reportID, visibility: newValue};

    API.write(WRITE_COMMANDS.UPDATE_ROOM_VISIBILITY, parameters, {optimisticData, failureData});
}

/**
 * This will subscribe to an existing thread, or create a new one and then subsribe to it if necessary
 *
 * @param childReportID The reportID we are trying to open
 * @param parentReportAction the parent comment of a thread
 * @param parentReportID The reportID of the parent
 * @param prevNotificationPreference The previous notification preference for the child report
 */
function toggleSubscribeToChildReport(childReportID = '-1', parentReportAction: Partial<ReportAction> = {}, parentReportID = '-1', prevNotificationPreference?: NotificationPreference) {
    if (childReportID !== '-1') {
        openReport(childReportID);
        const parentReportActionID = parentReportAction?.reportActionID ?? '-1';
        if (!prevNotificationPreference || prevNotificationPreference === CONST.REPORT.NOTIFICATION_PREFERENCE.HIDDEN) {
            updateNotificationPreference(childReportID, prevNotificationPreference, CONST.REPORT.NOTIFICATION_PREFERENCE.ALWAYS, false, parentReportID, parentReportActionID);
        } else {
            updateNotificationPreference(childReportID, prevNotificationPreference, CONST.REPORT.NOTIFICATION_PREFERENCE.HIDDEN, false, parentReportID, parentReportActionID);
        }
    } else {
        const participantAccountIDs = [...new Set([currentUserAccountID, Number(parentReportAction?.actorAccountID)])];
        const parentReport = ReportConnection.getAllReports()?.[`${ONYXKEYS.COLLECTION.REPORT}${parentReportID}`];
        const newChat = ReportUtils.buildOptimisticChatReport(
            participantAccountIDs,
            ReportActionsUtils.getReportActionText(parentReportAction),
            parentReport?.chatType,
            parentReport?.policyID ?? CONST.POLICY.OWNER_EMAIL_FAKE,
            CONST.POLICY.OWNER_ACCOUNT_ID_FAKE,
            false,
            '',
            undefined,
            undefined,
            CONST.REPORT.NOTIFICATION_PREFERENCE.ALWAYS,
            parentReportAction.reportActionID,
            parentReportID,
        );

        const participantLogins = PersonalDetailsUtils.getLoginsByAccountIDs(participantAccountIDs);
        openReport(newChat.reportID, '', participantLogins, newChat, parentReportAction.reportActionID);
        const notificationPreference =
            prevNotificationPreference === CONST.REPORT.NOTIFICATION_PREFERENCE.HIDDEN ? CONST.REPORT.NOTIFICATION_PREFERENCE.ALWAYS : CONST.REPORT.NOTIFICATION_PREFERENCE.HIDDEN;
        updateNotificationPreference(newChat.reportID, prevNotificationPreference, notificationPreference, false, parentReportID, parentReportAction?.reportActionID);
    }
}

function updateReportName(reportID: string, value: string, previousValue: string) {
    const optimisticData: OnyxUpdate[] = [
        {
            onyxMethod: Onyx.METHOD.MERGE,
            key: `${ONYXKEYS.COLLECTION.REPORT}${reportID}`,
            value: {
                reportName: value,
                pendingFields: {
                    reportName: CONST.RED_BRICK_ROAD_PENDING_ACTION.UPDATE,
                },
            },
        },
    ];
    const failureData: OnyxUpdate[] = [
        {
            onyxMethod: Onyx.METHOD.MERGE,
            key: `${ONYXKEYS.COLLECTION.REPORT}${reportID}`,
            value: {
                reportName: previousValue,
                pendingFields: {
                    reportName: null,
                },
                errorFields: {
                    reportName: ErrorUtils.getMicroSecondOnyxErrorWithTranslationKey('report.genericUpdateReporNameEditFailureMessage'),
                },
            },
        },
    ];

    const successData: OnyxUpdate[] = [
        {
            onyxMethod: Onyx.METHOD.MERGE,
            key: `${ONYXKEYS.COLLECTION.REPORT}${reportID}`,
            value: {
                pendingFields: {
                    reportName: null,
                },
                errorFields: {
                    reportName: null,
                },
            },
        },
    ];

    const parameters = {
        reportID,
        reportName: value,
    };

    API.write(WRITE_COMMANDS.SET_REPORT_NAME, parameters, {optimisticData, failureData, successData});
}

function clearReportFieldKeyErrors(reportID: string, fieldKey: string) {
    Onyx.merge(`${ONYXKEYS.COLLECTION.REPORT}${reportID}`, {
        pendingFields: {
            [fieldKey]: null,
        },
        errorFields: {
            [fieldKey]: null,
        },
    });
}

function updateReportField(reportID: string, reportField: PolicyReportField, previousReportField: PolicyReportField) {
    const fieldKey = ReportUtils.getReportFieldKey(reportField.fieldID);
    const reportViolations = ReportUtils.getReportViolations(reportID);
    const fieldViolation = ReportUtils.getFieldViolation(reportViolations, reportField);
    const recentlyUsedValues = allRecentlyUsedReportFields?.[fieldKey] ?? [];

    const optimisticData: OnyxUpdate[] = [
        {
            onyxMethod: Onyx.METHOD.MERGE,
            key: `${ONYXKEYS.COLLECTION.REPORT}${reportID}`,
            value: {
                fieldList: {
                    [fieldKey]: reportField,
                },
                pendingFields: {
                    [fieldKey]: CONST.RED_BRICK_ROAD_PENDING_ACTION.UPDATE,
                },
            },
        },
    ];

    if (fieldViolation) {
        optimisticData.push({
            onyxMethod: Onyx.METHOD.MERGE,
            key: `${ONYXKEYS.COLLECTION.REPORT_VIOLATIONS}${reportID}`,
            value: {
                [fieldViolation]: {
                    [reportField.fieldID]: null,
                },
            },
        });
    }

    if (reportField.type === 'dropdown' && reportField.value) {
        optimisticData.push({
            onyxMethod: Onyx.METHOD.MERGE,
            key: ONYXKEYS.RECENTLY_USED_REPORT_FIELDS,
            value: {
                [fieldKey]: [...new Set([...recentlyUsedValues, reportField.value])],
            },
        });
    }

    const failureData: OnyxUpdate[] = [
        {
            onyxMethod: Onyx.METHOD.MERGE,
            key: `${ONYXKEYS.COLLECTION.REPORT}${reportID}`,
            value: {
                fieldList: {
                    [fieldKey]: previousReportField,
                },
                pendingFields: {
                    [fieldKey]: null,
                },
                errorFields: {
                    [fieldKey]: ErrorUtils.getMicroSecondOnyxErrorWithTranslationKey('report.genericUpdateReportFieldFailureMessage'),
                },
            },
        },
    ];

    if (reportField.type === 'dropdown') {
        failureData.push({
            onyxMethod: Onyx.METHOD.MERGE,
            key: ONYXKEYS.RECENTLY_USED_REPORT_FIELDS,
            value: {
                [fieldKey]: recentlyUsedValues,
            },
        });
    }

    const successData: OnyxUpdate[] = [
        {
            onyxMethod: Onyx.METHOD.MERGE,
            key: `${ONYXKEYS.COLLECTION.REPORT}${reportID}`,
            value: {
                pendingFields: {
                    [fieldKey]: null,
                },
                errorFields: {
                    [fieldKey]: null,
                },
            },
        },
    ];

    const parameters = {
        reportID,
        reportFields: JSON.stringify({[fieldKey]: reportField}),
    };

    API.write(WRITE_COMMANDS.SET_REPORT_FIELD, parameters, {optimisticData, failureData, successData});
}

function deleteReportField(reportID: string, reportField: PolicyReportField) {
    const fieldKey = ReportUtils.getReportFieldKey(reportField.fieldID);

    const optimisticData: OnyxUpdate[] = [
        {
            onyxMethod: Onyx.METHOD.MERGE,
            key: `${ONYXKEYS.COLLECTION.REPORT}${reportID}`,
            value: {
                fieldList: {
                    [fieldKey]: null,
                },
                pendingFields: {
                    [fieldKey]: CONST.RED_BRICK_ROAD_PENDING_ACTION.UPDATE,
                },
            },
        },
    ];

    const failureData: OnyxUpdate[] = [
        {
            onyxMethod: Onyx.METHOD.MERGE,
            key: `${ONYXKEYS.COLLECTION.REPORT}${reportID}`,
            value: {
                fieldList: {
                    [fieldKey]: reportField,
                },
                pendingFields: {
                    [fieldKey]: null,
                },
                errorFields: {
                    [fieldKey]: ErrorUtils.getMicroSecondOnyxErrorWithTranslationKey('report.genericUpdateReportFieldFailureMessage'),
                },
            },
        },
    ];

    const successData: OnyxUpdate[] = [
        {
            onyxMethod: Onyx.METHOD.MERGE,
            key: `${ONYXKEYS.COLLECTION.REPORT}${reportID}`,
            value: {
                pendingFields: {
                    [fieldKey]: null,
                },
                errorFields: {
                    [fieldKey]: null,
                },
            },
        },
    ];

    const parameters = {
        reportID,
        fieldID: fieldKey,
    };

    API.write(WRITE_COMMANDS.DELETE_REPORT_FIELD, parameters, {optimisticData, failureData, successData});
}

function updateDescription(reportID: string, previousValue: string, newValue: string) {
    // No change needed, navigate back
    if (previousValue === newValue) {
        Navigation.goBack(ROUTES.REPORT_WITH_ID_DETAILS.getRoute(reportID));
        return;
    }

    const parsedDescription = ReportUtils.getParsedComment(newValue, {reportID});
    const optimisticDescriptionUpdatedReportAction = ReportUtils.buildOptimisticRoomDescriptionUpdatedReportAction(parsedDescription);
    const report = ReportUtils.getReport(reportID);

    const optimisticData: OnyxUpdate[] = [
        {
            onyxMethod: Onyx.METHOD.MERGE,
            key: `${ONYXKEYS.COLLECTION.REPORT}${reportID}`,
            value: {
                description: parsedDescription,
                pendingFields: {description: CONST.RED_BRICK_ROAD_PENDING_ACTION.UPDATE},
                lastActorAccountID: currentUserAccountID,
                lastVisibleActionCreated: optimisticDescriptionUpdatedReportAction.created,
                lastMessageText: (optimisticDescriptionUpdatedReportAction?.message as Message[])?.[0]?.text,
            },
        },
        {
            onyxMethod: Onyx.METHOD.MERGE,
            key: `${ONYXKEYS.COLLECTION.REPORT_ACTIONS}${reportID}`,
            value: {
                [optimisticDescriptionUpdatedReportAction.reportActionID]: optimisticDescriptionUpdatedReportAction,
            },
        },
    ];
    const failureData: OnyxUpdate[] = [
        {
            onyxMethod: Onyx.METHOD.MERGE,
            key: `${ONYXKEYS.COLLECTION.REPORT}${reportID}`,
            value: {
                description: previousValue,
                pendingFields: {description: null},
                lastActorAccountID: report?.lastActorAccountID,
                lastVisibleActionCreated: report?.lastVisibleActionCreated,
                lastMessageText: report?.lastMessageText,
            },
        },
        {
            onyxMethod: Onyx.METHOD.MERGE,
            key: `${ONYXKEYS.COLLECTION.REPORT_ACTIONS}${reportID}`,
            value: {
                [optimisticDescriptionUpdatedReportAction.reportActionID]: null,
            },
        },
    ];
    const successData: OnyxUpdate[] = [
        {
            onyxMethod: Onyx.METHOD.MERGE,
            key: `${ONYXKEYS.COLLECTION.REPORT}${reportID}`,
            value: {pendingFields: {description: null}},
        },
        {
            onyxMethod: Onyx.METHOD.MERGE,
            key: `${ONYXKEYS.COLLECTION.REPORT_ACTIONS}${reportID}`,
            value: {
                [optimisticDescriptionUpdatedReportAction.reportActionID]: {pendingAction: null},
            },
        },
    ];

    const parameters: UpdateRoomDescriptionParams = {reportID, description: parsedDescription, reportActionID: optimisticDescriptionUpdatedReportAction.reportActionID};

    API.write(WRITE_COMMANDS.UPDATE_ROOM_DESCRIPTION, parameters, {optimisticData, failureData, successData});
    Navigation.goBack(ROUTES.REPORT_WITH_ID_DETAILS.getRoute(reportID));
}

function updateWriteCapabilityAndNavigate(report: Report, newValue: WriteCapability) {
    if (report.writeCapability === newValue) {
        Navigation.goBack(ROUTES.REPORT_SETTINGS.getRoute(report.reportID));
        return;
    }

    const optimisticData: OnyxUpdate[] = [
        {
            onyxMethod: Onyx.METHOD.MERGE,
            key: `${ONYXKEYS.COLLECTION.REPORT}${report.reportID}`,
            value: {writeCapability: newValue},
        },
    ];
    const failureData: OnyxUpdate[] = [
        {
            onyxMethod: Onyx.METHOD.MERGE,
            key: `${ONYXKEYS.COLLECTION.REPORT}${report.reportID}`,
            value: {writeCapability: report.writeCapability},
        },
    ];

    const parameters: UpdateReportWriteCapabilityParams = {reportID: report.reportID, writeCapability: newValue};

    API.write(WRITE_COMMANDS.UPDATE_REPORT_WRITE_CAPABILITY, parameters, {optimisticData, failureData});
    // Return to the report settings page since this field utilizes push-to-page
    Navigation.goBack(ROUTES.REPORT_SETTINGS.getRoute(report.reportID));
}

/**
 * Navigates to the 1:1 report with Concierge
 */
function navigateToConciergeChat(shouldDismissModal = false, checkIfCurrentPageActive = () => true, actionType?: string) {
    // If conciergeChatReportID contains a concierge report ID, we navigate to the concierge chat using the stored report ID.
    // Otherwise, we would find the concierge chat and navigate to it.
    if (!conciergeChatReportID) {
        // In order to avoid creating concierge repeatedly,
        // we need to ensure that the server data has been successfully pulled
        Welcome.onServerDataReady().then(() => {
            // If we don't have a chat with Concierge then create it
            if (!checkIfCurrentPageActive()) {
                return;
            }
            navigateToAndOpenReport([CONST.EMAIL.CONCIERGE], shouldDismissModal, actionType);
        });
    } else if (shouldDismissModal) {
        Navigation.dismissModal(conciergeChatReportID);
    } else {
        Navigation.navigate(ROUTES.REPORT_WITH_ID.getRoute(conciergeChatReportID), actionType);
    }
}

/** Add a policy report (workspace room) optimistically and navigate to it. */
function addPolicyReport(policyReport: ReportUtils.OptimisticChatReport) {
    const createdReportAction = ReportUtils.buildOptimisticCreatedReportAction(CONST.POLICY.OWNER_EMAIL_FAKE);

    // Onyx.set is used on the optimistic data so that it is present before navigating to the workspace room. With Onyx.merge the workspace room reportID is not present when
    // fetchReportIfNeeded is called on the ReportScreen, so openReport is called which is unnecessary since the optimistic data will be stored in Onyx.
    // Therefore, Onyx.set is used instead of Onyx.merge.
    const optimisticData: OnyxUpdate[] = [
        {
            onyxMethod: Onyx.METHOD.SET,
            key: `${ONYXKEYS.COLLECTION.REPORT}${policyReport.reportID}`,
            value: {
                pendingFields: {
                    addWorkspaceRoom: CONST.RED_BRICK_ROAD_PENDING_ACTION.ADD,
                },
                ...policyReport,
            },
        },
        {
            onyxMethod: Onyx.METHOD.SET,
            key: `${ONYXKEYS.COLLECTION.REPORT_ACTIONS}${policyReport.reportID}`,
            value: {[createdReportAction.reportActionID]: createdReportAction},
        },
        {
            onyxMethod: Onyx.METHOD.MERGE,
            key: ONYXKEYS.FORMS.NEW_ROOM_FORM,
            value: {isLoading: true},
        },
    ];
    const successData: OnyxUpdate[] = [
        {
            onyxMethod: Onyx.METHOD.MERGE,
            key: `${ONYXKEYS.COLLECTION.REPORT}${policyReport.reportID}`,
            value: {
                pendingFields: {
                    addWorkspaceRoom: null,
                },
            },
        },
        {
            onyxMethod: Onyx.METHOD.MERGE,
            key: `${ONYXKEYS.COLLECTION.REPORT_ACTIONS}${policyReport.reportID}`,
            value: {
                [createdReportAction.reportActionID]: {
                    pendingAction: null,
                },
            },
        },
        {
            onyxMethod: Onyx.METHOD.MERGE,
            key: ONYXKEYS.FORMS.NEW_ROOM_FORM,
            value: {isLoading: false},
        },
    ];
    const failureData: OnyxUpdate[] = [
        {
            onyxMethod: Onyx.METHOD.MERGE,
            key: `${ONYXKEYS.COLLECTION.REPORT}${policyReport.reportID}`,
            value: {
                errorFields: {
                    addWorkspaceRoom: ErrorUtils.getMicroSecondOnyxErrorWithTranslationKey('report.genericCreateReportFailureMessage'),
                },
            },
        },
        {
            onyxMethod: Onyx.METHOD.MERGE,
            key: ONYXKEYS.FORMS.NEW_ROOM_FORM,
            value: {isLoading: false},
        },
    ];

    const parameters: AddWorkspaceRoomParams = {
        policyID: policyReport.policyID,
        reportName: policyReport.reportName,
        visibility: policyReport.visibility,
        reportID: policyReport.reportID,
        createdReportActionID: createdReportAction.reportActionID,
        writeCapability: policyReport.writeCapability,
        description: policyReport.description,
    };

    API.write(WRITE_COMMANDS.ADD_WORKSPACE_ROOM, parameters, {optimisticData, successData, failureData});
    Navigation.dismissModalWithReport(policyReport);
}

/** Deletes a report, along with its reportActions, any linked reports, and any linked IOU report. */
function deleteReport(reportID: string, shouldDeleteChildReports = false) {
    const report = ReportConnection.getAllReports()?.[`${ONYXKEYS.COLLECTION.REPORT}${reportID}`];
    const onyxData: Record<string, null> = {
        [`${ONYXKEYS.COLLECTION.REPORT}${reportID}`]: null,
        [`${ONYXKEYS.COLLECTION.REPORT_ACTIONS}${reportID}`]: null,
    };

    // Delete linked transactions
    const reportActionsForReport = allReportActions?.[reportID];

    const transactionIDs = Object.values(reportActionsForReport ?? {})
        .filter((reportAction): reportAction is ReportAction<typeof CONST.REPORT.ACTIONS.TYPE.IOU> => ReportActionsUtils.isMoneyRequestAction(reportAction))
        .map((reportAction) => ReportActionsUtils.getOriginalMessage(reportAction)?.IOUTransactionID);

    [...new Set(transactionIDs)].forEach((transactionID) => {
        onyxData[`${ONYXKEYS.COLLECTION.TRANSACTION}${transactionID}`] = null;
    });

    Onyx.multiSet(onyxData);

    if (shouldDeleteChildReports) {
        Object.values(reportActionsForReport ?? {}).forEach((reportAction) => {
            if (!reportAction.childReportID) {
                return;
            }
            deleteReport(reportAction.childReportID, shouldDeleteChildReports);
        });
    }

    // Delete linked IOU report
    if (report?.iouReportID) {
        deleteReport(report.iouReportID, shouldDeleteChildReports);
    }
}

/**
 * @param reportID The reportID of the policy report (workspace room)
 */
function navigateToConciergeChatAndDeleteReport(reportID: string, shouldPopToTop = false, shouldDeleteChildReports = false) {
    // Dismiss the current report screen and replace it with Concierge Chat
    if (shouldPopToTop) {
        Navigation.setShouldPopAllStateOnUP(true);
    }
    Navigation.goBack(undefined, undefined, shouldPopToTop);
    navigateToConciergeChat();
    InteractionManager.runAfterInteractions(() => {
        deleteReport(reportID, shouldDeleteChildReports);
    });
}

/**
 * @param policyRoomReport The policy room report
 * @param policyRoomName The updated name for the policy room
 */
function updatePolicyRoomNameAndNavigate(policyRoomReport: Report, policyRoomName: string) {
    const reportID = policyRoomReport.reportID;
    const previousName = policyRoomReport.reportName;

    // No change needed, navigate back
    if (previousName === policyRoomName) {
        Navigation.goBack(ROUTES.REPORT_SETTINGS.getRoute(reportID));
        return;
    }

    const optimisticRenamedAction = ReportUtils.buildOptimisticRenamedRoomReportAction(policyRoomName, previousName ?? '');

    const optimisticData: OnyxUpdate[] = [
        {
            onyxMethod: Onyx.METHOD.MERGE,
            key: `${ONYXKEYS.COLLECTION.REPORT}${reportID}`,
            value: {
                reportName: policyRoomName,
                pendingFields: {
                    reportName: CONST.RED_BRICK_ROAD_PENDING_ACTION.UPDATE,
                },
                errorFields: {
                    reportName: null,
                },
            },
        },
        {
            onyxMethod: Onyx.METHOD.MERGE,
            key: `${ONYXKEYS.COLLECTION.REPORT_ACTIONS}${reportID}`,
            value: {
                [optimisticRenamedAction.reportActionID]: optimisticRenamedAction,
            },
        },
    ];
    const successData: OnyxUpdate[] = [
        {
            onyxMethod: Onyx.METHOD.MERGE,
            key: `${ONYXKEYS.COLLECTION.REPORT}${reportID}`,
            value: {
                pendingFields: {
                    reportName: null,
                },
            },
        },
        {
            onyxMethod: Onyx.METHOD.MERGE,
            key: `${ONYXKEYS.COLLECTION.REPORT_ACTIONS}${reportID}`,
            value: {[optimisticRenamedAction.reportActionID]: {pendingAction: null}},
        },
    ];
    const failureData: OnyxUpdate[] = [
        {
            onyxMethod: Onyx.METHOD.MERGE,
            key: `${ONYXKEYS.COLLECTION.REPORT}${reportID}`,
            value: {
                reportName: previousName,
            },
        },
        {
            onyxMethod: Onyx.METHOD.MERGE,
            key: `${ONYXKEYS.COLLECTION.REPORT_ACTIONS}${reportID}`,
            value: {[optimisticRenamedAction.reportActionID]: null},
        },
    ];

    const parameters: UpdatePolicyRoomNameParams = {
        reportID,
        policyRoomName,
        renamedRoomReportActionID: optimisticRenamedAction.reportActionID,
    };

    API.write(WRITE_COMMANDS.UPDATE_POLICY_ROOM_NAME, parameters, {optimisticData, successData, failureData});
    Navigation.goBack(ROUTES.REPORT_SETTINGS.getRoute(reportID));
}

/**
 * @param reportID The reportID of the policy room.
 */
function clearPolicyRoomNameErrors(reportID: string) {
    Onyx.merge(`${ONYXKEYS.COLLECTION.REPORT}${reportID}`, {
        errorFields: {
            reportName: null,
        },
        pendingFields: {
            reportName: null,
        },
    });
}

function setIsComposerFullSize(reportID: string, isComposerFullSize: boolean) {
    Onyx.merge(`${ONYXKEYS.COLLECTION.REPORT_IS_COMPOSER_FULL_SIZE}${reportID}`, isComposerFullSize);
}

/**
 * @param action the associated report action (optional)
 * @param isRemote whether or not this notification is a remote push notification
 */
function shouldShowReportActionNotification(reportID: string, action: ReportAction | null = null, isRemote = false): boolean {
    const tag = isRemote ? '[PushNotification]' : '[LocalNotification]';

    // Due to payload size constraints, some push notifications may have their report action stripped
    // so we must double check that we were provided an action before using it in these checks.
    if (action && ReportActionsUtils.isDeletedAction(action)) {
        Log.info(`${tag} Skipping notification because the action was deleted`, false, {reportID, action});
        return false;
    }

    if (!ActiveClientManager.isClientTheLeader()) {
        Log.info(`${tag} Skipping notification because this client is not the leader`);
        return false;
    }

    // We don't want to send a local notification if the user preference is daily, mute or hidden.
    const notificationPreference = ReportUtils.getReportNotificationPreference(ReportConnection.getAllReports()?.[`${ONYXKEYS.COLLECTION.REPORT}${reportID}`]);
    if (notificationPreference !== CONST.REPORT.NOTIFICATION_PREFERENCE.ALWAYS) {
        Log.info(`${tag} No notification because user preference is to be notified: ${notificationPreference}`);
        return false;
    }

    // If this comment is from the current user we don't want to parrot whatever they wrote back to them.
    if (action && action.actorAccountID === currentUserAccountID) {
        Log.info(`${tag} No notification because comment is from the currently logged in user`);
        return false;
    }

    // If we are currently viewing this report do not show a notification.
    if (reportID === Navigation.getTopmostReportId() && Visibility.isVisible() && Visibility.hasFocus()) {
        Log.info(`${tag} No notification because it was a comment for the current report`);
        return false;
    }

    const report = ReportConnection.getAllReports()?.[`${ONYXKEYS.COLLECTION.REPORT}${reportID}`];
    if (!report || (report && report.pendingAction === CONST.RED_BRICK_ROAD_PENDING_ACTION.DELETE)) {
        Log.info(`${tag} No notification because the report does not exist or is pending deleted`, false);
        return false;
    }

    // If this notification was delayed and the user saw the message already, don't show it
    if (action && report?.lastReadTime && report.lastReadTime >= action.created) {
        Log.info(`${tag} No notification because the comment was already read`, false, {created: action.created, lastReadTime: report.lastReadTime});
        return false;
    }

    // If this is a whisper targeted to someone else, don't show it
    if (action && ReportActionsUtils.isWhisperActionTargetedToOthers(action)) {
        Log.info(`${tag} No notification because the action is whispered to someone else`, false);
        return false;
    }

    // Only show notifications for supported types of report actions
    if (action && !ReportActionsUtils.isNotifiableReportAction(action)) {
        Log.info(`${tag} No notification because this action type is not supported`, false, {actionName: action?.actionName});
        return false;
    }

    return true;
}

function showReportActionNotification(reportID: string, reportAction: ReportAction) {
    if (!shouldShowReportActionNotification(reportID, reportAction)) {
        return;
    }

    Log.info('[LocalNotification] Creating notification');

    const localReportID = `${ONYXKEYS.COLLECTION.REPORT}${reportID}`;
    const report = ReportConnection.getAllReports()?.[localReportID] ?? null;
    if (!report) {
        Log.hmmm("[LocalNotification] couldn't show report action notification because the report wasn't found", {localReportID, reportActionID: reportAction.reportActionID});
        return;
    }

    const onClick = () =>
        Modal.close(() => {
            const policyID = lastVisitedPath && extractPolicyIDFromPath(lastVisitedPath);
            const policyEmployeeAccountIDs = policyID ? getPolicyEmployeeAccountIDs(policyID) : [];
            const reportBelongsToWorkspace = policyID ? doesReportBelongToWorkspace(report, policyEmployeeAccountIDs, policyID) : false;
            if (!reportBelongsToWorkspace) {
                Navigation.navigateWithSwitchPolicyID({route: ROUTES.HOME});
            }
            navigateFromNotification(reportID);
        });

    if (reportAction.actionName === CONST.REPORT.ACTIONS.TYPE.MODIFIED_EXPENSE) {
        LocalNotification.showModifiedExpenseNotification(report, reportAction, onClick);
    } else {
        LocalNotification.showCommentNotification(report, reportAction, onClick);
    }

    notifyNewAction(reportID, reportAction.actorAccountID, reportAction.reportActionID);
}

/** Clear the errors associated with the IOUs of a given report. */
function clearIOUError(reportID: string) {
    Onyx.merge(`${ONYXKEYS.COLLECTION.REPORT}${reportID}`, {errorFields: {iou: null}});
}

/**
 * Adds a reaction to the report action.
 * Uses the NEW FORMAT for "emojiReactions"
 */
function addEmojiReaction(reportID: string, reportActionID: string, emoji: Emoji, skinTone: string | number = preferredSkinTone) {
    const createdAt = timezoneFormat(utcToZonedTime(new Date(), 'UTC'), CONST.DATE.FNS_DB_FORMAT_STRING);
    const optimisticData: OnyxUpdate[] = [
        {
            onyxMethod: Onyx.METHOD.MERGE,
            key: `${ONYXKEYS.COLLECTION.REPORT_ACTIONS_REACTIONS}${reportActionID}`,
            value: {
                [emoji.name]: {
                    createdAt,
                    pendingAction: CONST.RED_BRICK_ROAD_PENDING_ACTION.ADD,
                    users: {
                        [currentUserAccountID]: {
                            skinTones: {
                                [skinTone ?? CONST.EMOJI_DEFAULT_SKIN_TONE]: createdAt,
                            },
                        },
                    },
                },
            },
        },
    ];

    const failureData: OnyxUpdate[] = [
        {
            onyxMethod: Onyx.METHOD.MERGE,
            key: `${ONYXKEYS.COLLECTION.REPORT_ACTIONS_REACTIONS}${reportActionID}`,
            value: {
                [emoji.name]: {
                    pendingAction: null,
                },
            },
        },
    ];

    const successData: OnyxUpdate[] = [
        {
            onyxMethod: Onyx.METHOD.MERGE,
            key: `${ONYXKEYS.COLLECTION.REPORT_ACTIONS_REACTIONS}${reportActionID}`,
            value: {
                [emoji.name]: {
                    pendingAction: null,
                },
            },
        },
    ];

    const parameters: AddEmojiReactionParams = {
        reportID,
        skinTone,
        emojiCode: emoji.name,
        reportActionID,
        createdAt,
        // This will be removed as part of https://github.com/Expensify/App/issues/19535
        useEmojiReactions: true,
    };

    API.write(WRITE_COMMANDS.ADD_EMOJI_REACTION, parameters, {optimisticData, successData, failureData});
}

/**
 * Removes a reaction to the report action.
 * Uses the NEW FORMAT for "emojiReactions"
 */
function removeEmojiReaction(reportID: string, reportActionID: string, emoji: Emoji) {
    const optimisticData: OnyxUpdate[] = [
        {
            onyxMethod: Onyx.METHOD.MERGE,
            key: `${ONYXKEYS.COLLECTION.REPORT_ACTIONS_REACTIONS}${reportActionID}`,
            value: {
                [emoji.name]: {
                    users: {
                        [currentUserAccountID]: null,
                    },
                },
            },
        },
    ];

    const parameters: RemoveEmojiReactionParams = {
        reportID,
        reportActionID,
        emojiCode: emoji.name,
        // This will be removed as part of https://github.com/Expensify/App/issues/19535
        useEmojiReactions: true,
    };

    API.write(WRITE_COMMANDS.REMOVE_EMOJI_REACTION, parameters, {optimisticData});
}

/**
 * Calls either addEmojiReaction or removeEmojiReaction depending on if the current user has reacted to the report action.
 * Uses the NEW FORMAT for "emojiReactions"
 */
function toggleEmojiReaction(
    reportID: string,
    reportAction: ReportAction,
    reactionObject: Emoji,
    existingReactions: OnyxEntry<ReportActionReactions>,
    paramSkinTone: number = preferredSkinTone,
    ignoreSkinToneOnCompare = false,
) {
    const originalReportID = ReportUtils.getOriginalReportID(reportID, reportAction);

    if (!originalReportID) {
        return;
    }

    const originalReportAction = ReportActionsUtils.getReportAction(originalReportID, reportAction.reportActionID);

    if (isEmptyObject(originalReportAction)) {
        return;
    }

    // This will get cleaned up as part of https://github.com/Expensify/App/issues/16506 once the old emoji
    // format is no longer being used
    const emoji = EmojiUtils.findEmojiByCode(reactionObject.code);
    const existingReactionObject = existingReactions?.[emoji.name];

    // Only use skin tone if emoji supports it
    const skinTone = emoji.types === undefined ? -1 : paramSkinTone;

    if (existingReactionObject && EmojiUtils.hasAccountIDEmojiReacted(currentUserAccountID, existingReactionObject.users, ignoreSkinToneOnCompare ? undefined : skinTone)) {
        removeEmojiReaction(originalReportID, reportAction.reportActionID, emoji);
        return;
    }

    addEmojiReaction(originalReportID, reportAction.reportActionID, emoji, skinTone);
}

function openReportFromDeepLink(url: string) {
    const reportID = ReportUtils.getReportIDFromLink(url);
    const isAuthenticated = Session.hasAuthToken();

    if (reportID && !isAuthenticated) {
        // Call the OpenReport command to check in the server if it's a public room. If so, we'll open it as an anonymous user
        openReport(reportID, '', [], undefined, '0', true);

        // Show the sign-in page if the app is offline
        if (networkStatus === CONST.NETWORK.NETWORK_STATUS.OFFLINE) {
            Onyx.set(ONYXKEYS.IS_CHECKING_PUBLIC_ROOM, false);
        }
    } else {
        // If we're not opening a public room (no reportID) or the user is authenticated, we unblock the UI (hide splash screen)
        Onyx.set(ONYXKEYS.IS_CHECKING_PUBLIC_ROOM, false);
    }

    const route = ReportUtils.getRouteFromLink(url);

    // If we are not authenticated and are navigating to a public screen, we don't want to navigate again to the screen after sign-in/sign-up
    if (!isAuthenticated && isPublicScreenRoute(route)) {
        return;
    }

    // Navigate to the report after sign-in/sign-up.
    InteractionManager.runAfterInteractions(() => {
        Session.waitForUserSignIn().then(() => {
            const connection = Onyx.connect({
                key: ONYXKEYS.NVP_ONBOARDING,
                callback: (onboarding) => {
                    if (onboarding) {
                        // Once the onboarding data is available, we want to disconnect the connection
                        // so it won't trigger the deeplink again every time the data is changed, for example, when relogin.
                        Onyx.disconnect(connection);
                    }

                    Navigation.waitForProtectedRoutes().then(() => {
                        if (route && Session.isAnonymousUser() && !Session.canAnonymousUserAccessRoute(route)) {
                            Session.signOutAndRedirectToSignIn(true);
                            return;
                        }

                        // We don't want to navigate to the exitTo route when creating a new workspace from a deep link,
                        // because we already handle creating the optimistic policy and navigating to it in App.setUpPoliciesAndNavigate,
                        // which is already called when AuthScreens mounts.
                        if (new URL(url).searchParams.get('exitTo') === ROUTES.WORKSPACE_NEW) {
                            return;
                        }

                        if (shouldSkipDeepLinkNavigation(route)) {
                            return;
                        }

                        const state = navigationRef.getRootState();
                        const currentFocusedRoute = findFocusedRoute(state);
                        const hasCompletedGuidedSetupFlow = hasCompletedGuidedSetupFlowSelector(onboarding);

                        // We need skip deeplinking if the user hasn't completed the guided setup flow.
                        if (!hasCompletedGuidedSetupFlow) {
                            Welcome.isOnboardingFlowCompleted({
                                onNotCompleted: () => OnboardingFlow.startOnboardingFlow(),
                            });
                            return;
                        }

                        if (isOnboardingFlowName(currentFocusedRoute?.name)) {
                            Welcome.setOnboardingErrorMessage(Localize.translateLocal('onboarding.purpose.errorBackButton'));
                            return;
                        }

                        if (isAuthenticated) {
                            return;
                        }

                        Navigation.navigate(route as Route, CONST.NAVIGATION.ACTION_TYPE.PUSH);
                    });
                },
            });
        });
    });
}

function getCurrentUserAccountID(): number {
    return currentUserAccountID;
}

function navigateToMostRecentReport(currentReport: OnyxEntry<Report>) {
    const lastAccessedReportID = ReportUtils.findLastAccessedReport(false, false, undefined, currentReport?.reportID)?.reportID;

    if (lastAccessedReportID) {
        const lastAccessedReportRoute = ROUTES.REPORT_WITH_ID.getRoute(lastAccessedReportID ?? '-1');
        Navigation.goBack(lastAccessedReportRoute);
    } else {
        const isChatThread = ReportUtils.isChatThread(currentReport);

        // If it is not a chat thread we should call Navigation.goBack to pop the current route first before navigating to Concierge.
        if (!isChatThread) {
            Navigation.goBack();
        }

        navigateToConciergeChat(false, () => true, CONST.NAVIGATION.TYPE.UP);
    }
}

function getMostRecentReportID(currentReport: OnyxEntry<Report>) {
    const lastAccessedReportID = ReportUtils.findLastAccessedReport(false, false, undefined, currentReport?.reportID)?.reportID;
    return lastAccessedReportID ?? conciergeChatReportID;
}

function joinRoom(report: OnyxEntry<Report>) {
    if (!report) {
        return;
    }
    updateNotificationPreference(
        report.reportID,
        ReportUtils.getReportNotificationPreference(report),
        CONST.REPORT.NOTIFICATION_PREFERENCE.ALWAYS,
        false,
        report.parentReportID,
        report.parentReportActionID,
        report,
    );
}

function leaveGroupChat(reportID: string) {
    const report = ReportConnection.getAllReports()?.[`${ONYXKEYS.COLLECTION.REPORT}${reportID}`];
    if (!report) {
        Log.warn('Attempting to leave Group Chat that does not existing locally');
        return;
    }

    const optimisticData: OnyxUpdate[] = [
        {
            onyxMethod: Onyx.METHOD.SET,
            key: `${ONYXKEYS.COLLECTION.REPORT}${reportID}`,
            value: null,
        },
    ];
    // Clean up any quick actions for the report we're leaving from
    if (quickAction?.chatReportID?.toString() === reportID) {
        optimisticData.push({
            onyxMethod: Onyx.METHOD.SET,
            key: ONYXKEYS.NVP_QUICK_ACTION_GLOBAL_CREATE,
            value: null,
        });
    }

    navigateToMostRecentReport(report);
    API.write(WRITE_COMMANDS.LEAVE_GROUP_CHAT, {reportID}, {optimisticData});
}

/** Leave a report by setting the state to submitted and closed */
function leaveRoom(reportID: string, isWorkspaceMemberLeavingWorkspaceRoom = false) {
    const report = ReportConnection.getAllReports()?.[`${ONYXKEYS.COLLECTION.REPORT}${reportID}`];

    if (!report) {
        return;
    }
    const isChatThread = ReportUtils.isChatThread(report);

    // Pusher's leavingStatus should be sent earlier.
    // Place the broadcast before calling the LeaveRoom API to prevent a race condition
    // between Onyx report being null and Pusher's leavingStatus becoming true.
    broadcastUserIsLeavingRoom(reportID);

    // If a workspace member is leaving a workspace room, they don't actually lose the room from Onyx.
    // Instead, their notification preference just gets set to "hidden".
    // Same applies for chat threads too
    const optimisticData: OnyxUpdate[] = [
        {
            onyxMethod: Onyx.METHOD.MERGE,
            key: `${ONYXKEYS.COLLECTION.REPORT}${reportID}`,
            value:
                isWorkspaceMemberLeavingWorkspaceRoom || isChatThread
                    ? {
                          participants: {
                              [currentUserAccountID]: {
                                  notificationPreference: CONST.REPORT.NOTIFICATION_PREFERENCE.HIDDEN,
                              },
                          },
                      }
                    : {
                          reportID: null,
                          stateNum: CONST.REPORT.STATE_NUM.APPROVED,
                          statusNum: CONST.REPORT.STATUS_NUM.CLOSED,
                          participants: {
                              [currentUserAccountID]: {
                                  notificationPreference: CONST.REPORT.NOTIFICATION_PREFERENCE.HIDDEN,
                              },
                          },
                      },
        },
    ];

    const successData: OnyxUpdate[] = [
        {
            onyxMethod: Onyx.METHOD.MERGE,
            key: `${ONYXKEYS.COLLECTION.REPORT}${reportID}`,
            value:
                isWorkspaceMemberLeavingWorkspaceRoom || isChatThread
                    ? {
                          participants: {
                              [currentUserAccountID]: {
                                  notificationPreference: CONST.REPORT.NOTIFICATION_PREFERENCE.HIDDEN,
                              },
                          },
                      }
                    : Object.keys(report).reduce<Record<string, null>>((acc, key) => {
                          acc[key] = null;
                          return acc;
                      }, {}),
        },
    ];

    const failureData: OnyxUpdate[] = [
        {
            onyxMethod: Onyx.METHOD.MERGE,
            key: `${ONYXKEYS.COLLECTION.REPORT}${reportID}`,
            value: report,
        },
    ];

    if (report.parentReportID && report.parentReportActionID) {
        optimisticData.push({
            onyxMethod: Onyx.METHOD.MERGE,
            key: `${ONYXKEYS.COLLECTION.REPORT_ACTIONS}${report.parentReportID}`,
            value: {[report.parentReportActionID]: {childReportNotificationPreference: CONST.REPORT.NOTIFICATION_PREFERENCE.HIDDEN}},
        });
        successData.push({
            onyxMethod: Onyx.METHOD.MERGE,
            key: `${ONYXKEYS.COLLECTION.REPORT_ACTIONS}${report.parentReportID}`,
            value: {[report.parentReportActionID]: {childReportNotificationPreference: CONST.REPORT.NOTIFICATION_PREFERENCE.HIDDEN}},
        });
        failureData.push({
            onyxMethod: Onyx.METHOD.MERGE,
            key: `${ONYXKEYS.COLLECTION.REPORT_ACTIONS}${report.parentReportID}`,
            value: {[report.parentReportActionID]: {childReportNotificationPreference: ReportUtils.getReportNotificationPreference(report)}},
        });
    }

    const parameters: LeaveRoomParams = {
        reportID,
    };

    API.write(WRITE_COMMANDS.LEAVE_ROOM, parameters, {optimisticData, successData, failureData});

    // If this is the leave action from a workspace room, simply dismiss the modal, i.e., allow the user to view the room and join again immediately.
    // If this is the leave action from a chat thread (even if the chat thread is in a room), do not allow the user to stay in the thread after leaving.
    if (isWorkspaceMemberLeavingWorkspaceRoom && !isChatThread) {
        return;
    }
    // In other cases, the report is deleted and we should move the user to another report.
    navigateToMostRecentReport(report);
}

/** Invites people to a room */
function inviteToRoom(reportID: string, inviteeEmailsToAccountIDs: InvitedEmailsToAccountIDs) {
    const report = ReportConnection.getAllReports()?.[`${ONYXKEYS.COLLECTION.REPORT}${reportID}`];
    if (!report) {
        return;
    }

    const defaultNotificationPreference = ReportUtils.getDefaultNotificationPreferenceForReport(report);

    const inviteeEmails = Object.keys(inviteeEmailsToAccountIDs);
    const inviteeAccountIDs = Object.values(inviteeEmailsToAccountIDs);

    const logins = inviteeEmails.map((memberLogin) => PhoneNumber.addSMSDomainIfPhoneNumber(memberLogin));
    const {newAccountIDs, newLogins} = PersonalDetailsUtils.getNewAccountIDsAndLogins(logins, inviteeAccountIDs);

    const participantsAfterInvitation = inviteeAccountIDs.reduce(
        (reportParticipants: Participants, accountID: number) => {
            const participant: ReportParticipant = {
                notificationPreference: defaultNotificationPreference,
                role: CONST.REPORT.ROLE.MEMBER,
            };
            // eslint-disable-next-line no-param-reassign
            reportParticipants[accountID] = participant;
            return reportParticipants;
        },
        {...report.participants},
    );

    const newPersonalDetailsOnyxData = PersonalDetailsUtils.getPersonalDetailsOnyxDataForOptimisticUsers(newLogins, newAccountIDs);
    const pendingChatMembers = ReportUtils.getPendingChatMembers(inviteeAccountIDs, report?.pendingChatMembers ?? [], CONST.RED_BRICK_ROAD_PENDING_ACTION.ADD);

    const newParticipantAccountCleanUp = newAccountIDs.reduce<Record<number, null>>((participantCleanUp, newAccountID) => {
        // eslint-disable-next-line no-param-reassign
        participantCleanUp[newAccountID] = null;
        return participantCleanUp;
    }, {});

    const optimisticData: OnyxUpdate[] = [
        {
            onyxMethod: Onyx.METHOD.MERGE,
            key: `${ONYXKEYS.COLLECTION.REPORT}${reportID}`,
            value: {
                participants: participantsAfterInvitation,
                pendingChatMembers,
            },
        },
    ];
    optimisticData.push(...newPersonalDetailsOnyxData.optimisticData);

    const successPendingChatMembers = report?.pendingChatMembers
        ? report?.pendingChatMembers?.filter(
              (pendingMember) => !(inviteeAccountIDs.includes(Number(pendingMember.accountID)) && pendingMember.pendingAction === CONST.RED_BRICK_ROAD_PENDING_ACTION.DELETE),
          )
        : null;
    const successData: OnyxUpdate[] = [
        {
            onyxMethod: Onyx.METHOD.MERGE,
            key: `${ONYXKEYS.COLLECTION.REPORT}${reportID}`,
            value: {
                pendingChatMembers: successPendingChatMembers,
                participants: newParticipantAccountCleanUp,
            },
        },
    ];
    successData.push(...newPersonalDetailsOnyxData.finallyData);

    const failureData: OnyxUpdate[] = [
        {
            onyxMethod: Onyx.METHOD.MERGE,
            key: `${ONYXKEYS.COLLECTION.REPORT}${reportID}`,
            value: {
                pendingChatMembers:
                    pendingChatMembers.map((pendingChatMember) => {
                        if (!inviteeAccountIDs.includes(Number(pendingChatMember.accountID))) {
                            return pendingChatMember;
                        }
                        return {
                            ...pendingChatMember,
                            errors: ErrorUtils.getMicroSecondOnyxErrorWithTranslationKey('roomMembersPage.error.genericAdd'),
                        };
                    }) ?? null,
            },
        },
    ];

    if (ReportUtils.isGroupChat(report)) {
        const parameters: InviteToGroupChatParams = {
            reportID,
            inviteeEmails,
            accountIDList: newAccountIDs.join(),
        };

        API.write(WRITE_COMMANDS.INVITE_TO_GROUP_CHAT, parameters, {optimisticData, successData, failureData});
        return;
    }

    const parameters: InviteToRoomParams = {
        reportID,
        inviteeEmails,
        accountIDList: newAccountIDs.join(),
    };

    // eslint-disable-next-line rulesdir/no-multiple-api-calls
    API.write(WRITE_COMMANDS.INVITE_TO_ROOM, parameters, {optimisticData, successData, failureData});
}

function clearAddRoomMemberError(reportID: string, invitedAccountID: string) {
    const report = ReportConnection.getAllReports()?.[`${ONYXKEYS.COLLECTION.REPORT}${reportID}`];
    Onyx.merge(`${ONYXKEYS.COLLECTION.REPORT}${reportID}`, {
        pendingChatMembers: report?.pendingChatMembers?.filter((pendingChatMember) => pendingChatMember.accountID !== invitedAccountID),
        participants: {
            [invitedAccountID]: null,
        },
    });
    Onyx.merge(ONYXKEYS.PERSONAL_DETAILS_LIST, {
        [invitedAccountID]: null,
    });
}

function updateGroupChatMemberRoles(reportID: string, accountIDList: number[], role: ValueOf<typeof CONST.REPORT.ROLE>) {
    const memberRoles: Record<number, string> = {};
    const optimisticParticipants: Record<number, Partial<ReportParticipant>> = {};
    const successParticipants: Record<number, Partial<ReportParticipant>> = {};

    accountIDList.forEach((accountID) => {
        memberRoles[accountID] = role;
        optimisticParticipants[accountID] = {
            role,
            pendingFields: {
                role: CONST.RED_BRICK_ROAD_PENDING_ACTION.UPDATE,
            },
            pendingAction: CONST.RED_BRICK_ROAD_PENDING_ACTION.UPDATE,
        };
        successParticipants[accountID] = {
            pendingFields: {
                role: null,
            },
            pendingAction: null,
        };
    });

    const optimisticData: OnyxUpdate[] = [
        {
            onyxMethod: Onyx.METHOD.MERGE,
            key: `${ONYXKEYS.COLLECTION.REPORT}${reportID}`,
            value: {participants: optimisticParticipants},
        },
    ];

    const successData: OnyxUpdate[] = [
        {
            onyxMethod: Onyx.METHOD.MERGE,
            key: `${ONYXKEYS.COLLECTION.REPORT}${reportID}`,
            value: {participants: successParticipants},
        },
    ];
    const parameters: UpdateGroupChatMemberRolesParams = {reportID, memberRoles: JSON.stringify(memberRoles)};
    API.write(WRITE_COMMANDS.UPDATE_GROUP_CHAT_MEMBER_ROLES, parameters, {optimisticData, successData});
}

/** Invites people to a group chat */
function inviteToGroupChat(reportID: string, inviteeEmailsToAccountIDs: InvitedEmailsToAccountIDs) {
    inviteToRoom(reportID, inviteeEmailsToAccountIDs);
}

/** Removes people from a room
 *  Please see https://github.com/Expensify/App/blob/main/README.md#Security for more details
 */
function removeFromRoom(reportID: string, targetAccountIDs: number[]) {
    const report = ReportConnection.getAllReports()?.[`${ONYXKEYS.COLLECTION.REPORT}${reportID}`];
    if (!report) {
        return;
    }

    const removeParticipantsData: Record<number, null> = {};
    targetAccountIDs.forEach((accountID) => {
        removeParticipantsData[accountID] = null;
    });
    const pendingChatMembers = ReportUtils.getPendingChatMembers(targetAccountIDs, report?.pendingChatMembers ?? [], CONST.RED_BRICK_ROAD_PENDING_ACTION.DELETE);

    const optimisticData: OnyxUpdate[] = [
        {
            onyxMethod: Onyx.METHOD.MERGE,
            key: `${ONYXKEYS.COLLECTION.REPORT}${reportID}`,
            value: {
                pendingChatMembers,
            },
        },
    ];

    const failureData: OnyxUpdate[] = [
        {
            onyxMethod: Onyx.METHOD.MERGE,
            key: `${ONYXKEYS.COLLECTION.REPORT}${reportID}`,
            value: {
                pendingChatMembers: report?.pendingChatMembers ?? null,
            },
        },
    ];

    // We need to add success data here since in high latency situations,
    // the OpenRoomMembersPage call has the chance of overwriting the optimistic data we set above.
    const successData: OnyxUpdate[] = [
        {
            onyxMethod: Onyx.METHOD.MERGE,
            key: `${ONYXKEYS.COLLECTION.REPORT}${reportID}`,
            value: {
                participants: removeParticipantsData,
                pendingChatMembers: report?.pendingChatMembers ?? null,
            },
        },
    ];

    if (ReportUtils.isGroupChat(report)) {
        const parameters: RemoveFromGroupChatParams = {
            reportID,
            accountIDList: targetAccountIDs.join(),
        };
        API.write(WRITE_COMMANDS.REMOVE_FROM_GROUP_CHAT, parameters, {optimisticData, failureData, successData});
        return;
    }

    const parameters: RemoveFromRoomParams = {
        reportID,
        targetAccountIDs,
    };

    // eslint-disable-next-line rulesdir/no-multiple-api-calls
    API.write(WRITE_COMMANDS.REMOVE_FROM_ROOM, parameters, {optimisticData, failureData, successData});
}

function removeFromGroupChat(reportID: string, accountIDList: number[]) {
    removeFromRoom(reportID, accountIDList);
}

function setLastOpenedPublicRoom(reportID: string) {
    Onyx.set(ONYXKEYS.LAST_OPENED_PUBLIC_ROOM_ID, reportID);
}

/** Navigates to the last opened public room */
function openLastOpenedPublicRoom(lastOpenedPublicRoomID: string) {
    Navigation.isNavigationReady().then(() => {
        setLastOpenedPublicRoom('');
        Navigation.navigate(ROUTES.REPORT_WITH_ID.getRoute(lastOpenedPublicRoomID));
    });
}

/** Flag a comment as offensive */
function flagComment(reportID: string, reportAction: OnyxEntry<ReportAction>, severity: string) {
    const originalReportID = ReportUtils.getOriginalReportID(reportID, reportAction);
    const message = ReportActionsUtils.getReportActionMessage(reportAction);

    if (!message || !reportAction) {
        return;
    }

    let updatedDecision: Decision;
    if (severity === CONST.MODERATION.FLAG_SEVERITY_SPAM || severity === CONST.MODERATION.FLAG_SEVERITY_INCONSIDERATE) {
        if (!message?.moderationDecision) {
            updatedDecision = {
                decision: CONST.MODERATION.MODERATOR_DECISION_PENDING,
            };
        } else {
            updatedDecision = message.moderationDecision;
        }
    } else if (severity === CONST.MODERATION.FLAG_SEVERITY_ASSAULT || severity === CONST.MODERATION.FLAG_SEVERITY_HARASSMENT) {
        updatedDecision = {
            decision: CONST.MODERATION.MODERATOR_DECISION_PENDING_REMOVE,
        };
    } else {
        updatedDecision = {
            decision: CONST.MODERATION.MODERATOR_DECISION_PENDING_HIDE,
        };
    }

    const reportActionID = reportAction.reportActionID;

    const updatedMessage: Message = {
        ...message,
        moderationDecision: updatedDecision,
    };

    const optimisticData: OnyxUpdate[] = [
        {
            onyxMethod: Onyx.METHOD.MERGE,
            key: `${ONYXKEYS.COLLECTION.REPORT_ACTIONS}${originalReportID}`,
            value: {
                [reportActionID]: {
                    pendingAction: CONST.RED_BRICK_ROAD_PENDING_ACTION.UPDATE,
                    message: [updatedMessage],
                },
            },
        },
    ];

    const failureData: OnyxUpdate[] = [
        {
            onyxMethod: Onyx.METHOD.MERGE,
            key: `${ONYXKEYS.COLLECTION.REPORT_ACTIONS}${originalReportID}`,
            value: {
                [reportActionID]: {
                    ...reportAction,
                    pendingAction: null,
                },
            },
        },
    ];

    const successData: OnyxUpdate[] = [
        {
            onyxMethod: Onyx.METHOD.MERGE,
            key: `${ONYXKEYS.COLLECTION.REPORT_ACTIONS}${originalReportID}`,
            value: {
                [reportActionID]: {
                    pendingAction: null,
                },
            },
        },
    ];

    const parameters: FlagCommentParams = {
        severity,
        reportActionID,
        // This check is to prevent flooding Concierge with test flags
        // If you need to test moderation responses from Concierge on dev, set this to false!
        isDevRequest: Environment.isDevelopment(),
    };

    API.write(WRITE_COMMANDS.FLAG_COMMENT, parameters, {optimisticData, successData, failureData});
}

/** Updates a given user's private notes on a report */
const updatePrivateNotes = (reportID: string, accountID: number, note: string) => {
    const optimisticData: OnyxUpdate[] = [
        {
            onyxMethod: Onyx.METHOD.MERGE,
            key: `${ONYXKEYS.COLLECTION.REPORT}${reportID}`,
            value: {
                privateNotes: {
                    [accountID]: {
                        pendingAction: CONST.RED_BRICK_ROAD_PENDING_ACTION.UPDATE,
                        errors: null,
                        note,
                    },
                },
            },
        },
    ];

    const successData: OnyxUpdate[] = [
        {
            onyxMethod: Onyx.METHOD.MERGE,
            key: `${ONYXKEYS.COLLECTION.REPORT}${reportID}`,
            value: {
                privateNotes: {
                    [accountID]: {
                        pendingAction: null,
                        errors: null,
                    },
                },
            },
        },
    ];

    const failureData: OnyxUpdate[] = [
        {
            onyxMethod: Onyx.METHOD.MERGE,
            key: `${ONYXKEYS.COLLECTION.REPORT}${reportID}`,
            value: {
                privateNotes: {
                    [accountID]: {
                        errors: ErrorUtils.getMicroSecondOnyxErrorWithTranslationKey('privateNotes.error.genericFailureMessage'),
                    },
                },
            },
        },
    ];

    const parameters: UpdateReportPrivateNoteParams = {reportID, privateNotes: note};

    API.write(WRITE_COMMANDS.UPDATE_REPORT_PRIVATE_NOTE, parameters, {optimisticData, successData, failureData});
};

/** Fetches all the private notes for a given report */
function getReportPrivateNote(reportID: string | undefined) {
    if (Session.isAnonymousUser()) {
        return;
    }

    if (!reportID) {
        return;
    }

    const optimisticData: OnyxUpdate[] = [
        {
            onyxMethod: Onyx.METHOD.MERGE,
            key: `${ONYXKEYS.COLLECTION.REPORT}${reportID}`,
            value: {
                isLoadingPrivateNotes: true,
            },
        },
    ];

    const successData: OnyxUpdate[] = [
        {
            onyxMethod: Onyx.METHOD.MERGE,
            key: `${ONYXKEYS.COLLECTION.REPORT}${reportID}`,
            value: {
                isLoadingPrivateNotes: false,
            },
        },
    ];

    const failureData: OnyxUpdate[] = [
        {
            onyxMethod: Onyx.METHOD.MERGE,
            key: `${ONYXKEYS.COLLECTION.REPORT}${reportID}`,
            value: {
                isLoadingPrivateNotes: false,
            },
        },
    ];

    const parameters: GetReportPrivateNoteParams = {reportID};

    API.read(READ_COMMANDS.GET_REPORT_PRIVATE_NOTE, parameters, {optimisticData, successData, failureData});
}

function completeOnboarding(
    engagementChoice: OnboardingPurposeType,
    data: ValueOf<typeof CONST.ONBOARDING_MESSAGES>,
    {
        firstName,
        lastName,
    }: {
        firstName: string;
        lastName: string;
    },
    adminsChatReportID?: string,
    onboardingPolicyID?: string,
    paymentSelected?: string,
) {
    const actorAccountID = CONST.ACCOUNT_ID.CONCIERGE;
    const targetChatReport = ReportUtils.getChatByParticipants([actorAccountID, currentUserAccountID]);
    const {reportID: targetChatReportID = '', policyID: targetChatPolicyID = ''} = targetChatReport ?? {};

    // Introductory message
    const introductionComment = ReportUtils.buildOptimisticAddCommentReportAction(CONST.ONBOARDING_INTRODUCTION, undefined, actorAccountID);
    const introductionCommentAction: OptimisticAddCommentReportAction = introductionComment.reportAction;
    const introductionMessage: AddCommentOrAttachementParams = {
        reportID: targetChatReportID,
        reportActionID: introductionCommentAction.reportActionID,
        reportComment: introductionComment.commentText,
    };

    // Text message
    const textComment = ReportUtils.buildOptimisticAddCommentReportAction(data.message, undefined, actorAccountID, 1);
    const textCommentAction: OptimisticAddCommentReportAction = textComment.reportAction;
    const textMessage: AddCommentOrAttachementParams = {
        reportID: targetChatReportID,
        reportActionID: textCommentAction.reportActionID,
        reportComment: textComment.commentText,
    };

    let videoCommentAction: OptimisticAddCommentReportAction | null = null;
    let videoMessage: AddCommentOrAttachementParams | null = null;
    if ('video' in data && data.video) {
        const videoComment = ReportUtils.buildOptimisticAddCommentReportAction(CONST.ATTACHMENT_MESSAGE_TEXT, undefined, actorAccountID, 2);
        videoCommentAction = videoComment.reportAction;
        videoMessage = {
            reportID: targetChatReportID,
            reportActionID: videoCommentAction.reportActionID,
            reportComment: videoComment.commentText,
        };
    }

    const tasksData = data.tasks.map((task, index) => {
        const taskDescription =
            typeof task.description === 'function'
                ? task.description({
                      adminsRoomLink: `${environmentURL}/${ROUTES.REPORT_WITH_ID.getRoute(adminsChatReportID ?? '-1')}`,
                      workspaceCategoriesLink: `${environmentURL}/${ROUTES.WORKSPACE_CATEGORIES.getRoute(onboardingPolicyID ?? '-1')}`,
                      workspaceMembersLink: `${environmentURL}/${ROUTES.WORKSPACE_MEMBERS.getRoute(onboardingPolicyID ?? '-1')}`,
                      workspaceMoreFeaturesLink: `${environmentURL}/${ROUTES.WORKSPACE_MORE_FEATURES.getRoute(onboardingPolicyID ?? '-1')}`,
                  })
                : task.description;
        const currentTask = ReportUtils.buildOptimisticTaskReport(
            actorAccountID,
            currentUserAccountID,
            targetChatReportID,
            task.title,
            taskDescription,
            targetChatPolicyID,
            CONST.REPORT.NOTIFICATION_PREFERENCE.HIDDEN,
        );
        const taskCreatedAction = ReportUtils.buildOptimisticCreatedReportAction(CONST.EMAIL.CONCIERGE);
        const taskReportAction = ReportUtils.buildOptimisticTaskCommentReportAction(
            currentTask.reportID,
            task.title,
            0,
            `task for ${task.title}`,
            targetChatReportID,
            actorAccountID,
            index + 3,
        );
        currentTask.parentReportActionID = taskReportAction.reportAction.reportActionID;

        const completedTaskReportAction = task.autoCompleted
            ? ReportUtils.buildOptimisticTaskReportAction(currentTask.reportID, CONST.REPORT.ACTIONS.TYPE.TASK_COMPLETED, 'marked as complete', actorAccountID, 2)
            : null;

        return {
            task,
            currentTask,
            taskCreatedAction,
            taskReportAction,
            taskDescription: currentTask.description,
            completedTaskReportAction,
        };
    });

    const tasksForParameters = tasksData.map<TaskForParameters>(({task, currentTask, taskCreatedAction, taskReportAction, taskDescription, completedTaskReportAction}) => ({
        type: 'task',
        task: task.type,
        taskReportID: currentTask.reportID,
        parentReportID: currentTask.parentReportID ?? '-1',
        parentReportActionID: taskReportAction.reportAction.reportActionID,
        assigneeChatReportID: '',
        createdTaskReportActionID: taskCreatedAction.reportActionID,
        completedTaskReportActionID: completedTaskReportAction?.reportActionID ?? undefined,
        title: currentTask.reportName ?? '',
        description: taskDescription ?? '',
    }));

    const hasOutstandingChildTask = tasksData.some((task) => !task.completedTaskReportAction);

    const tasksForOptimisticData = tasksData.reduce<OnyxUpdate[]>((acc, {currentTask, taskCreatedAction, taskReportAction, taskDescription, completedTaskReportAction}) => {
        acc.push(
            {
                onyxMethod: Onyx.METHOD.MERGE,
                key: `${ONYXKEYS.COLLECTION.REPORT_ACTIONS}${targetChatReportID}`,
                value: {
                    [taskReportAction.reportAction.reportActionID]: taskReportAction.reportAction as ReportAction,
                },
            },
            {
                onyxMethod: Onyx.METHOD.SET,
                key: `${ONYXKEYS.COLLECTION.REPORT}${currentTask.reportID}`,
                value: {
                    ...currentTask,
                    description: taskDescription,
                    pendingFields: {
                        createChat: CONST.RED_BRICK_ROAD_PENDING_ACTION.ADD,
                        reportName: CONST.RED_BRICK_ROAD_PENDING_ACTION.ADD,
                        description: CONST.RED_BRICK_ROAD_PENDING_ACTION.ADD,
                        managerID: CONST.RED_BRICK_ROAD_PENDING_ACTION.ADD,
                    },
                    isOptimisticReport: true,
                    managerID: currentUserAccountID,
                },
            },
            {
                onyxMethod: Onyx.METHOD.MERGE,
                key: `${ONYXKEYS.COLLECTION.REPORT_ACTIONS}${currentTask.reportID}`,
                value: {
                    [taskCreatedAction.reportActionID]: taskCreatedAction as ReportAction,
                },
            },
        );

        if (completedTaskReportAction) {
            acc.push({
                onyxMethod: Onyx.METHOD.MERGE,
                key: `${ONYXKEYS.COLLECTION.REPORT_ACTIONS}${currentTask.reportID}`,
                value: {
                    [completedTaskReportAction.reportActionID]: completedTaskReportAction as ReportAction,
                },
            });

            acc.push({
                onyxMethod: Onyx.METHOD.MERGE,
                key: `${ONYXKEYS.COLLECTION.REPORT}${currentTask.reportID}`,
                value: {
                    stateNum: CONST.REPORT.STATE_NUM.APPROVED,
                    statusNum: CONST.REPORT.STATUS_NUM.APPROVED,
                    managerID: currentUserAccountID,
                },
            });
        }

        return acc;
    }, []);

    const tasksForFailureData = tasksData.reduce<OnyxUpdate[]>((acc, {currentTask, taskReportAction}) => {
        acc.push(
            {
                onyxMethod: Onyx.METHOD.MERGE,
                key: `${ONYXKEYS.COLLECTION.REPORT_ACTIONS}${targetChatReportID}`,
                value: {
                    [taskReportAction.reportAction.reportActionID]: {
                        errors: ErrorUtils.getMicroSecondOnyxErrorWithTranslationKey('report.genericAddCommentFailureMessage'),
                    } as ReportAction,
                },
            },
            {
                onyxMethod: Onyx.METHOD.MERGE,
                key: `${ONYXKEYS.COLLECTION.REPORT}${currentTask.reportID}`,
                value: null,
            },
            {
                onyxMethod: Onyx.METHOD.MERGE,
                key: `${ONYXKEYS.COLLECTION.REPORT_ACTIONS}${currentTask.reportID}`,
                value: null,
            },
        );

        return acc;
    }, []);

    const tasksForSuccessData = tasksData.reduce<OnyxUpdate[]>((acc, {currentTask, taskCreatedAction, taskReportAction, completedTaskReportAction}) => {
        acc.push(
            {
                onyxMethod: Onyx.METHOD.MERGE,
                key: `${ONYXKEYS.COLLECTION.REPORT_ACTIONS}${targetChatReportID}`,
                value: {
                    [taskReportAction.reportAction.reportActionID]: {pendingAction: null},
                },
            },
            {
                onyxMethod: Onyx.METHOD.MERGE,
                key: `${ONYXKEYS.COLLECTION.REPORT}${currentTask.reportID}`,
                value: {
                    pendingFields: {
                        createChat: null,
                        reportName: null,
                        description: null,
                        managerID: null,
                    },
                    isOptimisticReport: false,
                },
            },
            {
                onyxMethod: Onyx.METHOD.MERGE,
                key: `${ONYXKEYS.COLLECTION.REPORT_ACTIONS}${currentTask.reportID}`,
                value: {
                    [taskCreatedAction.reportActionID]: {pendingAction: null},
                },
            },
        );

        if (completedTaskReportAction) {
            acc.push({
                onyxMethod: Onyx.METHOD.MERGE,
                key: `${ONYXKEYS.COLLECTION.REPORT_ACTIONS}${currentTask.reportID}`,
                value: {
                    [completedTaskReportAction.reportActionID]: {pendingAction: null},
                },
            });
        }

        return acc;
    }, []);

    const optimisticData: OnyxUpdate[] = [...tasksForOptimisticData];
    optimisticData.push(
        {
            onyxMethod: Onyx.METHOD.MERGE,
            key: `${ONYXKEYS.COLLECTION.REPORT}${targetChatReportID}`,
            value: {
                lastMentionedTime: DateUtils.getDBTime(),
                hasOutstandingChildTask,
            },
        },
        {
            onyxMethod: Onyx.METHOD.MERGE,
            key: `${ONYXKEYS.COLLECTION.REPORT_ACTIONS}${targetChatReportID}`,
            value: {
                [introductionCommentAction.reportActionID]: introductionCommentAction as ReportAction,
                [textCommentAction.reportActionID]: textCommentAction as ReportAction,
            },
        },
        {
            onyxMethod: Onyx.METHOD.MERGE,
            key: ONYXKEYS.NVP_INTRO_SELECTED,
            value: {choice: engagementChoice},
        },
    );

    const successData: OnyxUpdate[] = [...tasksForSuccessData];
    successData.push({
        onyxMethod: Onyx.METHOD.MERGE,
        key: `${ONYXKEYS.COLLECTION.REPORT_ACTIONS}${targetChatReportID}`,
        value: {
            [introductionCommentAction.reportActionID]: {pendingAction: null},
            [textCommentAction.reportActionID]: {pendingAction: null},
        },
    });

    let failureReport: Partial<Report> = {
        lastMessageTranslationKey: '',
        lastMessageText: '',
        lastVisibleActionCreated: '',
        hasOutstandingChildTask: false,
    };
    const {lastMessageText = '', lastMessageTranslationKey = ''} = ReportActionsUtils.getLastVisibleMessage(targetChatReportID);
    if (lastMessageText || lastMessageTranslationKey) {
        const lastVisibleAction = ReportActionsUtils.getLastVisibleAction(targetChatReportID);
        const lastVisibleActionCreated = lastVisibleAction?.created;
        const lastActorAccountID = lastVisibleAction?.actorAccountID;
        failureReport = {
            lastMessageTranslationKey,
            lastMessageText,
            lastVisibleActionCreated,
            lastActorAccountID,
        };
    }

    const failureData: OnyxUpdate[] = [...tasksForFailureData];
    failureData.push(
        {
            onyxMethod: Onyx.METHOD.MERGE,
            key: `${ONYXKEYS.COLLECTION.REPORT}${targetChatReportID}`,
            value: failureReport,
        },
        {
            onyxMethod: Onyx.METHOD.MERGE,
            key: `${ONYXKEYS.COLLECTION.REPORT_ACTIONS}${targetChatReportID}`,
            value: {
                [introductionCommentAction.reportActionID]: {
                    errors: ErrorUtils.getMicroSecondOnyxErrorWithTranslationKey('report.genericAddCommentFailureMessage'),
                } as ReportAction,
                [textCommentAction.reportActionID]: {
                    errors: ErrorUtils.getMicroSecondOnyxErrorWithTranslationKey('report.genericAddCommentFailureMessage'),
                } as ReportAction,
            },
        },
        {
            onyxMethod: Onyx.METHOD.MERGE,
            key: ONYXKEYS.NVP_INTRO_SELECTED,
            value: {choice: null},
        },
    );

    const guidedSetupData: GuidedSetupData = [
        {type: 'message', ...introductionMessage},
        {type: 'message', ...textMessage},
    ];

    if ('video' in data && data.video && videoCommentAction && videoMessage) {
        optimisticData.push({
            onyxMethod: Onyx.METHOD.MERGE,
            key: `${ONYXKEYS.COLLECTION.REPORT_ACTIONS}${targetChatReportID}`,
            value: {
                [videoCommentAction.reportActionID]: videoCommentAction as ReportAction,
            },
        });

        successData.push({
            onyxMethod: Onyx.METHOD.MERGE,
            key: `${ONYXKEYS.COLLECTION.REPORT_ACTIONS}${targetChatReportID}`,
            value: {
                [videoCommentAction.reportActionID]: {pendingAction: null},
            },
        });

        failureData.push({
            onyxMethod: Onyx.METHOD.MERGE,
            key: `${ONYXKEYS.COLLECTION.REPORT_ACTIONS}${targetChatReportID}`,
            value: {
                [videoCommentAction.reportActionID]: {
                    errors: ErrorUtils.getMicroSecondOnyxErrorWithTranslationKey('report.genericAddCommentFailureMessage'),
                } as ReportAction,
            },
        });

        guidedSetupData.push({type: 'video', ...data.video, ...videoMessage});
    }

    guidedSetupData.push(...tasksForParameters);

    const parameters: CompleteGuidedSetupParams = {
        engagementChoice,
        firstName,
        lastName,
        actorAccountID,
        guidedSetupData: JSON.stringify(guidedSetupData),
        paymentSelected,
    };

    API.write(WRITE_COMMANDS.COMPLETE_GUIDED_SETUP, parameters, {optimisticData, successData, failureData});
}

/** Loads necessary data for rendering the RoomMembersPage */
function openRoomMembersPage(reportID: string) {
    const parameters: OpenRoomMembersPageParams = {reportID};

    API.read(READ_COMMANDS.OPEN_ROOM_MEMBERS_PAGE, parameters);
}

/**
 * Checks if there are any errors in the private notes for a given report
 *
 * @returns Returns true if there are errors in any of the private notes on the report
 */
function hasErrorInPrivateNotes(report: OnyxEntry<Report>): boolean {
    const privateNotes = report?.privateNotes ?? {};
    return Object.values(privateNotes).some((privateNote) => !isEmpty(privateNote.errors));
}

/** Clears all errors associated with a given private note */
function clearPrivateNotesError(reportID: string, accountID: number) {
    Onyx.merge(`${ONYXKEYS.COLLECTION.REPORT}${reportID}`, {privateNotes: {[accountID]: {errors: null}}});
}

function getDraftPrivateNote(reportID: string): string {
    return draftNoteMap?.[reportID] ?? '';
}

/**
 * Saves the private notes left by the user as they are typing. By saving this data the user can switch between chats, close
 * tab, refresh etc without worrying about loosing what they typed out.
 */
function savePrivateNotesDraft(reportID: string, note: string) {
    Onyx.merge(`${ONYXKEYS.COLLECTION.PRIVATE_NOTES_DRAFT}${reportID}`, note);
}

function searchForReports(searchInput: string, policyID?: string) {
    // We do not try to make this request while offline because it sets a loading indicator optimistically
    if (isNetworkOffline) {
        Onyx.set(ONYXKEYS.IS_SEARCHING_FOR_REPORTS, false);
        return;
    }

    const successData: OnyxUpdate[] = [
        {
            onyxMethod: Onyx.METHOD.MERGE,
            key: ONYXKEYS.IS_SEARCHING_FOR_REPORTS,
            value: false,
        },
    ];

    const failureData: OnyxUpdate[] = [
        {
            onyxMethod: Onyx.METHOD.MERGE,
            key: ONYXKEYS.IS_SEARCHING_FOR_REPORTS,
            value: false,
        },
    ];

    const searchForRoomToMentionParams: SearchForRoomsToMentionParams = {query: searchInput, policyID: policyID ?? '-1'};
    const searchForReportsParams: SearchForReportsParams = {searchInput, canCancel: true};

    // We want to cancel all pending SearchForReports API calls before making another one
    if (!policyID) {
        HttpUtils.cancelPendingRequests(READ_COMMANDS.SEARCH_FOR_REPORTS);
    }

    API.read(policyID ? READ_COMMANDS.SEARCH_FOR_ROOMS_TO_MENTION : READ_COMMANDS.SEARCH_FOR_REPORTS, policyID ? searchForRoomToMentionParams : searchForReportsParams, {
        successData,
        failureData,
    });
}

function searchInServer(searchInput: string, policyID?: string) {
    if (isNetworkOffline || !searchInput.trim().length) {
        Onyx.set(ONYXKEYS.IS_SEARCHING_FOR_REPORTS, false);
        return;
    }

    // Why not set this in optimistic data? It won't run until the API request happens and while the API request is debounced
    // we want to show the loading state right away. Otherwise, we will see a flashing UI where the client options are sorted and
    // tell the user there are no options, then we start searching, and tell them there are no options again.
    Onyx.set(ONYXKEYS.IS_SEARCHING_FOR_REPORTS, true);
    searchForReports(searchInput, policyID);
}

function updateLastVisitTime(reportID: string) {
    if (!ReportUtils.isValidReportIDFromPath(reportID)) {
        return;
    }
    Onyx.merge(`${ONYXKEYS.COLLECTION.REPORT_METADATA}${reportID}`, {lastVisitTime: DateUtils.getDBTime()});
}

function updateLoadingInitialReportAction(reportID: string) {
    if (!ReportUtils.isValidReportIDFromPath(reportID)) {
        return;
    }
    Onyx.merge(`${ONYXKEYS.COLLECTION.REPORT_METADATA}${reportID}`, {isLoadingInitialReportActions: false});
}

function clearNewRoomFormError() {
    Onyx.set(ONYXKEYS.FORMS.NEW_ROOM_FORM, {
        isLoading: false,
        errorFields: null,
        errors: null,
        [INPUT_IDS.ROOM_NAME]: '',
        [INPUT_IDS.REPORT_DESCRIPTION]: '',
        [INPUT_IDS.POLICY_ID]: '',
        [INPUT_IDS.WRITE_CAPABILITY]: '',
        [INPUT_IDS.VISIBILITY]: '',
    });
}

function resolveActionableMentionWhisper(reportId: string, reportAction: OnyxEntry<ReportAction>, resolution: ValueOf<typeof CONST.REPORT.ACTIONABLE_MENTION_WHISPER_RESOLUTION>) {
    const message = ReportActionsUtils.getReportActionMessage(reportAction);
    if (!message || !reportAction) {
        return;
    }

    const updatedMessage: Message = {
        ...message,
        resolution,
    };

    const optimisticReportActions = {
        [reportAction.reportActionID]: {
            originalMessage: {
                resolution,
            },
        },
    };

    const reportUpdateDataWithPreviousLastMessage = ReportUtils.getReportLastMessage(reportId, optimisticReportActions as ReportActions);

    const report = ReportConnection.getAllReports()?.[`${ONYXKEYS.COLLECTION.REPORT}${reportId}`];
    const reportUpdateDataWithCurrentLastMessage = {
        lastMessageTranslationKey: report?.lastMessageTranslationKey,
        lastMessageText: report?.lastMessageText,
        lastVisibleActionCreated: report?.lastVisibleActionCreated,
        lastActorAccountID: report?.lastActorAccountID,
    };

    const optimisticData: OnyxUpdate[] = [
        {
            onyxMethod: Onyx.METHOD.MERGE,
            key: `${ONYXKEYS.COLLECTION.REPORT_ACTIONS}${reportId}`,
            value: {
                [reportAction.reportActionID]: {
                    message: [updatedMessage],
                    originalMessage: {
                        resolution,
                    },
                },
            },
        },
        {
            onyxMethod: Onyx.METHOD.MERGE,
            key: `${ONYXKEYS.COLLECTION.REPORT}${reportId}`,
            value: reportUpdateDataWithPreviousLastMessage,
        },
    ];

    const failureData: OnyxUpdate[] = [
        {
            onyxMethod: Onyx.METHOD.MERGE,
            key: `${ONYXKEYS.COLLECTION.REPORT_ACTIONS}${reportId}`,
            value: {
                [reportAction.reportActionID]: {
                    message: [message],
                    originalMessage: {
                        resolution: null,
                    },
                },
            },
        },
        {
            onyxMethod: Onyx.METHOD.MERGE,
            key: `${ONYXKEYS.COLLECTION.REPORT}${reportId}`,
            value: reportUpdateDataWithCurrentLastMessage, // revert back to the current report last message data in case of failure
        },
    ];

    const parameters: ResolveActionableMentionWhisperParams = {
        reportActionID: reportAction.reportActionID,
        resolution,
    };

    API.write(WRITE_COMMANDS.RESOLVE_ACTIONABLE_MENTION_WHISPER, parameters, {optimisticData, failureData});
}

function resolveActionableReportMentionWhisper(
    reportId: string,
    reportAction: OnyxEntry<ReportAction>,
    resolution: ValueOf<typeof CONST.REPORT.ACTIONABLE_REPORT_MENTION_WHISPER_RESOLUTION>,
) {
    if (!reportAction) {
        return;
    }

    const optimisticReportActions = {
        [reportAction.reportActionID]: {
            originalMessage: {
                resolution,
            },
        },
    };

    const reportUpdateDataWithPreviousLastMessage = ReportUtils.getReportLastMessage(reportId, optimisticReportActions as ReportActions);

    const report = ReportConnection.getAllReports()?.[`${ONYXKEYS.COLLECTION.REPORT}${reportId}`];
    const reportUpdateDataWithCurrentLastMessage = {
        lastMessageTranslationKey: report?.lastMessageTranslationKey,
        lastMessageText: report?.lastMessageText,
        lastVisibleActionCreated: report?.lastVisibleActionCreated,
        lastActorAccountID: report?.lastActorAccountID,
    };

    const optimisticData: OnyxUpdate[] = [
        {
            onyxMethod: Onyx.METHOD.MERGE,
            key: `${ONYXKEYS.COLLECTION.REPORT_ACTIONS}${reportId}`,
            value: {
                [reportAction.reportActionID]: {
                    originalMessage: {
                        resolution,
                    },
                },
            } as ReportActions,
        },
        {
            onyxMethod: Onyx.METHOD.MERGE,
            key: `${ONYXKEYS.COLLECTION.REPORT}${reportId}`,
            value: reportUpdateDataWithPreviousLastMessage,
        },
    ];

    const failureData: OnyxUpdate[] = [
        {
            onyxMethod: Onyx.METHOD.MERGE,
            key: `${ONYXKEYS.COLLECTION.REPORT_ACTIONS}${reportId}`,
            value: {
                [reportAction.reportActionID]: {
                    originalMessage: {
                        resolution: null,
                    },
                },
            },
        },
        {
            onyxMethod: Onyx.METHOD.MERGE,
            key: `${ONYXKEYS.COLLECTION.REPORT}${reportId}`,
            value: reportUpdateDataWithCurrentLastMessage, // revert back to the current report last message data in case of failure
        },
    ];

    const parameters: ResolveActionableReportMentionWhisperParams = {
        reportActionID: reportAction.reportActionID,
        resolution,
    };

    API.write(WRITE_COMMANDS.RESOLVE_ACTIONABLE_REPORT_MENTION_WHISPER, parameters, {optimisticData, failureData});
}

function dismissTrackExpenseActionableWhisper(reportID: string, reportAction: OnyxEntry<ReportAction>): void {
    const isArrayMessage = Array.isArray(reportAction?.message);
    const message = ReportActionsUtils.getReportActionMessage(reportAction);
    if (!message || !reportAction) {
        return;
    }

    const updatedMessage: Message = {
        ...message,
        resolution: CONST.REPORT.ACTIONABLE_TRACK_EXPENSE_WHISPER_RESOLUTION.NOTHING,
    };

    const optimisticData: OnyxUpdate[] = [
        {
            onyxMethod: Onyx.METHOD.MERGE,
            key: `${ONYXKEYS.COLLECTION.REPORT_ACTIONS}${reportID}`,
            value: {
                [reportAction.reportActionID]: {
                    message: isArrayMessage ? [updatedMessage] : updatedMessage,
                    originalMessage: {
                        resolution: CONST.REPORT.ACTIONABLE_TRACK_EXPENSE_WHISPER_RESOLUTION.NOTHING,
                    },
                },
            },
        },
    ];

    const failureData: OnyxUpdate[] = [
        {
            onyxMethod: Onyx.METHOD.MERGE,
            key: `${ONYXKEYS.COLLECTION.REPORT_ACTIONS}${reportID}`,
            value: {
                [reportAction.reportActionID]: {
                    message: [message],
                    originalMessage: {
                        resolution: null,
                    },
                },
            },
        },
    ];

    const params = {
        reportActionID: reportAction.reportActionID,
    };

    API.write(WRITE_COMMANDS.DISMISS_TRACK_EXPENSE_ACTIONABLE_WHISPER, params, {optimisticData, failureData});
}

function setGroupDraft(newGroupDraft: Partial<NewGroupChatDraft>) {
    Onyx.merge(ONYXKEYS.NEW_GROUP_CHAT_DRAFT, newGroupDraft);
}

function exportToIntegration(reportID: string, connectionName: ConnectionName) {
    const action = ReportUtils.buildOptimisticExportIntegrationAction(connectionName);
    const optimisticReportActionID = action.reportActionID;

    const optimisticData: OnyxUpdate[] = [
        {
            onyxMethod: Onyx.METHOD.MERGE,
            key: `${ONYXKEYS.COLLECTION.REPORT_ACTIONS}${reportID}`,
            value: {
                [optimisticReportActionID]: action,
            },
        },
    ];

    const failureData: OnyxUpdate[] = [
        {
            onyxMethod: Onyx.METHOD.MERGE,
            key: `${ONYXKEYS.COLLECTION.REPORT_ACTIONS}${reportID}`,
            value: {
                [optimisticReportActionID]: {
                    errors: ErrorUtils.getMicroSecondOnyxErrorWithTranslationKey('common.genericErrorMessage'),
                },
            },
        },
    ];

    const params = {
        reportIDList: reportID,
        connectionName,
        type: 'MANUAL',
        optimisticReportActions: JSON.stringify({
            [reportID]: optimisticReportActionID,
        }),
    } satisfies ReportExportParams;

    API.write(WRITE_COMMANDS.REPORT_EXPORT, params, {optimisticData, failureData});
}

function markAsManuallyExported(reportID: string, connectionName: ConnectionName) {
    const action = ReportUtils.buildOptimisticExportIntegrationAction(connectionName, true);
    const label = CONST.POLICY.CONNECTIONS.NAME_USER_FRIENDLY[connectionName];
    const optimisticReportActionID = action.reportActionID;

    const optimisticData: OnyxUpdate[] = [
        {
            onyxMethod: Onyx.METHOD.MERGE,
            key: `${ONYXKEYS.COLLECTION.REPORT_ACTIONS}${reportID}`,
            value: {
                [optimisticReportActionID]: action,
            },
        },
    ];

    const successData: OnyxUpdate[] = [
        {
            onyxMethod: Onyx.METHOD.MERGE,
            key: `${ONYXKEYS.COLLECTION.REPORT_ACTIONS}${reportID}`,
            value: {
                [optimisticReportActionID]: {
                    pendingAction: null,
                },
            },
        },
    ];

    const failureData: OnyxUpdate[] = [
        {
            onyxMethod: Onyx.METHOD.MERGE,
            key: `${ONYXKEYS.COLLECTION.REPORT_ACTIONS}${reportID}`,
            value: {
                [optimisticReportActionID]: {
                    errors: ErrorUtils.getMicroSecondOnyxErrorWithTranslationKey('common.genericErrorMessage'),
                },
            },
        },
    ];

    const params = {
        markedManually: true,
        data: JSON.stringify([
            {
                reportID,
                label,
                optimisticReportActionID,
            },
        ]),
    } satisfies MarkAsExportedParams;

    API.write(WRITE_COMMANDS.MARK_AS_EXPORTED, params, {optimisticData, successData, failureData});
}

<<<<<<< HEAD
function subscribeToActiveGuides() {
    Pusher.subscribe(`activeGuides`).catch((error: ReportError) => {
        Log.hmmm('[Report] Failed to initially subscribe to Pusher channel', {errorType: error.type, pusherChanelName: 'activeGuides'});
    });
}

function unsubscribeToActiveGuides() {
    Pusher.unsubscribe(`activeGuides`);
}
=======
export type {Video};
>>>>>>> 4d250acb

export {
    searchInServer,
    addComment,
    addAttachment,
    updateDescription,
    updateWriteCapabilityAndNavigate,
    updateNotificationPreference,
    subscribeToReportTypingEvents,
    subscribeToReportLeavingEvents,
    unsubscribeFromReportChannel,
    unsubscribeFromLeavingRoomReportChannel,
    saveReportDraftComment,
    broadcastUserIsTyping,
    broadcastUserIsLeavingRoom,
    togglePinnedState,
    editReportComment,
    handleUserDeletedLinksInHtml,
    deleteReportActionDraft,
    saveReportActionDraft,
    deleteReportComment,
    navigateToConciergeChat,
    addPolicyReport,
    deleteReport,
    navigateToConciergeChatAndDeleteReport,
    setIsComposerFullSize,
    expandURLPreview,
    markCommentAsUnread,
    readNewestAction,
    openReport,
    openReportFromDeepLink,
    navigateToAndOpenReport,
    navigateToAndOpenReportWithAccountIDs,
    navigateToAndOpenChildReport,
    toggleSubscribeToChildReport,
    updatePolicyRoomNameAndNavigate,
    clearPolicyRoomNameErrors,
    clearIOUError,
    subscribeToNewActionEvent,
    notifyNewAction,
    showReportActionNotification,
    toggleEmojiReaction,
    shouldShowReportActionNotification,
    getMostRecentReportID,
    joinRoom,
    leaveRoom,
    inviteToRoom,
    inviteToGroupChat,
    removeFromRoom,
    getCurrentUserAccountID,
    setLastOpenedPublicRoom,
    flagComment,
    openLastOpenedPublicRoom,
    updatePrivateNotes,
    getReportPrivateNote,
    clearPrivateNotesError,
    hasErrorInPrivateNotes,
    getOlderActions,
    getNewerActions,
    openRoomMembersPage,
    savePrivateNotesDraft,
    getDraftPrivateNote,
    updateLastVisitTime,
    clearNewRoomFormError,
    updateReportField,
    updateReportName,
    deleteReportField,
    clearReportFieldKeyErrors,
    resolveActionableMentionWhisper,
    resolveActionableReportMentionWhisper,
    updateRoomVisibility,
    dismissTrackExpenseActionableWhisper,
    setGroupDraft,
    clearGroupChat,
    startNewChat,
    completeOnboarding,
    updateGroupChatName,
    updateGroupChatAvatar,
    leaveGroupChat,
    removeFromGroupChat,
    updateGroupChatMemberRoles,
    updateLoadingInitialReportAction,
    clearAddRoomMemberError,
    clearAvatarErrors,
    exportToIntegration,
    markAsManuallyExported,
    handleReportChanged,
    subscribeToActiveGuides,
    unsubscribeToActiveGuides,
};<|MERGE_RESOLUTION|>--- conflicted
+++ resolved
@@ -4087,7 +4087,6 @@
     API.write(WRITE_COMMANDS.MARK_AS_EXPORTED, params, {optimisticData, successData, failureData});
 }
 
-<<<<<<< HEAD
 function subscribeToActiveGuides() {
     Pusher.subscribe(`activeGuides`).catch((error: ReportError) => {
         Log.hmmm('[Report] Failed to initially subscribe to Pusher channel', {errorType: error.type, pusherChanelName: 'activeGuides'});
@@ -4097,9 +4096,8 @@
 function unsubscribeToActiveGuides() {
     Pusher.unsubscribe(`activeGuides`);
 }
-=======
+
 export type {Video};
->>>>>>> 4d250acb
 
 export {
     searchInServer,

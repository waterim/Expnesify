--- conflicted
+++ resolved
@@ -10,12 +10,7 @@
 import * as Localize from '../Localize';
 import Navigation from '../Navigation/Navigation';
 import * as CardUtils from '../CardUtils';
-<<<<<<< HEAD
-import NameValuePair from './NameValuePair';
-=======
-import ROUTES from '../../ROUTES';
 import * as User from './User';
->>>>>>> 6369e8e3
 import * as store from './ReimbursementAccount/store';
 import ROUTES from '../../ROUTES';
 

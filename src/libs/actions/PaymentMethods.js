--- conflicted
+++ resolved
@@ -277,7 +277,6 @@
     Navigation.navigate(ROUTES.SETTINGS_PAYMENTS);
 }
 
-<<<<<<< HEAD
 /**
  * Looks through each payment method to see if there is an existing error
  * @param {Object} bankList
@@ -311,7 +310,9 @@
 function clearAddPaymentMethodError(paymentListKey, paymentMethodID) {
     Onyx.merge(paymentListKey, {
         [paymentMethodID]: null,
-=======
+    });
+}
+
 function deletePaymentCard(fundID) {
     API.write('DeletePaymentCard', {
         fundID,
@@ -323,7 +324,6 @@
                 value: {[fundID]: {pendingAction: CONST.RED_BRICK_ROAD_PENDING_ACTION.DELETE}},
             },
         ],
->>>>>>> 18e07f9d
     });
 }
 

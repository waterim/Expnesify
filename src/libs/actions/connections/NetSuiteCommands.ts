import type {OnyxUpdate} from 'react-native-onyx';
import Onyx from 'react-native-onyx';
import type {ValueOf} from 'type-fest';
import * as API from '@libs/API';
import type {ConnectPolicyToNetSuiteParams} from '@libs/API/parameters';
import {WRITE_COMMANDS} from '@libs/API/types';
import * as ErrorUtils from '@libs/ErrorUtils';
import CONST from '@src/CONST';
import ONYXKEYS from '@src/ONYXKEYS';
import type {Connections} from '@src/types/onyx/Policy';
import type {OnyxData} from '@src/types/onyx/Request';

type SubsidiaryParam = {
    subsidiaryID: string;
    subsidiary: string;
};

function connectPolicyToNetSuite(policyID: string, credentials: Omit<ConnectPolicyToNetSuiteParams, 'policyID'>) {
    const optimisticData: OnyxUpdate[] = [
        {
            onyxMethod: Onyx.METHOD.MERGE,
            key: `${ONYXKEYS.COLLECTION.POLICY_CONNECTION_SYNC_PROGRESS}${policyID}`,
            value: {
                stageInProgress: CONST.POLICY.CONNECTIONS.SYNC_STAGE_NAME.NETSUITE_SYNC_CONNECTION,
                connectionName: CONST.POLICY.CONNECTIONS.NAME.NETSUITE,
                timestamp: new Date().toISOString(),
            },
        },
    ];
    const parameters: ConnectPolicyToNetSuiteParams = {
        policyID,
        ...credentials,
    };
    API.write(WRITE_COMMANDS.CONNECT_POLICY_TO_NETSUITE, parameters, {optimisticData});
}

function updateNetSuiteOnyxData<TSettingName extends keyof Connections['netsuite']['options']['config']>(
    policyID: string,
    settingName: TSettingName,
    settingValue: Partial<Connections['netsuite']['options']['config'][TSettingName]>,
    oldSettingValue: Partial<Connections['netsuite']['options']['config'][TSettingName]>,
) {
    const optimisticData: OnyxUpdate[] = [
        {
            onyxMethod: Onyx.METHOD.MERGE,
            key: `${ONYXKEYS.COLLECTION.POLICY}${policyID}`,
            value: {
                connections: {
                    netsuite: {
                        options: {
                            config: {
                                [settingName]: settingValue ?? null,
                                pendingFields: {
                                    [settingName]: CONST.RED_BRICK_ROAD_PENDING_ACTION.UPDATE,
                                },
                                errorFields: {
                                    [settingName]: null,
                                },
                            },
                        },
                    },
                },
            },
        },
    ];

    const failureData: OnyxUpdate[] = [
        {
            onyxMethod: Onyx.METHOD.MERGE,
            key: `${ONYXKEYS.COLLECTION.POLICY}${policyID}`,
            value: {
                connections: {
                    netsuite: {
                        options: {
                            config: {
                                [settingName]: oldSettingValue ?? null,
                                pendingFields: {
                                    [settingName]: null,
                                },
                                errorFields: {
                                    [settingName]: ErrorUtils.getMicroSecondOnyxErrorWithTranslationKey('common.genericErrorMessage'),
                                },
                            },
                        },
                    },
                },
            },
        },
    ];

    const successData: OnyxUpdate[] = [
        {
            onyxMethod: Onyx.METHOD.MERGE,
            key: `${ONYXKEYS.COLLECTION.POLICY}${policyID}`,
            value: {
                connections: {
                    netsuite: {
                        options: {
                            config: {
                                [settingName]: settingValue ?? null,
                                pendingFields: {
                                    [settingName]: null,
                                },
                                errorFields: {
                                    [settingName]: null,
                                },
                            },
                        },
                    },
                },
            },
        },
    ];
    return {optimisticData, failureData, successData};
}

function updateNetSuiteSyncOptionsOnyxData<TSettingName extends keyof Connections['netsuite']['options']['config']['syncOptions']>(
    policyID: string,
    settingName: TSettingName,
    settingValue: Partial<Connections['netsuite']['options']['config']['syncOptions'][TSettingName]>,
    oldSettingValue: Partial<Connections['netsuite']['options']['config']['syncOptions'][TSettingName]>,
) {
    const optimisticData: OnyxUpdate[] = [
        {
            onyxMethod: Onyx.METHOD.MERGE,
            key: `${ONYXKEYS.COLLECTION.POLICY}${policyID}`,
            value: {
                connections: {
                    netsuite: {
                        options: {
                            config: {
                                syncOptions: {
                                    [settingName]: settingValue ?? null,
                                    pendingFields: {
                                        [settingName]: CONST.RED_BRICK_ROAD_PENDING_ACTION.UPDATE,
                                    },
                                },
                                errorFields: {
                                    [settingName]: null,
                                },
                            },
                        },
                    },
                },
            },
        },
    ];

    const failureData: OnyxUpdate[] = [
        {
            onyxMethod: Onyx.METHOD.MERGE,
            key: `${ONYXKEYS.COLLECTION.POLICY}${policyID}`,
            value: {
                connections: {
                    netsuite: {
                        options: {
                            config: {
                                syncOptions: {
                                    [settingName]: oldSettingValue ?? null,
                                    pendingFields: {
                                        [settingName]: null,
                                    },
                                },
                                errorFields: {
                                    [settingName]: ErrorUtils.getMicroSecondOnyxErrorWithTranslationKey('common.genericErrorMessage'),
                                },
                            },
                        },
                    },
                },
            },
        },
    ];

    const successData: OnyxUpdate[] = [
        {
            onyxMethod: Onyx.METHOD.MERGE,
            key: `${ONYXKEYS.COLLECTION.POLICY}${policyID}`,
            value: {
                connections: {
                    netsuite: {
                        options: {
                            config: {
                                syncOptions: {
                                    [settingName]: settingValue ?? null,
                                    pendingFields: {
                                        [settingName]: null,
                                    },
                                },
                                errorFields: {
                                    [settingName]: null,
                                },
                            },
                        },
                    },
                },
            },
        },
    ];
    return {optimisticData, failureData, successData};
}

function updateNetSuiteSubsidiary(policyID: string, newSubsidiary: SubsidiaryParam, oldSubsidiary: SubsidiaryParam) {
    const onyxData: OnyxData = {
        optimisticData: [
            {
                onyxMethod: Onyx.METHOD.MERGE,
                key: `${ONYXKEYS.COLLECTION.POLICY}${policyID}`,
                value: {
                    connections: {
                        netsuite: {
                            options: {
                                config: {
                                    subsidiary: newSubsidiary.subsidiary,
                                    subsidiaryID: newSubsidiary.subsidiaryID,
                                    pendingFields: {
                                        subsidiary: CONST.RED_BRICK_ROAD_PENDING_ACTION.UPDATE,
                                    },
                                    errorFields: {
                                        subsidiary: null,
                                    },
                                },
                            },
                        },
                    },
                },
            },
        ],
        successData: [
            {
                onyxMethod: Onyx.METHOD.MERGE,
                key: `${ONYXKEYS.COLLECTION.POLICY}${policyID}`,
                value: {
                    connections: {
                        netsuite: {
                            options: {
                                config: {
                                    subsidiary: newSubsidiary.subsidiary,
                                    subsidiaryID: newSubsidiary.subsidiaryID,
                                    errorFields: {
                                        subsidiary: null,
                                    },
                                    pendingFields: {
                                        subsidiary: null,
                                    },
                                },
                            },
                        },
                    },
                },
            },
        ],
        failureData: [
            {
                onyxMethod: Onyx.METHOD.MERGE,
                key: `${ONYXKEYS.COLLECTION.POLICY}${policyID}`,
                value: {
                    connections: {
                        netsuite: {
                            options: {
                                config: {
                                    subsidiary: oldSubsidiary.subsidiary,
                                    subsidiaryID: oldSubsidiary.subsidiaryID,
                                    errorFields: {
                                        subsidiary: ErrorUtils.getMicroSecondOnyxErrorWithTranslationKey('common.genericErrorMessage'),
                                    },
                                    pendingFields: {
                                        subsidiary: null,
                                    },
                                },
                            },
                        },
                    },
                },
            },
        ],
    };

    const params = {
        policyID,
        ...newSubsidiary,
    };
    API.write(WRITE_COMMANDS.UPDATE_NETSUITE_SUBSIDIARY, params, onyxData);
}

function updateNetSuiteImportMapping<TMappingName extends keyof Connections['netsuite']['options']['config']['syncOptions']['mapping']>(
    policyID: string,
    mappingName: TMappingName,
    mappingValue: ValueOf<typeof CONST.INTEGRATION_ENTITY_MAP_TYPES>,
    oldMappingValue?: ValueOf<typeof CONST.INTEGRATION_ENTITY_MAP_TYPES>,
) {
    const onyxData: OnyxData = {
        optimisticData: [
            {
                onyxMethod: Onyx.METHOD.MERGE,
                key: `${ONYXKEYS.COLLECTION.POLICY}${policyID}`,
                value: {
                    connections: {
                        netsuite: {
                            options: {
                                config: {
                                    syncOptions: {
                                        mapping: {
                                            [mappingName]: mappingValue,
                                            pendingFields: {
                                                [mappingName]: CONST.RED_BRICK_ROAD_PENDING_ACTION.UPDATE,
                                            },
                                        },
                                    },
                                    errorFields: {
                                        [mappingName]: null,
                                    },
                                },
                            },
                        },
                    },
                },
            },
        ],
        successData: [
            {
                onyxMethod: Onyx.METHOD.MERGE,
                key: `${ONYXKEYS.COLLECTION.POLICY}${policyID}`,
                value: {
                    connections: {
                        netsuite: {
                            options: {
                                config: {
                                    syncOptions: {
                                        mapping: {
                                            [mappingName]: mappingValue,
                                            pendingFields: {
                                                [mappingName]: null,
                                            },
                                        },
                                    },
                                    errorFields: {
                                        [mappingName]: null,
                                    },
                                },
                            },
                        },
                    },
                },
            },
        ],
        failureData: [
            {
                onyxMethod: Onyx.METHOD.MERGE,
                key: `${ONYXKEYS.COLLECTION.POLICY}${policyID}`,
                value: {
                    connections: {
                        netsuite: {
                            options: {
                                config: {
                                    syncOptions: {
                                        mapping: {
                                            [mappingName]: oldMappingValue,
                                            pendingFields: {
                                                [mappingName]: null,
                                            },
                                        },
                                    },
                                    errorFields: {
                                        [mappingName]: ErrorUtils.getMicroSecondOnyxErrorWithTranslationKey('common.genericErrorMessage'),
                                    },
                                },
                            },
                        },
                    },
                },
            },
        ],
    };

    const params = {
        policyID,
        mapping: mappingValue,
    };

    let commandName;
    switch (mappingName) {
        case 'departments':
            commandName = WRITE_COMMANDS.UPDATE_NETSUITE_DEPARTMENTS_MAPPING;
            break;
        case 'classes':
            commandName = WRITE_COMMANDS.UPDATE_NETSUITE_CLASSES_MAPPING;
            break;
        case 'locations':
            commandName = WRITE_COMMANDS.UPDATE_NETSUITE_LOCATIONS_MAPPING;
            break;
        case 'customers':
            commandName = WRITE_COMMANDS.UPDATE_NETSUITE_CUSTOMERS_MAPPING;
            break;
        case 'jobs':
            commandName = WRITE_COMMANDS.UPDATE_NETSUITE_JOBS_MAPPING;
            break;
        default:
            return;
    }

    API.write(commandName, params, onyxData);
}

function updateNetSuiteSyncTaxConfiguration(policyID: string, isSyncTaxEnabled: boolean) {
    const onyxData = updateNetSuiteSyncOptionsOnyxData(policyID, CONST.NETSUITE_CONFIG.SYNC_OPTIONS.SYNC_TAX, isSyncTaxEnabled, !isSyncTaxEnabled);

    const params = {
        policyID,
        enabled: isSyncTaxEnabled,
    };
    API.write(WRITE_COMMANDS.UPDATE_NETSUITE_SYNC_TAX_CONFIGURATION, params, onyxData);
}

function updateNetSuiteCrossSubsidiaryCustomersConfiguration(policyID: string, isCrossSubsidiaryCustomersEnabled: boolean) {
    const onyxData = updateNetSuiteSyncOptionsOnyxData(
        policyID,
        CONST.NETSUITE_CONFIG.SYNC_OPTIONS.CROSS_SUBSIDIARY_CUSTOMERS,
        isCrossSubsidiaryCustomersEnabled,
        !isCrossSubsidiaryCustomersEnabled,
    );

    const params = {
        policyID,
        enabled: isCrossSubsidiaryCustomersEnabled,
    };
    API.write(WRITE_COMMANDS.UPDATE_NETSUITE_CROSS_SUBSIDIARY_CUSTOMER_CONFIGURATION, params, onyxData);
}

function updateNetSuiteExporter(policyID: string, exporter: string, oldExporter: string) {
    const onyxData = updateNetSuiteOnyxData(policyID, CONST.NETSUITE_CONFIG.EXPORTER, exporter, oldExporter);

    const parameters = {
        policyID,
        email: exporter,
    };
    API.write(WRITE_COMMANDS.UPDATE_NETSUITE_EXPORTER, parameters, onyxData);
}

function updateNetSuiteExportDate(policyID: string, date: ValueOf<typeof CONST.NETSUITE_EXPORT_DATE>, oldDate?: ValueOf<typeof CONST.NETSUITE_EXPORT_DATE>) {
    const onyxData = updateNetSuiteOnyxData(policyID, CONST.NETSUITE_CONFIG.EXPORT_DATE, date, oldDate);

    const parameters = {
        policyID,
        value: date,
    };
    API.write(WRITE_COMMANDS.UPDATE_NETSUITE_EXPORT_DATE, parameters, onyxData);
}

function updateNetSuiteReimbursableExpensesExportDestination(
    policyID: string,
    destination: ValueOf<typeof CONST.NETSUITE_EXPORT_DESTINATION>,
    oldDestination: ValueOf<typeof CONST.NETSUITE_EXPORT_DESTINATION>,
) {
    const onyxData = updateNetSuiteOnyxData(policyID, CONST.NETSUITE_CONFIG.REIMBURSABLE_EXPENSES_EXPORT_DESTINATION, destination, oldDestination);

    const parameters = {
        policyID,
        value: destination,
    };
    API.write(WRITE_COMMANDS.UPDATE_NETSUITE_REIMBURSABLE_EXPENSES_EXPORT_DESTINATION, parameters, onyxData);
}

function updateNetSuiteNonReimbursableExpensesExportDestination(
    policyID: string,
    destination: ValueOf<typeof CONST.NETSUITE_EXPORT_DESTINATION>,
    oldDestination: ValueOf<typeof CONST.NETSUITE_EXPORT_DESTINATION>,
) {
    const onyxData = updateNetSuiteOnyxData(policyID, CONST.NETSUITE_CONFIG.NON_REIMBURSABLE_EXPENSES_EXPORT_DESTINATION, destination, oldDestination);

    const parameters = {
        policyID,
        value: destination,
    };
    API.write(WRITE_COMMANDS.UPDATE_NETSUITE_NONREIMBURSABLE_EXPENSES_EXPORT_DESTINATION, parameters, onyxData);
}

function updateNetSuiteDefaultVendor(policyID: string, vendorID: string, oldVendorID?: string) {
    const onyxData = updateNetSuiteOnyxData(policyID, CONST.NETSUITE_CONFIG.DEFAULT_VENDOR, vendorID, oldVendorID);

    const parameters = {
        policyID,
        vendorID,
    };
    API.write(WRITE_COMMANDS.UPDATE_NETSUITE_DEFAULT_VENDOR, parameters, onyxData);
}

function updateNetSuiteReimbursablePayableAccount(policyID: string, bankAccountID: string, oldBankAccountID: string) {
    const onyxData = updateNetSuiteOnyxData(policyID, CONST.NETSUITE_CONFIG.REIMBURSABLE_PAYABLE_ACCOUNT, bankAccountID, oldBankAccountID);

    const parameters = {
        policyID,
        bankAccountID,
    };
    API.write(WRITE_COMMANDS.UPDATE_NETSUITE_REIMBURSABLE_PAYABLE_ACCOUNT, parameters, onyxData);
}

function updateNetSuitePayableAcct(policyID: string, bankAccountID: string, oldBankAccountID: string) {
    const onyxData = updateNetSuiteOnyxData(policyID, CONST.NETSUITE_CONFIG.PAYABLE_ACCT, bankAccountID, oldBankAccountID);

    const parameters = {
        policyID,
        bankAccountID,
    };
    API.write(WRITE_COMMANDS.UPDATE_NETSUITE_PAYABLE_ACCT, parameters, onyxData);
}

function updateNetSuiteJournalPostingPreference(
    policyID: string,
    postingPreference: ValueOf<typeof CONST.NETSUITE_JOURNAL_POSTING_PREFERENCE>,
    oldPostingPreference?: ValueOf<typeof CONST.NETSUITE_JOURNAL_POSTING_PREFERENCE>,
) {
    const onyxData = updateNetSuiteOnyxData(policyID, CONST.NETSUITE_CONFIG.JOURNAL_POSTING_PREFERENCE, postingPreference, oldPostingPreference);

    const parameters = {
        policyID,
        value: postingPreference,
    };
    API.write(WRITE_COMMANDS.UPDATE_NETSUITE_JOURNAL_POSTING_PREFERENCE, parameters, onyxData);
}

function updateNetSuiteReceivableAccount(policyID: string, bankAccountID: string, oldBankAccountID?: string) {
    const onyxData = updateNetSuiteOnyxData(policyID, CONST.NETSUITE_CONFIG.RECEIVABLE_ACCOUNT, bankAccountID, oldBankAccountID);

    const parameters = {
        policyID,
        bankAccountID,
    };
    API.write(WRITE_COMMANDS.UPDATE_NETSUITE_RECEIVABLE_ACCOUNT, parameters, onyxData);
}

function updateNetSuiteInvoiceItemPreference(
    policyID: string,
    value: ValueOf<typeof CONST.NETSUITE_INVOICE_ITEM_PREFERENCE>,
    oldValue?: ValueOf<typeof CONST.NETSUITE_INVOICE_ITEM_PREFERENCE>,
) {
    const onyxData = updateNetSuiteOnyxData(policyID, CONST.NETSUITE_CONFIG.INVOICE_ITEM_PREFERENCE, value, oldValue);

    const parameters = {
        policyID,
        value,
    };
    API.write(WRITE_COMMANDS.UPDATE_NETSUITE_INVOICE_ITEM_PREFERENCE, parameters, onyxData);
}

function updateNetSuiteInvoiceItem(policyID: string, itemID: string, oldItemID?: string) {
    const onyxData = updateNetSuiteOnyxData(policyID, CONST.NETSUITE_CONFIG.INVOICE_ITEM, itemID, oldItemID);

    const parameters = {
        policyID,
        itemID,
    };
    API.write(WRITE_COMMANDS.UPDATE_NETSUITE_INVOICE_ITEM, parameters, onyxData);
}

function updateNetSuiteTaxPostingAccount(policyID: string, bankAccountID: string, oldBankAccountID?: string) {
    const onyxData = updateNetSuiteOnyxData(policyID, CONST.NETSUITE_CONFIG.TAX_POSTING_ACCOUNT, bankAccountID, oldBankAccountID);

    const parameters = {
        policyID,
        bankAccountID,
    };
    API.write(WRITE_COMMANDS.UPDATE_NETSUITE_TAX_POSTING_ACCOUNT, parameters, onyxData);
}

function updateNetSuiteProvincialTaxPostingAccount(policyID: string, bankAccountID: string, oldBankAccountID?: string) {
    const onyxData = updateNetSuiteOnyxData(policyID, CONST.NETSUITE_CONFIG.PROVINCIAL_TAX_POSTING_ACCOUNT, bankAccountID, oldBankAccountID);

    const parameters = {
        policyID,
        bankAccountID,
    };
    API.write(WRITE_COMMANDS.UPDATE_NETSUITE_PROVINCIAL_TAX_POSTING_ACCOUNT, parameters, onyxData);
}

function updateNetSuiteAllowForeignCurrency(policyID: string, value: boolean, oldValue?: boolean) {
    const onyxData = updateNetSuiteOnyxData(policyID, CONST.NETSUITE_CONFIG.ALLOW_FOREIGN_CURRENCY, value, oldValue);

    const parameters = {
        policyID,
        enabled: value,
    };
    API.write(WRITE_COMMANDS.UPDATE_NETSUITE_ALLOW_FOREIGN_CURRENCY, parameters, onyxData);
}

function updateNetSuiteExportToNextOpenPeriod(policyID: string, value: boolean, oldValue: boolean) {
    const onyxData = updateNetSuiteOnyxData(policyID, CONST.NETSUITE_CONFIG.EXPORT_TO_NEXT_OPEN_PERIOD, value, oldValue);

    const parameters = {
        policyID,
        enabled: value,
    };
    API.write(WRITE_COMMANDS.UPDATE_NETSUITE_EXPORT_TO_NEXT_OPEN_PERIOD, parameters, onyxData);
}

export {
    updateNetSuiteSubsidiary,
    updateNetSuiteSyncTaxConfiguration,
    updateNetSuiteExporter,
    updateNetSuiteExportDate,
    updateNetSuiteReimbursableExpensesExportDestination,
    updateNetSuiteNonReimbursableExpensesExportDestination,
    updateNetSuiteDefaultVendor,
    updateNetSuiteReimbursablePayableAccount,
    updateNetSuitePayableAcct,
    updateNetSuiteJournalPostingPreference,
    updateNetSuiteReceivableAccount,
    updateNetSuiteInvoiceItemPreference,
    updateNetSuiteInvoiceItem,
    updateNetSuiteTaxPostingAccount,
    updateNetSuiteProvincialTaxPostingAccount,
    updateNetSuiteAllowForeignCurrency,
    updateNetSuiteExportToNextOpenPeriod,
<<<<<<< HEAD
    updateNetSuiteImportMapping,
    updateNetSuiteCrossSubsidiaryCustomersConfiguration,
=======
    connectPolicyToNetSuite,
>>>>>>> 3e4d14fd
};<|MERGE_RESOLUTION|>--- conflicted
+++ resolved
@@ -611,10 +611,7 @@
     updateNetSuiteProvincialTaxPostingAccount,
     updateNetSuiteAllowForeignCurrency,
     updateNetSuiteExportToNextOpenPeriod,
-<<<<<<< HEAD
     updateNetSuiteImportMapping,
     updateNetSuiteCrossSubsidiaryCustomersConfiguration,
-=======
     connectPolicyToNetSuite,
->>>>>>> 3e4d14fd
 };
--- conflicted
+++ resolved
@@ -439,12 +439,8 @@
     updatePolicyConnectionConfig,
     updatePolicyXeroConnectionConfig,
     updateManyPolicyConnectionConfigs,
-<<<<<<< HEAD
-    hasSynchronizationError,
+    getSynchronizationErrorMessage,
     isAuthenticationError,
-=======
-    getSynchronizationErrorMessage,
->>>>>>> 0c20baf3
     syncConnection,
     copyExistingPolicyConnection,
     isConnectionUnverified,

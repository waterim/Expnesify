--- conflicted
+++ resolved
@@ -424,15 +424,10 @@
 export {
     removePolicyConnection,
     updatePolicyConnectionConfig,
-<<<<<<< HEAD
+    updatePolicyXeroConnectionConfig,
     updateManyPolicyConnectionConfigs,
     getSynchronizationErrorMessage,
     isAuthenticationError,
-=======
-    updatePolicyXeroConnectionConfig,
-    updateManyPolicyConnectionConfigs,
-    hasSynchronizationError,
->>>>>>> 750c34ec
     syncConnection,
     copyExistingPolicyConnection,
 };
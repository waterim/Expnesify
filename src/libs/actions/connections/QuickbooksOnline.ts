--- conflicted
+++ resolved
@@ -88,7 +88,6 @@
     };
 }
 
-<<<<<<< HEAD
 function updateQuickbooksOnlineAutoSync(policyID: string, settingValue: boolean) {
     const optimisticData: OnyxUpdate[] = [
         {
@@ -170,14 +169,11 @@
     API.write(WRITE_COMMANDS.UPDATE_QUICKBOOKS_ONLINE_AUTO_SYNC, parameters, {optimisticData, failureData, successData});
 }
 
-function updateQuickbooksOnlineAutoCreateVendor(policyID: string, settingValue: boolean) {
-=======
 function buildOnyxDataForQuickbooksConfiguration<TSettingName extends keyof Connections['quickbooksOnline']['config']>(
     policyID: string,
     settingName: TSettingName,
     settingValue: Partial<Connections['quickbooksOnline']['config'][TSettingName]>,
 ) {
->>>>>>> 3e5da781
     const optimisticData: OnyxUpdate[] = [
         {
             onyxMethod: Onyx.METHOD.MERGE,
@@ -421,7 +417,6 @@
     API.write(WRITE_COMMANDS.UPDATE_QUICKBOOKS_ONLINE_SYNC_TAX, parameters, onyxData);
 }
 
-<<<<<<< HEAD
 function updateQuickbooksOnlineReimbursementAccountID(policyID: string, currentValue: string | undefined, settingValue: string) {
     const optimisticData: OnyxUpdate[] = [
         {
@@ -578,23 +573,18 @@
     API.write(WRITE_COMMANDS.UPDATE_QUICKBOOKS_ONLINE_EXPORT, parameters, {optimisticData, failureData, successData});
 }
 
-=======
->>>>>>> 3e5da781
 export {
     getQuickbooksOnlineSetupLink,
     updateQuickbooksOnlineEnableNewCategories,
     updateQuickbooksOnlineAutoCreateVendor,
     updateQuickbooksOnlineReimbursableExpensesAccount,
-<<<<<<< HEAD
     updateQuickbooksOnlineAutoSync,
     updateQuickbooksOnlineSyncPeople,
     updateQuickbooksOnlineReimbursementAccountID,
     updateQuickbooksOnlinePreferredExporter,
-=======
     updateQuickbooksOnlineNonReimbursableBillDefaultVendor,
     updateQuickbooksOnlineSyncTax,
     updateQuickbooksOnlineSyncClasses,
     updateQuickbooksOnlineSyncLocations,
     updateQuickbooksOnlineSyncCustomers,
->>>>>>> 3e5da781
 };
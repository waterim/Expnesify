import lodashUnion from 'lodash/union';
import type {NullishDeep, OnyxCollection, OnyxUpdate} from 'react-native-onyx';
import Onyx from 'react-native-onyx';
import * as API from '@libs/API';
import type {EnablePolicyCategoriesParams, OpenPolicyCategoriesPageParams, SetPolicyDistanceRatesDefaultCategoryParams} from '@libs/API/parameters';
import {READ_COMMANDS, WRITE_COMMANDS} from '@libs/API/types';
import * as ErrorUtils from '@libs/ErrorUtils';
import getIsNarrowLayout from '@libs/getIsNarrowLayout';
import Log from '@libs/Log';
import * as OptionsListUtils from '@libs/OptionsListUtils';
import * as ReportUtils from '@libs/ReportUtils';
import CONST from '@src/CONST';
import ONYXKEYS from '@src/ONYXKEYS';
import type {Policy, PolicyCategories, PolicyCategory, RecentlyUsedCategories, Report} from '@src/types/onyx';
import type {CustomUnit} from '@src/types/onyx/Policy';
import type {OnyxData} from '@src/types/onyx/Request';
import {navigateWhenEnableFeature, removePendingFieldsFromCustomUnit} from './Policy';

const allPolicies: OnyxCollection<Policy> = {};
Onyx.connect({
    key: ONYXKEYS.COLLECTION.POLICY,
    callback: (val, key) => {
        if (!key) {
            return;
        }
        if (val === null || val === undefined) {
            // If we are deleting a policy, we have to check every report linked to that policy
            // and unset the draft indicator (pencil icon) alongside removing any draft comments. Clearing these values will keep the newly archived chats from being displayed in the LHN.
            // More info: https://github.com/Expensify/App/issues/14260
            const policyID = key.replace(ONYXKEYS.COLLECTION.POLICY, '');
            const policyReports = ReportUtils.getAllPolicyReports(policyID);
            const cleanUpMergeQueries: Record<`${typeof ONYXKEYS.COLLECTION.REPORT}${string}`, NullishDeep<Report>> = {};
            const cleanUpSetQueries: Record<`${typeof ONYXKEYS.COLLECTION.REPORT_DRAFT_COMMENT}${string}` | `${typeof ONYXKEYS.COLLECTION.REPORT_ACTIONS_DRAFTS}${string}`, null> = {};
            policyReports.forEach((policyReport) => {
                if (!policyReport) {
                    return;
                }
                const {reportID} = policyReport;
                cleanUpSetQueries[`${ONYXKEYS.COLLECTION.REPORT_DRAFT_COMMENT}${reportID}`] = null;
                cleanUpSetQueries[`${ONYXKEYS.COLLECTION.REPORT_ACTIONS_DRAFTS}${reportID}`] = null;
            });
            Onyx.mergeCollection(ONYXKEYS.COLLECTION.REPORT, cleanUpMergeQueries);
            Onyx.multiSet(cleanUpSetQueries);
            delete allPolicies[key];
            return;
        }

        allPolicies[key] = val;
    },
});

let allRecentlyUsedCategories: OnyxCollection<RecentlyUsedCategories> = {};
Onyx.connect({
    key: ONYXKEYS.COLLECTION.POLICY_RECENTLY_USED_CATEGORIES,
    waitForCollectionCallback: true,
    callback: (val) => (allRecentlyUsedCategories = val),
});

let allPolicyCategories: OnyxCollection<PolicyCategories> = {};
Onyx.connect({
    key: ONYXKEYS.COLLECTION.POLICY_CATEGORIES,
    waitForCollectionCallback: true,
    callback: (val) => (allPolicyCategories = val),
});

function buildOptimisticPolicyCategories(policyID: string, categories: readonly string[]) {
    const optimisticCategoryMap = categories.reduce<Record<string, Partial<PolicyCategory>>>((acc, category) => {
        acc[category] = {
            name: category,
            enabled: true,
            errors: null,
            pendingAction: CONST.RED_BRICK_ROAD_PENDING_ACTION.ADD,
        };
        return acc;
    }, {});

    const successCategoryMap = categories.reduce<Record<string, Partial<PolicyCategory>>>((acc, category) => {
        acc[category] = {
            errors: null,
            pendingAction: null,
        };
        return acc;
    }, {});

    const failureCategoryMap = categories.reduce<Record<string, Partial<PolicyCategory>>>((acc, category) => {
        acc[category] = {
            errors: ErrorUtils.getMicroSecondOnyxErrorWithTranslationKey('workspace.categories.createFailureMessage'),
            pendingAction: null,
        };
        return acc;
    }, {});

    const onyxData: OnyxData = {
        optimisticData: [
            {
                onyxMethod: Onyx.METHOD.MERGE,
                key: `${ONYXKEYS.COLLECTION.POLICY_CATEGORIES}${policyID}`,
                value: optimisticCategoryMap,
            },
            {
                onyxMethod: Onyx.METHOD.SET,
                key: `${ONYXKEYS.COLLECTION.POLICY_CATEGORIES_DRAFT}${policyID}`,
                value: null,
            },
        ],
        successData: [
            {
                onyxMethod: Onyx.METHOD.MERGE,
                key: `${ONYXKEYS.COLLECTION.POLICY_CATEGORIES}${policyID}`,
                value: successCategoryMap,
            },
        ],
        failureData: [
            {
                onyxMethod: Onyx.METHOD.MERGE,
                key: `${ONYXKEYS.COLLECTION.POLICY_CATEGORIES}${policyID}`,
                value: failureCategoryMap,
            },
        ],
    };

    return onyxData;
}

function openPolicyCategoriesPage(policyID: string) {
    if (!policyID) {
        Log.warn('openPolicyCategoriesPage invalid params', {policyID});
        return;
    }

    const params: OpenPolicyCategoriesPageParams = {
        policyID,
    };

    API.read(READ_COMMANDS.OPEN_POLICY_CATEGORIES_PAGE, params);
}

function buildOptimisticPolicyRecentlyUsedCategories(policyID?: string, category?: string) {
    if (!policyID || !category) {
        return [];
    }

    const policyRecentlyUsedCategories = allRecentlyUsedCategories?.[`${ONYXKEYS.COLLECTION.POLICY_RECENTLY_USED_CATEGORIES}${policyID}`] ?? [];

    return lodashUnion([category], policyRecentlyUsedCategories);
}

function setWorkspaceCategoryEnabled(policyID: string, categoriesToUpdate: Record<string, {name: string; enabled: boolean}>) {
    const policyCategories = allPolicyCategories?.[`${ONYXKEYS.COLLECTION.POLICY_CATEGORIES}${policyID}`] ?? {};
    const policy = allPolicies?.[`${ONYXKEYS.COLLECTION.POLICY}${policyID}`];
    const optimisticPolicyCategoriesData = {
        ...Object.keys(categoriesToUpdate).reduce<PolicyCategories>((acc, key) => {
            acc[key] = {
                ...policyCategories[key],
                ...categoriesToUpdate[key],
                errors: null,
                pendingFields: {
                    enabled: CONST.RED_BRICK_ROAD_PENDING_ACTION.UPDATE,
                },
                pendingAction: CONST.RED_BRICK_ROAD_PENDING_ACTION.UPDATE,
            };

            return acc;
        }, {}),
    };
    const shouldDisableRequiresCategory = !OptionsListUtils.hasEnabledOptions({...policyCategories, ...optimisticPolicyCategoriesData});
    const onyxData: OnyxData = {
        optimisticData: [
            {
                onyxMethod: Onyx.METHOD.MERGE,
                key: `${ONYXKEYS.COLLECTION.POLICY_CATEGORIES}${policyID}`,
                value: optimisticPolicyCategoriesData,
            },
        ],
        successData: [
            {
                onyxMethod: Onyx.METHOD.MERGE,
                key: `${ONYXKEYS.COLLECTION.POLICY_CATEGORIES}${policyID}`,
                value: {
                    ...Object.keys(categoriesToUpdate).reduce<PolicyCategories>((acc, key) => {
                        acc[key] = {
                            ...policyCategories[key],
                            ...categoriesToUpdate[key],
                            errors: null,
                            pendingFields: {
                                enabled: null,
                            },
                            pendingAction: null,
                        };

                        return acc;
                    }, {}),
                },
            },
        ],
        failureData: [
            {
                onyxMethod: Onyx.METHOD.MERGE,
                key: `${ONYXKEYS.COLLECTION.POLICY_CATEGORIES}${policyID}`,
                value: {
                    ...Object.keys(categoriesToUpdate).reduce<PolicyCategories>((acc, key) => {
                        acc[key] = {
                            ...policyCategories[key],
                            ...categoriesToUpdate[key],
                            errors: ErrorUtils.getMicroSecondOnyxErrorWithTranslationKey('workspace.categories.updateFailureMessage'),
                            pendingFields: {
                                enabled: null,
                            },
                            pendingAction: null,
                        };

                        return acc;
                    }, {}),
                },
            },
        ],
    };
    if (shouldDisableRequiresCategory) {
        onyxData.optimisticData?.push({
            onyxMethod: Onyx.METHOD.MERGE,
            key: `${ONYXKEYS.COLLECTION.POLICY}${policyID}`,
            value: {
                requiresCategory: false,
                pendingFields: {
                    requiresCategory: CONST.RED_BRICK_ROAD_PENDING_ACTION.UPDATE,
                },
            },
        });
        onyxData.successData?.push({
            onyxMethod: Onyx.METHOD.MERGE,
            key: `${ONYXKEYS.COLLECTION.POLICY}${policyID}`,
            value: {
                pendingFields: {
                    requiresCategory: null,
                },
            },
        });
        onyxData.failureData?.push({
            onyxMethod: Onyx.METHOD.MERGE,
            key: `${ONYXKEYS.COLLECTION.POLICY}${policyID}`,
            value: {
                requiresCategory: policy?.requiresCategory,
                pendingFields: {
                    requiresCategory: null,
                },
            },
        });
    }

    const parameters = {
        policyID,
        categories: JSON.stringify(Object.keys(categoriesToUpdate).map((key) => categoriesToUpdate[key])),
    };

    API.write(WRITE_COMMANDS.SET_WORKSPACE_CATEGORIES_ENABLED, parameters, onyxData);
}

function createPolicyCategory(policyID: string, categoryName: string) {
    const onyxData = buildOptimisticPolicyCategories(policyID, [categoryName]);

    const parameters = {
        policyID,
        categories: JSON.stringify([{name: categoryName}]),
    };

    API.write(WRITE_COMMANDS.CREATE_WORKSPACE_CATEGORIES, parameters, onyxData);
}

function renamePolicyCategory(policyID: string, policyCategory: {oldName: string; newName: string}) {
    const policyCategoryToUpdate = allPolicyCategories?.[`${ONYXKEYS.COLLECTION.POLICY_CATEGORIES}${policyID}`]?.[policyCategory.oldName] ?? {};

    const onyxData: OnyxData = {
        optimisticData: [
            {
                onyxMethod: Onyx.METHOD.MERGE,
                key: `${ONYXKEYS.COLLECTION.POLICY_CATEGORIES}${policyID}`,
                value: {
                    [policyCategory.oldName]: null,
                    [policyCategory.newName]: {
                        ...policyCategoryToUpdate,
                        name: policyCategory.newName,
                        pendingAction: CONST.RED_BRICK_ROAD_PENDING_ACTION.UPDATE,
                        pendingFields: {
                            name: CONST.RED_BRICK_ROAD_PENDING_ACTION.UPDATE,
                        },
                        previousCategoryName: policyCategory.oldName,
                    },
                },
            },
        ],
        successData: [
            {
                onyxMethod: Onyx.METHOD.MERGE,
                key: `${ONYXKEYS.COLLECTION.POLICY_CATEGORIES}${policyID}`,
                value: {
                    [policyCategory.oldName]: null,
                    [policyCategory.newName]: {
                        ...policyCategoryToUpdate,
                        name: policyCategory.newName,
                        errors: null,
                        pendingAction: null,
                        pendingFields: {
                            name: null,
                        },
                    },
                },
            },
        ],
        failureData: [
            {
                onyxMethod: Onyx.METHOD.MERGE,
                key: `${ONYXKEYS.COLLECTION.POLICY_CATEGORIES}${policyID}`,
                value: {
                    [policyCategory.newName]: null,
                    [policyCategory.oldName]: {
                        ...policyCategoryToUpdate,
                        name: policyCategory.oldName,
<<<<<<< HEAD
                        unencodedName: decodeURIComponent(policyCategory.oldName),
                        errors: ErrorUtils.getMicroSecondOnyxErrorWithTranslationKey('workspace.categories.updateFailureMessage'),
=======
                        errors: ErrorUtils.getMicroSecondOnyxError('workspace.categories.updateFailureMessage'),
>>>>>>> a451de46
                        pendingAction: null,
                    },
                },
            },
        ],
    };

    const parameters = {
        policyID,
        categories: JSON.stringify({[policyCategory.oldName]: policyCategory.newName}),
    };

    API.write(WRITE_COMMANDS.RENAME_WORKSPACE_CATEGORY, parameters, onyxData);
}

function setWorkspaceRequiresCategory(policyID: string, requiresCategory: boolean) {
    const onyxData: OnyxData = {
        optimisticData: [
            {
                onyxMethod: Onyx.METHOD.MERGE,
                key: `${ONYXKEYS.COLLECTION.POLICY}${policyID}`,
                value: {
                    requiresCategory,
                    errors: {
                        requiresCategory: null,
                    },
                    pendingFields: {
                        requiresCategory: CONST.RED_BRICK_ROAD_PENDING_ACTION.UPDATE,
                    },
                },
            },
        ],
        successData: [
            {
                onyxMethod: Onyx.METHOD.MERGE,
                key: `${ONYXKEYS.COLLECTION.POLICY}${policyID}`,
                value: {
                    errors: {
                        requiresCategory: null,
                    },
                    pendingFields: {
                        requiresCategory: null,
                    },
                },
            },
        ],
        failureData: [
            {
                onyxMethod: Onyx.METHOD.MERGE,
                key: `${ONYXKEYS.COLLECTION.POLICY}${policyID}`,
                value: {
                    requiresCategory: !requiresCategory,
                    errors: ErrorUtils.getMicroSecondOnyxErrorWithTranslationKey('workspace.categories.updateFailureMessage'),
                    pendingFields: {
                        requiresCategory: null,
                    },
                },
            },
        ],
    };

    const parameters = {
        policyID,
        requiresCategory,
    };

    API.write(WRITE_COMMANDS.SET_WORKSPACE_REQUIRES_CATEGORY, parameters, onyxData);
}

function clearCategoryErrors(policyID: string, categoryName: string) {
    const category = allPolicyCategories?.[`${ONYXKEYS.COLLECTION.POLICY_CATEGORIES}${policyID}`]?.[categoryName];

    if (!category) {
        return;
    }

    Onyx.merge(`${ONYXKEYS.COLLECTION.POLICY_CATEGORIES}${policyID}`, {
        [category.name]: {
            errors: null,
        },
    });
}

function deleteWorkspaceCategories(policyID: string, categoryNamesToDelete: string[]) {
    const policy = allPolicies?.[`${ONYXKEYS.COLLECTION.POLICY}${policyID}`];
    const policyCategories = allPolicyCategories?.[`${ONYXKEYS.COLLECTION.POLICY_CATEGORIES}${policyID}`] ?? {};
    const optimisticPolicyCategoriesData = categoryNamesToDelete.reduce<Record<string, Partial<PolicyCategory>>>((acc, categoryName) => {
        acc[categoryName] = {pendingAction: CONST.RED_BRICK_ROAD_PENDING_ACTION.DELETE};
        return acc;
    }, {});
    const shouldDisableRequiresCategory = !OptionsListUtils.hasEnabledOptions(
        Object.values(policyCategories).filter((category) => !categoryNamesToDelete.includes(category.name) && category.pendingAction !== CONST.RED_BRICK_ROAD_PENDING_ACTION.DELETE),
    );
    const onyxData: OnyxData = {
        optimisticData: [
            {
                onyxMethod: Onyx.METHOD.MERGE,
                key: `${ONYXKEYS.COLLECTION.POLICY_CATEGORIES}${policyID}`,
                value: optimisticPolicyCategoriesData,
            },
        ],
        successData: [
            {
                onyxMethod: Onyx.METHOD.MERGE,
                key: `${ONYXKEYS.COLLECTION.POLICY_CATEGORIES}${policyID}`,
                value: categoryNamesToDelete.reduce<Record<string, null>>((acc, categoryName) => {
                    acc[categoryName] = null;
                    return acc;
                }, {}),
            },
        ],
        failureData: [
            {
                onyxMethod: Onyx.METHOD.MERGE,
                key: `${ONYXKEYS.COLLECTION.POLICY_CATEGORIES}${policyID}`,
                value: categoryNamesToDelete.reduce<Record<string, Partial<PolicyCategory>>>((acc, categoryName) => {
                    acc[categoryName] = {
                        pendingAction: null,
                        errors: ErrorUtils.getMicroSecondOnyxErrorWithTranslationKey('workspace.categories.deleteFailureMessage'),
                    };
                    return acc;
                }, {}),
            },
        ],
    };
    if (shouldDisableRequiresCategory) {
        onyxData.optimisticData?.push({
            onyxMethod: Onyx.METHOD.MERGE,
            key: `${ONYXKEYS.COLLECTION.POLICY}${policyID}`,
            value: {
                requiresCategory: false,
                pendingFields: {
                    requiresCategory: CONST.RED_BRICK_ROAD_PENDING_ACTION.UPDATE,
                },
            },
        });
        onyxData.successData?.push({
            onyxMethod: Onyx.METHOD.MERGE,
            key: `${ONYXKEYS.COLLECTION.POLICY}${policyID}`,
            value: {
                pendingFields: {
                    requiresCategory: null,
                },
            },
        });
        onyxData.failureData?.push({
            onyxMethod: Onyx.METHOD.MERGE,
            key: `${ONYXKEYS.COLLECTION.POLICY}${policyID}`,
            value: {
                requiresCategory: policy?.requiresCategory,
                pendingFields: {
                    requiresCategory: null,
                },
            },
        });
    }

    const parameters = {
        policyID,
        categories: JSON.stringify(categoryNamesToDelete),
    };

    API.write(WRITE_COMMANDS.DELETE_WORKSPACE_CATEGORIES, parameters, onyxData);
}

function enablePolicyCategories(policyID: string, enabled: boolean) {
    const onyxData: OnyxData = {
        optimisticData: [
            {
                onyxMethod: Onyx.METHOD.MERGE,
                key: `${ONYXKEYS.COLLECTION.POLICY}${policyID}`,
                value: {
                    areCategoriesEnabled: enabled,
                    pendingFields: {
                        areCategoriesEnabled: CONST.RED_BRICK_ROAD_PENDING_ACTION.UPDATE,
                    },
                },
            },
        ],
        successData: [
            {
                onyxMethod: Onyx.METHOD.MERGE,
                key: `${ONYXKEYS.COLLECTION.POLICY}${policyID}`,
                value: {
                    pendingFields: {
                        areCategoriesEnabled: null,
                    },
                },
            },
        ],
        failureData: [
            {
                onyxMethod: Onyx.METHOD.MERGE,
                key: `${ONYXKEYS.COLLECTION.POLICY}${policyID}`,
                value: {
                    areCategoriesEnabled: !enabled,
                    pendingFields: {
                        areCategoriesEnabled: null,
                    },
                },
            },
        ],
    };

    const parameters: EnablePolicyCategoriesParams = {policyID, enabled};

    API.write(WRITE_COMMANDS.ENABLE_POLICY_CATEGORIES, parameters, onyxData);

    if (enabled && getIsNarrowLayout()) {
        navigateWhenEnableFeature(policyID);
    }
}

function setPolicyDistanceRatesDefaultCategory(policyID: string, currentCustomUnit: CustomUnit, newCustomUnit: CustomUnit) {
    const optimisticData: OnyxUpdate[] = [
        {
            onyxMethod: Onyx.METHOD.MERGE,
            key: `${ONYXKEYS.COLLECTION.POLICY}${policyID}`,
            value: {
                customUnits: {
                    [newCustomUnit.customUnitID]: {
                        ...newCustomUnit,
                        pendingFields: {defaultCategory: CONST.RED_BRICK_ROAD_PENDING_ACTION.UPDATE},
                    },
                },
            },
        },
    ];

    const successData: OnyxUpdate[] = [
        {
            onyxMethod: Onyx.METHOD.MERGE,
            key: `${ONYXKEYS.COLLECTION.POLICY}${policyID}`,
            value: {
                customUnits: {
                    [newCustomUnit.customUnitID]: {
                        pendingFields: {defaultCategory: null},
                    },
                },
            },
        },
    ];

    const failureData: OnyxUpdate[] = [
        {
            onyxMethod: Onyx.METHOD.MERGE,
            key: `${ONYXKEYS.COLLECTION.POLICY}${policyID}`,
            value: {
                customUnits: {
                    [currentCustomUnit.customUnitID]: {
                        ...currentCustomUnit,
                        errorFields: {defaultCategory: ErrorUtils.getMicroSecondOnyxErrorWithTranslationKey('common.genericErrorMessage')},
                        pendingFields: {defaultCategory: null},
                    },
                },
            },
        },
    ];

    const params: SetPolicyDistanceRatesDefaultCategoryParams = {
        policyID,
        customUnit: JSON.stringify(removePendingFieldsFromCustomUnit(newCustomUnit)),
    };

    API.write(WRITE_COMMANDS.SET_POLICY_DISTANCE_RATES_DEFAULT_CATEGORY, params, {optimisticData, successData, failureData});
}

export {
    openPolicyCategoriesPage,
    buildOptimisticPolicyRecentlyUsedCategories,
    setWorkspaceCategoryEnabled,
    setWorkspaceRequiresCategory,
    createPolicyCategory,
    renamePolicyCategory,
    clearCategoryErrors,
    enablePolicyCategories,
    setPolicyDistanceRatesDefaultCategory,
    deleteWorkspaceCategories,
};<|MERGE_RESOLUTION|>--- conflicted
+++ resolved
@@ -315,12 +315,7 @@
                     [policyCategory.oldName]: {
                         ...policyCategoryToUpdate,
                         name: policyCategory.oldName,
-<<<<<<< HEAD
-                        unencodedName: decodeURIComponent(policyCategory.oldName),
                         errors: ErrorUtils.getMicroSecondOnyxErrorWithTranslationKey('workspace.categories.updateFailureMessage'),
-=======
-                        errors: ErrorUtils.getMicroSecondOnyxError('workspace.categories.updateFailureMessage'),
->>>>>>> a451de46
                         pendingAction: null,
                     },
                 },

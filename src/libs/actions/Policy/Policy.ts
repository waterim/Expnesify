--- conflicted
+++ resolved
@@ -1470,68 +1470,6 @@
     Onyx.update(optimisticData);
 }
 
-<<<<<<< HEAD
-function buildOptimisticPolicyCategories(policyID: string, categories: readonly string[]) {
-    const optimisticCategoryMap = categories.reduce<Record<string, Partial<PolicyCategory>>>((acc, category) => {
-        acc[category] = {
-            name: category,
-            enabled: true,
-            errors: null,
-            pendingAction: CONST.RED_BRICK_ROAD_PENDING_ACTION.ADD,
-        };
-        return acc;
-    }, {});
-
-    const successCategoryMap = categories.reduce<Record<string, Partial<PolicyCategory>>>((acc, category) => {
-        acc[category] = {
-            errors: null,
-            pendingAction: null,
-        };
-        return acc;
-    }, {});
-
-    const failureCategoryMap = categories.reduce<Record<string, Partial<PolicyCategory>>>((acc, category) => {
-        acc[category] = {
-            errors: ErrorUtils.getMicroSecondOnyxErrorWithTranslationKey('workspace.categories.createFailureMessage'),
-            pendingAction: null,
-        };
-        return acc;
-    }, {});
-
-    const onyxData: OnyxData = {
-        optimisticData: [
-            {
-                onyxMethod: Onyx.METHOD.MERGE,
-                key: `${ONYXKEYS.COLLECTION.POLICY_CATEGORIES}${policyID}`,
-                value: optimisticCategoryMap,
-            },
-            {
-                onyxMethod: Onyx.METHOD.SET,
-                key: `${ONYXKEYS.COLLECTION.POLICY_CATEGORIES_DRAFT}${policyID}`,
-                value: null,
-            },
-        ],
-        successData: [
-            {
-                onyxMethod: Onyx.METHOD.MERGE,
-                key: `${ONYXKEYS.COLLECTION.POLICY_CATEGORIES}${policyID}`,
-                value: successCategoryMap,
-            },
-        ],
-        failureData: [
-            {
-                onyxMethod: Onyx.METHOD.MERGE,
-                key: `${ONYXKEYS.COLLECTION.POLICY_CATEGORIES}${policyID}`,
-                value: failureCategoryMap,
-            },
-        ],
-    };
-
-    return onyxData;
-}
-
-=======
->>>>>>> d1e5a9ef
 /**
  * Generates onyx data for creating a new workspace
  *

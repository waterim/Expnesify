import {PUBLIC_DOMAINS} from 'expensify-common/lib/CONST';
import Str from 'expensify-common/lib/str';
import {escapeRegExp} from 'lodash';
import lodashClone from 'lodash/clone';
import type {NullishDeep, OnyxCollection, OnyxEntry, OnyxUpdate} from 'react-native-onyx';
import Onyx from 'react-native-onyx';
import type {ValueOf} from 'type-fest';
import * as API from '@libs/API';
import type {
    AddBillingCardAndRequestWorkspaceOwnerChangeParams,
<<<<<<< HEAD
    CreatePolicyDistanceRateParams,
    CreateWorkspaceFromIOUPaymentParams,
    CreateWorkspaceParams,
    DeletePolicyDistanceRatesParams,
=======
    AddMembersToWorkspaceParams,
    CreateWorkspaceFromIOUPaymentParams,
    CreateWorkspaceParams,
    DeleteMembersFromWorkspaceParams,
>>>>>>> a1fc168e
    DeleteWorkspaceAvatarParams,
    DeleteWorkspaceParams,
    EnablePolicyConnectionsParams,
    EnablePolicyReportFieldsParams,
    EnablePolicyTaxesParams,
    EnablePolicyWorkflowsParams,
    LeavePolicyParams,
    OpenDraftWorkspaceRequestParams,
    OpenPolicyMoreFeaturesPageParams,
    OpenPolicyTaxesPageParams,
    OpenPolicyWorkflowsPageParams,
    OpenWorkspaceInvitePageParams,
    OpenWorkspaceParams,
    OpenWorkspaceReimburseViewParams,
    RequestWorkspaceOwnerChangeParams,
    SetWorkspaceApprovalModeParams,
    SetWorkspaceAutoReportingFrequencyParams,
    SetWorkspaceAutoReportingMonthlyOffsetParams,
    SetWorkspaceAutoReportingParams,
    SetWorkspacePayerParams,
    SetWorkspaceReimbursementParams,
    UpdateWorkspaceAvatarParams,
    UpdateWorkspaceCustomUnitAndRateParams,
    UpdateWorkspaceDescriptionParams,
    UpdateWorkspaceGeneralSettingsParams,
} from '@libs/API/parameters';
import type UpdatePolicyAddressParams from '@libs/API/parameters/UpdatePolicyAddressParams';
import {READ_COMMANDS, WRITE_COMMANDS} from '@libs/API/types';
import DateUtils from '@libs/DateUtils';
import * as ErrorUtils from '@libs/ErrorUtils';
import getIsNarrowLayout from '@libs/getIsNarrowLayout';
import Log from '@libs/Log';
import Navigation from '@libs/Navigation/Navigation';
import * as NumberUtils from '@libs/NumberUtils';
import * as PhoneNumber from '@libs/PhoneNumber';
import * as PolicyUtils from '@libs/PolicyUtils';
import * as ReportActionsUtils from '@libs/ReportActionsUtils';
import * as ReportUtils from '@libs/ReportUtils';
import * as TransactionUtils from '@libs/TransactionUtils';
import type {PolicySelector} from '@pages/home/sidebar/SidebarScreen/FloatingActionButtonAndPopover';
import CONST from '@src/CONST';
import ONYXKEYS from '@src/ONYXKEYS';
import ROUTES from '@src/ROUTES';
import type {
    InvitedEmailsToAccountIDs,
    PersonalDetailsList,
    Policy,
    PolicyCategory,
    PolicyOwnershipChangeChecks,
    ReimbursementAccount,
    Report,
    ReportAction,
    TaxRatesWithDefault,
    Transaction,
} from '@src/types/onyx';
<<<<<<< HEAD
import type {ErrorFields, Errors} from '@src/types/onyx/OnyxCommon';
=======
import type {Errors, PendingAction} from '@src/types/onyx/OnyxCommon';
>>>>>>> a1fc168e
import type {OriginalMessageJoinPolicyChangeLog} from '@src/types/onyx/OriginalMessage';
import type {Attributes, CompanyAddress, CustomUnit, Rate, TaxRate, Unit} from '@src/types/onyx/Policy';
import type {OnyxData} from '@src/types/onyx/Request';
import type {EmptyObject} from '@src/types/utils/EmptyObject';
import {isEmptyObject} from '@src/types/utils/EmptyObject';

type ReportCreationData = Record<
    string,
    {
        reportID: string;
        reportActionID?: string;
    }
>;

type WorkspaceMembersChats = {
    onyxSuccessData: OnyxUpdate[];
    onyxOptimisticData: OnyxUpdate[];
    onyxFailureData: OnyxUpdate[];
    reportCreationData: ReportCreationData;
};

type OptimisticCustomUnits = {
    customUnits: Record<string, CustomUnit>;
    customUnitID: string;
    customUnitRateID: string;
    outputCurrency: string;
};

type PoliciesRecord = Record<string, OnyxEntry<Policy>>;

type NewCustomUnit = {
    customUnitID: string;
    name: string;
    attributes: Attributes;
    rates: Rate;
};

const allPolicies: OnyxCollection<Policy> = {};
Onyx.connect({
    key: ONYXKEYS.COLLECTION.POLICY,
    callback: (val, key) => {
        if (!key) {
            return;
        }
        if (val === null || val === undefined) {
            // If we are deleting a policy, we have to check every report linked to that policy
            // and unset the draft indicator (pencil icon) alongside removing any draft comments. Clearing these values will keep the newly archived chats from being displayed in the LHN.
            // More info: https://github.com/Expensify/App/issues/14260
            const policyID = key.replace(ONYXKEYS.COLLECTION.POLICY, '');
            const policyReports = ReportUtils.getAllPolicyReports(policyID);
            const cleanUpMergeQueries: Record<`${typeof ONYXKEYS.COLLECTION.REPORT}${string}`, NullishDeep<Report>> = {};
            const cleanUpSetQueries: Record<`${typeof ONYXKEYS.COLLECTION.REPORT_DRAFT_COMMENT}${string}` | `${typeof ONYXKEYS.COLLECTION.REPORT_ACTIONS_DRAFTS}${string}`, null> = {};
            policyReports.forEach((policyReport) => {
                if (!policyReport) {
                    return;
                }
                const {reportID} = policyReport;
                cleanUpSetQueries[`${ONYXKEYS.COLLECTION.REPORT_DRAFT_COMMENT}${reportID}`] = null;
                cleanUpSetQueries[`${ONYXKEYS.COLLECTION.REPORT_ACTIONS_DRAFTS}${reportID}`] = null;
            });
            Onyx.mergeCollection(ONYXKEYS.COLLECTION.REPORT, cleanUpMergeQueries);
            Onyx.multiSet(cleanUpSetQueries);
            delete allPolicies[key];
            return;
        }

        allPolicies[key] = val;
    },
});

let allReports: OnyxCollection<Report> = null;
Onyx.connect({
    key: ONYXKEYS.COLLECTION.REPORT,
    waitForCollectionCallback: true,
    callback: (value) => (allReports = value),
});

let lastAccessedWorkspacePolicyID: OnyxEntry<string> = null;
Onyx.connect({
    key: ONYXKEYS.LAST_ACCESSED_WORKSPACE_POLICY_ID,
    callback: (value) => (lastAccessedWorkspacePolicyID = value),
});

let sessionEmail = '';
let sessionAccountID = 0;
Onyx.connect({
    key: ONYXKEYS.SESSION,
    callback: (val) => {
        sessionEmail = val?.email ?? '';
        sessionAccountID = val?.accountID ?? -1;
    },
});

let allPersonalDetails: OnyxEntry<PersonalDetailsList>;
Onyx.connect({
    key: ONYXKEYS.PERSONAL_DETAILS_LIST,
    callback: (val) => (allPersonalDetails = val),
});

let reimbursementAccount: OnyxEntry<ReimbursementAccount>;
Onyx.connect({
    key: ONYXKEYS.REIMBURSEMENT_ACCOUNT,
    callback: (val) => (reimbursementAccount = val),
});

let policyOwnershipChecks: Record<string, PolicyOwnershipChangeChecks>;
Onyx.connect({
    key: ONYXKEYS.POLICY_OWNERSHIP_CHANGE_CHECKS,
    callback: (value) => {
        policyOwnershipChecks = value ?? {};
    },
});

/**
 * Stores in Onyx the policy ID of the last workspace that was accessed by the user
 */
function updateLastAccessedWorkspace(policyID: OnyxEntry<string>) {
    Onyx.set(ONYXKEYS.LAST_ACCESSED_WORKSPACE_POLICY_ID, policyID);
}

/**
 * Checks if the currency is supported for direct reimbursement
 * USD currency is the only one supported in NewDot for now
 */
function isCurrencySupportedForDirectReimbursement(currency: string) {
    return currency === CONST.CURRENCY.USD;
}

/**
 * Returns the policy of the report
 */
function getPolicy(policyID: string | undefined): Policy | EmptyObject {
    if (!allPolicies || !policyID) {
        return {};
    }
    return allPolicies[`${ONYXKEYS.COLLECTION.POLICY}${policyID}`] ?? {};
}

/**
 * Returns a primary policy for the user
 */
function getPrimaryPolicy(activePolicyID?: OnyxEntry<string>): Policy | undefined {
    const activeAdminWorkspaces = PolicyUtils.getActiveAdminWorkspaces(allPolicies);
    const primaryPolicy: Policy | null | undefined = allPolicies?.[activePolicyID ?? ''];

    return primaryPolicy ?? activeAdminWorkspaces[0];
}

/**
 * Check if the user has any active free policies (aka workspaces)
 */
function hasActiveChatEnabledPolicies(policies: Array<OnyxEntry<PolicySelector>> | OnyxCollection<PolicySelector>, includeOnlyFreePolicies = false): boolean {
    const adminChatEnabledPolicies = Object.values(policies ?? {}).filter(
        (policy) =>
            policy &&
            ((policy.type === CONST.POLICY.TYPE.FREE && policy.role === CONST.POLICY.ROLE.ADMIN) ||
                (!includeOnlyFreePolicies && policy.type !== CONST.POLICY.TYPE.PERSONAL && policy.role === CONST.POLICY.ROLE.ADMIN && policy.isPolicyExpenseChatEnabled)),
    );

    if (adminChatEnabledPolicies.length === 0) {
        return false;
    }

    if (adminChatEnabledPolicies.some((policy) => !policy?.pendingAction)) {
        return true;
    }

    if (adminChatEnabledPolicies.some((policy) => policy?.pendingAction === CONST.RED_BRICK_ROAD_PENDING_ACTION.ADD)) {
        return true;
    }

    if (adminChatEnabledPolicies.some((policy) => policy?.pendingAction === CONST.RED_BRICK_ROAD_PENDING_ACTION.DELETE)) {
        return false;
    }

    // If there are no add or delete pending actions the only option left is an update
    // pendingAction, in which case we should return true.
    return true;
}

/**
 * Delete the workspace
 */
function deleteWorkspace(policyID: string, policyName: string) {
    if (!allPolicies) {
        return;
    }

    const filteredPolicies = Object.values(allPolicies).filter((policy): policy is Policy => policy?.id !== policyID);
    const optimisticData: OnyxUpdate[] = [
        {
            onyxMethod: Onyx.METHOD.MERGE,
            key: `${ONYXKEYS.COLLECTION.POLICY}${policyID}`,
            value: {
                avatarURL: '',
                pendingAction: CONST.RED_BRICK_ROAD_PENDING_ACTION.DELETE,
                errors: null,
            },
        },
        ...(!hasActiveChatEnabledPolicies(filteredPolicies, true)
            ? [
                  {
                      onyxMethod: Onyx.METHOD.MERGE,
                      key: ONYXKEYS.REIMBURSEMENT_ACCOUNT,
                      value: {
                          errors: null,
                      },
                  },
              ]
            : []),
    ];

    const reportsToArchive = Object.values(allReports ?? {}).filter(
        (report) => report?.policyID === policyID && (ReportUtils.isChatRoom(report) || ReportUtils.isPolicyExpenseChat(report) || ReportUtils.isTaskReport(report)),
    );
    const finallyData: OnyxUpdate[] = [];
    reportsToArchive.forEach((report) => {
        const {reportID, ownerAccountID} = report ?? {};
        optimisticData.push({
            onyxMethod: Onyx.METHOD.MERGE,
            key: `${ONYXKEYS.COLLECTION.REPORT}${reportID}`,
            value: {
                stateNum: CONST.REPORT.STATE_NUM.APPROVED,
                statusNum: CONST.REPORT.STATUS_NUM.CLOSED,
                oldPolicyName: allPolicies?.[`${ONYXKEYS.COLLECTION.POLICY}${policyID}`]?.name ?? '',
                policyName: '',
            },
        });

        optimisticData.push({
            onyxMethod: Onyx.METHOD.SET,
            key: `${ONYXKEYS.COLLECTION.REPORT_ACTIONS_DRAFTS}${reportID}`,
            value: null,
        });

        // Add closed actions to all chat reports linked to this policy
        // Announce & admin chats have FAKE owners, but workspace chats w/ users do have owners.
        let emailClosingReport: string = CONST.POLICY.OWNER_EMAIL_FAKE;
        if (!!ownerAccountID && ownerAccountID !== CONST.POLICY.OWNER_ACCOUNT_ID_FAKE) {
            emailClosingReport = allPersonalDetails?.[ownerAccountID]?.login ?? '';
        }
        const optimisticClosedReportAction = ReportUtils.buildOptimisticClosedReportAction(emailClosingReport, policyName, CONST.REPORT.ARCHIVE_REASON.POLICY_DELETED);
        optimisticData.push({
            onyxMethod: Onyx.METHOD.MERGE,
            key: `${ONYXKEYS.COLLECTION.REPORT_ACTIONS}${reportID}`,
            value: {
                [optimisticClosedReportAction.reportActionID]: optimisticClosedReportAction as ReportAction,
            },
        });

        // We are temporarily adding this workaround because 'DeleteWorkspace' doesn't
        // support receiving the optimistic reportActions' ids for the moment.
        finallyData.push({
            onyxMethod: Onyx.METHOD.MERGE,
            key: `${ONYXKEYS.COLLECTION.REPORT_ACTIONS}${reportID}`,
            value: {
                [optimisticClosedReportAction.reportActionID]: null,
            },
        });
    });

    // Restore the old report stateNum and statusNum
    const failureData: OnyxUpdate[] = [
        {
            onyxMethod: Onyx.METHOD.MERGE,
            key: ONYXKEYS.REIMBURSEMENT_ACCOUNT,
            value: {
                errors: reimbursementAccount?.errors ?? null,
            },
        },
    ];

    reportsToArchive.forEach((report) => {
        const {reportID, stateNum, statusNum, oldPolicyName} = report ?? {};
        failureData.push({
            onyxMethod: Onyx.METHOD.MERGE,
            key: `${ONYXKEYS.COLLECTION.REPORT}${reportID}`,
            value: {
                stateNum,
                statusNum,
                oldPolicyName,
                policyName: report?.policyName,
            },
        });
    });

    const params: DeleteWorkspaceParams = {policyID};

    API.write(WRITE_COMMANDS.DELETE_WORKSPACE, params, {optimisticData, finallyData, failureData});

    // Reset the lastAccessedWorkspacePolicyID
    if (policyID === lastAccessedWorkspacePolicyID) {
        updateLastAccessedWorkspace(null);
    }
}

/**
 * Is the user an admin of a free policy (aka workspace)?
 */
function isAdminOfFreePolicy(policies?: PoliciesRecord): boolean {
    return Object.values(policies ?? {}).some((policy) => policy && policy.type === CONST.POLICY.TYPE.FREE && policy.role === CONST.POLICY.ROLE.ADMIN);
}

function setWorkspaceAutoReporting(policyID: string, enabled: boolean, frequency: ValueOf<typeof CONST.POLICY.AUTO_REPORTING_FREQUENCIES>) {
    const policy = getPolicy(policyID);
    const optimisticData: OnyxUpdate[] = [
        {
            onyxMethod: Onyx.METHOD.MERGE,
            key: `${ONYXKEYS.COLLECTION.POLICY}${policyID}`,
            value: {
                autoReporting: enabled,
                harvesting: {
                    enabled,
                },
                autoReportingFrequency: frequency,
                pendingFields: {autoReporting: CONST.RED_BRICK_ROAD_PENDING_ACTION.UPDATE},
            },
        },
    ];

    const failureData: OnyxUpdate[] = [
        {
            onyxMethod: Onyx.METHOD.MERGE,
            key: `${ONYXKEYS.COLLECTION.POLICY}${policyID}`,
            value: {
                autoReporting: policy.autoReporting ?? null,
                harvesting: {
                    enabled: policy.harvesting?.enabled ?? null,
                },
                autoReportingFrequency: policy.autoReportingFrequency ?? null,
                pendingFields: {autoReporting: null},
                errorFields: {autoReporting: ErrorUtils.getMicroSecondOnyxError('workflowsDelayedSubmissionPage.autoReportingErrorMessage')},
            },
        },
    ];

    const successData: OnyxUpdate[] = [
        {
            onyxMethod: Onyx.METHOD.MERGE,
            key: `${ONYXKEYS.COLLECTION.POLICY}${policyID}`,
            value: {
                pendingFields: {autoReporting: null},
            },
        },
    ];

    const params: SetWorkspaceAutoReportingParams = {policyID, enabled};

    API.write(WRITE_COMMANDS.SET_WORKSPACE_AUTO_REPORTING, params, {optimisticData, failureData, successData});
}

function setWorkspaceAutoReportingFrequency(policyID: string, frequency: ValueOf<typeof CONST.POLICY.AUTO_REPORTING_FREQUENCIES>) {
    const policy = getPolicy(policyID);

    const optimisticData: OnyxUpdate[] = [
        {
            onyxMethod: Onyx.METHOD.MERGE,
            key: `${ONYXKEYS.COLLECTION.POLICY}${policyID}`,
            value: {
                autoReportingFrequency: frequency,
                pendingFields: {autoReportingFrequency: CONST.RED_BRICK_ROAD_PENDING_ACTION.UPDATE},
            },
        },
    ];

    const failureData: OnyxUpdate[] = [
        {
            onyxMethod: Onyx.METHOD.MERGE,
            key: `${ONYXKEYS.COLLECTION.POLICY}${policyID}`,
            value: {
                autoReportingFrequency: policy.autoReportingFrequency ?? null,
                pendingFields: {autoReportingFrequency: null},
                errorFields: {autoReportingFrequency: ErrorUtils.getMicroSecondOnyxError('workflowsDelayedSubmissionPage.autoReportingFrequencyErrorMessage')},
            },
        },
    ];

    const successData: OnyxUpdate[] = [
        {
            onyxMethod: Onyx.METHOD.MERGE,
            key: `${ONYXKEYS.COLLECTION.POLICY}${policyID}`,
            value: {
                pendingFields: {autoReportingFrequency: null},
            },
        },
    ];

    const params: SetWorkspaceAutoReportingFrequencyParams = {policyID, frequency};
    API.write(WRITE_COMMANDS.SET_WORKSPACE_AUTO_REPORTING_FREQUENCY, params, {optimisticData, failureData, successData});
}

function setWorkspaceAutoReportingMonthlyOffset(policyID: string, autoReportingOffset: number | ValueOf<typeof CONST.POLICY.AUTO_REPORTING_OFFSET>) {
    const value = JSON.stringify({autoReportingOffset: autoReportingOffset.toString()});
    const policy = getPolicy(policyID);

    const optimisticData: OnyxUpdate[] = [
        {
            onyxMethod: Onyx.METHOD.MERGE,
            key: `${ONYXKEYS.COLLECTION.POLICY}${policyID}`,
            value: {
                autoReportingOffset,
                pendingFields: {autoReportingOffset: CONST.RED_BRICK_ROAD_PENDING_ACTION.UPDATE},
            },
        },
    ];

    const failureData: OnyxUpdate[] = [
        {
            onyxMethod: Onyx.METHOD.MERGE,
            key: `${ONYXKEYS.COLLECTION.POLICY}${policyID}`,
            value: {
                autoReportingOffset: policy.autoReportingOffset ?? null,
                pendingFields: {autoReportingOffset: null},
                errorFields: {autoReportingOffset: ErrorUtils.getMicroSecondOnyxError('workflowsDelayedSubmissionPage.monthlyOffsetErrorMessage')},
            },
        },
    ];

    const successData: OnyxUpdate[] = [
        {
            onyxMethod: Onyx.METHOD.MERGE,
            key: `${ONYXKEYS.COLLECTION.POLICY}${policyID}`,
            value: {
                pendingFields: {autoReportingOffset: null},
            },
        },
    ];

    const params: SetWorkspaceAutoReportingMonthlyOffsetParams = {policyID, value};
    API.write(WRITE_COMMANDS.SET_WORKSPACE_AUTO_REPORTING_MONTHLY_OFFSET, params, {optimisticData, failureData, successData});
}

function setWorkspaceApprovalMode(policyID: string, approver: string, approvalMode: ValueOf<typeof CONST.POLICY.APPROVAL_MODE>) {
    const policy = getPolicy(policyID);

    const value = {
        approver,
        approvalMode,
    };

    const optimisticData: OnyxUpdate[] = [
        {
            onyxMethod: Onyx.METHOD.MERGE,
            key: `${ONYXKEYS.COLLECTION.POLICY}${policyID}`,
            value: {
                ...value,
                pendingFields: {approvalMode: CONST.RED_BRICK_ROAD_PENDING_ACTION.UPDATE},
            },
        },
    ];

    const failureData: OnyxUpdate[] = [
        {
            onyxMethod: Onyx.METHOD.MERGE,
            key: `${ONYXKEYS.COLLECTION.POLICY}${policyID}`,
            value: {
                approver: policy.approver ?? null,
                approvalMode: policy.approvalMode ?? null,
                pendingFields: {approvalMode: null},
                errorFields: {approvalMode: ErrorUtils.getMicroSecondOnyxError('workflowsApprovalPage.genericErrorMessage')},
            },
        },
    ];

    const successData: OnyxUpdate[] = [
        {
            onyxMethod: Onyx.METHOD.MERGE,
            key: `${ONYXKEYS.COLLECTION.POLICY}${policyID}`,
            value: {
                pendingFields: {approvalMode: null},
            },
        },
    ];

    const params: SetWorkspaceApprovalModeParams = {
        policyID,
        value: JSON.stringify({
            ...value,
            // This property should now be set to false for all Collect policies
            isAutoApprovalEnabled: false,
        }),
    };
    API.write(WRITE_COMMANDS.SET_WORKSPACE_APPROVAL_MODE, params, {optimisticData, failureData, successData});
}

function setWorkspacePayer(policyID: string, reimburserEmail: string) {
    const policy = getPolicy(policyID);

    const optimisticData: OnyxUpdate[] = [
        {
            onyxMethod: Onyx.METHOD.MERGE,
            key: `${ONYXKEYS.COLLECTION.POLICY}${policyID}`,
            value: {
                achAccount: {reimburser: reimburserEmail},
                errorFields: {reimburser: null},
                pendingFields: {reimburser: CONST.RED_BRICK_ROAD_PENDING_ACTION.UPDATE},
            },
        },
    ];

    const successData: OnyxUpdate[] = [
        {
            onyxMethod: Onyx.METHOD.MERGE,
            key: `${ONYXKEYS.COLLECTION.POLICY}${policyID}`,
            value: {
                errorFields: {reimburser: null},
                pendingFields: {reimburser: null},
            },
        },
    ];

    const failureData: OnyxUpdate[] = [
        {
            onyxMethod: Onyx.METHOD.MERGE,
            key: `${ONYXKEYS.COLLECTION.POLICY}${policyID}`,
            value: {
                achAccount: {reimburser: policy.achAccount?.reimburser ?? null},
                errorFields: {reimburser: ErrorUtils.getMicroSecondOnyxError('workflowsPayerPage.genericErrorMessage')},
                pendingFields: {reimburser: null},
            },
        },
    ];

    const params: SetWorkspacePayerParams = {policyID, reimburserEmail};

    API.write(WRITE_COMMANDS.SET_WORKSPACE_PAYER, params, {optimisticData, failureData, successData});
}

function clearPolicyErrorField(policyID: string, fieldName: string) {
    Onyx.merge(`${ONYXKEYS.COLLECTION.POLICY}${policyID}`, {errorFields: {[fieldName]: null}});
}

function clearQBOErrorField(policyID: string, fieldName: string) {
    Onyx.merge(`${ONYXKEYS.COLLECTION.POLICY}${policyID}`, {connections: {quickbooksOnline: {config: {errorFields: {[fieldName]: null}}}}});
}

function clearXeroErrorField(policyID: string, fieldName: string) {
    Onyx.merge(`${ONYXKEYS.COLLECTION.POLICY}${policyID}`, {connections: {xero: {config: {errorFields: {[fieldName]: null}}}}});
}

function setWorkspaceReimbursement(policyID: string, reimbursementChoice: ValueOf<typeof CONST.POLICY.REIMBURSEMENT_CHOICES>, reimburserEmail: string) {
    const policy = getPolicy(policyID);

    const optimisticData: OnyxUpdate[] = [
        {
            onyxMethod: Onyx.METHOD.MERGE,
            key: `${ONYXKEYS.COLLECTION.POLICY}${policyID}`,
            value: {
                reimbursementChoice,
                isLoadingWorkspaceReimbursement: true,
                achAccount: {reimburser: reimburserEmail},
                errorFields: {reimbursementChoice: null},
                pendingFields: {reimbursementChoice: CONST.RED_BRICK_ROAD_PENDING_ACTION.UPDATE},
            },
        },
    ];

    const successData: OnyxUpdate[] = [
        {
            onyxMethod: Onyx.METHOD.MERGE,
            key: `${ONYXKEYS.COLLECTION.POLICY}${policyID}`,
            value: {
                isLoadingWorkspaceReimbursement: false,
                errorFields: {reimbursementChoice: null},
                pendingFields: {reimbursementChoice: null},
            },
        },
    ];

    const failureData: OnyxUpdate[] = [
        {
            onyxMethod: Onyx.METHOD.MERGE,
            key: `${ONYXKEYS.COLLECTION.POLICY}${policyID}`,
            value: {
                isLoadingWorkspaceReimbursement: false,
                reimbursementChoice: policy.reimbursementChoice ?? null,
                achAccount: {reimburser: policy.achAccount?.reimburser ?? null},
                errorFields: {reimbursementChoice: ErrorUtils.getMicroSecondOnyxError('common.genericErrorMessage')},
                pendingFields: {reimbursementChoice: null},
            },
        },
    ];

    const params: SetWorkspaceReimbursementParams = {policyID, reimbursementChoice};

    API.write(WRITE_COMMANDS.SET_WORKSPACE_REIMBURSEMENT, params, {optimisticData, failureData, successData});
}

function clearWorkspaceReimbursementErrors(policyID: string) {
    Onyx.merge(`${ONYXKEYS.COLLECTION.POLICY}${policyID}`, {errorFields: {reimbursementChoice: null}});
}

function leaveWorkspace(policyID: string) {
    const policy = allPolicies?.[`${ONYXKEYS.COLLECTION.POLICY}${policyID}`];
    const workspaceChats = ReportUtils.getAllWorkspaceReports(policyID);

    const optimisticData: OnyxUpdate[] = [
        {
            onyxMethod: Onyx.METHOD.MERGE,
            key: `${ONYXKEYS.COLLECTION.POLICY}${policyID}`,
            value: {
                pendingAction: CONST.RED_BRICK_ROAD_PENDING_ACTION.DELETE,
                employeeList: {
                    [sessionEmail]: {
                        pendingAction: CONST.RED_BRICK_ROAD_PENDING_ACTION.DELETE,
                    },
                },
            },
        },
    ];

    const successData: OnyxUpdate[] = [
        {
            onyxMethod: Onyx.METHOD.MERGE,
            key: `${ONYXKEYS.COLLECTION.POLICY}${policyID}`,
            value: {
                pendingAction: CONST.RED_BRICK_ROAD_PENDING_ACTION.DELETE,
                employeeList: {
                    [sessionEmail]: null,
                },
            },
        },
    ];
    const failureData: OnyxUpdate[] = [
        {
            onyxMethod: Onyx.METHOD.MERGE,
            key: `${ONYXKEYS.COLLECTION.POLICY}${policyID}`,
            value: {
                pendingAction: policy?.pendingAction,
                employeeList: {
                    [sessionEmail]: {
                        errors: ErrorUtils.getMicroSecondOnyxError('workspace.people.error.genericRemove'),
                    },
                },
            },
        },
    ];

    const pendingChatMembers = ReportUtils.getPendingChatMembers([sessionAccountID], [], CONST.RED_BRICK_ROAD_PENDING_ACTION.DELETE);

    workspaceChats.forEach((report) => {
        const parentReport = ReportUtils.getRootParentReport(report);
        const reportToCheckOwner = isEmptyObject(parentReport) ? report : parentReport;

        if (ReportUtils.isPolicyExpenseChat(report) && !ReportUtils.isReportOwner(reportToCheckOwner)) {
            return;
        }

        optimisticData.push({
            onyxMethod: Onyx.METHOD.MERGE,
            key: `${ONYXKEYS.COLLECTION.REPORT}${report?.reportID}`,
            value: {
                statusNum: CONST.REPORT.STATUS_NUM.CLOSED,
                stateNum: CONST.REPORT.STATE_NUM.APPROVED,
                oldPolicyName: policy?.name ?? '',
                pendingChatMembers,
            },
        });
        successData.push({
            onyxMethod: Onyx.METHOD.MERGE,
            key: `${ONYXKEYS.COLLECTION.REPORT}${report?.reportID}`,
            value: {
                pendingChatMembers: null,
            },
        });
        failureData.push({
            onyxMethod: Onyx.METHOD.MERGE,
            key: `${ONYXKEYS.COLLECTION.REPORT}${report?.reportID}`,
            value: {
                pendingChatMembers: null,
            },
        });
    });

    const params: LeavePolicyParams = {
        policyID,
        email: sessionEmail,
    };
    API.write(WRITE_COMMANDS.LEAVE_POLICY, params, {optimisticData, successData, failureData});
}

function requestWorkspaceOwnerChange(policyID: string) {
    const policy = getPolicy(policyID);
    const ownershipChecks = {...policyOwnershipChecks?.[policyID]} ?? {};

    const changeOwnerErrors = Object.keys(policy?.errorFields?.changeOwner ?? {});

    if (changeOwnerErrors && changeOwnerErrors.length > 0) {
        const currentError = changeOwnerErrors[0];
        if (currentError === CONST.POLICY.OWNERSHIP_ERRORS.AMOUNT_OWED) {
            ownershipChecks.shouldClearOutstandingBalance = true;
        }

        if (currentError === CONST.POLICY.OWNERSHIP_ERRORS.OWNER_OWES_AMOUNT) {
            ownershipChecks.shouldTransferAmountOwed = true;
        }

        if (currentError === CONST.POLICY.OWNERSHIP_ERRORS.SUBSCRIPTION) {
            ownershipChecks.shouldTransferSubscription = true;
        }

        if (currentError === CONST.POLICY.OWNERSHIP_ERRORS.DUPLICATE_SUBSCRIPTION) {
            ownershipChecks.shouldTransferSingleSubscription = true;
        }

        Onyx.merge(ONYXKEYS.POLICY_OWNERSHIP_CHANGE_CHECKS, {
            [policyID]: ownershipChecks,
        });
    }

    const optimisticData: OnyxUpdate[] = [
        {
            onyxMethod: Onyx.METHOD.MERGE,
            key: `${ONYXKEYS.COLLECTION.POLICY}${policyID}`,
            value: {
                errorFields: null,
                isLoading: true,
                isChangeOwnerSuccessful: false,
                isChangeOwnerFailed: false,
            },
        },
    ];

    const successData: OnyxUpdate[] = [
        {
            onyxMethod: Onyx.METHOD.MERGE,
            key: `${ONYXKEYS.COLLECTION.POLICY}${policyID}`,
            value: {
                isLoading: false,
                isChangeOwnerSuccessful: true,
                isChangeOwnerFailed: false,
                owner: sessionEmail,
                ownerAccountID: sessionAccountID,
            },
        },
    ];

    const failureData: OnyxUpdate[] = [
        {
            onyxMethod: Onyx.METHOD.MERGE,
            key: `${ONYXKEYS.COLLECTION.POLICY}${policyID}`,
            value: {
                isLoading: false,
                isChangeOwnerSuccessful: false,
                isChangeOwnerFailed: true,
            },
        },
    ];

    const params: RequestWorkspaceOwnerChangeParams = {
        policyID,
        ...ownershipChecks,
    };

    API.write(WRITE_COMMANDS.REQUEST_WORKSPACE_OWNER_CHANGE, params, {optimisticData, successData, failureData});
}

function clearWorkspaceOwnerChangeFlow(policyID: string) {
    Onyx.merge(ONYXKEYS.POLICY_OWNERSHIP_CHANGE_CHECKS, null);
    Onyx.merge(`${ONYXKEYS.COLLECTION.POLICY}${policyID}`, {
        errorFields: null,
        isLoading: false,
        isChangeOwnerSuccessful: false,
        isChangeOwnerFailed: false,
    });
}

function addBillingCardAndRequestPolicyOwnerChange(
    policyID: string,
    cardData: {
        cardNumber: string;
        cardYear: string;
        cardMonth: string;
        cardCVV: string;
        addressName: string;
        addressZip: string;
        currency: string;
    },
) {
    const {cardNumber, cardYear, cardMonth, cardCVV, addressName, addressZip, currency} = cardData;

    const optimisticData: OnyxUpdate[] = [
        {
            onyxMethod: Onyx.METHOD.MERGE,
            key: `${ONYXKEYS.COLLECTION.POLICY}${policyID}`,
            value: {
                errorFields: null,
                isLoading: true,
                isChangeOwnerSuccessful: false,
                isChangeOwnerFailed: false,
            },
        },
    ];

    const successData: OnyxUpdate[] = [
        {
            onyxMethod: Onyx.METHOD.MERGE,
            key: `${ONYXKEYS.COLLECTION.POLICY}${policyID}`,
            value: {
                isLoading: false,
                isChangeOwnerSuccessful: true,
                isChangeOwnerFailed: false,
                owner: sessionEmail,
                ownerAccountID: sessionAccountID,
            },
        },
    ];

    const failureData: OnyxUpdate[] = [
        {
            onyxMethod: Onyx.METHOD.MERGE,
            key: `${ONYXKEYS.COLLECTION.POLICY}${policyID}`,
            value: {
                isLoading: false,
                isChangeOwnerSuccessful: false,
                isChangeOwnerFailed: true,
            },
        },
    ];

    const params: AddBillingCardAndRequestWorkspaceOwnerChangeParams = {
        policyID,
        cardNumber,
        cardYear,
        cardMonth,
        cardCVV,
        addressName,
        addressZip,
        currency,
    };

    API.write(WRITE_COMMANDS.ADD_BILLING_CARD_AND_REQUEST_WORKSPACE_OWNER_CHANGE, params, {optimisticData, successData, failureData});
}

/**
 * Optimistically create a chat for each member of the workspace, creates both optimistic and success data for onyx.
 *
 * @returns - object with onyxSuccessData, onyxOptimisticData, and optimisticReportIDs (map login to reportID)
 */
function createPolicyExpenseChats(policyID: string, invitedEmailsToAccountIDs: InvitedEmailsToAccountIDs, hasOutstandingChildRequest = false): WorkspaceMembersChats {
    const workspaceMembersChats: WorkspaceMembersChats = {
        onyxSuccessData: [],
        onyxOptimisticData: [],
        onyxFailureData: [],
        reportCreationData: {},
    };

    Object.keys(invitedEmailsToAccountIDs).forEach((email) => {
        const accountID = invitedEmailsToAccountIDs[email];
        const cleanAccountID = Number(accountID);
        const login = PhoneNumber.addSMSDomainIfPhoneNumber(email);

        const oldChat = ReportUtils.getPolicyExpenseChat(cleanAccountID, policyID);

        // If the chat already exists, we don't want to create a new one - just make sure it's not archived
        if (oldChat) {
            workspaceMembersChats.reportCreationData[login] = {
                reportID: oldChat.reportID,
            };
            workspaceMembersChats.onyxOptimisticData.push({
                onyxMethod: Onyx.METHOD.MERGE,
                key: `${ONYXKEYS.COLLECTION.REPORT}${oldChat.reportID}`,
                value: {
                    stateNum: CONST.REPORT.STATE_NUM.OPEN,
                    statusNum: CONST.REPORT.STATUS_NUM.OPEN,
                },
            });
            return;
        }
        const optimisticReport = ReportUtils.buildOptimisticChatReport([sessionAccountID, cleanAccountID], undefined, CONST.REPORT.CHAT_TYPE.POLICY_EXPENSE_CHAT, policyID, cleanAccountID);
        const optimisticCreatedAction = ReportUtils.buildOptimisticCreatedReportAction(login);

        workspaceMembersChats.reportCreationData[login] = {
            reportID: optimisticReport.reportID,
            reportActionID: optimisticCreatedAction.reportActionID,
        };

        workspaceMembersChats.onyxOptimisticData.push({
            onyxMethod: Onyx.METHOD.SET,
            key: `${ONYXKEYS.COLLECTION.REPORT}${optimisticReport.reportID}`,
            value: {
                ...optimisticReport,
                pendingFields: {
                    createChat: CONST.RED_BRICK_ROAD_PENDING_ACTION.ADD,
                },
                isOptimisticReport: true,
                hasOutstandingChildRequest,
                pendingChatMembers: [
                    {
                        accountID: accountID.toString(),
                        pendingAction: CONST.RED_BRICK_ROAD_PENDING_ACTION.ADD,
                    },
                ],
            },
        });
        workspaceMembersChats.onyxOptimisticData.push({
            onyxMethod: Onyx.METHOD.SET,
            key: `${ONYXKEYS.COLLECTION.REPORT_ACTIONS}${optimisticReport.reportID}`,
            value: {[optimisticCreatedAction.reportActionID]: optimisticCreatedAction},
        });

        workspaceMembersChats.onyxSuccessData.push({
            onyxMethod: Onyx.METHOD.MERGE,
            key: `${ONYXKEYS.COLLECTION.REPORT}${optimisticReport.reportID}`,
            value: {
                pendingFields: {
                    createChat: null,
                },
                errorFields: {
                    createChat: null,
                },
                isOptimisticReport: false,
                pendingChatMembers: null,
            },
        });
        workspaceMembersChats.onyxSuccessData.push({
            onyxMethod: Onyx.METHOD.MERGE,
            key: `${ONYXKEYS.COLLECTION.REPORT_ACTIONS}${optimisticReport.reportID}`,
            value: {[optimisticCreatedAction.reportActionID]: {pendingAction: null}},
        });

        workspaceMembersChats.onyxFailureData.push({
            onyxMethod: Onyx.METHOD.MERGE,
            key: `${ONYXKEYS.COLLECTION.REPORT_METADATA}${optimisticReport.reportID}`,
            value: {
                isLoadingInitialReportActions: false,
            },
        });
    });
    return workspaceMembersChats;
}

/**
 * Updates a workspace avatar image
 */
function updateWorkspaceAvatar(policyID: string, file: File) {
    const optimisticData: OnyxUpdate[] = [
        {
            onyxMethod: Onyx.METHOD.MERGE,
            key: `${ONYXKEYS.COLLECTION.POLICY}${policyID}`,
            value: {
                avatarURL: file.uri,
                originalFileName: file.name,
                errorFields: {
                    avatarURL: null,
                },
                pendingFields: {
                    avatarURL: CONST.RED_BRICK_ROAD_PENDING_ACTION.UPDATE,
                },
            },
        },
    ];
    const finallyData: OnyxUpdate[] = [
        {
            onyxMethod: Onyx.METHOD.MERGE,
            key: `${ONYXKEYS.COLLECTION.POLICY}${policyID}`,
            value: {
                pendingFields: {
                    avatarURL: null,
                },
            },
        },
    ];
    const failureData: OnyxUpdate[] = [
        {
            onyxMethod: Onyx.METHOD.MERGE,
            key: `${ONYXKEYS.COLLECTION.POLICY}${policyID}`,
            value: {
                avatarURL: allPolicies?.[`${ONYXKEYS.COLLECTION.POLICY}${policyID}`]?.avatarURL,
            },
        },
    ];

    const params: UpdateWorkspaceAvatarParams = {
        policyID,
        file,
    };

    API.write(WRITE_COMMANDS.UPDATE_WORKSPACE_AVATAR, params, {optimisticData, finallyData, failureData});
}

/**
 * Deletes the avatar image for the workspace
 */
function deleteWorkspaceAvatar(policyID: string) {
    const optimisticData: OnyxUpdate[] = [
        {
            onyxMethod: Onyx.METHOD.MERGE,
            key: `${ONYXKEYS.COLLECTION.POLICY}${policyID}`,
            value: {
                pendingFields: {
                    avatarURL: CONST.RED_BRICK_ROAD_PENDING_ACTION.UPDATE,
                },
                errorFields: {
                    avatarURL: null,
                },
                avatarURL: '',
            },
        },
    ];
    const finallyData: OnyxUpdate[] = [
        {
            onyxMethod: Onyx.METHOD.MERGE,
            key: `${ONYXKEYS.COLLECTION.POLICY}${policyID}`,
            value: {
                pendingFields: {
                    avatarURL: null,
                },
            },
        },
    ];
    const failureData: OnyxUpdate[] = [
        {
            onyxMethod: Onyx.METHOD.MERGE,
            key: `${ONYXKEYS.COLLECTION.POLICY}${policyID}`,
            value: {
                errorFields: {
                    avatarURL: ErrorUtils.getMicroSecondOnyxError('avatarWithImagePicker.deleteWorkspaceError'),
                },
            },
        },
    ];

    const params: DeleteWorkspaceAvatarParams = {policyID};

    API.write(WRITE_COMMANDS.DELETE_WORKSPACE_AVATAR, params, {optimisticData, finallyData, failureData});
}

/**
 * Clear error and pending fields for the workspace avatar
 */
function clearAvatarErrors(policyID: string) {
    Onyx.merge(`${ONYXKEYS.COLLECTION.POLICY}${policyID}`, {
        errorFields: {
            avatarURL: null,
        },
        pendingFields: {
            avatarURL: null,
        },
    });
}

/**
 * Optimistically update the general settings. Set the general settings as pending until the response succeeds.
 * If the response fails set a general error message. Clear the error message when updating.
 */
function updateGeneralSettings(policyID: string, name: string, currencyValue?: string) {
    const policy = allPolicies?.[`${ONYXKEYS.COLLECTION.POLICY}${policyID}`];
    if (!policy) {
        return;
    }

    const distanceUnit = PolicyUtils.getCustomUnit(policy);
    const customUnitID = distanceUnit?.customUnitID;
    const currency = currencyValue ?? policy?.outputCurrency ?? CONST.CURRENCY.USD;

    const currentRates = distanceUnit?.rates ?? {};
    const optimisticRates: Record<string, Rate> = {};
    const finallyRates: Record<string, Rate> = {};
    const failureRates: Record<string, Rate> = {};

    if (customUnitID) {
        for (const rateID of Object.keys(currentRates)) {
            optimisticRates[rateID] = {
                ...currentRates[rateID],
                pendingFields: {currency: CONST.RED_BRICK_ROAD_PENDING_ACTION.UPDATE},
                currency,
            };
            finallyRates[rateID] = {
                ...currentRates[rateID],
                pendingFields: {currency: null},
                currency,
            };
            failureRates[rateID] = {
                ...currentRates[rateID],
                pendingFields: {currency: null},
                errorFields: {currency: ErrorUtils.getMicroSecondOnyxError('common.genericErrorMessage')},
            };
        }
    }

    const optimisticData: OnyxUpdate[] = [
        {
            // We use SET because it's faster than merge and avoids a race condition when setting the currency and navigating the user to the Bank account page in confirmCurrencyChangeAndHideModal
            onyxMethod: Onyx.METHOD.SET,
            key: `${ONYXKEYS.COLLECTION.POLICY}${policyID}`,
            value: {
                ...policy,

                pendingFields: {
                    ...policy.pendingFields,
                    generalSettings: CONST.RED_BRICK_ROAD_PENDING_ACTION.UPDATE,
                },

                // Clear errorFields in case the user didn't dismiss the general settings error
                errorFields: {
                    generalSettings: null,
                },
                name,
                outputCurrency: currency,
                ...(customUnitID && {
                    customUnits: {
                        [customUnitID]: {
                            ...distanceUnit,
                            rates: optimisticRates,
                        },
                    },
                }),
            },
        },
    ];
    const finallyData: OnyxUpdate[] = [
        {
            onyxMethod: Onyx.METHOD.MERGE,
            key: `${ONYXKEYS.COLLECTION.POLICY}${policyID}`,
            value: {
                pendingFields: {
                    generalSettings: null,
                },
                ...(customUnitID && {
                    customUnits: {
                        [customUnitID]: {
                            ...distanceUnit,
                            rates: finallyRates,
                        },
                    },
                }),
            },
        },
    ];

    const failureData: OnyxUpdate[] = [
        {
            onyxMethod: Onyx.METHOD.MERGE,
            key: `${ONYXKEYS.COLLECTION.POLICY}${policyID}`,
            value: {
                errorFields: {
                    generalSettings: ErrorUtils.getMicroSecondOnyxError('workspace.editor.genericFailureMessage'),
                },
                ...(customUnitID && {
                    customUnits: {
                        [customUnitID]: {
                            ...distanceUnit,
                            rates: failureRates,
                        },
                    },
                }),
            },
        },
    ];

    const params: UpdateWorkspaceGeneralSettingsParams = {
        policyID,
        workspaceName: name,
        currency,
    };

    API.write(WRITE_COMMANDS.UPDATE_WORKSPACE_GENERAL_SETTINGS, params, {
        optimisticData,
        finallyData,
        failureData,
    });
}

function updateWorkspaceDescription(policyID: string, description: string, currentDescription: string) {
    if (description === currentDescription) {
        return;
    }
    const parsedDescription = ReportUtils.getParsedComment(description);

    const optimisticData: OnyxUpdate[] = [
        {
            onyxMethod: Onyx.METHOD.MERGE,
            key: `${ONYXKEYS.COLLECTION.POLICY}${policyID}`,
            value: {
                description: parsedDescription,
                pendingFields: {
                    description: CONST.RED_BRICK_ROAD_PENDING_ACTION.UPDATE,
                },
                errorFields: {
                    description: null,
                },
            },
        },
    ];
    const finallyData: OnyxUpdate[] = [
        {
            onyxMethod: Onyx.METHOD.MERGE,
            key: `${ONYXKEYS.COLLECTION.POLICY}${policyID}`,
            value: {
                pendingFields: {
                    description: null,
                },
            },
        },
    ];
    const failureData: OnyxUpdate[] = [
        {
            onyxMethod: Onyx.METHOD.MERGE,
            key: `${ONYXKEYS.COLLECTION.POLICY}${policyID}`,
            value: {
                errorFields: {
                    description: ErrorUtils.getMicroSecondOnyxError('workspace.editor.genericFailureMessage'),
                },
            },
        },
    ];

    const params: UpdateWorkspaceDescriptionParams = {
        policyID,
        description: parsedDescription,
    };

    API.write(WRITE_COMMANDS.UPDATE_WORKSPACE_DESCRIPTION, params, {
        optimisticData,
        finallyData,
        failureData,
    });
}

function clearWorkspaceGeneralSettingsErrors(policyID: string) {
    Onyx.merge(`${ONYXKEYS.COLLECTION.POLICY}${policyID}`, {
        errorFields: {
            generalSettings: null,
        },
    });
}

function setWorkspaceErrors(policyID: string, errors: Errors) {
    if (!allPolicies?.[policyID]) {
        return;
    }

    Onyx.merge(`${ONYXKEYS.COLLECTION.POLICY}${policyID}`, {errors: null});
    Onyx.merge(`${ONYXKEYS.COLLECTION.POLICY}${policyID}`, {errors});
}

function clearCustomUnitErrors(policyID: string, customUnitID: string, customUnitRateID: string) {
    Onyx.merge(`${ONYXKEYS.COLLECTION.POLICY}${policyID}`, {
        customUnits: {
            [customUnitID]: {
                errors: null,
                pendingAction: null,
                rates: {
                    [customUnitRateID]: {
                        errors: null,
                        pendingAction: null,
                    },
                },
            },
        },
    });
}

function hideWorkspaceAlertMessage(policyID: string) {
    if (!allPolicies?.[policyID]) {
        return;
    }

    Onyx.merge(`${ONYXKEYS.COLLECTION.POLICY}${policyID}`, {alertMessage: ''});
}

function updateAddress(policyID: string, newAddress: CompanyAddress) {
    // TODO: Change API endpoint parameters format to make it possible to follow naming-convention
    const parameters: UpdatePolicyAddressParams = {
        policyID,
        // eslint-disable-next-line @typescript-eslint/naming-convention
        'data[addressStreet]': newAddress.addressStreet,
        // eslint-disable-next-line @typescript-eslint/naming-convention
        'data[city]': newAddress.city,
        // eslint-disable-next-line @typescript-eslint/naming-convention
        'data[country]': newAddress.country,
        // eslint-disable-next-line @typescript-eslint/naming-convention
        'data[state]': newAddress.state,
        // eslint-disable-next-line @typescript-eslint/naming-convention
        'data[zipCode]': newAddress.zipCode,
    };

    const optimisticData: OnyxUpdate[] = [
        {
            onyxMethod: Onyx.METHOD.MERGE,
            key: `${ONYXKEYS.COLLECTION.POLICY}${policyID}`,
            value: {
                address: newAddress,
            },
        },
    ];

    API.write(WRITE_COMMANDS.UPDATE_POLICY_ADDRESS, parameters, {
        optimisticData,
    });
}

function updateWorkspaceCustomUnitAndRate(policyID: string, currentCustomUnit: CustomUnit, newCustomUnit: NewCustomUnit, lastModified?: string) {
    if (!currentCustomUnit.customUnitID || !newCustomUnit?.customUnitID || !newCustomUnit.rates?.customUnitRateID) {
        return;
    }

    const optimisticData: OnyxUpdate[] = [
        {
            onyxMethod: Onyx.METHOD.MERGE,
            key: `${ONYXKEYS.COLLECTION.POLICY}${policyID}`,
            value: {
                customUnits: {
                    [newCustomUnit.customUnitID]: {
                        ...newCustomUnit,
                        rates: {
                            [newCustomUnit.rates.customUnitRateID]: {
                                ...newCustomUnit.rates,
                                errors: null,
                                pendingAction: CONST.RED_BRICK_ROAD_PENDING_ACTION.UPDATE,
                            },
                        },
                        pendingAction: CONST.RED_BRICK_ROAD_PENDING_ACTION.UPDATE,
                    },
                },
            },
        },
    ];

    const successData: OnyxUpdate[] = [
        {
            onyxMethod: Onyx.METHOD.MERGE,
            key: `${ONYXKEYS.COLLECTION.POLICY}${policyID}`,
            value: {
                customUnits: {
                    [newCustomUnit.customUnitID]: {
                        pendingAction: null,
                        errors: null,
                        rates: {
                            [newCustomUnit.rates.customUnitRateID]: {
                                pendingAction: null,
                            },
                        },
                    },
                },
            },
        },
    ];

    const failureData: OnyxUpdate[] = [
        {
            onyxMethod: Onyx.METHOD.MERGE,
            key: `${ONYXKEYS.COLLECTION.POLICY}${policyID}`,
            value: {
                customUnits: {
                    [currentCustomUnit.customUnitID]: {
                        customUnitID: currentCustomUnit.customUnitID,
                        rates: {
                            [newCustomUnit.rates.customUnitRateID]: {
                                ...currentCustomUnit.rates,
                                errors: ErrorUtils.getMicroSecondOnyxError('workspace.reimburse.updateCustomUnitError'),
                            },
                        },
                    },
                },
            },
        },
    ];

    const newCustomUnitParam = lodashClone(newCustomUnit);
    const {pendingAction, errors, ...newRates} = newCustomUnitParam.rates ?? {};
    newCustomUnitParam.rates = newRates;

    const params: UpdateWorkspaceCustomUnitAndRateParams = {
        policyID,
        lastModified,
        customUnit: JSON.stringify(newCustomUnitParam),
        customUnitRate: JSON.stringify(newCustomUnitParam.rates),
    };

    API.write(WRITE_COMMANDS.UPDATE_WORKSPACE_CUSTOM_UNIT_AND_RATE, params, {optimisticData, successData, failureData});
}

/**
 * Removes an error after trying to delete a workspace
 */
function clearDeleteWorkspaceError(policyID: string) {
    Onyx.merge(`${ONYXKEYS.COLLECTION.POLICY}${policyID}`, {
        pendingAction: null,
        errors: null,
    });
}

/**
 * Removes the workspace after failure to create.
 */
function removeWorkspace(policyID: string) {
    Onyx.set(`${ONYXKEYS.COLLECTION.POLICY}${policyID}`, null);
}

/**
 * Generate a policy name based on an email and policy list.
 * @param [email] the email to base the workspace name on. If not passed, will use the logged-in user's email instead
 */
function generateDefaultWorkspaceName(email = ''): string {
    const emailParts = email ? email.split('@') : sessionEmail.split('@');
    let defaultWorkspaceName = '';
    if (!emailParts || emailParts.length !== 2) {
        return defaultWorkspaceName;
    }
    const username = emailParts[0];
    const domain = emailParts[1];

    if (PUBLIC_DOMAINS.some((publicDomain) => publicDomain === domain.toLowerCase())) {
        defaultWorkspaceName = `${Str.UCFirst(username)}'s Workspace`;
    } else {
        defaultWorkspaceName = `${Str.UCFirst(domain.split('.')[0])}'s Workspace`;
    }

    if (`@${domain.toLowerCase()}` === CONST.SMS.DOMAIN) {
        defaultWorkspaceName = 'My Group Workspace';
    }

    if (isEmptyObject(allPolicies)) {
        return defaultWorkspaceName;
    }

    // find default named workspaces and increment the last number
    const numberRegEx = new RegExp(`${escapeRegExp(defaultWorkspaceName)} ?(\\d*)`, 'i');
    const parsedWorkspaceNumbers = Object.values(allPolicies ?? {})
        .filter((policy) => policy?.name && numberRegEx.test(policy.name))
        .map((policy) => Number(numberRegEx.exec(policy?.name ?? '')?.[1] ?? '1')); // parse the number at the end
    const lastWorkspaceNumber = Math.max(...parsedWorkspaceNumbers);
    return lastWorkspaceNumber !== -Infinity ? `${defaultWorkspaceName} ${lastWorkspaceNumber + 1}` : defaultWorkspaceName;
}

/**
 * Returns a client generated 16 character hexadecimal value for the policyID
 */
function generatePolicyID(): string {
    return NumberUtils.generateHexadecimalValue(16);
}

/**
 * Returns a client generated 13 character hexadecimal value for a custom unit ID
 */
function generateCustomUnitID(): string {
    return NumberUtils.generateHexadecimalValue(13);
}

function buildOptimisticCustomUnits(): OptimisticCustomUnits {
    const currency = allPersonalDetails?.[sessionAccountID]?.localCurrencyCode ?? CONST.CURRENCY.USD;
    const customUnitID = generateCustomUnitID();
    const customUnitRateID = generateCustomUnitID();

    const customUnits: Record<string, CustomUnit> = {
        [customUnitID]: {
            customUnitID,
            name: CONST.CUSTOM_UNITS.NAME_DISTANCE,
            attributes: {
                unit: CONST.CUSTOM_UNITS.DISTANCE_UNIT_MILES,
            },
            rates: {
                [customUnitRateID]: {
                    customUnitRateID,
                    name: CONST.CUSTOM_UNITS.DEFAULT_RATE,
                    rate: CONST.CUSTOM_UNITS.MILEAGE_IRS_RATE * CONST.POLICY.CUSTOM_UNIT_RATE_BASE_OFFSET,
                    currency,
                },
            },
        },
    };

    return {
        customUnits,
        customUnitID,
        customUnitRateID,
        outputCurrency: currency,
    };
}

/**
 * Optimistically creates a Policy Draft for a new workspace
 *
 * @param [policyOwnerEmail] the email of the account to make the owner of the policy
 * @param [policyName] custom policy name we will use for created workspace
 * @param [policyID] custom policy id we will use for created workspace
 * @param [makeMeAdmin] leave the calling account as an admin on the policy
 */
function createDraftInitialWorkspace(policyOwnerEmail = '', policyName = '', policyID = generatePolicyID(), makeMeAdmin = false) {
    const workspaceName = policyName || generateDefaultWorkspaceName(policyOwnerEmail);
    const {customUnits, outputCurrency} = buildOptimisticCustomUnits();

    const optimisticData: OnyxUpdate[] = [
        {
            onyxMethod: Onyx.METHOD.SET,
            key: `${ONYXKEYS.COLLECTION.POLICY_DRAFTS}${policyID}`,
            value: {
                id: policyID,
                type: CONST.POLICY.TYPE.TEAM,
                name: workspaceName,
                role: CONST.POLICY.ROLE.ADMIN,
                owner: sessionEmail,
                ownerAccountID: sessionAccountID,
                isPolicyExpenseChatEnabled: true,
                areCategoriesEnabled: true,
                outputCurrency,
                pendingAction: CONST.RED_BRICK_ROAD_PENDING_ACTION.ADD,
                customUnits,
                makeMeAdmin,
                autoReporting: true,
                employeeList: {
                    [sessionEmail]: {
                        role: CONST.POLICY.ROLE.ADMIN,
                        errors: {},
                    },
                },
                approvalMode: CONST.POLICY.APPROVAL_MODE.OPTIONAL,
                harvesting: {
                    enabled: true,
                },
            },
        },
    ];

    Onyx.update(optimisticData);
}

function buildOptimisticPolicyCategories(policyID: string, categories: readonly string[]) {
    const optimisticCategoryMap = categories.reduce<Record<string, Partial<PolicyCategory>>>((acc, category) => {
        acc[category] = {
            name: category,
            enabled: true,
            errors: null,
            pendingAction: CONST.RED_BRICK_ROAD_PENDING_ACTION.ADD,
        };
        return acc;
    }, {});

    const successCategoryMap = categories.reduce<Record<string, Partial<PolicyCategory>>>((acc, category) => {
        acc[category] = {
            errors: null,
            pendingAction: null,
        };
        return acc;
    }, {});

    const failureCategoryMap = categories.reduce<Record<string, Partial<PolicyCategory>>>((acc, category) => {
        acc[category] = {
            errors: ErrorUtils.getMicroSecondOnyxError('workspace.categories.createFailureMessage'),
            pendingAction: null,
        };
        return acc;
    }, {});

    const onyxData: OnyxData = {
        optimisticData: [
            {
                onyxMethod: Onyx.METHOD.MERGE,
                key: `${ONYXKEYS.COLLECTION.POLICY_CATEGORIES}${policyID}`,
                value: optimisticCategoryMap,
            },
            {
                onyxMethod: Onyx.METHOD.SET,
                key: `${ONYXKEYS.COLLECTION.POLICY_CATEGORIES_DRAFT}${policyID}`,
                value: null,
            },
        ],
        successData: [
            {
                onyxMethod: Onyx.METHOD.MERGE,
                key: `${ONYXKEYS.COLLECTION.POLICY_CATEGORIES}${policyID}`,
                value: successCategoryMap,
            },
        ],
        failureData: [
            {
                onyxMethod: Onyx.METHOD.MERGE,
                key: `${ONYXKEYS.COLLECTION.POLICY_CATEGORIES}${policyID}`,
                value: failureCategoryMap,
            },
        ],
    };

    return onyxData;
}

/**
 * Generates onyx data for creating a new workspace
 *
 * @param [policyOwnerEmail] the email of the account to make the owner of the policy
 * @param [makeMeAdmin] leave the calling account as an admin on the policy
 * @param [policyName] custom policy name we will use for created workspace
 * @param [policyID] custom policy id we will use for created workspace
 * @param [expenseReportId] the reportID of the expense report that is being used to create the workspace
 */
function buildPolicyData(policyOwnerEmail = '', makeMeAdmin = false, policyName = '', policyID = generatePolicyID(), expenseReportId?: string) {
    const workspaceName = policyName || generateDefaultWorkspaceName(policyOwnerEmail);

    const {customUnits, customUnitID, customUnitRateID, outputCurrency} = buildOptimisticCustomUnits();

    const {
        announceChatReportID,
        announceChatData,
        announceReportActionData,
        announceCreatedReportActionID,
        adminsChatReportID,
        adminsChatData,
        adminsReportActionData,
        adminsCreatedReportActionID,
        expenseChatReportID,
        expenseChatData,
        expenseReportActionData,
        expenseCreatedReportActionID,
    } = ReportUtils.buildOptimisticWorkspaceChats(policyID, workspaceName, expenseReportId);

    const optimisticCategoriesData = buildOptimisticPolicyCategories(policyID, CONST.POLICY.DEFAULT_CATEGORIES);

    const optimisticData: OnyxUpdate[] = [
        {
            onyxMethod: Onyx.METHOD.SET,
            key: `${ONYXKEYS.COLLECTION.POLICY}${policyID}`,
            value: {
                id: policyID,
                type: CONST.POLICY.TYPE.TEAM,
                name: workspaceName,
                role: CONST.POLICY.ROLE.ADMIN,
                owner: sessionEmail,
                ownerAccountID: sessionAccountID,
                isPolicyExpenseChatEnabled: true,
                outputCurrency,
                pendingAction: CONST.RED_BRICK_ROAD_PENDING_ACTION.ADD,
                autoReporting: true,
                approvalMode: CONST.POLICY.APPROVAL_MODE.OPTIONAL,
                harvesting: {
                    enabled: true,
                },
                customUnits,
                areCategoriesEnabled: true,
                areTagsEnabled: false,
                areDistanceRatesEnabled: false,
                areWorkflowsEnabled: false,
                areReportFieldsEnabled: false,
                areConnectionsEnabled: false,
                employeeList: {
                    [sessionEmail]: {
                        role: CONST.POLICY.ROLE.ADMIN,
                        errors: {},
                    },
                },
                chatReportIDAdmins: makeMeAdmin ? Number(adminsChatReportID) : undefined,
            },
        },
        {
            onyxMethod: Onyx.METHOD.SET,
            key: `${ONYXKEYS.COLLECTION.REPORT}${announceChatReportID}`,
            value: {
                pendingFields: {
                    addWorkspaceRoom: CONST.RED_BRICK_ROAD_PENDING_ACTION.ADD,
                },
                ...announceChatData,
            },
        },
        {
            onyxMethod: Onyx.METHOD.SET,
            key: `${ONYXKEYS.COLLECTION.REPORT_DRAFT}${announceChatReportID}`,
            value: null,
        },
        {
            onyxMethod: Onyx.METHOD.SET,
            key: `${ONYXKEYS.COLLECTION.REPORT_ACTIONS}${announceChatReportID}`,
            value: announceReportActionData,
        },
        {
            onyxMethod: Onyx.METHOD.SET,
            key: `${ONYXKEYS.COLLECTION.REPORT}${adminsChatReportID}`,
            value: {
                pendingFields: {
                    addWorkspaceRoom: CONST.RED_BRICK_ROAD_PENDING_ACTION.ADD,
                },
                ...adminsChatData,
            },
        },
        {
            onyxMethod: Onyx.METHOD.SET,
            key: `${ONYXKEYS.COLLECTION.REPORT_ACTIONS}${adminsChatReportID}`,
            value: adminsReportActionData,
        },
        {
            onyxMethod: Onyx.METHOD.SET,
            key: `${ONYXKEYS.COLLECTION.REPORT}${expenseChatReportID}`,
            value: {
                pendingFields: {
                    addWorkspaceRoom: CONST.RED_BRICK_ROAD_PENDING_ACTION.ADD,
                },
                ...expenseChatData,
            },
        },
        {
            onyxMethod: Onyx.METHOD.SET,
            key: `${ONYXKEYS.COLLECTION.REPORT_ACTIONS}${expenseChatReportID}`,
            value: expenseReportActionData,
        },
        {
            onyxMethod: Onyx.METHOD.SET,
            key: `${ONYXKEYS.COLLECTION.POLICY_DRAFTS}${policyID}`,
            value: null,
        },
        {
            onyxMethod: Onyx.METHOD.SET,
            key: `${ONYXKEYS.COLLECTION.REPORT_DRAFT}${expenseChatReportID}`,
            value: null,
        },
    ];

    const successData: OnyxUpdate[] = [
        {
            onyxMethod: Onyx.METHOD.MERGE,
            key: `${ONYXKEYS.COLLECTION.POLICY}${policyID}`,
            value: {pendingAction: null},
        },
        {
            onyxMethod: Onyx.METHOD.MERGE,
            key: `${ONYXKEYS.COLLECTION.REPORT}${announceChatReportID}`,
            value: {
                pendingFields: {
                    addWorkspaceRoom: null,
                },
                pendingAction: null,
            },
        },
        {
            onyxMethod: Onyx.METHOD.MERGE,
            key: `${ONYXKEYS.COLLECTION.REPORT_ACTIONS}${announceChatReportID}`,
            value: {
                [announceCreatedReportActionID]: {
                    pendingAction: null,
                },
            },
        },
        {
            onyxMethod: Onyx.METHOD.MERGE,
            key: `${ONYXKEYS.COLLECTION.REPORT}${adminsChatReportID}`,
            value: {
                pendingFields: {
                    addWorkspaceRoom: null,
                },
                pendingAction: null,
                pendingChatMembers: [],
            },
        },
        {
            onyxMethod: Onyx.METHOD.MERGE,
            key: `${ONYXKEYS.COLLECTION.REPORT_ACTIONS}${adminsChatReportID}`,
            value: {
                [adminsCreatedReportActionID]: {
                    pendingAction: null,
                },
            },
        },
        {
            onyxMethod: Onyx.METHOD.MERGE,
            key: `${ONYXKEYS.COLLECTION.REPORT}${expenseChatReportID}`,
            value: {
                pendingFields: {
                    addWorkspaceRoom: null,
                },
                pendingAction: null,
            },
        },
        {
            onyxMethod: Onyx.METHOD.MERGE,
            key: `${ONYXKEYS.COLLECTION.REPORT_ACTIONS}${expenseChatReportID}`,
            value: {
                [expenseCreatedReportActionID]: {
                    pendingAction: null,
                },
            },
        },
    ];

    const failureData: OnyxUpdate[] = [
        {
            onyxMethod: Onyx.METHOD.MERGE,
            key: `${ONYXKEYS.COLLECTION.POLICY}${policyID}`,
            value: {employeeList: null},
        },
        {
            onyxMethod: Onyx.METHOD.SET,
            key: `${ONYXKEYS.COLLECTION.REPORT}${announceChatReportID}`,
            value: null,
        },
        {
            onyxMethod: Onyx.METHOD.SET,
            key: `${ONYXKEYS.COLLECTION.REPORT_ACTIONS}${announceChatReportID}`,
            value: null,
        },
        {
            onyxMethod: Onyx.METHOD.SET,
            key: `${ONYXKEYS.COLLECTION.REPORT}${adminsChatReportID}`,
            value: null,
        },
        {
            onyxMethod: Onyx.METHOD.SET,
            key: `${ONYXKEYS.COLLECTION.REPORT_ACTIONS}${adminsChatReportID}`,
            value: null,
        },
        {
            onyxMethod: Onyx.METHOD.SET,
            key: `${ONYXKEYS.COLLECTION.REPORT}${expenseChatReportID}`,
            value: null,
        },
        {
            onyxMethod: Onyx.METHOD.SET,
            key: `${ONYXKEYS.COLLECTION.REPORT_ACTIONS}${expenseChatReportID}`,
            value: null,
        },
    ];

    if (optimisticCategoriesData.optimisticData) {
        optimisticData.push(...optimisticCategoriesData.optimisticData);
    }

    if (optimisticCategoriesData.failureData) {
        failureData.push(...optimisticCategoriesData.failureData);
    }

    if (optimisticCategoriesData.successData) {
        successData.push(...optimisticCategoriesData.successData);
    }

    const params: CreateWorkspaceParams = {
        policyID,
        announceChatReportID,
        adminsChatReportID,
        expenseChatReportID,
        ownerEmail: policyOwnerEmail,
        makeMeAdmin,
        policyName: workspaceName,
        type: CONST.POLICY.TYPE.TEAM,
        announceCreatedReportActionID,
        adminsCreatedReportActionID,
        expenseCreatedReportActionID,
        customUnitID,
        customUnitRateID,
    };

    return {successData, optimisticData, failureData, params};
}

/**
 * Optimistically creates a new workspace and default workspace chats
 *
 * @param [policyOwnerEmail] the email of the account to make the owner of the policy
 * @param [makeMeAdmin] leave the calling account as an admin on the policy
 * @param [policyName] custom policy name we will use for created workspace
 * @param [policyID] custom policy id we will use for created workspace
 */
function createWorkspace(policyOwnerEmail = '', makeMeAdmin = false, policyName = '', policyID = generatePolicyID()): CreateWorkspaceParams {
    const {optimisticData, failureData, successData, params} = buildPolicyData(policyOwnerEmail, makeMeAdmin, policyName, policyID);
    API.write(WRITE_COMMANDS.CREATE_WORKSPACE, params, {optimisticData, successData, failureData});

    return params;
}

/**
 * Creates a draft workspace for various money request flows
 *
 * @param [policyOwnerEmail] the email of the account to make the owner of the policy
 * @param [makeMeAdmin] leave the calling account as an admin on the policy
 * @param [policyName] custom policy name we will use for created workspace
 * @param [policyID] custom policy id we will use for created workspace
 */
function createDraftWorkspace(policyOwnerEmail = '', makeMeAdmin = false, policyName = '', policyID = generatePolicyID()): CreateWorkspaceParams {
    const workspaceName = policyName || generateDefaultWorkspaceName(policyOwnerEmail);

    const {customUnits, customUnitID, customUnitRateID, outputCurrency} = buildOptimisticCustomUnits();

    const {expenseChatData, announceChatReportID, announceCreatedReportActionID, adminsChatReportID, adminsCreatedReportActionID, expenseChatReportID, expenseCreatedReportActionID} =
        ReportUtils.buildOptimisticWorkspaceChats(policyID, workspaceName);

    const optimisticData: OnyxUpdate[] = [
        {
            onyxMethod: Onyx.METHOD.SET,
            key: `${ONYXKEYS.COLLECTION.POLICY_DRAFTS}${policyID}`,
            value: {
                id: policyID,
                type: CONST.POLICY.TYPE.TEAM,
                name: workspaceName,
                role: CONST.POLICY.ROLE.ADMIN,
                owner: sessionEmail,
                ownerAccountID: sessionAccountID,
                isPolicyExpenseChatEnabled: true,
                outputCurrency,
                pendingAction: CONST.RED_BRICK_ROAD_PENDING_ACTION.ADD,
                autoReporting: true,
                approvalMode: CONST.POLICY.APPROVAL_MODE.OPTIONAL,
                harvesting: {
                    enabled: true,
                },
                customUnits,
                areCategoriesEnabled: true,
                areTagsEnabled: false,
                areDistanceRatesEnabled: false,
                areWorkflowsEnabled: false,
                areReportFieldsEnabled: false,
                areConnectionsEnabled: false,
                employeeList: {
                    [sessionEmail]: {
                        role: CONST.POLICY.ROLE.ADMIN,
                        errors: {},
                    },
                },
                chatReportIDAdmins: makeMeAdmin ? Number(adminsChatReportID) : undefined,
            },
        },
        {
            onyxMethod: Onyx.METHOD.SET,
            key: `${ONYXKEYS.COLLECTION.REPORT_DRAFT}${expenseChatReportID}`,
            value: expenseChatData,
        },
        {
            onyxMethod: Onyx.METHOD.SET,
            key: `${ONYXKEYS.COLLECTION.POLICY_CATEGORIES_DRAFT}${policyID}`,
            value: CONST.POLICY.DEFAULT_CATEGORIES.reduce<Record<string, PolicyCategory>>((acc, category) => {
                acc[category] = {
                    name: category,
                    enabled: true,
                    errors: null,
                };
                return acc;
            }, {}),
        },
    ];

    const params: CreateWorkspaceParams = {
        policyID,
        announceChatReportID,
        adminsChatReportID,
        expenseChatReportID,
        ownerEmail: policyOwnerEmail,
        makeMeAdmin,
        policyName: workspaceName,
        type: CONST.POLICY.TYPE.TEAM,
        announceCreatedReportActionID,
        adminsCreatedReportActionID,
        expenseCreatedReportActionID,
        customUnitID,
        customUnitRateID,
    };

    Onyx.update(optimisticData);

    return params;
}

function openWorkspaceReimburseView(policyID: string) {
    if (!policyID) {
        Log.warn('openWorkspaceReimburseView invalid params', {policyID});
        return;
    }

    const successData: OnyxUpdate[] = [
        {
            onyxMethod: Onyx.METHOD.MERGE,
            key: ONYXKEYS.REIMBURSEMENT_ACCOUNT,
            value: {
                isLoading: false,
            },
        },
    ];

    const failureData: OnyxUpdate[] = [
        {
            onyxMethod: Onyx.METHOD.MERGE,
            key: ONYXKEYS.REIMBURSEMENT_ACCOUNT,
            value: {
                isLoading: false,
            },
        },
    ];

    const params: OpenWorkspaceReimburseViewParams = {policyID};

    API.read(READ_COMMANDS.OPEN_WORKSPACE_REIMBURSE_VIEW, params, {successData, failureData});
}

function openPolicyWorkflowsPage(policyID: string) {
    if (!policyID) {
        Log.warn('openPolicyWorkflowsPage invalid params', {policyID});
        return;
    }

    const onyxData: OnyxData = {
        optimisticData: [
            {
                onyxMethod: Onyx.METHOD.MERGE,
                key: `${ONYXKEYS.COLLECTION.POLICY}${policyID}`,
                value: {
                    isLoading: true,
                },
            },
        ],
        successData: [
            {
                onyxMethod: Onyx.METHOD.MERGE,
                key: `${ONYXKEYS.COLLECTION.POLICY}${policyID}`,
                value: {
                    isLoading: false,
                },
            },
        ],
        failureData: [
            {
                onyxMethod: Onyx.METHOD.MERGE,
                key: `${ONYXKEYS.COLLECTION.POLICY}${policyID}`,
                value: {
                    isLoading: false,
                },
            },
        ],
    };

    const params: OpenPolicyWorkflowsPageParams = {policyID};

    API.read(READ_COMMANDS.OPEN_POLICY_WORKFLOWS_PAGE, params, onyxData);
}

function setPolicyIDForReimburseView(policyID: string) {
    Onyx.merge(ONYXKEYS.WORKSPACE_RATE_AND_UNIT, {policyID, rate: null, unit: null});
}

function clearOnyxDataForReimburseView() {
    Onyx.merge(ONYXKEYS.WORKSPACE_RATE_AND_UNIT, null);
}

function setRateForReimburseView(rate: string) {
    Onyx.merge(ONYXKEYS.WORKSPACE_RATE_AND_UNIT, {rate});
}

function setUnitForReimburseView(unit: Unit) {
    Onyx.merge(ONYXKEYS.WORKSPACE_RATE_AND_UNIT, {unit});
}

/**
 * Returns the accountIDs of the members of the policy whose data is passed in the parameters
 */
function openWorkspace(policyID: string, clientMemberAccountIDs: number[]) {
    if (!policyID || !clientMemberAccountIDs) {
        Log.warn('openWorkspace invalid params', {policyID, clientMemberAccountIDs});
        return;
    }

    const params: OpenWorkspaceParams = {
        policyID,
        clientMemberAccountIDs: JSON.stringify(clientMemberAccountIDs),
    };

    API.read(READ_COMMANDS.OPEN_WORKSPACE, params);
}

function openPolicyTaxesPage(policyID: string) {
    if (!policyID) {
        Log.warn('openPolicyTaxesPage invalid params', {policyID});
        return;
    }

    const params: OpenPolicyTaxesPageParams = {
        policyID,
    };

    API.read(READ_COMMANDS.OPEN_POLICY_TAXES_PAGE, params);
}

function openWorkspaceInvitePage(policyID: string, clientMemberEmails: string[]) {
    if (!policyID || !clientMemberEmails) {
        Log.warn('openWorkspaceInvitePage invalid params', {policyID, clientMemberEmails});
        return;
    }

    const params: OpenWorkspaceInvitePageParams = {
        policyID,
        clientMemberEmails: JSON.stringify(clientMemberEmails),
    };

    API.read(READ_COMMANDS.OPEN_WORKSPACE_INVITE_PAGE, params);
}

function openDraftWorkspaceRequest(policyID: string) {
    const params: OpenDraftWorkspaceRequestParams = {policyID};

    API.read(READ_COMMANDS.OPEN_DRAFT_WORKSPACE_REQUEST, params);
}

function setWorkspaceInviteMessageDraft(policyID: string, message: string | null) {
    Onyx.set(`${ONYXKEYS.COLLECTION.WORKSPACE_INVITE_MESSAGE_DRAFT}${policyID}`, message);
}

function clearErrors(policyID: string) {
    Onyx.merge(`${ONYXKEYS.COLLECTION.POLICY}${policyID}`, {errors: null});
    hideWorkspaceAlertMessage(policyID);
}

/**
 * Dismiss the informative messages about which policy members were added with primary logins when invited with their secondary login.
 */
function dismissAddedWithPrimaryLoginMessages(policyID: string) {
    Onyx.merge(`${ONYXKEYS.COLLECTION.POLICY}${policyID}`, {primaryLoginsInvited: null});
}

/**
 * This flow is used for bottom up flow converting IOU report to an expense report. When user takes this action,
 * we create a Collect type workspace when the person taking the action becomes an owner and an admin, while we
 * add a new member to the workspace as an employee and convert the IOU report passed as a param into an expense report.
 *
 * @returns policyID of the workspace we have created
 */
function createWorkspaceFromIOUPayment(iouReport: Report | EmptyObject): string | undefined {
    // This flow only works for IOU reports
    if (!ReportUtils.isIOUReportUsingReport(iouReport)) {
        return;
    }

    // Generate new variables for the policy
    const policyID = generatePolicyID();
    const workspaceName = generateDefaultWorkspaceName(sessionEmail);
    const employeeAccountID = iouReport.ownerAccountID;
    const employeeEmail = iouReport.ownerEmail ?? '';
    const {customUnits, customUnitID, customUnitRateID} = buildOptimisticCustomUnits();
    const oldPersonalPolicyID = iouReport.policyID;
    const iouReportID = iouReport.reportID;

    const {
        announceChatReportID,
        announceChatData,
        announceReportActionData,
        announceCreatedReportActionID,
        adminsChatReportID,
        adminsChatData,
        adminsReportActionData,
        adminsCreatedReportActionID,
        expenseChatReportID: workspaceChatReportID,
        expenseChatData: workspaceChatData,
        expenseReportActionData: workspaceChatReportActionData,
        expenseCreatedReportActionID: workspaceChatCreatedReportActionID,
    } = ReportUtils.buildOptimisticWorkspaceChats(policyID, workspaceName);

    if (!employeeAccountID) {
        return;
    }

    // Create the workspace chat for the employee whose IOU is being paid
    const employeeWorkspaceChat = createPolicyExpenseChats(policyID, {[employeeEmail]: employeeAccountID}, true);
    const newWorkspace = {
        id: policyID,

        // We are creating a collect policy in this case
        type: CONST.POLICY.TYPE.TEAM,
        name: workspaceName,
        role: CONST.POLICY.ROLE.ADMIN,
        owner: sessionEmail,
        ownerAccountID: sessionAccountID,
        isPolicyExpenseChatEnabled: true,

        // Setting the currency to USD as we can only add the VBBA for this policy currency right now
        outputCurrency: CONST.CURRENCY.USD,
        pendingAction: CONST.RED_BRICK_ROAD_PENDING_ACTION.ADD,
        autoReporting: true,
        approvalMode: CONST.POLICY.APPROVAL_MODE.OPTIONAL,
        harvesting: {
            enabled: true,
        },
        customUnits,
        areCategoriesEnabled: true,
        areTagsEnabled: false,
        areDistanceRatesEnabled: false,
        areWorkflowsEnabled: false,
        areReportFieldsEnabled: false,
        areConnectionsEnabled: false,
        employeeList: {
            [sessionEmail]: {
                role: CONST.POLICY.ROLE.ADMIN,
                errors: {},
            },
            [employeeEmail]: {
                role: CONST.POLICY.ROLE.USER,
                errors: {},
            },
        },
    };

    const optimisticData: OnyxUpdate[] = [
        {
            onyxMethod: Onyx.METHOD.SET,
            key: `${ONYXKEYS.COLLECTION.POLICY}${policyID}`,
            value: newWorkspace,
        },
        {
            onyxMethod: Onyx.METHOD.SET,
            key: `${ONYXKEYS.COLLECTION.REPORT}${announceChatReportID}`,
            value: {
                pendingFields: {
                    addWorkspaceRoom: CONST.RED_BRICK_ROAD_PENDING_ACTION.ADD,
                },
                ...announceChatData,
            },
        },
        {
            onyxMethod: Onyx.METHOD.SET,
            key: `${ONYXKEYS.COLLECTION.REPORT_ACTIONS}${announceChatReportID}`,
            value: announceReportActionData,
        },
        {
            onyxMethod: Onyx.METHOD.SET,
            key: `${ONYXKEYS.COLLECTION.REPORT}${adminsChatReportID}`,
            value: {
                pendingFields: {
                    addWorkspaceRoom: CONST.RED_BRICK_ROAD_PENDING_ACTION.ADD,
                },
                ...adminsChatData,
            },
        },
        {
            onyxMethod: Onyx.METHOD.SET,
            key: `${ONYXKEYS.COLLECTION.REPORT_ACTIONS}${adminsChatReportID}`,
            value: adminsReportActionData,
        },
        {
            onyxMethod: Onyx.METHOD.SET,
            key: `${ONYXKEYS.COLLECTION.REPORT}${workspaceChatReportID}`,
            value: {
                pendingFields: {
                    addWorkspaceRoom: CONST.RED_BRICK_ROAD_PENDING_ACTION.ADD,
                },
                ...workspaceChatData,
            },
        },
        {
            onyxMethod: Onyx.METHOD.SET,
            key: `${ONYXKEYS.COLLECTION.REPORT_ACTIONS}${workspaceChatReportID}`,
            value: workspaceChatReportActionData,
        },
        {
            onyxMethod: Onyx.METHOD.MERGE,
            key: `${ONYXKEYS.COLLECTION.POLICY_DRAFTS}${policyID}`,
            value: {
                pendingFields: {
                    addWorkspaceRoom: null,
                },
                pendingAction: null,
            },
        },
        ...employeeWorkspaceChat.onyxOptimisticData,
    ];

    const successData: OnyxUpdate[] = [
        {
            onyxMethod: Onyx.METHOD.MERGE,
            key: `${ONYXKEYS.COLLECTION.POLICY}${policyID}`,
            value: {pendingAction: null},
        },
        {
            onyxMethod: Onyx.METHOD.MERGE,
            key: `${ONYXKEYS.COLLECTION.REPORT}${announceChatReportID}`,
            value: {
                pendingFields: {
                    addWorkspaceRoom: null,
                },
                pendingAction: null,
            },
        },
        {
            onyxMethod: Onyx.METHOD.MERGE,
            key: `${ONYXKEYS.COLLECTION.REPORT_ACTIONS}${announceChatReportID}`,
            value: {
                [Object.keys(announceChatData)[0]]: {
                    pendingAction: null,
                },
            },
        },
        {
            onyxMethod: Onyx.METHOD.MERGE,
            key: `${ONYXKEYS.COLLECTION.REPORT}${adminsChatReportID}`,
            value: {
                pendingFields: {
                    addWorkspaceRoom: null,
                },
                pendingAction: null,
            },
        },
        {
            onyxMethod: Onyx.METHOD.MERGE,
            key: `${ONYXKEYS.COLLECTION.REPORT_ACTIONS}${adminsChatReportID}`,
            value: {
                [Object.keys(adminsChatData)[0]]: {
                    pendingAction: null,
                },
            },
        },
        {
            onyxMethod: Onyx.METHOD.MERGE,
            key: `${ONYXKEYS.COLLECTION.REPORT}${workspaceChatReportID}`,
            value: {
                pendingFields: {
                    addWorkspaceRoom: null,
                },
                pendingAction: null,
            },
        },
        {
            onyxMethod: Onyx.METHOD.MERGE,
            key: `${ONYXKEYS.COLLECTION.REPORT_ACTIONS}${workspaceChatReportID}`,
            value: {
                [Object.keys(workspaceChatData)[0]]: {
                    pendingAction: null,
                },
            },
        },
        ...employeeWorkspaceChat.onyxSuccessData,
    ];

    const failureData: OnyxUpdate[] = [
        {
            onyxMethod: Onyx.METHOD.MERGE,
            key: `${ONYXKEYS.COLLECTION.REPORT}${announceChatReportID}`,
            value: {
                pendingFields: {
                    addWorkspaceRoom: null,
                },
                pendingAction: null,
            },
        },
        {
            onyxMethod: Onyx.METHOD.MERGE,
            key: `${ONYXKEYS.COLLECTION.REPORT_ACTIONS}${announceChatReportID}`,
            value: {
                pendingAction: null,
            },
        },
        {
            onyxMethod: Onyx.METHOD.MERGE,
            key: `${ONYXKEYS.COLLECTION.REPORT}${adminsChatReportID}`,
            value: {
                pendingFields: {
                    addWorkspaceRoom: null,
                },
                pendingAction: null,
            },
        },
        {
            onyxMethod: Onyx.METHOD.MERGE,
            key: `${ONYXKEYS.COLLECTION.REPORT_ACTIONS}${adminsChatReportID}`,
            value: {
                pendingAction: null,
            },
        },
        {
            onyxMethod: Onyx.METHOD.MERGE,
            key: `${ONYXKEYS.COLLECTION.REPORT}${workspaceChatReportID}`,
            value: {
                pendingFields: {
                    addWorkspaceRoom: null,
                },
                pendingAction: null,
            },
        },
        {
            onyxMethod: Onyx.METHOD.MERGE,
            key: `${ONYXKEYS.COLLECTION.REPORT_ACTIONS}${workspaceChatReportID}`,
            value: {
                pendingAction: null,
            },
        },
    ];

    // Compose the memberData object which is used to add the employee to the workspace and
    // optimistically create the workspace chat for them.
    const memberData = {
        accountID: Number(employeeAccountID),
        email: employeeEmail,
        workspaceChatReportID: employeeWorkspaceChat.reportCreationData[employeeEmail].reportID,
        workspaceChatCreatedReportActionID: employeeWorkspaceChat.reportCreationData[employeeEmail].reportActionID,
    };

    const oldChatReportID = iouReport.chatReportID;

    // Next we need to convert the IOU report to Expense report.
    // We need to change:
    // - report type
    // - change the sign of the report total
    // - update its policyID and policyName
    // - update the chatReportID to point to the new workspace chat
    const expenseReport = {
        ...iouReport,
        chatReportID: memberData.workspaceChatReportID,
        policyID,
        policyName: workspaceName,
        type: CONST.REPORT.TYPE.EXPENSE,
        total: -(iouReport?.total ?? 0),
    };
    optimisticData.push({
        onyxMethod: Onyx.METHOD.MERGE,
        key: `${ONYXKEYS.COLLECTION.REPORT}${iouReportID}`,
        value: expenseReport,
    });
    failureData.push({
        onyxMethod: Onyx.METHOD.MERGE,
        key: `${ONYXKEYS.COLLECTION.REPORT}${iouReportID}`,
        value: iouReport,
    });

    // The expense report transactions need to have the amount reversed to negative values
    const reportTransactions = TransactionUtils.getAllReportTransactions(iouReportID);

    // For performance reasons, we are going to compose a merge collection data for transactions
    const transactionsOptimisticData: Record<string, Transaction> = {};
    const transactionFailureData: Record<string, Transaction> = {};
    reportTransactions.forEach((transaction) => {
        transactionsOptimisticData[`${ONYXKEYS.COLLECTION.TRANSACTION}${transaction.transactionID}`] = {
            ...transaction,
            amount: -transaction.amount,
            modifiedAmount: transaction.modifiedAmount ? -transaction.modifiedAmount : 0,
        };

        transactionFailureData[`${ONYXKEYS.COLLECTION.TRANSACTION}${transaction.transactionID}`] = transaction;
    });

    optimisticData.push({
        onyxMethod: Onyx.METHOD.MERGE_COLLECTION,
        key: `${ONYXKEYS.COLLECTION.TRANSACTION}`,
        value: transactionsOptimisticData,
    });
    failureData.push({
        onyxMethod: Onyx.METHOD.MERGE_COLLECTION,
        key: `${ONYXKEYS.COLLECTION.TRANSACTION}`,
        value: transactionFailureData,
    });

    // We need to move the report preview action from the DM to the workspace chat.
    const reportPreview = ReportActionsUtils.getParentReportAction(iouReport);
    optimisticData.push({
        onyxMethod: Onyx.METHOD.MERGE,
        key: `${ONYXKEYS.COLLECTION.REPORT_ACTIONS}${oldChatReportID}`,
        value: {[reportPreview.reportActionID]: null},
    });
    failureData.push({
        onyxMethod: Onyx.METHOD.MERGE,
        key: `${ONYXKEYS.COLLECTION.REPORT_ACTIONS}${oldChatReportID}`,
        value: {[reportPreview.reportActionID]: reportPreview},
    });

    // To optimistically remove the GBR from the DM we need to update the hasOutstandingChildRequest param to false
    optimisticData.push({
        onyxMethod: Onyx.METHOD.MERGE,
        key: `${ONYXKEYS.COLLECTION.REPORT}${oldChatReportID}`,
        value: {
            hasOutstandingChildRequest: false,
        },
    });
    failureData.push({
        onyxMethod: Onyx.METHOD.MERGE,
        key: `${ONYXKEYS.COLLECTION.REPORT}${oldChatReportID}`,
        value: {
            hasOutstandingChildRequest: true,
        },
    });

    if (reportPreview?.reportActionID) {
        // Update the created timestamp of the report preview action to be after the workspace chat created timestamp.
        optimisticData.push({
            onyxMethod: Onyx.METHOD.MERGE,
            key: `${ONYXKEYS.COLLECTION.REPORT_ACTIONS}${memberData.workspaceChatReportID}`,
            value: {
                [reportPreview.reportActionID]: {
                    ...reportPreview,
                    message: [
                        {
                            type: CONST.REPORT.MESSAGE.TYPE.TEXT,
                            text: ReportUtils.getReportPreviewMessage(expenseReport, {}, false, false, newWorkspace),
                        },
                    ],
                    created: DateUtils.getDBTime(),
                },
            },
        });
    }

    failureData.push({
        onyxMethod: Onyx.METHOD.MERGE,
        key: `${ONYXKEYS.COLLECTION.REPORT_ACTIONS}${memberData.workspaceChatReportID}`,
        value: {[reportPreview.reportActionID]: null},
    });

    // Create the MOVED report action and add it to the DM chat which indicates to the user where the report has been moved
    const movedReportAction = ReportUtils.buildOptimisticMovedReportAction(oldPersonalPolicyID ?? '', policyID, memberData.workspaceChatReportID, iouReportID, workspaceName);
    optimisticData.push({
        onyxMethod: Onyx.METHOD.MERGE,
        key: `${ONYXKEYS.COLLECTION.REPORT_ACTIONS}${oldChatReportID}`,
        value: {[movedReportAction.reportActionID]: movedReportAction},
    });
    successData.push({
        onyxMethod: Onyx.METHOD.MERGE,
        key: `${ONYXKEYS.COLLECTION.REPORT_ACTIONS}${oldChatReportID}`,
        value: {
            [movedReportAction.reportActionID]: {
                ...movedReportAction,
                pendingAction: null,
            },
        },
    });
    failureData.push({
        onyxMethod: Onyx.METHOD.MERGE,
        key: `${ONYXKEYS.COLLECTION.REPORT_ACTIONS}${oldChatReportID}`,
        value: {[movedReportAction.reportActionID]: null},
    });

    const params: CreateWorkspaceFromIOUPaymentParams = {
        policyID,
        announceChatReportID,
        adminsChatReportID,
        expenseChatReportID: workspaceChatReportID,
        ownerEmail: '',
        makeMeAdmin: false,
        policyName: workspaceName,
        type: CONST.POLICY.TYPE.TEAM,
        announceCreatedReportActionID,
        adminsCreatedReportActionID,
        expenseCreatedReportActionID: workspaceChatCreatedReportActionID,
        customUnitID,
        customUnitRateID,
        iouReportID,
        memberData: JSON.stringify(memberData),
        reportActionID: movedReportAction.reportActionID,
    };

    API.write(WRITE_COMMANDS.CREATE_WORKSPACE_FROM_IOU_PAYMENT, params, {optimisticData, successData, failureData});

    return policyID;
}

/**
 * Accept user join request to a workspace
 */
function acceptJoinRequest(reportID: string, reportAction: OnyxEntry<ReportAction>) {
    const choice = CONST.REPORT.ACTIONABLE_MENTION_JOIN_WORKSPACE_RESOLUTION.ACCEPT;
    if (!reportAction) {
        return;
    }

    const optimisticData: OnyxUpdate[] = [
        {
            onyxMethod: Onyx.METHOD.MERGE,
            key: `${ONYXKEYS.COLLECTION.REPORT_ACTIONS}${reportID}`,
            value: {
                [reportAction.reportActionID]: {
                    originalMessage: {choice},
                    pendingAction: CONST.RED_BRICK_ROAD_PENDING_ACTION.UPDATE,
                },
            },
        },
    ];

    const successData: OnyxUpdate[] = [
        {
            onyxMethod: Onyx.METHOD.MERGE,
            key: `${ONYXKEYS.COLLECTION.REPORT_ACTIONS}${reportID}`,
            value: {
                [reportAction.reportActionID]: {
                    originalMessage: {choice},
                    pendingAction: null,
                },
            },
        },
    ];

    const failureData: OnyxUpdate[] = [
        {
            onyxMethod: Onyx.METHOD.MERGE,
            key: `${ONYXKEYS.COLLECTION.REPORT_ACTIONS}${reportID}`,
            value: {
                [reportAction.reportActionID]: {
                    originalMessage: {choice: ''},
                    pendingAction: null,
                },
            },
        },
    ];

    const parameters = {
        requests: JSON.stringify({
            [(reportAction.originalMessage as OriginalMessageJoinPolicyChangeLog['originalMessage']).policyID]: {
                requests: [{accountID: reportAction?.actorAccountID, adminsRoomMessageReportActionID: reportAction.reportActionID}],
            },
        }),
    };

    API.write(WRITE_COMMANDS.ACCEPT_JOIN_REQUEST, parameters, {optimisticData, failureData, successData});
}

/**
 * Decline user join request to a workspace
 */
function declineJoinRequest(reportID: string, reportAction: OnyxEntry<ReportAction>) {
    if (!reportAction) {
        return;
    }
    const choice = CONST.REPORT.ACTIONABLE_MENTION_JOIN_WORKSPACE_RESOLUTION.DECLINE;
    const optimisticData: OnyxUpdate[] = [
        {
            onyxMethod: Onyx.METHOD.MERGE,
            key: `${ONYXKEYS.COLLECTION.REPORT_ACTIONS}${reportID}`,
            value: {
                [reportAction.reportActionID]: {
                    originalMessage: {choice},
                    pendingAction: CONST.RED_BRICK_ROAD_PENDING_ACTION.UPDATE,
                },
            },
        },
    ];

    const successData: OnyxUpdate[] = [
        {
            onyxMethod: Onyx.METHOD.MERGE,
            key: `${ONYXKEYS.COLLECTION.REPORT_ACTIONS}${reportID}`,
            value: {
                [reportAction.reportActionID]: {
                    originalMessage: {choice},
                    pendingAction: null,
                },
            },
        },
    ];

    const failureData: OnyxUpdate[] = [
        {
            onyxMethod: Onyx.METHOD.MERGE,
            key: `${ONYXKEYS.COLLECTION.REPORT_ACTIONS}${reportID}`,
            value: {
                [reportAction.reportActionID]: {
                    originalMessage: {choice: ''},
                    pendingAction: null,
                },
            },
        },
    ];

    const parameters = {
        requests: JSON.stringify({
            [(reportAction.originalMessage as OriginalMessageJoinPolicyChangeLog['originalMessage']).policyID]: {
                requests: [{accountID: reportAction?.actorAccountID, adminsRoomMessageReportActionID: reportAction.reportActionID}],
            },
        }),
    };

    API.write(WRITE_COMMANDS.DECLINE_JOIN_REQUEST, parameters, {optimisticData, failureData, successData});
}

function navigateWhenEnableFeature(policyID: string) {
    setTimeout(() => {
        Navigation.navigate(ROUTES.WORKSPACE_INITIAL.getRoute(policyID));
    }, CONST.WORKSPACE_ENABLE_FEATURE_REDIRECT_DELAY);
}

function enablePolicyConnections(policyID: string, enabled: boolean) {
    const onyxData: OnyxData = {
        optimisticData: [
            {
                onyxMethod: Onyx.METHOD.MERGE,
                key: `${ONYXKEYS.COLLECTION.POLICY}${policyID}`,
                value: {
                    areConnectionsEnabled: enabled,
                    pendingFields: {
                        areConnectionsEnabled: CONST.RED_BRICK_ROAD_PENDING_ACTION.UPDATE,
                    },
                },
            },
        ],
        successData: [
            {
                onyxMethod: Onyx.METHOD.MERGE,
                key: `${ONYXKEYS.COLLECTION.POLICY}${policyID}`,
                value: {
                    pendingFields: {
                        areConnectionsEnabled: null,
                    },
                },
            },
        ],
        failureData: [
            {
                onyxMethod: Onyx.METHOD.MERGE,
                key: `${ONYXKEYS.COLLECTION.POLICY}${policyID}`,
                value: {
                    areConnectionsEnabled: !enabled,
                    pendingFields: {
                        areConnectionsEnabled: null,
                    },
                },
            },
        ],
    };

    const parameters: EnablePolicyConnectionsParams = {policyID, enabled};

    API.write(WRITE_COMMANDS.ENABLE_POLICY_CONNECTIONS, parameters, onyxData);
}

function enablePolicyReportFields(policyID: string, enabled: boolean) {
    const onyxData: OnyxData = {
        optimisticData: [
            {
                onyxMethod: Onyx.METHOD.MERGE,
                key: `${ONYXKEYS.COLLECTION.POLICY}${policyID}`,
                value: {
                    areReportFieldsEnabled: enabled,
                    pendingFields: {
                        areReportFieldsEnabled: CONST.RED_BRICK_ROAD_PENDING_ACTION.UPDATE,
                    },
                },
            },
        ],
        successData: [
            {
                onyxMethod: Onyx.METHOD.MERGE,
                key: `${ONYXKEYS.COLLECTION.POLICY}${policyID}`,
                value: {
                    pendingFields: {
                        areReportFieldsEnabled: null,
                    },
                },
            },
        ],
        failureData: [
            {
                onyxMethod: Onyx.METHOD.MERGE,
                key: `${ONYXKEYS.COLLECTION.POLICY}${policyID}`,
                value: {
                    areReportFieldsEnabled: !enabled,
                    pendingFields: {
                        areReportFieldsEnabled: null,
                    },
                },
            },
        ],
    };

    const parameters: EnablePolicyReportFieldsParams = {policyID, enabled};

    API.write(WRITE_COMMANDS.ENABLE_POLICY_REPORT_FIELDS, parameters, onyxData);
}

function enablePolicyTaxes(policyID: string, enabled: boolean) {
    const defaultTaxRates: TaxRatesWithDefault = CONST.DEFAULT_TAX;
    const taxRatesData: OnyxData = {
        optimisticData: [
            {
                onyxMethod: Onyx.METHOD.MERGE,
                key: `${ONYXKEYS.COLLECTION.POLICY}${policyID}`,
                value: {
                    taxRates: {
                        ...defaultTaxRates,
                        taxes: {
                            ...Object.keys(defaultTaxRates.taxes).reduce((acc, taxKey) => {
                                acc[taxKey] = {
                                    ...defaultTaxRates.taxes[taxKey],
                                    pendingAction: CONST.RED_BRICK_ROAD_PENDING_ACTION.ADD,
                                };
                                return acc;
                            }, {} as Record<string, TaxRate & {pendingAction: typeof CONST.RED_BRICK_ROAD_PENDING_ACTION.ADD}>),
                        },
                    },
                },
            },
        ],
        successData: [
            {
                onyxMethod: Onyx.METHOD.MERGE,
                key: `${ONYXKEYS.COLLECTION.POLICY}${policyID}`,
                value: {
                    taxRates: {
                        taxes: {
                            ...Object.keys(defaultTaxRates.taxes).reduce((acc, taxKey) => {
                                acc[taxKey] = {pendingAction: null};
                                return acc;
                            }, {} as Record<string, {pendingAction: null}>),
                        },
                    },
                },
            },
        ],
        failureData: [
            {
                onyxMethod: Onyx.METHOD.MERGE,
                key: `${ONYXKEYS.COLLECTION.POLICY}${policyID}`,
                value: {
                    taxRates: undefined,
                },
            },
        ],
    };
    const policy = getPolicy(policyID);
    const shouldAddDefaultTaxRatesData = (!policy?.taxRates || isEmptyObject(policy.taxRates)) && enabled;
    const onyxData: OnyxData = {
        optimisticData: [
            {
                onyxMethod: Onyx.METHOD.MERGE,
                key: `${ONYXKEYS.COLLECTION.POLICY}${policyID}`,
                value: {
                    tax: {
                        trackingEnabled: enabled,
                    },
                    pendingFields: {
                        tax: CONST.RED_BRICK_ROAD_PENDING_ACTION.UPDATE,
                    },
                },
            },
            ...(shouldAddDefaultTaxRatesData ? taxRatesData.optimisticData ?? [] : []),
        ],
        successData: [
            {
                onyxMethod: Onyx.METHOD.MERGE,
                key: `${ONYXKEYS.COLLECTION.POLICY}${policyID}`,
                value: {
                    pendingFields: {
                        tax: null,
                    },
                },
            },
            ...(shouldAddDefaultTaxRatesData ? taxRatesData.successData ?? [] : []),
        ],
        failureData: [
            {
                onyxMethod: Onyx.METHOD.MERGE,
                key: `${ONYXKEYS.COLLECTION.POLICY}${policyID}`,
                value: {
                    tax: {
                        trackingEnabled: !enabled,
                    },
                    pendingFields: {
                        tax: null,
                    },
                },
            },
            ...(shouldAddDefaultTaxRatesData ? taxRatesData.failureData ?? [] : []),
        ],
    };

    const parameters: EnablePolicyTaxesParams = {policyID, enabled};
    if (shouldAddDefaultTaxRatesData) {
        parameters.taxFields = JSON.stringify(defaultTaxRates);
    }
    API.write(WRITE_COMMANDS.ENABLE_POLICY_TAXES, parameters, onyxData);

    if (enabled && getIsNarrowLayout()) {
        navigateWhenEnableFeature(policyID);
    }
}

function enablePolicyWorkflows(policyID: string, enabled: boolean) {
    const policy = getPolicy(policyID);
    const onyxData: OnyxData = {
        optimisticData: [
            {
                onyxMethod: Onyx.METHOD.MERGE,
                key: `${ONYXKEYS.COLLECTION.POLICY}${policyID}`,
                value: {
                    areWorkflowsEnabled: enabled,
                    ...(!enabled
                        ? {
                              approvalMode: CONST.POLICY.APPROVAL_MODE.OPTIONAL,
                              autoReporting: false,
                              harvesting: {
                                  enabled: false,
                              },
                              reimbursementChoice: CONST.POLICY.REIMBURSEMENT_CHOICES.REIMBURSEMENT_NO,
                          }
                        : {}),
                    pendingFields: {
                        areWorkflowsEnabled: CONST.RED_BRICK_ROAD_PENDING_ACTION.UPDATE,
                        ...(!enabled
                            ? {
                                  approvalMode: CONST.RED_BRICK_ROAD_PENDING_ACTION.UPDATE,
                                  autoReporting: CONST.RED_BRICK_ROAD_PENDING_ACTION.UPDATE,
                                  harvesting: CONST.RED_BRICK_ROAD_PENDING_ACTION.UPDATE,
                                  reimbursementChoice: CONST.RED_BRICK_ROAD_PENDING_ACTION.UPDATE,
                              }
                            : {}),
                    },
                },
            },
        ],
        successData: [
            {
                onyxMethod: Onyx.METHOD.MERGE,
                key: `${ONYXKEYS.COLLECTION.POLICY}${policyID}`,
                value: {
                    pendingFields: {
                        areWorkflowsEnabled: null,
                        ...(!enabled
                            ? {
                                  approvalMode: null,
                                  autoReporting: null,
                                  harvesting: null,
                                  reimbursementChoice: null,
                              }
                            : {}),
                    },
                },
            },
        ],
        failureData: [
            {
                onyxMethod: Onyx.METHOD.MERGE,
                key: `${ONYXKEYS.COLLECTION.POLICY}${policyID}`,
                value: {
                    areWorkflowsEnabled: !enabled,
                    ...(!enabled
                        ? {
                              approvalMode: policy.approvalMode,
                              autoReporting: policy.autoReporting,
                              harvesting: policy.harvesting,
                              reimbursementChoice: policy.reimbursementChoice,
                          }
                        : {}),
                    pendingFields: {
                        areWorkflowsEnabled: null,
                        ...(!enabled
                            ? {
                                  approvalMode: null,
                                  autoReporting: null,
                                  harvesting: null,
                                  reimbursementChoice: null,
                              }
                            : {}),
                    },
                },
            },
        ],
    };

    const parameters: EnablePolicyWorkflowsParams = {policyID, enabled};

    API.write(WRITE_COMMANDS.ENABLE_POLICY_WORKFLOWS, parameters, onyxData);

    if (enabled && getIsNarrowLayout()) {
        navigateWhenEnableFeature(policyID);
    }
}

function openPolicyMoreFeaturesPage(policyID: string) {
    const params: OpenPolicyMoreFeaturesPageParams = {policyID};

    API.read(READ_COMMANDS.OPEN_POLICY_MORE_FEATURES_PAGE, params);
}

/**
 * Takes removes pendingFields and errorFields from a customUnit
 */
function removePendingFieldsFromCustomUnit(customUnit: CustomUnit): CustomUnit {
    const cleanedCustomUnit = {...customUnit};

    delete cleanedCustomUnit.pendingFields;
    delete cleanedCustomUnit.errorFields;

    return cleanedCustomUnit;
}

function setPolicyCustomTaxName(policyID: string, customTaxName: string) {
    const policy = getPolicy(policyID);
    const originalCustomTaxName = policy?.taxRates?.name;
    const onyxData: OnyxData = {
        optimisticData: [
            {
                onyxMethod: Onyx.METHOD.MERGE,
                key: `${ONYXKEYS.COLLECTION.POLICY}${policyID}`,
                value: {
                    taxRates: {
                        name: customTaxName,
                        pendingFields: {name: CONST.RED_BRICK_ROAD_PENDING_ACTION.UPDATE},
                        errorFields: null,
                    },
                },
            },
        ],
        successData: [
            {
                onyxMethod: Onyx.METHOD.MERGE,
                key: `${ONYXKEYS.COLLECTION.POLICY}${policyID}`,
                value: {
                    taxRates: {
                        pendingFields: {name: null},
                        errorFields: null,
                    },
                },
            },
        ],
        failureData: [
            {
                onyxMethod: Onyx.METHOD.MERGE,
                key: `${ONYXKEYS.COLLECTION.POLICY}${policyID}`,
                value: {
                    taxRates: {
                        name: originalCustomTaxName,
                        pendingFields: {name: null},
                        errorFields: {name: ErrorUtils.getMicroSecondOnyxError('common.genericErrorMessage')},
                    },
                },
            },
        ],
    };

    const parameters = {
        policyID,
        customTaxName,
    };

    API.write(WRITE_COMMANDS.SET_POLICY_CUSTOM_TAX_NAME, parameters, onyxData);
}

function setWorkspaceCurrencyDefault(policyID: string, taxCode: string) {
    const policy = getPolicy(policyID);
    const originalDefaultExternalID = policy?.taxRates?.defaultExternalID;
    const onyxData: OnyxData = {
        optimisticData: [
            {
                onyxMethod: Onyx.METHOD.MERGE,
                key: `${ONYXKEYS.COLLECTION.POLICY}${policyID}`,
                value: {
                    taxRates: {
                        defaultExternalID: taxCode,
                        pendingFields: {defaultExternalID: CONST.RED_BRICK_ROAD_PENDING_ACTION.UPDATE},
                        errorFields: null,
                    },
                },
            },
        ],
        successData: [
            {
                onyxMethod: Onyx.METHOD.MERGE,
                key: `${ONYXKEYS.COLLECTION.POLICY}${policyID}`,
                value: {
                    taxRates: {
                        pendingFields: {defaultExternalID: null},
                        errorFields: null,
                    },
                },
            },
        ],
        failureData: [
            {
                onyxMethod: Onyx.METHOD.MERGE,
                key: `${ONYXKEYS.COLLECTION.POLICY}${policyID}`,
                value: {
                    taxRates: {
                        defaultExternalID: originalDefaultExternalID,
                        pendingFields: {defaultExternalID: null},
                        errorFields: {defaultExternalID: ErrorUtils.getMicroSecondOnyxError('common.genericErrorMessage')},
                    },
                },
            },
        ],
    };

    const parameters = {
        policyID,
        taxCode,
    };

    API.write(WRITE_COMMANDS.SET_POLICY_TAXES_CURRENCY_DEFAULT, parameters, onyxData);
}

function setForeignCurrencyDefault(policyID: string, taxCode: string) {
    const policy = getPolicy(policyID);
    const originalDefaultForeignCurrencyID = policy?.taxRates?.foreignTaxDefault;
    const onyxData: OnyxData = {
        optimisticData: [
            {
                onyxMethod: Onyx.METHOD.MERGE,
                key: `${ONYXKEYS.COLLECTION.POLICY}${policyID}`,
                value: {
                    taxRates: {
                        foreignTaxDefault: taxCode,
                        pendingFields: {foreignTaxDefault: CONST.RED_BRICK_ROAD_PENDING_ACTION.UPDATE},
                        errorFields: null,
                    },
                },
            },
        ],
        successData: [
            {
                onyxMethod: Onyx.METHOD.MERGE,
                key: `${ONYXKEYS.COLLECTION.POLICY}${policyID}`,
                value: {
                    taxRates: {
                        pendingFields: {foreignTaxDefault: null},
                        errorFields: null,
                    },
                },
            },
        ],
        failureData: [
            {
                onyxMethod: Onyx.METHOD.MERGE,
                key: `${ONYXKEYS.COLLECTION.POLICY}${policyID}`,
                value: {
                    taxRates: {
                        foreignTaxDefault: originalDefaultForeignCurrencyID,
                        pendingFields: {foreignTaxDefault: null},
                        errorFields: {foreignTaxDefault: ErrorUtils.getMicroSecondOnyxError('common.genericErrorMessage')},
                    },
                },
            },
        ],
    };

    const parameters = {
        policyID,
        taxCode,
    };

    API.write(WRITE_COMMANDS.SET_POLICY_TAXES_FOREIGN_CURRENCY_DEFAULT, parameters, onyxData);
}

export {
    leaveWorkspace,
    requestWorkspaceOwnerChange,
    clearWorkspaceOwnerChangeFlow,
    addBillingCardAndRequestPolicyOwnerChange,
    isAdminOfFreePolicy,
    hasActiveChatEnabledPolicies,
    setWorkspaceErrors,
    clearCustomUnitErrors,
    hideWorkspaceAlertMessage,
    deleteWorkspace,
    updateAddress,
    updateWorkspaceCustomUnitAndRate,
    updateLastAccessedWorkspace,
    clearDeleteWorkspaceError,
    openWorkspaceReimburseView,
    setPolicyIDForReimburseView,
    clearOnyxDataForReimburseView,
    setRateForReimburseView,
    setUnitForReimburseView,
    generateDefaultWorkspaceName,
    updateGeneralSettings,
    clearWorkspaceGeneralSettingsErrors,
    deleteWorkspaceAvatar,
    updateWorkspaceAvatar,
    clearAvatarErrors,
    generatePolicyID,
    createWorkspace,
    openPolicyTaxesPage,
    openWorkspaceInvitePage,
    openWorkspace,
    removeWorkspace,
    createWorkspaceFromIOUPayment,
    clearErrors,
    dismissAddedWithPrimaryLoginMessages,
    openDraftWorkspaceRequest,
    createDraftInitialWorkspace,
    setWorkspaceInviteMessageDraft,
    setWorkspaceAutoReporting,
    setWorkspaceApprovalMode,
    setWorkspaceAutoReportingFrequency,
    setWorkspaceAutoReportingMonthlyOffset,
    updateWorkspaceDescription,
    acceptJoinRequest,
    declineJoinRequest,
    setWorkspacePayer,
    setWorkspaceReimbursement,
    openPolicyWorkflowsPage,
    enablePolicyConnections,
    enablePolicyReportFields,
    enablePolicyTaxes,
    enablePolicyWorkflows,
    openPolicyMoreFeaturesPage,
    generateCustomUnitID,
    clearQBOErrorField,
    clearXeroErrorField,
    clearWorkspaceReimbursementErrors,
    setWorkspaceCurrencyDefault,
    setForeignCurrencyDefault,
    setPolicyCustomTaxName,
    clearPolicyErrorField,
    isCurrencySupportedForDirectReimbursement,
    getPrimaryPolicy,
    createDraftWorkspace,
    buildPolicyData,
    navigateWhenEnableFeature,
    removePendingFieldsFromCustomUnit,
    createPolicyExpenseChats,
};

export type {NewCustomUnit};<|MERGE_RESOLUTION|>--- conflicted
+++ resolved
@@ -8,17 +8,8 @@
 import * as API from '@libs/API';
 import type {
     AddBillingCardAndRequestWorkspaceOwnerChangeParams,
-<<<<<<< HEAD
-    CreatePolicyDistanceRateParams,
     CreateWorkspaceFromIOUPaymentParams,
     CreateWorkspaceParams,
-    DeletePolicyDistanceRatesParams,
-=======
-    AddMembersToWorkspaceParams,
-    CreateWorkspaceFromIOUPaymentParams,
-    CreateWorkspaceParams,
-    DeleteMembersFromWorkspaceParams,
->>>>>>> a1fc168e
     DeleteWorkspaceAvatarParams,
     DeleteWorkspaceParams,
     EnablePolicyConnectionsParams,
@@ -74,11 +65,7 @@
     TaxRatesWithDefault,
     Transaction,
 } from '@src/types/onyx';
-<<<<<<< HEAD
-import type {ErrorFields, Errors} from '@src/types/onyx/OnyxCommon';
-=======
-import type {Errors, PendingAction} from '@src/types/onyx/OnyxCommon';
->>>>>>> a1fc168e
+import type {Errors} from '@src/types/onyx/OnyxCommon';
 import type {OriginalMessageJoinPolicyChangeLog} from '@src/types/onyx/OriginalMessage';
 import type {Attributes, CompanyAddress, CustomUnit, Rate, TaxRate, Unit} from '@src/types/onyx/Policy';
 import type {OnyxData} from '@src/types/onyx/Request';

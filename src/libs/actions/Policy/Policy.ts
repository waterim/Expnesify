--- conflicted
+++ resolved
@@ -51,25 +51,9 @@
 import type {PolicySelector} from '@pages/home/sidebar/SidebarScreen/FloatingActionButtonAndPopover';
 import CONST from '@src/CONST';
 import ONYXKEYS from '@src/ONYXKEYS';
-<<<<<<< HEAD
-import ROUTES from '@src/ROUTES';
-import type {
-    InvitedEmailsToAccountIDs,
-    PersonalDetailsList,
-    Policy,
-    PolicyCategory,
-    RecentlyUsedCurrencies,
-    ReimbursementAccount,
-    Report,
-    ReportAction,
-    TaxRatesWithDefault,
-    Transaction,
-} from '@src/types/onyx';
-=======
 import type {InvitedEmailsToAccountIDs, PersonalDetailsList, Policy, PolicyCategory, ReimbursementAccount, Report, ReportAction, TaxRatesWithDefault, Transaction} from '@src/types/onyx';
->>>>>>> 8dea185b
 import type {Errors} from '@src/types/onyx/OnyxCommon';
-import type {Attributes, CompanyAddress, CustomUnit, Rate, TaxRate, Unit} from '@src/types/onyx/Policy';
+import type {Attributes, CompanyAddress, CustomUnit, Rate, RecentlyUsedCurrencies, TaxRate, Unit} from '@src/types/onyx/Policy';
 import type {OnyxData} from '@src/types/onyx/Request';
 import type {EmptyObject} from '@src/types/utils/EmptyObject';
 import {isEmptyObject} from '@src/types/utils/EmptyObject';

--- conflicted
+++ resolved
@@ -107,14 +107,7 @@
     }
 }
 
-<<<<<<< HEAD
-function removeWaypoint(transaction: OnyxEntry<Transaction>, currentIndex: string, isDraft?: boolean) {
-    if (!transaction) {
-        return;
-    }
-=======
-function removeWaypoint(transaction: Transaction, currentIndex: string, isDraft: boolean): Promise<void> {
->>>>>>> da5737c4
+function removeWaypoint(transaction: OnyxEntry<Transaction>, currentIndex: string, isDraft?: boolean): Promise<void> {
     // Index comes from the route params and is a string
     const index = Number(currentIndex);
     const existingWaypoints = transaction?.comment?.waypoints ?? {};
@@ -143,7 +136,7 @@
     // Doing a deep clone of the transaction to avoid mutating the original object and running into a cache issue when using Onyx.set
     let newTransaction: Transaction = {
         // eslint-disable-next-line @typescript-eslint/non-nullable-type-assertion-style
-        ...transaction,
+        ...(transaction as Transaction),
         comment: {
             ...transaction?.comment,
             waypoints: reIndexedWaypoints,
@@ -173,16 +166,9 @@
         };
     }
     if (isDraft) {
-<<<<<<< HEAD
-        Onyx.set(`${ONYXKEYS.COLLECTION.TRANSACTION_DRAFT}${transaction?.transactionID}`, newTransaction);
-        return;
-    }
-    Onyx.set(`${ONYXKEYS.COLLECTION.TRANSACTION}${transaction?.transactionID}`, newTransaction);
-=======
-        return Onyx.set(`${ONYXKEYS.COLLECTION.TRANSACTION_DRAFT}${transaction.transactionID}`, newTransaction);
-    }
-    return Onyx.set(`${ONYXKEYS.COLLECTION.TRANSACTION}${transaction.transactionID}`, newTransaction);
->>>>>>> da5737c4
+        return Onyx.set(`${ONYXKEYS.COLLECTION.TRANSACTION_DRAFT}${transaction?.transactionID}`, newTransaction);
+    }
+    return Onyx.set(`${ONYXKEYS.COLLECTION.TRANSACTION}${transaction?.transactionID}`, newTransaction);
 }
 
 function getOnyxDataForRouteRequest(transactionID: string, isDraft = false): OnyxData {

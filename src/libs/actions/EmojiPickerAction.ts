<<<<<<< HEAD
import React, {MutableRefObject} from 'react';
import {TextInput, View} from 'react-native';
import {ValueOf} from 'type-fest';
import type {Emoji} from '@assets/emojis/types';
import type {CloseContextMenuCallback} from '@components/Reactions/QuickEmojiReactions/types';
import CONST from '@src/CONST';
=======
import React from 'react';
import type {View} from 'react-native';
import type {ValueOf} from 'type-fest';
import type CONST from '@src/CONST';
>>>>>>> d4c3e639

type AnchorOrigin = {
    horizontal: ValueOf<typeof CONST.MODAL.ANCHOR_ORIGIN_HORIZONTAL>;
    vertical: ValueOf<typeof CONST.MODAL.ANCHOR_ORIGIN_VERTICAL>;
};

type EmojiPopoverAnchor = MutableRefObject<View | HTMLDivElement | TextInput | null>;

type OnWillShowPicker = (callback: CloseContextMenuCallback) => void;

type OnModalHideValue = () => void;

// TODO: Move this type to src/components/EmojiPicker/EmojiPicker.js once it is converted to TS
type EmojiPickerRef = {
    showEmojiPicker: (
        onModalHideValue: OnModalHideValue,
        onEmojiSelectedValue: OnEmojiSelected,
        emojiPopoverAnchor: EmojiPopoverAnchor,
        anchorOrigin?: AnchorOrigin,
        onWillShow?: OnWillShowPicker,
        id?: string,
    ) => void;
    isActive: (id: string) => boolean;
    clearActive: () => void;
    hideEmojiPicker: (isNavigating?: boolean) => void;
    isEmojiPickerVisible: boolean;
    resetEmojiPopoverAnchor: () => void;
};

type OnEmojiSelected = (emojiCode: string, emojiObject: Emoji) => void;

const emojiPickerRef = React.createRef<EmojiPickerRef>();

/**
 * Show the EmojiPicker modal popover.
 *
 * @param onModalHide - Run a callback when Modal hides.
 * @param onEmojiSelected - Run a callback when Emoji selected.
 * @param emojiPopoverAnchor - Element on which EmojiPicker is anchored
 * @param anchorOrigin - Anchor origin for Popover
 * @param onWillShow - Run a callback when Popover will show
 * @param id - Unique id for EmojiPicker
 */
function showEmojiPicker(
    onModalHide: OnModalHideValue,
    onEmojiSelected: OnEmojiSelected,
    emojiPopoverAnchor: EmojiPopoverAnchor,
    anchorOrigin?: AnchorOrigin,
    onWillShow: OnWillShowPicker = () => {},
    id?: string,
) {
    if (!emojiPickerRef.current) {
        return;
    }

    emojiPickerRef.current.showEmojiPicker(onModalHide, onEmojiSelected, emojiPopoverAnchor, anchorOrigin, onWillShow, id);
}

/**
 * Hide the Emoji Picker modal.
 */
function hideEmojiPicker(isNavigating: boolean) {
    if (!emojiPickerRef.current) {
        return;
    }

    emojiPickerRef.current.hideEmojiPicker(isNavigating);
}

/**
 * Whether Emoji Picker is active for the given id.
 */
function isActive(id: string): boolean {
    if (!emojiPickerRef.current) {
        return false;
    }

    return emojiPickerRef.current.isActive(id);
}

function clearActive() {
    if (!emojiPickerRef.current) {
        return;
    }

    return emojiPickerRef.current.clearActive();
}

function isEmojiPickerVisible(): boolean {
    if (!emojiPickerRef.current) {
        return false;
    }

    return emojiPickerRef.current.isEmojiPickerVisible;
}

function resetEmojiPopoverAnchor() {
    if (!emojiPickerRef.current) {
        return;
    }

    emojiPickerRef.current.resetEmojiPopoverAnchor();
}

export {emojiPickerRef, showEmojiPicker, hideEmojiPicker, isActive, clearActive, isEmojiPickerVisible, resetEmojiPopoverAnchor};
export type {AnchorOrigin};<|MERGE_RESOLUTION|>--- conflicted
+++ resolved
@@ -1,16 +1,10 @@
-<<<<<<< HEAD
-import React, {MutableRefObject} from 'react';
-import {TextInput, View} from 'react-native';
-import {ValueOf} from 'type-fest';
+import React from 'react';
+import type {MutableRefObject} from 'react';
+import type {TextInput, View} from 'react-native';
+import type {ValueOf} from 'type-fest';
 import type {Emoji} from '@assets/emojis/types';
 import type {CloseContextMenuCallback} from '@components/Reactions/QuickEmojiReactions/types';
-import CONST from '@src/CONST';
-=======
-import React from 'react';
-import type {View} from 'react-native';
-import type {ValueOf} from 'type-fest';
 import type CONST from '@src/CONST';
->>>>>>> d4c3e639
 
 type AnchorOrigin = {
     horizontal: ValueOf<typeof CONST.MODAL.ANCHOR_ORIGIN_HORIZONTAL>;

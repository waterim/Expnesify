--- conflicted
+++ resolved
@@ -1,6 +1,7 @@
 import getPlatform from '../getPlatform';
 import * as Environment from '../Environment/Environment';
 import Firebase from '../Firebase';
+// eslint-disable-next-line import/no-cycle
 import * as API from '../API';
 import Log from '../Log';
 
@@ -53,17 +54,10 @@
             return;
         }
 
-<<<<<<< HEAD
         if (maxExecutionTime && eventTime > maxExecutionTime) {
             Log.alert(`${eventName} exceeded max execution time of ${maxExecutionTime}.`, {eventTime, eventName});
         }
 
-        API.write('SendPerformanceTiming', {
-            name: grafanaEventName,
-            value: eventTime,
-            platform: `${getPlatform()}`,
-        });
-=======
         API.read(
             'SendPerformanceTiming',
             {
@@ -73,7 +67,6 @@
             },
             {},
         );
->>>>>>> 82558a1a
     });
 }
 

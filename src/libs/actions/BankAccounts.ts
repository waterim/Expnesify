--- conflicted
+++ resolved
@@ -56,15 +56,10 @@
 }
 
 /**
- * Whether after adding a bank account we should continue with the KYC flow
- */
-<<<<<<< HEAD
-function setPersonalBankAccountContinueKYCOnSuccess(shouldContinueKYCOnSuccess: boolean) {
-    Onyx.merge(ONYXKEYS.PERSONAL_BANK_ACCOUNT, {shouldContinueKYCOnSuccess});
-=======
+ * Whether after adding a bank account we should continue with the KYC flow. If so, we must specify the fallback route.
+ */
 function setPersonalBankAccountContinueKYCOnSuccess(onSuccessFallbackRoute: string) {
     Onyx.merge(ONYXKEYS.PERSONAL_BANK_ACCOUNT, {onSuccessFallbackRoute});
->>>>>>> b38171d0
 }
 
 function clearPersonalBankAccount() {

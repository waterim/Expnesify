--- conflicted
+++ resolved
@@ -1479,10 +1479,7 @@
         });
     });
 
-<<<<<<< HEAD
-=======
     // Save the new splits array into the transaction's comment in case the user calls CompleteSplitBill while offline
->>>>>>> f79fbc14
     optimisticData.push({
         onyxMethod: Onyx.METHOD.MERGE,
         key: `${ONYXKEYS.COLLECTION.TRANSACTION}${splitTransaction.transactionID}`,

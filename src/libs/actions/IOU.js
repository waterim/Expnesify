--- conflicted
+++ resolved
@@ -1260,11 +1260,7 @@
     ];
 
     // STEP 6: Call the API endpoint
-<<<<<<< HEAD
-    const {created, amount, currency, comment, merchant, category, billable} = ReportUtils.getTransactionDetails(updatedTransaction);
-=======
-    const {created, amount, currency, comment, merchant, category, tag} = ReportUtils.getTransactionDetails(updatedTransaction);
->>>>>>> f0c9bbe5
+    const {created, amount, currency, comment, merchant, category, billable, tag} = ReportUtils.getTransactionDetails(updatedTransaction);
     API.write(
         'EditMoneyRequest',
         {
@@ -1276,11 +1272,8 @@
             comment,
             merchant,
             category,
-<<<<<<< HEAD
             billable,
-=======
             tag,
->>>>>>> f0c9bbe5
         },
         {optimisticData, successData, failureData},
     );

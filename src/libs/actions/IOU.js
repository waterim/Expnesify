import Onyx from 'react-native-onyx';
import _ from 'underscore';
import lodashGet from 'lodash/get';
import Str from 'expensify-common/lib/str';
import moment from 'moment';
import CONST from '../../CONST';
import ROUTES from '../../ROUTES';
import ONYXKEYS from '../../ONYXKEYS';
import Navigation from '../Navigation/Navigation';
import * as Localize from '../Localize';
import asyncOpenURL from '../asyncOpenURL';
import * as API from '../API';
import * as ReportUtils from '../ReportUtils';
import * as CurrencyUtils from '../CurrencyUtils';
import * as ReportActionsUtils from '../ReportActionsUtils';
import * as IOUUtils from '../IOUUtils';
import * as OptionsListUtils from '../OptionsListUtils';
import DateUtils from '../DateUtils';
import * as TransactionUtils from '../TransactionUtils';
import * as ErrorUtils from '../ErrorUtils';
import * as UserUtils from '../UserUtils';
import * as Report from './Report';
import * as NumberUtils from '../NumberUtils';

let allReports;
Onyx.connect({
    key: ONYXKEYS.COLLECTION.REPORT,
    waitForCollectionCallback: true,
    callback: (val) => (allReports = val),
});

let allTransactions;
Onyx.connect({
    key: ONYXKEYS.COLLECTION.TRANSACTION,
    waitForCollectionCallback: true,
    callback: (val) => {
        if (!val) {
            allTransactions = {};
            return;
        }

        allTransactions = val;
    },
});

let userAccountID = '';
Onyx.connect({
    key: ONYXKEYS.SESSION,
    callback: (val) => {
        userAccountID = lodashGet(val, 'accountID', '');
    },
});

let currentUserPersonalDetails = {};
Onyx.connect({
    key: ONYXKEYS.PERSONAL_DETAILS_LIST,
    callback: (val) => {
        currentUserPersonalDetails = lodashGet(val, userAccountID, {});
    },
});

let currentDate = '';
Onyx.connect({
    key: ONYXKEYS.CURRENT_DATE,
    callback: (val) => {
        currentDate = val;
    },
});

/**
 * Reset money request info from the store with its initial value
 * @param {String} id
 */
function resetMoneyRequestInfo(id = '') {
    const date = currentDate || moment().format('YYYY-MM-DD');
    Onyx.merge(ONYXKEYS.IOU, {
        id,
        amount: 0,
        currency: lodashGet(currentUserPersonalDetails, 'localCurrencyCode', CONST.CURRENCY.USD),
        comment: '',
        participants: [],
        merchant: '',
        date,
        receiptPath: '',
        receiptSource: '',
    });
}

function buildOnyxDataForMoneyRequest(
    chatReport,
    iouReport,
    transaction,
    chatCreatedAction,
    iouCreatedAction,
    iouAction,
    optimisticPersonalDetailListAction,
    reportPreviewAction,
    isNewChatReport,
    isNewIOUReport,
) {
    const optimisticData = [
        {
            // Use SET for new reports because it doesn't exist yet, is faster and we need the data to be available when we navigate to the chat page
            onyxMethod: isNewChatReport ? Onyx.METHOD.SET : Onyx.METHOD.MERGE,
            key: `${ONYXKEYS.COLLECTION.REPORT}${chatReport.reportID}`,
            value: {
                ...chatReport,
                lastReadTime: DateUtils.getDBTime(),
                hasOutstandingIOU: iouReport.total !== 0,
                iouReportID: iouReport.reportID,
                ...(isNewChatReport ? {pendingFields: {createChat: CONST.RED_BRICK_ROAD_PENDING_ACTION.ADD}} : {}),
            },
        },
        {
            onyxMethod: isNewIOUReport ? Onyx.METHOD.SET : Onyx.METHOD.MERGE,
            key: `${ONYXKEYS.COLLECTION.REPORT}${iouReport.reportID}`,
            value: {
                ...iouReport,
                lastMessageText: iouAction.message[0].text,
                lastMessageHtml: iouAction.message[0].html,
                ...(isNewIOUReport ? {pendingFields: {createChat: CONST.RED_BRICK_ROAD_PENDING_ACTION.ADD}} : {}),
            },
        },
        {
            onyxMethod: Onyx.METHOD.SET,
            key: `${ONYXKEYS.COLLECTION.TRANSACTION}${transaction.transactionID}`,
            value: transaction,
        },
        {
            onyxMethod: isNewChatReport ? Onyx.METHOD.SET : Onyx.METHOD.MERGE,
            key: `${ONYXKEYS.COLLECTION.REPORT_ACTIONS}${chatReport.reportID}`,
            value: {
                ...(isNewChatReport ? {[chatCreatedAction.reportActionID]: chatCreatedAction} : {}),
                [reportPreviewAction.reportActionID]: reportPreviewAction,
            },
        },
        {
            onyxMethod: isNewIOUReport ? Onyx.METHOD.SET : Onyx.METHOD.MERGE,
            key: `${ONYXKEYS.COLLECTION.REPORT_ACTIONS}${iouReport.reportID}`,
            value: {
                ...(isNewIOUReport ? {[iouCreatedAction.reportActionID]: iouCreatedAction} : {}),
                [iouAction.reportActionID]: iouAction,
            },
        },
    ];

    if (!_.isEmpty(optimisticPersonalDetailListAction)) {
        optimisticData.push({
            onyxMethod: Onyx.METHOD.MERGE,
            key: ONYXKEYS.PERSONAL_DETAILS_LIST,
            value: optimisticPersonalDetailListAction,
        });
    }

    const successData = [
        ...(isNewChatReport
            ? [
                  {
                      onyxMethod: Onyx.METHOD.MERGE,
                      key: `${ONYXKEYS.COLLECTION.REPORT}${chatReport.reportID}`,
                      value: {
                          pendingFields: null,
                          errorFields: null,
                      },
                  },
              ]
            : []),
        ...(isNewIOUReport
            ? [
                  {
                      onyxMethod: Onyx.METHOD.MERGE,
                      key: `${ONYXKEYS.COLLECTION.REPORT}${iouReport.reportID}`,
                      value: {
                          pendingFields: null,
                          errorFields: null,
                      },
                  },
              ]
            : []),
        {
            onyxMethod: Onyx.METHOD.MERGE,
            key: `${ONYXKEYS.COLLECTION.TRANSACTION}${transaction.transactionID}`,
            value: {pendingAction: null},
        },
        {
            onyxMethod: Onyx.METHOD.MERGE,
            key: `${ONYXKEYS.COLLECTION.REPORT_ACTIONS}${chatReport.reportID}`,
            value: {
                ...(isNewChatReport
                    ? {
                          [chatCreatedAction.reportActionID]: {
                              pendingAction: null,
                              errors: null,
                          },
                      }
                    : {}),
                [reportPreviewAction.reportActionID]: {
                    pendingAction: null,
                },
            },
        },
        {
            onyxMethod: Onyx.METHOD.MERGE,
            key: `${ONYXKEYS.COLLECTION.REPORT_ACTIONS}${iouReport.reportID}`,
            value: {
                ...(isNewIOUReport
                    ? {
                          [iouCreatedAction.reportActionID]: {
                              pendingAction: null,
                              errors: null,
                          },
                      }
                    : {}),
                [iouAction.reportActionID]: {
                    pendingAction: null,
                    errors: null,
                },
            },
        },
    ];

    const failureData = [
        {
            onyxMethod: Onyx.METHOD.MERGE,
            key: `${ONYXKEYS.COLLECTION.REPORT}${chatReport.reportID}`,
            value: {
                hasOutstandingIOU: chatReport.hasOutstandingIOU,
                iouReportID: chatReport.iouReportID,
                lastReadTime: chatReport.lastReadTime,
                ...(isNewChatReport
                    ? {
                          errorFields: {
                              createChat: ErrorUtils.getMicroSecondOnyxError('report.genericCreateReportFailureMessage'),
                          },
                      }
                    : {}),
            },
        },
        ...(isNewIOUReport
            ? [
                  {
                      onyxMethod: Onyx.METHOD.MERGE,
                      key: `${ONYXKEYS.COLLECTION.REPORT}${iouReport.reportID}`,
                      value: {
                          errorFields: {
                              createChat: ErrorUtils.getMicroSecondOnyxError('report.genericCreateReportFailureMessage'),
                          },
                      },
                  },
              ]
            : []),
        {
            onyxMethod: Onyx.METHOD.MERGE,
            key: `${ONYXKEYS.COLLECTION.TRANSACTION}${transaction.transactionID}`,
            value: {
                errors: ErrorUtils.getMicroSecondOnyxError('iou.error.genericCreateFailureMessage'),
            },
        },
        {
            onyxMethod: Onyx.METHOD.MERGE,
            key: `${ONYXKEYS.COLLECTION.REPORT_ACTIONS}${chatReport.reportID}`,
            value: {
                ...(isNewChatReport
                    ? {
                          [chatCreatedAction.reportActionID]: {
                              errors: ErrorUtils.getMicroSecondOnyxError('iou.error.genericCreateFailureMessage'),
                          },
                          [reportPreviewAction.reportActionID]: {
                              errors: ErrorUtils.getMicroSecondOnyxError(null),
                          },
                      }
                    : {
                          [reportPreviewAction.reportActionID]: {
                              created: reportPreviewAction.created,
                          },
                      }),
            },
        },
        {
            onyxMethod: Onyx.METHOD.MERGE,
            key: `${ONYXKEYS.COLLECTION.REPORT_ACTIONS}${iouReport.reportID}`,
            value: {
                ...(isNewIOUReport
                    ? {
                          [iouCreatedAction.reportActionID]: {
                              errors: ErrorUtils.getMicroSecondOnyxError('iou.error.genericCreateFailureMessage'),
                          },
                          [iouAction.reportActionID]: {
                              errors: ErrorUtils.getMicroSecondOnyxError(null),
                          },
                      }
                    : {
                          [iouAction.reportActionID]: {
                              errors: ErrorUtils.getMicroSecondOnyxError('iou.error.genericCreateFailureMessage'),
                          },
                      }),
            },
        },
    ];

    return [optimisticData, successData, failureData];
}

/**
 * Gathers all the data needed to make a money request. It attempts to find existing reports, iouReports, and receipts. If it doesn't find them, then
 * it creates optimistic versions of them and uses those instead
 *
 * @param {Object} report
 * @param {Object} participant
 * @param {String} comment
 * @param {Number} amount
 * @param {String} currency
 * @param {Number} payeeAccountID
 * @param {String} payeeEmail
 * @param {Object} [receipt]
 * @returns {Object} data
 * @returns {String} data.payerEmail
 * @returns {Object} data.iouReport
 * @returns {Object} data.chatReport
 * @returns {Object} data.transaction
 * @returns {Object} data.iouAction
 * @returns {Object} data.createdChatReportActionID
 * @returns {Object} data.createdIOUReportActionID
 * @returns {Object} data.reportPreviewAction
 * @returns {Object} data.onyxData
 * @returns {Object} data.onyxData.optimisticData
 * @returns {Object} data.onyxData.successData
 * @returns {Object} data.onyxData.failureData
 * @param {String} [existingTransactionID]
 */
function getMoneyRequestInformation(report, participant, comment, amount, currency, payeeAccountID, payeeEmail, receipt = undefined, existingTransactionID = null) {
    const payerEmail = OptionsListUtils.addSMSDomainIfPhoneNumber(participant.login);
    const payerAccountID = Number(participant.accountID);
    const isPolicyExpenseChat = participant.isPolicyExpenseChat;

    // STEP 1: Get existing chat report OR build a new optimistic one
    let isNewChatReport = false;
    let chatReport = lodashGet(report, 'reportID', null) ? report : null;

    // If this is a policyExpenseChat, the chatReport must exist and we can get it from Onyx.
    // report is null if the flow is initiated from the global create menu. However, participant always stores the reportID if it exists, which is the case for policyExpenseChats
    if (!chatReport && isPolicyExpenseChat) {
        chatReport = allReports[`${ONYXKEYS.COLLECTION.REPORT}${participant.reportID}`];
    }

    if (!chatReport) {
        chatReport = ReportUtils.getChatByParticipants([payerAccountID]);
    }

    // If we still don't have a report, it likely doens't exist and we need to build an optimistic one
    if (!chatReport) {
        isNewChatReport = true;
        chatReport = ReportUtils.buildOptimisticChatReport([payerAccountID]);
    }

    // STEP 2: Get existing IOU report and update its total OR build a new optimistic one
    const isNewIOUReport = !chatReport.iouReportID || ReportUtils.hasIOUWaitingOnCurrentUserBankAccount(chatReport);
    let iouReport = isNewIOUReport ? null : allReports[`${ONYXKEYS.COLLECTION.REPORT}${chatReport.iouReportID}`];

    if (iouReport) {
        if (isPolicyExpenseChat) {
            iouReport = {...iouReport};

            // Because of the Expense reports are stored as negative values, we substract the total from the amount
            iouReport.total -= amount;
        } else {
            iouReport = IOUUtils.updateIOUOwnerAndTotal(iouReport, payeeAccountID, amount, currency);
        }
    } else {
        iouReport = isPolicyExpenseChat
            ? ReportUtils.buildOptimisticExpenseReport(chatReport.reportID, chatReport.policyID, payeeAccountID, amount, currency)
            : ReportUtils.buildOptimisticIOUReport(payeeAccountID, payerAccountID, amount, chatReport.reportID, currency);
    }

    // STEP 3: Build optimistic receipt and transaction
    const receiptObject = {};
    if (receipt && receipt.source) {
        receiptObject.source = receipt.source;
        receiptObject.state = CONST.IOU.RECEIPT_STATE.SCANREADY;
    }
    let optimisticTransaction = TransactionUtils.buildOptimisticTransaction(
        ReportUtils.isExpenseReport(iouReport) ? -amount : amount,
        currency,
        iouReport.reportID,
        comment,
        '',
        '',
        undefined,
        receiptObject,
        existingTransactionID,
    );

    // If there is an existing transaction (which is the case for distance requests), then the data from the existing transaction
    // needs to be manually merged into the optimistic transaction. This is because buildOnyxDataForMoneyRequest() uses `Onyx.set()` for the transaction
    // data. This is a big can of worms to change it to `Onyx.merge()` as explored in https://expensify.slack.com/archives/C05DWUDHVK7/p1692139468252109.
    // I want to clean this up at some point, but it's possible this will live in the code for a while so I've created https://github.com/Expensify/App/issues/25417
    // to remind me to do this.
    const existingTransaction = existingTransactionID && TransactionUtils.getTransaction(existingTransactionID);
    if (existingTransaction) {
        optimisticTransaction = {
            ...optimisticTransaction,
            ...existingTransaction,
        };
    }

    // STEP 4: Build optimistic reportActions. We need:
    // 1. CREATED action for the chatReport
    // 2. CREATED action for the iouReport
    // 3. IOU action for the iouReport
    // 4. REPORTPREVIEW action for the chatReport
    // Note: The CREATED action for the IOU report must be optimistically generated before the IOU action so there's no chance that it appears after the IOU action in the chat
    const optimisticCreatedActionForChat = ReportUtils.buildOptimisticCreatedReportAction(payeeEmail);
    const optimisticCreatedActionForIOU = ReportUtils.buildOptimisticCreatedReportAction(payeeEmail);
    const iouAction = ReportUtils.buildOptimisticIOUReportAction(
        CONST.IOU.REPORT_ACTION_TYPE.CREATE,
        amount,
        currency,
        comment,
        [participant],
        optimisticTransaction.transactionID,
        '',
        iouReport.reportID,
        receiptObject,
    );

    let reportPreviewAction = isNewIOUReport ? null : ReportActionsUtils.getReportPreviewAction(chatReport.reportID, iouReport.reportID);
    if (reportPreviewAction) {
        reportPreviewAction = ReportUtils.updateReportPreview(iouReport, reportPreviewAction, comment);
    } else {
        reportPreviewAction = ReportUtils.buildOptimisticReportPreview(chatReport, iouReport, comment);
    }

    // Add optimistic personal details for participant
    const optimisticPersonalDetailListAction = isNewChatReport
        ? {
              [payerAccountID]: {
                  accountID: payerAccountID,
                  avatar: UserUtils.getDefaultAvatarURL(payerAccountID),
                  displayName: participant.displayName || payerEmail,
                  login: participant.login,
              },
          }
        : undefined;

    // STEP 5: Build Onyx Data
    const [optimisticData, successData, failureData] = buildOnyxDataForMoneyRequest(
        chatReport,
        iouReport,
        optimisticTransaction,
        optimisticCreatedActionForChat,
        optimisticCreatedActionForIOU,
        iouAction,
        optimisticPersonalDetailListAction,
        reportPreviewAction,
        isNewChatReport,
        isNewIOUReport,
    );

    return {
        payerEmail,
        iouReport,
        chatReport,
        transaction: optimisticTransaction,
        iouAction,
        createdChatReportActionID: isNewChatReport ? optimisticCreatedActionForChat.reportActionID : 0,
        createdIOUReportActionID: isNewIOUReport ? optimisticCreatedActionForIOU.reportActionID : 0,
        reportPreviewAction,
        onyxData: {
            optimisticData,
            successData,
            failureData,
        },
    };
}

/**
 * Requests money based on a distance (eg. mileage from a map)
 *
 * @param {Object} report
 * @param {String} payeeEmail
 * @param {Number} payeeAccountID
 * @param {Object} participant
 * @param {String} comment
 * @param {Object[]} waypoints
 * @param {String} waypoints[].address required and must be non empty
 * @param {String} [waypoints[].lat] optional
 * @param {String} [waypoints[].lng] optional
 * @param {String} created
 * @param {String} [transactionID]
 */
function createDistanceRequest(report, payeeEmail, payeeAccountID, participant, comment, waypoints, created, transactionID) {
    const {payerEmail, iouReport, chatReport, transaction, iouAction, createdChatReportActionID, createdIOUReportActionID, reportPreviewAction, onyxData} = getMoneyRequestInformation(
        report,
        participant,
        comment,
        0,
        'USD',
        payeeAccountID,
        payeeEmail,
        null,
        transactionID,
    );

    API.write(
        'CreateDistanceRequest',
        {
            debtorEmail: payerEmail,
            comment,
            iouReportID: iouReport.reportID,
            chatReportID: chatReport.reportID,
            transactionID: transaction.transactionID,
            reportActionID: iouAction.reportActionID,
            createdChatReportActionID,
            createdIOUReportActionID,
            reportPreviewReportActionID: reportPreviewAction.reportActionID,
            waypoints,
            created,
        },
        onyxData,
    );
}

/**
 * Request money from another user
 *
 * @param {Object} report
 * @param {Number} amount - always in the smallest unit of the currency
 * @param {String} currency
 * @param {String} payeeEmail
 * @param {Number} payeeAccountID
 * @param {Object} participant
 * @param {String} comment
 * @param {Object} [receipt]
 */
function requestMoney(report, amount, currency, payeeEmail, payeeAccountID, participant, comment, receipt = undefined) {
    const {payerEmail, iouReport, chatReport, transaction, iouAction, createdChatReportActionID, createdIOUReportActionID, reportPreviewAction, onyxData} = getMoneyRequestInformation(
        report,
        participant,
        comment,
        amount,
        currency,
        payeeAccountID,
        payeeEmail,
        receipt,
    );

    API.write(
        'RequestMoney',
        {
            debtorEmail: payerEmail,
            amount,
            currency,
            comment,
            iouReportID: iouReport.reportID,
            chatReportID: chatReport.reportID,
            transactionID: transaction.transactionID,
            reportActionID: iouAction.reportActionID,
            createdChatReportActionID,
            createdIOUReportActionID,
            reportPreviewReportActionID: reportPreviewAction.reportActionID,
            receipt,
        },
        onyxData,
    );
    resetMoneyRequestInfo();
    Navigation.dismissModal(chatReport.reportID);
    Report.notifyNewAction(chatReport.reportID, payeeAccountID);
}

/**
 * Build the Onyx data and IOU split necessary for splitting a bill with 3+ users.
 * 1. Build the optimistic Onyx data for the group chat, i.e. chatReport and iouReportAction creating the former if it doesn't yet exist.
 * 2. Loop over the group chat participant list, building optimistic or updating existing chatReports, iouReports and iouReportActions between the user and each participant.
 * We build both Onyx data and the IOU split that is sent as a request param and is used by Auth to create the chatReports, iouReports and iouReportActions in the database.
 * The IOU split has the following shape:
 *  [
 *      {email: 'currentUser', amount: 100},
 *      {email: 'user2', amount: 100, iouReportID: '100', chatReportID: '110', transactionID: '120', reportActionID: '130'},
 *      {email: 'user3', amount: 100, iouReportID: '200', chatReportID: '210', transactionID: '220', reportActionID: '230'}
 *  ]
 * @param {Array} participants
 * @param {String} currentUserLogin
 * @param {Number} currentUserAccountID
 * @param {Number} amount - always in the smallest unit of the currency
 * @param {String} comment
 * @param {String} currency
 * @param {String} existingSplitChatReportID - the report ID where the split bill happens, could be a group chat or a workspace chat
 *
 * @return {Object}
 */
function createSplitsAndOnyxData(participants, currentUserLogin, currentUserAccountID, amount, comment, currency, existingSplitChatReportID = '') {
    const currentUserEmail = OptionsListUtils.addSMSDomainIfPhoneNumber(currentUserLogin);
    const participantAccountIDs = _.map(participants, (participant) => Number(participant.accountID));
    const existingSplitChatReport = existingSplitChatReportID
        ? allReports[`${ONYXKEYS.COLLECTION.REPORT}${existingSplitChatReportID}`]
        : ReportUtils.getChatByParticipants(participantAccountIDs);
<<<<<<< HEAD
    const groupChatReport = existingGroupChatReport || ReportUtils.buildOptimisticChatReport(participantAccountIDs);
    const isOwnPolicyExpenseChat = groupChatReport.isOwnPolicyExpenseChat;
=======
    const splitChatReport = existingSplitChatReport || ReportUtils.buildOptimisticChatReport(participantAccountIDs);
    const isOwnPolicyExpenseChat = splitChatReport.isOwnPolicyExpenseChat;
>>>>>>> b02310b5

    // ReportID is -2 (aka "deleted") on the group transaction: https://github.com/Expensify/Auth/blob/3fa2698654cd4fbc30f9de38acfca3fbeb7842e4/auth/command/SplitTransaction.cpp#L24-L27
    const formattedParticipants = isOwnPolicyExpenseChat
        ? [currentUserLogin, ReportUtils.getReportName(splitChatReport)]
        : Localize.arrayToString([currentUserLogin, ..._.map(participants, (participant) => participant.login || '')]);

    const splitTransaction = TransactionUtils.buildOptimisticTransaction(
        amount,
        currency,
        CONST.REPORT.SPLIT_REPORTID,
        comment,
        '',
        '',
        `${Localize.translateLocal('iou.splitBill')} ${Localize.translateLocal('common.with')} ${formattedParticipants} [${DateUtils.getDBTime().slice(0, 10)}]`,
    );

    // Note: The created action must be optimistically generated before the IOU action so there's no chance that the created action appears after the IOU action in the chat
    const splitCreatedReportAction = ReportUtils.buildOptimisticCreatedReportAction(currentUserEmail);
    const splitIOUReportAction = ReportUtils.buildOptimisticIOUReportAction(
        CONST.IOU.REPORT_ACTION_TYPE.SPLIT,
        amount,
        currency,
        comment,
        participants,
        splitTransaction.transactionID,
        '',
        '',
        false,
        false,
        {},
        isOwnPolicyExpenseChat,
    );

    splitChatReport.lastReadTime = DateUtils.getDBTime();
    splitChatReport.lastMessageText = splitIOUReportAction.message[0].text;
    splitChatReport.lastMessageHtml = splitIOUReportAction.message[0].html;

    // If we have an existing groupChatReport use it's pending fields, otherwise indicate that we are adding a chat
    if (!existingSplitChatReport) {
        splitChatReport.pendingFields = {
            createChat: CONST.RED_BRICK_ROAD_PENDING_ACTION.ADD,
        };
    }

    const optimisticData = [
        {
            // Use set for new reports because it doesn't exist yet, is faster,
            // and we need the data to be available when we navigate to the chat page
            onyxMethod: existingSplitChatReport ? Onyx.METHOD.MERGE : Onyx.METHOD.SET,
            key: `${ONYXKEYS.COLLECTION.REPORT}${splitChatReport.reportID}`,
            value: splitChatReport,
        },
        {
            onyxMethod: existingSplitChatReport ? Onyx.METHOD.MERGE : Onyx.METHOD.SET,
            key: `${ONYXKEYS.COLLECTION.REPORT_ACTIONS}${splitChatReport.reportID}`,
            value: {
                ...(existingSplitChatReport ? {} : {[splitCreatedReportAction.reportActionID]: splitCreatedReportAction}),
                [splitIOUReportAction.reportActionID]: splitIOUReportAction,
            },
        },
        {
            onyxMethod: Onyx.METHOD.SET,
            key: `${ONYXKEYS.COLLECTION.TRANSACTION}${splitTransaction.transactionID}`,
            value: splitTransaction,
        },
    ];

    const successData = [
        {
            onyxMethod: Onyx.METHOD.MERGE,
            key: `${ONYXKEYS.COLLECTION.REPORT_ACTIONS}${splitChatReport.reportID}`,
            value: {
                ...(existingSplitChatReport ? {} : {[splitCreatedReportAction.reportActionID]: {pendingAction: null}}),
                [splitIOUReportAction.reportActionID]: {pendingAction: null},
            },
        },
        {
            onyxMethod: Onyx.METHOD.MERGE,
            key: `${ONYXKEYS.COLLECTION.TRANSACTION}${splitTransaction.transactionID}`,
            value: {pendingAction: null},
        },
    ];

    if (!existingSplitChatReport) {
        successData.push({
            onyxMethod: Onyx.METHOD.MERGE,
            key: `${ONYXKEYS.COLLECTION.REPORT}${splitChatReport.reportID}`,
            value: {pendingFields: {createChat: null}},
        });
    }

    const failureData = [
        {
            onyxMethod: Onyx.METHOD.MERGE,
            key: `${ONYXKEYS.COLLECTION.TRANSACTION}${splitTransaction.transactionID}`,
            value: {
                errors: ErrorUtils.getMicroSecondOnyxError('iou.error.genericCreateFailureMessage'),
            },
        },
    ];

    if (existingSplitChatReport) {
        failureData.push({
            onyxMethod: Onyx.METHOD.MERGE,
            key: `${ONYXKEYS.COLLECTION.REPORT_ACTIONS}${splitChatReport.reportID}`,
            value: {
                [splitIOUReportAction.reportActionID]: {
                    errors: ErrorUtils.getMicroSecondOnyxError('iou.error.genericCreateFailureMessage'),
                },
            },
        });
    } else {
        failureData.push(
            {
                onyxMethod: Onyx.METHOD.MERGE,
                key: `${ONYXKEYS.COLLECTION.REPORT}${splitChatReport.reportID}`,
                value: {
                    errorFields: {
                        createChat: ErrorUtils.getMicroSecondOnyxError('report.genericCreateReportFailureMessage'),
                    },
                },
            },
            {
                onyxMethod: Onyx.METHOD.MERGE,
                key: `${ONYXKEYS.COLLECTION.REPORT_ACTIONS}${splitChatReport.reportID}`,
                value: {
                    [splitIOUReportAction.reportActionID]: {
                        errors: ErrorUtils.getMicroSecondOnyxError(null),
                    },
                },
            },
        );
    }

    // Loop through participants creating individual chats, iouReports and reportActionIDs as needed
    const splitAmount = IOUUtils.calculateAmount(participants.length, amount, currency, false);
    const splits = [{email: currentUserEmail, accountID: currentUserAccountID, amount: IOUUtils.calculateAmount(participants.length, amount, currency, true)}];

    const hasMultipleParticipants = participants.length > 1;
    _.each(participants, (participant) => {
        const email = isOwnPolicyExpenseChat ? '' : OptionsListUtils.addSMSDomainIfPhoneNumber(participant.login).toLowerCase();
        const accountID = isOwnPolicyExpenseChat ? 0 : Number(participant.accountID);
        if (email === currentUserEmail) {
            return;
        }

        // STEP 1: Get existing chat report OR build a new optimistic one
        // If we only have one participant and the request was initiated from the global create menu, i.e. !existingGroupChatReportID, the oneOnOneChatReport is the groupChatReport
        let oneOnOneChatReport;
        let isNewOneOnOneChatReport = false;
        let shouldCreateOptimisticPersonalDetails = false;

        // If this is a split between two people only and the function
        // wasn't provided with an existing group chat report id
        // or, if this is workspace chat, then the oneOnOneChatReport is the same as the splitChatReport
        if ((!hasMultipleParticipants && !existingSplitChatReportID) || isOwnPolicyExpenseChat) {
            oneOnOneChatReport = splitChatReport;
            shouldCreateOptimisticPersonalDetails = !existingSplitChatReport;
        } else {
            const existingChatReport = ReportUtils.getChatByParticipants([accountID]);
            isNewOneOnOneChatReport = !existingChatReport;
            shouldCreateOptimisticPersonalDetails = isNewOneOnOneChatReport;
            oneOnOneChatReport = existingChatReport || ReportUtils.buildOptimisticChatReport([accountID]);
        }

        // STEP 2: Get existing IOU report and update its total OR build a new optimistic one
        // For Control policy expense chats, if the report is already apprvoed, create a new expense report
        let isNewOneOnOneIOUReport =
            !oneOnOneChatReport.iouReportID ||
            (oneOnOneChatReport.iouReportID && isOwnPolicyExpenseChat && ReportUtils.isReportApproved(allReports[`${ONYXKEYS.COLLECTION.REPORT}${oneOnOneChatReport.iouReportID}`]));
        let oneOnOneIOUReport;
        if (!isNewOneOnOneIOUReport) {
            oneOnOneIOUReport = allReports[`${ONYXKEYS.COLLECTION.REPORT}${oneOnOneChatReport.iouReportID}`];
            if (isOwnPolicyExpenseChat) {
                // Because of the Expense reports are stored as negative values, we substract the total from the amount
                oneOnOneIOUReport.total -= splitAmount;
            } else {
                oneOnOneIOUReport = IOUUtils.updateIOUOwnerAndTotal(oneOnOneIOUReport, currentUserAccountID, splitAmount, currency);
            }
        } else {
            oneOnOneIOUReport = ReportUtils.buildOptimisticIOUReport(currentUserAccountID, accountID, splitAmount, oneOnOneChatReport.reportID, currency);
        }

        // STEP 3: Build optimistic transaction
        const oneOnOneTransaction = TransactionUtils.buildOptimisticTransaction(
            ReportUtils.isExpenseReport(oneOnOneIOUReport) ? -splitAmount : splitAmount,
            currency,
            oneOnOneIOUReport.reportID,
            comment,
            CONST.IOU.MONEY_REQUEST_TYPE.SPLIT,
            splitTransaction.transactionID,
        );

        // STEP 4: Build optimistic reportActions. We need:
        // 1. CREATED action for the chatReport
        // 2. CREATED action for the iouReport
        // 3. IOU action for the iouReport
        // 4. REPORTPREVIEW action for the chatReport
        // Note: The CREATED action for the IOU report must be optimistically generated before the IOU action so there's no chance that it appears after the IOU action in the chat
        const oneOnOneCreatedActionForChat = ReportUtils.buildOptimisticCreatedReportAction(currentUserEmail);
        const oneOnOneCreatedActionForIOU = ReportUtils.buildOptimisticCreatedReportAction(currentUserEmail);
        const oneOnOneIOUAction = ReportUtils.buildOptimisticIOUReportAction(
            CONST.IOU.REPORT_ACTION_TYPE.CREATE,
            splitAmount,
            currency,
            comment,
            [participant],
            oneOnOneTransaction.transactionID,
            '',
            oneOnOneIOUReport.reportID,
        );

        // Add optimistic personal details for new participants
        const oneOnOnePersonalDetailListAction = shouldCreateOptimisticPersonalDetails
            ? {
                  [accountID]: {
                      accountID,
                      avatar: UserUtils.getDefaultAvatarURL(accountID),
                      displayName: participant.displayName || email,
                      login: participant.login,
                  },
              }
            : undefined;

        let oneOnOneReportPreviewAction = ReportActionsUtils.getReportPreviewAction(oneOnOneChatReport.reportID, oneOnOneIOUReport.reportID);
        if (oneOnOneReportPreviewAction) {
            oneOnOneReportPreviewAction = ReportUtils.updateReportPreview(oneOnOneIOUReport, oneOnOneReportPreviewAction);
        } else {
            oneOnOneReportPreviewAction = ReportUtils.buildOptimisticReportPreview(oneOnOneChatReport, oneOnOneIOUReport);
        }

        // STEP 5: Build Onyx Data
        const [oneOnOneOptimisticData, oneOnOneSuccessData, oneOnOneFailureData] = buildOnyxDataForMoneyRequest(
            oneOnOneChatReport,
            oneOnOneIOUReport,
            oneOnOneTransaction,
            oneOnOneCreatedActionForChat,
            oneOnOneCreatedActionForIOU,
            oneOnOneIOUAction,
            oneOnOnePersonalDetailListAction,
            oneOnOneReportPreviewAction,
            isNewOneOnOneChatReport,
            isNewOneOnOneIOUReport,
        );

        const splitData = {
            email,
            accountID,
            amount: splitAmount,
            iouReportID: oneOnOneIOUReport.reportID,
            chatReportID: oneOnOneChatReport.reportID,
            transactionID: oneOnOneTransaction.transactionID,
            reportActionID: oneOnOneIOUAction.reportActionID,
            createdChatReportActionID: oneOnOneCreatedActionForChat.reportActionID,
            createdIOUReportActionID: oneOnOneCreatedActionForIOU.reportActionID,
            reportPreviewReportActionID: oneOnOneReportPreviewAction.reportActionID,
        };

        splits.push(splitData);
        optimisticData.push(...oneOnOneOptimisticData);
        successData.push(...oneOnOneSuccessData);
        failureData.push(...oneOnOneFailureData);
    });

    const splitData = {
        chatReportID: splitChatReport.reportID,
        transactionID: splitTransaction.transactionID,
        reportActionID: splitIOUReportAction.reportActionID,
        policyID: splitChatReport.policyID,
    };

    if (_.isEmpty(existingSplitChatReport)) {
        splitData.createdReportActionID = splitCreatedReportAction.reportActionID;
    }

    return {
        splitData,
        splits,
        onyxData: {optimisticData, successData, failureData},
    };
}

/**
 * @param {Array} participants
 * @param {String} currentUserLogin
 * @param {Number} currentUserAccountID
 * @param {Number} amount - always in smallest currency unit
 * @param {String} comment
 * @param {String} currency
 * @param {String} existingGroupChatReportID
 */
function splitBill(participants, currentUserLogin, currentUserAccountID, amount, comment, currency, existingGroupChatReportID = '') {
    const {splitData, splits, onyxData} = createSplitsAndOnyxData(participants, currentUserLogin, currentUserAccountID, amount, comment, currency, existingGroupChatReportID);

    API.write(
        'SplitBill',
        {
            reportID: splitData.chatReportID,
            amount,
            splits: JSON.stringify(splits),
            currency,
            comment,
            transactionID: splitData.transactionID,
            reportActionID: splitData.reportActionID,
            createdReportActionID: splitData.createdReportActionID,
            policyID: splitData.policyID,
        },
        onyxData,
    );

    resetMoneyRequestInfo();
    Navigation.dismissModal();
    Report.notifyNewAction(splitData.chatReportID, currentUserAccountID);
}

/**
 * @param {Array} participants
 * @param {String} currentUserLogin
 * @param {Number} currentUserAccountID
 * @param {Number} amount - always in smallest currency unit
 * @param {String} comment
 * @param {String} currency
 */
function splitBillAndOpenReport(participants, currentUserLogin, currentUserAccountID, amount, comment, currency) {
    const {splitData, splits, onyxData} = createSplitsAndOnyxData(participants, currentUserLogin, currentUserAccountID, amount, comment, currency);

    API.write(
        'SplitBillAndOpenReport',
        {
            reportID: splitData.chatReportID,
            amount,
            splits: JSON.stringify(splits),
            currency,
            comment,
            transactionID: splitData.transactionID,
            reportActionID: splitData.reportActionID,
            createdReportActionID: splitData.createdReportActionID,
        },
        onyxData,
    );

    resetMoneyRequestInfo();
    Navigation.dismissModal(splitData.chatReportID);
    Report.notifyNewAction(splitData.chatReportID, currentUserAccountID);
}

/**
 * @param {String} transactionID
 * @param {Number} transactionThreadReportID
 * @param {Object} transactionChanges
 */
function editMoneyRequest(transactionID, transactionThreadReportID, transactionChanges) {
    // STEP 1: Get all collections we're updating
    const transactionThread = allReports[`${ONYXKEYS.COLLECTION.REPORT}${transactionThreadReportID}`];
    const transaction = allTransactions[`${ONYXKEYS.COLLECTION.TRANSACTION}${transactionID}`];
    const iouReport = allReports[`${ONYXKEYS.COLLECTION.REPORT}${transactionThread.parentReportID}`];
    const isFromExpenseReport = ReportUtils.isExpenseReport(iouReport);

    // STEP 2: Build new modified expense report action.
    const updatedReportAction = ReportUtils.buildOptimisticModifiedExpenseReportAction(transactionThread, transaction, transactionChanges, isFromExpenseReport);
    const updatedTransaction = TransactionUtils.getUpdatedTransaction(transaction, transactionChanges, isFromExpenseReport);
    // STEP 3: Compute the IOU total and update the report preview message so LHN amount owed is correct
    // STEP 4: Compose the optimistic data
    const optimisticData = [
        {
            onyxMethod: Onyx.METHOD.MERGE,
            key: `${ONYXKEYS.COLLECTION.REPORT_ACTIONS}${transactionThread.reportID}`,
            value: {
                [updatedReportAction.reportActionID]: updatedReportAction,
            },
        },
        {
            onyxMethod: Onyx.METHOD.MERGE,
            key: `${ONYXKEYS.COLLECTION.TRANSACTION}${transactionID}`,
            value: updatedTransaction,
        },
    ];

    const successData = [
        {
            onyxMethod: Onyx.METHOD.MERGE,
            key: `${ONYXKEYS.COLLECTION.REPORT_ACTIONS}${transactionThread.reportID}`,
            value: {
                [updatedReportAction.reportActionID]: {pendingAction: null},
            },
        },
        {
            onyxMethod: Onyx.METHOD.MERGE,
            key: `${ONYXKEYS.COLLECTION.TRANSACTION}${transactionID}`,
            value: {pendingAction: null},
        },
    ];

    const failureData = [
        {
            onyxMethod: Onyx.METHOD.MERGE,
            key: `${ONYXKEYS.COLLECTION.REPORT_ACTIONS}${transactionThread.reportID}`,
            value: {
                [updatedReportAction.reportActionID]: updatedReportAction,
            },
        },
        {
            onyxMethod: Onyx.METHOD.MERGE,
            key: `${ONYXKEYS.COLLECTION.TRANSACTION}${transactionID}`,
            value: transaction,
        },
        {
            onyxMethod: Onyx.METHOD.MERGE,
            key: `${ONYXKEYS.COLLECTION.REPORT}${iouReport.report}`,
            value: iouReport,
        },
    ];

    // STEP 6: Call the API endpoint
    const {created, amount, currency, comment} = ReportUtils.getTransactionDetails(updatedTransaction);
    API.write(
        'EditMoneyRequest',
        {
            transactionID,
            reportActionID: updatedReportAction.reportActionID,
            created,
            amount,
            currency,
            comment,
        },
        {optimisticData, successData, failureData},
    );
}

/**
 * @param {String} transactionID
 * @param {Object} reportAction - the money request reportAction we are deleting
 * @param {Boolean} isSingleTransactionView
 */
function deleteMoneyRequest(transactionID, reportAction, isSingleTransactionView = false) {
    // STEP 1: Get all collections we're updating
    const iouReport = allReports[`${ONYXKEYS.COLLECTION.REPORT}${reportAction.originalMessage.IOUReportID}`];
    const chatReport = allReports[`${ONYXKEYS.COLLECTION.REPORT}${iouReport.chatReportID}`];
    const reportPreviewAction = ReportActionsUtils.getReportPreviewAction(iouReport.chatReportID, iouReport.reportID);
    const transaction = allTransactions[`${ONYXKEYS.COLLECTION.TRANSACTION}${transactionID}`];
    const transactionThreadID = reportAction.childReportID;
    let transactionThread = null;
    if (transactionThreadID) {
        transactionThread = allReports[`${ONYXKEYS.COLLECTION.REPORT}${transactionThreadID}`];
    }

    // STEP 2: Decide if we need to:
    // 1. Delete the transactionThread - delete if there are no visible comments in the thread
    // 2. Update the iouPreview to show [Deleted request] - update if the transactionThread exists AND it isn't being deleted
    const shouldDeleteTransactionThread = transactionThreadID ? ReportActionsUtils.getLastVisibleMessage(transactionThreadID).lastMessageText.length === 0 : false;
    const shouldShowDeletedRequestMessage = transactionThreadID && !shouldDeleteTransactionThread;

    // STEP 3: Update the IOU reportAction and decide if the iouReport should be deleted. We delete the iouReport if there are no visible comments left in the report.
    const updatedReportAction = {
        [reportAction.reportActionID]: {
            pendingAction: shouldShowDeletedRequestMessage ? CONST.RED_BRICK_ROAD_PENDING_ACTION.UPDATE : CONST.RED_BRICK_ROAD_PENDING_ACTION.DELETE,
            previousMessage: reportAction.message,
            message: [
                {
                    type: 'COMMENT',
                    html: '',
                    text: '',
                    isEdited: true,
                    isDeletedParentAction: shouldShowDeletedRequestMessage,
                },
            ],
            originalMessage: {
                IOUTransactionID: null,
            },
            errors: null,
        },
    };

    const lastVisibleAction = ReportActionsUtils.getLastVisibleAction(iouReport.reportID, updatedReportAction);
    const iouReportLastMessageText = ReportActionsUtils.getLastVisibleMessage(iouReport.reportID, updatedReportAction).lastMessageText;
    const shouldDeleteIOUReport =
        iouReportLastMessageText.length === 0 && !ReportActionsUtils.isDeletedParentAction(lastVisibleAction) && (!transactionThreadID || shouldDeleteTransactionThread);

    // STEP 4: Update the iouReport and reportPreview with new totals and messages if it wasn't deleted
    let updatedIOUReport = null;
    let updatedReportPreviewAction = null;
    if (!shouldDeleteIOUReport) {
        if (ReportUtils.isExpenseReport(iouReport)) {
            updatedIOUReport = {...iouReport};

            // Because of the Expense reports are stored as negative values, we add the total from the amount
            updatedIOUReport.total += TransactionUtils.getAmount(transaction, true);
        } else {
            updatedIOUReport = IOUUtils.updateIOUOwnerAndTotal(
                iouReport,
                reportAction.actorAccountID,
                TransactionUtils.getAmount(transaction, false),
                TransactionUtils.getCurrency(transaction),
                true,
            );
        }

        updatedIOUReport.lastMessageText = iouReportLastMessageText;
        updatedIOUReport.lastVisibleActionCreated = lastVisibleAction.created;

        updatedReportPreviewAction = {...reportPreviewAction};
        const messageText = Localize.translateLocal('iou.payerOwesAmount', {
            payer: updatedIOUReport.managerEmail,
            amount: CurrencyUtils.convertToDisplayString(updatedIOUReport.total, updatedIOUReport.currency),
        });
        updatedReportPreviewAction.message[0].text = messageText;
        updatedReportPreviewAction.message[0].html = messageText;
        if (reportPreviewAction.childMoneyRequestCount > 0) {
            updatedReportPreviewAction.childMoneyRequestCount = reportPreviewAction.childMoneyRequestCount - 1;
        }
    }

    // STEP 5: Build Onyx data
    const optimisticData = [
        {
            onyxMethod: Onyx.METHOD.SET,
            key: `${ONYXKEYS.COLLECTION.TRANSACTION}${transactionID}`,
            value: null,
        },
        ...(shouldDeleteTransactionThread
            ? [
                  {
                      onyxMethod: Onyx.METHOD.SET,
                      key: `${ONYXKEYS.COLLECTION.REPORT}${transactionThreadID}`,
                      value: null,
                  },
                  {
                      onyxMethod: Onyx.METHOD.SET,
                      key: `${ONYXKEYS.COLLECTION.REPORT_ACTIONS}${transactionThreadID}`,
                      value: null,
                  },
              ]
            : []),
        {
            onyxMethod: shouldDeleteIOUReport ? Onyx.METHOD.SET : Onyx.METHOD.MERGE,
            key: `${ONYXKEYS.COLLECTION.REPORT_ACTIONS}${iouReport.reportID}`,
            value: shouldDeleteIOUReport ? null : updatedReportAction,
        },
        {
            onyxMethod: shouldDeleteIOUReport ? Onyx.METHOD.SET : Onyx.METHOD.MERGE,
            key: `${ONYXKEYS.COLLECTION.REPORT}${iouReport.reportID}`,
            value: updatedIOUReport,
        },
        {
            onyxMethod: Onyx.METHOD.MERGE,
            key: `${ONYXKEYS.COLLECTION.REPORT_ACTIONS}${chatReport.reportID}`,
            value: {
                [reportPreviewAction.reportActionID]: updatedReportPreviewAction,
            },
        },
        ...(shouldDeleteIOUReport
            ? [
                  {
                      onyxMethod: Onyx.METHOD.MERGE,
                      key: `${ONYXKEYS.COLLECTION.REPORT}${chatReport.reportID}`,
                      value: {
                          hasOutstandingIOU: false,
                          iouReportID: null,
                          lastMessageText: ReportActionsUtils.getLastVisibleMessage(iouReport.chatReportID, {[reportPreviewAction.reportActionID]: null}).lastMessageText,
                          lastVisibleActionCreated: ReportActionsUtils.getLastVisibleAction(iouReport.chatReportID, {[reportPreviewAction.reportActionID]: null}).created,
                      },
                  },
              ]
            : []),
    ];

    const successData = [
        {
            onyxMethod: Onyx.METHOD.MERGE,
            key: `${ONYXKEYS.COLLECTION.REPORT_ACTIONS}${iouReport.reportID}`,
            value: {
                [reportAction.reportActionID]: {pendingAction: null},
            },
        },
    ];

    const failureData = [
        {
            onyxMethod: Onyx.METHOD.SET,
            key: `${ONYXKEYS.COLLECTION.TRANSACTION}${transactionID}`,
            value: transaction,
        },
        ...(shouldDeleteTransactionThread
            ? [
                  {
                      onyxMethod: Onyx.METHOD.SET,
                      key: `${ONYXKEYS.COLLECTION.REPORT}${transactionThreadID}`,
                      value: transactionThread,
                  },
              ]
            : []),
        {
            onyxMethod: Onyx.METHOD.MERGE,
            key: `${ONYXKEYS.COLLECTION.REPORT_ACTIONS}${iouReport.reportID}`,
            value: {
                [reportAction.reportActionID]: {
                    ...reportAction,
                    errors: ErrorUtils.getMicroSecondOnyxError('iou.error.genericDeleteFailureMessage'),
                },
            },
        },
        {
            onyxMethod: shouldDeleteIOUReport ? Onyx.METHOD.SET : Onyx.METHOD.MERGE,
            key: `${ONYXKEYS.COLLECTION.REPORT}${iouReport.reportID}`,
            value: iouReport,
        },
        {
            onyxMethod: Onyx.METHOD.MERGE,
            key: `${ONYXKEYS.COLLECTION.REPORT_ACTIONS}${chatReport.reportID}`,
            value: {
                [reportPreviewAction.reportActionID]: reportPreviewAction,
            },
        },
        ...(shouldDeleteIOUReport
            ? [
                  {
                      onyxMethod: Onyx.METHOD.MERGE,
                      key: `${ONYXKEYS.COLLECTION.REPORT}${chatReport.reportID}`,
                      value: chatReport,
                  },
              ]
            : []),
    ];

    // STEP 6: Make the API request
    API.write(
        'DeleteMoneyRequest',
        {
            transactionID,
            reportActionID: reportAction.reportActionID,
        },
        {optimisticData, successData, failureData},
    );

    // STEP 7: Navigate the user depending on which page they are on and which resources were deleted
    if (isSingleTransactionView && shouldDeleteTransactionThread && !shouldDeleteIOUReport) {
        // Pop the deleted report screen before navigating. This prevents navigating to the Concierge chat due to the missing report.
        Navigation.goBack();
        Navigation.navigate(ROUTES.getReportRoute(iouReport.reportID));
        return;
    }

    if (shouldDeleteIOUReport) {
        // Pop the deleted report screen before navigating. This prevents navigating to the Concierge chat due to the missing report.
        Navigation.goBack();
        Navigation.navigate(ROUTES.getReportRoute(iouReport.chatReportID));
    }
}

/**
 * @param {Number} amount
 * @param {String} submitterPayPalMeAddress
 * @param {String} currency
 * @returns {String}
 */
function buildPayPalPaymentUrl(amount, submitterPayPalMeAddress, currency) {
    return `https://paypal.me/${submitterPayPalMeAddress}/${Math.abs(amount) / 100}${currency}`;
}

/**
 * @param {Object} report
 * @param {Number} amount
 * @param {String} currency
 * @param {String} comment
 * @param {String} paymentMethodType
 * @param {String} managerID - Account ID of the person sending the money
 * @param {Object} recipient - The user receiving the money
 * @returns {Object}
 */
function getSendMoneyParams(report, amount, currency, comment, paymentMethodType, managerID, recipient) {
    const recipientEmail = OptionsListUtils.addSMSDomainIfPhoneNumber(recipient.login);
    const recipientAccountID = Number(recipient.accountID);
    const newIOUReportDetails = JSON.stringify({
        amount,
        currency,
        requestorEmail: recipientEmail,
        requestorAccountID: recipientAccountID,
        comment,
        idempotencyKey: Str.guid(),
    });

    let chatReport = report.reportID ? report : null;
    let isNewChat = false;
    if (!chatReport) {
        chatReport = ReportUtils.getChatByParticipants([recipientAccountID]);
    }
    if (!chatReport) {
        chatReport = ReportUtils.buildOptimisticChatReport([recipientAccountID]);
        isNewChat = true;
    }
    const optimisticIOUReport = ReportUtils.buildOptimisticIOUReport(recipientAccountID, managerID, amount, chatReport.reportID, currency, true);

    const optimisticTransaction = TransactionUtils.buildOptimisticTransaction(amount * 100, currency, optimisticIOUReport.reportID, comment);
    const optimisticTransactionData = {
        onyxMethod: Onyx.METHOD.SET,
        key: `${ONYXKEYS.COLLECTION.TRANSACTION}${optimisticTransaction.transactionID}`,
        value: optimisticTransaction,
    };

    // Note: The created action must be optimistically generated before the IOU action so there's no chance that the created action appears after the IOU action in the chat
    const optimisticCreatedAction = ReportUtils.buildOptimisticCreatedReportAction(recipientEmail);
    const optimisticIOUReportAction = ReportUtils.buildOptimisticIOUReportAction(
        CONST.IOU.REPORT_ACTION_TYPE.PAY,
        amount,
        currency,
        comment,
        [recipient],
        optimisticTransaction.transactionID,
        paymentMethodType,
        optimisticIOUReport.reportID,
        false,
        true,
    );

    const reportPreviewAction = ReportUtils.buildOptimisticReportPreview(chatReport, optimisticIOUReport);

    // First, add data that will be used in all cases
    const optimisticChatReportData = {
        onyxMethod: Onyx.METHOD.MERGE,
        key: `${ONYXKEYS.COLLECTION.REPORT}${chatReport.reportID}`,
        value: {
            ...chatReport,
            lastReadTime: DateUtils.getDBTime(),
            lastVisibleActionCreated: reportPreviewAction.created,
        },
    };
    const optimisticIOUReportData = {
        onyxMethod: Onyx.METHOD.SET,
        key: `${ONYXKEYS.COLLECTION.REPORT}${optimisticIOUReport.reportID}`,
        value: {
            ...optimisticIOUReport,
            lastMessageText: optimisticIOUReportAction.message[0].text,
            lastMessageHtml: optimisticIOUReportAction.message[0].html,
        },
    };
    const optimisticIOUReportActionsData = {
        onyxMethod: Onyx.METHOD.MERGE,
        key: `${ONYXKEYS.COLLECTION.REPORT_ACTIONS}${optimisticIOUReport.reportID}`,
        value: {
            [optimisticIOUReportAction.reportActionID]: {
                ...optimisticIOUReportAction,
                pendingAction: CONST.RED_BRICK_ROAD_PENDING_ACTION.ADD,
            },
        },
    };
    const optimisticChatReportActionsData = {
        onyxMethod: Onyx.METHOD.SET,
        key: `${ONYXKEYS.COLLECTION.REPORT_ACTIONS}${chatReport.reportID}`,
        value: {
            [reportPreviewAction.reportActionID]: reportPreviewAction,
        },
    };

    const successData = [
        {
            onyxMethod: Onyx.METHOD.MERGE,
            key: `${ONYXKEYS.COLLECTION.REPORT_ACTIONS}${optimisticIOUReport.reportID}`,
            value: {
                [optimisticIOUReportAction.reportActionID]: {
                    pendingAction: null,
                },
            },
        },
        {
            onyxMethod: Onyx.METHOD.MERGE,
            key: `${ONYXKEYS.COLLECTION.TRANSACTION}${optimisticTransaction.transactionID}`,
            value: {pendingAction: null},
        },
        {
            onyxMethod: Onyx.METHOD.MERGE,
            key: `${ONYXKEYS.COLLECTION.REPORT_ACTIONS}${chatReport.reportID}`,
            value: {
                [reportPreviewAction.reportActionID]: {
                    pendingAction: null,
                },
            },
        },
    ];

    const failureData = [
        {
            onyxMethod: Onyx.METHOD.MERGE,
            key: `${ONYXKEYS.COLLECTION.TRANSACTION}${optimisticTransaction.transactionID}`,
            value: {
                errors: ErrorUtils.getMicroSecondOnyxError('iou.error.other'),
            },
        },
    ];

    let optimisticPersonalDetailListData = {};

    // Now, let's add the data we need just when we are creating a new chat report
    if (isNewChat) {
        // Change the method to set for new reports because it doesn't exist yet, is faster,
        // and we need the data to be available when we navigate to the chat page
        optimisticChatReportData.onyxMethod = Onyx.METHOD.SET;
        optimisticIOUReportData.onyxMethod = Onyx.METHOD.SET;

        // Set and clear pending fields on the chat report
        optimisticChatReportData.value.pendingFields = {createChat: CONST.RED_BRICK_ROAD_PENDING_ACTION.ADD};
        successData.push({
            onyxMethod: Onyx.METHOD.MERGE,
            key: optimisticChatReportData.key,
            value: {pendingFields: null},
        });
        failureData.push(
            {
                onyxMethod: Onyx.METHOD.MERGE,
                key: optimisticChatReportData.key,
                value: {
                    errorFields: {
                        createChat: ErrorUtils.getMicroSecondOnyxError('report.genericCreateReportFailureMessage'),
                    },
                },
            },
            {
                onyxMethod: Onyx.METHOD.MERGE,
                key: `${ONYXKEYS.COLLECTION.REPORT_ACTIONS}${optimisticIOUReport.reportID}`,
                value: {
                    [optimisticIOUReportAction.reportActionID]: {
                        errors: ErrorUtils.getMicroSecondOnyxError(null),
                    },
                },
            },
        );

        // Add optimistic personal details for recipient
        optimisticPersonalDetailListData = {
            onyxMethod: Onyx.METHOD.MERGE,
            key: ONYXKEYS.PERSONAL_DETAILS_LIST,
            value: {
                [recipientAccountID]: {
                    accountID: recipientAccountID,
                    avatar: UserUtils.getDefaultAvatarURL(recipient.accountID),
                    displayName: recipient.displayName || recipient.login,
                    login: recipient.login,
                },
            },
        };

        // Add an optimistic created action to the optimistic chat reportActions data
        optimisticChatReportActionsData.value[optimisticCreatedAction.reportActionID] = optimisticCreatedAction;
    } else {
        failureData.push({
            onyxMethod: Onyx.METHOD.MERGE,
            key: `${ONYXKEYS.COLLECTION.REPORT_ACTIONS}${optimisticIOUReport.reportID}`,
            value: {
                [optimisticIOUReportAction.reportActionID]: {
                    errors: ErrorUtils.getMicroSecondOnyxError('iou.error.other'),
                },
            },
        });
    }

    const optimisticData = [optimisticChatReportData, optimisticIOUReportData, optimisticChatReportActionsData, optimisticIOUReportActionsData, optimisticTransactionData];
    if (!_.isEmpty(optimisticPersonalDetailListData)) {
        optimisticData.push(optimisticPersonalDetailListData);
    }

    return {
        params: {
            iouReportID: optimisticIOUReport.reportID,
            chatReportID: chatReport.reportID,
            reportActionID: optimisticIOUReportAction.reportActionID,
            paymentMethodType,
            transactionID: optimisticTransaction.transactionID,
            newIOUReportDetails,
            createdReportActionID: isNewChat ? optimisticCreatedAction.reportActionID : 0,
            reportPreviewReportActionID: reportPreviewAction.reportActionID,
        },
        optimisticData,
        successData,
        failureData,
    };
}

/**
 * @param {Object} chatReport
 * @param {Object} iouReport
 * @param {Object} recipient
 * @param {String} paymentMethodType
 * @returns {Object}
 */
function getPayMoneyRequestParams(chatReport, iouReport, recipient, paymentMethodType) {
    const optimisticIOUReportAction = ReportUtils.buildOptimisticIOUReportAction(
        CONST.IOU.REPORT_ACTION_TYPE.PAY,
        iouReport.total,
        iouReport.currency,
        '',
        [recipient],
        '',
        paymentMethodType,
        iouReport.reportID,
        true,
    );

    const optimisticReportPreviewAction = ReportUtils.updateReportPreview(iouReport, ReportActionsUtils.getReportPreviewAction(chatReport.reportID, iouReport.reportID));

    const optimisticData = [
        {
            onyxMethod: Onyx.METHOD.MERGE,
            key: `${ONYXKEYS.COLLECTION.REPORT}${chatReport.reportID}`,
            value: {
                ...chatReport,
                lastReadTime: DateUtils.getDBTime(),
                lastVisibleActionCreated: optimisticIOUReportAction.created,
                hasOutstandingIOU: false,
                iouReportID: null,
                lastMessageText: optimisticIOUReportAction.message[0].text,
                lastMessageHtml: optimisticIOUReportAction.message[0].html,
            },
        },
        {
            onyxMethod: Onyx.METHOD.MERGE,
            key: `${ONYXKEYS.COLLECTION.REPORT_ACTIONS}${iouReport.reportID}`,
            value: {
                [optimisticIOUReportAction.reportActionID]: {
                    ...optimisticIOUReportAction,
                    pendingAction: CONST.RED_BRICK_ROAD_PENDING_ACTION.ADD,
                },
            },
        },
        {
            onyxMethod: Onyx.METHOD.MERGE,
            key: `${ONYXKEYS.COLLECTION.REPORT_ACTIONS}${chatReport.reportID}`,
            value: {
                [optimisticReportPreviewAction.reportActionID]: optimisticReportPreviewAction,
            },
        },
        {
            onyxMethod: Onyx.METHOD.MERGE,
            key: `${ONYXKEYS.COLLECTION.REPORT}${iouReport.reportID}`,
            value: {
                ...iouReport,
                lastMessageText: optimisticIOUReportAction.message[0].text,
                lastMessageHtml: optimisticIOUReportAction.message[0].html,
                hasOutstandingIOU: false,
                stateNum: CONST.REPORT.STATE_NUM.SUBMITTED,
            },
        },
        {
            onyxMethod: Onyx.METHOD.MERGE,
            key: ONYXKEYS.NVP_LAST_PAYMENT_METHOD,
            value: {[iouReport.policyID]: paymentMethodType},
        },
    ];

    const successData = [
        {
            onyxMethod: Onyx.METHOD.MERGE,
            key: `${ONYXKEYS.COLLECTION.REPORT_ACTIONS}${iouReport.reportID}`,
            value: {
                [optimisticIOUReportAction.reportActionID]: {
                    pendingAction: null,
                },
            },
        },
    ];

    const failureData = [
        {
            onyxMethod: Onyx.METHOD.MERGE,
            key: `${ONYXKEYS.COLLECTION.REPORT_ACTIONS}${iouReport.reportID}`,
            value: {
                [optimisticIOUReportAction.reportActionID]: {
                    errors: ErrorUtils.getMicroSecondOnyxError('iou.error.other'),
                },
            },
        },
        {
            onyxMethod: Onyx.METHOD.MERGE,
            key: `${ONYXKEYS.COLLECTION.REPORT_ACTIONS}${chatReport.reportID}`,
            value: {
                [optimisticReportPreviewAction.reportActionID]: {
                    created: optimisticReportPreviewAction.created,
                },
            },
        },
    ];

    return {
        params: {
            iouReportID: iouReport.reportID,
            chatReportID: chatReport.reportID,
            reportActionID: optimisticIOUReportAction.reportActionID,
            paymentMethodType,
        },
        optimisticData,
        successData,
        failureData,
    };
}

/**
 * @param {Object} report
 * @param {Number} amount
 * @param {String} currency
 * @param {String} comment
 * @param {String} managerID - Account ID of the person sending the money
 * @param {Object} recipient - The user receiving the money
 */
function sendMoneyElsewhere(report, amount, currency, comment, managerID, recipient) {
    const {params, optimisticData, successData, failureData} = getSendMoneyParams(report, amount, currency, comment, CONST.IOU.PAYMENT_TYPE.ELSEWHERE, managerID, recipient);

    API.write('SendMoneyElsewhere', params, {optimisticData, successData, failureData});

    resetMoneyRequestInfo();
    Navigation.dismissModal(params.chatReportID);
    Report.notifyNewAction(params.chatReportID, managerID);
}

/**
 * @param {Object} report
 * @param {Number} amount
 * @param {String} currency
 * @param {String} comment
 * @param {String} managerID - Account ID of the person sending the money
 * @param {Object} recipient - The user receiving the money
 */
function sendMoneyWithWallet(report, amount, currency, comment, managerID, recipient) {
    const {params, optimisticData, successData, failureData} = getSendMoneyParams(report, amount, currency, comment, CONST.IOU.PAYMENT_TYPE.EXPENSIFY, managerID, recipient);

    API.write('SendMoneyWithWallet', params, {optimisticData, successData, failureData});

    resetMoneyRequestInfo();
    Navigation.dismissModal(params.chatReportID);
    Report.notifyNewAction(params.chatReportID, managerID);
}

/**
 * @param {Object} report
 * @param {Number} amount
 * @param {String} currency
 * @param {String} comment
 * @param {String} managerID - Account ID of the person sending the money
 * @param {Object} recipient - The user receiving the money
 */
function sendMoneyViaPaypal(report, amount, currency, comment, managerID, recipient) {
    const {params, optimisticData, successData, failureData} = getSendMoneyParams(report, amount, currency, comment, CONST.IOU.PAYMENT_TYPE.PAYPAL_ME, managerID, recipient);

    API.write('SendMoneyViaPaypal', params, {optimisticData, successData, failureData});

    resetMoneyRequestInfo();
    Navigation.dismissModal(params.chatReportID);
    Report.notifyNewAction(params.chatReportID, managerID);

    asyncOpenURL(Promise.resolve(), buildPayPalPaymentUrl(amount, recipient.payPalMeAddress, currency));
}

function approveMoneyRequest(expenseReport) {
    const optimisticIOUReportAction = ReportUtils.buildOptimisticApprovedReportAction(expenseReport.total, expenseReport.currency, expenseReport.reportID);

    const optimisticReportActionsData = {
        onyxMethod: Onyx.METHOD.MERGE,
        key: `${ONYXKEYS.COLLECTION.REPORT_ACTIONS}${expenseReport.reportID}`,
        value: {
            [optimisticIOUReportAction.reportActionID]: {
                ...optimisticIOUReportAction,
                pendingAction: CONST.RED_BRICK_ROAD_PENDING_ACTION.ADD,
            },
        },
    };
    const optimisticIOUReportData = {
        onyxMethod: Onyx.METHOD.MERGE,
        key: `${ONYXKEYS.COLLECTION.REPORT}${expenseReport.reportID}`,
        value: {
            ...expenseReport,
            lastMessageText: optimisticIOUReportAction.message[0].text,
            lastMessageHtml: optimisticIOUReportAction.message[0].html,
            stateNum: CONST.REPORT.STATE_NUM.SUBMITTED,
            statusNum: CONST.REPORT.STATUS.APPROVED,
        },
    };
    const optimisticData = [optimisticIOUReportData, optimisticReportActionsData];

    const successData = [
        {
            onyxMethod: Onyx.METHOD.MERGE,
            key: `${ONYXKEYS.COLLECTION.REPORT_ACTIONS}${expenseReport.reportID}`,
            value: {
                [optimisticIOUReportAction.reportActionID]: {
                    pendingAction: null,
                },
            },
        },
    ];

    const failureData = [
        {
            onyxMethod: Onyx.METHOD.MERGE,
            key: `${ONYXKEYS.COLLECTION.REPORT_ACTIONS}${expenseReport.reportID}`,
            value: {
                [expenseReport.reportActionID]: {
                    errors: ErrorUtils.getMicroSecondOnyxError('iou.error.other'),
                },
            },
        },
    ];

    API.write('ApproveMoneyRequest', {reportID: expenseReport.reportID, approvedReportActionID: optimisticIOUReportAction.reportActionID}, {optimisticData, successData, failureData});
}

/**
 * @param {String} paymentType
 * @param {Object} chatReport
 * @param {Object} iouReport
 * @param {String} reimbursementBankAccountState
 */
function payMoneyRequest(paymentType, chatReport, iouReport) {
    const recipient = {
        login: iouReport.ownerEmail,
        accountID: iouReport.ownerAccountID,
        payPalMeAddress: iouReport.submitterPayPalMeAddress,
    };
    const {params, optimisticData, successData, failureData} = getPayMoneyRequestParams(chatReport, iouReport, recipient, paymentType);

    // For now we need to call the PayMoneyRequestWithWallet API since PayMoneyRequest was not updated to work with
    // Expensify Wallets.
    const apiCommand = paymentType === CONST.IOU.PAYMENT_TYPE.EXPENSIFY ? 'PayMoneyRequestWithWallet' : 'PayMoneyRequest';

    API.write(apiCommand, params, {optimisticData, successData, failureData});
    Navigation.dismissModal(chatReport.reportID);
    if (paymentType === CONST.IOU.PAYMENT_TYPE.PAYPAL_ME) {
        asyncOpenURL(Promise.resolve(), buildPayPalPaymentUrl(iouReport.total, recipient.payPalMeAddress, iouReport.currency));
    }
}

/**
 * Initialize money request info and navigate to the MoneyRequest page
 * @param {String} iouType
 * @param {String} reportID
 */
function startMoneyRequest(iouType, reportID = '') {
    resetMoneyRequestInfo(`${iouType}${reportID}`);
    Navigation.navigate(ROUTES.getMoneyRequestRoute(iouType, reportID));
}

/**
 * @param {String} id
 */
function setMoneyRequestId(id) {
    Onyx.merge(ONYXKEYS.IOU, {id});
}

/**
 * @param {Number} amount
 */
function setMoneyRequestAmount(amount) {
    Onyx.merge(ONYXKEYS.IOU, {amount});
}

/**
 * @param {String} currency
 */
function setMoneyRequestCurrency(currency) {
    Onyx.merge(ONYXKEYS.IOU, {currency});
}

/**
 * @param {String} comment
 */
function setMoneyRequestDescription(comment) {
    Onyx.merge(ONYXKEYS.IOU, {comment: comment.trim()});
}

/**
 * @param {Object[]} participants
 */
function setMoneyRequestParticipants(participants) {
    Onyx.merge(ONYXKEYS.IOU, {participants});
}

/**
 * @param {String} receiptPath
 * @param {String} receiptSource
 */
function setMoneyRequestReceipt(receiptPath, receiptSource) {
    Onyx.merge(ONYXKEYS.IOU, {receiptPath, receiptSource});
}

function createEmptyTransaction() {
    const transactionID = NumberUtils.rand64();
    Onyx.merge(`${ONYXKEYS.COLLECTION.TRANSACTION}${transactionID}`, {transactionID});
    Onyx.merge(ONYXKEYS.IOU, {transactionID});
}

/**
 * Navigates to the next IOU page based on where the IOU request was started
 *
 * @param {Object} iou
 * @param {String} iouType
 * @param {String} reportID
 * @param {Object} report
 */
function navigateToNextPage(iou, iouType, reportID, report) {
    const moneyRequestID = `${iouType}${reportID}`;
    const shouldReset = iou.id !== moneyRequestID;
    // If the money request ID in Onyx does not match the ID from params, we want to start a new request
    // with the ID from params. We need to clear the participants in case the new request is initiated from FAB.
    if (shouldReset) {
        resetMoneyRequestInfo(moneyRequestID);
    }

    // If a request is initiated on a report, skip the participants selection step and navigate to the confirmation page.
    if (report.reportID) {
        // Reinitialize the participants when the money request ID in Onyx does not match the ID from params
        if (_.isEmpty(iou.participants) || shouldReset) {
            const currentUserAccountID = currentUserPersonalDetails.accountID;
            const participants = ReportUtils.isPolicyExpenseChat(report)
                ? [{reportID: report.reportID, isPolicyExpenseChat: true, selected: true}]
                : _.chain(report.participantAccountIDs)
                      .filter((accountID) => currentUserAccountID !== accountID)
                      .map((accountID) => ({accountID, selected: true}))
                      .value();
            setMoneyRequestParticipants(participants);
        }
        Navigation.navigate(ROUTES.getMoneyRequestConfirmationRoute(iouType, reportID));
        return;
    }
    Navigation.navigate(ROUTES.getMoneyRequestParticipantsRoute(iouType));
}

export {
    createDistanceRequest,
    editMoneyRequest,
    deleteMoneyRequest,
    splitBill,
    splitBillAndOpenReport,
    requestMoney,
    sendMoneyElsewhere,
    sendMoneyViaPaypal,
    approveMoneyRequest,
    payMoneyRequest,
    sendMoneyWithWallet,
    startMoneyRequest,
    resetMoneyRequestInfo,
    setMoneyRequestId,
    setMoneyRequestAmount,
    setMoneyRequestCurrency,
    setMoneyRequestDescription,
    setMoneyRequestParticipants,
    setMoneyRequestReceipt,
    createEmptyTransaction,
    navigateToNextPage,
};<|MERGE_RESOLUTION|>--- conflicted
+++ resolved
@@ -594,13 +594,8 @@
     const existingSplitChatReport = existingSplitChatReportID
         ? allReports[`${ONYXKEYS.COLLECTION.REPORT}${existingSplitChatReportID}`]
         : ReportUtils.getChatByParticipants(participantAccountIDs);
-<<<<<<< HEAD
-    const groupChatReport = existingGroupChatReport || ReportUtils.buildOptimisticChatReport(participantAccountIDs);
-    const isOwnPolicyExpenseChat = groupChatReport.isOwnPolicyExpenseChat;
-=======
     const splitChatReport = existingSplitChatReport || ReportUtils.buildOptimisticChatReport(participantAccountIDs);
     const isOwnPolicyExpenseChat = splitChatReport.isOwnPolicyExpenseChat;
->>>>>>> b02310b5
 
     // ReportID is -2 (aka "deleted") on the group transaction: https://github.com/Expensify/Auth/blob/3fa2698654cd4fbc30f9de38acfca3fbeb7842e4/auth/command/SplitTransaction.cpp#L24-L27
     const formattedParticipants = isOwnPolicyExpenseChat

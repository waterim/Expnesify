import {format} from 'date-fns';
import fastMerge from 'expensify-common/lib/fastMerge';
import Str from 'expensify-common/lib/str';
import lodashGet from 'lodash/get';
import lodashHas from 'lodash/has';
import Onyx from 'react-native-onyx';
import _ from 'underscore';
import ReceiptGeneric from '@assets/images/receipt-generic.png';
import * as API from '@libs/API';
import * as CurrencyUtils from '@libs/CurrencyUtils';
import DateUtils from '@libs/DateUtils';
import * as ErrorUtils from '@libs/ErrorUtils';
import * as FileUtils from '@libs/fileDownload/FileUtils';
import * as IOUUtils from '@libs/IOUUtils';
import * as LocalePhoneNumber from '@libs/LocalePhoneNumber';
import * as Localize from '@libs/Localize';
import Navigation from '@libs/Navigation/Navigation';
import * as NumberUtils from '@libs/NumberUtils';
import * as OptionsListUtils from '@libs/OptionsListUtils';
import Permissions from '@libs/Permissions';
import * as PolicyUtils from '@libs/PolicyUtils';
import * as ReportActionsUtils from '@libs/ReportActionsUtils';
import * as ReportUtils from '@libs/ReportUtils';
import * as TransactionUtils from '@libs/TransactionUtils';
import * as UserUtils from '@libs/UserUtils';
import ViolationsUtils from '@libs/Violations/ViolationsUtils';
import CONST from '@src/CONST';
import ONYXKEYS from '@src/ONYXKEYS';
import ROUTES from '@src/ROUTES';
import * as Policy from './Policy';
import * as Report from './Report';

let betas;
Onyx.connect({
    key: ONYXKEYS.BETAS,
    callback: (val) => (betas = val || []),
});

let allPersonalDetails;
Onyx.connect({
    key: ONYXKEYS.PERSONAL_DETAILS_LIST,
    callback: (val) => {
        allPersonalDetails = val || {};
    },
});

let allReports;
Onyx.connect({
    key: ONYXKEYS.COLLECTION.REPORT,
    waitForCollectionCallback: true,
    callback: (val) => (allReports = val),
});

let allTransactions;
Onyx.connect({
    key: ONYXKEYS.COLLECTION.TRANSACTION,
    waitForCollectionCallback: true,
    callback: (val) => {
        if (!val) {
            allTransactions = {};
            return;
        }

        allTransactions = val;
    },
});

let allTransactionDrafts = {};
Onyx.connect({
    key: ONYXKEYS.COLLECTION.TRANSACTION_DRAFT,
    waitForCollectionCallback: true,
    callback: (val) => {
        allTransactionDrafts = val || {};
    },
});

let allTransactionViolations;
Onyx.connect({
    key: ONYXKEYS.COLLECTION.TRANSACTION_VIOLATIONS,
    waitForCollectionCallback: true,
    callback: (val) => {
        if (!val) {
            allTransactionViolations = {};
            return;
        }

        allTransactionViolations = val;
    },
});

let allDraftSplitTransactions;
Onyx.connect({
    key: ONYXKEYS.COLLECTION.SPLIT_TRANSACTION_DRAFT,
    waitForCollectionCallback: true,
    callback: (val) => {
        allDraftSplitTransactions = val || {};
    },
});

let allNextSteps = {};
Onyx.connect({
    key: ONYXKEYS.COLLECTION.NEXT_STEP,
    waitForCollectionCallback: true,
    callback: (val) => {
        allNextSteps = val || {};
    },
});

let userAccountID = '';
let currentUserEmail = '';
Onyx.connect({
    key: ONYXKEYS.SESSION,
    callback: (val) => {
        currentUserEmail = lodashGet(val, 'email', '');
        userAccountID = lodashGet(val, 'accountID', '');
    },
});

let currentUserPersonalDetails = {};
Onyx.connect({
    key: ONYXKEYS.PERSONAL_DETAILS_LIST,
    callback: (val) => {
        currentUserPersonalDetails = lodashGet(val, userAccountID, {});
    },
});

let currentDate = '';
Onyx.connect({
    key: ONYXKEYS.CURRENT_DATE,
    callback: (val) => {
        currentDate = val;
    },
});

/**
 * Initialize money request info
 * @param {String} reportID to attach the transaction to
 * @param {Boolean} isFromGlobalCreate
 * @param {String} [iouRequestType] one of manual/scan/distance
 */
function startMoneyRequest_temporaryForRefactor(reportID, isFromGlobalCreate, iouRequestType = CONST.IOU.REQUEST_TYPE.MANUAL) {
    // Generate a brand new transactionID
    const newTransactionID = CONST.IOU.OPTIMISTIC_TRANSACTION_ID;
    const created = currentDate || format(new Date(), 'yyyy-MM-dd');
    const comment = {};

    // Add initial empty waypoints when starting a distance request
    if (iouRequestType === CONST.IOU.REQUEST_TYPE.DISTANCE) {
        comment.waypoints = {
            waypoint0: {},
            waypoint1: {},
        };
    }

    // Store the transaction in Onyx and mark it as not saved so it can be cleaned up later
    // Use set() here so that there is no way that data will be leaked between objects when it gets reset
    Onyx.set(`${ONYXKEYS.COLLECTION.TRANSACTION_DRAFT}${newTransactionID}`, {
        amount: 0,
        comment,
        created,
        currency: lodashGet(currentUserPersonalDetails, 'localCurrencyCode', CONST.CURRENCY.USD),
        iouRequestType,
        reportID,
        transactionID: newTransactionID,
        isFromGlobalCreate,
        merchant: CONST.TRANSACTION.PARTIAL_TRANSACTION_MERCHANT,
    });
}

/**
 * @param {String} transactionID
 */
function clearMoneyRequest(transactionID) {
    Onyx.set(`${ONYXKEYS.COLLECTION.TRANSACTION_DRAFT}${transactionID}`, null);
}

/**
 * @param {String} transactionID
 * @param {Number} amount
 * @param {String} currency
 */
function setMoneyRequestAmount_temporaryForRefactor(transactionID, amount, currency) {
    Onyx.merge(`${ONYXKEYS.COLLECTION.TRANSACTION_DRAFT}${transactionID}`, {amount, currency});
}

/**
 * @param {String} transactionID
 * @param {String} created
 */
function setMoneyRequestCreated_temporaryForRefactor(transactionID, created) {
    Onyx.merge(`${ONYXKEYS.COLLECTION.TRANSACTION_DRAFT}${transactionID}`, {created});
}

/**
 * @param {String} transactionID
 * @param {String} currency
 */
function setMoneyRequestCurrency_temporaryForRefactor(transactionID, currency) {
    Onyx.merge(`${ONYXKEYS.COLLECTION.TRANSACTION_DRAFT}${transactionID}`, {currency});
}

/**
 * @param {String} transactionID
 * @param {String} comment
 */
function setMoneyRequestDescription_temporaryForRefactor(transactionID, comment) {
    Onyx.merge(`${ONYXKEYS.COLLECTION.TRANSACTION_DRAFT}${transactionID}`, {comment: {comment: comment.trim()}});
}

/**
 * @param {String} transactionID
 * @param {String} merchant
 */
function setMoneyRequestMerchant_temporaryForRefactor(transactionID, merchant) {
    Onyx.merge(`${ONYXKEYS.COLLECTION.TRANSACTION_DRAFT}${transactionID}`, {merchant: merchant.trim()});
}

/**
 * @param {String} transactionID
 * @param {String} category
 */
function setMoneyRequestCategory_temporaryForRefactor(transactionID, category) {
    Onyx.merge(`${ONYXKEYS.COLLECTION.TRANSACTION_DRAFT}${transactionID}`, {category});
}

/*
 * @param {String} transactionID
 */
function resetMoneyRequestCategory_temporaryForRefactor(transactionID) {
    Onyx.merge(`${ONYXKEYS.COLLECTION.TRANSACTION_DRAFT}${transactionID}`, {category: null});
}

/*
 * @param {String} transactionID
 * @param {String} tag
 */
function setMoneyRequestTag_temporaryForRefactor(transactionID, tag) {
    Onyx.merge(`${ONYXKEYS.COLLECTION.TRANSACTION_DRAFT}${transactionID}`, {tag});
}

/*
 * @param {String} transactionID
 */
function resetMoneyRequestTag_temporaryForRefactor(transactionID) {
    Onyx.merge(`${ONYXKEYS.COLLECTION.TRANSACTION_DRAFT}${transactionID}`, {tag: null});
}

/**
 * @param {String} transactionID
 * @param {Boolean} billable
 */
function setMoneyRequestBillable_temporaryForRefactor(transactionID, billable) {
    Onyx.merge(`${ONYXKEYS.COLLECTION.TRANSACTION_DRAFT}${transactionID}`, {billable});
}

/**
 * @param {String} transactionID
 * @param {Object[]} participants
 */
function setMoneyRequestParticipants_temporaryForRefactor(transactionID, participants) {
    Onyx.merge(`${ONYXKEYS.COLLECTION.TRANSACTION_DRAFT}${transactionID}`, {participants});
}

/**
 * @param {String} transactionID
 * @param {String} source
 * @param {String} filename
 * @param {Boolean} isDraft
 */
function setMoneyRequestReceipt(transactionID, source, filename, isDraft) {
    Onyx.merge(`${isDraft ? ONYXKEYS.COLLECTION.TRANSACTION_DRAFT : ONYXKEYS.COLLECTION.TRANSACTION}${transactionID}`, {
        receipt: {source},
        filename,
    });
}

/**
 * Reset money request info from the store with its initial value
 * @param {String} id
 */
function resetMoneyRequestInfo(id = '') {
    const created = currentDate || format(new Date(), CONST.DATE.FNS_FORMAT_STRING);
    Onyx.merge(ONYXKEYS.IOU, {
        id,
        amount: 0,
        currency: lodashGet(currentUserPersonalDetails, 'localCurrencyCode', CONST.CURRENCY.USD),
        comment: '',
        participants: [],
        merchant: CONST.TRANSACTION.PARTIAL_TRANSACTION_MERCHANT,
        category: '',
        tag: '',
        created,
        receiptPath: '',
        receiptFilename: '',
        transactionID: '',
        billable: null,
        isSplitRequest: false,
    });
}

/**
 *  Helper function to get the receipt error for money requests, or the generic error if there's no receipt
 *
 * @param {Object} receipt
 * @param {String} filename
 * @param {Boolean} [isScanRequest]
 * @returns {Object}
 */
function getReceiptError(receipt, filename, isScanRequest = true) {
    return _.isEmpty(receipt) || !isScanRequest
        ? ErrorUtils.getMicroSecondOnyxError('iou.error.genericCreateFailureMessage')
        : ErrorUtils.getMicroSecondOnyxErrorObject({error: CONST.IOU.RECEIPT_ERROR, source: receipt.source, filename});
}

/**
 * Return the object to update hasOutstandingChildRequest
 * @param {Object} [policy]
 * @param {Boolean} needsToBeManuallySubmitted
 * @returns {Object}
 */
function getOutstandingChildRequest(policy, needsToBeManuallySubmitted) {
    if (!needsToBeManuallySubmitted) {
        return {
            hasOutstandingChildRequest: false,
        };
    }

    if (PolicyUtils.isPolicyAdmin(policy)) {
        return {
            hasOutstandingChildRequest: true,
        };
    }

    // We don't need to update hasOutstandingChildRequest in this case
    return {};
}

/**
 * Builds the Onyx data for a money request.
 *
 * @param {Object} chatReport
 * @param {Object} iouReport
 * @param {Object} transaction
 * @param {Object} chatCreatedAction
 * @param {Object} iouCreatedAction
 * @param {Object} iouAction
 * @param {Object} optimisticPersonalDetailListAction
 * @param {Object} reportPreviewAction
 * @param {Array} optimisticPolicyRecentlyUsedCategories
 * @param {Array} optimisticPolicyRecentlyUsedTags
 * @param {boolean} isNewChatReport
 * @param {Object} transactionThreadReport
 * @param {Object} transactionThreadCreatedReportAction
 * @param {boolean} shouldCreateNewMoneyRequestReport
 * @param {Object} policy - May be undefined, an empty object, or an object matching the Policy type (src/types/onyx/Policy.ts)
 * @param {Array} policyTags
 * @param {Array} policyCategories
 * @param {Boolean} needsToBeManuallySubmitted
 * @returns {Array} - An array containing the optimistic data, success data, and failure data.
 */
function buildOnyxDataForMoneyRequest(
    chatReport,
    iouReport,
    transaction,
    chatCreatedAction,
    iouCreatedAction,
    iouAction,
    optimisticPersonalDetailListAction,
    reportPreviewAction,
    optimisticPolicyRecentlyUsedCategories,
    optimisticPolicyRecentlyUsedTags,
    isNewChatReport,
    transactionThreadReport,
    transactionThreadCreatedReportAction,
    shouldCreateNewMoneyRequestReport,
    policy,
    policyTags,
    policyCategories,
    needsToBeManuallySubmitted = true,
) {
    const isScanRequest = TransactionUtils.isScanRequest(transaction);
    const outstandingChildRequest = getOutstandingChildRequest(needsToBeManuallySubmitted, policy);
    const optimisticData = [
        {
            // Use SET for new reports because it doesn't exist yet, is faster and we need the data to be available when we navigate to the chat page
            onyxMethod: isNewChatReport ? Onyx.METHOD.SET : Onyx.METHOD.MERGE,
            key: `${ONYXKEYS.COLLECTION.REPORT}${chatReport.reportID}`,
            value: {
                ...chatReport,
                lastReadTime: DateUtils.getDBTime(),
                lastMessageTranslationKey: '',
                iouReportID: iouReport.reportID,
                ...outstandingChildRequest,
                ...(isNewChatReport ? {pendingFields: {createChat: CONST.RED_BRICK_ROAD_PENDING_ACTION.ADD}} : {}),
            },
        },
        {
            onyxMethod: shouldCreateNewMoneyRequestReport ? Onyx.METHOD.SET : Onyx.METHOD.MERGE,
            key: `${ONYXKEYS.COLLECTION.REPORT}${iouReport.reportID}`,
            value: {
                ...iouReport,
                lastMessageText: iouAction.message[0].text,
                lastMessageHtml: iouAction.message[0].html,
                pendingFields: {
                    ...(shouldCreateNewMoneyRequestReport ? {createChat: CONST.RED_BRICK_ROAD_PENDING_ACTION.ADD} : {preview: CONST.RED_BRICK_ROAD_PENDING_ACTION.UPDATE}),
                },
            },
        },
        {
            onyxMethod: Onyx.METHOD.SET,
            key: `${ONYXKEYS.COLLECTION.TRANSACTION}${transaction.transactionID}`,
            value: transaction,
        },
        {
            onyxMethod: isNewChatReport ? Onyx.METHOD.SET : Onyx.METHOD.MERGE,
            key: `${ONYXKEYS.COLLECTION.REPORT_ACTIONS}${chatReport.reportID}`,
            value: {
                ...(isNewChatReport ? {[chatCreatedAction.reportActionID]: chatCreatedAction} : {}),
                [reportPreviewAction.reportActionID]: reportPreviewAction,
            },
        },
        {
            onyxMethod: shouldCreateNewMoneyRequestReport ? Onyx.METHOD.SET : Onyx.METHOD.MERGE,
            key: `${ONYXKEYS.COLLECTION.REPORT_ACTIONS}${iouReport.reportID}`,
            value: {
                ...(shouldCreateNewMoneyRequestReport ? {[iouCreatedAction.reportActionID]: iouCreatedAction} : {}),
                [iouAction.reportActionID]: iouAction,
            },
        },
        {
            onyxMethod: Onyx.METHOD.SET,
            key: `${ONYXKEYS.COLLECTION.REPORT}${transactionThreadReport.reportID}`,
            value: transactionThreadReport,
        },
        {
            onyxMethod: Onyx.METHOD.SET,
            key: `${ONYXKEYS.COLLECTION.REPORT_ACTIONS}${transactionThreadReport.reportID}`,
            value: {
                [transactionThreadCreatedReportAction.reportActionID]: transactionThreadCreatedReportAction,
            },
        },

        // Remove the temporary transaction used during the creation flow
        {
            onyxMethod: Onyx.METHOD.SET,
            key: `${ONYXKEYS.COLLECTION.TRANSACTION_DRAFT}${CONST.IOU.OPTIMISTIC_TRANSACTION_ID}`,
            value: null,
        },
    ];

    if (!_.isEmpty(optimisticPolicyRecentlyUsedCategories)) {
        optimisticData.push({
            onyxMethod: Onyx.METHOD.SET,
            key: `${ONYXKEYS.COLLECTION.POLICY_RECENTLY_USED_CATEGORIES}${iouReport.policyID}`,
            value: optimisticPolicyRecentlyUsedCategories,
        });
    }

    if (!_.isEmpty(optimisticPolicyRecentlyUsedTags)) {
        optimisticData.push({
            onyxMethod: Onyx.METHOD.MERGE,
            key: `${ONYXKEYS.COLLECTION.POLICY_RECENTLY_USED_TAGS}${iouReport.policyID}`,
            value: optimisticPolicyRecentlyUsedTags,
        });
    }

    if (!_.isEmpty(optimisticPersonalDetailListAction)) {
        optimisticData.push({
            onyxMethod: Onyx.METHOD.MERGE,
            key: ONYXKEYS.PERSONAL_DETAILS_LIST,
            value: optimisticPersonalDetailListAction,
        });
    }

    const successData = [
        ...(isNewChatReport
            ? [
                  {
                      onyxMethod: Onyx.METHOD.MERGE,
                      key: `${ONYXKEYS.COLLECTION.REPORT}${chatReport.reportID}`,
                      value: {
                          pendingFields: null,
                          errorFields: null,
                      },
                  },
              ]
            : []),
        {
            onyxMethod: Onyx.METHOD.MERGE,
            key: `${ONYXKEYS.COLLECTION.REPORT}${iouReport.reportID}`,
            value: {
                pendingFields: null,
                errorFields: null,
            },
        },
        {
            onyxMethod: Onyx.METHOD.MERGE,
            key: `${ONYXKEYS.COLLECTION.REPORT}${transactionThreadReport.reportID}`,
            value: {
                pendingFields: null,
                errorFields: null,
            },
        },
        {
            onyxMethod: Onyx.METHOD.MERGE,
            key: `${ONYXKEYS.COLLECTION.TRANSACTION}${transaction.transactionID}`,
            value: {
                pendingAction: null,
                pendingFields: null,
            },
        },

        {
            onyxMethod: Onyx.METHOD.MERGE,
            key: `${ONYXKEYS.COLLECTION.REPORT_ACTIONS}${chatReport.reportID}`,
            value: {
                ...(isNewChatReport
                    ? {
                          [chatCreatedAction.reportActionID]: {
                              pendingAction: null,
                              errors: null,
                          },
                      }
                    : {}),
                [reportPreviewAction.reportActionID]: {
                    pendingAction: null,
                },
            },
        },
        {
            onyxMethod: Onyx.METHOD.MERGE,
            key: `${ONYXKEYS.COLLECTION.REPORT_ACTIONS}${iouReport.reportID}`,
            value: {
                ...(shouldCreateNewMoneyRequestReport
                    ? {
                          [iouCreatedAction.reportActionID]: {
                              pendingAction: null,
                              errors: null,
                          },
                      }
                    : {}),
                [iouAction.reportActionID]: {
                    pendingAction: null,
                    errors: null,
                },
            },
        },
        {
            onyxMethod: Onyx.METHOD.MERGE,
            key: `${ONYXKEYS.COLLECTION.REPORT_ACTIONS}${transactionThreadReport.reportID}`,
            value: {
                [transactionThreadCreatedReportAction.reportActionID]: {
                    pendingAction: null,
                    errors: null,
                },
            },
        },
    ];

    const failureData = [
        {
            onyxMethod: Onyx.METHOD.MERGE,
            key: `${ONYXKEYS.COLLECTION.REPORT}${chatReport.reportID}`,
            value: {
                iouReportID: chatReport.iouReportID,
                lastReadTime: chatReport.lastReadTime,
                pendingFields: null,
                hasOutstandingChildRequest: chatReport.hasOutstandingChildRequest,
                ...(isNewChatReport
                    ? {
                          errorFields: {
                              createChat: ErrorUtils.getMicroSecondOnyxError('report.genericCreateReportFailureMessage'),
                          },
                      }
                    : {}),
            },
        },
        {
            onyxMethod: Onyx.METHOD.MERGE,
            key: `${ONYXKEYS.COLLECTION.REPORT}${iouReport.reportID}`,
            value: {
                pendingFields: null,
                errorFields: {
                    ...(shouldCreateNewMoneyRequestReport ? {createChat: ErrorUtils.getMicroSecondOnyxError('report.genericCreateReportFailureMessage')} : {}),
                },
            },
        },
        {
            onyxMethod: Onyx.METHOD.MERGE,
            key: `${ONYXKEYS.COLLECTION.REPORT}${transactionThreadReport.reportID}`,
            value: {
                errorFields: {
                    createChat: ErrorUtils.getMicroSecondOnyxError('report.genericCreateReportFailureMessage'),
                },
            },
        },
        {
            onyxMethod: Onyx.METHOD.MERGE,
            key: `${ONYXKEYS.COLLECTION.TRANSACTION}${transaction.transactionID}`,
            value: {
                errors: ErrorUtils.getMicroSecondOnyxError('iou.error.genericCreateFailureMessage'),
                pendingAction: null,
                pendingFields: null,
            },
        },

        // Remove the temporary transaction used during the creation flow
        {
            onyxMethod: Onyx.METHOD.SET,
            key: `${ONYXKEYS.COLLECTION.TRANSACTION_DRAFT}${CONST.IOU.OPTIMISTIC_TRANSACTION_ID}`,
            value: null,
        },

        {
            onyxMethod: Onyx.METHOD.MERGE,
            key: `${ONYXKEYS.COLLECTION.REPORT_ACTIONS}${chatReport.reportID}`,
            value: {
                ...(isNewChatReport
                    ? {
                          [chatCreatedAction.reportActionID]: {
                              errors: getReceiptError(transaction.receipt, transaction.filename || transaction.receipt.filename, isScanRequest),
                          },
                          [reportPreviewAction.reportActionID]: {
                              errors: ErrorUtils.getMicroSecondOnyxError(null),
                          },
                      }
                    : {
                          [reportPreviewAction.reportActionID]: {
                              created: reportPreviewAction.created,
                              errors: getReceiptError(transaction.receipt, transaction.filename || transaction.receipt.filename, isScanRequest),
                          },
                      }),
            },
        },
        {
            onyxMethod: Onyx.METHOD.MERGE,
            key: `${ONYXKEYS.COLLECTION.REPORT_ACTIONS}${iouReport.reportID}`,
            value: {
                ...(shouldCreateNewMoneyRequestReport
                    ? {
                          [iouCreatedAction.reportActionID]: {
                              errors: getReceiptError(transaction.receipt, transaction.filename || transaction.receipt.filename, isScanRequest),
                          },
                          [iouAction.reportActionID]: {
                              errors: ErrorUtils.getMicroSecondOnyxError(null),
                          },
                      }
                    : {
                          [iouAction.reportActionID]: {
                              errors: getReceiptError(transaction.receipt, transaction.filename || transaction.receipt.filename, isScanRequest),
                          },
                      }),
            },
        },
        {
            onyxMethod: Onyx.METHOD.MERGE,
            key: `${ONYXKEYS.COLLECTION.REPORT_ACTIONS}${transactionThreadReport.reportID}`,
            value: {
                [transactionThreadCreatedReportAction.reportActionID]: {
                    errors: ErrorUtils.getMicroSecondOnyxError('iou.error.genericCreateFailureMessage'),
                },
            },
        },
    ];

    // Policy won't be set for P2P cases for which we don't need to compute violations
    if (!policy || !policy.id) {
        return [optimisticData, successData, failureData];
    }

    const violationsOnyxData = ViolationsUtils.getViolationsOnyxData(transaction, [], policy.requiresTag, policyTags, policy.requiresCategory, policyCategories);

    if (violationsOnyxData) {
        optimisticData.push(violationsOnyxData);
        failureData.push({
            onyxMethod: Onyx.METHOD.SET,
            key: `${ONYXKEYS.COLLECTION.TRANSACTION_VIOLATIONS}${transaction.transactionID}`,
            value: [],
        });
    }

    return [optimisticData, successData, failureData];
}

/**
 * Gathers all the data needed to make a money request. It attempts to find existing reports, iouReports, and receipts. If it doesn't find them, then
 * it creates optimistic versions of them and uses those instead
 *
 * @param {Object} parentChatReport
 * @param {Object} participant
 * @param {String} comment
 * @param {Number} amount
 * @param {String} currency
 * @param {String} created
 * @param {String} merchant
 * @param {Number} [payeeAccountID]
 * @param {String} [payeeEmail]
 * @param {Object} [receipt]
 * @param {String} [existingTransactionID]
 * @param {String} [category]
 * @param {String} [tag]
 * @param {Boolean} [billable]
 * @param {Object} [policy]
 * @param {Object} [policyTags]
 * @param {Object} [policyCategories]
 * @param {Number} [moneyRequestReportID] - If user requests money via the report composer on some money request report, we always add a request to that specific report.
 * @returns {Object} data
 * @returns {String} data.payerEmail
 * @returns {Object} data.iouReport
 * @returns {Object} data.chatReport
 * @returns {Object} data.transaction
 * @returns {Object} data.iouAction
 * @returns {Object} data.createdChatReportActionID
 * @returns {Object} data.createdIOUReportActionID
 * @returns {Object} data.reportPreviewAction
 * @returns {Object} data.onyxData
 * @returns {Object} data.transactionThreadReportID
 * @returns {Object} data.createdReportActionForThread
 * @returns {Object} data.onyxData.optimisticData
 * @returns {Object} data.onyxData.successData
 * @returns {Object} data.onyxData.failureData
 */
function getMoneyRequestInformation(
    parentChatReport,
    participant,
    comment,
    amount,
    currency,
    created,
    merchant,
    payeeAccountID = userAccountID,
    payeeEmail = currentUserEmail,
    receipt = undefined,
    existingTransactionID = undefined,
    category = undefined,
    tag = undefined,
    billable = undefined,
    policy = undefined,
    policyTags = undefined,
    policyCategories = undefined,
    moneyRequestReportID = 0,
) {
    const payerEmail = OptionsListUtils.addSMSDomainIfPhoneNumber(participant.login);
    const payerAccountID = Number(participant.accountID);
    const isPolicyExpenseChat = participant.isPolicyExpenseChat;

    // STEP 1: Get existing chat report OR build a new optimistic one
    let isNewChatReport = false;
    let chatReport = lodashGet(parentChatReport, 'reportID', null) ? parentChatReport : null;

    // If this is a policyExpenseChat, the chatReport must exist and we can get it from Onyx.
    // report is null if the flow is initiated from the global create menu. However, participant always stores the reportID if it exists, which is the case for policyExpenseChats
    if (!chatReport && isPolicyExpenseChat) {
        chatReport = allReports[`${ONYXKEYS.COLLECTION.REPORT}${participant.reportID}`];
    }

    if (!chatReport) {
        chatReport = ReportUtils.getChatByParticipants([payerAccountID]);
    }

    // If we still don't have a report, it likely doens't exist and we need to build an optimistic one
    if (!chatReport) {
        isNewChatReport = true;
        chatReport = ReportUtils.buildOptimisticChatReport([payerAccountID]);
    }

    // STEP 2: Get the money request report. If the moneyRequestReportID has been provided, we want to add the transaction to this specific report.
    // If no such reportID has been provided, let's use the chatReport.iouReportID property. In case that is not present, build a new optimistic money request report.
    let iouReport = null;
    const shouldCreateNewMoneyRequestReport = !moneyRequestReportID && (!chatReport.iouReportID || ReportUtils.hasIOUWaitingOnCurrentUserBankAccount(chatReport));
    if (moneyRequestReportID > 0) {
        iouReport = allReports[`${ONYXKEYS.COLLECTION.REPORT}${moneyRequestReportID}`];
    } else if (!shouldCreateNewMoneyRequestReport) {
        iouReport = allReports[`${ONYXKEYS.COLLECTION.REPORT}${chatReport.iouReportID}`];
    }

    // Check if the Scheduled Submit is enabled in case of expense report
    let needsToBeManuallySubmitted = true;
    let isFromPaidPolicy = false;
    if (isPolicyExpenseChat) {
        isFromPaidPolicy = PolicyUtils.isPaidGroupPolicy(policy);

        // If the scheduled submit is turned off on the policy, user needs to manually submit the report which is indicated by GBR in LHN
        needsToBeManuallySubmitted = isFromPaidPolicy && !(lodashGet(policy, 'harvesting.enabled', policy.isHarvestingEnabled) || false);

        // If the linked expense report on paid policy is not draft, we need to create a new draft expense report
        if (iouReport && isFromPaidPolicy && !ReportUtils.isDraftExpenseReport(iouReport)) {
            iouReport = null;
        }
    }

    if (iouReport) {
        if (isPolicyExpenseChat) {
            iouReport = {...iouReport};
            if (lodashGet(iouReport, 'currency') === currency) {
                // Because of the Expense reports are stored as negative values, we substract the total from the amount
                iouReport.total -= amount;
            }
        } else {
            iouReport = IOUUtils.updateIOUOwnerAndTotal(iouReport, payeeAccountID, amount, currency);
        }
    } else {
        iouReport = isPolicyExpenseChat
            ? ReportUtils.buildOptimisticExpenseReport(chatReport.reportID, chatReport.policyID, payeeAccountID, amount, currency)
            : ReportUtils.buildOptimisticIOUReport(payeeAccountID, payerAccountID, amount, chatReport.reportID, currency);
    }

    // STEP 3: Build optimistic receipt and transaction
    const receiptObject = {};
    let filename;
    if (receipt && receipt.source) {
        receiptObject.source = receipt.source;
        receiptObject.state = receipt.state || CONST.IOU.RECEIPT_STATE.SCANREADY;
        filename = receipt.name;
    }
    let optimisticTransaction = TransactionUtils.buildOptimisticTransaction(
        ReportUtils.isExpenseReport(iouReport) ? -amount : amount,
        currency,
        iouReport.reportID,
        comment,
        created,
        '',
        '',
        merchant,
        receiptObject,
        filename,
        existingTransactionID,
        category,
        tag,
        billable,
    );

    const optimisticPolicyRecentlyUsedCategories = Policy.buildOptimisticPolicyRecentlyUsedCategories(iouReport.policyID, category);

    const optimisticPolicyRecentlyUsedTags = Policy.buildOptimisticPolicyRecentlyUsedTags(iouReport.policyID, tag);

    // If there is an existing transaction (which is the case for distance requests), then the data from the existing transaction
    // needs to be manually merged into the optimistic transaction. This is because buildOnyxDataForMoneyRequest() uses `Onyx.set()` for the transaction
    // data. This is a big can of worms to change it to `Onyx.merge()` as explored in https://expensify.slack.com/archives/C05DWUDHVK7/p1692139468252109.
    // I want to clean this up at some point, but it's possible this will live in the code for a while so I've created https://github.com/Expensify/App/issues/25417
    // to remind me to do this.
    const existingTransaction = allTransactionDrafts[`${ONYXKEYS.COLLECTION.TRANSACTION_DRAFT}${CONST.IOU.OPTIMISTIC_TRANSACTION_ID}`];
    if (existingTransaction && existingTransaction.iouRequestType === CONST.IOU.REQUEST_TYPE.DISTANCE) {
        optimisticTransaction = fastMerge(existingTransaction, optimisticTransaction);
    }

    // STEP 4: Build optimistic reportActions. We need:
    // 1. CREATED action for the chatReport
    // 2. CREATED action for the iouReport
    // 3. IOU action for the iouReport
    // 4. The transaction thread, which requires the iouAction, and CREATED action for the transaction thread
    // 5. REPORTPREVIEW action for the chatReport
    // Note: The CREATED action for the IOU report must be optimistically generated before the IOU action so there's no chance that it appears after the IOU action in the chat
    const currentTime = DateUtils.getDBTime();
    const optimisticCreatedActionForChat = ReportUtils.buildOptimisticCreatedReportAction(payeeEmail);
    const optimisticCreatedActionForIOU = ReportUtils.buildOptimisticCreatedReportAction(payeeEmail, DateUtils.subtractMillisecondsFromDateTime(currentTime, 1));
    const iouAction = ReportUtils.buildOptimisticIOUReportAction(
        CONST.IOU.REPORT_ACTION_TYPE.CREATE,
        amount,
        currency,
        comment,
        [participant],
        optimisticTransaction.transactionID,
        '',
        iouReport.reportID,
        false,
        false,
        receiptObject,
        false,
        currentTime,
    );
    const optimisticTransactionThread = ReportUtils.buildTransactionThread(iouAction, iouReport.reportID);
    const optimisticCreatedActionForTransactionThread = ReportUtils.buildOptimisticCreatedReportAction(payeeEmail);

    let reportPreviewAction = shouldCreateNewMoneyRequestReport ? null : ReportActionsUtils.getReportPreviewAction(chatReport.reportID, iouReport.reportID);
    if (reportPreviewAction) {
        reportPreviewAction = ReportUtils.updateReportPreview(iouReport, reportPreviewAction, false, comment, optimisticTransaction);
    } else {
        reportPreviewAction = ReportUtils.buildOptimisticReportPreview(chatReport, iouReport, comment, optimisticTransaction);

        // Generated ReportPreview action is a parent report action of the iou report.
        // We are setting the iou report's parentReportActionID to display subtitle correctly in IOU page when offline.
        iouReport.parentReportActionID = reportPreviewAction.reportActionID;
    }

    const shouldCreateOptimisticPersonalDetails = isNewChatReport && !allPersonalDetails[payerAccountID];
    // Add optimistic personal details for participant
    const optimisticPersonalDetailListAction = shouldCreateOptimisticPersonalDetails
        ? {
              [payerAccountID]: {
                  accountID: payerAccountID,
                  avatar: UserUtils.getDefaultAvatarURL(payerAccountID),
                  displayName: LocalePhoneNumber.formatPhoneNumber(participant.displayName || payerEmail),
                  login: participant.login,
                  isOptimisticPersonalDetail: true,
              },
          }
        : undefined;

    // STEP 5: Build Onyx Data
    const [optimisticData, successData, failureData] = buildOnyxDataForMoneyRequest(
        chatReport,
        iouReport,
        optimisticTransaction,
        optimisticCreatedActionForChat,
        optimisticCreatedActionForIOU,
        iouAction,
        optimisticPersonalDetailListAction,
        reportPreviewAction,
        optimisticPolicyRecentlyUsedCategories,
        optimisticPolicyRecentlyUsedTags,
        isNewChatReport,
        optimisticTransactionThread,
        optimisticCreatedActionForTransactionThread,
        shouldCreateNewMoneyRequestReport,
        policy,
        policyTags,
        policyCategories,
        needsToBeManuallySubmitted,
    );

    return {
        payerAccountID,
        payerEmail,
        iouReport,
        chatReport,
        transaction: optimisticTransaction,
        iouAction,
        createdChatReportActionID: isNewChatReport ? optimisticCreatedActionForChat.reportActionID : 0,
        createdIOUReportActionID: shouldCreateNewMoneyRequestReport ? optimisticCreatedActionForIOU.reportActionID : 0,
        reportPreviewAction,
        transactionThreadReportID: optimisticTransactionThread.reportID,
        createdReportActionIDForThread: optimisticCreatedActionForTransactionThread.reportActionID,
        onyxData: {
            optimisticData,
            successData,
            failureData,
        },
    };
}

/**
 * Requests money based on a distance (eg. mileage from a map)
 *
 * @param {Object} report
 * @param {Object} participant
 * @param {String} comment
 * @param {String} created
 * @param {String} [category]
 * @param {String} [tag]
 * @param {Number} amount
 * @param {String} currency
 * @param {String} merchant
 * @param {Boolean} [billable]
 * @param {Object} validWaypoints
 * @param {Object} policy - May be undefined, an empty object, or an object matching the Policy type (src/types/onyx/Policy.ts)
 * @param {Array} policyTags
 * @param {Array} policyCategories
 */
function createDistanceRequest(report, participant, comment, created, category, tag, amount, currency, merchant, billable, validWaypoints, policy, policyTags, policyCategories) {
    // If the report is an iou or expense report, we should get the linked chat report to be passed to the getMoneyRequestInformation function
    const isMoneyRequestReport = ReportUtils.isMoneyRequestReport(report);
    const currentChatReport = isMoneyRequestReport ? ReportUtils.getReport(report.chatReportID) : report;
    const moneyRequestReportID = isMoneyRequestReport ? report.reportID : 0;
    const currentCreated = DateUtils.enrichMoneyRequestTimestamp(created);

    const optimisticReceipt = {
        source: ReceiptGeneric,
        state: CONST.IOU.RECEIPT_STATE.OPEN,
    };
    const {
        iouReport,
        chatReport,
        transaction,
        iouAction,
        createdChatReportActionID,
        createdIOUReportActionID,
        reportPreviewAction,
        transactionThreadReportID,
        createdReportActionIDForThread,
        onyxData,
    } = getMoneyRequestInformation(
        currentChatReport,
        participant,
        comment,
        amount,
        currency,
        currentCreated,
        merchant,
        userAccountID,
        currentUserEmail,
        optimisticReceipt,
        undefined,
        category,
        tag,
        billable,
        policy,
        policyTags,
        policyCategories,
        moneyRequestReportID,
    );
    API.write(
        'CreateDistanceRequest',
        {
            comment,
            iouReportID: iouReport.reportID,
            chatReportID: chatReport.reportID,
            transactionID: transaction.transactionID,
            reportActionID: iouAction.reportActionID,
            createdChatReportActionID,
            createdIOUReportActionID,
            reportPreviewReportActionID: reportPreviewAction.reportActionID,
            waypoints: JSON.stringify(validWaypoints),
            created: currentCreated,
            category,
            tag,
            billable,
            transactionThreadReportID,
            createdReportActionIDForThread,
        },
        onyxData,
    );
    Navigation.dismissModal(isMoneyRequestReport ? report.reportID : chatReport.reportID);
    Report.notifyNewAction(chatReport.reportID, userAccountID);
}

/**
 * @param {String} transactionID
 * @param {String} transactionThreadReportID
 * @param {Object} transactionChanges
 * @param {String} [transactionChanges.created] Present when updated the date field
 * @param {Boolean} onlyIncludeChangedFields
 *                      When 'true', then the returned params will only include the transaction details for the fields that were changed.
 *                      When `false`, then the returned params will include all the transaction details, regardless of which fields were changed.
 *                      This setting is necessary while the UpdateDistanceRequest API is refactored to be fully 1:1:1 in https://github.com/Expensify/App/issues/28358
 * @returns {object}
 */
function getUpdateMoneyRequestParams(transactionID, transactionThreadReportID, transactionChanges, onlyIncludeChangedFields) {
    const optimisticData = [];
    const successData = [];
    const failureData = [];

    // Step 1: Set any "pending fields" (ones updated while the user was offline) to have error messages in the failureData
    const pendingFields = _.mapObject(transactionChanges, () => CONST.RED_BRICK_ROAD_PENDING_ACTION.UPDATE);
    const clearedPendingFields = _.mapObject(transactionChanges, () => null);
    const errorFields = _.mapObject(pendingFields, () => ({
        [DateUtils.getMicroseconds()]: Localize.translateLocal('iou.error.genericEditFailureMessage'),
    }));

    // Step 2: Get all the collections being updated
    const transactionThread = allReports[`${ONYXKEYS.COLLECTION.REPORT}${transactionThreadReportID}`];
    const transaction = allTransactions[`${ONYXKEYS.COLLECTION.TRANSACTION}${transactionID}`];
    const iouReport = allReports[`${ONYXKEYS.COLLECTION.REPORT}${transactionThread.parentReportID}`];
    const isFromExpenseReport = ReportUtils.isExpenseReport(iouReport);
    const isScanning = TransactionUtils.hasReceipt(transaction) && TransactionUtils.isReceiptBeingScanned(transaction);
    const updatedTransaction = TransactionUtils.getUpdatedTransaction(transaction, transactionChanges, isFromExpenseReport);
    const transactionDetails = ReportUtils.getTransactionDetails(updatedTransaction);

    // This needs to be a JSON string since we're sending this to the MapBox API
    transactionDetails.waypoints = JSON.stringify(transactionDetails.waypoints);

    const dataToIncludeInParams = onlyIncludeChangedFields ? _.pick(transactionDetails, _.keys(transactionChanges)) : transactionDetails;

    const params = {
        ...dataToIncludeInParams,
        reportID: iouReport.reportID,
        transactionID,
    };

    // Step 3: Build the modified expense report actions
    // We don't create a modified report action if we're updating the waypoints,
    // since there isn't actually any optimistic data we can create for them and the report action is created on the server
    // with the response from the MapBox API
    if (!_.has(transactionChanges, 'waypoints')) {
        const updatedReportAction = ReportUtils.buildOptimisticModifiedExpenseReportAction(transactionThread, transaction, transactionChanges, isFromExpenseReport);
        params.reportActionID = updatedReportAction.reportActionID;

        optimisticData.push({
            onyxMethod: Onyx.METHOD.MERGE,
            key: `${ONYXKEYS.COLLECTION.REPORT_ACTIONS}${transactionThread.reportID}`,
            value: {
                [updatedReportAction.reportActionID]: updatedReportAction,
            },
        });
        successData.push({
            onyxMethod: Onyx.METHOD.MERGE,
            key: `${ONYXKEYS.COLLECTION.REPORT_ACTIONS}${transactionThread.reportID}`,
            value: {
                [updatedReportAction.reportActionID]: {pendingAction: null},
            },
        });
        failureData.push({
            onyxMethod: Onyx.METHOD.MERGE,
            key: `${ONYXKEYS.COLLECTION.REPORT_ACTIONS}${transactionThread.reportID}`,
            value: {
                [updatedReportAction.reportActionID]: {
                    ...updatedReportAction,
                    errors: ErrorUtils.getMicroSecondOnyxError('iou.error.genericEditFailureMessage'),
                },
            },
        });

        // Step 4: Compute the IOU total and update the report preview message (and report header) so LHN amount owed is correct.
        // Should only update if the transaction matches the currency of the report, else we wait for the update
        // from the server with the currency conversion
        let updatedMoneyRequestReport = {...iouReport};
        if (updatedTransaction.currency === iouReport.currency && updatedTransaction.modifiedAmount) {
            const diff = TransactionUtils.getAmount(transaction, true) - TransactionUtils.getAmount(updatedTransaction, true);
            if (ReportUtils.isExpenseReport(iouReport)) {
                updatedMoneyRequestReport.total += diff;
            } else {
                updatedMoneyRequestReport = IOUUtils.updateIOUOwnerAndTotal(iouReport, updatedReportAction.actorAccountID, diff, TransactionUtils.getCurrency(transaction), false);
            }

            updatedMoneyRequestReport.cachedTotal = CurrencyUtils.convertToDisplayString(updatedMoneyRequestReport.total, updatedTransaction.currency);
            optimisticData.push({
                onyxMethod: Onyx.METHOD.MERGE,
                key: `${ONYXKEYS.COLLECTION.REPORT}${iouReport.reportID}`,
                value: updatedMoneyRequestReport,
            });
            successData.push({
                onyxMethod: Onyx.METHOD.MERGE,
                key: `${ONYXKEYS.COLLECTION.REPORT}${iouReport.reportID}`,
                value: {pendingAction: null},
            });
        }
    }

    // Optimistically modify the transaction
    optimisticData.push({
        onyxMethod: Onyx.METHOD.MERGE,
        key: `${ONYXKEYS.COLLECTION.TRANSACTION}${transactionID}`,
        value: {
            ...updatedTransaction,
            pendingFields,
            isLoading: _.has(transactionChanges, 'waypoints'),
            errorFields: null,
        },
    });

    if (isScanning && (_.has(transactionChanges, 'amount') || _.has(transactionChanges, 'currency'))) {
        optimisticData.push(
            ...[
                {
                    onyxMethod: Onyx.METHOD.MERGE,
                    key: `${ONYXKEYS.COLLECTION.REPORT_ACTIONS}${iouReport.reportID}`,
                    value: {
                        [transactionThread.parentReportActionID]: {
                            whisperedToAccountIDs: [],
                        },
                    },
                },
                {
                    onyxMethod: Onyx.METHOD.MERGE,
                    key: `${ONYXKEYS.COLLECTION.REPORT_ACTIONS}${iouReport.parentReportID}`,
                    value: {
                        [iouReport.parentReportActionID]: {
                            whisperedToAccountIDs: [],
                        },
                    },
                },
            ],
        );
    }
    // Update recently used categories if the category is changed
    if (_.has(transactionChanges, 'category')) {
        const optimisticPolicyRecentlyUsedCategories = Policy.buildOptimisticPolicyRecentlyUsedCategories(iouReport.policyID, transactionChanges.category);
        if (!_.isEmpty(optimisticPolicyRecentlyUsedCategories)) {
            optimisticData.push({
                onyxMethod: Onyx.METHOD.SET,
                key: `${ONYXKEYS.COLLECTION.POLICY_RECENTLY_USED_CATEGORIES}${iouReport.policyID}`,
                value: optimisticPolicyRecentlyUsedCategories,
            });
        }
    }

    // Update recently used categories if the tag is changed
    if (_.has(transactionChanges, 'tag')) {
        const optimisticPolicyRecentlyUsedTags = Policy.buildOptimisticPolicyRecentlyUsedTags(iouReport.policyID, transactionChanges.tag);
        if (!_.isEmpty(optimisticPolicyRecentlyUsedTags)) {
            optimisticData.push({
                onyxMethod: Onyx.METHOD.MERGE,
                key: `${ONYXKEYS.COLLECTION.POLICY_RECENTLY_USED_TAGS}${iouReport.policyID}`,
                value: optimisticPolicyRecentlyUsedTags,
            });
        }
    }

    // Clear out the error fields and loading states on success
    successData.push({
        onyxMethod: Onyx.METHOD.MERGE,
        key: `${ONYXKEYS.COLLECTION.TRANSACTION}${transactionID}`,
        value: {
            pendingFields: clearedPendingFields,
            isLoading: false,
            errorFields: null,
        },
    });

    if (_.has(transactionChanges, 'waypoints')) {
        // Delete the draft transaction when editing waypoints when the server responds successfully and there are no errors
        successData.push({
            onyxMethod: Onyx.METHOD.SET,
            key: `${ONYXKEYS.COLLECTION.TRANSACTION_DRAFT}${transactionID}`,
            value: null,
        });
    }

    // Clear out loading states, pending fields, and add the error fields
    failureData.push({
        onyxMethod: Onyx.METHOD.MERGE,
        key: `${ONYXKEYS.COLLECTION.TRANSACTION}${transactionID}`,
        value: {
            pendingFields: clearedPendingFields,
            isLoading: false,
            errorFields,
        },
    });

    // Reset the iouReport to it's original state
    failureData.push({
        onyxMethod: Onyx.METHOD.MERGE,
        key: `${ONYXKEYS.COLLECTION.REPORT}${iouReport.reportID}`,
        value: iouReport,
    });

    return {
        params,
        onyxData: {optimisticData, successData, failureData},
    };
}

/**
 * Updates the created date of a money request
 *
 * @param {String} transactionID
 * @param {String} transactionThreadReportID
 * @param {String} val
 */
function updateMoneyRequestDate(transactionID, transactionThreadReportID, val) {
    const transactionChanges = {
        created: val,
    };
    const {params, onyxData} = getUpdateMoneyRequestParams(transactionID, transactionThreadReportID, transactionChanges, true);
    API.write('UpdateMoneyRequestDate', params, onyxData);
}

/**
 * Updates the billable field of a money request
 *
 * @param {String} transactionID
 * @param {Number} transactionThreadReportID
 * @param {String} val
 */
function updateMoneyRequestBillable(transactionID, transactionThreadReportID, val) {
    const transactionChanges = {
        billable: val,
    };
    const {params, onyxData} = getUpdateMoneyRequestParams(transactionID, transactionThreadReportID, transactionChanges, true);
    API.write('UpdateMoneyRequestBillable', params, onyxData);
}

/**
 * Updates the merchant field of a money request
 *
 * @param {String} transactionID
 * @param {Number} transactionThreadReportID
 * @param {String} val
 */
function updateMoneyRequestMerchant(transactionID, transactionThreadReportID, val) {
    const transactionChanges = {
        merchant: val,
    };
    const {params, onyxData} = getUpdateMoneyRequestParams(transactionID, transactionThreadReportID, transactionChanges, true);
    API.write('UpdateMoneyRequestMerchant', params, onyxData);
}

/**
 * Updates the tag of a money request
 *
 * @param {String} transactionID
 * @param {Number} transactionThreadReportID
 * @param {String} tag
 */
function updateMoneyRequestTag(transactionID, transactionThreadReportID, tag) {
    const transactionChanges = {
        tag,
    };
    const {params, onyxData} = getUpdateMoneyRequestParams(transactionID, transactionThreadReportID, transactionChanges, true);
    API.write('UpdateMoneyRequestTag', params, onyxData);
}

/**
 * Updates the waypoints of a distance money request
 *
 * @param {String} transactionID
 * @param {Number} transactionThreadReportID
 * @param {Object} waypoints
 */
function updateMoneyRequestDistance(transactionID, transactionThreadReportID, waypoints) {
    const transactionChanges = {
        waypoints,
    };
    const {params, onyxData} = getUpdateMoneyRequestParams(transactionID, transactionThreadReportID, transactionChanges, true);
    API.write('UpdateMoneyRequestDistance', params, onyxData);
}

/**
 * Updates the category of a money request
 *
 * @param {String} transactionID
 * @param {Number} transactionThreadReportID
 * @param {String} category
 */
function updateMoneyRequestCategory(transactionID, transactionThreadReportID, category) {
    const transactionChanges = {
        category,
    };
    const {params, onyxData} = getUpdateMoneyRequestParams(transactionID, transactionThreadReportID, transactionChanges, true);
    API.write('UpdateMoneyRequestCategory', params, onyxData);
}

/**
 * Updates the description of a money request
 *
 * @param {String} transactionID
 * @param {Number} transactionThreadReportID
 * @param {String} comment
 */
function updateMoneyRequestDescription(transactionID, transactionThreadReportID, comment) {
    const transactionChanges = {
        comment,
    };
    const {params, onyxData} = getUpdateMoneyRequestParams(transactionID, transactionThreadReportID, transactionChanges, true);
    API.write('UpdateMoneyRequestDescription', params, onyxData);
}

/**
 * Edits an existing distance request
 *
 * @param {String} transactionID
 * @param {String} transactionThreadReportID
 * @param {Object} transactionChanges
 * @param {String} [transactionChanges.created]
 * @param {Number} [transactionChanges.amount]
 * @param {Object} [transactionChanges.comment]
 * @param {Object} [transactionChanges.waypoints]
 *
 */
function updateDistanceRequest(transactionID, transactionThreadReportID, transactionChanges) {
    const {params, onyxData} = getUpdateMoneyRequestParams(transactionID, transactionThreadReportID, transactionChanges, false);
    API.write('UpdateDistanceRequest', params, onyxData);
}

/**
 * Request money from another user
 *
 * @param {Object} report
 * @param {Number} amount - always in the smallest unit of the currency
 * @param {String} currency
 * @param {String} created
 * @param {String} merchant
 * @param {String} payeeEmail
 * @param {Number} payeeAccountID
 * @param {Object} participant
 * @param {String} comment
 * @param {Object} [receipt]
 * @param {String} [category]
 * @param {String} [tag]
 * @param {String} [taxCode]
 * @param {Number} [taxAmount]
 * @param {Boolean} [billable]
 * @param {Object} [policy]
 * @param {Object} [policyTags]
 * @param {Object} [policyCategories]
 */
function requestMoney(
    report,
    amount,
    currency,
    created,
    merchant,
    payeeEmail,
    payeeAccountID,
    participant,
    comment,
    receipt = undefined,
    category = undefined,
    tag = undefined,
    taxCode = '',
    taxAmount = 0,
    billable = undefined,
    policy = undefined,
    policyTags = undefined,
    policyCategories = undefined,
) {
    // If the report is iou or expense report, we should get the linked chat report to be passed to the getMoneyRequestInformation function
    const isMoneyRequestReport = ReportUtils.isMoneyRequestReport(report);
    const currentChatReport = isMoneyRequestReport ? ReportUtils.getReport(report.chatReportID) : report;
    const moneyRequestReportID = isMoneyRequestReport ? report.reportID : 0;
    const currentCreated = DateUtils.enrichMoneyRequestTimestamp(created);
    const {
        payerAccountID,
        payerEmail,
        iouReport,
        chatReport,
        transaction,
        iouAction,
        createdChatReportActionID,
        createdIOUReportActionID,
        reportPreviewAction,
        transactionThreadReportID,
        createdReportActionIDForThread,
        onyxData,
    } = getMoneyRequestInformation(
        currentChatReport,
        participant,
        comment,
        amount,
        currency,
        currentCreated,
        merchant,
        payeeAccountID,
        payeeEmail,
        receipt,
        undefined,
        category,
        tag,
        billable,
        policy,
        policyTags,
        policyCategories,
        moneyRequestReportID,
    );
    const activeReportID = isMoneyRequestReport ? report.reportID : chatReport.reportID;

    API.write(
        'RequestMoney',
        {
            debtorEmail: payerEmail,
            debtorAccountID: payerAccountID,
            amount,
            currency,
            comment,
            created: currentCreated,
            merchant,
            iouReportID: iouReport.reportID,
            chatReportID: chatReport.reportID,
            transactionID: transaction.transactionID,
            reportActionID: iouAction.reportActionID,
            createdChatReportActionID,
            createdIOUReportActionID,
            reportPreviewReportActionID: reportPreviewAction.reportActionID,
            receipt,
            receiptState: lodashGet(receipt, 'state'),
            category,
            tag,
            taxCode,
            taxAmount,
            billable,
            transactionThreadReportID,
            createdReportActionIDForThread,
        },
        onyxData,
    );
    resetMoneyRequestInfo();
    Navigation.dismissModal(activeReportID);
    Report.notifyNewAction(activeReportID, payeeAccountID);
}

/**
 * Build the Onyx data and IOU split necessary for splitting a bill with 3+ users.
 * 1. Build the optimistic Onyx data for the group chat, i.e. chatReport and iouReportAction creating the former if it doesn't yet exist.
 * 2. Loop over the group chat participant list, building optimistic or updating existing chatReports, iouReports and iouReportActions between the user and each participant.
 * We build both Onyx data and the IOU split that is sent as a request param and is used by Auth to create the chatReports, iouReports and iouReportActions in the database.
 * The IOU split has the following shape:
 *  [
 *      {email: 'currentUser', amount: 100},
 *      {email: 'user2', amount: 100, iouReportID: '100', chatReportID: '110', transactionID: '120', reportActionID: '130'},
 *      {email: 'user3', amount: 100, iouReportID: '200', chatReportID: '210', transactionID: '220', reportActionID: '230'}
 *  ]
 * @param {Array} participants
 * @param {String} currentUserLogin
 * @param {Number} currentUserAccountID
 * @param {Number} amount - always in the smallest unit of the currency
 * @param {String} comment
 * @param {String} currency
 * @param {String} merchant
 * @param {String} category
 * @param {String} tag
 * @param {String} existingSplitChatReportID - the report ID where the split bill happens, could be a group chat or a workspace chat
<<<<<<< HEAD
 * @param {Array} policyTags
 * @param {Array} policyCategories
 *
 * @return {Object}
 */
function createSplitsAndOnyxData(
    participants,
    currentUserLogin,
    currentUserAccountID,
    amount,
    comment,
    currency,
    merchant,
    category,
    tag,
    existingSplitChatReportID = '',
    policyTags = undefined,
    policyCategories = undefined,
) {
=======
 * @param {Boolean} billable
 *
 * @return {Object}
 */
function createSplitsAndOnyxData(participants, currentUserLogin, currentUserAccountID, amount, comment, currency, merchant, category, tag, existingSplitChatReportID = '', billable = false) {
>>>>>>> c6758578
    const currentUserEmailForIOUSplit = OptionsListUtils.addSMSDomainIfPhoneNumber(currentUserLogin);
    const participantAccountIDs = _.map(participants, (participant) => Number(participant.accountID));
    const existingSplitChatReport =
        existingSplitChatReportID || participants[0].reportID
            ? allReports[`${ONYXKEYS.COLLECTION.REPORT}${existingSplitChatReportID || participants[0].reportID}`]
            : ReportUtils.getChatByParticipants(participantAccountIDs);
    const splitChatReport = existingSplitChatReport || ReportUtils.buildOptimisticChatReport(participantAccountIDs);
    const isOwnPolicyExpenseChat = splitChatReport.isOwnPolicyExpenseChat;

    const splitTransaction = TransactionUtils.buildOptimisticTransaction(
        amount,
        currency,
        CONST.REPORT.SPLIT_REPORTID,
        comment,
        '',
        '',
        '',
        merchant || Localize.translateLocal('iou.request'),
        undefined,
        undefined,
        undefined,
        category,
        tag,
        billable,
    );

    // Note: The created action must be optimistically generated before the IOU action so there's no chance that the created action appears after the IOU action in the chat
    const splitCreatedReportAction = ReportUtils.buildOptimisticCreatedReportAction(currentUserEmailForIOUSplit);
    const splitIOUReportAction = ReportUtils.buildOptimisticIOUReportAction(
        CONST.IOU.REPORT_ACTION_TYPE.SPLIT,
        amount,
        currency,
        comment,
        participants,
        splitTransaction.transactionID,
        '',
        '',
        false,
        false,
        {},
        isOwnPolicyExpenseChat,
    );

    splitChatReport.lastReadTime = DateUtils.getDBTime();
    splitChatReport.lastMessageText = splitIOUReportAction.message[0].text;
    splitChatReport.lastMessageHtml = splitIOUReportAction.message[0].html;

    // If we have an existing splitChatReport (group chat or workspace) use it's pending fields, otherwise indicate that we are adding a chat
    if (!existingSplitChatReport) {
        splitChatReport.pendingFields = {
            createChat: CONST.RED_BRICK_ROAD_PENDING_ACTION.ADD,
        };
    }

    const optimisticData = [
        {
            // Use set for new reports because it doesn't exist yet, is faster,
            // and we need the data to be available when we navigate to the chat page
            onyxMethod: existingSplitChatReport ? Onyx.METHOD.MERGE : Onyx.METHOD.SET,
            key: `${ONYXKEYS.COLLECTION.REPORT}${splitChatReport.reportID}`,
            value: splitChatReport,
        },
        {
            onyxMethod: existingSplitChatReport ? Onyx.METHOD.MERGE : Onyx.METHOD.SET,
            key: `${ONYXKEYS.COLLECTION.REPORT_ACTIONS}${splitChatReport.reportID}`,
            value: {
                ...(existingSplitChatReport ? {} : {[splitCreatedReportAction.reportActionID]: splitCreatedReportAction}),
                [splitIOUReportAction.reportActionID]: splitIOUReportAction,
            },
        },
        {
            onyxMethod: Onyx.METHOD.SET,
            key: `${ONYXKEYS.COLLECTION.TRANSACTION}${splitTransaction.transactionID}`,
            value: splitTransaction,
        },
    ];

    const successData = [
        {
            onyxMethod: Onyx.METHOD.MERGE,
            key: `${ONYXKEYS.COLLECTION.REPORT_ACTIONS}${splitChatReport.reportID}`,
            value: {
                ...(existingSplitChatReport ? {} : {[splitCreatedReportAction.reportActionID]: {pendingAction: null}}),
                [splitIOUReportAction.reportActionID]: {pendingAction: null},
            },
        },
        {
            onyxMethod: Onyx.METHOD.MERGE,
            key: `${ONYXKEYS.COLLECTION.TRANSACTION}${splitTransaction.transactionID}`,
            value: {pendingAction: null},
        },
        {
            onyxMethod: Onyx.METHOD.MERGE,
            key: `${ONYXKEYS.COLLECTION.TRANSACTION_DRAFT}${CONST.IOU.OPTIMISTIC_TRANSACTION_ID}`,
            value: null,
        },
    ];

    if (!existingSplitChatReport) {
        successData.push({
            onyxMethod: Onyx.METHOD.MERGE,
            key: `${ONYXKEYS.COLLECTION.REPORT}${splitChatReport.reportID}`,
            value: {pendingFields: {createChat: null}},
        });
    }

    const failureData = [
        {
            onyxMethod: Onyx.METHOD.MERGE,
            key: `${ONYXKEYS.COLLECTION.TRANSACTION}${splitTransaction.transactionID}`,
            value: {
                errors: ErrorUtils.getMicroSecondOnyxError('iou.error.genericCreateFailureMessage'),
            },
        },
        {
            onyxMethod: Onyx.METHOD.MERGE,
            key: `${ONYXKEYS.COLLECTION.TRANSACTION_DRAFT}${CONST.IOU.OPTIMISTIC_TRANSACTION_ID}`,
            value: null,
        },
    ];

    if (existingSplitChatReport) {
        failureData.push({
            onyxMethod: Onyx.METHOD.MERGE,
            key: `${ONYXKEYS.COLLECTION.REPORT_ACTIONS}${splitChatReport.reportID}`,
            value: {
                [splitIOUReportAction.reportActionID]: {
                    errors: ErrorUtils.getMicroSecondOnyxError('iou.error.genericCreateFailureMessage'),
                },
            },
        });
    } else {
        failureData.push(
            {
                onyxMethod: Onyx.METHOD.MERGE,
                key: `${ONYXKEYS.COLLECTION.REPORT}${splitChatReport.reportID}`,
                value: {
                    errorFields: {
                        createChat: ErrorUtils.getMicroSecondOnyxError('report.genericCreateReportFailureMessage'),
                    },
                },
            },
            {
                onyxMethod: Onyx.METHOD.MERGE,
                key: `${ONYXKEYS.COLLECTION.REPORT_ACTIONS}${splitChatReport.reportID}`,
                value: {
                    [splitIOUReportAction.reportActionID]: {
                        errors: ErrorUtils.getMicroSecondOnyxError(null),
                    },
                },
            },
        );
    }

    // Loop through participants creating individual chats, iouReports and reportActionIDs as needed
    const splitAmount = IOUUtils.calculateAmount(participants.length, amount, currency, false);
    const splits = [{email: currentUserEmailForIOUSplit, accountID: currentUserAccountID, amount: IOUUtils.calculateAmount(participants.length, amount, currency, true)}];

    const hasMultipleParticipants = participants.length > 1;
    _.each(participants, (participant) => {
        // In a case when a participant is a workspace, even when a current user is not an owner of the workspace
        const isPolicyExpenseChat = ReportUtils.isPolicyExpenseChat(participant);

        // In case the participant is a workspace, email & accountID should remain undefined and won't be used in the rest of this code
        // participant.login is undefined when the request is initiated from a group DM with an unknown user, so we need to add a default
        const email = isOwnPolicyExpenseChat || isPolicyExpenseChat ? '' : OptionsListUtils.addSMSDomainIfPhoneNumber(participant.login || '').toLowerCase();
        const accountID = isOwnPolicyExpenseChat || isPolicyExpenseChat ? 0 : Number(participant.accountID);
        if (email === currentUserEmailForIOUSplit) {
            return;
        }

        // STEP 1: Get existing chat report OR build a new optimistic one
        // If we only have one participant and the request was initiated from the global create menu, i.e. !existingGroupChatReportID, the oneOnOneChatReport is the groupChatReport
        let oneOnOneChatReport;
        let isNewOneOnOneChatReport = false;
        let shouldCreateOptimisticPersonalDetails = false;
        const personalDetailExists = lodashHas(allPersonalDetails, accountID);

        // If this is a split between two people only and the function
        // wasn't provided with an existing group chat report id
        // or, if the split is being made from the workspace chat, then the oneOnOneChatReport is the same as the splitChatReport
        // in this case existingSplitChatReport will belong to the policy expense chat and we won't be
        // entering code that creates optimistic personal details
        if ((!hasMultipleParticipants && !existingSplitChatReportID) || isOwnPolicyExpenseChat) {
            oneOnOneChatReport = splitChatReport;
            shouldCreateOptimisticPersonalDetails = !existingSplitChatReport && !personalDetailExists;
        } else {
            const existingChatReport = ReportUtils.getChatByParticipants([accountID]);
            isNewOneOnOneChatReport = !existingChatReport;
            shouldCreateOptimisticPersonalDetails = isNewOneOnOneChatReport && !personalDetailExists;
            oneOnOneChatReport = existingChatReport || ReportUtils.buildOptimisticChatReport([accountID]);
        }

        // STEP 2: Get existing IOU/Expense report and update its total OR build a new optimistic one
        // For Control policy expense chats, if the report is already approved, create a new expense report
        let oneOnOneIOUReport = oneOnOneChatReport.iouReportID ? lodashGet(allReports, `${ONYXKEYS.COLLECTION.REPORT}${oneOnOneChatReport.iouReportID}`, undefined) : undefined;
        const shouldCreateNewOneOnOneIOUReport =
            _.isUndefined(oneOnOneIOUReport) || (isOwnPolicyExpenseChat && ReportUtils.isControlPolicyExpenseReport(oneOnOneIOUReport) && ReportUtils.isReportApproved(oneOnOneIOUReport));

        if (shouldCreateNewOneOnOneIOUReport) {
            oneOnOneIOUReport = isOwnPolicyExpenseChat
                ? ReportUtils.buildOptimisticExpenseReport(oneOnOneChatReport.reportID, oneOnOneChatReport.policyID, currentUserAccountID, splitAmount, currency)
                : ReportUtils.buildOptimisticIOUReport(currentUserAccountID, accountID, splitAmount, oneOnOneChatReport.reportID, currency);
        } else if (isOwnPolicyExpenseChat) {
            // Because of the Expense reports are stored as negative values, we subtract the total from the amount
            oneOnOneIOUReport.total -= splitAmount;
        } else {
            oneOnOneIOUReport = IOUUtils.updateIOUOwnerAndTotal(oneOnOneIOUReport, currentUserAccountID, splitAmount, currency);
        }

        // STEP 3: Build optimistic transaction
        const oneOnOneTransaction = TransactionUtils.buildOptimisticTransaction(
            ReportUtils.isExpenseReport(oneOnOneIOUReport) ? -splitAmount : splitAmount,
            currency,
            oneOnOneIOUReport.reportID,
            comment,
            '',
            CONST.IOU.TYPE.SPLIT,
            splitTransaction.transactionID,
            merchant || Localize.translateLocal('iou.request'),
            undefined,
            undefined,
            undefined,
            category,
            tag,
            billable,
        );

        // STEP 4: Build optimistic reportActions. We need:
        // 1. CREATED action for the chatReport
        // 2. CREATED action for the iouReport
        // 3. IOU action for the iouReport
        // 4. REPORTPREVIEW action for the chatReport
        // Note: The CREATED action for the IOU report must be optimistically generated before the IOU action so there's no chance that it appears after the IOU action in the chat
        const currentTime = DateUtils.getDBTime();
        const oneOnOneCreatedActionForChat = ReportUtils.buildOptimisticCreatedReportAction(currentUserEmailForIOUSplit);
        const oneOnOneCreatedActionForIOU = ReportUtils.buildOptimisticCreatedReportAction(currentUserEmailForIOUSplit, DateUtils.subtractMillisecondsFromDateTime(currentTime, 1));
        const oneOnOneIOUAction = ReportUtils.buildOptimisticIOUReportAction(
            CONST.IOU.REPORT_ACTION_TYPE.CREATE,
            splitAmount,
            currency,
            comment,
            [participant],
            oneOnOneTransaction.transactionID,
            '',
            oneOnOneIOUReport.reportID,
            undefined,
            undefined,
            undefined,
            undefined,
            currentTime,
        );

        // Add optimistic personal details for new participants
        const oneOnOnePersonalDetailListAction = shouldCreateOptimisticPersonalDetails
            ? {
                  [accountID]: {
                      accountID,
                      avatar: UserUtils.getDefaultAvatarURL(accountID),
                      displayName: LocalePhoneNumber.formatPhoneNumber(participant.displayName || email),
                      login: participant.login,
                      isOptimisticPersonalDetail: true,
                  },
              }
            : undefined;

        let oneOnOneReportPreviewAction = ReportActionsUtils.getReportPreviewAction(oneOnOneChatReport.reportID, oneOnOneIOUReport.reportID);
        if (oneOnOneReportPreviewAction) {
            oneOnOneReportPreviewAction = ReportUtils.updateReportPreview(oneOnOneIOUReport, oneOnOneReportPreviewAction);
        } else {
            oneOnOneReportPreviewAction = ReportUtils.buildOptimisticReportPreview(oneOnOneChatReport, oneOnOneIOUReport);
        }

        // Add category to optimistic policy recently used categories when a participant is a workspace
        const optimisticPolicyRecentlyUsedCategories = isPolicyExpenseChat ? Policy.buildOptimisticPolicyRecentlyUsedCategories(participant.policyID, category) : [];

        // Add tag to optimistic policy recently used tags when a participant is a workspace
        const optimisticPolicyRecentlyUsedTags = isPolicyExpenseChat ? Policy.buildOptimisticPolicyRecentlyUsedTags(participant.policyID, tag) : {};

        // Create optimistic transactionThread
        const optimisticTransactionThread = ReportUtils.buildTransactionThread(oneOnOneIOUAction, oneOnOneIOUReport.reportID);
        const optimisticCreatedActionForTransactionThread = ReportUtils.buildOptimisticCreatedReportAction(currentUserEmailForIOUSplit);

        // Get the policy for the participant to determine if there should be transaction violations
        const policy = ReportUtils.getPolicy(participant.policyID);

        // STEP 5: Build Onyx Data
        const [oneOnOneOptimisticData, oneOnOneSuccessData, oneOnOneFailureData] = buildOnyxDataForMoneyRequest(
            oneOnOneChatReport,
            oneOnOneIOUReport,
            oneOnOneTransaction,
            oneOnOneCreatedActionForChat,
            oneOnOneCreatedActionForIOU,
            oneOnOneIOUAction,
            oneOnOnePersonalDetailListAction,
            oneOnOneReportPreviewAction,
            optimisticPolicyRecentlyUsedCategories,
            optimisticPolicyRecentlyUsedTags,
            isNewOneOnOneChatReport,
            shouldCreateNewOneOnOneIOUReport,
            optimisticTransactionThread,
            optimisticCreatedActionForTransactionThread,
            participant.isPolicyExpenseChat && policy,
            policyTags,
            policyCategories,
        );

        const individualSplit = {
            email,
            accountID,
            amount: splitAmount,
            iouReportID: oneOnOneIOUReport.reportID,
            chatReportID: oneOnOneChatReport.reportID,
            transactionID: oneOnOneTransaction.transactionID,
            reportActionID: oneOnOneIOUAction.reportActionID,
            createdChatReportActionID: oneOnOneCreatedActionForChat.reportActionID,
            createdIOUReportActionID: oneOnOneCreatedActionForIOU.reportActionID,
            reportPreviewReportActionID: oneOnOneReportPreviewAction.reportActionID,
            transactionThreadReportID: optimisticTransactionThread.reportID,
            createdReportActionIDForThread: optimisticCreatedActionForTransactionThread.reportActionID,
        };

        splits.push(individualSplit);
        optimisticData.push(...oneOnOneOptimisticData);
        successData.push(...oneOnOneSuccessData);
        failureData.push(...oneOnOneFailureData);
    });

    const splitData = {
        chatReportID: splitChatReport.reportID,
        transactionID: splitTransaction.transactionID,
        reportActionID: splitIOUReportAction.reportActionID,
        policyID: splitChatReport.policyID,
    };

    if (_.isEmpty(existingSplitChatReport)) {
        splitData.createdReportActionID = splitCreatedReportAction.reportActionID;
    }

    return {
        splitData,
        splits,
        onyxData: {optimisticData, successData, failureData},
    };
}

/**
 * @param {Array} participants
 * @param {String} currentUserLogin
 * @param {Number} currentUserAccountID
 * @param {Number} amount - always in smallest currency unit
 * @param {String} comment
 * @param {String} currency
 * @param {String} merchant
 * @param {String} category
 * @param {String} tag
 * @param {String} existingSplitChatReportID - Either a group DM or a workspace chat
<<<<<<< HEAD
 * @param {Array} policyTags
 * @param {Array} policyCategories
 */
function splitBill(
    participants,
    currentUserLogin,
    currentUserAccountID,
    amount,
    comment,
    currency,
    merchant,
    category,
    tag,
    existingSplitChatReportID = '',
    policyTags = undefined,
    policyCategories = undefined,
) {
=======
 * @param {Boolean} billable
 */
function splitBill(participants, currentUserLogin, currentUserAccountID, amount, comment, currency, merchant, category, tag, existingSplitChatReportID = '', billable = false) {
>>>>>>> c6758578
    const {splitData, splits, onyxData} = createSplitsAndOnyxData(
        participants,
        currentUserLogin,
        currentUserAccountID,
        amount,
        comment,
        currency,
        merchant,
        category,
        tag,
        existingSplitChatReportID,
<<<<<<< HEAD
        policyTags,
        policyCategories,
=======
        billable,
>>>>>>> c6758578
    );
    API.write(
        'SplitBill',
        {
            reportID: splitData.chatReportID,
            amount,
            splits: JSON.stringify(splits),
            currency,
            comment,
            category,
            merchant,
            tag,
            billable,
            transactionID: splitData.transactionID,
            reportActionID: splitData.reportActionID,
            createdReportActionID: splitData.createdReportActionID,
            policyID: splitData.policyID,
        },
        onyxData,
    );

    resetMoneyRequestInfo();
    Navigation.dismissModal();
    Report.notifyNewAction(splitData.chatReportID, currentUserAccountID);
}

/**
 * @param {Array} participants
 * @param {String} currentUserLogin
 * @param {Number} currentUserAccountID
 * @param {Number} amount - always in smallest currency unit
 * @param {String} comment
 * @param {String} currency
 * @param {String} merchant
 * @param {String} category
 * @param {String} tag
<<<<<<< HEAD
 * @param {Array} policyTags
 * @param {Array} policyCategories
 */
function splitBillAndOpenReport(
    participants,
    currentUserLogin,
    currentUserAccountID,
    amount,
    comment,
    currency,
    merchant,
    category,
    tag,
    policyTags = undefined,
    policyCategories = undefined,
) {
    const {splitData, splits, onyxData} = createSplitsAndOnyxData(
        participants,
        currentUserLogin,
        currentUserAccountID,
        amount,
        comment,
        currency,
        merchant,
        category,
        tag,
        policyTags,
        policyCategories,
    );
=======
 * @param {Boolean} billable
 */
function splitBillAndOpenReport(participants, currentUserLogin, currentUserAccountID, amount, comment, currency, merchant, category, tag, billable) {
    const {splitData, splits, onyxData} = createSplitsAndOnyxData(participants, currentUserLogin, currentUserAccountID, amount, comment, currency, merchant, category, tag, billable);
>>>>>>> c6758578

    API.write(
        'SplitBillAndOpenReport',
        {
            reportID: splitData.chatReportID,
            amount,
            splits: JSON.stringify(splits),
            currency,
            merchant,
            comment,
            category,
            tag,
            billable,
            transactionID: splitData.transactionID,
            reportActionID: splitData.reportActionID,
            createdReportActionID: splitData.createdReportActionID,
            policyID: splitData.policyID,
        },
        onyxData,
    );

    resetMoneyRequestInfo();
    Navigation.dismissModal(splitData.chatReportID);
    Report.notifyNewAction(splitData.chatReportID, currentUserAccountID);
}

/** Used exclusively for starting a split bill request that contains a receipt, the split request will be completed once the receipt is scanned
 *  or user enters details manually.
 *
 * @param {Array} participants
 * @param {String} currentUserLogin
 * @param {Number} currentUserAccountID
 * @param {String} comment
 * @param {String} category
 * @param {String} tag
 * @param {Object} receipt
 * @param {String} existingSplitChatReportID - Either a group DM or a workspace chat
 * @param {Boolean} billable
 */
function startSplitBill(participants, currentUserLogin, currentUserAccountID, comment, category, tag, receipt, existingSplitChatReportID = '', billable = false) {
    const currentUserEmailForIOUSplit = OptionsListUtils.addSMSDomainIfPhoneNumber(currentUserLogin);
    const participantAccountIDs = _.map(participants, (participant) => Number(participant.accountID));
    const existingSplitChatReport =
        existingSplitChatReportID || participants[0].reportID
            ? allReports[`${ONYXKEYS.COLLECTION.REPORT}${existingSplitChatReportID || participants[0].reportID}`]
            : ReportUtils.getChatByParticipants(participantAccountIDs);
    const splitChatReport = existingSplitChatReport || ReportUtils.buildOptimisticChatReport(participantAccountIDs);
    const isOwnPolicyExpenseChat = splitChatReport.isOwnPolicyExpenseChat || false;

    const {name: filename, source, state = CONST.IOU.RECEIPT_STATE.SCANREADY} = receipt;
    const receiptObject = {state, source};

    // ReportID is -2 (aka "deleted") on the group transaction
    const splitTransaction = TransactionUtils.buildOptimisticTransaction(
        0,
        CONST.CURRENCY.USD,
        CONST.REPORT.SPLIT_REPORTID,
        comment,
        '',
        '',
        '',
        CONST.TRANSACTION.PARTIAL_TRANSACTION_MERCHANT,
        receiptObject,
        filename,
        undefined,
        category,
        tag,
        billable,
    );

    // Note: The created action must be optimistically generated before the IOU action so there's no chance that the created action appears after the IOU action in the chat
    const splitChatCreatedReportAction = ReportUtils.buildOptimisticCreatedReportAction(currentUserEmailForIOUSplit);
    const splitIOUReportAction = ReportUtils.buildOptimisticIOUReportAction(
        CONST.IOU.REPORT_ACTION_TYPE.SPLIT,
        0,
        CONST.CURRENCY.USD,
        comment,
        participants,
        splitTransaction.transactionID,
        '',
        '',
        false,
        false,
        receiptObject,
        isOwnPolicyExpenseChat,
    );

    splitChatReport.lastReadTime = DateUtils.getDBTime();
    splitChatReport.lastMessageText = splitIOUReportAction.message[0].text;
    splitChatReport.lastMessageHtml = splitIOUReportAction.message[0].html;

    // If we have an existing splitChatReport (group chat or workspace) use it's pending fields, otherwise indicate that we are adding a chat
    if (!existingSplitChatReport) {
        splitChatReport.pendingFields = {
            createChat: CONST.RED_BRICK_ROAD_PENDING_ACTION.ADD,
        };
    }

    const optimisticData = [
        {
            // Use set for new reports because it doesn't exist yet, is faster,
            // and we need the data to be available when we navigate to the chat page
            onyxMethod: existingSplitChatReport ? Onyx.METHOD.MERGE : Onyx.METHOD.SET,
            key: `${ONYXKEYS.COLLECTION.REPORT}${splitChatReport.reportID}`,
            value: splitChatReport,
        },
        {
            onyxMethod: existingSplitChatReport ? Onyx.METHOD.MERGE : Onyx.METHOD.SET,
            key: `${ONYXKEYS.COLLECTION.REPORT_ACTIONS}${splitChatReport.reportID}`,
            value: {
                ...(existingSplitChatReport ? {} : {[splitChatCreatedReportAction.reportActionID]: splitChatCreatedReportAction}),
                [splitIOUReportAction.reportActionID]: splitIOUReportAction,
            },
        },
        {
            onyxMethod: Onyx.METHOD.SET,
            key: `${ONYXKEYS.COLLECTION.TRANSACTION}${splitTransaction.transactionID}`,
            value: splitTransaction,
        },
    ];

    const successData = [
        {
            onyxMethod: Onyx.METHOD.MERGE,
            key: `${ONYXKEYS.COLLECTION.REPORT_ACTIONS}${splitChatReport.reportID}`,
            value: {
                ...(existingSplitChatReport ? {} : {[splitChatCreatedReportAction.reportActionID]: {pendingAction: null}}),
                [splitIOUReportAction.reportActionID]: {pendingAction: null},
            },
        },
        {
            onyxMethod: Onyx.METHOD.MERGE,
            key: `${ONYXKEYS.COLLECTION.TRANSACTION}${splitTransaction.transactionID}`,
            value: {pendingAction: null},
        },
    ];

    if (!existingSplitChatReport) {
        successData.push({
            onyxMethod: Onyx.METHOD.MERGE,
            key: `${ONYXKEYS.COLLECTION.REPORT}${splitChatReport.reportID}`,
            value: {pendingFields: {createChat: null}},
        });
    }

    const failureData = [
        {
            onyxMethod: Onyx.METHOD.MERGE,
            key: `${ONYXKEYS.COLLECTION.TRANSACTION}${splitTransaction.transactionID}`,
            value: {
                errors: ErrorUtils.getMicroSecondOnyxError('iou.error.genericCreateFailureMessage'),
            },
        },
    ];

    if (existingSplitChatReport) {
        failureData.push({
            onyxMethod: Onyx.METHOD.MERGE,
            key: `${ONYXKEYS.COLLECTION.REPORT_ACTIONS}${splitChatReport.reportID}`,
            value: {
                [splitIOUReportAction.reportActionID]: {
                    errors: getReceiptError(receipt, filename),
                },
            },
        });
    } else {
        failureData.push(
            {
                onyxMethod: Onyx.METHOD.MERGE,
                key: `${ONYXKEYS.COLLECTION.REPORT}${splitChatReport.reportID}`,
                value: {
                    errorFields: {
                        createChat: ErrorUtils.getMicroSecondOnyxError('report.genericCreateReportFailureMessage'),
                    },
                },
            },
            {
                onyxMethod: Onyx.METHOD.MERGE,
                key: `${ONYXKEYS.COLLECTION.REPORT_ACTIONS}${splitChatReport.reportID}`,
                value: {
                    [splitChatCreatedReportAction.reportActionID]: {
                        errors: ErrorUtils.getMicroSecondOnyxError('report.genericCreateReportFailureMessage'),
                    },
                    [splitIOUReportAction.reportActionID]: {
                        errors: getReceiptError(receipt, filename),
                    },
                },
            },
        );
    }

    const splits = [{email: currentUserEmailForIOUSplit, accountID: currentUserAccountID}];

    _.each(participants, (participant) => {
        const email = participant.isOwnPolicyExpenseChat ? '' : OptionsListUtils.addSMSDomainIfPhoneNumber(participant.login || participant.text).toLowerCase();
        const accountID = participant.isOwnPolicyExpenseChat ? 0 : Number(participant.accountID);
        if (email === currentUserEmailForIOUSplit) {
            return;
        }

        // When splitting with a workspace chat, we only need to supply the policyID and the workspace reportID as it's needed so we can update the report preview
        if (participant.isOwnPolicyExpenseChat) {
            splits.push({
                policyID: participant.policyID,
                chatReportID: splitChatReport.reportID,
            });
            return;
        }

        const participantPersonalDetails = allPersonalDetails[participant.accountID];
        if (!participantPersonalDetails) {
            optimisticData.push({
                onyxMethod: Onyx.METHOD.MERGE,
                key: ONYXKEYS.PERSONAL_DETAILS_LIST,
                value: {
                    [accountID]: {
                        accountID,
                        avatar: UserUtils.getDefaultAvatarURL(accountID),
                        displayName: LocalePhoneNumber.formatPhoneNumber(participant.displayName || email),
                        login: participant.login || participant.text,
                        isOptimisticPersonalDetail: true,
                    },
                },
            });
        }

        splits.push({
            email,
            accountID,
        });
    });

    _.each(participants, (participant) => {
        const isPolicyExpenseChat = ReportUtils.isPolicyExpenseChat(participant);
        if (!isPolicyExpenseChat) {
            return;
        }

        const optimisticPolicyRecentlyUsedCategories = Policy.buildOptimisticPolicyRecentlyUsedCategories(participant.policyID, category);
        const optimisticPolicyRecentlyUsedTags = Policy.buildOptimisticPolicyRecentlyUsedTags(participant.policyID, tag);

        if (!_.isEmpty(optimisticPolicyRecentlyUsedCategories)) {
            optimisticData.push({
                onyxMethod: Onyx.METHOD.SET,
                key: `${ONYXKEYS.COLLECTION.POLICY_RECENTLY_USED_CATEGORIES}${participant.policyID}`,
                value: optimisticPolicyRecentlyUsedCategories,
            });
        }

        if (!_.isEmpty(optimisticPolicyRecentlyUsedTags)) {
            optimisticData.push({
                onyxMethod: Onyx.METHOD.MERGE,
                key: `${ONYXKEYS.COLLECTION.POLICY_RECENTLY_USED_TAGS}${participant.policyID}`,
                value: optimisticPolicyRecentlyUsedTags,
            });
        }
    });

    // Save the new splits array into the transaction's comment in case the user calls CompleteSplitBill while offline
    optimisticData.push({
        onyxMethod: Onyx.METHOD.MERGE,
        key: `${ONYXKEYS.COLLECTION.TRANSACTION}${splitTransaction.transactionID}`,
        value: {
            comment: {
                splits,
            },
        },
    });

    API.write(
        'StartSplitBill',
        {
            chatReportID: splitChatReport.reportID,
            reportActionID: splitIOUReportAction.reportActionID,
            transactionID: splitTransaction.transactionID,
            splits: JSON.stringify(splits),
            receipt,
            comment,
            category,
            tag,
            isFromGroupDM: !existingSplitChatReport,
            billable,
            ...(existingSplitChatReport ? {} : {createdReportActionID: splitChatCreatedReportAction.reportActionID}),
        },
        {optimisticData, successData, failureData},
    );

    resetMoneyRequestInfo();
    Navigation.dismissModal(splitChatReport.reportID);
    Report.notifyNewAction(splitChatReport.chatReportID, currentUserAccountID);
}

/** Used for editing a split bill while it's still scanning or when SmartScan fails, it completes a split bill started by startSplitBill above.
 *
 * @param {number} chatReportID - The group chat or workspace reportID
 * @param {Object} reportAction - The split action that lives in the chatReport above
 * @param {Object} updatedTransaction - The updated **draft** split transaction
 * @param {Number} sessionAccountID - accountID of the current user
 * @param {String} sessionEmail - email of the current user
 */
function completeSplitBill(chatReportID, reportAction, updatedTransaction, sessionAccountID, sessionEmail) {
    const currentUserEmailForIOUSplit = OptionsListUtils.addSMSDomainIfPhoneNumber(sessionEmail);
    const {transactionID} = updatedTransaction;
    const unmodifiedTransaction = allTransactions[`${ONYXKEYS.COLLECTION.TRANSACTION}${transactionID}`];

    // Save optimistic updated transaction and action
    const optimisticData = [
        {
            onyxMethod: Onyx.METHOD.MERGE,
            key: `${ONYXKEYS.COLLECTION.TRANSACTION}${transactionID}`,
            value: {
                ...updatedTransaction,
                receipt: {
                    state: CONST.IOU.RECEIPT_STATE.OPEN,
                },
            },
        },
        {
            onyxMethod: Onyx.METHOD.MERGE,
            key: `${ONYXKEYS.COLLECTION.REPORT_ACTIONS}${chatReportID}`,
            value: {
                [reportAction.reportActionID]: {
                    lastModified: DateUtils.getDBTime(),
                    whisperedToAccountIDs: [],
                },
            },
        },
    ];

    const successData = [
        {
            onyxMethod: Onyx.METHOD.MERGE,
            key: `${ONYXKEYS.COLLECTION.TRANSACTION}${transactionID}`,
            value: {pendingAction: null},
        },
        {
            onyxMethod: Onyx.METHOD.MERGE,
            key: `${ONYXKEYS.COLLECTION.SPLIT_TRANSACTION_DRAFT}${transactionID}`,
            value: null,
        },
    ];

    const failureData = [
        {
            onyxMethod: Onyx.METHOD.MERGE,
            key: `${ONYXKEYS.COLLECTION.TRANSACTION}${transactionID}`,
            value: {
                ...unmodifiedTransaction,
                errors: ErrorUtils.getMicroSecondOnyxError('iou.error.genericCreateFailureMessage'),
            },
        },
        {
            onyxMethod: Onyx.METHOD.MERGE,
            key: `${ONYXKEYS.COLLECTION.REPORT_ACTIONS}${chatReportID}`,
            value: {
                [reportAction.reportActionID]: {
                    ...reportAction,
                    errors: ErrorUtils.getMicroSecondOnyxError('iou.error.genericCreateFailureMessage'),
                },
            },
        },
    ];

    const splitParticipants = updatedTransaction.comment.splits;
    const {modifiedAmount: amount, modifiedCurrency: currency} = updatedTransaction;

    // Exclude the current user when calculating the split amount, `calculateAmount` takes it into account
    const splitAmount = IOUUtils.calculateAmount(splitParticipants.length - 1, amount, currency, false);

    const splits = [{email: currentUserEmailForIOUSplit}];
    _.each(splitParticipants, (participant) => {
        // Skip creating the transaction for the current user
        if (participant.email === currentUserEmailForIOUSplit) {
            return;
        }
        const isPolicyExpenseChat = !_.isEmpty(participant.policyID);

        if (!isPolicyExpenseChat) {
            // In case this is still the optimistic accountID saved in the splits array, return early as we cannot know
            // if there is an existing chat between the split creator and this participant
            // Instead, we will rely on Auth generating the report IDs and the user won't see any optimistic chats or reports created
            const participantPersonalDetails = allPersonalDetails[participant.accountID] || {};
            if (!participantPersonalDetails || participantPersonalDetails.isOptimisticPersonalDetail) {
                splits.push({
                    email: participant.email,
                });
                return;
            }
        }

        let oneOnOneChatReport;
        let isNewOneOnOneChatReport = false;
        if (isPolicyExpenseChat) {
            // The workspace chat reportID is saved in the splits array when starting a split bill with a workspace
            oneOnOneChatReport = allReports[`${ONYXKEYS.COLLECTION.REPORT}${participant.chatReportID}`];
        } else {
            const existingChatReport = ReportUtils.getChatByParticipants([participant.accountID]);
            isNewOneOnOneChatReport = !existingChatReport;
            oneOnOneChatReport = existingChatReport || ReportUtils.buildOptimisticChatReport([participant.accountID]);
        }

        let oneOnOneIOUReport = oneOnOneChatReport.iouReportID ? lodashGet(allReports, `${ONYXKEYS.COLLECTION.REPORT}${oneOnOneChatReport.iouReportID}`, undefined) : undefined;
        const shouldCreateNewOneOnOneIOUReport =
            _.isUndefined(oneOnOneIOUReport) || (isPolicyExpenseChat && ReportUtils.isControlPolicyExpenseReport(oneOnOneIOUReport) && ReportUtils.isReportApproved(oneOnOneIOUReport));

        if (shouldCreateNewOneOnOneIOUReport) {
            oneOnOneIOUReport = isPolicyExpenseChat
                ? ReportUtils.buildOptimisticExpenseReport(oneOnOneChatReport.reportID, participant.policyID, sessionAccountID, splitAmount, currency)
                : ReportUtils.buildOptimisticIOUReport(sessionAccountID, participant.accountID, splitAmount, oneOnOneChatReport.reportID, currency);
        } else if (isPolicyExpenseChat) {
            // Because of the Expense reports are stored as negative values, we subtract the total from the amount
            oneOnOneIOUReport.total -= splitAmount;
        } else {
            oneOnOneIOUReport = IOUUtils.updateIOUOwnerAndTotal(oneOnOneIOUReport, sessionAccountID, splitAmount, currency);
        }

        const oneOnOneTransaction = TransactionUtils.buildOptimisticTransaction(
            isPolicyExpenseChat ? -splitAmount : splitAmount,
            currency,
            oneOnOneIOUReport.reportID,
            updatedTransaction.comment.comment,
            updatedTransaction.modifiedCreated,
            CONST.IOU.TYPE.SPLIT,
            transactionID,
            updatedTransaction.modifiedMerchant,
            {...updatedTransaction.receipt, state: CONST.IOU.RECEIPT_STATE.OPEN},
            updatedTransaction.filename,
        );

        const oneOnOneCreatedActionForChat = ReportUtils.buildOptimisticCreatedReportAction(currentUserEmailForIOUSplit);
        const oneOnOneCreatedActionForIOU = ReportUtils.buildOptimisticCreatedReportAction(currentUserEmailForIOUSplit);
        const oneOnOneIOUAction = ReportUtils.buildOptimisticIOUReportAction(
            CONST.IOU.REPORT_ACTION_TYPE.CREATE,
            splitAmount,
            currency,
            updatedTransaction.comment.comment,
            [participant],
            oneOnOneTransaction.transactionID,
            '',
            oneOnOneIOUReport.reportID,
        );

        let oneOnOneReportPreviewAction = ReportActionsUtils.getReportPreviewAction(oneOnOneChatReport.reportID, oneOnOneIOUReport.reportID);
        if (oneOnOneReportPreviewAction) {
            oneOnOneReportPreviewAction = ReportUtils.updateReportPreview(oneOnOneIOUReport, oneOnOneReportPreviewAction);
        } else {
            oneOnOneReportPreviewAction = ReportUtils.buildOptimisticReportPreview(oneOnOneChatReport, oneOnOneIOUReport, '', oneOnOneTransaction);
        }

        const optimisticTransactionThread = ReportUtils.buildTransactionThread(oneOnOneIOUAction, oneOnOneIOUReport.reportID);
        const optimisticCreatedActionForTransactionThread = ReportUtils.buildOptimisticCreatedReportAction(currentUserEmailForIOUSplit);

        const [oneOnOneOptimisticData, oneOnOneSuccessData, oneOnOneFailureData] = buildOnyxDataForMoneyRequest(
            oneOnOneChatReport,
            oneOnOneIOUReport,
            oneOnOneTransaction,
            oneOnOneCreatedActionForChat,
            oneOnOneCreatedActionForIOU,
            oneOnOneIOUAction,
            {},
            oneOnOneReportPreviewAction,
            {},
            {},
            isNewOneOnOneChatReport,
            shouldCreateNewOneOnOneIOUReport,
            optimisticTransactionThread,
            optimisticCreatedActionForTransactionThread,
        );

        splits.push({
            email: participant.email,
            accountID: participant.accountID,
            policyID: participant.policyID,
            iouReportID: oneOnOneIOUReport.reportID,
            chatReportID: oneOnOneChatReport.reportID,
            transactionID: oneOnOneTransaction.transactionID,
            reportActionID: oneOnOneIOUAction.reportActionID,
            createdChatReportActionID: oneOnOneCreatedActionForChat.reportActionID,
            createdIOUReportActionID: oneOnOneCreatedActionForIOU.reportActionID,
            reportPreviewReportActionID: oneOnOneReportPreviewAction.reportActionID,
            transactionThreadReportID: optimisticTransactionThread.reportID,
            createdReportActionIDForThread: optimisticCreatedActionForTransactionThread.reportActionID,
        });

        optimisticData.push(...oneOnOneOptimisticData);
        successData.push(...oneOnOneSuccessData);
        failureData.push(...oneOnOneFailureData);
    });

    const {
        amount: transactionAmount,
        currency: transactionCurrency,
        created: transactionCreated,
        merchant: transactionMerchant,
        comment: transactionComment,
        category: transactionCategory,
        tag: transactionTag,
    } = ReportUtils.getTransactionDetails(updatedTransaction);

    API.write(
        'CompleteSplitBill',
        {
            transactionID,
            amount: transactionAmount,
            currency: transactionCurrency,
            created: transactionCreated,
            merchant: transactionMerchant,
            comment: transactionComment,
            category: transactionCategory,
            tag: transactionTag,
            splits: JSON.stringify(splits),
        },
        {optimisticData, successData, failureData},
    );
    Navigation.dismissModal(chatReportID);
    Report.notifyNewAction(chatReportID, sessionAccountID);
}

/**
 * @param {String} transactionID
 * @param {Object} transactionChanges
 */
function setDraftSplitTransaction(transactionID, transactionChanges = {}) {
    let draftSplitTransaction = allDraftSplitTransactions[`${ONYXKEYS.COLLECTION.SPLIT_TRANSACTION_DRAFT}${transactionID}`];

    if (!draftSplitTransaction) {
        draftSplitTransaction = allTransactions[`${ONYXKEYS.COLLECTION.TRANSACTION}${transactionID}`];
    }

    const updatedTransaction = TransactionUtils.getUpdatedTransaction(draftSplitTransaction, transactionChanges, false, false);

    Onyx.merge(`${ONYXKEYS.COLLECTION.SPLIT_TRANSACTION_DRAFT}${transactionID}`, updatedTransaction);
}

/**
 * @param {String} transactionID
 * @param {Number} transactionThreadReportID
 * @param {Object} transactionChanges
 */
function editRegularMoneyRequest(transactionID, transactionThreadReportID, transactionChanges) {
    // STEP 1: Get all collections we're updating
    const transactionThread = allReports[`${ONYXKEYS.COLLECTION.REPORT}${transactionThreadReportID}`];
    const transaction = allTransactions[`${ONYXKEYS.COLLECTION.TRANSACTION}${transactionID}`];
    const iouReport = allReports[`${ONYXKEYS.COLLECTION.REPORT}${transactionThread.parentReportID}`];
    const chatReport = allReports[`${ONYXKEYS.COLLECTION.REPORT}${iouReport.chatReportID}`];
    const isFromExpenseReport = ReportUtils.isExpenseReport(iouReport);

    // STEP 2: Build new modified expense report action.
    const updatedReportAction = ReportUtils.buildOptimisticModifiedExpenseReportAction(transactionThread, transaction, transactionChanges, isFromExpenseReport);
    const updatedTransaction = TransactionUtils.getUpdatedTransaction(transaction, transactionChanges, isFromExpenseReport);

    // STEP 3: Compute the IOU total and update the report preview message so LHN amount owed is correct
    // Should only update if the transaction matches the currency of the report, else we wait for the update
    // from the server with the currency conversion
    let updatedMoneyRequestReport = {...iouReport};
    const updatedChatReport = {...chatReport};
    const diff = TransactionUtils.getAmount(transaction, true) - TransactionUtils.getAmount(updatedTransaction, true);
    if (updatedTransaction.currency === iouReport.currency && updatedTransaction.modifiedAmount && diff !== 0) {
        if (ReportUtils.isExpenseReport(iouReport)) {
            updatedMoneyRequestReport.total += diff;
        } else {
            updatedMoneyRequestReport = IOUUtils.updateIOUOwnerAndTotal(iouReport, updatedReportAction.actorAccountID, diff, TransactionUtils.getCurrency(transaction), false);
        }

        updatedMoneyRequestReport.cachedTotal = CurrencyUtils.convertToDisplayString(updatedMoneyRequestReport.total, updatedTransaction.currency);

        // Update the last message of the IOU report
        const lastMessage = ReportUtils.getIOUReportActionMessage(
            iouReport.reportID,
            CONST.IOU.REPORT_ACTION_TYPE.CREATE,
            updatedMoneyRequestReport.total,
            '',
            updatedTransaction.currency,
            '',
            false,
        );
        updatedMoneyRequestReport.lastMessageText = lastMessage[0].text;
        updatedMoneyRequestReport.lastMessageHtml = lastMessage[0].html;

        // Update the last message of the chat report
        const hasNonReimbursableTransactions = ReportUtils.hasNonReimbursableTransactions(iouReport);
        const messageText = Localize.translateLocal(hasNonReimbursableTransactions ? 'iou.payerSpentAmount' : 'iou.payerOwesAmount', {
            payer: ReportUtils.getPersonalDetailsForAccountID(updatedMoneyRequestReport.managerID).login || '',
            amount: CurrencyUtils.convertToDisplayString(updatedMoneyRequestReport.total, updatedMoneyRequestReport.currency),
        });
        updatedChatReport.lastMessageText = messageText;
        updatedChatReport.lastMessageHtml = messageText;
    }

    const isScanning = TransactionUtils.hasReceipt(updatedTransaction) && TransactionUtils.isReceiptBeingScanned(updatedTransaction);

    // STEP 4: Compose the optimistic data
    const currentTime = DateUtils.getDBTime();
    const optimisticData = [
        {
            onyxMethod: Onyx.METHOD.MERGE,
            key: `${ONYXKEYS.COLLECTION.REPORT_ACTIONS}${transactionThread.reportID}`,
            value: {
                [updatedReportAction.reportActionID]: updatedReportAction,
            },
        },
        {
            onyxMethod: Onyx.METHOD.MERGE,
            key: `${ONYXKEYS.COLLECTION.TRANSACTION}${transactionID}`,
            value: updatedTransaction,
        },
        {
            onyxMethod: Onyx.METHOD.MERGE,
            key: `${ONYXKEYS.COLLECTION.REPORT}${iouReport.reportID}`,
            value: updatedMoneyRequestReport,
        },
        {
            onyxMethod: Onyx.METHOD.MERGE,
            key: `${ONYXKEYS.COLLECTION.REPORT}${iouReport.chatReportID}`,
            value: updatedChatReport,
        },
        {
            onyxMethod: Onyx.METHOD.MERGE,
            key: `${ONYXKEYS.COLLECTION.REPORT}${transactionThreadReportID}`,
            value: {
                lastReadTime: currentTime,
                lastVisibleActionCreated: currentTime,
            },
        },
        ...(!isScanning
            ? [
                  {
                      onyxMethod: Onyx.METHOD.MERGE,
                      key: `${ONYXKEYS.COLLECTION.REPORT_ACTIONS}${iouReport.reportID}`,
                      value: {
                          [transactionThread.parentReportActionID]: {
                              whisperedToAccountIDs: [],
                          },
                      },
                  },
                  {
                      onyxMethod: Onyx.METHOD.MERGE,
                      key: `${ONYXKEYS.COLLECTION.REPORT_ACTIONS}${iouReport.parentReportID}`,
                      value: {
                          [iouReport.parentReportActionID]: {
                              whisperedToAccountIDs: [],
                          },
                      },
                  },
              ]
            : []),
    ];

    // Update recently used categories if the category is changed
    if (_.has(transactionChanges, 'category')) {
        const optimisticPolicyRecentlyUsedCategories = Policy.buildOptimisticPolicyRecentlyUsedCategories(iouReport.policyID, transactionChanges.category);
        if (!_.isEmpty(optimisticPolicyRecentlyUsedCategories)) {
            optimisticData.push({
                onyxMethod: Onyx.METHOD.SET,
                key: `${ONYXKEYS.COLLECTION.POLICY_RECENTLY_USED_CATEGORIES}${iouReport.policyID}`,
                value: optimisticPolicyRecentlyUsedCategories,
            });
        }
    }

    // Update recently used categories if the tag is changed
    if (_.has(transactionChanges, 'tag')) {
        const optimisticPolicyRecentlyUsedTags = Policy.buildOptimisticPolicyRecentlyUsedTags(iouReport.policyID, transactionChanges.tag);
        if (!_.isEmpty(optimisticPolicyRecentlyUsedTags)) {
            optimisticData.push({
                onyxMethod: Onyx.METHOD.MERGE,
                key: `${ONYXKEYS.COLLECTION.POLICY_RECENTLY_USED_TAGS}${iouReport.policyID}`,
                value: optimisticPolicyRecentlyUsedTags,
            });
        }
    }

    const successData = [
        {
            onyxMethod: Onyx.METHOD.MERGE,
            key: `${ONYXKEYS.COLLECTION.REPORT_ACTIONS}${transactionThread.reportID}`,
            value: {
                [updatedReportAction.reportActionID]: {pendingAction: null},
            },
        },
        {
            onyxMethod: Onyx.METHOD.MERGE,
            key: `${ONYXKEYS.COLLECTION.TRANSACTION}${transactionID}`,
            value: {
                pendingFields: {
                    comment: null,
                    amount: null,
                    created: null,
                    currency: null,
                    merchant: null,
                    billable: null,
                    category: null,
                    tag: null,
                },
            },
        },
        {
            onyxMethod: Onyx.METHOD.MERGE,
            key: `${ONYXKEYS.COLLECTION.REPORT}${iouReport.reportID}`,
            value: {pendingAction: null},
        },
    ];

    const failureData = [
        {
            onyxMethod: Onyx.METHOD.MERGE,
            key: `${ONYXKEYS.COLLECTION.REPORT_ACTIONS}${transactionThread.reportID}`,
            value: {
                [updatedReportAction.reportActionID]: {
                    errors: ErrorUtils.getMicroSecondOnyxError('iou.error.genericEditFailureMessage'),
                },
            },
        },
        {
            onyxMethod: Onyx.METHOD.MERGE,
            key: `${ONYXKEYS.COLLECTION.TRANSACTION}${transactionID}`,
            value: {
                ...transaction,
                modifiedCreated: transaction.modifiedCreated ? transaction.modifiedCreated : null,
                modifiedAmount: transaction.modifiedAmount ? transaction.modifiedAmount : null,
                modifiedCurrency: transaction.modifiedCurrency ? transaction.modifiedCurrency : null,
                modifiedMerchant: transaction.modifiedMerchant ? transaction.modifiedMerchant : null,
                modifiedWaypoints: transaction.modifiedWaypoints ? transaction.modifiedWaypoints : null,
                pendingFields: null,
            },
        },
        {
            onyxMethod: Onyx.METHOD.MERGE,
            key: `${ONYXKEYS.COLLECTION.REPORT}${iouReport.reportID}`,
            value: {
                ...iouReport,
                cachedTotal: iouReport.cachedTotal ? iouReport.cachedTotal : null,
            },
        },
        {
            onyxMethod: Onyx.METHOD.MERGE,
            key: `${ONYXKEYS.COLLECTION.REPORT}${iouReport.chatReportID}`,
            value: chatReport,
        },
        {
            onyxMethod: Onyx.METHOD.MERGE,
            key: `${ONYXKEYS.COLLECTION.REPORT}${transactionThreadReportID}`,
            value: {
                lastReadTime: transactionThread.lastReadTime,
                lastVisibleActionCreated: transactionThread.lastVisibleActionCreated,
            },
        },
    ];

    // STEP 6: Call the API endpoint
    const {created, amount, currency, comment, merchant, category, billable, tag} = ReportUtils.getTransactionDetails(updatedTransaction);
    API.write(
        'EditMoneyRequest',
        {
            transactionID,
            reportActionID: updatedReportAction.reportActionID,
            created,
            amount,
            currency,
            comment,
            merchant,
            category,
            billable,
            tag,
        },
        {optimisticData, successData, failureData},
    );
}

/**
 * @param {object} transaction
 * @param {String} transactionThreadReportID
 * @param {Object} transactionChanges
 */
function editMoneyRequest(transaction, transactionThreadReportID, transactionChanges) {
    if (TransactionUtils.isDistanceRequest(transaction)) {
        updateDistanceRequest(transaction.transactionID, transactionThreadReportID, transactionChanges);
    } else {
        editRegularMoneyRequest(transaction.transactionID, transactionThreadReportID, transactionChanges);
    }
}

/**
 * Updates the amount and currency fields of a money request
 *
 * @param {String} transactionID
 * @param {String} transactionThreadReportID
 * @param {String} currency
 * @param {Number} amount
 */
function updateMoneyRequestAmountAndCurrency(transactionID, transactionThreadReportID, currency, amount) {
    const transactionChanges = {
        amount,
        currency,
    };
    const {params, onyxData} = getUpdateMoneyRequestParams(transactionID, transactionThreadReportID, transactionChanges, true);
    API.write('UpdateMoneyRequestAmountAndCurrency', params, onyxData);
}

/**
 * @param {String | undefined} transactionID
 * @param {Object} reportAction - the money request reportAction we are deleting
 * @param {Boolean} isSingleTransactionView
 */
function deleteMoneyRequest(transactionID, reportAction, isSingleTransactionView = false) {
    // STEP 1: Get all collections we're updating
    const iouReport = allReports[`${ONYXKEYS.COLLECTION.REPORT}${reportAction.originalMessage.IOUReportID}`];
    const chatReport = allReports[`${ONYXKEYS.COLLECTION.REPORT}${iouReport.chatReportID}`];
    const reportPreviewAction = ReportActionsUtils.getReportPreviewAction(iouReport.chatReportID, iouReport.reportID);
    const transaction = allTransactions[`${ONYXKEYS.COLLECTION.TRANSACTION}${transactionID}`];
    const transactionViolations = allTransactionViolations[`${ONYXKEYS.COLLECTION.TRANSACTION_VIOLATIONS}${transactionID}`];
    const transactionThreadID = reportAction.childReportID;
    let transactionThread = null;
    if (transactionThreadID) {
        transactionThread = allReports[`${ONYXKEYS.COLLECTION.REPORT}${transactionThreadID}`];
    }

    // STEP 2: Decide if we need to:
    // 1. Delete the transactionThread - delete if there are no visible comments in the thread
    // 2. Update the moneyRequestPreview to show [Deleted request] - update if the transactionThread exists AND it isn't being deleted
    const shouldDeleteTransactionThread = transactionThreadID ? lodashGet(reportAction, 'childVisibleActionCount', 0) === 0 : false;
    const shouldShowDeletedRequestMessage = transactionThreadID && !shouldDeleteTransactionThread;

    // STEP 3: Update the IOU reportAction and decide if the iouReport should be deleted. We delete the iouReport if there are no visible comments left in the report.
    const updatedReportAction = {
        [reportAction.reportActionID]: {
            pendingAction: shouldShowDeletedRequestMessage ? CONST.RED_BRICK_ROAD_PENDING_ACTION.UPDATE : CONST.RED_BRICK_ROAD_PENDING_ACTION.DELETE,
            previousMessage: reportAction.message,
            message: [
                {
                    type: 'COMMENT',
                    html: '',
                    text: '',
                    isEdited: true,
                    isDeletedParentAction: shouldShowDeletedRequestMessage,
                },
            ],
            originalMessage: {
                IOUTransactionID: null,
            },
            errors: null,
        },
    };

    const lastVisibleAction = ReportActionsUtils.getLastVisibleAction(iouReport.reportID, updatedReportAction);
    const iouReportLastMessageText = ReportActionsUtils.getLastVisibleMessage(iouReport.reportID, updatedReportAction).lastMessageText;
    const shouldDeleteIOUReport =
        iouReportLastMessageText.length === 0 && !ReportActionsUtils.isDeletedParentAction(lastVisibleAction) && (!transactionThreadID || shouldDeleteTransactionThread);

    // STEP 4: Update the iouReport and reportPreview with new totals and messages if it wasn't deleted
    let updatedIOUReport = {...iouReport};
    const updatedReportPreviewAction = {...reportPreviewAction};
    updatedReportPreviewAction.pendingAction = shouldDeleteIOUReport ? CONST.RED_BRICK_ROAD_PENDING_ACTION.DELETE : CONST.RED_BRICK_ROAD_PENDING_ACTION.UPDATE;
    if (ReportUtils.isExpenseReport(iouReport)) {
        updatedIOUReport = {...iouReport};

        // Because of the Expense reports are stored as negative values, we add the total from the amount
        updatedIOUReport.total += TransactionUtils.getAmount(transaction, true);
    } else {
        updatedIOUReport = IOUUtils.updateIOUOwnerAndTotal(
            iouReport,
            reportAction.actorAccountID,
            TransactionUtils.getAmount(transaction, false),
            TransactionUtils.getCurrency(transaction),
            true,
        );
    }

    updatedIOUReport.lastMessageText = iouReportLastMessageText;
    updatedIOUReport.lastVisibleActionCreated = lodashGet(lastVisibleAction, 'created');

    const hasNonReimbursableTransactions = ReportUtils.hasNonReimbursableTransactions(iouReport);
    const messageText = Localize.translateLocal(hasNonReimbursableTransactions ? 'iou.payerSpentAmount' : 'iou.payerOwesAmount', {
        payer: ReportUtils.getPersonalDetailsForAccountID(updatedIOUReport.managerID).login || '',
        amount: CurrencyUtils.convertToDisplayString(updatedIOUReport.total, updatedIOUReport.currency),
    });
    updatedReportPreviewAction.message[0].text = messageText;
    updatedReportPreviewAction.message[0].html = shouldDeleteIOUReport ? '' : messageText;

    if (reportPreviewAction.childMoneyRequestCount > 0) {
        updatedReportPreviewAction.childMoneyRequestCount = reportPreviewAction.childMoneyRequestCount - 1;
    }

    // STEP 5: Build Onyx data
    const optimisticData = [
        {
            onyxMethod: Onyx.METHOD.SET,
            key: `${ONYXKEYS.COLLECTION.TRANSACTION}${transactionID}`,
            value: null,
        },
        ...(Permissions.canUseViolations(betas)
            ? [
                  {
                      onyxMethod: Onyx.METHOD.SET,
                      key: `${ONYXKEYS.COLLECTION.TRANSACTION_VIOLATIONS}${transactionID}`,
                      value: null,
                  },
              ]
            : []),
        ...(shouldDeleteTransactionThread
            ? [
                  {
                      onyxMethod: Onyx.METHOD.SET,
                      key: `${ONYXKEYS.COLLECTION.REPORT}${transactionThreadID}`,
                      value: null,
                  },
                  {
                      onyxMethod: Onyx.METHOD.SET,
                      key: `${ONYXKEYS.COLLECTION.REPORT_ACTIONS}${transactionThreadID}`,
                      value: null,
                  },
              ]
            : []),
        {
            onyxMethod: Onyx.METHOD.MERGE,
            key: `${ONYXKEYS.COLLECTION.REPORT_ACTIONS}${iouReport.reportID}`,
            value: updatedReportAction,
        },
        {
            onyxMethod: Onyx.METHOD.MERGE,
            key: `${ONYXKEYS.COLLECTION.REPORT}${iouReport.reportID}`,
            value: updatedIOUReport,
        },
        {
            onyxMethod: Onyx.METHOD.MERGE,
            key: `${ONYXKEYS.COLLECTION.REPORT_ACTIONS}${chatReport.reportID}`,
            value: {
                [reportPreviewAction.reportActionID]: updatedReportPreviewAction,
            },
        },
        ...(!shouldDeleteIOUReport && updatedReportPreviewAction.childMoneyRequestCount === 0
            ? [
                  {
                      onyxMethod: Onyx.METHOD.MERGE,
                      key: `${ONYXKEYS.COLLECTION.REPORT}${chatReport.reportID}`,
                      value: {
                          hasOutstandingChildRequest: false,
                      },
                  },
              ]
            : []),
        ...(shouldDeleteIOUReport
            ? [
                  {
                      onyxMethod: Onyx.METHOD.MERGE,
                      key: `${ONYXKEYS.COLLECTION.REPORT}${chatReport.reportID}`,
                      value: {
                          hasOutstandingChildRequest: false,
                          iouReportID: null,
                          lastMessageText: ReportActionsUtils.getLastVisibleMessage(iouReport.chatReportID, {[reportPreviewAction.reportActionID]: null}).lastMessageText,
                          lastVisibleActionCreated: lodashGet(ReportActionsUtils.getLastVisibleAction(iouReport.chatReportID, {[reportPreviewAction.reportActionID]: null}), 'created'),
                      },
                  },
              ]
            : []),
    ];

    const successData = [
        {
            onyxMethod: Onyx.METHOD.MERGE,
            key: `${ONYXKEYS.COLLECTION.REPORT_ACTIONS}${iouReport.reportID}`,
            value: {
                [reportAction.reportActionID]: shouldDeleteIOUReport
                    ? null
                    : {
                          pendingAction: null,
                      },
            },
        },
        {
            onyxMethod: Onyx.METHOD.MERGE,
            key: `${ONYXKEYS.COLLECTION.REPORT_ACTIONS}${chatReport.reportID}`,
            value: {
                [reportPreviewAction.reportActionID]: shouldDeleteIOUReport
                    ? null
                    : {
                          pendingAction: null,
                          errors: null,
                      },
            },
        },
        ...(shouldDeleteIOUReport
            ? [
                  {
                      onyxMethod: Onyx.METHOD.SET,
                      key: `${ONYXKEYS.COLLECTION.REPORT}${iouReport.reportID}`,
                      value: null,
                  },
              ]
            : []),
    ];

    const failureData = [
        {
            onyxMethod: Onyx.METHOD.SET,
            key: `${ONYXKEYS.COLLECTION.TRANSACTION}${transactionID}`,
            value: transaction,
        },
        ...(Permissions.canUseViolations(betas)
            ? [
                  {
                      onyxMethod: Onyx.METHOD.SET,
                      key: `${ONYXKEYS.COLLECTION.TRANSACTION_VIOLATIONS}${transactionID}`,
                      value: transactionViolations,
                  },
              ]
            : []),
        ...(shouldDeleteTransactionThread
            ? [
                  {
                      onyxMethod: Onyx.METHOD.SET,
                      key: `${ONYXKEYS.COLLECTION.REPORT}${transactionThreadID}`,
                      value: transactionThread,
                  },
              ]
            : []),
        {
            onyxMethod: Onyx.METHOD.MERGE,
            key: `${ONYXKEYS.COLLECTION.REPORT_ACTIONS}${iouReport.reportID}`,
            value: {
                [reportAction.reportActionID]: {
                    ...reportAction,
                    pendingAction: null,
                    errors: ErrorUtils.getMicroSecondOnyxError('iou.error.genericDeleteFailureMessage'),
                },
            },
        },
        {
            onyxMethod: shouldDeleteIOUReport ? Onyx.METHOD.SET : Onyx.METHOD.MERGE,
            key: `${ONYXKEYS.COLLECTION.REPORT}${iouReport.reportID}`,
            value: iouReport,
        },
        {
            onyxMethod: Onyx.METHOD.MERGE,
            key: `${ONYXKEYS.COLLECTION.REPORT_ACTIONS}${chatReport.reportID}`,
            value: {
                [reportPreviewAction.reportActionID]: {
                    ...reportPreviewAction,
                    errors: ErrorUtils.getMicroSecondOnyxError('iou.error.genericDeleteFailureMessage'),
                },
            },
        },
        ...(shouldDeleteIOUReport
            ? [
                  {
                      onyxMethod: Onyx.METHOD.MERGE,
                      key: `${ONYXKEYS.COLLECTION.REPORT}${chatReport.reportID}`,
                      value: chatReport,
                  },
              ]
            : []),
        ...(!shouldDeleteIOUReport && updatedReportPreviewAction.childMoneyRequestCount === 0
            ? [
                  {
                      onyxMethod: Onyx.METHOD.MERGE,
                      key: `${ONYXKEYS.COLLECTION.REPORT}${chatReport.reportID}`,
                      value: {
                          hasOutstandingChildRequest: true,
                      },
                  },
              ]
            : []),
    ];

    // STEP 6: Make the API request
    API.write(
        'DeleteMoneyRequest',
        {
            transactionID,
            reportActionID: reportAction.reportActionID,
        },
        {optimisticData, successData, failureData},
    );

    // STEP 7: Navigate the user depending on which page they are on and which resources were deleted
    if (isSingleTransactionView && shouldDeleteTransactionThread && !shouldDeleteIOUReport) {
        // Pop the deleted report screen before navigating. This prevents navigating to the Concierge chat due to the missing report.
        Navigation.goBack(ROUTES.REPORT_WITH_ID.getRoute(iouReport.reportID));
        return;
    }

    if (shouldDeleteIOUReport) {
        // Pop the deleted report screen before navigating. This prevents navigating to the Concierge chat due to the missing report.
        Navigation.goBack(ROUTES.REPORT_WITH_ID.getRoute(iouReport.chatReportID));
    }
}

/**
 * @param {Object} report
 * @param {Number} amount
 * @param {String} currency
 * @param {String} comment
 * @param {String} paymentMethodType
 * @param {String} managerID - Account ID of the person sending the money
 * @param {Object} recipient - The user receiving the money
 * @returns {Object}
 */
function getSendMoneyParams(report, amount, currency, comment, paymentMethodType, managerID, recipient) {
    const recipientEmail = OptionsListUtils.addSMSDomainIfPhoneNumber(recipient.login);
    const recipientAccountID = Number(recipient.accountID);
    const newIOUReportDetails = JSON.stringify({
        amount,
        currency,
        requestorEmail: recipientEmail,
        requestorAccountID: recipientAccountID,
        comment,
        idempotencyKey: Str.guid(),
    });

    let chatReport = report.reportID ? report : null;
    let isNewChat = false;
    if (!chatReport) {
        chatReport = ReportUtils.getChatByParticipants([recipientAccountID]);
    }
    if (!chatReport) {
        chatReport = ReportUtils.buildOptimisticChatReport([recipientAccountID]);
        isNewChat = true;
    }
    const optimisticIOUReport = ReportUtils.buildOptimisticIOUReport(recipientAccountID, managerID, amount, chatReport.reportID, currency, true);

    const optimisticTransaction = TransactionUtils.buildOptimisticTransaction(amount, currency, optimisticIOUReport.reportID, comment);
    const optimisticTransactionData = {
        onyxMethod: Onyx.METHOD.SET,
        key: `${ONYXKEYS.COLLECTION.TRANSACTION}${optimisticTransaction.transactionID}`,
        value: optimisticTransaction,
    };

    // Note: The created action must be optimistically generated before the IOU action so there's no chance that the created action appears after the IOU action in the chat
    const optimisticCreatedAction = ReportUtils.buildOptimisticCreatedReportAction(recipientEmail);
    const optimisticIOUReportAction = ReportUtils.buildOptimisticIOUReportAction(
        CONST.IOU.REPORT_ACTION_TYPE.PAY,
        amount,
        currency,
        comment,
        [recipient],
        optimisticTransaction.transactionID,
        paymentMethodType,
        optimisticIOUReport.reportID,
        false,
        true,
    );

    const reportPreviewAction = ReportUtils.buildOptimisticReportPreview(chatReport, optimisticIOUReport);

    const optimisticTransactionThread = ReportUtils.buildTransactionThread(optimisticIOUReportAction, optimisticIOUReport.reportID);
    const optimisticCreatedActionForTransactionThread = ReportUtils.buildOptimisticCreatedReportAction(recipientEmail);

    // First, add data that will be used in all cases
    const optimisticChatReportData = {
        onyxMethod: Onyx.METHOD.MERGE,
        key: `${ONYXKEYS.COLLECTION.REPORT}${chatReport.reportID}`,
        value: {
            ...chatReport,
            lastReadTime: DateUtils.getDBTime(),
            lastVisibleActionCreated: reportPreviewAction.created,
        },
    };
    const optimisticIOUReportData = {
        onyxMethod: Onyx.METHOD.SET,
        key: `${ONYXKEYS.COLLECTION.REPORT}${optimisticIOUReport.reportID}`,
        value: {
            ...optimisticIOUReport,
            lastMessageText: optimisticIOUReportAction.message[0].text,
            lastMessageHtml: optimisticIOUReportAction.message[0].html,
        },
    };
    const optimisticTransactionThreadData = {
        onyxMethod: Onyx.METHOD.SET,
        key: `${ONYXKEYS.COLLECTION.REPORT}${optimisticTransactionThread.reportID}`,
        value: optimisticTransactionThread,
    };
    const optimisticIOUReportActionsData = {
        onyxMethod: Onyx.METHOD.MERGE,
        key: `${ONYXKEYS.COLLECTION.REPORT_ACTIONS}${optimisticIOUReport.reportID}`,
        value: {
            [optimisticIOUReportAction.reportActionID]: {
                ...optimisticIOUReportAction,
                pendingAction: CONST.RED_BRICK_ROAD_PENDING_ACTION.ADD,
            },
        },
    };
    const optimisticChatReportActionsData = {
        onyxMethod: Onyx.METHOD.MERGE,
        key: `${ONYXKEYS.COLLECTION.REPORT_ACTIONS}${chatReport.reportID}`,
        value: {
            [reportPreviewAction.reportActionID]: reportPreviewAction,
        },
    };
    const optimisticTransactionThreadReportActionsData = {
        onyxMethod: Onyx.METHOD.MERGE,
        key: `${ONYXKEYS.COLLECTION.REPORT_ACTIONS}${optimisticTransactionThread.reportID}`,
        value: {
            [optimisticCreatedActionForTransactionThread.reportActionID]: optimisticCreatedActionForTransactionThread,
        },
    };

    const successData = [
        {
            onyxMethod: Onyx.METHOD.MERGE,
            key: `${ONYXKEYS.COLLECTION.REPORT_ACTIONS}${optimisticIOUReport.reportID}`,
            value: {
                [optimisticIOUReportAction.reportActionID]: {
                    pendingAction: null,
                },
            },
        },
        {
            onyxMethod: Onyx.METHOD.MERGE,
            key: `${ONYXKEYS.COLLECTION.TRANSACTION}${optimisticTransaction.transactionID}`,
            value: {pendingAction: null},
        },
        {
            onyxMethod: Onyx.METHOD.MERGE,
            key: `${ONYXKEYS.COLLECTION.REPORT_ACTIONS}${chatReport.reportID}`,
            value: {
                [reportPreviewAction.reportActionID]: {
                    pendingAction: null,
                },
            },
        },
        {
            onyxMethod: Onyx.METHOD.MERGE,
            key: `${ONYXKEYS.COLLECTION.REPORT_ACTIONS}${optimisticTransactionThread.reportID}`,
            value: {
                [optimisticCreatedActionForTransactionThread.reportActionID]: {
                    pendingAction: null,
                },
            },
        },
    ];

    const failureData = [
        {
            onyxMethod: Onyx.METHOD.MERGE,
            key: `${ONYXKEYS.COLLECTION.TRANSACTION}${optimisticTransaction.transactionID}`,
            value: {
                errors: ErrorUtils.getMicroSecondOnyxError('iou.error.other'),
            },
        },
    ];

    let optimisticPersonalDetailListData = {};

    // Now, let's add the data we need just when we are creating a new chat report
    if (isNewChat) {
        // Change the method to set for new reports because it doesn't exist yet, is faster,
        // and we need the data to be available when we navigate to the chat page
        optimisticChatReportData.onyxMethod = Onyx.METHOD.SET;
        optimisticIOUReportData.onyxMethod = Onyx.METHOD.SET;

        // Set and clear pending fields on the chat report
        optimisticChatReportData.value.pendingFields = {createChat: CONST.RED_BRICK_ROAD_PENDING_ACTION.ADD};
        successData.push({
            onyxMethod: Onyx.METHOD.MERGE,
            key: optimisticChatReportData.key,
            value: {pendingFields: null},
        });
        failureData.push(
            {
                onyxMethod: Onyx.METHOD.MERGE,
                key: optimisticChatReportData.key,
                value: {
                    errorFields: {
                        createChat: ErrorUtils.getMicroSecondOnyxError('report.genericCreateReportFailureMessage'),
                    },
                },
            },
            {
                onyxMethod: Onyx.METHOD.MERGE,
                key: `${ONYXKEYS.COLLECTION.REPORT_ACTIONS}${optimisticIOUReport.reportID}`,
                value: {
                    [optimisticIOUReportAction.reportActionID]: {
                        errors: ErrorUtils.getMicroSecondOnyxError(null),
                    },
                },
            },
        );

        // Add optimistic personal details for recipient
        optimisticPersonalDetailListData = {
            onyxMethod: Onyx.METHOD.MERGE,
            key: ONYXKEYS.PERSONAL_DETAILS_LIST,
            value: {
                [recipientAccountID]: {
                    accountID: recipientAccountID,
                    avatar: UserUtils.getDefaultAvatarURL(recipient.accountID),
                    displayName: recipient.displayName || recipient.login,
                    login: recipient.login,
                },
            },
        };

        // Add an optimistic created action to the optimistic chat reportActions data
        optimisticChatReportActionsData.value[optimisticCreatedAction.reportActionID] = optimisticCreatedAction;
    } else {
        failureData.push({
            onyxMethod: Onyx.METHOD.MERGE,
            key: `${ONYXKEYS.COLLECTION.REPORT_ACTIONS}${optimisticIOUReport.reportID}`,
            value: {
                [optimisticIOUReportAction.reportActionID]: {
                    errors: ErrorUtils.getMicroSecondOnyxError('iou.error.other'),
                },
            },
        });
    }

    const optimisticData = [
        optimisticChatReportData,
        optimisticIOUReportData,
        optimisticChatReportActionsData,
        optimisticIOUReportActionsData,
        optimisticTransactionData,
        optimisticTransactionThreadData,
        optimisticTransactionThreadReportActionsData,
    ];
    if (!_.isEmpty(optimisticPersonalDetailListData)) {
        optimisticData.push(optimisticPersonalDetailListData);
    }

    return {
        params: {
            iouReportID: optimisticIOUReport.reportID,
            chatReportID: chatReport.reportID,
            reportActionID: optimisticIOUReportAction.reportActionID,
            paymentMethodType,
            transactionID: optimisticTransaction.transactionID,
            newIOUReportDetails,
            createdReportActionID: isNewChat ? optimisticCreatedAction.reportActionID : 0,
            reportPreviewReportActionID: reportPreviewAction.reportActionID,
            transactionThreadReportID: optimisticTransactionThread.reportID,
            createdReportActionIDForThread: optimisticCreatedActionForTransactionThread.reportActionID,
        },
        optimisticData,
        successData,
        failureData,
    };
}

/**
 * @param {Object} chatReport
 * @param {Object} iouReport
 * @param {Object} recipient
 * @param {String} paymentMethodType
 * @returns {Object}
 */
function getPayMoneyRequestParams(chatReport, iouReport, recipient, paymentMethodType) {
    const optimisticIOUReportAction = ReportUtils.buildOptimisticIOUReportAction(
        CONST.IOU.REPORT_ACTION_TYPE.PAY,
        -iouReport.total,
        iouReport.currency,
        '',
        [recipient],
        '',
        paymentMethodType,
        iouReport.reportID,
        true,
    );

    // In some instances, the report preview action might not be available to the payer (only whispered to the requestor)
    // hence we need to make the updates to the action safely.
    let optimisticReportPreviewAction = null;
    const reportPreviewAction = ReportActionsUtils.getReportPreviewAction(chatReport.reportID, iouReport.reportID);
    if (reportPreviewAction) {
        optimisticReportPreviewAction = ReportUtils.updateReportPreview(iouReport, reportPreviewAction, true);
    }

    const currentNextStep = lodashGet(allNextSteps, `${ONYXKEYS.COLLECTION.NEXT_STEP}${iouReport.reportID}`, null);

    const optimisticData = [
        {
            onyxMethod: Onyx.METHOD.MERGE,
            key: `${ONYXKEYS.COLLECTION.REPORT}${chatReport.reportID}`,
            value: {
                ...chatReport,
                lastReadTime: DateUtils.getDBTime(),
                lastVisibleActionCreated: optimisticIOUReportAction.created,
                hasOutstandingChildRequest: false,
                iouReportID: null,
                lastMessageText: optimisticIOUReportAction.message[0].text,
                lastMessageHtml: optimisticIOUReportAction.message[0].html,
            },
        },
        {
            onyxMethod: Onyx.METHOD.MERGE,
            key: `${ONYXKEYS.COLLECTION.REPORT_ACTIONS}${iouReport.reportID}`,
            value: {
                [optimisticIOUReportAction.reportActionID]: {
                    ...optimisticIOUReportAction,
                    pendingAction: CONST.RED_BRICK_ROAD_PENDING_ACTION.ADD,
                },
            },
        },
        {
            onyxMethod: Onyx.METHOD.MERGE,
            key: `${ONYXKEYS.COLLECTION.REPORT}${iouReport.reportID}`,
            value: {
                ...iouReport,
                lastMessageText: optimisticIOUReportAction.message[0].text,
                lastMessageHtml: optimisticIOUReportAction.message[0].html,
                hasOutstandingChildRequest: false,
                statusNum: CONST.REPORT.STATUS_NUM.REIMBURSED,
            },
        },
        {
            onyxMethod: Onyx.METHOD.MERGE,
            key: ONYXKEYS.NVP_LAST_PAYMENT_METHOD,
            value: {[iouReport.policyID]: paymentMethodType},
        },
    ];

    const successData = [
        {
            onyxMethod: Onyx.METHOD.MERGE,
            key: `${ONYXKEYS.COLLECTION.REPORT_ACTIONS}${iouReport.reportID}`,
            value: {
                [optimisticIOUReportAction.reportActionID]: {
                    pendingAction: null,
                },
            },
        },
    ];

    const failureData = [
        {
            onyxMethod: Onyx.METHOD.MERGE,
            key: `${ONYXKEYS.COLLECTION.REPORT_ACTIONS}${iouReport.reportID}`,
            value: {
                [optimisticIOUReportAction.reportActionID]: {
                    errors: ErrorUtils.getMicroSecondOnyxError('iou.error.other'),
                },
            },
        },
        {
            onyxMethod: Onyx.METHOD.MERGE,
            key: `${ONYXKEYS.COLLECTION.REPORT}${iouReport.reportID}`,
            value: iouReport,
        },
        {
            onyxMethod: Onyx.METHOD.MERGE,
            key: `${ONYXKEYS.COLLECTION.REPORT}${chatReport.reportID}`,
            value: chatReport,
        },
    ];

    if (!_.isNull(currentNextStep)) {
        optimisticData.push({
            onyxMethod: Onyx.METHOD.SET,
            key: `${ONYXKEYS.COLLECTION.NEXT_STEP}${iouReport.reportID}`,
            value: null,
        });
        failureData.push({
            onyxMethod: Onyx.METHOD.MERGE,
            key: `${ONYXKEYS.COLLECTION.NEXT_STEP}${iouReport.reportID}`,
            value: currentNextStep,
        });
    }

    // In case the report preview action is loaded locally, let's update it.
    if (optimisticReportPreviewAction) {
        optimisticData.push({
            onyxMethod: Onyx.METHOD.MERGE,
            key: `${ONYXKEYS.COLLECTION.REPORT_ACTIONS}${chatReport.reportID}`,
            value: {
                [optimisticReportPreviewAction.reportActionID]: optimisticReportPreviewAction,
            },
        });
        failureData.push({
            onyxMethod: Onyx.METHOD.MERGE,
            key: `${ONYXKEYS.COLLECTION.REPORT_ACTIONS}${chatReport.reportID}`,
            value: {
                [optimisticReportPreviewAction.reportActionID]: {
                    created: optimisticReportPreviewAction.created,
                },
            },
        });
    }

    return {
        params: {
            iouReportID: iouReport.reportID,
            chatReportID: chatReport.reportID,
            reportActionID: optimisticIOUReportAction.reportActionID,
            paymentMethodType,
        },
        optimisticData,
        successData,
        failureData,
    };
}

/**
 * @param {Object} report
 * @param {Number} amount
 * @param {String} currency
 * @param {String} comment
 * @param {String} managerID - Account ID of the person sending the money
 * @param {Object} recipient - The user receiving the money
 */
function sendMoneyElsewhere(report, amount, currency, comment, managerID, recipient) {
    const {params, optimisticData, successData, failureData} = getSendMoneyParams(report, amount, currency, comment, CONST.IOU.PAYMENT_TYPE.ELSEWHERE, managerID, recipient);

    API.write('SendMoneyElsewhere', params, {optimisticData, successData, failureData});

    resetMoneyRequestInfo();
    Navigation.dismissModal(params.chatReportID);
    Report.notifyNewAction(params.chatReportID, managerID);
}

/**
 * @param {Object} report
 * @param {Number} amount
 * @param {String} currency
 * @param {String} comment
 * @param {String} managerID - Account ID of the person sending the money
 * @param {Object} recipient - The user receiving the money
 */
function sendMoneyWithWallet(report, amount, currency, comment, managerID, recipient) {
    const {params, optimisticData, successData, failureData} = getSendMoneyParams(report, amount, currency, comment, CONST.IOU.PAYMENT_TYPE.EXPENSIFY, managerID, recipient);

    API.write('SendMoneyWithWallet', params, {optimisticData, successData, failureData});

    resetMoneyRequestInfo();
    Navigation.dismissModal(params.chatReportID);
    Report.notifyNewAction(params.chatReportID, managerID);
}

function approveMoneyRequest(expenseReport) {
    const currentNextStep = lodashGet(allNextSteps, `${ONYXKEYS.COLLECTION.NEXT_STEP}${expenseReport.reportID}`, null);

    const optimisticApprovedReportAction = ReportUtils.buildOptimisticApprovedReportAction(expenseReport.total, expenseReport.currency, expenseReport.reportID);

    const optimisticReportActionsData = {
        onyxMethod: Onyx.METHOD.MERGE,
        key: `${ONYXKEYS.COLLECTION.REPORT_ACTIONS}${expenseReport.reportID}`,
        value: {
            [optimisticApprovedReportAction.reportActionID]: {
                ...optimisticApprovedReportAction,
                pendingAction: CONST.RED_BRICK_ROAD_PENDING_ACTION.ADD,
            },
        },
    };
    const optimisticIOUReportData = {
        onyxMethod: Onyx.METHOD.MERGE,
        key: `${ONYXKEYS.COLLECTION.REPORT}${expenseReport.reportID}`,
        value: {
            ...expenseReport,
            lastMessageText: optimisticApprovedReportAction.message[0].text,
            lastMessageHtml: optimisticApprovedReportAction.message[0].html,
            stateNum: CONST.REPORT.STATE_NUM.APPROVED,
            statusNum: CONST.REPORT.STATUS_NUM.APPROVED,
        },
    };
    const optimisticData = [optimisticIOUReportData, optimisticReportActionsData];

    const successData = [
        {
            onyxMethod: Onyx.METHOD.MERGE,
            key: `${ONYXKEYS.COLLECTION.REPORT_ACTIONS}${expenseReport.reportID}`,
            value: {
                [optimisticApprovedReportAction.reportActionID]: {
                    pendingAction: null,
                },
            },
        },
    ];

    const failureData = [
        {
            onyxMethod: Onyx.METHOD.MERGE,
            key: `${ONYXKEYS.COLLECTION.REPORT_ACTIONS}${expenseReport.reportID}`,
            value: {
                [expenseReport.reportActionID]: {
                    errors: ErrorUtils.getMicroSecondOnyxError('iou.error.other'),
                },
            },
        },
    ];

    if (!_.isNull(currentNextStep)) {
        optimisticData.push({
            onyxMethod: Onyx.METHOD.SET,
            key: `${ONYXKEYS.COLLECTION.NEXT_STEP}${expenseReport.reportID}`,
            value: null,
        });
        failureData.push({
            onyxMethod: Onyx.METHOD.MERGE,
            key: `${ONYXKEYS.COLLECTION.NEXT_STEP}${expenseReport.reportID}`,
            value: currentNextStep,
        });
    }

    API.write('ApproveMoneyRequest', {reportID: expenseReport.reportID, approvedReportActionID: optimisticApprovedReportAction.reportActionID}, {optimisticData, successData, failureData});
}

/**
 * @param {Object} expenseReport
 */
function submitReport(expenseReport) {
    const currentNextStep = lodashGet(allNextSteps, `${ONYXKEYS.COLLECTION.NEXT_STEP}${expenseReport.reportID}`, null);

    const optimisticSubmittedReportAction = ReportUtils.buildOptimisticSubmittedReportAction(expenseReport.total, expenseReport.currency, expenseReport.reportID);
    const parentReport = ReportUtils.getReport(expenseReport.parentReportID);
    const policy = ReportUtils.getPolicy(expenseReport.policyID);
    const isCurrentUserManager = currentUserPersonalDetails.accountID === expenseReport.managerID;

    const optimisticData = [
        {
            onyxMethod: Onyx.METHOD.MERGE,
            key: `${ONYXKEYS.COLLECTION.REPORT_ACTIONS}${expenseReport.reportID}`,
            value: {
                [optimisticSubmittedReportAction.reportActionID]: {
                    ...optimisticSubmittedReportAction,
                    pendingAction: CONST.RED_BRICK_ROAD_PENDING_ACTION.ADD,
                },
            },
        },
        {
            onyxMethod: Onyx.METHOD.MERGE,
            key: `${ONYXKEYS.COLLECTION.REPORT}${expenseReport.reportID}`,
            value: {
                ...expenseReport,
                lastMessageText: lodashGet(optimisticSubmittedReportAction, 'message.0.text', ''),
                lastMessageHtml: lodashGet(optimisticSubmittedReportAction, 'message.0.html', ''),
                stateNum: CONST.REPORT.STATE_NUM.SUBMITTED,
                statusNum: CONST.REPORT.STATUS_NUM.SUBMITTED,
            },
        },
        ...(parentReport.reportID
            ? [
                  {
                      onyxMethod: Onyx.METHOD.MERGE,
                      key: `${ONYXKEYS.COLLECTION.REPORT}${parentReport.reportID}`,
                      value: {
                          ...parentReport,

                          // In case its a manager who force submitted the report, they are the next user who needs to take an action
                          hasOutstandingChildRequest: isCurrentUserManager,
                          iouReportID: null,
                      },
                  },
              ]
            : []),
    ];

    const successData = [
        {
            onyxMethod: Onyx.METHOD.MERGE,
            key: `${ONYXKEYS.COLLECTION.REPORT_ACTIONS}${expenseReport.reportID}`,
            value: {
                [optimisticSubmittedReportAction.reportActionID]: {
                    pendingAction: null,
                },
            },
        },
    ];

    const failureData = [
        {
            onyxMethod: Onyx.METHOD.MERGE,
            key: `${ONYXKEYS.COLLECTION.REPORT_ACTIONS}${expenseReport.reportID}`,
            value: {
                [optimisticSubmittedReportAction.reportActionID]: {
                    errors: ErrorUtils.getMicroSecondOnyxError('iou.error.other'),
                },
            },
        },
        {
            onyxMethod: Onyx.METHOD.MERGE,
            key: `${ONYXKEYS.COLLECTION.REPORT}${expenseReport.reportID}`,
            value: {
                statusNum: CONST.REPORT.STATUS_NUM.OPEN,
                stateNum: CONST.REPORT.STATE_NUM.OPEN,
            },
        },
        ...(parentReport.reportID
            ? [
                  {
                      onyxMethod: Onyx.METHOD.MERGE,
                      key: `${ONYXKEYS.COLLECTION.REPORT}${parentReport.reportID}`,
                      value: {
                          hasOutstandingChildRequest: parentReport.hasOutstandingChildRequest,
                          iouReportID: expenseReport.reportID,
                      },
                  },
              ]
            : []),
    ];

    if (!_.isNull(currentNextStep)) {
        optimisticData.push({
            onyxMethod: Onyx.METHOD.SET,
            key: `${ONYXKEYS.COLLECTION.NEXT_STEP}${expenseReport.reportID}`,
            value: null,
        });
        failureData.push({
            onyxMethod: Onyx.METHOD.MERGE,
            key: `${ONYXKEYS.COLLECTION.NEXT_STEP}${expenseReport.reportID}`,
            value: currentNextStep,
        });
    }

    API.write(
        'SubmitReport',
        {
            reportID: expenseReport.reportID,
            managerAccountID: policy.submitsTo || expenseReport.managerID,
            reportActionID: optimisticSubmittedReportAction.reportActionID,
        },
        {optimisticData, successData, failureData},
    );
}

/**
 * @param {String} paymentType
 * @param {Object} chatReport
 * @param {Object} iouReport
 * @param {String} reimbursementBankAccountState
 */
function payMoneyRequest(paymentType, chatReport, iouReport) {
    const recipient = {accountID: iouReport.ownerAccountID};
    const {params, optimisticData, successData, failureData} = getPayMoneyRequestParams(chatReport, iouReport, recipient, paymentType);

    // For now we need to call the PayMoneyRequestWithWallet API since PayMoneyRequest was not updated to work with
    // Expensify Wallets.
    const apiCommand = paymentType === CONST.IOU.PAYMENT_TYPE.EXPENSIFY ? 'PayMoneyRequestWithWallet' : 'PayMoneyRequest';

    API.write(apiCommand, params, {optimisticData, successData, failureData});
    Navigation.dismissModal(chatReport.reportID);
}

function detachReceipt(transactionID) {
    const transaction = allTransactions[`${ONYXKEYS.COLLECTION.TRANSACTION}${transactionID}`] || {};
    const newTransaction = {...transaction, filename: '', receipt: {}};

    const optimisticData = [
        {
            onyxMethod: Onyx.METHOD.SET,
            key: `${ONYXKEYS.COLLECTION.TRANSACTION}${transactionID}`,
            value: newTransaction,
        },
    ];

    const failureData = [
        {
            onyxMethod: Onyx.METHOD.MERGE,
            key: `${ONYXKEYS.COLLECTION.TRANSACTION}${transactionID}`,
            value: transaction,
        },
    ];

    API.write('DetachReceipt', {transactionID}, {optimisticData, failureData});
}

/**
 * @param {String} transactionID
 * @param {Object} file
 * @param {String} source
 */
function replaceReceipt(transactionID, file, source) {
    const transaction = allTransactions[`${ONYXKEYS.COLLECTION.TRANSACTION}${transactionID}`] || {};
    const oldReceipt = lodashGet(transaction, 'receipt', {});
    const receiptOptimistic = {
        source,
        state: CONST.IOU.RECEIPT_STATE.OPEN,
    };
    const optimisticData = [
        {
            onyxMethod: Onyx.METHOD.MERGE,
            key: `${ONYXKEYS.COLLECTION.TRANSACTION}${transactionID}`,
            value: {
                receipt: receiptOptimistic,
                filename: file.name,
            },
        },
    ];

    const failureData = [
        {
            onyxMethod: Onyx.METHOD.MERGE,
            key: `${ONYXKEYS.COLLECTION.TRANSACTION}${transactionID}`,
            value: {
                receipt: oldReceipt,
                filename: transaction.filename,
                errors: getReceiptError(receiptOptimistic, file.name),
            },
        },
    ];

    API.write('ReplaceReceipt', {transactionID, receipt: file}, {optimisticData, failureData});
}

/**
 * Finds the participants for an IOU based on the attached report
 * @param {String} transactionID of the transaction to set the participants of
 * @param {Object} report attached to the transaction
 */
function setMoneyRequestParticipantsFromReport(transactionID, report) {
    // If the report is iou or expense report, we should get the chat report to set participant for request money
    const chatReport = ReportUtils.isMoneyRequestReport(report) ? ReportUtils.getReport(report.chatReportID) : report;
    const currentUserAccountID = currentUserPersonalDetails.accountID;
    const participants = ReportUtils.isPolicyExpenseChat(chatReport)
        ? [{reportID: chatReport.reportID, isPolicyExpenseChat: true, selected: true}]
        : _.chain(chatReport.participantAccountIDs)
              .filter((accountID) => currentUserAccountID !== accountID)
              .map((accountID) => ({accountID, selected: true}))
              .value();
    Onyx.merge(`${ONYXKEYS.COLLECTION.TRANSACTION_DRAFT}${transactionID}`, {participants, participantsAutoAssigned: true});
}

/**
 * Initialize money request info and navigate to the MoneyRequest page
 * @param {String} iouType
 * @param {String} reportID
 */
function startMoneyRequest(iouType, reportID = '') {
    resetMoneyRequestInfo(`${iouType}${reportID}`);
    Navigation.navigate(ROUTES.MONEY_REQUEST.getRoute(iouType, reportID));
}

/**
 * @param {String} id
 */
function setMoneyRequestId(id) {
    Onyx.merge(ONYXKEYS.IOU, {id});
}

/**
 * @param {Number} amount
 */
function setMoneyRequestAmount(amount) {
    Onyx.merge(ONYXKEYS.IOU, {amount});
}

/**
 * @param {String} created
 */
function setMoneyRequestCreated(created) {
    Onyx.merge(ONYXKEYS.IOU, {created});
}

/**
 * @param {String} currency
 */
function setMoneyRequestCurrency(currency) {
    Onyx.merge(ONYXKEYS.IOU, {currency});
}

/**
 * @param {String} comment
 */
function setMoneyRequestDescription(comment) {
    Onyx.merge(ONYXKEYS.IOU, {comment: comment.trim()});
}

/**
 * @param {String} merchant
 */
function setMoneyRequestMerchant(merchant) {
    Onyx.merge(ONYXKEYS.IOU, {merchant: merchant.trim()});
}

/**
 * @param {String} category
 */
function setMoneyRequestCategory(category) {
    Onyx.merge(ONYXKEYS.IOU, {category});
}

function resetMoneyRequestCategory() {
    Onyx.merge(ONYXKEYS.IOU, {category: ''});
}

/*
 * @param {String} tag
 */
function setMoneyRequestTag(tag) {
    Onyx.merge(ONYXKEYS.IOU, {tag});
}

function resetMoneyRequestTag() {
    Onyx.merge(ONYXKEYS.IOU, {tag: ''});
}

/**
 * @param {String} transactionID
 * @param {Object} taxRate
 */
function setMoneyRequestTaxRate(transactionID, taxRate) {
    Onyx.merge(`${ONYXKEYS.COLLECTION.TRANSACTION_DRAFT}${transactionID}`, {taxRate});
}

/**
 * @param {String} transactionID
 * @param {Number} taxAmount
 */
function setMoneyRequestTaxAmount(transactionID, taxAmount) {
    Onyx.merge(`${ONYXKEYS.COLLECTION.TRANSACTION_DRAFT}${transactionID}`, {taxAmount});
}

/**
 * @param {Boolean} billable
 */
function setMoneyRequestBillable(billable) {
    Onyx.merge(ONYXKEYS.IOU, {billable});
}

/**
 * @param {Object[]} participants
 * @param {Boolean} isSplitRequest
 */
function setMoneyRequestParticipants(participants, isSplitRequest) {
    Onyx.merge(ONYXKEYS.IOU, {participants, isSplitRequest});
}

function setUpDistanceTransaction() {
    const transactionID = NumberUtils.rand64();
    Onyx.merge(`${ONYXKEYS.COLLECTION.TRANSACTION}${transactionID}`, {
        transactionID,
        comment: {type: CONST.TRANSACTION.TYPE.CUSTOM_UNIT, customUnit: {name: CONST.CUSTOM_UNITS.NAME_DISTANCE}},
    });
    Onyx.merge(ONYXKEYS.IOU, {transactionID});
}

/**
 * Navigates to the next IOU page based on where the IOU request was started
 *
 * @param {Object} iou
 * @param {String} iouType
 * @param {Object} report
 * @param {String} report.reportID
 * @param {String} path
 */
function navigateToNextPage(iou, iouType, report, path = '') {
    const moneyRequestID = `${iouType}${report.reportID || ''}`;
    const shouldReset = iou.id !== moneyRequestID && !_.isEmpty(report.reportID);

    // If the money request ID in Onyx does not match the ID from params, we want to start a new request
    // with the ID from params. We need to clear the participants in case the new request is initiated from FAB.
    if (shouldReset) {
        resetMoneyRequestInfo(moneyRequestID);
    }

    // If we're adding a receipt, that means the user came from the confirmation page and we need to navigate back to it.
    if (path.slice(1) === ROUTES.MONEY_REQUEST_RECEIPT.getRoute(iouType, report.reportID)) {
        Navigation.navigate(ROUTES.MONEY_REQUEST_CONFIRMATION.getRoute(iouType, report.reportID));
        return;
    }

    // If a request is initiated on a report, skip the participants selection step and navigate to the confirmation page.
    if (report.reportID) {
        // If the report is iou or expense report, we should get the chat report to set participant for request money
        const chatReport = ReportUtils.isMoneyRequestReport(report) ? ReportUtils.getReport(report.chatReportID) : report;
        // Reinitialize the participants when the money request ID in Onyx does not match the ID from params
        if (_.isEmpty(iou.participants) || shouldReset) {
            const currentUserAccountID = currentUserPersonalDetails.accountID;
            const participants = ReportUtils.isPolicyExpenseChat(chatReport)
                ? [{reportID: chatReport.reportID, isPolicyExpenseChat: true, selected: true}]
                : _.chain(chatReport.participantAccountIDs)
                      .filter((accountID) => currentUserAccountID !== accountID)
                      .map((accountID) => ({accountID, selected: true}))
                      .value();
            setMoneyRequestParticipants(participants);
            resetMoneyRequestCategory();
            resetMoneyRequestTag();
        }
        Navigation.navigate(ROUTES.MONEY_REQUEST_CONFIRMATION.getRoute(iouType, report.reportID));
        return;
    }
    Navigation.navigate(ROUTES.MONEY_REQUEST_PARTICIPANTS.getRoute(iouType));
}

/**
 *  When the money request or split bill creation flow is initialized via FAB, the reportID is not passed as a navigation
 * parameter.
 * Gets a report id from the first participant of the IOU object stored in Onyx.
 * @param {Object} iou
 * @param {Array} iou.participants
 * @param {Object} route
 * @param {Object} route.params
 * @param {String} [route.params.reportID]
 * @returns {String}
 */
function getIOUReportID(iou, route) {
    return lodashGet(route, 'params.reportID') || lodashGet(iou, 'participants.0.reportID', '');
}

/**
 * @param {String} receiptFilename
 * @param {String} receiptPath
 * @param {Function} onSuccess
 * @param {String} requestType
 * @param {String} iouType
 * @param {String} transactionID
 * @param {String} reportID
 */
// eslint-disable-next-line rulesdir/no-negated-variables
function navigateToStartStepIfScanFileCannotBeRead(receiptFilename, receiptPath, onSuccess, requestType, iouType, transactionID, reportID) {
    if (!receiptFilename || !receiptPath) {
        return;
    }

    const onFailure = () => {
        setMoneyRequestReceipt(transactionID, '', '', true);
        if (requestType === CONST.IOU.REQUEST_TYPE.MANUAL) {
            Navigation.navigate(ROUTES.MONEY_REQUEST_STEP_SCAN.getRoute(CONST.IOU.ACTION.CREATE, iouType, transactionID, reportID, Navigation.getActiveRouteWithoutParams()));
            return;
        }
        IOUUtils.navigateToStartMoneyRequestStep(requestType, iouType, transactionID, reportID);
    };
    FileUtils.readFileAsync(receiptPath, receiptFilename, onSuccess, onFailure);
}

/**
 * Save the preferred payment method for a policy
 * @param {String} policyID
 * @param {String} paymentMethod
 */
function savePreferredPaymentMethod(policyID, paymentMethod) {
    Onyx.merge(`${ONYXKEYS.NVP_LAST_PAYMENT_METHOD}`, {[policyID]: paymentMethod});
}

export {
    setMoneyRequestParticipants,
    createDistanceRequest,
    deleteMoneyRequest,
    splitBill,
    splitBillAndOpenReport,
    setDraftSplitTransaction,
    startSplitBill,
    completeSplitBill,
    requestMoney,
    sendMoneyElsewhere,
    approveMoneyRequest,
    submitReport,
    payMoneyRequest,
    sendMoneyWithWallet,
    startMoneyRequest,
    startMoneyRequest_temporaryForRefactor,
    resetMoneyRequestCategory,
    resetMoneyRequestCategory_temporaryForRefactor,
    resetMoneyRequestInfo,
    resetMoneyRequestTag,
    resetMoneyRequestTag_temporaryForRefactor,
    clearMoneyRequest,
    setMoneyRequestAmount_temporaryForRefactor,
    setMoneyRequestBillable_temporaryForRefactor,
    setMoneyRequestCategory_temporaryForRefactor,
    setMoneyRequestCreated_temporaryForRefactor,
    setMoneyRequestCurrency_temporaryForRefactor,
    setMoneyRequestDescription_temporaryForRefactor,
    setMoneyRequestMerchant_temporaryForRefactor,
    setMoneyRequestParticipants_temporaryForRefactor,
    setMoneyRequestReceipt,
    setMoneyRequestTag_temporaryForRefactor,
    setMoneyRequestAmount,
    setMoneyRequestBillable,
    setMoneyRequestCategory,
    setMoneyRequestCreated,
    setMoneyRequestCurrency,
    setMoneyRequestDescription,
    setMoneyRequestId,
    setMoneyRequestMerchant,
    setMoneyRequestParticipantsFromReport,
    setMoneyRequestTag,
    setMoneyRequestTaxAmount,
    setMoneyRequestTaxRate,
    setUpDistanceTransaction,
    navigateToNextPage,
    updateMoneyRequestDate,
    updateMoneyRequestBillable,
    updateMoneyRequestMerchant,
    updateMoneyRequestTag,
    updateMoneyRequestDistance,
    updateMoneyRequestCategory,
    updateMoneyRequestAmountAndCurrency,
    updateMoneyRequestDescription,
    replaceReceipt,
    detachReceipt,
    getIOUReportID,
    editMoneyRequest,
    navigateToStartStepIfScanFileCannotBeRead,
    savePreferredPaymentMethod,
};<|MERGE_RESOLUTION|>--- conflicted
+++ resolved
@@ -1489,7 +1489,7 @@
  * @param {String} category
  * @param {String} tag
  * @param {String} existingSplitChatReportID - the report ID where the split bill happens, could be a group chat or a workspace chat
-<<<<<<< HEAD
+ * @param {Boolean} billable
  * @param {Array} policyTags
  * @param {Array} policyCategories
  *
@@ -1506,16 +1506,10 @@
     category,
     tag,
     existingSplitChatReportID = '',
+    billable = false,
     policyTags = undefined,
     policyCategories = undefined,
 ) {
-=======
- * @param {Boolean} billable
- *
- * @return {Object}
- */
-function createSplitsAndOnyxData(participants, currentUserLogin, currentUserAccountID, amount, comment, currency, merchant, category, tag, existingSplitChatReportID = '', billable = false) {
->>>>>>> c6758578
     const currentUserEmailForIOUSplit = OptionsListUtils.addSMSDomainIfPhoneNumber(currentUserLogin);
     const participantAccountIDs = _.map(participants, (participant) => Number(participant.accountID));
     const existingSplitChatReport =
@@ -1873,7 +1867,7 @@
  * @param {String} category
  * @param {String} tag
  * @param {String} existingSplitChatReportID - Either a group DM or a workspace chat
-<<<<<<< HEAD
+ * @param {Boolean} billable
  * @param {Array} policyTags
  * @param {Array} policyCategories
  */
@@ -1888,14 +1882,10 @@
     category,
     tag,
     existingSplitChatReportID = '',
+    billable = false,
     policyTags = undefined,
     policyCategories = undefined,
 ) {
-=======
- * @param {Boolean} billable
- */
-function splitBill(participants, currentUserLogin, currentUserAccountID, amount, comment, currency, merchant, category, tag, existingSplitChatReportID = '', billable = false) {
->>>>>>> c6758578
     const {splitData, splits, onyxData} = createSplitsAndOnyxData(
         participants,
         currentUserLogin,
@@ -1907,12 +1897,9 @@
         category,
         tag,
         existingSplitChatReportID,
-<<<<<<< HEAD
+        billable,
         policyTags,
         policyCategories,
-=======
-        billable,
->>>>>>> c6758578
     );
     API.write(
         'SplitBill',
@@ -1949,7 +1936,7 @@
  * @param {String} merchant
  * @param {String} category
  * @param {String} tag
-<<<<<<< HEAD
+ * @param {Boolean} billable
  * @param {Array} policyTags
  * @param {Array} policyCategories
  */
@@ -1963,6 +1950,7 @@
     merchant,
     category,
     tag,
+    billable,
     policyTags = undefined,
     policyCategories = undefined,
 ) {
@@ -1976,15 +1964,10 @@
         merchant,
         category,
         tag,
+        billable,
         policyTags,
         policyCategories,
     );
-=======
- * @param {Boolean} billable
- */
-function splitBillAndOpenReport(participants, currentUserLogin, currentUserAccountID, amount, comment, currency, merchant, category, tag, billable) {
-    const {splitData, splits, onyxData} = createSplitsAndOnyxData(participants, currentUserLogin, currentUserAccountID, amount, comment, currency, merchant, category, tag, billable);
->>>>>>> c6758578
 
     API.write(
         'SplitBillAndOpenReport',

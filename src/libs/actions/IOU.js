import {format} from 'date-fns';
import Str from 'expensify-common/lib/str';
import lodashGet from 'lodash/get';
import lodashHas from 'lodash/has';
import Onyx from 'react-native-onyx';
import OnyxUtils from 'react-native-onyx/lib/utils';
import _ from 'underscore';
import ReceiptGeneric from '@assets/images/receipt-generic.png';
import * as API from '@libs/API';
import * as CurrencyUtils from '@libs/CurrencyUtils';
import DateUtils from '@libs/DateUtils';
import * as ErrorUtils from '@libs/ErrorUtils';
import * as FileUtils from '@libs/fileDownload/FileUtils';
import * as IOUUtils from '@libs/IOUUtils';
import * as LocalePhoneNumber from '@libs/LocalePhoneNumber';
import * as Localize from '@libs/Localize';
import Navigation from '@libs/Navigation/Navigation';
import * as NumberUtils from '@libs/NumberUtils';
import * as OptionsListUtils from '@libs/OptionsListUtils';
import Permissions from '@libs/Permissions';
import * as PolicyUtils from '@libs/PolicyUtils';
import * as ReportActionsUtils from '@libs/ReportActionsUtils';
import * as ReportUtils from '@libs/ReportUtils';
import * as TransactionUtils from '@libs/TransactionUtils';
import * as UserUtils from '@libs/UserUtils';
import ViolationsUtils from '@libs/Violations/ViolationsUtils';
import CONST from '@src/CONST';
import ONYXKEYS from '@src/ONYXKEYS';
import ROUTES from '@src/ROUTES';
import * as Policy from './Policy';
import * as Report from './Report';

let betas;
Onyx.connect({
    key: ONYXKEYS.BETAS,
    callback: (val) => (betas = val || []),
});

let allPersonalDetails;
Onyx.connect({
    key: ONYXKEYS.PERSONAL_DETAILS_LIST,
    callback: (val) => {
        allPersonalDetails = val || {};
    },
});

let allReports;
Onyx.connect({
    key: ONYXKEYS.COLLECTION.REPORT,
    waitForCollectionCallback: true,
    callback: (val) => (allReports = val),
});

let allTransactions;
Onyx.connect({
    key: ONYXKEYS.COLLECTION.TRANSACTION,
    waitForCollectionCallback: true,
    callback: (val) => {
        if (!val) {
            allTransactions = {};
            return;
        }

        allTransactions = val;
    },
});

let allTransactionDrafts = {};
Onyx.connect({
    key: ONYXKEYS.COLLECTION.TRANSACTION_DRAFT,
    waitForCollectionCallback: true,
    callback: (val) => {
        allTransactionDrafts = val || {};
    },
});

let allTransactionViolations;
Onyx.connect({
    key: ONYXKEYS.COLLECTION.TRANSACTION_VIOLATIONS,
    waitForCollectionCallback: true,
    callback: (val) => {
        if (!val) {
            allTransactionViolations = {};
            return;
        }

        allTransactionViolations = val;
    },
});

let allDraftSplitTransactions;
Onyx.connect({
    key: ONYXKEYS.COLLECTION.SPLIT_TRANSACTION_DRAFT,
    waitForCollectionCallback: true,
    callback: (val) => {
        allDraftSplitTransactions = val || {};
    },
});

let allNextSteps = {};
Onyx.connect({
    key: ONYXKEYS.COLLECTION.NEXT_STEP,
    waitForCollectionCallback: true,
    callback: (val) => {
        allNextSteps = val || {};
    },
});

let userAccountID = '';
let currentUserEmail = '';
Onyx.connect({
    key: ONYXKEYS.SESSION,
    callback: (val) => {
        currentUserEmail = lodashGet(val, 'email', '');
        userAccountID = lodashGet(val, 'accountID', '');
    },
});

let currentUserPersonalDetails = {};
Onyx.connect({
    key: ONYXKEYS.PERSONAL_DETAILS_LIST,
    callback: (val) => {
        currentUserPersonalDetails = lodashGet(val, userAccountID, {});
    },
});

let currentDate = '';
Onyx.connect({
    key: ONYXKEYS.CURRENT_DATE,
    callback: (val) => {
        currentDate = val;
    },
});

/**
 * Initialize money request info
 * @param {String} reportID to attach the transaction to
 * @param {Boolean} isFromGlobalCreate
 * @param {String} [iouRequestType] one of manual/scan/distance
 */
function startMoneyRequest_temporaryForRefactor(reportID, isFromGlobalCreate, iouRequestType = CONST.IOU.REQUEST_TYPE.MANUAL) {
    // Generate a brand new transactionID
    const newTransactionID = CONST.IOU.OPTIMISTIC_TRANSACTION_ID;
    const created = currentDate || format(new Date(), 'yyyy-MM-dd');
    const comment = {};

    // Add initial empty waypoints when starting a distance request
    if (iouRequestType === CONST.IOU.REQUEST_TYPE.DISTANCE) {
        comment.waypoints = {
            waypoint0: {},
            waypoint1: {},
        };
    }

    // Store the transaction in Onyx and mark it as not saved so it can be cleaned up later
    // Use set() here so that there is no way that data will be leaked between objects when it gets reset
    Onyx.set(`${ONYXKEYS.COLLECTION.TRANSACTION_DRAFT}${newTransactionID}`, {
        amount: 0,
        comment,
        created,
        currency: lodashGet(currentUserPersonalDetails, 'localCurrencyCode', CONST.CURRENCY.USD),
        iouRequestType,
        reportID,
        transactionID: newTransactionID,
        isFromGlobalCreate,
        merchant: CONST.TRANSACTION.PARTIAL_TRANSACTION_MERCHANT,
    });
}

/**
 * @param {String} transactionID
 */
function clearMoneyRequest(transactionID) {
    Onyx.set(`${ONYXKEYS.COLLECTION.TRANSACTION_DRAFT}${transactionID}`, null);
}

/**
 * @param {String} transactionID
 * @param {Number} amount
 * @param {String} currency
 */
function setMoneyRequestAmount_temporaryForRefactor(transactionID, amount, currency) {
    Onyx.merge(`${ONYXKEYS.COLLECTION.TRANSACTION_DRAFT}${transactionID}`, {amount, currency});
}

/**
 * @param {String} transactionID
 * @param {String} created
 */
function setMoneyRequestCreated_temporaryForRefactor(transactionID, created) {
    Onyx.merge(`${ONYXKEYS.COLLECTION.TRANSACTION_DRAFT}${transactionID}`, {created});
}

/**
 * @param {String} transactionID
 * @param {String} currency
 */
function setMoneyRequestCurrency_temporaryForRefactor(transactionID, currency) {
    Onyx.merge(`${ONYXKEYS.COLLECTION.TRANSACTION_DRAFT}${transactionID}`, {currency});
}

/**
 * @param {String} transactionID
 * @param {String} comment
 */
function setMoneyRequestDescription_temporaryForRefactor(transactionID, comment) {
    Onyx.merge(`${ONYXKEYS.COLLECTION.TRANSACTION_DRAFT}${transactionID}`, {comment: {comment: comment.trim()}});
}

/**
 * @param {String} transactionID
 * @param {String} merchant
 */
function setMoneyRequestMerchant_temporaryForRefactor(transactionID, merchant) {
    Onyx.merge(`${ONYXKEYS.COLLECTION.TRANSACTION_DRAFT}${transactionID}`, {merchant: merchant.trim()});
}

/**
 * @param {String} transactionID
 * @param {String} category
 */
function setMoneyRequestCategory_temporaryForRefactor(transactionID, category) {
    Onyx.merge(`${ONYXKEYS.COLLECTION.TRANSACTION_DRAFT}${transactionID}`, {category});
}

/*
 * @param {String} transactionID
 */
function resetMoneyRequestCategory_temporaryForRefactor(transactionID) {
    Onyx.merge(`${ONYXKEYS.COLLECTION.TRANSACTION_DRAFT}${transactionID}`, {category: null});
}

/*
 * @param {String} transactionID
 * @param {String} tag
 */
function setMoneyRequestTag_temporaryForRefactor(transactionID, tag) {
    Onyx.merge(`${ONYXKEYS.COLLECTION.TRANSACTION_DRAFT}${transactionID}`, {tag});
}

/*
 * @param {String} transactionID
 */
function resetMoneyRequestTag_temporaryForRefactor(transactionID) {
    Onyx.merge(`${ONYXKEYS.COLLECTION.TRANSACTION_DRAFT}${transactionID}`, {tag: null});
}

/**
 * @param {String} transactionID
 * @param {Boolean} billable
 */
function setMoneyRequestBillable_temporaryForRefactor(transactionID, billable) {
    Onyx.merge(`${ONYXKEYS.COLLECTION.TRANSACTION_DRAFT}${transactionID}`, {billable});
}

/**
 * @param {String} transactionID
 * @param {Object[]} participants
 */
function setMoneyRequestParticipants_temporaryForRefactor(transactionID, participants) {
    Onyx.merge(`${ONYXKEYS.COLLECTION.TRANSACTION_DRAFT}${transactionID}`, {participants});
}

/**
 * @param {String} transactionID
 * @param {String} source
 * @param {String} filename
 * @param {Boolean} isDraft
 */
function setMoneyRequestReceipt(transactionID, source, filename, isDraft) {
    Onyx.merge(`${isDraft ? ONYXKEYS.COLLECTION.TRANSACTION_DRAFT : ONYXKEYS.COLLECTION.TRANSACTION}${transactionID}`, {
        receipt: {source},
        filename,
    });
}

/**
 * Reset money request info from the store with its initial value
 * @param {String} id
 */
function resetMoneyRequestInfo(id = '') {
    const created = currentDate || format(new Date(), CONST.DATE.FNS_FORMAT_STRING);
    Onyx.merge(ONYXKEYS.IOU, {
        id,
        amount: 0,
        currency: lodashGet(currentUserPersonalDetails, 'localCurrencyCode', CONST.CURRENCY.USD),
        comment: '',
        participants: [],
        merchant: CONST.TRANSACTION.PARTIAL_TRANSACTION_MERCHANT,
        category: '',
        tag: '',
        created,
        receiptPath: '',
        receiptFilename: '',
        transactionID: '',
        billable: null,
        isSplitRequest: false,
    });
}

/**
 *  Helper function to get the receipt error for money requests, or the generic error if there's no receipt
 *
 * @param {Object} receipt
 * @param {String} filename
 * @param {Boolean} [isScanRequest]
 * @returns {Object}
 */
function getReceiptError(receipt, filename, isScanRequest = true) {
    return _.isEmpty(receipt) || !isScanRequest
        ? ErrorUtils.getMicroSecondOnyxError('iou.error.genericCreateFailureMessage')
        : ErrorUtils.getMicroSecondOnyxErrorObject({error: CONST.IOU.RECEIPT_ERROR, source: receipt.source, filename});
}

/**
 * Return the object to update hasOutstandingChildRequest
 * @param {Object} [policy]
 * @param {Boolean} needsToBeManuallySubmitted
 * @returns {Object}
 */
function getOutstandingChildRequest(policy, needsToBeManuallySubmitted) {
    if (!needsToBeManuallySubmitted) {
        return {
            hasOutstandingChildRequest: false,
        };
    }

    if (PolicyUtils.isPolicyAdmin(policy)) {
        return {
            hasOutstandingChildRequest: true,
        };
    }

    // We don't need to update hasOutstandingChildRequest in this case
    return {};
}

/**
 * Builds the Onyx data for a money request.
 *
 * @param {Object} chatReport
 * @param {Object} iouReport
 * @param {Object} transaction
 * @param {Object} chatCreatedAction
 * @param {Object} iouCreatedAction
 * @param {Object} iouAction
 * @param {Object} optimisticPersonalDetailListAction
 * @param {Object} reportPreviewAction
 * @param {Array} optimisticPolicyRecentlyUsedCategories
 * @param {Array} optimisticPolicyRecentlyUsedTags
 * @param {boolean} isNewChatReport
 * @param {boolean} isNewIOUReport
 * @param {Object} policy - May be undefined, an empty object, or an object matching the Policy type (src/types/onyx/Policy.ts)
 * @param {Array} policyTags
 * @param {Array} policyCategories
 * @param {Boolean} needsToBeManuallySubmitted
 * @returns {Array} - An array containing the optimistic data, success data, and failure data.
 */
function buildOnyxDataForMoneyRequest(
    chatReport,
    iouReport,
    transaction,
    chatCreatedAction,
    iouCreatedAction,
    iouAction,
    optimisticPersonalDetailListAction,
    reportPreviewAction,
    optimisticPolicyRecentlyUsedCategories,
    optimisticPolicyRecentlyUsedTags,
    isNewChatReport,
    isNewIOUReport,
    policy,
    policyTags,
    policyCategories,
    needsToBeManuallySubmitted = true,
) {
    const isScanRequest = TransactionUtils.isScanRequest(transaction);
    const outstandingChildRequest = getOutstandingChildRequest(needsToBeManuallySubmitted, policy);
    const optimisticData = [
        {
            // Use SET for new reports because it doesn't exist yet, is faster and we need the data to be available when we navigate to the chat page
            onyxMethod: isNewChatReport ? Onyx.METHOD.SET : Onyx.METHOD.MERGE,
            key: `${ONYXKEYS.COLLECTION.REPORT}${chatReport.reportID}`,
            value: {
                ...chatReport,
                lastReadTime: DateUtils.getDBTime(),
                lastMessageTranslationKey: '',
                iouReportID: iouReport.reportID,
                ...outstandingChildRequest,
                ...(isNewChatReport ? {pendingFields: {createChat: CONST.RED_BRICK_ROAD_PENDING_ACTION.ADD}} : {}),
            },
        },
        {
            onyxMethod: isNewIOUReport ? Onyx.METHOD.SET : Onyx.METHOD.MERGE,
            key: `${ONYXKEYS.COLLECTION.REPORT}${iouReport.reportID}`,
            value: {
                ...iouReport,
                lastMessageText: iouAction.message[0].text,
                lastMessageHtml: iouAction.message[0].html,
                pendingFields: {
                    ...(isNewIOUReport ? {createChat: CONST.RED_BRICK_ROAD_PENDING_ACTION.ADD} : {preview: CONST.RED_BRICK_ROAD_PENDING_ACTION.UPDATE}),
                },
            },
        },
        {
            onyxMethod: Onyx.METHOD.SET,
            key: `${ONYXKEYS.COLLECTION.TRANSACTION}${transaction.transactionID}`,
            value: transaction,
        },
        {
            onyxMethod: isNewChatReport ? Onyx.METHOD.SET : Onyx.METHOD.MERGE,
            key: `${ONYXKEYS.COLLECTION.REPORT_ACTIONS}${chatReport.reportID}`,
            value: {
                ...(isNewChatReport ? {[chatCreatedAction.reportActionID]: chatCreatedAction} : {}),
                [reportPreviewAction.reportActionID]: reportPreviewAction,
            },
        },
        {
            onyxMethod: isNewIOUReport ? Onyx.METHOD.SET : Onyx.METHOD.MERGE,
            key: `${ONYXKEYS.COLLECTION.REPORT_ACTIONS}${iouReport.reportID}`,
            value: {
                ...(isNewIOUReport ? {[iouCreatedAction.reportActionID]: iouCreatedAction} : {}),
                [iouAction.reportActionID]: iouAction,
            },
        },

        // Remove the temporary transaction used during the creation flow
        {
            onyxMethod: Onyx.METHOD.SET,
            key: `${ONYXKEYS.COLLECTION.TRANSACTION_DRAFT}${CONST.IOU.OPTIMISTIC_TRANSACTION_ID}`,
            value: null,
        },
    ];

    if (!_.isEmpty(optimisticPolicyRecentlyUsedCategories)) {
        optimisticData.push({
            onyxMethod: Onyx.METHOD.SET,
            key: `${ONYXKEYS.COLLECTION.POLICY_RECENTLY_USED_CATEGORIES}${iouReport.policyID}`,
            value: optimisticPolicyRecentlyUsedCategories,
        });
    }

    if (!_.isEmpty(optimisticPolicyRecentlyUsedTags)) {
        optimisticData.push({
            onyxMethod: Onyx.METHOD.MERGE,
            key: `${ONYXKEYS.COLLECTION.POLICY_RECENTLY_USED_TAGS}${iouReport.policyID}`,
            value: optimisticPolicyRecentlyUsedTags,
        });
    }

    if (!_.isEmpty(optimisticPersonalDetailListAction)) {
        optimisticData.push({
            onyxMethod: Onyx.METHOD.MERGE,
            key: ONYXKEYS.PERSONAL_DETAILS_LIST,
            value: optimisticPersonalDetailListAction,
        });
    }

    const successData = [
        ...(isNewChatReport
            ? [
                  {
                      onyxMethod: Onyx.METHOD.MERGE,
                      key: `${ONYXKEYS.COLLECTION.REPORT}${chatReport.reportID}`,
                      value: {
                          pendingFields: null,
                          errorFields: null,
                      },
                  },
              ]
            : []),
        {
            onyxMethod: Onyx.METHOD.MERGE,
            key: `${ONYXKEYS.COLLECTION.REPORT}${iouReport.reportID}`,
            value: {
                pendingFields: null,
                errorFields: null,
            },
        },
        {
            onyxMethod: Onyx.METHOD.MERGE,
            key: `${ONYXKEYS.COLLECTION.TRANSACTION}${transaction.transactionID}`,
            value: {
                pendingAction: null,
                pendingFields: null,
            },
        },

        {
            onyxMethod: Onyx.METHOD.MERGE,
            key: `${ONYXKEYS.COLLECTION.REPORT_ACTIONS}${chatReport.reportID}`,
            value: {
                ...(isNewChatReport
                    ? {
                          [chatCreatedAction.reportActionID]: {
                              pendingAction: null,
                              errors: null,
                          },
                      }
                    : {}),
                [reportPreviewAction.reportActionID]: {
                    pendingAction: null,
                },
            },
        },
        {
            onyxMethod: Onyx.METHOD.MERGE,
            key: `${ONYXKEYS.COLLECTION.REPORT_ACTIONS}${iouReport.reportID}`,
            value: {
                ...(isNewIOUReport
                    ? {
                          [iouCreatedAction.reportActionID]: {
                              pendingAction: null,
                              errors: null,
                          },
                      }
                    : {}),
                [iouAction.reportActionID]: {
                    pendingAction: null,
                    errors: null,
                },
            },
        },
    ];

    const failureData = [
        {
            onyxMethod: Onyx.METHOD.MERGE,
            key: `${ONYXKEYS.COLLECTION.REPORT}${chatReport.reportID}`,
            value: {
                iouReportID: chatReport.iouReportID,
                lastReadTime: chatReport.lastReadTime,
                pendingFields: null,
                hasOutstandingChildRequest: chatReport.hasOutstandingChildRequest,
                ...(isNewChatReport
                    ? {
                          errorFields: {
                              createChat: ErrorUtils.getMicroSecondOnyxError('report.genericCreateReportFailureMessage'),
                          },
                      }
                    : {}),
            },
        },
        {
            onyxMethod: Onyx.METHOD.MERGE,
            key: `${ONYXKEYS.COLLECTION.REPORT}${iouReport.reportID}`,
            value: {
                pendingFields: null,
                errorFields: {
                    ...(isNewIOUReport ? {createChat: ErrorUtils.getMicroSecondOnyxError('report.genericCreateReportFailureMessage')} : {}),
                },
            },
        },
        {
            onyxMethod: Onyx.METHOD.MERGE,
            key: `${ONYXKEYS.COLLECTION.TRANSACTION}${transaction.transactionID}`,
            value: {
                errors: ErrorUtils.getMicroSecondOnyxError('iou.error.genericCreateFailureMessage'),
                pendingAction: null,
                pendingFields: null,
            },
        },

        // Remove the temporary transaction used during the creation flow
        {
            onyxMethod: Onyx.METHOD.SET,
            key: `${ONYXKEYS.COLLECTION.TRANSACTION_DRAFT}${CONST.IOU.OPTIMISTIC_TRANSACTION_ID}`,
            value: null,
        },

        {
            onyxMethod: Onyx.METHOD.MERGE,
            key: `${ONYXKEYS.COLLECTION.REPORT_ACTIONS}${chatReport.reportID}`,
            value: {
                ...(isNewChatReport
                    ? {
                          [chatCreatedAction.reportActionID]: {
                              errors: getReceiptError(transaction.receipt, transaction.filename || transaction.receipt.filename, isScanRequest),
                          },
                          [reportPreviewAction.reportActionID]: {
                              errors: ErrorUtils.getMicroSecondOnyxError(null),
                          },
                      }
                    : {
                          [reportPreviewAction.reportActionID]: {
                              created: reportPreviewAction.created,
                              errors: getReceiptError(transaction.receipt, transaction.filename || transaction.receipt.filename, isScanRequest),
                          },
                      }),
            },
        },
        {
            onyxMethod: Onyx.METHOD.MERGE,
            key: `${ONYXKEYS.COLLECTION.REPORT_ACTIONS}${iouReport.reportID}`,
            value: {
                ...(isNewIOUReport
                    ? {
                          [iouCreatedAction.reportActionID]: {
                              errors: getReceiptError(transaction.receipt, transaction.filename || transaction.receipt.filename, isScanRequest),
                          },
                          [iouAction.reportActionID]: {
                              errors: ErrorUtils.getMicroSecondOnyxError(null),
                          },
                      }
                    : {
                          [iouAction.reportActionID]: {
                              errors: getReceiptError(transaction.receipt, transaction.filename || transaction.receipt.filename, isScanRequest),
                          },
                      }),
            },
        },
    ];

    // Policy won't be set for P2P cases for which we don't need to compute violations
    if (!policy || !policy.id) {
        return [optimisticData, successData, failureData];
    }

    const violationsOnyxData = ViolationsUtils.getViolationsOnyxData(transaction, [], policy.requiresTag, policyTags, policy.requiresCategory, policyCategories);

    if (violationsOnyxData) {
        optimisticData.push(violationsOnyxData);
        failureData.push({
            onyxMethod: Onyx.METHOD.SET,
            key: `${ONYXKEYS.COLLECTION.TRANSACTION_VIOLATIONS}${transaction.transactionID}`,
            value: [],
        });
    }

    return [optimisticData, successData, failureData];
}

/**
 * Gathers all the data needed to make a money request. It attempts to find existing reports, iouReports, and receipts. If it doesn't find them, then
 * it creates optimistic versions of them and uses those instead
 *
 * @param {Object} report
 * @param {Object} participant
 * @param {String} comment
 * @param {Number} amount
 * @param {String} currency
 * @param {String} created
 * @param {String} merchant
 * @param {Number} [payeeAccountID]
 * @param {String} [payeeEmail]
 * @param {Object} [receipt]
 * @param {String} [existingTransactionID]
 * @param {String} [category]
 * @param {String} [tag]
 * @param {Boolean} [billable]
 * @param {Object} [policy]
 * @param {Object} [policyTags]
 * @param {Object} [policyCategories]
 * @returns {Object} data
 * @returns {String} data.payerEmail
 * @returns {Object} data.iouReport
 * @returns {Object} data.chatReport
 * @returns {Object} data.transaction
 * @returns {Object} data.iouAction
 * @returns {Object} data.createdChatReportActionID
 * @returns {Object} data.createdIOUReportActionID
 * @returns {Object} data.reportPreviewAction
 * @returns {Object} data.onyxData
 * @returns {Object} data.onyxData.optimisticData
 * @returns {Object} data.onyxData.successData
 * @returns {Object} data.onyxData.failureData
 */
function getMoneyRequestInformation(
    report,
    participant,
    comment,
    amount,
    currency,
    created,
    merchant,
    payeeAccountID = userAccountID,
    payeeEmail = currentUserEmail,
    receipt = undefined,
    existingTransactionID = undefined,
    category = undefined,
    tag = undefined,
    billable = undefined,
    policy = undefined,
    policyTags = undefined,
    policyCategories = undefined,
) {
    const payerEmail = OptionsListUtils.addSMSDomainIfPhoneNumber(participant.login);
    const payerAccountID = Number(participant.accountID);
    const isPolicyExpenseChat = participant.isPolicyExpenseChat;

    // STEP 1: Get existing chat report OR build a new optimistic one
    let isNewChatReport = false;
    let chatReport = lodashGet(report, 'reportID', null) ? report : null;

    // If this is a policyExpenseChat, the chatReport must exist and we can get it from Onyx.
    // report is null if the flow is initiated from the global create menu. However, participant always stores the reportID if it exists, which is the case for policyExpenseChats
    if (!chatReport && isPolicyExpenseChat) {
        chatReport = allReports[`${ONYXKEYS.COLLECTION.REPORT}${participant.reportID}`];
    }

    if (!chatReport) {
        chatReport = ReportUtils.getChatByParticipants([payerAccountID]);
    }

    // If we still don't have a report, it likely doens't exist and we need to build an optimistic one
    if (!chatReport) {
        isNewChatReport = true;
        chatReport = ReportUtils.buildOptimisticChatReport([payerAccountID]);
    }

    // STEP 2: Get existing IOU report and update its total OR build a new optimistic one
    const isNewIOUReport = !chatReport.iouReportID || ReportUtils.hasIOUWaitingOnCurrentUserBankAccount(chatReport);
    let iouReport = isNewIOUReport ? null : allReports[`${ONYXKEYS.COLLECTION.REPORT}${chatReport.iouReportID}`];

    // Check if the Scheduled Submit is enabled in case of expense report
    let needsToBeManuallySubmitted = true;
    let isFromPaidPolicy = false;
    if (isPolicyExpenseChat) {
        isFromPaidPolicy = PolicyUtils.isPaidGroupPolicy(policy);

        // If the scheduled submit is turned off on the policy, user needs to manually submit the report which is indicated by GBR in LHN
        needsToBeManuallySubmitted = isFromPaidPolicy && !(policy.isHarvestingEnabled || false);

        // If the linked expense report on paid policy is not draft, we need to create a new draft expense report
        if (iouReport && isFromPaidPolicy && !ReportUtils.isDraftExpenseReport(iouReport)) {
            iouReport = null;
        }
    }

    if (iouReport) {
        if (isPolicyExpenseChat) {
            iouReport = {...iouReport};
            if (lodashGet(iouReport, 'currency') === currency) {
                // Because of the Expense reports are stored as negative values, we substract the total from the amount
                iouReport.total -= amount;
            }
        } else {
            iouReport = IOUUtils.updateIOUOwnerAndTotal(iouReport, payeeAccountID, amount, currency);
        }
    } else {
        iouReport = isPolicyExpenseChat
            ? ReportUtils.buildOptimisticExpenseReport(chatReport.reportID, chatReport.policyID, payeeAccountID, amount, currency)
            : ReportUtils.buildOptimisticIOUReport(payeeAccountID, payerAccountID, amount, chatReport.reportID, currency);
    }

    // STEP 3: Build optimistic receipt and transaction
    const receiptObject = {};
    let filename;
    if (receipt && receipt.source) {
        receiptObject.source = receipt.source;
        receiptObject.state = receipt.state || CONST.IOU.RECEIPT_STATE.SCANREADY;
        filename = receipt.name;
    }
    let optimisticTransaction = TransactionUtils.buildOptimisticTransaction(
        ReportUtils.isExpenseReport(iouReport) ? -amount : amount,
        currency,
        iouReport.reportID,
        comment,
        created,
        '',
        '',
        merchant,
        receiptObject,
        filename,
        existingTransactionID,
        category,
        tag,
        billable,
    );

    const optimisticPolicyRecentlyUsedCategories = Policy.buildOptimisticPolicyRecentlyUsedCategories(iouReport.policyID, category);

    const optimisticPolicyRecentlyUsedTags = Policy.buildOptimisticPolicyRecentlyUsedTags(iouReport.policyID, tag);

    // If there is an existing transaction (which is the case for distance requests), then the data from the existing transaction
    // needs to be manually merged into the optimistic transaction. This is because buildOnyxDataForMoneyRequest() uses `Onyx.set()` for the transaction
    // data. This is a big can of worms to change it to `Onyx.merge()` as explored in https://expensify.slack.com/archives/C05DWUDHVK7/p1692139468252109.
    // I want to clean this up at some point, but it's possible this will live in the code for a while so I've created https://github.com/Expensify/App/issues/25417
    // to remind me to do this.
    const existingTransaction = allTransactionDrafts[`${ONYXKEYS.COLLECTION.TRANSACTION_DRAFT}${CONST.IOU.OPTIMISTIC_TRANSACTION_ID}`];
    if (existingTransaction && existingTransaction.iouRequestType === CONST.IOU.REQUEST_TYPE.DISTANCE) {
        optimisticTransaction = OnyxUtils.fastMerge(existingTransaction, optimisticTransaction);
    }

    // STEP 4: Build optimistic reportActions. We need:
    // 1. CREATED action for the chatReport
    // 2. CREATED action for the iouReport
    // 3. IOU action for the iouReport
    // 4. REPORTPREVIEW action for the chatReport
    // Note: The CREATED action for the IOU report must be optimistically generated before the IOU action so there's no chance that it appears after the IOU action in the chat
    const currentTime = DateUtils.getDBTime();
    const optimisticCreatedActionForChat = ReportUtils.buildOptimisticCreatedReportAction(payeeEmail);
    const optimisticCreatedActionForIOU = ReportUtils.buildOptimisticCreatedReportAction(payeeEmail, DateUtils.subtractMillisecondsFromDateTime(currentTime, 1));
    const iouAction = ReportUtils.buildOptimisticIOUReportAction(
        CONST.IOU.REPORT_ACTION_TYPE.CREATE,
        amount,
        currency,
        comment,
        [participant],
        optimisticTransaction.transactionID,
        '',
        iouReport.reportID,
        false,
        false,
        receiptObject,
        false,
        currentTime,
    );

    let reportPreviewAction = isNewIOUReport ? null : ReportActionsUtils.getReportPreviewAction(chatReport.reportID, iouReport.reportID);
    if (reportPreviewAction) {
        reportPreviewAction = ReportUtils.updateReportPreview(iouReport, reportPreviewAction, false, comment, optimisticTransaction);
    } else {
        reportPreviewAction = ReportUtils.buildOptimisticReportPreview(chatReport, iouReport, comment, optimisticTransaction);

        // Generated ReportPreview action is a parent report action of the iou report.
        // We are setting the iou report's parentReportActionID to display subtitle correctly in IOU page when offline.
        iouReport.parentReportActionID = reportPreviewAction.reportActionID;
    }

    const shouldCreateOptimisticPersonalDetails = isNewChatReport && !allPersonalDetails[payerAccountID];
    // Add optimistic personal details for participant
    const optimisticPersonalDetailListAction = shouldCreateOptimisticPersonalDetails
        ? {
              [payerAccountID]: {
                  accountID: payerAccountID,
                  avatar: UserUtils.getDefaultAvatarURL(payerAccountID),
                  displayName: LocalePhoneNumber.formatPhoneNumber(participant.displayName || payerEmail),
                  login: participant.login,
                  isOptimisticPersonalDetail: true,
              },
          }
        : undefined;

    // STEP 5: Build Onyx Data
    const [optimisticData, successData, failureData] = buildOnyxDataForMoneyRequest(
        chatReport,
        iouReport,
        optimisticTransaction,
        optimisticCreatedActionForChat,
        optimisticCreatedActionForIOU,
        iouAction,
        optimisticPersonalDetailListAction,
        reportPreviewAction,
        optimisticPolicyRecentlyUsedCategories,
        optimisticPolicyRecentlyUsedTags,
        isNewChatReport,
        isNewIOUReport,
        policy,
        policyTags,
        policyCategories,
        needsToBeManuallySubmitted,
    );

    return {
        payerAccountID,
        payerEmail,
        iouReport,
        chatReport,
        transaction: optimisticTransaction,
        iouAction,
        createdChatReportActionID: isNewChatReport ? optimisticCreatedActionForChat.reportActionID : 0,
        createdIOUReportActionID: isNewIOUReport ? optimisticCreatedActionForIOU.reportActionID : 0,
        reportPreviewAction,
        onyxData: {
            optimisticData,
            successData,
            failureData,
        },
    };
}

/**
 * Requests money based on a distance (eg. mileage from a map)
 *
 * @param {Object} report
 * @param {Object} participant
 * @param {String} comment
 * @param {String} created
 * @param {String} [category]
 * @param {String} [tag]
 * @param {Number} amount
 * @param {String} currency
 * @param {String} merchant
 * @param {Boolean} [billable]
 * @param {Object} validWaypoints
 * @param {Object} policy - May be undefined, an empty object, or an object matching the Policy type (src/types/onyx/Policy.ts)
 * @param {Array} policyTags
 * @param {Array} policyCategories
 */
function createDistanceRequest(report, participant, comment, created, category, tag, amount, currency, merchant, billable, validWaypoints, policy, policyTags, policyCategories) {
    // If the report is an iou or expense report, we should get the linked chat report to be passed to the getMoneyRequestInformation function
    const isMoneyRequestReport = ReportUtils.isMoneyRequestReport(report);
    const currentChatReport = isMoneyRequestReport ? ReportUtils.getReport(report.chatReportID) : report;

    const optimisticReceipt = {
        source: ReceiptGeneric,
        state: CONST.IOU.RECEIPT_STATE.OPEN,
    };
    const {iouReport, chatReport, transaction, iouAction, createdChatReportActionID, createdIOUReportActionID, reportPreviewAction, onyxData} = getMoneyRequestInformation(
        currentChatReport,
        participant,
        comment,
        amount,
        currency,
        created,
        merchant,
        userAccountID,
        currentUserEmail,
        optimisticReceipt,
        undefined,
        category,
        tag,
        billable,
        policy,
        policyTags,
        policyCategories,
    );
    API.write(
        'CreateDistanceRequest',
        {
            comment,
            iouReportID: iouReport.reportID,
            chatReportID: chatReport.reportID,
            transactionID: transaction.transactionID,
            reportActionID: iouAction.reportActionID,
            createdChatReportActionID,
            createdIOUReportActionID,
            reportPreviewReportActionID: reportPreviewAction.reportActionID,
            waypoints: JSON.stringify(validWaypoints),
            created,
            category,
            tag,
            billable,
        },
        onyxData,
    );
    Navigation.dismissModal(isMoneyRequestReport ? report.reportID : chatReport.reportID);
    Report.notifyNewAction(chatReport.reportID, userAccountID);
}

/**
 * @param {String} transactionID
 * @param {String} transactionThreadReportID
 * @param {Object} transactionChanges
 * @param {String} [transactionChanges.created] Present when updated the date field
 * @param {Boolean} onlyIncludeChangedFields
 *                      When 'true', then the returned params will only include the transaction details for the fields that were changed.
 *                      When `false`, then the returned params will include all the transaction details, regardless of which fields were changed.
 *                      This setting is necessary while the UpdateDistanceRequest API is refactored to be fully 1:1:1 in https://github.com/Expensify/App/issues/28358
 * @returns {object}
 */
function getUpdateMoneyRequestParams(transactionID, transactionThreadReportID, transactionChanges, onlyIncludeChangedFields) {
    const optimisticData = [];
    const successData = [];
    const failureData = [];

    // Step 1: Set any "pending fields" (ones updated while the user was offline) to have error messages in the failureData
    const pendingFields = _.mapObject(transactionChanges, () => CONST.RED_BRICK_ROAD_PENDING_ACTION.UPDATE);
    const clearedPendingFields = _.mapObject(transactionChanges, () => null);
    const errorFields = _.mapObject(pendingFields, () => ({
        [DateUtils.getMicroseconds()]: Localize.translateLocal('iou.error.genericEditFailureMessage'),
    }));

    // Step 2: Get all the collections being updated
    const transactionThread = allReports[`${ONYXKEYS.COLLECTION.REPORT}${transactionThreadReportID}`];
    const transaction = allTransactions[`${ONYXKEYS.COLLECTION.TRANSACTION}${transactionID}`];
    const iouReport = allReports[`${ONYXKEYS.COLLECTION.REPORT}${transactionThread.parentReportID}`];
    const isFromExpenseReport = ReportUtils.isExpenseReport(iouReport);
    const isScanning = TransactionUtils.hasReceipt(transaction) && TransactionUtils.isReceiptBeingScanned(transaction);
    const updatedTransaction = TransactionUtils.getUpdatedTransaction(transaction, transactionChanges, isFromExpenseReport);
    const transactionDetails = ReportUtils.getTransactionDetails(updatedTransaction);

    // This needs to be a JSON string since we're sending this to the MapBox API
    transactionDetails.waypoints = JSON.stringify(transactionDetails.waypoints);

    const dataToIncludeInParams = onlyIncludeChangedFields ? _.pick(transactionDetails, _.keys(transactionChanges)) : transactionDetails;

    const params = {
        ...dataToIncludeInParams,
        reportID: iouReport.reportID,
        transactionID,
    };

    // Step 3: Build the modified expense report actions
    // We don't create a modified report action if we're updating the waypoints,
    // since there isn't actually any optimistic data we can create for them and the report action is created on the server
    // with the response from the MapBox API
    if (!_.has(transactionChanges, 'waypoints')) {
        const updatedReportAction = ReportUtils.buildOptimisticModifiedExpenseReportAction(transactionThread, transaction, transactionChanges, isFromExpenseReport);
        params.reportActionID = updatedReportAction.reportActionID;

        optimisticData.push({
            onyxMethod: Onyx.METHOD.MERGE,
            key: `${ONYXKEYS.COLLECTION.REPORT_ACTIONS}${transactionThread.reportID}`,
            value: {
                [updatedReportAction.reportActionID]: updatedReportAction,
            },
        });
        successData.push({
            onyxMethod: Onyx.METHOD.MERGE,
            key: `${ONYXKEYS.COLLECTION.REPORT_ACTIONS}${transactionThread.reportID}`,
            value: {
                [updatedReportAction.reportActionID]: {pendingAction: null},
            },
        });
        failureData.push({
            onyxMethod: Onyx.METHOD.MERGE,
            key: `${ONYXKEYS.COLLECTION.REPORT_ACTIONS}${transactionThread.reportID}`,
            value: {
                [updatedReportAction.reportActionID]: {
                    ...updatedReportAction,
                    errors: ErrorUtils.getMicroSecondOnyxError('iou.error.genericEditFailureMessage'),
                },
            },
        });

        // Step 4: Compute the IOU total and update the report preview message (and report header) so LHN amount owed is correct.
        // Should only update if the transaction matches the currency of the report, else we wait for the update
        // from the server with the currency conversion
        let updatedMoneyRequestReport = {...iouReport};
        if (updatedTransaction.currency === iouReport.currency && updatedTransaction.modifiedAmount) {
            const diff = TransactionUtils.getAmount(transaction, true) - TransactionUtils.getAmount(updatedTransaction, true);
            if (ReportUtils.isExpenseReport(iouReport)) {
                updatedMoneyRequestReport.total += diff;
            } else {
                updatedMoneyRequestReport = IOUUtils.updateIOUOwnerAndTotal(iouReport, updatedReportAction.actorAccountID, diff, TransactionUtils.getCurrency(transaction), false);
            }

            updatedMoneyRequestReport.cachedTotal = CurrencyUtils.convertToDisplayString(updatedMoneyRequestReport.total, updatedTransaction.currency);
            optimisticData.push({
                onyxMethod: Onyx.METHOD.MERGE,
                key: `${ONYXKEYS.COLLECTION.REPORT}${iouReport.reportID}`,
                value: updatedMoneyRequestReport,
            });
            successData.push({
                onyxMethod: Onyx.METHOD.MERGE,
                key: `${ONYXKEYS.COLLECTION.REPORT}${iouReport.reportID}`,
                value: {pendingAction: null},
            });
        }
    }

    // Optimistically modify the transaction
    optimisticData.push({
        onyxMethod: Onyx.METHOD.MERGE,
        key: `${ONYXKEYS.COLLECTION.TRANSACTION}${transactionID}`,
        value: {
            ...updatedTransaction,
            pendingFields,
            isLoading: _.has(transactionChanges, 'waypoints'),
            errorFields: null,
        },
    });

    if (isScanning && (_.has(transactionChanges, 'amount') || _.has(transactionChanges, 'currency'))) {
        optimisticData.push(
            ...[
                {
                    onyxMethod: Onyx.METHOD.MERGE,
                    key: `${ONYXKEYS.COLLECTION.REPORT_ACTIONS}${iouReport.reportID}`,
                    value: {
                        [transactionThread.parentReportActionID]: {
                            whisperedToAccountIDs: [],
                        },
                    },
                },
                {
                    onyxMethod: Onyx.METHOD.MERGE,
                    key: `${ONYXKEYS.COLLECTION.REPORT_ACTIONS}${iouReport.parentReportID}`,
                    value: {
                        [iouReport.parentReportActionID]: {
                            whisperedToAccountIDs: [],
                        },
                    },
                },
            ],
        );
    }
    // Update recently used categories if the category is changed
    if (_.has(transactionChanges, 'category')) {
        const optimisticPolicyRecentlyUsedCategories = Policy.buildOptimisticPolicyRecentlyUsedCategories(iouReport.policyID, transactionChanges.category);
        if (!_.isEmpty(optimisticPolicyRecentlyUsedCategories)) {
            optimisticData.push({
                onyxMethod: Onyx.METHOD.SET,
                key: `${ONYXKEYS.COLLECTION.POLICY_RECENTLY_USED_CATEGORIES}${iouReport.policyID}`,
                value: optimisticPolicyRecentlyUsedCategories,
            });
        }
    }

    // Update recently used categories if the tag is changed
    if (_.has(transactionChanges, 'tag')) {
        const optimisticPolicyRecentlyUsedTags = Policy.buildOptimisticPolicyRecentlyUsedTags(iouReport.policyID, transactionChanges.tag);
        if (!_.isEmpty(optimisticPolicyRecentlyUsedTags)) {
            optimisticData.push({
                onyxMethod: Onyx.METHOD.MERGE,
                key: `${ONYXKEYS.COLLECTION.POLICY_RECENTLY_USED_TAGS}${iouReport.policyID}`,
                value: optimisticPolicyRecentlyUsedTags,
            });
        }
    }

    // Clear out the error fields and loading states on success
    successData.push({
        onyxMethod: Onyx.METHOD.MERGE,
        key: `${ONYXKEYS.COLLECTION.TRANSACTION}${transactionID}`,
        value: {
            pendingFields: clearedPendingFields,
            isLoading: false,
            errorFields: null,
        },
    });

    if (_.has(transactionChanges, 'waypoints')) {
        // Delete the draft transaction when editing waypoints when the server responds successfully and there are no errors
        successData.push({
            onyxMethod: Onyx.METHOD.SET,
            key: `${ONYXKEYS.COLLECTION.TRANSACTION_DRAFT}${transactionID}`,
            value: null,
        });
    }

    // Clear out loading states, pending fields, and add the error fields
    failureData.push({
        onyxMethod: Onyx.METHOD.MERGE,
        key: `${ONYXKEYS.COLLECTION.TRANSACTION}${transactionID}`,
        value: {
            pendingFields: clearedPendingFields,
            isLoading: false,
            errorFields,
        },
    });

    // Reset the iouReport to it's original state
    failureData.push({
        onyxMethod: Onyx.METHOD.MERGE,
        key: `${ONYXKEYS.COLLECTION.REPORT}${iouReport.reportID}`,
        value: iouReport,
    });

    return {
        params,
        onyxData: {optimisticData, successData, failureData},
    };
}

/**
 * Updates the created date of a money request
 *
 * @param {String} transactionID
 * @param {String} transactionThreadReportID
 * @param {String} val
 */
function updateMoneyRequestDate(transactionID, transactionThreadReportID, val) {
    const transactionChanges = {
        created: val,
    };
    const {params, onyxData} = getUpdateMoneyRequestParams(transactionID, transactionThreadReportID, transactionChanges, true);
    API.write('UpdateMoneyRequestDate', params, onyxData);
}

/**
 * Updates the billable field of a money request
 *
 * @param {String} transactionID
 * @param {Number} transactionThreadReportID
 * @param {String} val
 */
function updateMoneyRequestBillable(transactionID, transactionThreadReportID, val) {
    const transactionChanges = {
        billable: val,
    };
    const {params, onyxData} = getUpdateMoneyRequestParams(transactionID, transactionThreadReportID, transactionChanges, true);
    API.write('UpdateMoneyRequestBillable', params, onyxData);
}

/**
 * Updates the merchant field of a money request
 *
 * @param {String} transactionID
 * @param {Number} transactionThreadReportID
 * @param {String} val
 */
function updateMoneyRequestMerchant(transactionID, transactionThreadReportID, val) {
    const transactionChanges = {
        merchant: val,
    };
    const {params, onyxData} = getUpdateMoneyRequestParams(transactionID, transactionThreadReportID, transactionChanges, true);
    API.write('UpdateMoneyRequestMerchant', params, onyxData);
}

/**
 * Updates the tag of a money request
 *
 * @param {String} transactionID
 * @param {Number} transactionThreadReportID
 * @param {String} tag
 */
function updateMoneyRequestTag(transactionID, transactionThreadReportID, tag) {
    const transactionChanges = {
        tag,
    };
    const {params, onyxData} = getUpdateMoneyRequestParams(transactionID, transactionThreadReportID, transactionChanges, true);
    API.write('UpdateMoneyRequestTag', params, onyxData);
}

/**
 * Updates the waypoints of a distance money request
 *
 * @param {String} transactionID
 * @param {Number} transactionThreadReportID
 * @param {Object} waypoints
 */
function updateMoneyRequestDistance(transactionID, transactionThreadReportID, waypoints) {
    const transactionChanges = {
        waypoints,
    };
    const {params, onyxData} = getUpdateMoneyRequestParams(transactionID, transactionThreadReportID, transactionChanges, true);
    API.write('UpdateMoneyRequestDistance', params, onyxData);
}

/**
 * Updates the category of a money request
 *
 * @param {String} transactionID
 * @param {Number} transactionThreadReportID
 * @param {String} category
 */
function updateMoneyRequestCategory(transactionID, transactionThreadReportID, category) {
    const transactionChanges = {
        category,
    };
    const {params, onyxData} = getUpdateMoneyRequestParams(transactionID, transactionThreadReportID, transactionChanges, true);
    API.write('UpdateMoneyRequestCategory', params, onyxData);
}

/**
 * Updates the description of a money request
 *
 * @param {String} transactionID
 * @param {Number} transactionThreadReportID
 * @param {String} comment
 */
function updateMoneyRequestDescription(transactionID, transactionThreadReportID, comment) {
    const transactionChanges = {
        comment,
    };
    const {params, onyxData} = getUpdateMoneyRequestParams(transactionID, transactionThreadReportID, transactionChanges, true);
    API.write('UpdateMoneyRequestDescription', params, onyxData);
}

/**
 * Edits an existing distance request
 *
 * @param {String} transactionID
 * @param {String} transactionThreadReportID
 * @param {Object} transactionChanges
 * @param {String} [transactionChanges.created]
 * @param {Number} [transactionChanges.amount]
 * @param {Object} [transactionChanges.comment]
 * @param {Object} [transactionChanges.waypoints]
 *
 */
function updateDistanceRequest(transactionID, transactionThreadReportID, transactionChanges) {
    const {params, onyxData} = getUpdateMoneyRequestParams(transactionID, transactionThreadReportID, transactionChanges, false);
    API.write('UpdateDistanceRequest', params, onyxData);
}

/**
 * Request money from another user
 *
 * @param {Object} report
 * @param {Number} amount - always in the smallest unit of the currency
 * @param {String} currency
 * @param {String} created
 * @param {String} merchant
 * @param {String} payeeEmail
 * @param {Number} payeeAccountID
 * @param {Object} participant
 * @param {String} comment
 * @param {Object} [receipt]
 * @param {String} [category]
 * @param {String} [tag]
 * @param {String} [taxCode]
 * @param {Number} [taxAmount]
 * @param {Boolean} [billable]
 * @param {Object} [policy]
 * @param {Object} [policyTags]
 * @param {Object} [policyCategories]
 */
function requestMoney(
    report,
    amount,
    currency,
    created,
    merchant,
    payeeEmail,
    payeeAccountID,
    participant,
    comment,
    receipt = undefined,
    category = undefined,
    tag = undefined,
    taxCode = '',
    taxAmount = 0,
    billable = undefined,
    policy = undefined,
    policyTags = undefined,
    policyCategories = undefined,
) {
    // If the report is iou or expense report, we should get the linked chat report to be passed to the getMoneyRequestInformation function
    const isMoneyRequestReport = ReportUtils.isMoneyRequestReport(report);
    const currentChatReport = isMoneyRequestReport ? ReportUtils.getReport(report.chatReportID) : report;
    const {payerAccountID, payerEmail, iouReport, chatReport, transaction, iouAction, createdChatReportActionID, createdIOUReportActionID, reportPreviewAction, onyxData} =
        getMoneyRequestInformation(
            currentChatReport,
            participant,
            comment,
            amount,
            currency,
            created,
            merchant,
            payeeAccountID,
            payeeEmail,
            receipt,
            undefined,
            category,
            tag,
            billable,
            policy,
            policyTags,
            policyCategories,
        );
    const activeReportID = isMoneyRequestReport ? report.reportID : chatReport.reportID;

    API.write(
        'RequestMoney',
        {
            debtorEmail: payerEmail,
            debtorAccountID: payerAccountID,
            amount,
            currency,
            comment,
            created,
            merchant,
            iouReportID: iouReport.reportID,
            chatReportID: chatReport.reportID,
            transactionID: transaction.transactionID,
            reportActionID: iouAction.reportActionID,
            createdChatReportActionID,
            createdIOUReportActionID,
            reportPreviewReportActionID: reportPreviewAction.reportActionID,
            receipt,
            receiptState: lodashGet(receipt, 'state'),
            category,
            tag,
            taxCode,
            taxAmount,
            billable,
        },
        onyxData,
    );
    resetMoneyRequestInfo();
    Navigation.dismissModal(activeReportID);
    Report.notifyNewAction(activeReportID, payeeAccountID);
}

/**
 * Build the Onyx data and IOU split necessary for splitting a bill with 3+ users.
 * 1. Build the optimistic Onyx data for the group chat, i.e. chatReport and iouReportAction creating the former if it doesn't yet exist.
 * 2. Loop over the group chat participant list, building optimistic or updating existing chatReports, iouReports and iouReportActions between the user and each participant.
 * We build both Onyx data and the IOU split that is sent as a request param and is used by Auth to create the chatReports, iouReports and iouReportActions in the database.
 * The IOU split has the following shape:
 *  [
 *      {email: 'currentUser', amount: 100},
 *      {email: 'user2', amount: 100, iouReportID: '100', chatReportID: '110', transactionID: '120', reportActionID: '130'},
 *      {email: 'user3', amount: 100, iouReportID: '200', chatReportID: '210', transactionID: '220', reportActionID: '230'}
 *  ]
 * @param {Array} participants
 * @param {String} currentUserLogin
 * @param {Number} currentUserAccountID
 * @param {Number} amount - always in the smallest unit of the currency
 * @param {String} comment
 * @param {String} currency
 * @param {String} merchant
 * @param {String} category
 * @param {String} tag
 * @param {String} existingSplitChatReportID - the report ID where the split bill happens, could be a group chat or a workspace chat
 * @param {Boolean} billable
 *
 * @return {Object}
 */
function createSplitsAndOnyxData(participants, currentUserLogin, currentUserAccountID, amount, comment, currency, merchant, category, tag, existingSplitChatReportID = '', billable = false) {
    const currentUserEmailForIOUSplit = OptionsListUtils.addSMSDomainIfPhoneNumber(currentUserLogin);
    const participantAccountIDs = _.map(participants, (participant) => Number(participant.accountID));
    const existingSplitChatReport =
        existingSplitChatReportID || participants[0].reportID
            ? allReports[`${ONYXKEYS.COLLECTION.REPORT}${existingSplitChatReportID || participants[0].reportID}`]
            : ReportUtils.getChatByParticipants(participantAccountIDs);
    const splitChatReport = existingSplitChatReport || ReportUtils.buildOptimisticChatReport(participantAccountIDs);
    const isOwnPolicyExpenseChat = splitChatReport.isOwnPolicyExpenseChat;

    const splitTransaction = TransactionUtils.buildOptimisticTransaction(
        amount,
        currency,
        CONST.REPORT.SPLIT_REPORTID,
        comment,
        '',
        '',
        '',
        merchant || Localize.translateLocal('iou.request'),
        undefined,
        undefined,
        undefined,
        category,
        tag,
        billable,
    );

    // Note: The created action must be optimistically generated before the IOU action so there's no chance that the created action appears after the IOU action in the chat
    const splitCreatedReportAction = ReportUtils.buildOptimisticCreatedReportAction(currentUserEmailForIOUSplit);
    const splitIOUReportAction = ReportUtils.buildOptimisticIOUReportAction(
        CONST.IOU.REPORT_ACTION_TYPE.SPLIT,
        amount,
        currency,
        comment,
        participants,
        splitTransaction.transactionID,
        '',
        '',
        false,
        false,
        {},
        isOwnPolicyExpenseChat,
    );

    splitChatReport.lastReadTime = DateUtils.getDBTime();
    splitChatReport.lastMessageText = splitIOUReportAction.message[0].text;
    splitChatReport.lastMessageHtml = splitIOUReportAction.message[0].html;

    // If we have an existing splitChatReport (group chat or workspace) use it's pending fields, otherwise indicate that we are adding a chat
    if (!existingSplitChatReport) {
        splitChatReport.pendingFields = {
            createChat: CONST.RED_BRICK_ROAD_PENDING_ACTION.ADD,
        };
    }

    const optimisticData = [
        {
            // Use set for new reports because it doesn't exist yet, is faster,
            // and we need the data to be available when we navigate to the chat page
            onyxMethod: existingSplitChatReport ? Onyx.METHOD.MERGE : Onyx.METHOD.SET,
            key: `${ONYXKEYS.COLLECTION.REPORT}${splitChatReport.reportID}`,
            value: splitChatReport,
        },
        {
            onyxMethod: existingSplitChatReport ? Onyx.METHOD.MERGE : Onyx.METHOD.SET,
            key: `${ONYXKEYS.COLLECTION.REPORT_ACTIONS}${splitChatReport.reportID}`,
            value: {
                ...(existingSplitChatReport ? {} : {[splitCreatedReportAction.reportActionID]: splitCreatedReportAction}),
                [splitIOUReportAction.reportActionID]: splitIOUReportAction,
            },
        },
        {
            onyxMethod: Onyx.METHOD.SET,
            key: `${ONYXKEYS.COLLECTION.TRANSACTION}${splitTransaction.transactionID}`,
            value: splitTransaction,
        },
    ];

    const successData = [
        {
            onyxMethod: Onyx.METHOD.MERGE,
            key: `${ONYXKEYS.COLLECTION.REPORT_ACTIONS}${splitChatReport.reportID}`,
            value: {
                ...(existingSplitChatReport ? {} : {[splitCreatedReportAction.reportActionID]: {pendingAction: null}}),
                [splitIOUReportAction.reportActionID]: {pendingAction: null},
            },
        },
        {
            onyxMethod: Onyx.METHOD.MERGE,
            key: `${ONYXKEYS.COLLECTION.TRANSACTION}${splitTransaction.transactionID}`,
            value: {pendingAction: null},
        },
        {
            onyxMethod: Onyx.METHOD.MERGE,
            key: `${ONYXKEYS.COLLECTION.TRANSACTION_DRAFT}${CONST.IOU.OPTIMISTIC_TRANSACTION_ID}`,
            value: null,
        },
    ];

    if (!existingSplitChatReport) {
        successData.push({
            onyxMethod: Onyx.METHOD.MERGE,
            key: `${ONYXKEYS.COLLECTION.REPORT}${splitChatReport.reportID}`,
            value: {pendingFields: {createChat: null}},
        });
    }

    const failureData = [
        {
            onyxMethod: Onyx.METHOD.MERGE,
            key: `${ONYXKEYS.COLLECTION.TRANSACTION}${splitTransaction.transactionID}`,
            value: {
                errors: ErrorUtils.getMicroSecondOnyxError('iou.error.genericCreateFailureMessage'),
            },
        },
        {
            onyxMethod: Onyx.METHOD.MERGE,
            key: `${ONYXKEYS.COLLECTION.TRANSACTION_DRAFT}${CONST.IOU.OPTIMISTIC_TRANSACTION_ID}`,
            value: null,
        },
    ];

    if (existingSplitChatReport) {
        failureData.push({
            onyxMethod: Onyx.METHOD.MERGE,
            key: `${ONYXKEYS.COLLECTION.REPORT_ACTIONS}${splitChatReport.reportID}`,
            value: {
                [splitIOUReportAction.reportActionID]: {
                    errors: ErrorUtils.getMicroSecondOnyxError('iou.error.genericCreateFailureMessage'),
                },
            },
        });
    } else {
        failureData.push(
            {
                onyxMethod: Onyx.METHOD.MERGE,
                key: `${ONYXKEYS.COLLECTION.REPORT}${splitChatReport.reportID}`,
                value: {
                    errorFields: {
                        createChat: ErrorUtils.getMicroSecondOnyxError('report.genericCreateReportFailureMessage'),
                    },
                },
            },
            {
                onyxMethod: Onyx.METHOD.MERGE,
                key: `${ONYXKEYS.COLLECTION.REPORT_ACTIONS}${splitChatReport.reportID}`,
                value: {
                    [splitIOUReportAction.reportActionID]: {
                        errors: ErrorUtils.getMicroSecondOnyxError(null),
                    },
                },
            },
        );
    }

    // Loop through participants creating individual chats, iouReports and reportActionIDs as needed
    const splitAmount = IOUUtils.calculateAmount(participants.length, amount, currency, false);
    const splits = [{email: currentUserEmailForIOUSplit, accountID: currentUserAccountID, amount: IOUUtils.calculateAmount(participants.length, amount, currency, true)}];

    const hasMultipleParticipants = participants.length > 1;
    _.each(participants, (participant) => {
        // In a case when a participant is a workspace, even when a current user is not an owner of the workspace
        const isPolicyExpenseChat = ReportUtils.isPolicyExpenseChat(participant);

        // In case the participant is a workspace, email & accountID should remain undefined and won't be used in the rest of this code
        // participant.login is undefined when the request is initiated from a group DM with an unknown user, so we need to add a default
        const email = isOwnPolicyExpenseChat || isPolicyExpenseChat ? '' : OptionsListUtils.addSMSDomainIfPhoneNumber(participant.login || '').toLowerCase();
        const accountID = isOwnPolicyExpenseChat || isPolicyExpenseChat ? 0 : Number(participant.accountID);
        if (email === currentUserEmailForIOUSplit) {
            return;
        }

        // STEP 1: Get existing chat report OR build a new optimistic one
        // If we only have one participant and the request was initiated from the global create menu, i.e. !existingGroupChatReportID, the oneOnOneChatReport is the groupChatReport
        let oneOnOneChatReport;
        let isNewOneOnOneChatReport = false;
        let shouldCreateOptimisticPersonalDetails = false;
        const personalDetailExists = lodashHas(allPersonalDetails, accountID);

        // If this is a split between two people only and the function
        // wasn't provided with an existing group chat report id
        // or, if the split is being made from the workspace chat, then the oneOnOneChatReport is the same as the splitChatReport
        // in this case existingSplitChatReport will belong to the policy expense chat and we won't be
        // entering code that creates optimistic personal details
        if ((!hasMultipleParticipants && !existingSplitChatReportID) || isOwnPolicyExpenseChat) {
            oneOnOneChatReport = splitChatReport;
            shouldCreateOptimisticPersonalDetails = !existingSplitChatReport && !personalDetailExists;
        } else {
            const existingChatReport = ReportUtils.getChatByParticipants([accountID]);
            isNewOneOnOneChatReport = !existingChatReport;
            shouldCreateOptimisticPersonalDetails = isNewOneOnOneChatReport && !personalDetailExists;
            oneOnOneChatReport = existingChatReport || ReportUtils.buildOptimisticChatReport([accountID]);
        }

        // STEP 2: Get existing IOU/Expense report and update its total OR build a new optimistic one
        // For Control policy expense chats, if the report is already approved, create a new expense report
        let oneOnOneIOUReport = oneOnOneChatReport.iouReportID ? lodashGet(allReports, `${ONYXKEYS.COLLECTION.REPORT}${oneOnOneChatReport.iouReportID}`, undefined) : undefined;
        const shouldCreateNewOneOnOneIOUReport =
            _.isUndefined(oneOnOneIOUReport) || (isOwnPolicyExpenseChat && ReportUtils.isControlPolicyExpenseReport(oneOnOneIOUReport) && ReportUtils.isReportApproved(oneOnOneIOUReport));

        if (shouldCreateNewOneOnOneIOUReport) {
            oneOnOneIOUReport = isOwnPolicyExpenseChat
                ? ReportUtils.buildOptimisticExpenseReport(oneOnOneChatReport.reportID, oneOnOneChatReport.policyID, currentUserAccountID, splitAmount, currency)
                : ReportUtils.buildOptimisticIOUReport(currentUserAccountID, accountID, splitAmount, oneOnOneChatReport.reportID, currency);
        } else if (isOwnPolicyExpenseChat) {
            // Because of the Expense reports are stored as negative values, we subtract the total from the amount
            oneOnOneIOUReport.total -= splitAmount;
        } else {
            oneOnOneIOUReport = IOUUtils.updateIOUOwnerAndTotal(oneOnOneIOUReport, currentUserAccountID, splitAmount, currency);
        }

        // STEP 3: Build optimistic transaction
        const oneOnOneTransaction = TransactionUtils.buildOptimisticTransaction(
            ReportUtils.isExpenseReport(oneOnOneIOUReport) ? -splitAmount : splitAmount,
            currency,
            oneOnOneIOUReport.reportID,
            comment,
            '',
            CONST.IOU.TYPE.SPLIT,
            splitTransaction.transactionID,
            merchant || Localize.translateLocal('iou.request'),
            undefined,
            undefined,
            undefined,
            category,
            tag,
            billable,
        );

        // STEP 4: Build optimistic reportActions. We need:
        // 1. CREATED action for the chatReport
        // 2. CREATED action for the iouReport
        // 3. IOU action for the iouReport
        // 4. REPORTPREVIEW action for the chatReport
        // Note: The CREATED action for the IOU report must be optimistically generated before the IOU action so there's no chance that it appears after the IOU action in the chat
        const currentTime = DateUtils.getDBTime();
        const oneOnOneCreatedActionForChat = ReportUtils.buildOptimisticCreatedReportAction(currentUserEmailForIOUSplit);
        const oneOnOneCreatedActionForIOU = ReportUtils.buildOptimisticCreatedReportAction(currentUserEmailForIOUSplit, DateUtils.subtractMillisecondsFromDateTime(currentTime, 1));
        const oneOnOneIOUAction = ReportUtils.buildOptimisticIOUReportAction(
            CONST.IOU.REPORT_ACTION_TYPE.CREATE,
            splitAmount,
            currency,
            comment,
            [participant],
            oneOnOneTransaction.transactionID,
            '',
            oneOnOneIOUReport.reportID,
            undefined,
            undefined,
            undefined,
            undefined,
            currentTime,
        );

        // Add optimistic personal details for new participants
        const oneOnOnePersonalDetailListAction = shouldCreateOptimisticPersonalDetails
            ? {
                  [accountID]: {
                      accountID,
                      avatar: UserUtils.getDefaultAvatarURL(accountID),
                      displayName: LocalePhoneNumber.formatPhoneNumber(participant.displayName || email),
                      login: participant.login,
                      isOptimisticPersonalDetail: true,
                  },
              }
            : undefined;

        let oneOnOneReportPreviewAction = ReportActionsUtils.getReportPreviewAction(oneOnOneChatReport.reportID, oneOnOneIOUReport.reportID);
        if (oneOnOneReportPreviewAction) {
            oneOnOneReportPreviewAction = ReportUtils.updateReportPreview(oneOnOneIOUReport, oneOnOneReportPreviewAction);
        } else {
            oneOnOneReportPreviewAction = ReportUtils.buildOptimisticReportPreview(oneOnOneChatReport, oneOnOneIOUReport);
        }

        // Add category to optimistic policy recently used categories when a participant is a workspace
        const optimisticPolicyRecentlyUsedCategories = isPolicyExpenseChat ? Policy.buildOptimisticPolicyRecentlyUsedCategories(participant.policyID, category) : [];

        // Add tag to optimistic policy recently used tags when a participant is a workspace
        const optimisticPolicyRecentlyUsedTags = isPolicyExpenseChat ? Policy.buildOptimisticPolicyRecentlyUsedTags(participant.policyID, tag) : {};

        // STEP 5: Build Onyx Data
        const [oneOnOneOptimisticData, oneOnOneSuccessData, oneOnOneFailureData] = buildOnyxDataForMoneyRequest(
            oneOnOneChatReport,
            oneOnOneIOUReport,
            oneOnOneTransaction,
            oneOnOneCreatedActionForChat,
            oneOnOneCreatedActionForIOU,
            oneOnOneIOUAction,
            oneOnOnePersonalDetailListAction,
            oneOnOneReportPreviewAction,
            optimisticPolicyRecentlyUsedCategories,
            optimisticPolicyRecentlyUsedTags,
            isNewOneOnOneChatReport,
            shouldCreateNewOneOnOneIOUReport,
        );

        const individualSplit = {
            email,
            accountID,
            amount: splitAmount,
            iouReportID: oneOnOneIOUReport.reportID,
            chatReportID: oneOnOneChatReport.reportID,
            transactionID: oneOnOneTransaction.transactionID,
            reportActionID: oneOnOneIOUAction.reportActionID,
            createdChatReportActionID: oneOnOneCreatedActionForChat.reportActionID,
            createdIOUReportActionID: oneOnOneCreatedActionForIOU.reportActionID,
            reportPreviewReportActionID: oneOnOneReportPreviewAction.reportActionID,
        };

        splits.push(individualSplit);
        optimisticData.push(...oneOnOneOptimisticData);
        successData.push(...oneOnOneSuccessData);
        failureData.push(...oneOnOneFailureData);
    });

    const splitData = {
        chatReportID: splitChatReport.reportID,
        transactionID: splitTransaction.transactionID,
        reportActionID: splitIOUReportAction.reportActionID,
        policyID: splitChatReport.policyID,
    };

    if (_.isEmpty(existingSplitChatReport)) {
        splitData.createdReportActionID = splitCreatedReportAction.reportActionID;
    }

    return {
        splitData,
        splits,
        onyxData: {optimisticData, successData, failureData},
    };
}

/**
 * @param {Array} participants
 * @param {String} currentUserLogin
 * @param {Number} currentUserAccountID
 * @param {Number} amount - always in smallest currency unit
 * @param {String} comment
 * @param {String} currency
 * @param {String} merchant
 * @param {String} category
 * @param {String} tag
 * @param {String} existingSplitChatReportID - Either a group DM or a workspace chat
 * @param {Boolean} billable
 */
function splitBill(participants, currentUserLogin, currentUserAccountID, amount, comment, currency, merchant, category, tag, existingSplitChatReportID = '', billable = false) {
    const {splitData, splits, onyxData} = createSplitsAndOnyxData(
        participants,
        currentUserLogin,
        currentUserAccountID,
        amount,
        comment,
        currency,
        merchant,
        category,
        tag,
        existingSplitChatReportID,
        billable,
    );
    API.write(
        'SplitBill',
        {
            reportID: splitData.chatReportID,
            amount,
            splits: JSON.stringify(splits),
            currency,
            comment,
            category,
            merchant,
            tag,
            billable,
            transactionID: splitData.transactionID,
            reportActionID: splitData.reportActionID,
            createdReportActionID: splitData.createdReportActionID,
            policyID: splitData.policyID,
        },
        onyxData,
    );

    resetMoneyRequestInfo();
    Navigation.dismissModal();
    Report.notifyNewAction(splitData.chatReportID, currentUserAccountID);
}

/**
 * @param {Array} participants
 * @param {String} currentUserLogin
 * @param {Number} currentUserAccountID
 * @param {Number} amount - always in smallest currency unit
 * @param {String} comment
 * @param {String} currency
 * @param {String} merchant
 * @param {String} category
 * @param {String} tag
 * @param {Boolean} billable
 */
function splitBillAndOpenReport(participants, currentUserLogin, currentUserAccountID, amount, comment, currency, merchant, category, tag, billable) {
    const {splitData, splits, onyxData} = createSplitsAndOnyxData(participants, currentUserLogin, currentUserAccountID, amount, comment, currency, merchant, category, tag, billable);

    API.write(
        'SplitBillAndOpenReport',
        {
            reportID: splitData.chatReportID,
            amount,
            splits: JSON.stringify(splits),
            currency,
            merchant,
            comment,
            category,
            tag,
            billable,
            transactionID: splitData.transactionID,
            reportActionID: splitData.reportActionID,
            createdReportActionID: splitData.createdReportActionID,
            policyID: splitData.policyID,
        },
        onyxData,
    );

    resetMoneyRequestInfo();
    Navigation.dismissModal(splitData.chatReportID);
    Report.notifyNewAction(splitData.chatReportID, currentUserAccountID);
}

/** Used exclusively for starting a split bill request that contains a receipt, the split request will be completed once the receipt is scanned
 *  or user enters details manually.
 *
 * @param {Array} participants
 * @param {String} currentUserLogin
 * @param {Number} currentUserAccountID
 * @param {String} comment
 * @param {String} category
 * @param {String} tag
 * @param {Object} receipt
 * @param {String} existingSplitChatReportID - Either a group DM or a workspace chat
 * @param {Boolean} billable
 */
function startSplitBill(participants, currentUserLogin, currentUserAccountID, comment, category, tag, receipt, existingSplitChatReportID = '', billable = false) {
    const currentUserEmailForIOUSplit = OptionsListUtils.addSMSDomainIfPhoneNumber(currentUserLogin);
    const participantAccountIDs = _.map(participants, (participant) => Number(participant.accountID));
    const existingSplitChatReport =
        existingSplitChatReportID || participants[0].reportID
            ? allReports[`${ONYXKEYS.COLLECTION.REPORT}${existingSplitChatReportID || participants[0].reportID}`]
            : ReportUtils.getChatByParticipants(participantAccountIDs);
    const splitChatReport = existingSplitChatReport || ReportUtils.buildOptimisticChatReport(participantAccountIDs);
    const isOwnPolicyExpenseChat = splitChatReport.isOwnPolicyExpenseChat || false;

    const {name: filename, source, state = CONST.IOU.RECEIPT_STATE.SCANREADY} = receipt;
    const receiptObject = {state, source};

    // ReportID is -2 (aka "deleted") on the group transaction
    const splitTransaction = TransactionUtils.buildOptimisticTransaction(
        0,
        CONST.CURRENCY.USD,
        CONST.REPORT.SPLIT_REPORTID,
        comment,
        '',
        '',
        '',
        CONST.TRANSACTION.PARTIAL_TRANSACTION_MERCHANT,
        receiptObject,
        filename,
<<<<<<< HEAD
        null,
        '',
        '',
        billable,
=======
        undefined,
        category,
        tag,
>>>>>>> c5ca9a81
    );

    // Note: The created action must be optimistically generated before the IOU action so there's no chance that the created action appears after the IOU action in the chat
    const splitChatCreatedReportAction = ReportUtils.buildOptimisticCreatedReportAction(currentUserEmailForIOUSplit);
    const splitIOUReportAction = ReportUtils.buildOptimisticIOUReportAction(
        CONST.IOU.REPORT_ACTION_TYPE.SPLIT,
        0,
        CONST.CURRENCY.USD,
        comment,
        participants,
        splitTransaction.transactionID,
        '',
        '',
        false,
        false,
        receiptObject,
        isOwnPolicyExpenseChat,
    );

    splitChatReport.lastReadTime = DateUtils.getDBTime();
    splitChatReport.lastMessageText = splitIOUReportAction.message[0].text;
    splitChatReport.lastMessageHtml = splitIOUReportAction.message[0].html;

    // If we have an existing splitChatReport (group chat or workspace) use it's pending fields, otherwise indicate that we are adding a chat
    if (!existingSplitChatReport) {
        splitChatReport.pendingFields = {
            createChat: CONST.RED_BRICK_ROAD_PENDING_ACTION.ADD,
        };
    }

    const optimisticData = [
        {
            // Use set for new reports because it doesn't exist yet, is faster,
            // and we need the data to be available when we navigate to the chat page
            onyxMethod: existingSplitChatReport ? Onyx.METHOD.MERGE : Onyx.METHOD.SET,
            key: `${ONYXKEYS.COLLECTION.REPORT}${splitChatReport.reportID}`,
            value: splitChatReport,
        },
        {
            onyxMethod: existingSplitChatReport ? Onyx.METHOD.MERGE : Onyx.METHOD.SET,
            key: `${ONYXKEYS.COLLECTION.REPORT_ACTIONS}${splitChatReport.reportID}`,
            value: {
                ...(existingSplitChatReport ? {} : {[splitChatCreatedReportAction.reportActionID]: splitChatCreatedReportAction}),
                [splitIOUReportAction.reportActionID]: splitIOUReportAction,
            },
        },
        {
            onyxMethod: Onyx.METHOD.SET,
            key: `${ONYXKEYS.COLLECTION.TRANSACTION}${splitTransaction.transactionID}`,
            value: splitTransaction,
        },
    ];

    const successData = [
        {
            onyxMethod: Onyx.METHOD.MERGE,
            key: `${ONYXKEYS.COLLECTION.REPORT_ACTIONS}${splitChatReport.reportID}`,
            value: {
                ...(existingSplitChatReport ? {} : {[splitChatCreatedReportAction.reportActionID]: {pendingAction: null}}),
                [splitIOUReportAction.reportActionID]: {pendingAction: null},
            },
        },
        {
            onyxMethod: Onyx.METHOD.MERGE,
            key: `${ONYXKEYS.COLLECTION.TRANSACTION}${splitTransaction.transactionID}`,
            value: {pendingAction: null},
        },
    ];

    if (!existingSplitChatReport) {
        successData.push({
            onyxMethod: Onyx.METHOD.MERGE,
            key: `${ONYXKEYS.COLLECTION.REPORT}${splitChatReport.reportID}`,
            value: {pendingFields: {createChat: null}},
        });
    }

    const failureData = [
        {
            onyxMethod: Onyx.METHOD.MERGE,
            key: `${ONYXKEYS.COLLECTION.TRANSACTION}${splitTransaction.transactionID}`,
            value: {
                errors: ErrorUtils.getMicroSecondOnyxError('iou.error.genericCreateFailureMessage'),
            },
        },
    ];

    if (existingSplitChatReport) {
        failureData.push({
            onyxMethod: Onyx.METHOD.MERGE,
            key: `${ONYXKEYS.COLLECTION.REPORT_ACTIONS}${splitChatReport.reportID}`,
            value: {
                [splitIOUReportAction.reportActionID]: {
                    errors: getReceiptError(receipt, filename),
                },
            },
        });
    } else {
        failureData.push(
            {
                onyxMethod: Onyx.METHOD.MERGE,
                key: `${ONYXKEYS.COLLECTION.REPORT}${splitChatReport.reportID}`,
                value: {
                    errorFields: {
                        createChat: ErrorUtils.getMicroSecondOnyxError('report.genericCreateReportFailureMessage'),
                    },
                },
            },
            {
                onyxMethod: Onyx.METHOD.MERGE,
                key: `${ONYXKEYS.COLLECTION.REPORT_ACTIONS}${splitChatReport.reportID}`,
                value: {
                    [splitChatCreatedReportAction.reportActionID]: {
                        errors: ErrorUtils.getMicroSecondOnyxError('report.genericCreateReportFailureMessage'),
                    },
                    [splitIOUReportAction.reportActionID]: {
                        errors: getReceiptError(receipt, filename),
                    },
                },
            },
        );
    }

    const splits = [{email: currentUserEmailForIOUSplit, accountID: currentUserAccountID}];

    _.each(participants, (participant) => {
        const email = participant.isOwnPolicyExpenseChat ? '' : OptionsListUtils.addSMSDomainIfPhoneNumber(participant.login || participant.text).toLowerCase();
        const accountID = participant.isOwnPolicyExpenseChat ? 0 : Number(participant.accountID);
        if (email === currentUserEmailForIOUSplit) {
            return;
        }

        // When splitting with a workspace chat, we only need to supply the policyID and the workspace reportID as it's needed so we can update the report preview
        if (participant.isOwnPolicyExpenseChat) {
            splits.push({
                policyID: participant.policyID,
                chatReportID: splitChatReport.reportID,
            });
            return;
        }

        const participantPersonalDetails = allPersonalDetails[participant.accountID];
        if (!participantPersonalDetails) {
            optimisticData.push({
                onyxMethod: Onyx.METHOD.MERGE,
                key: ONYXKEYS.PERSONAL_DETAILS_LIST,
                value: {
                    [accountID]: {
                        accountID,
                        avatar: UserUtils.getDefaultAvatarURL(accountID),
                        displayName: LocalePhoneNumber.formatPhoneNumber(participant.displayName || email),
                        login: participant.login || participant.text,
                        isOptimisticPersonalDetail: true,
                    },
                },
            });
        }

        splits.push({
            email,
            accountID,
        });
    });

    _.each(participants, (participant) => {
        const isPolicyExpenseChat = ReportUtils.isPolicyExpenseChat(participant);
        if (!isPolicyExpenseChat) {
            return;
        }

        const optimisticPolicyRecentlyUsedCategories = Policy.buildOptimisticPolicyRecentlyUsedCategories(participant.policyID, category);
        const optimisticPolicyRecentlyUsedTags = Policy.buildOptimisticPolicyRecentlyUsedTags(participant.policyID, tag);

        if (!_.isEmpty(optimisticPolicyRecentlyUsedCategories)) {
            optimisticData.push({
                onyxMethod: Onyx.METHOD.SET,
                key: `${ONYXKEYS.COLLECTION.POLICY_RECENTLY_USED_CATEGORIES}${participant.policyID}`,
                value: optimisticPolicyRecentlyUsedCategories,
            });
        }

        if (!_.isEmpty(optimisticPolicyRecentlyUsedTags)) {
            optimisticData.push({
                onyxMethod: Onyx.METHOD.MERGE,
                key: `${ONYXKEYS.COLLECTION.POLICY_RECENTLY_USED_TAGS}${participant.policyID}`,
                value: optimisticPolicyRecentlyUsedTags,
            });
        }
    });

    // Save the new splits array into the transaction's comment in case the user calls CompleteSplitBill while offline
    optimisticData.push({
        onyxMethod: Onyx.METHOD.MERGE,
        key: `${ONYXKEYS.COLLECTION.TRANSACTION}${splitTransaction.transactionID}`,
        value: {
            comment: {
                splits,
            },
        },
    });

    API.write(
        'StartSplitBill',
        {
            chatReportID: splitChatReport.reportID,
            reportActionID: splitIOUReportAction.reportActionID,
            transactionID: splitTransaction.transactionID,
            splits: JSON.stringify(splits),
            receipt,
            comment,
            category,
            tag,
            isFromGroupDM: !existingSplitChatReport,
            billable,
            ...(existingSplitChatReport ? {} : {createdReportActionID: splitChatCreatedReportAction.reportActionID}),
        },
        {optimisticData, successData, failureData},
    );

    resetMoneyRequestInfo();
    Navigation.dismissModal(splitChatReport.reportID);
    Report.notifyNewAction(splitChatReport.chatReportID, currentUserAccountID);
}

/** Used for editing a split bill while it's still scanning or when SmartScan fails, it completes a split bill started by startSplitBill above.
 *
 * @param {number} chatReportID - The group chat or workspace reportID
 * @param {Object} reportAction - The split action that lives in the chatReport above
 * @param {Object} updatedTransaction - The updated **draft** split transaction
 * @param {Number} sessionAccountID - accountID of the current user
 * @param {String} sessionEmail - email of the current user
 */
function completeSplitBill(chatReportID, reportAction, updatedTransaction, sessionAccountID, sessionEmail) {
    const currentUserEmailForIOUSplit = OptionsListUtils.addSMSDomainIfPhoneNumber(sessionEmail);
    const {transactionID} = updatedTransaction;
    const unmodifiedTransaction = allTransactions[`${ONYXKEYS.COLLECTION.TRANSACTION}${transactionID}`];

    // Save optimistic updated transaction and action
    const optimisticData = [
        {
            onyxMethod: Onyx.METHOD.MERGE,
            key: `${ONYXKEYS.COLLECTION.TRANSACTION}${transactionID}`,
            value: {
                ...updatedTransaction,
                receipt: {
                    state: CONST.IOU.RECEIPT_STATE.OPEN,
                },
            },
        },
        {
            onyxMethod: Onyx.METHOD.MERGE,
            key: `${ONYXKEYS.COLLECTION.REPORT_ACTIONS}${chatReportID}`,
            value: {
                [reportAction.reportActionID]: {
                    lastModified: DateUtils.getDBTime(),
                    whisperedToAccountIDs: [],
                },
            },
        },
    ];

    const successData = [
        {
            onyxMethod: Onyx.METHOD.MERGE,
            key: `${ONYXKEYS.COLLECTION.TRANSACTION}${transactionID}`,
            value: {pendingAction: null},
        },
        {
            onyxMethod: Onyx.METHOD.MERGE,
            key: `${ONYXKEYS.COLLECTION.SPLIT_TRANSACTION_DRAFT}${transactionID}`,
            value: null,
        },
    ];

    const failureData = [
        {
            onyxMethod: Onyx.METHOD.MERGE,
            key: `${ONYXKEYS.COLLECTION.TRANSACTION}${transactionID}`,
            value: {
                ...unmodifiedTransaction,
                errors: ErrorUtils.getMicroSecondOnyxError('iou.error.genericCreateFailureMessage'),
            },
        },
        {
            onyxMethod: Onyx.METHOD.MERGE,
            key: `${ONYXKEYS.COLLECTION.REPORT_ACTIONS}${chatReportID}`,
            value: {
                [reportAction.reportActionID]: {
                    ...reportAction,
                    errors: ErrorUtils.getMicroSecondOnyxError('iou.error.genericCreateFailureMessage'),
                },
            },
        },
    ];

    const splitParticipants = updatedTransaction.comment.splits;
    const {modifiedAmount: amount, modifiedCurrency: currency} = updatedTransaction;

    // Exclude the current user when calculating the split amount, `calculateAmount` takes it into account
    const splitAmount = IOUUtils.calculateAmount(splitParticipants.length - 1, amount, currency, false);

    const splits = [{email: currentUserEmailForIOUSplit}];
    _.each(splitParticipants, (participant) => {
        // Skip creating the transaction for the current user
        if (participant.email === currentUserEmailForIOUSplit) {
            return;
        }
        const isPolicyExpenseChat = !_.isEmpty(participant.policyID);

        if (!isPolicyExpenseChat) {
            // In case this is still the optimistic accountID saved in the splits array, return early as we cannot know
            // if there is an existing chat between the split creator and this participant
            // Instead, we will rely on Auth generating the report IDs and the user won't see any optimistic chats or reports created
            const participantPersonalDetails = allPersonalDetails[participant.accountID] || {};
            if (!participantPersonalDetails || participantPersonalDetails.isOptimisticPersonalDetail) {
                splits.push({
                    email: participant.email,
                });
                return;
            }
        }

        let oneOnOneChatReport;
        let isNewOneOnOneChatReport = false;
        if (isPolicyExpenseChat) {
            // The workspace chat reportID is saved in the splits array when starting a split bill with a workspace
            oneOnOneChatReport = allReports[`${ONYXKEYS.COLLECTION.REPORT}${participant.chatReportID}`];
        } else {
            const existingChatReport = ReportUtils.getChatByParticipants([participant.accountID]);
            isNewOneOnOneChatReport = !existingChatReport;
            oneOnOneChatReport = existingChatReport || ReportUtils.buildOptimisticChatReport([participant.accountID]);
        }

        let oneOnOneIOUReport = oneOnOneChatReport.iouReportID ? lodashGet(allReports, `${ONYXKEYS.COLLECTION.REPORT}${oneOnOneChatReport.iouReportID}`, undefined) : undefined;
        const shouldCreateNewOneOnOneIOUReport =
            _.isUndefined(oneOnOneIOUReport) || (isPolicyExpenseChat && ReportUtils.isControlPolicyExpenseReport(oneOnOneIOUReport) && ReportUtils.isReportApproved(oneOnOneIOUReport));

        if (shouldCreateNewOneOnOneIOUReport) {
            oneOnOneIOUReport = isPolicyExpenseChat
                ? ReportUtils.buildOptimisticExpenseReport(oneOnOneChatReport.reportID, participant.policyID, sessionAccountID, splitAmount, currency)
                : ReportUtils.buildOptimisticIOUReport(sessionAccountID, participant.accountID, splitAmount, oneOnOneChatReport.reportID, currency);
        } else if (isPolicyExpenseChat) {
            // Because of the Expense reports are stored as negative values, we subtract the total from the amount
            oneOnOneIOUReport.total -= splitAmount;
        } else {
            oneOnOneIOUReport = IOUUtils.updateIOUOwnerAndTotal(oneOnOneIOUReport, sessionAccountID, splitAmount, currency);
        }

        const oneOnOneTransaction = TransactionUtils.buildOptimisticTransaction(
            isPolicyExpenseChat ? -splitAmount : splitAmount,
            currency,
            oneOnOneIOUReport.reportID,
            updatedTransaction.comment.comment,
            updatedTransaction.modifiedCreated,
            CONST.IOU.TYPE.SPLIT,
            transactionID,
            updatedTransaction.modifiedMerchant,
            {...updatedTransaction.receipt, state: CONST.IOU.RECEIPT_STATE.OPEN},
            updatedTransaction.filename,
        );

        const oneOnOneCreatedActionForChat = ReportUtils.buildOptimisticCreatedReportAction(currentUserEmailForIOUSplit);
        const oneOnOneCreatedActionForIOU = ReportUtils.buildOptimisticCreatedReportAction(currentUserEmailForIOUSplit);
        const oneOnOneIOUAction = ReportUtils.buildOptimisticIOUReportAction(
            CONST.IOU.REPORT_ACTION_TYPE.CREATE,
            splitAmount,
            currency,
            updatedTransaction.comment.comment,
            [participant],
            oneOnOneTransaction.transactionID,
            '',
            oneOnOneIOUReport.reportID,
        );

        let oneOnOneReportPreviewAction = ReportActionsUtils.getReportPreviewAction(oneOnOneChatReport.reportID, oneOnOneIOUReport.reportID);
        if (oneOnOneReportPreviewAction) {
            oneOnOneReportPreviewAction = ReportUtils.updateReportPreview(oneOnOneIOUReport, oneOnOneReportPreviewAction);
        } else {
            oneOnOneReportPreviewAction = ReportUtils.buildOptimisticReportPreview(oneOnOneChatReport, oneOnOneIOUReport, '', oneOnOneTransaction);
        }

        const [oneOnOneOptimisticData, oneOnOneSuccessData, oneOnOneFailureData] = buildOnyxDataForMoneyRequest(
            oneOnOneChatReport,
            oneOnOneIOUReport,
            oneOnOneTransaction,
            oneOnOneCreatedActionForChat,
            oneOnOneCreatedActionForIOU,
            oneOnOneIOUAction,
            {},
            oneOnOneReportPreviewAction,
            {},
            {},
            isNewOneOnOneChatReport,
            shouldCreateNewOneOnOneIOUReport,
        );

        splits.push({
            email: participant.email,
            accountID: participant.accountID,
            policyID: participant.policyID,
            iouReportID: oneOnOneIOUReport.reportID,
            chatReportID: oneOnOneChatReport.reportID,
            transactionID: oneOnOneTransaction.transactionID,
            reportActionID: oneOnOneIOUAction.reportActionID,
            createdChatReportActionID: oneOnOneCreatedActionForChat.reportActionID,
            createdIOUReportActionID: oneOnOneCreatedActionForIOU.reportActionID,
            reportPreviewReportActionID: oneOnOneReportPreviewAction.reportActionID,
        });

        optimisticData.push(...oneOnOneOptimisticData);
        successData.push(...oneOnOneSuccessData);
        failureData.push(...oneOnOneFailureData);
    });

    const {
        amount: transactionAmount,
        currency: transactionCurrency,
        created: transactionCreated,
        merchant: transactionMerchant,
        comment: transactionComment,
        category: transactionCategory,
        tag: transactionTag,
    } = ReportUtils.getTransactionDetails(updatedTransaction);

    API.write(
        'CompleteSplitBill',
        {
            transactionID,
            amount: transactionAmount,
            currency: transactionCurrency,
            created: transactionCreated,
            merchant: transactionMerchant,
            comment: transactionComment,
            category: transactionCategory,
            tag: transactionTag,
            splits: JSON.stringify(splits),
        },
        {optimisticData, successData, failureData},
    );
    Navigation.dismissModal(chatReportID);
    Report.notifyNewAction(chatReportID, sessionAccountID);
}

/**
 * @param {String} transactionID
 * @param {Object} transactionChanges
 */
function setDraftSplitTransaction(transactionID, transactionChanges = {}) {
    let draftSplitTransaction = allDraftSplitTransactions[`${ONYXKEYS.COLLECTION.SPLIT_TRANSACTION_DRAFT}${transactionID}`];

    if (!draftSplitTransaction) {
        draftSplitTransaction = allTransactions[`${ONYXKEYS.COLLECTION.TRANSACTION}${transactionID}`];
    }

    const updatedTransaction = TransactionUtils.getUpdatedTransaction(draftSplitTransaction, transactionChanges, false, false);

    Onyx.merge(`${ONYXKEYS.COLLECTION.SPLIT_TRANSACTION_DRAFT}${transactionID}`, updatedTransaction);
}

/**
 * @param {String} transactionID
 * @param {Number} transactionThreadReportID
 * @param {Object} transactionChanges
 */
function editRegularMoneyRequest(transactionID, transactionThreadReportID, transactionChanges) {
    // STEP 1: Get all collections we're updating
    const transactionThread = allReports[`${ONYXKEYS.COLLECTION.REPORT}${transactionThreadReportID}`];
    const transaction = allTransactions[`${ONYXKEYS.COLLECTION.TRANSACTION}${transactionID}`];
    const iouReport = allReports[`${ONYXKEYS.COLLECTION.REPORT}${transactionThread.parentReportID}`];
    const chatReport = allReports[`${ONYXKEYS.COLLECTION.REPORT}${iouReport.chatReportID}`];
    const isFromExpenseReport = ReportUtils.isExpenseReport(iouReport);

    // STEP 2: Build new modified expense report action.
    const updatedReportAction = ReportUtils.buildOptimisticModifiedExpenseReportAction(transactionThread, transaction, transactionChanges, isFromExpenseReport);
    const updatedTransaction = TransactionUtils.getUpdatedTransaction(transaction, transactionChanges, isFromExpenseReport);

    // STEP 3: Compute the IOU total and update the report preview message so LHN amount owed is correct
    // Should only update if the transaction matches the currency of the report, else we wait for the update
    // from the server with the currency conversion
    let updatedMoneyRequestReport = {...iouReport};
    const updatedChatReport = {...chatReport};
    const diff = TransactionUtils.getAmount(transaction, true) - TransactionUtils.getAmount(updatedTransaction, true);
    if (updatedTransaction.currency === iouReport.currency && updatedTransaction.modifiedAmount && diff !== 0) {
        if (ReportUtils.isExpenseReport(iouReport)) {
            updatedMoneyRequestReport.total += diff;
        } else {
            updatedMoneyRequestReport = IOUUtils.updateIOUOwnerAndTotal(iouReport, updatedReportAction.actorAccountID, diff, TransactionUtils.getCurrency(transaction), false);
        }

        updatedMoneyRequestReport.cachedTotal = CurrencyUtils.convertToDisplayString(updatedMoneyRequestReport.total, updatedTransaction.currency);

        // Update the last message of the IOU report
        const lastMessage = ReportUtils.getIOUReportActionMessage(
            iouReport.reportID,
            CONST.IOU.REPORT_ACTION_TYPE.CREATE,
            updatedMoneyRequestReport.total,
            '',
            updatedTransaction.currency,
            '',
            false,
        );
        updatedMoneyRequestReport.lastMessageText = lastMessage[0].text;
        updatedMoneyRequestReport.lastMessageHtml = lastMessage[0].html;

        // Update the last message of the chat report
        const hasNonReimbursableTransactions = ReportUtils.hasNonReimbursableTransactions(iouReport);
        const messageText = Localize.translateLocal(hasNonReimbursableTransactions ? 'iou.payerSpentAmount' : 'iou.payerOwesAmount', {
            payer: ReportUtils.getPersonalDetailsForAccountID(updatedMoneyRequestReport.managerID).login || '',
            amount: CurrencyUtils.convertToDisplayString(updatedMoneyRequestReport.total, updatedMoneyRequestReport.currency),
        });
        updatedChatReport.lastMessageText = messageText;
        updatedChatReport.lastMessageHtml = messageText;
    }

    const isScanning = TransactionUtils.hasReceipt(updatedTransaction) && TransactionUtils.isReceiptBeingScanned(updatedTransaction);

    // STEP 4: Compose the optimistic data
    const currentTime = DateUtils.getDBTime();
    const optimisticData = [
        {
            onyxMethod: Onyx.METHOD.MERGE,
            key: `${ONYXKEYS.COLLECTION.REPORT_ACTIONS}${transactionThread.reportID}`,
            value: {
                [updatedReportAction.reportActionID]: updatedReportAction,
            },
        },
        {
            onyxMethod: Onyx.METHOD.MERGE,
            key: `${ONYXKEYS.COLLECTION.TRANSACTION}${transactionID}`,
            value: updatedTransaction,
        },
        {
            onyxMethod: Onyx.METHOD.MERGE,
            key: `${ONYXKEYS.COLLECTION.REPORT}${iouReport.reportID}`,
            value: updatedMoneyRequestReport,
        },
        {
            onyxMethod: Onyx.METHOD.MERGE,
            key: `${ONYXKEYS.COLLECTION.REPORT}${iouReport.chatReportID}`,
            value: updatedChatReport,
        },
        {
            onyxMethod: Onyx.METHOD.MERGE,
            key: `${ONYXKEYS.COLLECTION.REPORT}${transactionThreadReportID}`,
            value: {
                lastReadTime: currentTime,
                lastVisibleActionCreated: currentTime,
            },
        },
        ...(!isScanning
            ? [
                  {
                      onyxMethod: Onyx.METHOD.MERGE,
                      key: `${ONYXKEYS.COLLECTION.REPORT_ACTIONS}${iouReport.reportID}`,
                      value: {
                          [transactionThread.parentReportActionID]: {
                              whisperedToAccountIDs: [],
                          },
                      },
                  },
                  {
                      onyxMethod: Onyx.METHOD.MERGE,
                      key: `${ONYXKEYS.COLLECTION.REPORT_ACTIONS}${iouReport.parentReportID}`,
                      value: {
                          [iouReport.parentReportActionID]: {
                              whisperedToAccountIDs: [],
                          },
                      },
                  },
              ]
            : []),
    ];

    // Update recently used categories if the category is changed
    if (_.has(transactionChanges, 'category')) {
        const optimisticPolicyRecentlyUsedCategories = Policy.buildOptimisticPolicyRecentlyUsedCategories(iouReport.policyID, transactionChanges.category);
        if (!_.isEmpty(optimisticPolicyRecentlyUsedCategories)) {
            optimisticData.push({
                onyxMethod: Onyx.METHOD.SET,
                key: `${ONYXKEYS.COLLECTION.POLICY_RECENTLY_USED_CATEGORIES}${iouReport.policyID}`,
                value: optimisticPolicyRecentlyUsedCategories,
            });
        }
    }

    // Update recently used categories if the tag is changed
    if (_.has(transactionChanges, 'tag')) {
        const optimisticPolicyRecentlyUsedTags = Policy.buildOptimisticPolicyRecentlyUsedTags(iouReport.policyID, transactionChanges.tag);
        if (!_.isEmpty(optimisticPolicyRecentlyUsedTags)) {
            optimisticData.push({
                onyxMethod: Onyx.METHOD.MERGE,
                key: `${ONYXKEYS.COLLECTION.POLICY_RECENTLY_USED_TAGS}${iouReport.policyID}`,
                value: optimisticPolicyRecentlyUsedTags,
            });
        }
    }

    const successData = [
        {
            onyxMethod: Onyx.METHOD.MERGE,
            key: `${ONYXKEYS.COLLECTION.REPORT_ACTIONS}${transactionThread.reportID}`,
            value: {
                [updatedReportAction.reportActionID]: {pendingAction: null},
            },
        },
        {
            onyxMethod: Onyx.METHOD.MERGE,
            key: `${ONYXKEYS.COLLECTION.TRANSACTION}${transactionID}`,
            value: {
                pendingFields: {
                    comment: null,
                    amount: null,
                    created: null,
                    currency: null,
                    merchant: null,
                    billable: null,
                    category: null,
                    tag: null,
                },
            },
        },
        {
            onyxMethod: Onyx.METHOD.MERGE,
            key: `${ONYXKEYS.COLLECTION.REPORT}${iouReport.reportID}`,
            value: {pendingAction: null},
        },
    ];

    const failureData = [
        {
            onyxMethod: Onyx.METHOD.MERGE,
            key: `${ONYXKEYS.COLLECTION.REPORT_ACTIONS}${transactionThread.reportID}`,
            value: {
                [updatedReportAction.reportActionID]: {
                    errors: ErrorUtils.getMicroSecondOnyxError('iou.error.genericEditFailureMessage'),
                },
            },
        },
        {
            onyxMethod: Onyx.METHOD.MERGE,
            key: `${ONYXKEYS.COLLECTION.TRANSACTION}${transactionID}`,
            value: {
                ...transaction,
                modifiedCreated: transaction.modifiedCreated ? transaction.modifiedCreated : null,
                modifiedAmount: transaction.modifiedAmount ? transaction.modifiedAmount : null,
                modifiedCurrency: transaction.modifiedCurrency ? transaction.modifiedCurrency : null,
                modifiedMerchant: transaction.modifiedMerchant ? transaction.modifiedMerchant : null,
                modifiedWaypoints: transaction.modifiedWaypoints ? transaction.modifiedWaypoints : null,
                pendingFields: null,
            },
        },
        {
            onyxMethod: Onyx.METHOD.MERGE,
            key: `${ONYXKEYS.COLLECTION.REPORT}${iouReport.reportID}`,
            value: {
                ...iouReport,
                cachedTotal: iouReport.cachedTotal ? iouReport.cachedTotal : null,
            },
        },
        {
            onyxMethod: Onyx.METHOD.MERGE,
            key: `${ONYXKEYS.COLLECTION.REPORT}${iouReport.chatReportID}`,
            value: chatReport,
        },
        {
            onyxMethod: Onyx.METHOD.MERGE,
            key: `${ONYXKEYS.COLLECTION.REPORT}${transactionThreadReportID}`,
            value: {
                lastReadTime: transactionThread.lastReadTime,
                lastVisibleActionCreated: transactionThread.lastVisibleActionCreated,
            },
        },
    ];

    // STEP 6: Call the API endpoint
    const {created, amount, currency, comment, merchant, category, billable, tag} = ReportUtils.getTransactionDetails(updatedTransaction);
    API.write(
        'EditMoneyRequest',
        {
            transactionID,
            reportActionID: updatedReportAction.reportActionID,
            created,
            amount,
            currency,
            comment,
            merchant,
            category,
            billable,
            tag,
        },
        {optimisticData, successData, failureData},
    );
}

/**
 * @param {object} transaction
 * @param {String} transactionThreadReportID
 * @param {Object} transactionChanges
 */
function editMoneyRequest(transaction, transactionThreadReportID, transactionChanges) {
    if (TransactionUtils.isDistanceRequest(transaction)) {
        updateDistanceRequest(transaction.transactionID, transactionThreadReportID, transactionChanges);
    } else {
        editRegularMoneyRequest(transaction.transactionID, transactionThreadReportID, transactionChanges);
    }
}

/**
 * Updates the amount and currency fields of a money request
 *
 * @param {String} transactionID
 * @param {String} transactionThreadReportID
 * @param {String} currency
 * @param {Number} amount
 */
function updateMoneyRequestAmountAndCurrency(transactionID, transactionThreadReportID, currency, amount) {
    const transactionChanges = {
        amount,
        currency,
    };
    const {params, onyxData} = getUpdateMoneyRequestParams(transactionID, transactionThreadReportID, transactionChanges, true);
    API.write('UpdateMoneyRequestAmountAndCurrency', params, onyxData);
}

/**
 * @param {String | undefined} transactionID
 * @param {Object} reportAction - the money request reportAction we are deleting
 * @param {Boolean} isSingleTransactionView
 */
function deleteMoneyRequest(transactionID, reportAction, isSingleTransactionView = false) {
    // STEP 1: Get all collections we're updating
    const iouReport = allReports[`${ONYXKEYS.COLLECTION.REPORT}${reportAction.originalMessage.IOUReportID}`];
    const chatReport = allReports[`${ONYXKEYS.COLLECTION.REPORT}${iouReport.chatReportID}`];
    const reportPreviewAction = ReportActionsUtils.getReportPreviewAction(iouReport.chatReportID, iouReport.reportID);
    const transaction = allTransactions[`${ONYXKEYS.COLLECTION.TRANSACTION}${transactionID}`];
    const transactionViolations = allTransactionViolations[`${ONYXKEYS.COLLECTION.TRANSACTION_VIOLATIONS}${transactionID}`];
    const transactionThreadID = reportAction.childReportID;
    let transactionThread = null;
    if (transactionThreadID) {
        transactionThread = allReports[`${ONYXKEYS.COLLECTION.REPORT}${transactionThreadID}`];
    }

    // STEP 2: Decide if we need to:
    // 1. Delete the transactionThread - delete if there are no visible comments in the thread
    // 2. Update the moneyRequestPreview to show [Deleted request] - update if the transactionThread exists AND it isn't being deleted
    const shouldDeleteTransactionThread = transactionThreadID ? lodashGet(reportAction, 'childVisibleActionCount', 0) === 0 : false;
    const shouldShowDeletedRequestMessage = transactionThreadID && !shouldDeleteTransactionThread;

    // STEP 3: Update the IOU reportAction and decide if the iouReport should be deleted. We delete the iouReport if there are no visible comments left in the report.
    const updatedReportAction = {
        [reportAction.reportActionID]: {
            pendingAction: shouldShowDeletedRequestMessage ? CONST.RED_BRICK_ROAD_PENDING_ACTION.UPDATE : CONST.RED_BRICK_ROAD_PENDING_ACTION.DELETE,
            previousMessage: reportAction.message,
            message: [
                {
                    type: 'COMMENT',
                    html: '',
                    text: '',
                    isEdited: true,
                    isDeletedParentAction: shouldShowDeletedRequestMessage,
                },
            ],
            originalMessage: {
                IOUTransactionID: null,
            },
            errors: null,
        },
    };

    const lastVisibleAction = ReportActionsUtils.getLastVisibleAction(iouReport.reportID, updatedReportAction);
    const iouReportLastMessageText = ReportActionsUtils.getLastVisibleMessage(iouReport.reportID, updatedReportAction).lastMessageText;
    const shouldDeleteIOUReport =
        iouReportLastMessageText.length === 0 && !ReportActionsUtils.isDeletedParentAction(lastVisibleAction) && (!transactionThreadID || shouldDeleteTransactionThread);

    // STEP 4: Update the iouReport and reportPreview with new totals and messages if it wasn't deleted
    let updatedIOUReport = {...iouReport};
    const updatedReportPreviewAction = {...reportPreviewAction};
    updatedReportPreviewAction.pendingAction = shouldDeleteIOUReport ? CONST.RED_BRICK_ROAD_PENDING_ACTION.DELETE : CONST.RED_BRICK_ROAD_PENDING_ACTION.UPDATE;
    if (ReportUtils.isExpenseReport(iouReport)) {
        updatedIOUReport = {...iouReport};

        // Because of the Expense reports are stored as negative values, we add the total from the amount
        updatedIOUReport.total += TransactionUtils.getAmount(transaction, true);
    } else {
        updatedIOUReport = IOUUtils.updateIOUOwnerAndTotal(
            iouReport,
            reportAction.actorAccountID,
            TransactionUtils.getAmount(transaction, false),
            TransactionUtils.getCurrency(transaction),
            true,
        );
    }

    updatedIOUReport.lastMessageText = iouReportLastMessageText;
    updatedIOUReport.lastVisibleActionCreated = lodashGet(lastVisibleAction, 'created');

    const hasNonReimbursableTransactions = ReportUtils.hasNonReimbursableTransactions(iouReport);
    const messageText = Localize.translateLocal(hasNonReimbursableTransactions ? 'iou.payerSpentAmount' : 'iou.payerOwesAmount', {
        payer: ReportUtils.getPersonalDetailsForAccountID(updatedIOUReport.managerID).login || '',
        amount: CurrencyUtils.convertToDisplayString(updatedIOUReport.total, updatedIOUReport.currency),
    });
    updatedReportPreviewAction.message[0].text = messageText;
    updatedReportPreviewAction.message[0].html = shouldDeleteIOUReport ? '' : messageText;

    if (reportPreviewAction.childMoneyRequestCount > 0) {
        updatedReportPreviewAction.childMoneyRequestCount = reportPreviewAction.childMoneyRequestCount - 1;
    }

    // STEP 5: Build Onyx data
    const optimisticData = [
        {
            onyxMethod: Onyx.METHOD.SET,
            key: `${ONYXKEYS.COLLECTION.TRANSACTION}${transactionID}`,
            value: null,
        },
        ...(Permissions.canUseViolations(betas)
            ? [
                  {
                      onyxMethod: Onyx.METHOD.SET,
                      key: `${ONYXKEYS.COLLECTION.TRANSACTION_VIOLATIONS}${transactionID}`,
                      value: null,
                  },
              ]
            : []),
        ...(shouldDeleteTransactionThread
            ? [
                  {
                      onyxMethod: Onyx.METHOD.SET,
                      key: `${ONYXKEYS.COLLECTION.REPORT}${transactionThreadID}`,
                      value: null,
                  },
                  {
                      onyxMethod: Onyx.METHOD.SET,
                      key: `${ONYXKEYS.COLLECTION.REPORT_ACTIONS}${transactionThreadID}`,
                      value: null,
                  },
              ]
            : []),
        {
            onyxMethod: Onyx.METHOD.MERGE,
            key: `${ONYXKEYS.COLLECTION.REPORT_ACTIONS}${iouReport.reportID}`,
            value: updatedReportAction,
        },
        {
            onyxMethod: Onyx.METHOD.MERGE,
            key: `${ONYXKEYS.COLLECTION.REPORT}${iouReport.reportID}`,
            value: updatedIOUReport,
        },
        {
            onyxMethod: Onyx.METHOD.MERGE,
            key: `${ONYXKEYS.COLLECTION.REPORT_ACTIONS}${chatReport.reportID}`,
            value: {
                [reportPreviewAction.reportActionID]: updatedReportPreviewAction,
            },
        },
        ...(!shouldDeleteIOUReport && updatedReportPreviewAction.childMoneyRequestCount === 0
            ? [
                  {
                      onyxMethod: Onyx.METHOD.MERGE,
                      key: `${ONYXKEYS.COLLECTION.REPORT}${chatReport.reportID}`,
                      value: {
                          hasOutstandingChildRequest: false,
                      },
                  },
              ]
            : []),
        ...(shouldDeleteIOUReport
            ? [
                  {
                      onyxMethod: Onyx.METHOD.MERGE,
                      key: `${ONYXKEYS.COLLECTION.REPORT}${chatReport.reportID}`,
                      value: {
                          hasOutstandingChildRequest: false,
                          iouReportID: null,
                          lastMessageText: ReportActionsUtils.getLastVisibleMessage(iouReport.chatReportID, {[reportPreviewAction.reportActionID]: null}).lastMessageText,
                          lastVisibleActionCreated: lodashGet(ReportActionsUtils.getLastVisibleAction(iouReport.chatReportID, {[reportPreviewAction.reportActionID]: null}), 'created'),
                      },
                  },
              ]
            : []),
    ];

    const successData = [
        {
            onyxMethod: Onyx.METHOD.MERGE,
            key: `${ONYXKEYS.COLLECTION.REPORT_ACTIONS}${iouReport.reportID}`,
            value: {
                [reportAction.reportActionID]: shouldDeleteIOUReport
                    ? null
                    : {
                          pendingAction: null,
                      },
            },
        },
        {
            onyxMethod: Onyx.METHOD.MERGE,
            key: `${ONYXKEYS.COLLECTION.REPORT_ACTIONS}${chatReport.reportID}`,
            value: {
                [reportPreviewAction.reportActionID]: shouldDeleteIOUReport
                    ? null
                    : {
                          pendingAction: null,
                          errors: null,
                      },
            },
        },
        ...(shouldDeleteIOUReport
            ? [
                  {
                      onyxMethod: Onyx.METHOD.SET,
                      key: `${ONYXKEYS.COLLECTION.REPORT}${iouReport.reportID}`,
                      value: null,
                  },
              ]
            : []),
    ];

    const failureData = [
        {
            onyxMethod: Onyx.METHOD.SET,
            key: `${ONYXKEYS.COLLECTION.TRANSACTION}${transactionID}`,
            value: transaction,
        },
        ...(Permissions.canUseViolations(betas)
            ? [
                  {
                      onyxMethod: Onyx.METHOD.SET,
                      key: `${ONYXKEYS.COLLECTION.TRANSACTION_VIOLATIONS}${transactionID}`,
                      value: transactionViolations,
                  },
              ]
            : []),
        ...(shouldDeleteTransactionThread
            ? [
                  {
                      onyxMethod: Onyx.METHOD.SET,
                      key: `${ONYXKEYS.COLLECTION.REPORT}${transactionThreadID}`,
                      value: transactionThread,
                  },
              ]
            : []),
        {
            onyxMethod: Onyx.METHOD.MERGE,
            key: `${ONYXKEYS.COLLECTION.REPORT_ACTIONS}${iouReport.reportID}`,
            value: {
                [reportAction.reportActionID]: {
                    ...reportAction,
                    pendingAction: null,
                    errors: ErrorUtils.getMicroSecondOnyxError('iou.error.genericDeleteFailureMessage'),
                },
            },
        },
        {
            onyxMethod: shouldDeleteIOUReport ? Onyx.METHOD.SET : Onyx.METHOD.MERGE,
            key: `${ONYXKEYS.COLLECTION.REPORT}${iouReport.reportID}`,
            value: iouReport,
        },
        {
            onyxMethod: Onyx.METHOD.MERGE,
            key: `${ONYXKEYS.COLLECTION.REPORT_ACTIONS}${chatReport.reportID}`,
            value: {
                [reportPreviewAction.reportActionID]: {
                    ...reportPreviewAction,
                    errors: ErrorUtils.getMicroSecondOnyxError('iou.error.genericDeleteFailureMessage'),
                },
            },
        },
        ...(shouldDeleteIOUReport
            ? [
                  {
                      onyxMethod: Onyx.METHOD.MERGE,
                      key: `${ONYXKEYS.COLLECTION.REPORT}${chatReport.reportID}`,
                      value: chatReport,
                  },
              ]
            : []),
        ...(!shouldDeleteIOUReport && updatedReportPreviewAction.childMoneyRequestCount === 0
            ? [
                  {
                      onyxMethod: Onyx.METHOD.MERGE,
                      key: `${ONYXKEYS.COLLECTION.REPORT}${chatReport.reportID}`,
                      value: {
                          hasOutstandingChildRequest: true,
                      },
                  },
              ]
            : []),
    ];

    // STEP 6: Make the API request
    API.write(
        'DeleteMoneyRequest',
        {
            transactionID,
            reportActionID: reportAction.reportActionID,
        },
        {optimisticData, successData, failureData},
    );

    // STEP 7: Navigate the user depending on which page they are on and which resources were deleted
    if (isSingleTransactionView && shouldDeleteTransactionThread && !shouldDeleteIOUReport) {
        // Pop the deleted report screen before navigating. This prevents navigating to the Concierge chat due to the missing report.
        Navigation.goBack(ROUTES.REPORT_WITH_ID.getRoute(iouReport.reportID));
        return;
    }

    if (shouldDeleteIOUReport) {
        // Pop the deleted report screen before navigating. This prevents navigating to the Concierge chat due to the missing report.
        Navigation.goBack(ROUTES.REPORT_WITH_ID.getRoute(iouReport.chatReportID));
    }
}

/**
 * @param {Object} report
 * @param {Number} amount
 * @param {String} currency
 * @param {String} comment
 * @param {String} paymentMethodType
 * @param {String} managerID - Account ID of the person sending the money
 * @param {Object} recipient - The user receiving the money
 * @returns {Object}
 */
function getSendMoneyParams(report, amount, currency, comment, paymentMethodType, managerID, recipient) {
    const recipientEmail = OptionsListUtils.addSMSDomainIfPhoneNumber(recipient.login);
    const recipientAccountID = Number(recipient.accountID);
    const newIOUReportDetails = JSON.stringify({
        amount,
        currency,
        requestorEmail: recipientEmail,
        requestorAccountID: recipientAccountID,
        comment,
        idempotencyKey: Str.guid(),
    });

    let chatReport = report.reportID ? report : null;
    let isNewChat = false;
    if (!chatReport) {
        chatReport = ReportUtils.getChatByParticipants([recipientAccountID]);
    }
    if (!chatReport) {
        chatReport = ReportUtils.buildOptimisticChatReport([recipientAccountID]);
        isNewChat = true;
    }
    const optimisticIOUReport = ReportUtils.buildOptimisticIOUReport(recipientAccountID, managerID, amount, chatReport.reportID, currency, true);

    const optimisticTransaction = TransactionUtils.buildOptimisticTransaction(amount, currency, optimisticIOUReport.reportID, comment);
    const optimisticTransactionData = {
        onyxMethod: Onyx.METHOD.SET,
        key: `${ONYXKEYS.COLLECTION.TRANSACTION}${optimisticTransaction.transactionID}`,
        value: optimisticTransaction,
    };

    // Note: The created action must be optimistically generated before the IOU action so there's no chance that the created action appears after the IOU action in the chat
    const optimisticCreatedAction = ReportUtils.buildOptimisticCreatedReportAction(recipientEmail);
    const optimisticIOUReportAction = ReportUtils.buildOptimisticIOUReportAction(
        CONST.IOU.REPORT_ACTION_TYPE.PAY,
        amount,
        currency,
        comment,
        [recipient],
        optimisticTransaction.transactionID,
        paymentMethodType,
        optimisticIOUReport.reportID,
        false,
        true,
    );

    const reportPreviewAction = ReportUtils.buildOptimisticReportPreview(chatReport, optimisticIOUReport);

    // First, add data that will be used in all cases
    const optimisticChatReportData = {
        onyxMethod: Onyx.METHOD.MERGE,
        key: `${ONYXKEYS.COLLECTION.REPORT}${chatReport.reportID}`,
        value: {
            ...chatReport,
            lastReadTime: DateUtils.getDBTime(),
            lastVisibleActionCreated: reportPreviewAction.created,
        },
    };
    const optimisticIOUReportData = {
        onyxMethod: Onyx.METHOD.SET,
        key: `${ONYXKEYS.COLLECTION.REPORT}${optimisticIOUReport.reportID}`,
        value: {
            ...optimisticIOUReport,
            lastMessageText: optimisticIOUReportAction.message[0].text,
            lastMessageHtml: optimisticIOUReportAction.message[0].html,
        },
    };
    const optimisticIOUReportActionsData = {
        onyxMethod: Onyx.METHOD.MERGE,
        key: `${ONYXKEYS.COLLECTION.REPORT_ACTIONS}${optimisticIOUReport.reportID}`,
        value: {
            [optimisticIOUReportAction.reportActionID]: {
                ...optimisticIOUReportAction,
                pendingAction: CONST.RED_BRICK_ROAD_PENDING_ACTION.ADD,
            },
        },
    };
    const optimisticChatReportActionsData = {
        onyxMethod: Onyx.METHOD.MERGE,
        key: `${ONYXKEYS.COLLECTION.REPORT_ACTIONS}${chatReport.reportID}`,
        value: {
            [reportPreviewAction.reportActionID]: reportPreviewAction,
        },
    };

    const successData = [
        {
            onyxMethod: Onyx.METHOD.MERGE,
            key: `${ONYXKEYS.COLLECTION.REPORT_ACTIONS}${optimisticIOUReport.reportID}`,
            value: {
                [optimisticIOUReportAction.reportActionID]: {
                    pendingAction: null,
                },
            },
        },
        {
            onyxMethod: Onyx.METHOD.MERGE,
            key: `${ONYXKEYS.COLLECTION.TRANSACTION}${optimisticTransaction.transactionID}`,
            value: {pendingAction: null},
        },
        {
            onyxMethod: Onyx.METHOD.MERGE,
            key: `${ONYXKEYS.COLLECTION.REPORT_ACTIONS}${chatReport.reportID}`,
            value: {
                [reportPreviewAction.reportActionID]: {
                    pendingAction: null,
                },
            },
        },
    ];

    const failureData = [
        {
            onyxMethod: Onyx.METHOD.MERGE,
            key: `${ONYXKEYS.COLLECTION.TRANSACTION}${optimisticTransaction.transactionID}`,
            value: {
                errors: ErrorUtils.getMicroSecondOnyxError('iou.error.other'),
            },
        },
    ];

    let optimisticPersonalDetailListData = {};

    // Now, let's add the data we need just when we are creating a new chat report
    if (isNewChat) {
        // Change the method to set for new reports because it doesn't exist yet, is faster,
        // and we need the data to be available when we navigate to the chat page
        optimisticChatReportData.onyxMethod = Onyx.METHOD.SET;
        optimisticIOUReportData.onyxMethod = Onyx.METHOD.SET;

        // Set and clear pending fields on the chat report
        optimisticChatReportData.value.pendingFields = {createChat: CONST.RED_BRICK_ROAD_PENDING_ACTION.ADD};
        successData.push({
            onyxMethod: Onyx.METHOD.MERGE,
            key: optimisticChatReportData.key,
            value: {pendingFields: null},
        });
        failureData.push(
            {
                onyxMethod: Onyx.METHOD.MERGE,
                key: optimisticChatReportData.key,
                value: {
                    errorFields: {
                        createChat: ErrorUtils.getMicroSecondOnyxError('report.genericCreateReportFailureMessage'),
                    },
                },
            },
            {
                onyxMethod: Onyx.METHOD.MERGE,
                key: `${ONYXKEYS.COLLECTION.REPORT_ACTIONS}${optimisticIOUReport.reportID}`,
                value: {
                    [optimisticIOUReportAction.reportActionID]: {
                        errors: ErrorUtils.getMicroSecondOnyxError(null),
                    },
                },
            },
        );

        // Add optimistic personal details for recipient
        optimisticPersonalDetailListData = {
            onyxMethod: Onyx.METHOD.MERGE,
            key: ONYXKEYS.PERSONAL_DETAILS_LIST,
            value: {
                [recipientAccountID]: {
                    accountID: recipientAccountID,
                    avatar: UserUtils.getDefaultAvatarURL(recipient.accountID),
                    displayName: recipient.displayName || recipient.login,
                    login: recipient.login,
                },
            },
        };

        // Add an optimistic created action to the optimistic chat reportActions data
        optimisticChatReportActionsData.value[optimisticCreatedAction.reportActionID] = optimisticCreatedAction;
    } else {
        failureData.push({
            onyxMethod: Onyx.METHOD.MERGE,
            key: `${ONYXKEYS.COLLECTION.REPORT_ACTIONS}${optimisticIOUReport.reportID}`,
            value: {
                [optimisticIOUReportAction.reportActionID]: {
                    errors: ErrorUtils.getMicroSecondOnyxError('iou.error.other'),
                },
            },
        });
    }

    const optimisticData = [optimisticChatReportData, optimisticIOUReportData, optimisticChatReportActionsData, optimisticIOUReportActionsData, optimisticTransactionData];
    if (!_.isEmpty(optimisticPersonalDetailListData)) {
        optimisticData.push(optimisticPersonalDetailListData);
    }

    return {
        params: {
            iouReportID: optimisticIOUReport.reportID,
            chatReportID: chatReport.reportID,
            reportActionID: optimisticIOUReportAction.reportActionID,
            paymentMethodType,
            transactionID: optimisticTransaction.transactionID,
            newIOUReportDetails,
            createdReportActionID: isNewChat ? optimisticCreatedAction.reportActionID : 0,
            reportPreviewReportActionID: reportPreviewAction.reportActionID,
        },
        optimisticData,
        successData,
        failureData,
    };
}

/**
 * @param {Object} chatReport
 * @param {Object} iouReport
 * @param {Object} recipient
 * @param {String} paymentMethodType
 * @returns {Object}
 */
function getPayMoneyRequestParams(chatReport, iouReport, recipient, paymentMethodType) {
    const optimisticIOUReportAction = ReportUtils.buildOptimisticIOUReportAction(
        CONST.IOU.REPORT_ACTION_TYPE.PAY,
        -iouReport.total,
        iouReport.currency,
        '',
        [recipient],
        '',
        paymentMethodType,
        iouReport.reportID,
        true,
    );

    // In some instances, the report preview action might not be available to the payer (only whispered to the requestor)
    // hence we need to make the updates to the action safely.
    let optimisticReportPreviewAction = null;
    const reportPreviewAction = ReportActionsUtils.getReportPreviewAction(chatReport.reportID, iouReport.reportID);
    if (reportPreviewAction) {
        optimisticReportPreviewAction = ReportUtils.updateReportPreview(iouReport, reportPreviewAction, true);
    }

    const currentNextStep = lodashGet(allNextSteps, `${ONYXKEYS.COLLECTION.NEXT_STEP}${iouReport.reportID}`, null);

    const optimisticData = [
        {
            onyxMethod: Onyx.METHOD.MERGE,
            key: `${ONYXKEYS.COLLECTION.REPORT}${chatReport.reportID}`,
            value: {
                ...chatReport,
                lastReadTime: DateUtils.getDBTime(),
                lastVisibleActionCreated: optimisticIOUReportAction.created,
                hasOutstandingChildRequest: false,
                iouReportID: null,
                lastMessageText: optimisticIOUReportAction.message[0].text,
                lastMessageHtml: optimisticIOUReportAction.message[0].html,
            },
        },
        {
            onyxMethod: Onyx.METHOD.MERGE,
            key: `${ONYXKEYS.COLLECTION.REPORT_ACTIONS}${iouReport.reportID}`,
            value: {
                [optimisticIOUReportAction.reportActionID]: {
                    ...optimisticIOUReportAction,
                    pendingAction: CONST.RED_BRICK_ROAD_PENDING_ACTION.ADD,
                },
            },
        },
        {
            onyxMethod: Onyx.METHOD.MERGE,
            key: `${ONYXKEYS.COLLECTION.REPORT}${iouReport.reportID}`,
            value: {
                ...iouReport,
                lastMessageText: optimisticIOUReportAction.message[0].text,
                lastMessageHtml: optimisticIOUReportAction.message[0].html,
                hasOutstandingChildRequest: false,
                statusNum: CONST.REPORT.STATUS_NUM.REIMBURSED,
            },
        },
        {
            onyxMethod: Onyx.METHOD.MERGE,
            key: ONYXKEYS.NVP_LAST_PAYMENT_METHOD,
            value: {[iouReport.policyID]: paymentMethodType},
        },
    ];

    const successData = [
        {
            onyxMethod: Onyx.METHOD.MERGE,
            key: `${ONYXKEYS.COLLECTION.REPORT_ACTIONS}${iouReport.reportID}`,
            value: {
                [optimisticIOUReportAction.reportActionID]: {
                    pendingAction: null,
                },
            },
        },
    ];

    const failureData = [
        {
            onyxMethod: Onyx.METHOD.MERGE,
            key: `${ONYXKEYS.COLLECTION.REPORT_ACTIONS}${iouReport.reportID}`,
            value: {
                [optimisticIOUReportAction.reportActionID]: {
                    errors: ErrorUtils.getMicroSecondOnyxError('iou.error.other'),
                },
            },
        },
        {
            onyxMethod: Onyx.METHOD.MERGE,
            key: `${ONYXKEYS.COLLECTION.REPORT}${iouReport.reportID}`,
            value: iouReport,
        },
        {
            onyxMethod: Onyx.METHOD.MERGE,
            key: `${ONYXKEYS.COLLECTION.REPORT}${chatReport.reportID}`,
            value: chatReport,
        },
    ];

    if (!_.isNull(currentNextStep)) {
        optimisticData.push({
            onyxMethod: Onyx.METHOD.SET,
            key: `${ONYXKEYS.COLLECTION.NEXT_STEP}${iouReport.reportID}`,
            value: null,
        });
        failureData.push({
            onyxMethod: Onyx.METHOD.MERGE,
            key: `${ONYXKEYS.COLLECTION.NEXT_STEP}${iouReport.reportID}`,
            value: currentNextStep,
        });
    }

    // In case the report preview action is loaded locally, let's update it.
    if (optimisticReportPreviewAction) {
        optimisticData.push({
            onyxMethod: Onyx.METHOD.MERGE,
            key: `${ONYXKEYS.COLLECTION.REPORT_ACTIONS}${chatReport.reportID}`,
            value: {
                [optimisticReportPreviewAction.reportActionID]: optimisticReportPreviewAction,
            },
        });
        failureData.push({
            onyxMethod: Onyx.METHOD.MERGE,
            key: `${ONYXKEYS.COLLECTION.REPORT_ACTIONS}${chatReport.reportID}`,
            value: {
                [optimisticReportPreviewAction.reportActionID]: {
                    created: optimisticReportPreviewAction.created,
                },
            },
        });
    }

    return {
        params: {
            iouReportID: iouReport.reportID,
            chatReportID: chatReport.reportID,
            reportActionID: optimisticIOUReportAction.reportActionID,
            paymentMethodType,
        },
        optimisticData,
        successData,
        failureData,
    };
}

/**
 * @param {Object} report
 * @param {Number} amount
 * @param {String} currency
 * @param {String} comment
 * @param {String} managerID - Account ID of the person sending the money
 * @param {Object} recipient - The user receiving the money
 */
function sendMoneyElsewhere(report, amount, currency, comment, managerID, recipient) {
    const {params, optimisticData, successData, failureData} = getSendMoneyParams(report, amount, currency, comment, CONST.IOU.PAYMENT_TYPE.ELSEWHERE, managerID, recipient);

    API.write('SendMoneyElsewhere', params, {optimisticData, successData, failureData});

    resetMoneyRequestInfo();
    Navigation.dismissModal(params.chatReportID);
    Report.notifyNewAction(params.chatReportID, managerID);
}

/**
 * @param {Object} report
 * @param {Number} amount
 * @param {String} currency
 * @param {String} comment
 * @param {String} managerID - Account ID of the person sending the money
 * @param {Object} recipient - The user receiving the money
 */
function sendMoneyWithWallet(report, amount, currency, comment, managerID, recipient) {
    const {params, optimisticData, successData, failureData} = getSendMoneyParams(report, amount, currency, comment, CONST.IOU.PAYMENT_TYPE.EXPENSIFY, managerID, recipient);

    API.write('SendMoneyWithWallet', params, {optimisticData, successData, failureData});

    resetMoneyRequestInfo();
    Navigation.dismissModal(params.chatReportID);
    Report.notifyNewAction(params.chatReportID, managerID);
}

function approveMoneyRequest(expenseReport) {
    const currentNextStep = lodashGet(allNextSteps, `${ONYXKEYS.COLLECTION.NEXT_STEP}${expenseReport.reportID}`, null);

    const optimisticApprovedReportAction = ReportUtils.buildOptimisticApprovedReportAction(expenseReport.total, expenseReport.currency, expenseReport.reportID);

    const optimisticReportActionsData = {
        onyxMethod: Onyx.METHOD.MERGE,
        key: `${ONYXKEYS.COLLECTION.REPORT_ACTIONS}${expenseReport.reportID}`,
        value: {
            [optimisticApprovedReportAction.reportActionID]: {
                ...optimisticApprovedReportAction,
                pendingAction: CONST.RED_BRICK_ROAD_PENDING_ACTION.ADD,
            },
        },
    };
    const optimisticIOUReportData = {
        onyxMethod: Onyx.METHOD.MERGE,
        key: `${ONYXKEYS.COLLECTION.REPORT}${expenseReport.reportID}`,
        value: {
            ...expenseReport,
            lastMessageText: optimisticApprovedReportAction.message[0].text,
            lastMessageHtml: optimisticApprovedReportAction.message[0].html,
            stateNum: CONST.REPORT.STATE_NUM.APPROVED,
            statusNum: CONST.REPORT.STATUS_NUM.APPROVED,
        },
    };
    const optimisticData = [optimisticIOUReportData, optimisticReportActionsData];

    const successData = [
        {
            onyxMethod: Onyx.METHOD.MERGE,
            key: `${ONYXKEYS.COLLECTION.REPORT_ACTIONS}${expenseReport.reportID}`,
            value: {
                [optimisticApprovedReportAction.reportActionID]: {
                    pendingAction: null,
                },
            },
        },
    ];

    const failureData = [
        {
            onyxMethod: Onyx.METHOD.MERGE,
            key: `${ONYXKEYS.COLLECTION.REPORT_ACTIONS}${expenseReport.reportID}`,
            value: {
                [expenseReport.reportActionID]: {
                    errors: ErrorUtils.getMicroSecondOnyxError('iou.error.other'),
                },
            },
        },
    ];

    if (!_.isNull(currentNextStep)) {
        optimisticData.push({
            onyxMethod: Onyx.METHOD.SET,
            key: `${ONYXKEYS.COLLECTION.NEXT_STEP}${expenseReport.reportID}`,
            value: null,
        });
        failureData.push({
            onyxMethod: Onyx.METHOD.MERGE,
            key: `${ONYXKEYS.COLLECTION.NEXT_STEP}${expenseReport.reportID}`,
            value: currentNextStep,
        });
    }

    API.write('ApproveMoneyRequest', {reportID: expenseReport.reportID, approvedReportActionID: optimisticApprovedReportAction.reportActionID}, {optimisticData, successData, failureData});
}

/**
 * @param {Object} expenseReport
 */
function submitReport(expenseReport) {
    const currentNextStep = lodashGet(allNextSteps, `${ONYXKEYS.COLLECTION.NEXT_STEP}${expenseReport.reportID}`, null);

    const optimisticSubmittedReportAction = ReportUtils.buildOptimisticSubmittedReportAction(expenseReport.total, expenseReport.currency, expenseReport.reportID);
    const parentReport = ReportUtils.getReport(expenseReport.parentReportID);
    const policy = ReportUtils.getPolicy(expenseReport.policyID);
    const isCurrentUserManager = currentUserPersonalDetails.accountID === expenseReport.managerID;

    const optimisticData = [
        {
            onyxMethod: Onyx.METHOD.MERGE,
            key: `${ONYXKEYS.COLLECTION.REPORT_ACTIONS}${expenseReport.reportID}`,
            value: {
                [optimisticSubmittedReportAction.reportActionID]: {
                    ...optimisticSubmittedReportAction,
                    pendingAction: CONST.RED_BRICK_ROAD_PENDING_ACTION.ADD,
                },
            },
        },
        {
            onyxMethod: Onyx.METHOD.MERGE,
            key: `${ONYXKEYS.COLLECTION.REPORT}${expenseReport.reportID}`,
            value: {
                ...expenseReport,
                lastMessageText: lodashGet(optimisticSubmittedReportAction, 'message.0.text', ''),
                lastMessageHtml: lodashGet(optimisticSubmittedReportAction, 'message.0.html', ''),
                stateNum: CONST.REPORT.STATE_NUM.SUBMITTED,
                statusNum: CONST.REPORT.STATUS_NUM.SUBMITTED,
            },
        },
        ...(parentReport.reportID
            ? [
                  {
                      onyxMethod: Onyx.METHOD.MERGE,
                      key: `${ONYXKEYS.COLLECTION.REPORT}${parentReport.reportID}`,
                      value: {
                          ...parentReport,

                          // In case its a manager who force submitted the report, they are the next user who needs to take an action
                          hasOutstandingChildRequest: isCurrentUserManager,
                          iouReportID: null,
                      },
                  },
              ]
            : []),
    ];

    const successData = [
        {
            onyxMethod: Onyx.METHOD.MERGE,
            key: `${ONYXKEYS.COLLECTION.REPORT_ACTIONS}${expenseReport.reportID}`,
            value: {
                [optimisticSubmittedReportAction.reportActionID]: {
                    pendingAction: null,
                },
            },
        },
    ];

    const failureData = [
        {
            onyxMethod: Onyx.METHOD.MERGE,
            key: `${ONYXKEYS.COLLECTION.REPORT_ACTIONS}${expenseReport.reportID}`,
            value: {
                [optimisticSubmittedReportAction.reportActionID]: {
                    errors: ErrorUtils.getMicroSecondOnyxError('iou.error.other'),
                },
            },
        },
        {
            onyxMethod: Onyx.METHOD.MERGE,
            key: `${ONYXKEYS.COLLECTION.REPORT}${expenseReport.reportID}`,
            value: {
                statusNum: CONST.REPORT.STATUS_NUM.OPEN,
                stateNum: CONST.REPORT.STATE_NUM.OPEN,
            },
        },
        ...(parentReport.reportID
            ? [
                  {
                      onyxMethod: Onyx.METHOD.MERGE,
                      key: `${ONYXKEYS.COLLECTION.REPORT}${parentReport.reportID}`,
                      value: {
                          hasOutstandingChildRequest: parentReport.hasOutstandingChildRequest,
                          iouReportID: expenseReport.reportID,
                      },
                  },
              ]
            : []),
    ];

    if (!_.isNull(currentNextStep)) {
        optimisticData.push({
            onyxMethod: Onyx.METHOD.SET,
            key: `${ONYXKEYS.COLLECTION.NEXT_STEP}${expenseReport.reportID}`,
            value: null,
        });
        failureData.push({
            onyxMethod: Onyx.METHOD.MERGE,
            key: `${ONYXKEYS.COLLECTION.NEXT_STEP}${expenseReport.reportID}`,
            value: currentNextStep,
        });
    }

    API.write(
        'SubmitReport',
        {
            reportID: expenseReport.reportID,
            managerAccountID: policy.submitsTo || expenseReport.managerID,
            reportActionID: optimisticSubmittedReportAction.reportActionID,
        },
        {optimisticData, successData, failureData},
    );
}

/**
 * @param {String} paymentType
 * @param {Object} chatReport
 * @param {Object} iouReport
 * @param {String} reimbursementBankAccountState
 */
function payMoneyRequest(paymentType, chatReport, iouReport) {
    const recipient = {accountID: iouReport.ownerAccountID};
    const {params, optimisticData, successData, failureData} = getPayMoneyRequestParams(chatReport, iouReport, recipient, paymentType);

    // For now we need to call the PayMoneyRequestWithWallet API since PayMoneyRequest was not updated to work with
    // Expensify Wallets.
    const apiCommand = paymentType === CONST.IOU.PAYMENT_TYPE.EXPENSIFY ? 'PayMoneyRequestWithWallet' : 'PayMoneyRequest';

    API.write(apiCommand, params, {optimisticData, successData, failureData});
    Navigation.dismissModal(chatReport.reportID);
}

function detachReceipt(transactionID) {
    const transaction = allTransactions[`${ONYXKEYS.COLLECTION.TRANSACTION}${transactionID}`] || {};
    const newTransaction = {...transaction, filename: '', receipt: {}};

    const optimisticData = [
        {
            onyxMethod: Onyx.METHOD.SET,
            key: `${ONYXKEYS.COLLECTION.TRANSACTION}${transactionID}`,
            value: newTransaction,
        },
    ];

    const failureData = [
        {
            onyxMethod: Onyx.METHOD.MERGE,
            key: `${ONYXKEYS.COLLECTION.TRANSACTION}${transactionID}`,
            value: transaction,
        },
    ];

    API.write('DetachReceipt', {transactionID}, {optimisticData, failureData});
}

/**
 * @param {String} transactionID
 * @param {Object} file
 * @param {String} source
 */
function replaceReceipt(transactionID, file, source) {
    const transaction = lodashGet(allTransactions, 'transactionID', {});
    const oldReceipt = lodashGet(transaction, 'receipt', {});

    const optimisticData = [
        {
            onyxMethod: Onyx.METHOD.MERGE,
            key: `${ONYXKEYS.COLLECTION.TRANSACTION}${transactionID}`,
            value: {
                receipt: {
                    source,
                    state: CONST.IOU.RECEIPT_STATE.OPEN,
                },
                filename: file.name,
            },
        },
    ];

    const failureData = [
        {
            onyxMethod: Onyx.METHOD.MERGE,
            key: `${ONYXKEYS.COLLECTION.TRANSACTION}${transactionID}`,
            value: {
                receipt: oldReceipt,
                filename: transaction.filename,
            },
        },
    ];

    API.write('ReplaceReceipt', {transactionID, receipt: file}, {optimisticData, failureData});
}

/**
 * Finds the participants for an IOU based on the attached report
 * @param {String} transactionID of the transaction to set the participants of
 * @param {Object} report attached to the transaction
 */
function setMoneyRequestParticipantsFromReport(transactionID, report) {
    // If the report is iou or expense report, we should get the chat report to set participant for request money
    const chatReport = ReportUtils.isMoneyRequestReport(report) ? ReportUtils.getReport(report.chatReportID) : report;
    const currentUserAccountID = currentUserPersonalDetails.accountID;
    const participants = ReportUtils.isPolicyExpenseChat(chatReport)
        ? [{reportID: chatReport.reportID, isPolicyExpenseChat: true, selected: true}]
        : _.chain(chatReport.participantAccountIDs)
              .filter((accountID) => currentUserAccountID !== accountID)
              .map((accountID) => ({accountID, selected: true}))
              .value();
    Onyx.merge(`${ONYXKEYS.COLLECTION.TRANSACTION_DRAFT}${transactionID}`, {participants, participantsAutoAssigned: true});
}

/**
 * Initialize money request info and navigate to the MoneyRequest page
 * @param {String} iouType
 * @param {String} reportID
 */
function startMoneyRequest(iouType, reportID = '') {
    resetMoneyRequestInfo(`${iouType}${reportID}`);
    Navigation.navigate(ROUTES.MONEY_REQUEST.getRoute(iouType, reportID));
}

/**
 * @param {String} id
 */
function setMoneyRequestId(id) {
    Onyx.merge(ONYXKEYS.IOU, {id});
}

/**
 * @param {Number} amount
 */
function setMoneyRequestAmount(amount) {
    Onyx.merge(ONYXKEYS.IOU, {amount});
}

/**
 * @param {String} created
 */
function setMoneyRequestCreated(created) {
    Onyx.merge(ONYXKEYS.IOU, {created});
}

/**
 * @param {String} currency
 */
function setMoneyRequestCurrency(currency) {
    Onyx.merge(ONYXKEYS.IOU, {currency});
}

/**
 * @param {String} comment
 */
function setMoneyRequestDescription(comment) {
    Onyx.merge(ONYXKEYS.IOU, {comment: comment.trim()});
}

/**
 * @param {String} merchant
 */
function setMoneyRequestMerchant(merchant) {
    Onyx.merge(ONYXKEYS.IOU, {merchant: merchant.trim()});
}

/**
 * @param {String} category
 */
function setMoneyRequestCategory(category) {
    Onyx.merge(ONYXKEYS.IOU, {category});
}

function resetMoneyRequestCategory() {
    Onyx.merge(ONYXKEYS.IOU, {category: ''});
}

/*
 * @param {String} tag
 */
function setMoneyRequestTag(tag) {
    Onyx.merge(ONYXKEYS.IOU, {tag});
}

function resetMoneyRequestTag() {
    Onyx.merge(ONYXKEYS.IOU, {tag: ''});
}

/**
 * @param {String} transactionID
 * @param {Object} taxRate
 */
function setMoneyRequestTaxRate(transactionID, taxRate) {
    Onyx.merge(`${ONYXKEYS.COLLECTION.TRANSACTION_DRAFT}${transactionID}`, {taxRate});
}

/**
 * @param {String} transactionID
 * @param {Number} taxAmount
 */
function setMoneyRequestTaxAmount(transactionID, taxAmount) {
    Onyx.merge(`${ONYXKEYS.COLLECTION.TRANSACTION_DRAFT}${transactionID}`, {taxAmount});
}

/**
 * @param {Boolean} billable
 */
function setMoneyRequestBillable(billable) {
    Onyx.merge(ONYXKEYS.IOU, {billable});
}

/**
 * @param {Object[]} participants
 * @param {Boolean} isSplitRequest
 */
function setMoneyRequestParticipants(participants, isSplitRequest) {
    Onyx.merge(ONYXKEYS.IOU, {participants, isSplitRequest});
}

function setUpDistanceTransaction() {
    const transactionID = NumberUtils.rand64();
    Onyx.merge(`${ONYXKEYS.COLLECTION.TRANSACTION}${transactionID}`, {
        transactionID,
        comment: {type: CONST.TRANSACTION.TYPE.CUSTOM_UNIT, customUnit: {name: CONST.CUSTOM_UNITS.NAME_DISTANCE}},
    });
    Onyx.merge(ONYXKEYS.IOU, {transactionID});
}

/**
 * Navigates to the next IOU page based on where the IOU request was started
 *
 * @param {Object} iou
 * @param {String} iouType
 * @param {Object} report
 * @param {String} report.reportID
 * @param {String} path
 */
function navigateToNextPage(iou, iouType, report, path = '') {
    const moneyRequestID = `${iouType}${report.reportID || ''}`;
    const shouldReset = iou.id !== moneyRequestID && !_.isEmpty(report.reportID);

    // If the money request ID in Onyx does not match the ID from params, we want to start a new request
    // with the ID from params. We need to clear the participants in case the new request is initiated from FAB.
    if (shouldReset) {
        resetMoneyRequestInfo(moneyRequestID);
    }

    // If we're adding a receipt, that means the user came from the confirmation page and we need to navigate back to it.
    if (path.slice(1) === ROUTES.MONEY_REQUEST_RECEIPT.getRoute(iouType, report.reportID)) {
        Navigation.navigate(ROUTES.MONEY_REQUEST_CONFIRMATION.getRoute(iouType, report.reportID));
        return;
    }

    // If a request is initiated on a report, skip the participants selection step and navigate to the confirmation page.
    if (report.reportID) {
        // If the report is iou or expense report, we should get the chat report to set participant for request money
        const chatReport = ReportUtils.isMoneyRequestReport(report) ? ReportUtils.getReport(report.chatReportID) : report;
        // Reinitialize the participants when the money request ID in Onyx does not match the ID from params
        if (_.isEmpty(iou.participants) || shouldReset) {
            const currentUserAccountID = currentUserPersonalDetails.accountID;
            const participants = ReportUtils.isPolicyExpenseChat(chatReport)
                ? [{reportID: chatReport.reportID, isPolicyExpenseChat: true, selected: true}]
                : _.chain(chatReport.participantAccountIDs)
                      .filter((accountID) => currentUserAccountID !== accountID)
                      .map((accountID) => ({accountID, selected: true}))
                      .value();
            setMoneyRequestParticipants(participants);
            resetMoneyRequestCategory();
            resetMoneyRequestTag();
        }
        Navigation.navigate(ROUTES.MONEY_REQUEST_CONFIRMATION.getRoute(iouType, report.reportID));
        return;
    }
    Navigation.navigate(ROUTES.MONEY_REQUEST_PARTICIPANTS.getRoute(iouType));
}

/**
 *  When the money request or split bill creation flow is initialized via FAB, the reportID is not passed as a navigation
 * parameter.
 * Gets a report id from the first participant of the IOU object stored in Onyx.
 * @param {Object} iou
 * @param {Array} iou.participants
 * @param {Object} route
 * @param {Object} route.params
 * @param {String} [route.params.reportID]
 * @returns {String}
 */
function getIOUReportID(iou, route) {
    return lodashGet(route, 'params.reportID') || lodashGet(iou, 'participants.0.reportID', '');
}

/**
 * @param {String} receiptFilename
 * @param {String} receiptPath
 * @param {Function} onSuccess
 * @param {String} requestType
 * @param {String} iouType
 * @param {String} transactionID
 * @param {String} reportID
 */
// eslint-disable-next-line rulesdir/no-negated-variables
function navigateToStartStepIfScanFileCannotBeRead(receiptFilename, receiptPath, onSuccess, requestType, iouType, transactionID, reportID) {
    if (!receiptFilename || !receiptPath) {
        return;
    }

    const onFailure = () => {
        setMoneyRequestReceipt(transactionID, '', '', true);
        if (requestType === CONST.IOU.REQUEST_TYPE.MANUAL) {
            Navigation.navigate(ROUTES.MONEY_REQUEST_STEP_SCAN.getRoute(CONST.IOU.ACTION.CREATE, iouType, transactionID, reportID, Navigation.getActiveRouteWithoutParams()));
            return;
        }
        IOUUtils.navigateToStartMoneyRequestStep(requestType, iouType, transactionID, reportID);
    };
    FileUtils.readFileAsync(receiptPath, receiptFilename, onSuccess, onFailure);
}

export {
    setMoneyRequestParticipants,
    createDistanceRequest,
    deleteMoneyRequest,
    splitBill,
    splitBillAndOpenReport,
    setDraftSplitTransaction,
    startSplitBill,
    completeSplitBill,
    requestMoney,
    sendMoneyElsewhere,
    approveMoneyRequest,
    submitReport,
    payMoneyRequest,
    sendMoneyWithWallet,
    startMoneyRequest,
    startMoneyRequest_temporaryForRefactor,
    resetMoneyRequestCategory,
    resetMoneyRequestCategory_temporaryForRefactor,
    resetMoneyRequestInfo,
    resetMoneyRequestTag,
    resetMoneyRequestTag_temporaryForRefactor,
    clearMoneyRequest,
    setMoneyRequestAmount_temporaryForRefactor,
    setMoneyRequestBillable_temporaryForRefactor,
    setMoneyRequestCategory_temporaryForRefactor,
    setMoneyRequestCreated_temporaryForRefactor,
    setMoneyRequestCurrency_temporaryForRefactor,
    setMoneyRequestDescription_temporaryForRefactor,
    setMoneyRequestMerchant_temporaryForRefactor,
    setMoneyRequestParticipants_temporaryForRefactor,
    setMoneyRequestReceipt,
    setMoneyRequestTag_temporaryForRefactor,
    setMoneyRequestAmount,
    setMoneyRequestBillable,
    setMoneyRequestCategory,
    setMoneyRequestCreated,
    setMoneyRequestCurrency,
    setMoneyRequestDescription,
    setMoneyRequestId,
    setMoneyRequestMerchant,
    setMoneyRequestParticipantsFromReport,
    setMoneyRequestTag,
    setMoneyRequestTaxAmount,
    setMoneyRequestTaxRate,
    setUpDistanceTransaction,
    navigateToNextPage,
    updateMoneyRequestDate,
    updateMoneyRequestBillable,
    updateMoneyRequestMerchant,
    updateMoneyRequestTag,
    updateMoneyRequestDistance,
    updateMoneyRequestCategory,
    updateMoneyRequestAmountAndCurrency,
    updateMoneyRequestDescription,
    replaceReceipt,
    detachReceipt,
    getIOUReportID,
    editMoneyRequest,
    navigateToStartStepIfScanFileCannotBeRead,
};<|MERGE_RESOLUTION|>--- conflicted
+++ resolved
@@ -1854,16 +1854,10 @@
         CONST.TRANSACTION.PARTIAL_TRANSACTION_MERCHANT,
         receiptObject,
         filename,
-<<<<<<< HEAD
-        null,
-        '',
-        '',
-        billable,
-=======
         undefined,
         category,
         tag,
->>>>>>> c5ca9a81
+        billable
     );
 
     // Note: The created action must be optimistically generated before the IOU action so there's no chance that the created action appears after the IOU action in the chat

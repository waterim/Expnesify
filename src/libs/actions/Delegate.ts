--- conflicted
+++ resolved
@@ -94,7 +94,6 @@
     Onyx.merge(ONYXKEYS.ACCOUNT, {delegatedAccess: {delegators: delegatedAccess.delegators.map((delegator) => ({...delegator, error: undefined}))}});
 }
 
-<<<<<<< HEAD
 function addDelegate(email: string, role: DelegateRole) {
     if (!delegatedAccess?.delegates) {
         return;
@@ -144,8 +143,4 @@
     API.write(WRITE_COMMANDS.ADD_DELEGATE, parameters, {optimisticData, successData, failureData});
 }
 
-// eslint-disable-next-line import/prefer-default-export
-export {connect, clearDelegatorErrors, addDelegate};
-=======
-export {connect, clearDelegatorErrors};
->>>>>>> 413e7a7f
+export {connect, clearDelegatorErrors, addDelegate};
--- conflicted
+++ resolved
@@ -36,38 +36,6 @@
  * @param {String} password
  */
 function updatePassword(oldPassword, password) {
-<<<<<<< HEAD
-    API.write(
-        'UpdatePassword',
-        {
-            oldPassword,
-            password,
-        },
-        {
-            optimisticData: [
-                {
-                    onyxMethod: CONST.ONYX.METHOD.MERGE,
-                    key: ONYXKEYS.ACCOUNT,
-                    value: {...CONST.DEFAULT_ACCOUNT_DATA, isLoading: true},
-                },
-            ],
-            successData: [
-                {
-                    onyxMethod: CONST.ONYX.METHOD.MERGE,
-                    key: ONYXKEYS.ACCOUNT,
-                    value: {isLoading: false},
-                },
-            ],
-            failureData: [
-                {
-                    onyxMethod: CONST.ONYX.METHOD.MERGE,
-                    key: ONYXKEYS.ACCOUNT,
-                    value: {isLoading: false},
-                },
-            ],
-        },
-    );
-=======
     API.write('UpdatePassword', {
         oldPassword,
         password,
@@ -94,7 +62,6 @@
             },
         ],
     });
->>>>>>> cc78a083
 }
 
 /**
@@ -105,28 +72,6 @@
 function closeAccount(message) {
     // Note: successData does not need to set isLoading to false because if the CloseAccount
     // command succeeds, a Pusher response will clear all Onyx data.
-<<<<<<< HEAD
-    API.write(
-        'CloseAccount',
-        {message},
-        {
-            optimisticData: [
-                {
-                    onyxMethod: CONST.ONYX.METHOD.MERGE,
-                    key: ONYXKEYS.FORMS.CLOSE_ACCOUNT_FORM,
-                    value: {isLoading: true},
-                },
-            ],
-            failureData: [
-                {
-                    onyxMethod: CONST.ONYX.METHOD.MERGE,
-                    key: ONYXKEYS.FORMS.CLOSE_ACCOUNT_FORM,
-                    value: {isLoading: false},
-                },
-            ],
-        },
-    );
-=======
     API.write('CloseAccount', {message}, {
         optimisticData: [
             {
@@ -143,7 +88,6 @@
             },
         ],
     });
->>>>>>> cc78a083
 }
 
 /**
@@ -162,53 +106,6 @@
  * @param {String} contactMethod - the new contact method that the user is trying to verify
  */
 function requestContactMethodValidateCode(contactMethod) {
-<<<<<<< HEAD
-    const optimisticData = [
-        {
-            onyxMethod: CONST.ONYX.METHOD.MERGE,
-            key: ONYXKEYS.LOGIN_LIST,
-            value: {
-                [contactMethod]: {
-                    validateCodeSent: false,
-                    errorFields: {
-                        validateCodeSent: null,
-                    },
-                    pendingFields: {
-                        validateCodeSent: CONST.RED_BRICK_ROAD_PENDING_ACTION.UPDATE,
-                    },
-                },
-            },
-        },
-    ];
-    const successData = [
-        {
-            onyxMethod: CONST.ONYX.METHOD.MERGE,
-            key: ONYXKEYS.LOGIN_LIST,
-            value: {
-                [contactMethod]: {
-                    validateCodeSent: true,
-                    pendingFields: {
-                        validateCodeSent: null,
-                    },
-                },
-            },
-        },
-    ];
-    const failureData = [
-        {
-            onyxMethod: CONST.ONYX.METHOD.MERGE,
-            key: ONYXKEYS.LOGIN_LIST,
-            value: {
-                [contactMethod]: {
-                    validateCodeSent: false,
-                    errorFields: {
-                        validateCodeSent: {
-                            [DateUtils.getMicroseconds()]: Localize.translateLocal('contacts.genericFailureMessages.requestContactMethodValidateCode'),
-                        },
-                    },
-                    pendingFields: {
-                        validateCodeSent: null,
-=======
     const optimisticData = [{
         onyxMethod: Onyx.METHOD.MERGE,
         key: ONYXKEYS.LOGIN_LIST,
@@ -245,20 +142,18 @@
                 errorFields: {
                     validateCodeSent: {
                         [DateUtils.getMicroseconds()]: Localize.translateLocal('contacts.genericFailureMessages.requestContactMethodValidateCode'),
->>>>>>> cc78a083
                     },
                 },
-            },
-        },
-    ];
-
-    API.write(
-        'RequestContactMethodValidateCode',
-        {
-            email: contactMethod,
-        },
-        {optimisticData, successData, failureData},
-    );
+                pendingFields: {
+                    validateCodeSent: null,
+                },
+            },
+        },
+    }];
+
+    API.write('RequestContactMethodValidateCode', {
+        email: contactMethod,
+    }, {optimisticData, successData, failureData});
 }
 
 /**
@@ -267,30 +162,6 @@
  * @param {Boolean} isSubscribed
  */
 function updateNewsletterSubscription(isSubscribed) {
-<<<<<<< HEAD
-    API.write(
-        'UpdateNewsletterSubscription',
-        {
-            isSubscribed,
-        },
-        {
-            optimisticData: [
-                {
-                    onyxMethod: CONST.ONYX.METHOD.MERGE,
-                    key: ONYXKEYS.USER,
-                    value: {isSubscribedToNewsletter: isSubscribed},
-                },
-            ],
-            failureData: [
-                {
-                    onyxMethod: CONST.ONYX.METHOD.MERGE,
-                    key: ONYXKEYS.USER,
-                    value: {isSubscribedToNewsletter: !isSubscribed},
-                },
-            ],
-        },
-    );
-=======
     API.write('UpdateNewsletterSubscription', {
         isSubscribed,
     }, {
@@ -309,7 +180,6 @@
             },
         ],
     });
->>>>>>> cc78a083
 }
 
 /**
@@ -328,48 +198,6 @@
         return;
     }
 
-<<<<<<< HEAD
-    const optimisticData = [
-        {
-            onyxMethod: CONST.ONYX.METHOD.MERGE,
-            key: ONYXKEYS.LOGIN_LIST,
-            value: {
-                [contactMethod]: {
-                    partnerUserID: '',
-                    errorFields: {
-                        deletedLogin: null,
-                    },
-                    pendingFields: {
-                        deletedLogin: CONST.RED_BRICK_ROAD_PENDING_ACTION.DELETE,
-                    },
-                },
-            },
-        },
-    ];
-    const successData = [
-        {
-            onyxMethod: CONST.ONYX.METHOD.MERGE,
-            key: ONYXKEYS.LOGIN_LIST,
-            value: {
-                [contactMethod]: null,
-            },
-        },
-    ];
-    const failureData = [
-        {
-            onyxMethod: CONST.ONYX.METHOD.MERGE,
-            key: ONYXKEYS.LOGIN_LIST,
-            value: {
-                [contactMethod]: {
-                    ...oldLoginData,
-                    errorFields: {
-                        deletedLogin: {
-                            [DateUtils.getMicroseconds()]: Localize.translateLocal('contacts.genericFailureMessages.deleteContactMethod'),
-                        },
-                    },
-                    pendingFields: {
-                        deletedLogin: null,
-=======
     const optimisticData = [{
         onyxMethod: Onyx.METHOD.MERGE,
         key: ONYXKEYS.LOGIN_LIST,
@@ -401,20 +229,18 @@
                 errorFields: {
                     deletedLogin: {
                         [DateUtils.getMicroseconds()]: Localize.translateLocal('contacts.genericFailureMessages.deleteContactMethod'),
->>>>>>> cc78a083
                     },
                 },
-            },
-        },
-    ];
-
-    API.write(
-        'DeleteContactMethod',
-        {
-            partnerUserID: contactMethod,
-        },
-        {optimisticData, successData, failureData},
-    );
+                pendingFields: {
+                    deletedLogin: null,
+                },
+            },
+        },
+    }];
+
+    API.write('DeleteContactMethod', {
+        partnerUserID: contactMethod,
+    }, {optimisticData, successData, failureData});
     Navigation.navigate(ROUTES.SETTINGS_CONTACT_METHODS);
 }
 
@@ -444,52 +270,6 @@
  * @param {String} password
  */
 function addNewContactMethodAndNavigate(contactMethod, password) {
-<<<<<<< HEAD
-    const optimisticData = [
-        {
-            onyxMethod: CONST.ONYX.METHOD.MERGE,
-            key: ONYXKEYS.LOGIN_LIST,
-            value: {
-                [contactMethod]: {
-                    partnerUserID: contactMethod,
-                    validatedDate: '',
-                    errorFields: {
-                        addedLogin: null,
-                    },
-                    pendingFields: {
-                        addedLogin: CONST.RED_BRICK_ROAD_PENDING_ACTION.ADD,
-                    },
-                },
-            },
-        },
-    ];
-    const successData = [
-        {
-            onyxMethod: CONST.ONYX.METHOD.MERGE,
-            key: ONYXKEYS.LOGIN_LIST,
-            value: {
-                [contactMethod]: {
-                    pendingFields: {
-                        addedLogin: null,
-                    },
-                },
-            },
-        },
-    ];
-    const failureData = [
-        {
-            onyxMethod: CONST.ONYX.METHOD.MERGE,
-            key: ONYXKEYS.LOGIN_LIST,
-            value: {
-                [contactMethod]: {
-                    errorFields: {
-                        addedLogin: {
-                            [DateUtils.getMicroseconds()]: Localize.translateLocal('contacts.genericFailureMessages.addContactMethod'),
-                        },
-                    },
-                    pendingFields: {
-                        addedLogin: null,
-=======
     const optimisticData = [{
         onyxMethod: Onyx.METHOD.MERGE,
         key: ONYXKEYS.LOGIN_LIST,
@@ -525,12 +305,14 @@
                 errorFields: {
                     addedLogin: {
                         [DateUtils.getMicroseconds()]: Localize.translateLocal('contacts.genericFailureMessages.addContactMethod'),
->>>>>>> cc78a083
                     },
                 },
-            },
-        },
-    ];
+                pendingFields: {
+                    addedLogin: null,
+                },
+            },
+        },
+    }];
 
     API.write('AddNewContactMethod', {partnerUserID: contactMethod, password}, {optimisticData, successData, failureData});
     Navigation.navigate(ROUTES.SETTINGS_CONTACT_METHODS);
@@ -554,14 +336,10 @@
             },
         },
     ];
-    API.write(
-        'ValidateLogin',
-        {
-            accountID,
-            validateCode,
-        },
-        {optimisticData},
-    );
+    API.write('ValidateLogin', {
+        accountID,
+        validateCode,
+    }, {optimisticData});
     Navigation.navigate(ROUTES.HOME);
 }
 
@@ -572,50 +350,6 @@
  * @param {String} validateCode
  */
 function validateSecondaryLogin(contactMethod, validateCode) {
-<<<<<<< HEAD
-    const optimisticData = [
-        {
-            onyxMethod: CONST.ONYX.METHOD.MERGE,
-            key: ONYXKEYS.LOGIN_LIST,
-            value: {
-                [contactMethod]: {
-                    errorFields: {
-                        validateLogin: null,
-                    },
-                    pendingFields: {
-                        validateLogin: CONST.RED_BRICK_ROAD_PENDING_ACTION.UPDATE,
-                    },
-                },
-            },
-        },
-    ];
-    const successData = [
-        {
-            onyxMethod: CONST.ONYX.METHOD.MERGE,
-            key: ONYXKEYS.LOGIN_LIST,
-            value: {
-                [contactMethod]: {
-                    pendingFields: {
-                        validateLogin: null,
-                    },
-                },
-            },
-        },
-    ];
-    const failureData = [
-        {
-            onyxMethod: CONST.ONYX.METHOD.MERGE,
-            key: ONYXKEYS.LOGIN_LIST,
-            value: {
-                [contactMethod]: {
-                    errorFields: {
-                        validateLogin: {
-                            [DateUtils.getMicroseconds()]: Localize.translateLocal('contacts.genericFailureMessages.validateSecondaryLogin'),
-                        },
-                    },
-                    pendingFields: {
-                        validateLogin: null,
-=======
     const optimisticData = [{
         onyxMethod: Onyx.METHOD.MERGE,
         key: ONYXKEYS.LOGIN_LIST,
@@ -649,21 +383,19 @@
                 errorFields: {
                     validateLogin: {
                         [DateUtils.getMicroseconds()]: Localize.translateLocal('contacts.genericFailureMessages.validateSecondaryLogin'),
->>>>>>> cc78a083
                     },
                 },
-            },
-        },
-    ];
-
-    API.write(
-        'ValidateSecondaryLogin',
-        {
-            partnerUserID: contactMethod,
-            validateCode,
-        },
-        {optimisticData, successData, failureData},
-    );
+                pendingFields: {
+                    validateLogin: null,
+                },
+            },
+        },
+    }];
+
+    API.write('ValidateSecondaryLogin', {
+        partnerUserID: contactMethod,
+        validateCode,
+    }, {optimisticData, successData, failureData});
 }
 
 /**
@@ -713,13 +445,9 @@
             },
         },
     ];
-    API.write(
-        'AddPaypalMeAddress',
-        {
-            value: address,
-        },
-        {optimisticData},
-    );
+    API.write('AddPaypalMeAddress', {
+        value: address,
+    }, {optimisticData});
 }
 
 /**
@@ -786,32 +514,34 @@
     });
 
     // Live-update an user's preferred locale
-    Pusher.subscribe(
-        pusherChannelName,
-        Pusher.TYPE.PREFERRED_LOCALE,
-        (pushJSON) => {
-            Onyx.merge(ONYXKEYS.NVP_PREFERRED_LOCALE, pushJSON.preferredLocale);
-        },
-        () => {
-            NetworkConnection.triggerReconnectionCallbacks('pusher re-subscribed to private user channel');
-        },
-    ).catch((error) => {
-        Log.hmmm('[User] Failed to subscribe to Pusher channel', false, {error, pusherChannelName, eventName: Pusher.TYPE.PREFERRED_LOCALE});
-    });
+    Pusher.subscribe(pusherChannelName, Pusher.TYPE.PREFERRED_LOCALE, (pushJSON) => {
+        Onyx.merge(ONYXKEYS.NVP_PREFERRED_LOCALE, pushJSON.preferredLocale);
+    },
+    () => {
+        NetworkConnection.triggerReconnectionCallbacks('pusher re-subscribed to private user channel');
+    })
+        .catch((error) => {
+            Log.hmmm(
+                '[User] Failed to subscribe to Pusher channel',
+                false,
+                {error, pusherChannelName, eventName: Pusher.TYPE.PREFERRED_LOCALE},
+            );
+        });
 
     // Subscribe to screen share requests sent by GuidesPlus agents
-    Pusher.subscribe(
-        pusherChannelName,
-        Pusher.TYPE.SCREEN_SHARE_REQUEST,
-        (pushJSON) => {
-            Onyx.merge(ONYXKEYS.SCREEN_SHARE_REQUEST, pushJSON);
-        },
-        () => {
-            NetworkConnection.triggerReconnectionCallbacks('pusher re-subscribed to private user channel');
-        },
-    ).catch((error) => {
-        Log.hmmm('[User] Failed to subscribe to Pusher channel', false, {error, pusherChannelName, eventName: Pusher.TYPE.SCREEN_SHARE_REQUEST});
-    });
+    Pusher.subscribe(pusherChannelName, Pusher.TYPE.SCREEN_SHARE_REQUEST, (pushJSON) => {
+        Onyx.merge(ONYXKEYS.SCREEN_SHARE_REQUEST, pushJSON);
+    },
+    () => {
+        NetworkConnection.triggerReconnectionCallbacks('pusher re-subscribed to private user channel');
+    })
+        .catch((error) => {
+            Log.hmmm(
+                '[User] Failed to subscribe to Pusher channel',
+                false,
+                {error, pusherChannelName, eventName: Pusher.TYPE.SCREEN_SHARE_REQUEST},
+            );
+        });
 }
 
 /**
@@ -825,23 +555,24 @@
     const pusherChannelName = `${CONST.PUSHER.PRIVATE_USER_CHANNEL_PREFIX}${currentUserAccountID}${CONFIG.PUSHER.SUFFIX}`;
 
     // Handle Expensify Card approval flow updates
-    Pusher.subscribe(
-        pusherChannelName,
-        Pusher.TYPE.EXPENSIFY_CARD_UPDATE,
-        (pushJSON) => {
-            if (pushJSON.isUsingExpensifyCard) {
-                Onyx.merge(ONYXKEYS.USER, {isUsingExpensifyCard: pushJSON.isUsingExpensifyCard, isCheckingDomain: null});
-                Pusher.unsubscribe(pusherChannelName, Pusher.TYPE.EXPENSIFY_CARD_UPDATE);
-            } else {
-                Onyx.merge(ONYXKEYS.USER, {isCheckingDomain: pushJSON.isCheckingDomain});
-            }
-        },
-        () => {
-            NetworkConnection.triggerReconnectionCallbacks('pusher re-subscribed to private user channel');
-        },
-    ).catch((error) => {
-        Log.info('[User] Failed to subscribe to Pusher channel', false, {error, pusherChannelName, eventName: Pusher.TYPE.EXPENSIFY_CARD_UPDATE});
-    });
+    Pusher.subscribe(pusherChannelName, Pusher.TYPE.EXPENSIFY_CARD_UPDATE, (pushJSON) => {
+        if (pushJSON.isUsingExpensifyCard) {
+            Onyx.merge(ONYXKEYS.USER, {isUsingExpensifyCard: pushJSON.isUsingExpensifyCard, isCheckingDomain: null});
+            Pusher.unsubscribe(pusherChannelName, Pusher.TYPE.EXPENSIFY_CARD_UPDATE);
+        } else {
+            Onyx.merge(ONYXKEYS.USER, {isCheckingDomain: pushJSON.isCheckingDomain});
+        }
+    },
+    () => {
+        NetworkConnection.triggerReconnectionCallbacks('pusher re-subscribed to private user channel');
+    })
+        .catch((error) => {
+            Log.info(
+                '[User] Failed to subscribe to Pusher channel',
+                false,
+                {error, pusherChannelName, eventName: Pusher.TYPE.EXPENSIFY_CARD_UPDATE},
+            );
+        });
 }
 
 /**
@@ -856,13 +587,9 @@
             value: skinTone,
         },
     ];
-    API.write(
-        'UpdatePreferredEmojiSkinTone',
-        {
-            value: skinTone,
-        },
-        {optimisticData},
-    );
+    API.write('UpdatePreferredEmojiSkinTone', {
+        value: skinTone,
+    }, {optimisticData});
 }
 
 /**
@@ -877,13 +604,9 @@
             value: frequentlyUsedEmojis,
         },
     ];
-    API.write(
-        'UpdateFrequentlyUsedEmojis',
-        {
-            value: JSON.stringify(frequentlyUsedEmojis),
-        },
-        {optimisticData},
-    );
+    API.write('UpdateFrequentlyUsedEmojis', {
+        value: JSON.stringify(frequentlyUsedEmojis),
+    }, {optimisticData});
 }
 
 /**
@@ -898,13 +621,9 @@
             value: mode,
         },
     ];
-    API.write(
-        'UpdateChatPriorityMode',
-        {
-            value: mode,
-        },
-        {optimisticData},
-    );
+    API.write('UpdateChatPriorityMode', {
+        value: mode,
+    }, {optimisticData});
     Navigation.navigate(ROUTES.SETTINGS_PREFERENCES);
 }
 
@@ -941,37 +660,6 @@
  * @param {String} period YYYYMM format
  */
 function generateStatementPDF(period) {
-<<<<<<< HEAD
-    API.read(
-        'GetStatementPDF',
-        {period},
-        {
-            optimisticData: [
-                {
-                    onyxMethod: CONST.ONYX.METHOD.MERGE,
-                    key: ONYXKEYS.WALLET_STATEMENT,
-                    value: {
-                        isGenerating: true,
-                    },
-                },
-            ],
-            successData: [
-                {
-                    onyxMethod: CONST.ONYX.METHOD.MERGE,
-                    key: ONYXKEYS.WALLET_STATEMENT,
-                    value: {
-                        isGenerating: false,
-                    },
-                },
-            ],
-            failureData: [
-                {
-                    onyxMethod: CONST.ONYX.METHOD.MERGE,
-                    key: ONYXKEYS.WALLET_STATEMENT,
-                    value: {
-                        isGenerating: false,
-                    },
-=======
     API.read('GetStatementPDF', {period}, {
         optimisticData: [
             {
@@ -997,11 +685,10 @@
                 key: ONYXKEYS.WALLET_STATEMENT,
                 value: {
                     isGenerating: false,
->>>>>>> cc78a083
-                },
-            ],
-        },
-    );
+                },
+            },
+        ],
+    });
 }
 
 export {

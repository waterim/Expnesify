--- conflicted
+++ resolved
@@ -575,18 +575,6 @@
         });
     });
 
-<<<<<<< HEAD
-    // Handles the mega multipleEvents from Pusher which contains an array of single events.
-    // Each single event is passed to PusherUtils in order to trigger the callbacks for that event
-    PusherUtils.subscribeToPrivateUserChannelEvent(Pusher.TYPE.MULTIPLE_EVENTS, currentUserAccountID, (pushJSON) => {
-        _.each(pushJSON, (multipleEvent) => {
-            PusherUtils.triggerMultiEventHandler(multipleEvent.eventType, multipleEvent.data);
-        });
-    });
-
-    // Handles Onyx updates coming from Pusher through the mega multipleEvents.
-    PusherUtils.subscribeToMultiEvent(Pusher.TYPE.MULTIPLE_EVENT_TYPE.ONYX_API_UPDATE, (pushJSON) => {
-=======
     // Handles Onyx updates coming from Pusher through the mega multipleEvents.
     PusherUtils.subscribeToMultiEvent(Pusher.TYPE.MULTIPLE_EVENT_TYPE.ONYX_API_UPDATE, (pushJSON) => {
         SequentialQueue.getCurrentRequest().then(() => {
@@ -594,39 +582,6 @@
             triggerNotifications(pushJSON);
         });
     });
-}
-
-/**
- * Handles the older Pusher events where each event was pushed separately. This is considered legacy code
- * and should not be updated. Once the server is sending all pusher events using the multipleEvents type,
- * then this code can be removed. This will be handled in https://github.com/Expensify/Expensify/issues/279347
- * @deprecated
- */
-function subscribeToUserDeprecatedEvents() {
-    // Receive any relevant Onyx updates from the server
-    PusherUtils.subscribeToPrivateUserChannelEvent(Pusher.TYPE.ONYX_API_UPDATE, currentUserAccountID, (pushJSON) => {
->>>>>>> 3bee6f90
-        SequentialQueue.getCurrentRequest().then(() => {
-            Onyx.update(pushJSON);
-            triggerNotifications(pushJSON);
-        });
-    });
-<<<<<<< HEAD
-=======
-}
-
-/**
- * Initialize our pusher subscription to listen for user changes
- */
-function subscribeToUserEvents() {
-    // If we don't have the user's accountID yet we can't subscribe so return early
-    if (!currentUserAccountID) {
-        return;
-    }
-
-    subscribeToUserEventsUsingMultipleEventType();
-    subscribeToUserDeprecatedEvents();
->>>>>>> 3bee6f90
 }
 
 /**

--- conflicted
+++ resolved
@@ -475,76 +475,7 @@
                 isLoading: false,
             },
         },
-        {
-            onyxMethod: CONST.ONYX.METHOD.MERGE,
-            key: ONYXKEYS.SESSION,
-            value: {
-                errors: {
-                    [DateUtils.getMicroseconds()]: Localize.translateLocal('setPasswordPage.passwordNotSet'),
-                },
-            },
-        },
-    ];
-<<<<<<< HEAD
-=======
-    API.write('SetPasswordForNewAccountAndSignin', {
-        accountID, validateCode, password,
-    }, {optimisticData, successData, failureData});
-}
-
-/**
- * Updates a password and authenticates them
- * @param {Number} accountID
- * @param {String} validateCode
- * @param {String} password
- */
-function updatePasswordAndSignin(accountID, validateCode, password) {
-    const optimisticData = [
-        {
-            onyxMethod: CONST.ONYX.METHOD.MERGE,
-            key: ONYXKEYS.ACCOUNT,
-            value: {
-                isLoading: true,
-                errors: null,
-            },
-        },
-        {
-            onyxMethod: CONST.ONYX.METHOD.MERGE,
-            key: ONYXKEYS.SESSION,
-            value: {
-                errors: null,
-            },
-        },
-    ];
-
-    const successData = [
-        {
-            onyxMethod: CONST.ONYX.METHOD.MERGE,
-            key: ONYXKEYS.ACCOUNT,
-            value: {
-                isLoading: false,
-                errors: null,
-            },
-        },
-        {
-            onyxMethod: CONST.ONYX.METHOD.MERGE,
-            key: ONYXKEYS.SESSION,
-            value: {
-                errors: null,
-            },
-        },
-    ];
-
-    const failureData = [
-        {
-            onyxMethod: CONST.ONYX.METHOD.MERGE,
-            key: ONYXKEYS.ACCOUNT,
-            value: {
-                isLoading: false,
-            },
-        },
-    ];
->>>>>>> 4b76a289
+    ];
 
     API.write('UpdatePasswordAndSignin', {
         accountID, validateCode, password,

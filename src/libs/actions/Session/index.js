--- conflicted
+++ resolved
@@ -431,24 +431,12 @@
         },
     ];
 
-<<<<<<< HEAD
     API.write('SigninUserWithLink', {
         accountID,
         validateCode,
         twoFactorAuthCode,
         deviceInfo: getDeviceInfoForLogin(),
     }, {optimisticData, successData, failureData});
-=======
-    API.write(
-        'SigninUserWithLink',
-        {
-            accountID,
-            validateCode,
-            twoFactorAuthCode,
-        },
-        {optimisticData, successData, failureData},
-    );
->>>>>>> 45c32120
 }
 
 function signInWithValidateCodeAndNavigate(accountID, validateCode, twoFactorAuthCode) {

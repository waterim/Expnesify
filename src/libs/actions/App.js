--- conflicted
+++ resolved
@@ -15,12 +15,9 @@
 import * as SessionUtils from '../SessionUtils';
 import getCurrentUrl from '../Navigation/currentUrl';
 import * as Session from './Session';
-<<<<<<< HEAD
-import * as Browser from '../Browser';
-=======
 import * as ReportActionsUtils from '../ReportActionsUtils';
 import Timing from './Timing';
->>>>>>> 3e0d7dd2
+import * as Browser from '../Browser';
 
 let currentUserAccountID;
 let currentUserEmail;

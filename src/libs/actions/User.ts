import {isBefore} from 'date-fns';
import type {OnyxCollection, OnyxEntry, OnyxUpdate} from 'react-native-onyx';
import Onyx from 'react-native-onyx';
import type {ValueOf} from 'type-fest';
import * as ActiveClientManager from '@libs/ActiveClientManager';
import * as API from '@libs/API';
import type {
    AddNewContactMethodParams,
    CloseAccountParams,
    DeleteContactMethodParams,
    GetStatementPDFParams,
    RequestContactMethodValidateCodeParams,
    SetContactMethodAsDefaultParams,
    SetNameValuePairParams,
    UpdateChatPriorityModeParams,
    UpdateNewsletterSubscriptionParams,
    UpdatePreferredEmojiSkinToneParams,
    UpdateStatusParams,
    UpdateThemeParams,
    ValidateLoginParams,
    ValidateSecondaryLoginParams,
} from '@libs/API/parameters';
import {READ_COMMANDS, WRITE_COMMANDS} from '@libs/API/types';
import DateUtils from '@libs/DateUtils';
import * as ErrorUtils from '@libs/ErrorUtils';
import Log from '@libs/Log';
import Navigation from '@libs/Navigation/Navigation';
import * as SequentialQueue from '@libs/Network/SequentialQueue';
import * as PersonalDetailsUtils from '@libs/PersonalDetailsUtils';
import * as Pusher from '@libs/Pusher/pusher';
import PusherUtils from '@libs/PusherUtils';
import * as ReportActionsUtils from '@libs/ReportActionsUtils';
import playSound, {SOUNDS} from '@libs/Sound';
import playSoundExcludingMobile from '@libs/Sound/playSoundExcludingMobile';
import Visibility from '@libs/Visibility';
import CONST from '@src/CONST';
import ONYXKEYS from '@src/ONYXKEYS';
import ROUTES from '@src/ROUTES';
import type {BlockedFromConcierge, CustomStatusDraft, LoginList, Policy} from '@src/types/onyx';
import type Login from '@src/types/onyx/Login';
import type {OnyxServerUpdate} from '@src/types/onyx/OnyxUpdatesFromServer';
import type OnyxPersonalDetails from '@src/types/onyx/PersonalDetails';
import type {Status} from '@src/types/onyx/PersonalDetails';
import type ReportAction from '@src/types/onyx/ReportAction';
import {isEmptyObject} from '@src/types/utils/EmptyObject';
import applyOnyxUpdatesReliably from './applyOnyxUpdatesReliably';
import * as Link from './Link';
import * as Report from './Report';
import * as Session from './Session';

let currentUserAccountID = -1;
let currentEmail = '';
Onyx.connect({
    key: ONYXKEYS.SESSION,
    callback: (value) => {
        currentUserAccountID = value?.accountID ?? -1;
        currentEmail = value?.email ?? '';
    },
});

let myPersonalDetails: OnyxEntry<OnyxPersonalDetails>;
Onyx.connect({
    key: ONYXKEYS.PERSONAL_DETAILS_LIST,
    callback: (value) => {
        if (!value || currentUserAccountID === -1) {
            return;
        }

        myPersonalDetails = value[currentUserAccountID] ?? undefined;
    },
});

let allPolicies: OnyxCollection<Policy>;
Onyx.connect({
    key: ONYXKEYS.COLLECTION.POLICY,
    waitForCollectionCallback: true,
    callback: (value) => (allPolicies = value),
});

/**
 * Attempt to close the user's accountt
 */
function closeAccount(reason: string) {
    // Note: successData does not need to set isLoading to false because if the CloseAccount
    // command succeeds, a Pusher response will clear all Onyx data.

    const optimisticData: OnyxUpdate[] = [
        {
            onyxMethod: Onyx.METHOD.MERGE,
            key: ONYXKEYS.FORMS.CLOSE_ACCOUNT_FORM,
            value: {isLoading: true},
        },
    ];
    const failureData: OnyxUpdate[] = [
        {
            onyxMethod: Onyx.METHOD.MERGE,
            key: ONYXKEYS.FORMS.CLOSE_ACCOUNT_FORM,
            value: {isLoading: false},
        },
    ];

    const parameters: CloseAccountParams = {message: reason};

    API.write(WRITE_COMMANDS.CLOSE_ACCOUNT, parameters, {
        optimisticData,
        failureData,
    });
}

/**
 * Resends a validation link to a given login
 */
function resendValidateCode(login: string) {
    Session.resendValidateCode(login);
}

/**
 * Requests a new validate code be sent for the passed contact method
 *
 * @param contactMethod - the new contact method that the user is trying to verify
 */
function requestContactMethodValidateCode(contactMethod: string) {
    const optimisticData: OnyxUpdate[] = [
        {
            onyxMethod: Onyx.METHOD.MERGE,
            key: ONYXKEYS.LOGIN_LIST,
            value: {
                [contactMethod]: {
                    validateCodeSent: false,
                    errorFields: {
                        validateCodeSent: null,
                        validateLogin: null,
                    },
                    pendingFields: {
                        validateCodeSent: CONST.RED_BRICK_ROAD_PENDING_ACTION.UPDATE,
                    },
                },
            },
        },
    ];
    const successData: OnyxUpdate[] = [
        {
            onyxMethod: Onyx.METHOD.MERGE,
            key: ONYXKEYS.LOGIN_LIST,
            value: {
                [contactMethod]: {
                    validateCodeSent: true,
                    pendingFields: {
                        validateCodeSent: null,
                    },
                },
            },
        },
    ];

    const failureData: OnyxUpdate[] = [
        {
            onyxMethod: Onyx.METHOD.MERGE,
            key: ONYXKEYS.LOGIN_LIST,
            value: {
                [contactMethod]: {
                    validateCodeSent: false,
                    errorFields: {
                        validateCodeSent: ErrorUtils.getMicroSecondOnyxErrorWithTranslationKey('contacts.genericFailureMessages.requestContactMethodValidateCode'),
                    },
                    pendingFields: {
                        validateCodeSent: null,
                    },
                },
            },
        },
    ];

    const parameters: RequestContactMethodValidateCodeParams = {email: contactMethod};

    API.write(WRITE_COMMANDS.REQUEST_CONTACT_METHOD_VALIDATE_CODE, parameters, {optimisticData, successData, failureData});
}

/**
 * Sets whether the user is subscribed to Expensify news
 */
function updateNewsletterSubscription(isSubscribed: boolean) {
    const optimisticData: OnyxUpdate[] = [
        {
            onyxMethod: Onyx.METHOD.MERGE,
            key: ONYXKEYS.USER,
            value: {isSubscribedToNewsletter: isSubscribed},
        },
    ];
    const failureData: OnyxUpdate[] = [
        {
            onyxMethod: Onyx.METHOD.MERGE,
            key: ONYXKEYS.USER,
            value: {isSubscribedToNewsletter: !isSubscribed},
        },
    ];

    const parameters: UpdateNewsletterSubscriptionParams = {isSubscribed};

    API.write(WRITE_COMMANDS.UPDATE_NEWSLETTER_SUBSCRIPTION, parameters, {
        optimisticData,
        failureData,
    });
}

/**
 * Delete a specific contact method
 * @param contactMethod - the contact method being deleted
 * @param loginList
 */
function deleteContactMethod(contactMethod: string, loginList: Record<string, Login>) {
    const oldLoginData = loginList[contactMethod];

    const optimisticData: OnyxUpdate[] = [
        {
            onyxMethod: Onyx.METHOD.MERGE,
            key: ONYXKEYS.LOGIN_LIST,
            value: {
                [contactMethod]: {
                    partnerUserID: '',
                    errorFields: null,
                    pendingFields: {
                        deletedLogin: CONST.RED_BRICK_ROAD_PENDING_ACTION.DELETE,
                    },
                },
            },
        },
    ];
    const successData: OnyxUpdate[] = [
        {
            onyxMethod: Onyx.METHOD.MERGE,
            key: ONYXKEYS.LOGIN_LIST,
            value: {
                [contactMethod]: null,
            },
        },
    ];
    const failureData: OnyxUpdate[] = [
        {
            onyxMethod: Onyx.METHOD.MERGE,
            key: ONYXKEYS.LOGIN_LIST,
            value: {
                [contactMethod]: {
                    ...oldLoginData,
                    errorFields: {
                        ...oldLoginData?.errorFields,
                        deletedLogin: ErrorUtils.getMicroSecondOnyxErrorWithTranslationKey('contacts.genericFailureMessages.deleteContactMethod'),
                    },
                    pendingFields: {
                        deletedLogin: null,
                    },
                },
            },
        },
    ];

    const parameters: DeleteContactMethodParams = {partnerUserID: contactMethod};

    API.write(WRITE_COMMANDS.DELETE_CONTACT_METHOD, parameters, {optimisticData, successData, failureData});
    Navigation.goBack(ROUTES.SETTINGS_CONTACT_METHODS.route);
}

/**
 * Clears any possible stored errors for a specific field on a contact method
 */
function clearContactMethodErrors(contactMethod: string, fieldName: string) {
    Onyx.merge(ONYXKEYS.LOGIN_LIST, {
        [contactMethod]: {
            errorFields: {
                [fieldName]: null,
            },
            pendingFields: {
                [fieldName]: null,
            },
        },
    });
}

/**
 * Resets the state indicating whether a validation code has been sent to a specific contact method.
 *
 * @param contactMethod - The identifier of the contact method to reset.
 */
function resetContactMethodValidateCodeSentState(contactMethod: string) {
    Onyx.merge(ONYXKEYS.LOGIN_LIST, {
        [contactMethod]: {
            validateCodeSent: false,
        },
    });
}

/**
 * Adds a secondary login to a user's account
 */
function addNewContactMethodAndNavigate(contactMethod: string) {
    const optimisticData: OnyxUpdate[] = [
        {
            onyxMethod: Onyx.METHOD.MERGE,
            key: ONYXKEYS.LOGIN_LIST,
            value: {
                [contactMethod]: {
                    partnerUserID: contactMethod,
                    validatedDate: '',
                    errorFields: {
                        addedLogin: null,
                    },
                    pendingFields: {
                        addedLogin: CONST.RED_BRICK_ROAD_PENDING_ACTION.ADD,
                    },
                },
            },
        },
    ];
    const successData: OnyxUpdate[] = [
        {
            onyxMethod: Onyx.METHOD.MERGE,
            key: ONYXKEYS.LOGIN_LIST,
            value: {
                [contactMethod]: {
                    pendingFields: {
                        addedLogin: null,
                    },
                },
            },
        },
    ];
    const failureData: OnyxUpdate[] = [
        {
            onyxMethod: Onyx.METHOD.MERGE,
            key: ONYXKEYS.LOGIN_LIST,
            value: {
                [contactMethod]: {
                    errorFields: {
                        addedLogin: ErrorUtils.getMicroSecondOnyxErrorWithTranslationKey('contacts.genericFailureMessages.addContactMethod'),
                    },
                    pendingFields: {
                        addedLogin: null,
                    },
                },
            },
        },
    ];

    const parameters: AddNewContactMethodParams = {partnerUserID: contactMethod};

    API.write(WRITE_COMMANDS.ADD_NEW_CONTACT_METHOD, parameters, {optimisticData, successData, failureData});
    Navigation.goBack(ROUTES.SETTINGS_CONTACT_METHODS.route);
}

/**
 * Validates a login given an accountID and validation code
 */
function validateLogin(accountID: number, validateCode: string) {
    Onyx.merge(ONYXKEYS.ACCOUNT, {...CONST.DEFAULT_ACCOUNT_DATA, isLoading: true});

    const optimisticData: OnyxUpdate[] = [
        {
            onyxMethod: Onyx.METHOD.MERGE,
            key: ONYXKEYS.ACCOUNT,
            value: {
                isLoading: false,
            },
        },
    ];

    const parameters: ValidateLoginParams = {accountID, validateCode};

    API.write(WRITE_COMMANDS.VALIDATE_LOGIN, parameters, {optimisticData});
    Navigation.navigate(ROUTES.HOME);
}

/**
 * Validates a secondary login / contact method
 */
function validateSecondaryLogin(loginList: OnyxEntry<LoginList>, contactMethod: string, validateCode: string) {
    const optimisticData: OnyxUpdate[] = [
        {
            onyxMethod: Onyx.METHOD.MERGE,
            key: ONYXKEYS.LOGIN_LIST,
            value: {
                [contactMethod]: {
                    errorFields: {
                        validateLogin: null,
                        validateCodeSent: null,
                    },
                    pendingFields: {
                        validateLogin: CONST.RED_BRICK_ROAD_PENDING_ACTION.UPDATE,
                    },
                },
            },
        },
        {
            onyxMethod: Onyx.METHOD.MERGE,
            key: ONYXKEYS.ACCOUNT,
            value: {
                ...CONST.DEFAULT_ACCOUNT_DATA,
                isLoading: true,
            },
        },
    ];
    const successData: OnyxUpdate[] = [
        {
            onyxMethod: Onyx.METHOD.MERGE,
            key: ONYXKEYS.LOGIN_LIST,
            value: {
                [contactMethod]: {
                    validatedDate: DateUtils.getDBTime(),
                    pendingFields: {
                        validateLogin: null,
                    },
                    errorFields: {
                        validateCodeSent: null,
                    },
                },
            },
        },
        {
            onyxMethod: Onyx.METHOD.MERGE,
            key: ONYXKEYS.ACCOUNT,
            value: {isLoading: false},
        },
        {
            onyxMethod: Onyx.METHOD.MERGE,
            key: ONYXKEYS.USER,
            value: {
                validated: true,
            },
        },
    ];
    // If the primary login isn't validated yet, set the secondary login as the primary login
    if (!loginList?.[currentEmail].validatedDate) {
        successData.push(
            ...[
                {
                    onyxMethod: Onyx.METHOD.MERGE,
                    key: ONYXKEYS.ACCOUNT,
                    value: {
                        primaryLogin: contactMethod,
                    },
                },
                {
                    onyxMethod: Onyx.METHOD.MERGE,
                    key: ONYXKEYS.SESSION,
                    value: {
                        email: contactMethod,
                    },
                },
                {
                    onyxMethod: Onyx.METHOD.MERGE,
                    key: ONYXKEYS.PERSONAL_DETAILS_LIST,
                    value: {
                        [currentUserAccountID]: {
                            login: contactMethod,
                            displayName: PersonalDetailsUtils.createDisplayName(contactMethod, myPersonalDetails),
                        },
                    },
                },
            ],
        );

        Object.values(allPolicies ?? {}).forEach((policy) => {
            if (!policy) {
                return;
            }

            let optimisticPolicyDataValue;

            if (policy.employeeList) {
                const currentEmployee = policy.employeeList[currentEmail];
                optimisticPolicyDataValue = {
                    employeeList: {
                        [currentEmail]: null,
                        [contactMethod]: currentEmployee,
                    },
                };
            }

            if (policy.ownerAccountID === currentUserAccountID) {
                optimisticPolicyDataValue = {
                    ...optimisticPolicyDataValue,
                    owner: contactMethod,
                };
            }

            if (optimisticPolicyDataValue) {
                successData.push({
                    onyxMethod: Onyx.METHOD.MERGE,
                    key: `${ONYXKEYS.COLLECTION.POLICY}${policy.id}`,
                    value: optimisticPolicyDataValue,
                });
            }
        });
    }

    const failureData: OnyxUpdate[] = [
        {
            onyxMethod: Onyx.METHOD.MERGE,
            key: ONYXKEYS.LOGIN_LIST,
            value: {
                [contactMethod]: {
                    errorFields: {
                        validateLogin: ErrorUtils.getMicroSecondOnyxErrorWithTranslationKey('contacts.genericFailureMessages.validateSecondaryLogin'),
                        validateCodeSent: null,
                    },
                    pendingFields: {
                        validateLogin: null,
                    },
                },
            },
        },
        {
            onyxMethod: Onyx.METHOD.MERGE,
            key: ONYXKEYS.ACCOUNT,
            value: {isLoading: false},
        },
    ];

    const parameters: ValidateSecondaryLoginParams = {partnerUserID: contactMethod, validateCode};

    API.write(WRITE_COMMANDS.VALIDATE_SECONDARY_LOGIN, parameters, {optimisticData, successData, failureData});
}

/**
 * Checks the blockedFromConcierge object to see if it has an expiresAt key,
 * and if so whether the expiresAt date of a user's ban is before right now
 *
 */
function isBlockedFromConcierge(blockedFromConciergeNVP: OnyxEntry<BlockedFromConcierge>): boolean {
    if (isEmptyObject(blockedFromConciergeNVP)) {
        return false;
    }

    if (!blockedFromConciergeNVP?.expiresAt) {
        return false;
    }

    return isBefore(new Date(), new Date(blockedFromConciergeNVP.expiresAt));
}

function triggerNotifications(onyxUpdates: OnyxServerUpdate[]) {
    onyxUpdates.forEach((update) => {
        if (!update.shouldNotify && !update.shouldShowPushNotification) {
            return;
        }

        const reportID = update.key.replace(ONYXKEYS.COLLECTION.REPORT_ACTIONS, '');
        const reportActions = Object.values((update.value as OnyxCollection<ReportAction>) ?? {});

        reportActions.forEach((action) => action && ReportActionsUtils.isNotifiableReportAction(action) && Report.showReportActionNotification(reportID, action));
    });
}

const isChannelMuted = (reportId: string) =>
    new Promise((resolve) => {
        const connection = Onyx.connect({
            key: `${ONYXKEYS.COLLECTION.REPORT}${reportId}`,
            callback: (report) => {
<<<<<<< HEAD
                Onyx.disconnect(connectionId);
                const notificationPreference = report?.participants?.[currentUserAccountID]?.notificationPreference;
=======
                Onyx.disconnect(connection);
>>>>>>> f58439cf

                resolve(
                    !notificationPreference || notificationPreference === CONST.REPORT.NOTIFICATION_PREFERENCE.MUTE || notificationPreference === CONST.REPORT.NOTIFICATION_PREFERENCE.HIDDEN,
                );
            },
        });
    });

function playSoundForMessageType(pushJSON: OnyxServerUpdate[]) {
    const reportActionsOnly = pushJSON.filter((update) => update.key?.includes('reportActions_'));
    // "reportActions_5134363522480668" -> "5134363522480668"
    const reportID = reportActionsOnly
        .map((value) => value.key.split('_')[1])
        .find((reportKey) => reportKey === Navigation.getTopmostReportId() && Visibility.isVisible() && Visibility.hasFocus());

    if (!reportID) {
        return;
    }

    isChannelMuted(reportID).then((isSoundMuted) => {
        if (isSoundMuted) {
            return;
        }

        try {
            const flatten = reportActionsOnly.flatMap((update) => {
                const value = update.value as OnyxCollection<ReportAction>;

                if (!value) {
                    return [];
                }

                return Object.values(value);
            }) as ReportAction[];

            for (const data of flatten) {
                // Someone completes a task
                if (data.actionName === 'TASKCOMPLETED') {
                    return playSound(SOUNDS.SUCCESS);
                }
            }

            const types = flatten.map((data) => ReportActionsUtils.getOriginalMessage(data)).filter(Boolean);

            for (const message of types) {
                if (!message) {
                    return;
                }

                // Pay someone flow
                if ('IOUDetails' in message) {
                    return playSound(SOUNDS.SUCCESS);
                }

                // mention user
                if ('html' in message && typeof message.html === 'string' && message.html.includes(`<mention-user>@${currentEmail}</mention-user>`)) {
                    return playSoundExcludingMobile(SOUNDS.ATTENTION);
                }

                // mention @here
                if ('html' in message && typeof message.html === 'string' && message.html.includes('<mention-here>')) {
                    return playSoundExcludingMobile(SOUNDS.ATTENTION);
                }

                // assign a task
                if ('taskReportID' in message) {
                    return playSound(SOUNDS.ATTENTION);
                }

                // Submit expense flow
                if ('IOUTransactionID' in message) {
                    return playSound(SOUNDS.ATTENTION);
                }

                // Someone reimburses an expense
                if ('IOUReportID' in message) {
                    return playSound(SOUNDS.SUCCESS);
                }

                // plain message
                if ('html' in message) {
                    return playSoundExcludingMobile(SOUNDS.RECEIVE);
                }
            }
        } catch (e) {
            let errorMessage = String(e);
            if (e instanceof Error) {
                errorMessage = e.message;
            }

            Log.client(`Unexpected error occurred while parsing the data to play a sound: ${errorMessage}`);
        }
    });
}

/**
 * Handles the newest events from Pusher where a single mega multipleEvents contains
 * an array of singular events all in one event
 */
function subscribeToUserEvents() {
    // If we don't have the user's accountID yet (because the app isn't fully setup yet) we can't subscribe so return early
    if (currentUserAccountID === -1) {
        return;
    }

    // Handles the mega multipleEvents from Pusher which contains an array of single events.
    // Each single event is passed to PusherUtils in order to trigger the callbacks for that event
    PusherUtils.subscribeToPrivateUserChannelEvent(Pusher.TYPE.MULTIPLE_EVENTS, currentUserAccountID.toString(), (pushJSON) => {
        // If this is not the main client, we shouldn't process any data received from pusher.
        if (!ActiveClientManager.isClientTheLeader()) {
            Log.info('[Pusher] Received updates, but ignoring it since this is not the active client');
            return;
        }
        // The data for the update is an object, containing updateIDs from the server and an array of onyx updates (this array is the same format as the original format above)
        // Example: {lastUpdateID: 1, previousUpdateID: 0, updates: [{onyxMethod: 'whatever', key: 'foo', value: 'bar'}]}
        const updates = {
            type: CONST.ONYX_UPDATE_TYPES.PUSHER,
            lastUpdateID: Number(pushJSON.lastUpdateID || 0),
            updates: pushJSON.updates ?? [],
            previousUpdateID: Number(pushJSON.previousUpdateID || 0),
        };
        applyOnyxUpdatesReliably(updates);
    });

    // Handles Onyx updates coming from Pusher through the mega multipleEvents.
    PusherUtils.subscribeToMultiEvent(Pusher.TYPE.MULTIPLE_EVENT_TYPE.ONYX_API_UPDATE, (pushJSON: OnyxServerUpdate[]) => {
        playSoundForMessageType(pushJSON);

        return SequentialQueue.getCurrentRequest().then(() => {
            // If we don't have the currentUserAccountID (user is logged out) or this is not the
            // main client we don't want to update Onyx with data from Pusher
            if (currentUserAccountID === -1) {
                return;
            }
            if (!ActiveClientManager.isClientTheLeader()) {
                Log.info('[Pusher] Received updates, but ignoring it since this is not the active client');
                return;
            }

            const onyxUpdatePromise = Onyx.update(pushJSON).then(() => {
                triggerNotifications(pushJSON);
            });

            // Return a promise when Onyx is done updating so that the OnyxUpdatesManager can properly apply all
            // the onyx updates in order
            return onyxUpdatePromise;
        });
    });
}

/**
 * Sync preferredSkinTone with Onyx and Server
 */
function updatePreferredSkinTone(skinTone: number) {
    const optimisticData: OnyxUpdate[] = [
        {
            onyxMethod: Onyx.METHOD.SET,
            key: ONYXKEYS.PREFERRED_EMOJI_SKIN_TONE,
            value: skinTone,
        },
    ];

    const parameters: UpdatePreferredEmojiSkinToneParams = {value: skinTone};

    API.write(WRITE_COMMANDS.UPDATE_PREFERRED_EMOJI_SKIN_TONE, parameters, {optimisticData});
}

/**
 * Sync user chat priority mode with Onyx and Server
 * @param mode
 * @param [automatic] if we changed the mode automatically
 */
function updateChatPriorityMode(mode: ValueOf<typeof CONST.PRIORITY_MODE>, automatic = false) {
    const autoSwitchedToFocusMode = mode === CONST.PRIORITY_MODE.GSD && automatic;
    const optimisticData: OnyxUpdate[] = [
        {
            onyxMethod: Onyx.METHOD.MERGE,
            key: ONYXKEYS.NVP_PRIORITY_MODE,
            value: mode,
        },
    ];

    optimisticData.push({
        onyxMethod: Onyx.METHOD.MERGE,
        key: ONYXKEYS.NVP_TRY_FOCUS_MODE,
        value: true,
    });

    const parameters: UpdateChatPriorityModeParams = {
        value: mode,
        automatic,
    };

    API.write(WRITE_COMMANDS.UPDATE_CHAT_PRIORITY_MODE, parameters, {optimisticData});

    if (!autoSwitchedToFocusMode) {
        Navigation.goBack();
    }
}

function clearFocusModeNotification() {
    Onyx.set(ONYXKEYS.FOCUS_MODE_NOTIFICATION, false);
}

function setShouldUseStagingServer(shouldUseStagingServer: boolean) {
    Onyx.merge(ONYXKEYS.USER, {shouldUseStagingServer});
}

function clearUserErrorMessage() {
    Onyx.merge(ONYXKEYS.USER, {error: ''});
}

function setMuteAllSounds(isMutedAllSounds: boolean) {
    Onyx.merge(ONYXKEYS.USER, {isMutedAllSounds});
}

/**
 * Clear the data about a screen share request from Onyx.
 */
function clearScreenShareRequest() {
    Onyx.set(ONYXKEYS.SCREEN_SHARE_REQUEST, null);
}

/**
 * Open an OldDot tab linking to a screen share request.
 * @param accessToken Access token required to join a screen share room, generated by the backend
 * @param roomName Name of the screen share room to join
 */
function joinScreenShare(accessToken: string, roomName: string) {
    Link.openOldDotLink(`inbox?action=screenShare&accessToken=${accessToken}&name=${roomName}`);
    clearScreenShareRequest();
}

/**
 * Downloads the statement PDF for the provided period
 * @param period YYYYMM format
 */
function generateStatementPDF(period: string) {
    const optimisticData: OnyxUpdate[] = [
        {
            onyxMethod: Onyx.METHOD.MERGE,
            key: ONYXKEYS.WALLET_STATEMENT,
            value: {
                isGenerating: true,
            },
        },
    ];
    const successData: OnyxUpdate[] = [
        {
            onyxMethod: Onyx.METHOD.MERGE,
            key: ONYXKEYS.WALLET_STATEMENT,
            value: {
                isGenerating: false,
            },
        },
    ];
    const failureData: OnyxUpdate[] = [
        {
            onyxMethod: Onyx.METHOD.MERGE,
            key: ONYXKEYS.WALLET_STATEMENT,
            value: {
                isGenerating: false,
            },
        },
    ];

    const parameters: GetStatementPDFParams = {period};

    API.read(READ_COMMANDS.GET_STATEMENT_PDF, parameters, {
        optimisticData,
        successData,
        failureData,
    });
}

/**
 * Sets a contact method / secondary login as the user's "Default" contact method.
 */
function setContactMethodAsDefault(newDefaultContactMethod: string) {
    const oldDefaultContactMethod = currentEmail;
    const optimisticData: OnyxUpdate[] = [
        {
            onyxMethod: Onyx.METHOD.MERGE,
            key: ONYXKEYS.ACCOUNT,
            value: {
                primaryLogin: newDefaultContactMethod,
            },
        },
        {
            onyxMethod: Onyx.METHOD.MERGE,
            key: ONYXKEYS.SESSION,
            value: {
                email: newDefaultContactMethod,
            },
        },
        {
            onyxMethod: Onyx.METHOD.MERGE,
            key: ONYXKEYS.LOGIN_LIST,
            value: {
                [newDefaultContactMethod]: {
                    pendingFields: {
                        defaultLogin: CONST.RED_BRICK_ROAD_PENDING_ACTION.UPDATE,
                    },
                    errorFields: {
                        defaultLogin: null,
                    },
                },
            },
        },
        {
            onyxMethod: Onyx.METHOD.MERGE,
            key: ONYXKEYS.PERSONAL_DETAILS_LIST,
            value: {
                [currentUserAccountID]: {
                    login: newDefaultContactMethod,
                    displayName: PersonalDetailsUtils.createDisplayName(newDefaultContactMethod, myPersonalDetails),
                },
            },
        },
    ];
    const successData: OnyxUpdate[] = [
        {
            onyxMethod: Onyx.METHOD.MERGE,
            key: ONYXKEYS.LOGIN_LIST,
            value: {
                [newDefaultContactMethod]: {
                    pendingFields: {
                        defaultLogin: null,
                    },
                },
            },
        },
    ];
    const failureData: OnyxUpdate[] = [
        {
            onyxMethod: Onyx.METHOD.MERGE,
            key: ONYXKEYS.ACCOUNT,
            value: {
                primaryLogin: oldDefaultContactMethod,
            },
        },
        {
            onyxMethod: Onyx.METHOD.MERGE,
            key: ONYXKEYS.SESSION,
            value: {
                email: oldDefaultContactMethod,
            },
        },
        {
            onyxMethod: Onyx.METHOD.MERGE,
            key: ONYXKEYS.LOGIN_LIST,
            value: {
                [newDefaultContactMethod]: {
                    pendingFields: {
                        defaultLogin: null,
                    },
                    errorFields: {
                        defaultLogin: ErrorUtils.getMicroSecondOnyxErrorWithTranslationKey('contacts.genericFailureMessages.setDefaultContactMethod'),
                    },
                },
            },
        },
        {
            onyxMethod: Onyx.METHOD.MERGE,
            key: ONYXKEYS.PERSONAL_DETAILS_LIST,
            value: {
                [currentUserAccountID]: {...myPersonalDetails},
            },
        },
    ];

    Object.values(allPolicies ?? {}).forEach((policy) => {
        if (!policy) {
            return;
        }

        let optimisticPolicyDataValue;
        let failurePolicyDataValue;

        if (policy.employeeList) {
            const currentEmployee = policy.employeeList[oldDefaultContactMethod];
            optimisticPolicyDataValue = {
                employeeList: {
                    [oldDefaultContactMethod]: null,
                    [newDefaultContactMethod]: currentEmployee,
                },
            };
            failurePolicyDataValue = {
                employeeList: {
                    [oldDefaultContactMethod]: currentEmployee,
                    [newDefaultContactMethod]: null,
                },
            };
        }

        if (policy.ownerAccountID === currentUserAccountID) {
            optimisticPolicyDataValue = {
                ...optimisticPolicyDataValue,
                owner: newDefaultContactMethod,
            };
            failurePolicyDataValue = {
                ...failurePolicyDataValue,
                owner: policy.owner,
            };
        }

        if (optimisticPolicyDataValue && failurePolicyDataValue) {
            optimisticData.push({
                onyxMethod: Onyx.METHOD.MERGE,
                key: `${ONYXKEYS.COLLECTION.POLICY}${policy.id}`,
                value: optimisticPolicyDataValue,
            });
            failureData.push({
                onyxMethod: Onyx.METHOD.MERGE,
                key: `${ONYXKEYS.COLLECTION.POLICY}${policy.id}`,
                value: failurePolicyDataValue,
            });
        }
    });
    const parameters: SetContactMethodAsDefaultParams = {
        partnerUserID: newDefaultContactMethod,
    };

    API.write(WRITE_COMMANDS.SET_CONTACT_METHOD_AS_DEFAULT, parameters, {
        optimisticData,
        successData,
        failureData,
    });
    Navigation.goBack(ROUTES.SETTINGS_CONTACT_METHODS.route);
}

function updateTheme(theme: ValueOf<typeof CONST.THEME>) {
    const optimisticData: OnyxUpdate[] = [
        {
            onyxMethod: Onyx.METHOD.SET,
            key: ONYXKEYS.PREFERRED_THEME,
            value: theme,
        },
    ];

    const parameters: UpdateThemeParams = {
        value: theme,
    };

    API.write(WRITE_COMMANDS.UPDATE_THEME, parameters, {optimisticData});

    Navigation.goBack();
}

/**
 * Sets a custom status
 */
function updateCustomStatus(status: Status) {
    const optimisticData: OnyxUpdate[] = [
        {
            onyxMethod: Onyx.METHOD.MERGE,
            key: ONYXKEYS.PERSONAL_DETAILS_LIST,
            value: {
                [currentUserAccountID]: {
                    status,
                },
            },
        },
    ];

    const parameters: UpdateStatusParams = {text: status.text, emojiCode: status.emojiCode, clearAfter: status.clearAfter};

    API.write(WRITE_COMMANDS.UPDATE_STATUS, parameters, {
        optimisticData,
    });
}

/**
 * Clears the custom status
 */
function clearCustomStatus() {
    const optimisticData: OnyxUpdate[] = [
        {
            onyxMethod: Onyx.METHOD.MERGE,
            key: ONYXKEYS.PERSONAL_DETAILS_LIST,
            value: {
                [currentUserAccountID]: {
                    status: null, // Clearing the field
                },
            },
        },
    ];
    API.write(WRITE_COMMANDS.CLEAR_STATUS, null, {optimisticData});
}

/**
 * Sets a custom status
 *
 * @param status.text
 * @param status.emojiCode
 * @param status.clearAfter - ISO 8601 format string, which represents the time when the status should be cleared
 */
function updateDraftCustomStatus(status: CustomStatusDraft) {
    Onyx.merge(ONYXKEYS.CUSTOM_STATUS_DRAFT, status);
}

/**
 * Clear the custom draft status
 */
function clearDraftCustomStatus() {
    Onyx.merge(ONYXKEYS.CUSTOM_STATUS_DRAFT, {text: '', emojiCode: '', clearAfter: ''});
}

function dismissReferralBanner(type: ValueOf<typeof CONST.REFERRAL_PROGRAM.CONTENT_TYPES>) {
    const optimisticData: OnyxUpdate[] = [
        {
            onyxMethod: Onyx.METHOD.MERGE,
            key: ONYXKEYS.NVP_DISMISSED_REFERRAL_BANNERS,
            value: {
                [type]: true,
            },
        },
    ];
    API.write(
        WRITE_COMMANDS.DISMISS_REFERRAL_BANNER,
        {type},
        {
            optimisticData,
        },
    );
}

function dismissTrackTrainingModal() {
    const parameters: SetNameValuePairParams = {
        name: ONYXKEYS.NVP_HAS_SEEN_TRACK_TRAINING,
        value: true,
    };

    const optimisticData: OnyxUpdate[] = [
        {
            onyxMethod: Onyx.METHOD.MERGE,
            key: ONYXKEYS.NVP_HAS_SEEN_TRACK_TRAINING,
            value: true,
        },
    ];

    API.write(WRITE_COMMANDS.SET_NAME_VALUE_PAIR, parameters, {
        optimisticData,
    });
}

function dismissWorkspaceTooltip() {
    Onyx.merge(ONYXKEYS.NVP_WORKSPACE_TOOLTIP, {shouldShow: false});
}

function requestRefund() {
    API.write(WRITE_COMMANDS.REQUEST_REFUND, null);
}

export {
    clearFocusModeNotification,
    closeAccount,
    dismissReferralBanner,
    dismissTrackTrainingModal,
    dismissWorkspaceTooltip,
    resendValidateCode,
    requestContactMethodValidateCode,
    updateNewsletterSubscription,
    deleteContactMethod,
    clearContactMethodErrors,
    addNewContactMethodAndNavigate,
    validateLogin,
    validateSecondaryLogin,
    isBlockedFromConcierge,
    subscribeToUserEvents,
    updatePreferredSkinTone,
    setShouldUseStagingServer,
    setMuteAllSounds,
    clearUserErrorMessage,
    joinScreenShare,
    clearScreenShareRequest,
    generateStatementPDF,
    updateChatPriorityMode,
    setContactMethodAsDefault,
    updateTheme,
    resetContactMethodValidateCodeSentState,
    updateCustomStatus,
    clearCustomStatus,
    updateDraftCustomStatus,
    clearDraftCustomStatus,
    requestRefund,
};<|MERGE_RESOLUTION|>--- conflicted
+++ resolved
@@ -555,12 +555,8 @@
         const connection = Onyx.connect({
             key: `${ONYXKEYS.COLLECTION.REPORT}${reportId}`,
             callback: (report) => {
-<<<<<<< HEAD
-                Onyx.disconnect(connectionId);
+                Onyx.disconnect(connection);
                 const notificationPreference = report?.participants?.[currentUserAccountID]?.notificationPreference;
-=======
-                Onyx.disconnect(connection);
->>>>>>> f58439cf
 
                 resolve(
                     !notificationPreference || notificationPreference === CONST.REPORT.NOTIFICATION_PREFERENCE.MUTE || notificationPreference === CONST.REPORT.NOTIFICATION_PREFERENCE.HIDDEN,

import {PUBLIC_DOMAINS} from 'expensify-common/lib/CONST';
import ExpensiMark from 'expensify-common/lib/ExpensiMark';
import Str from 'expensify-common/lib/str';
import {escapeRegExp} from 'lodash';
import lodashClone from 'lodash/clone';
import lodashUnion from 'lodash/union';
import type {NullishDeep, OnyxCollection, OnyxEntry, OnyxUpdate} from 'react-native-onyx';
import Onyx from 'react-native-onyx';
import type {ValueOf} from 'type-fest';
import * as API from '@libs/API';
import type {
    AddMembersToWorkspaceParams,
    CreatePolicyDistanceRateParams,
    CreateWorkspaceFromIOUPaymentParams,
    CreateWorkspaceParams,
    DeleteMembersFromWorkspaceParams,
    DeleteWorkspaceAvatarParams,
    DeleteWorkspaceParams,
    EnablePolicyCategoriesParams,
    EnablePolicyConnectionsParams,
    EnablePolicyDistanceRatesParams,
    EnablePolicyReportFieldsParams,
    EnablePolicyTagsParams,
    EnablePolicyTaxesParams,
    EnablePolicyWorkflowsParams,
    OpenDraftWorkspaceRequestParams,
    OpenPolicyCategoriesPageParams,
    OpenPolicyDistanceRatesPageParams,
    OpenPolicyMoreFeaturesPageParams,
    OpenPolicyTagsPageParams,
    OpenPolicyTaxesPageParams,
    OpenPolicyWorkflowsPageParams,
    OpenWorkspaceInvitePageParams,
    OpenWorkspaceMembersPageParams,
    OpenWorkspaceParams,
    OpenWorkspaceReimburseViewParams,
    SetWorkspaceApprovalModeParams,
    SetWorkspaceAutoReportingFrequencyParams,
    SetWorkspaceAutoReportingMonthlyOffsetParams,
    SetWorkspaceAutoReportingParams,
    SetWorkspacePayerParams,
    SetWorkspaceReimbursementParams,
    UpdateWorkspaceAvatarParams,
    UpdateWorkspaceCustomUnitAndRateParams,
    UpdateWorkspaceDescriptionParams,
    UpdateWorkspaceGeneralSettingsParams,
    UpdateWorkspaceMembersRoleParams,
} from '@libs/API/parameters';
import {READ_COMMANDS, WRITE_COMMANDS} from '@libs/API/types';
import DateUtils from '@libs/DateUtils';
import * as ErrorUtils from '@libs/ErrorUtils';
import getIsNarrowLayout from '@libs/getIsNarrowLayout';
import Log from '@libs/Log';
import Navigation from '@libs/Navigation/Navigation';
import * as NumberUtils from '@libs/NumberUtils';
import * as PersonalDetailsUtils from '@libs/PersonalDetailsUtils';
import * as PhoneNumber from '@libs/PhoneNumber';
import * as PolicyUtils from '@libs/PolicyUtils';
import * as ReportActionsUtils from '@libs/ReportActionsUtils';
import * as ReportUtils from '@libs/ReportUtils';
import * as TransactionUtils from '@libs/TransactionUtils';
import CONST from '@src/CONST';
import ONYXKEYS from '@src/ONYXKEYS';
import type {Route} from '@src/ROUTES';
import ROUTES from '@src/ROUTES';
import type {
    InvitedEmailsToAccountIDs,
    PersonalDetailsList,
    Policy,
    PolicyCategories,
    PolicyCategory,
    PolicyMember,
    PolicyTagList,
    PolicyTags,
    RecentlyUsedCategories,
    RecentlyUsedTags,
    ReimbursementAccount,
    Report,
    ReportAction,
    Transaction,
} from '@src/types/onyx';
import type {Errors, PendingAction} from '@src/types/onyx/OnyxCommon';
import type {OriginalMessageJoinPolicyChangeLog} from '@src/types/onyx/OriginalMessage';
import type {Attributes, CustomUnit, Rate, Unit} from '@src/types/onyx/Policy';
import type {OnyxData} from '@src/types/onyx/Request';
import type {EmptyObject} from '@src/types/utils/EmptyObject';
import {isEmptyObject} from '@src/types/utils/EmptyObject';

type AnnounceRoomMembersOnyxData = {
    onyxOptimisticData: OnyxUpdate[];
    onyxSuccessData: OnyxUpdate[];
    onyxFailureData: OnyxUpdate[];
};

type ReportCreationData = Record<
    string,
    {
        reportID: string;
        reportActionID?: string;
    }
>;

type WorkspaceMembersChats = {
    onyxSuccessData: OnyxUpdate[];
    onyxOptimisticData: OnyxUpdate[];
    onyxFailureData: OnyxUpdate[];
    reportCreationData: ReportCreationData;
};

type OptimisticCustomUnits = {
    customUnits: Record<string, CustomUnit>;
    customUnitID: string;
    customUnitRateID: string;
    outputCurrency: string;
};

type PoliciesRecord = Record<string, OnyxEntry<Policy>>;

type NewCustomUnit = {
    customUnitID: string;
    name: string;
    attributes: Attributes;
    rates: Rate;
};

type WorkspaceMembersRoleData = {
    accountID: number;
    email: string;
    role: typeof CONST.POLICY.ROLE.ADMIN | typeof CONST.POLICY.ROLE.USER;
};

const allPolicies: OnyxCollection<Policy> = {};
Onyx.connect({
    key: ONYXKEYS.COLLECTION.POLICY,
    callback: (val, key) => {
        if (!key) {
            return;
        }
        if (val === null || val === undefined) {
            // If we are deleting a policy, we have to check every report linked to that policy
            // and unset the draft indicator (pencil icon) alongside removing any draft comments. Clearing these values will keep the newly archived chats from being displayed in the LHN.
            // More info: https://github.com/Expensify/App/issues/14260
            const policyID = key.replace(ONYXKEYS.COLLECTION.POLICY, '');
            const policyReports = ReportUtils.getAllPolicyReports(policyID);
            const cleanUpMergeQueries: Record<`${typeof ONYXKEYS.COLLECTION.REPORT}${string}`, NullishDeep<Report>> = {};
            const cleanUpSetQueries: Record<`${typeof ONYXKEYS.COLLECTION.REPORT_DRAFT_COMMENT}${string}` | `${typeof ONYXKEYS.COLLECTION.REPORT_ACTIONS_DRAFTS}${string}`, null> = {};
            policyReports.forEach((policyReport) => {
                if (!policyReport) {
                    return;
                }
                const {reportID} = policyReport;
                cleanUpMergeQueries[`${ONYXKEYS.COLLECTION.REPORT}${reportID}`] = {hasDraft: false};
                cleanUpSetQueries[`${ONYXKEYS.COLLECTION.REPORT_DRAFT_COMMENT}${reportID}`] = null;
                cleanUpSetQueries[`${ONYXKEYS.COLLECTION.REPORT_ACTIONS_DRAFTS}${reportID}`] = null;
            });
            Onyx.mergeCollection(ONYXKEYS.COLLECTION.REPORT, cleanUpMergeQueries);
            Onyx.multiSet(cleanUpSetQueries);
            delete allPolicies[key];
            return;
        }

        allPolicies[key] = val;
    },
});

let allReports: OnyxCollection<Report> = null;
Onyx.connect({
    key: ONYXKEYS.COLLECTION.REPORT,
    waitForCollectionCallback: true,
    callback: (value) => (allReports = value),
});

let allPolicyMembers: OnyxCollection<PolicyMember>;
Onyx.connect({
    key: ONYXKEYS.COLLECTION.POLICY_MEMBERS,
    waitForCollectionCallback: true,
    callback: (val) => {
        allPolicyMembers = val;
    },
});

let lastAccessedWorkspacePolicyID: OnyxEntry<string> = null;
Onyx.connect({
    key: ONYXKEYS.LAST_ACCESSED_WORKSPACE_POLICY_ID,
    callback: (value) => (lastAccessedWorkspacePolicyID = value),
});

let sessionEmail = '';
let sessionAccountID = 0;
Onyx.connect({
    key: ONYXKEYS.SESSION,
    callback: (val) => {
        sessionEmail = val?.email ?? '';
        sessionAccountID = val?.accountID ?? -1;
    },
});

let allPersonalDetails: OnyxEntry<PersonalDetailsList>;
Onyx.connect({
    key: ONYXKEYS.PERSONAL_DETAILS_LIST,
    callback: (val) => (allPersonalDetails = val),
});

let reimbursementAccount: OnyxEntry<ReimbursementAccount>;
Onyx.connect({
    key: ONYXKEYS.REIMBURSEMENT_ACCOUNT,
    callback: (val) => (reimbursementAccount = val),
});

let allRecentlyUsedCategories: OnyxCollection<RecentlyUsedCategories> = {};
Onyx.connect({
    key: ONYXKEYS.COLLECTION.POLICY_RECENTLY_USED_CATEGORIES,
    waitForCollectionCallback: true,
    callback: (val) => (allRecentlyUsedCategories = val),
});

let allPolicyTags: OnyxCollection<PolicyTagList> = {};
Onyx.connect({
    key: ONYXKEYS.COLLECTION.POLICY_TAGS,
    waitForCollectionCallback: true,
    callback: (value) => {
        if (!value) {
            allPolicyTags = {};
            return;
        }

        allPolicyTags = value;
    },
});

let allRecentlyUsedTags: OnyxCollection<RecentlyUsedTags> = {};
Onyx.connect({
    key: ONYXKEYS.COLLECTION.POLICY_RECENTLY_USED_TAGS,
    waitForCollectionCallback: true,
    callback: (val) => (allRecentlyUsedTags = val),
});

let allPolicyCategories: OnyxCollection<PolicyCategories> = {};
Onyx.connect({
    key: ONYXKEYS.COLLECTION.POLICY_CATEGORIES,
    waitForCollectionCallback: true,
    callback: (val) => (allPolicyCategories = val),
});

/**
 * Stores in Onyx the policy ID of the last workspace that was accessed by the user
 */
function updateLastAccessedWorkspace(policyID: OnyxEntry<string>) {
    Onyx.set(ONYXKEYS.LAST_ACCESSED_WORKSPACE_POLICY_ID, policyID);
}

/**
 * Check if the user has any active free policies (aka workspaces)
 */
function hasActiveFreePolicy(policies: Array<OnyxEntry<Policy>> | PoliciesRecord): boolean {
    const adminFreePolicies = Object.values(policies).filter((policy) => policy && policy.type === CONST.POLICY.TYPE.FREE && policy.role === CONST.POLICY.ROLE.ADMIN);

    if (adminFreePolicies.length === 0) {
        return false;
    }

    if (adminFreePolicies.some((policy) => !policy?.pendingAction)) {
        return true;
    }

    if (adminFreePolicies.some((policy) => policy?.pendingAction === CONST.RED_BRICK_ROAD_PENDING_ACTION.ADD)) {
        return true;
    }

    if (adminFreePolicies.some((policy) => policy?.pendingAction === CONST.RED_BRICK_ROAD_PENDING_ACTION.DELETE)) {
        return false;
    }

    // If there are no add or delete pending actions the only option left is an update
    // pendingAction, in which case we should return true.
    return true;
}

/**
 * Delete the workspace
 */
function deleteWorkspace(policyID: string, policyName: string) {
    if (!allPolicies) {
        return;
    }

    const filteredPolicies = Object.values(allPolicies).filter((policy): policy is Policy => policy?.id !== policyID);
    const optimisticData: OnyxUpdate[] = [
        {
            onyxMethod: Onyx.METHOD.MERGE,
            key: `${ONYXKEYS.COLLECTION.POLICY}${policyID}`,
            value: {
                avatar: '',
                pendingAction: CONST.RED_BRICK_ROAD_PENDING_ACTION.DELETE,
                errors: null,
            },
        },
        ...(!hasActiveFreePolicy(filteredPolicies)
            ? [
                  {
                      onyxMethod: Onyx.METHOD.MERGE,
                      key: ONYXKEYS.REIMBURSEMENT_ACCOUNT,
                      value: {
                          errors: null,
                      },
                  },
              ]
            : []),
    ];

    const reportsToArchive = Object.values(allReports ?? {}).filter(
        (report) => report?.policyID === policyID && (ReportUtils.isChatRoom(report) || ReportUtils.isPolicyExpenseChat(report) || ReportUtils.isTaskReport(report)),
    );
    reportsToArchive.forEach((report) => {
        const {reportID, ownerAccountID} = report ?? {};
        optimisticData.push({
            onyxMethod: Onyx.METHOD.MERGE,
            key: `${ONYXKEYS.COLLECTION.REPORT}${reportID}`,
            value: {
                stateNum: CONST.REPORT.STATE_NUM.APPROVED,
                statusNum: CONST.REPORT.STATUS_NUM.CLOSED,
                hasDraft: false,
                oldPolicyName: allPolicies?.[`${ONYXKEYS.COLLECTION.POLICY}${policyID}`]?.name ?? '',
            },
        });

        optimisticData.push({
            onyxMethod: Onyx.METHOD.SET,
            key: `${ONYXKEYS.COLLECTION.REPORT_ACTIONS_DRAFTS}${reportID}`,
            value: null,
        });

        // Add closed actions to all chat reports linked to this policy
        // Announce & admin chats have FAKE owners, but workspace chats w/ users do have owners.
        let emailClosingReport: string = CONST.POLICY.OWNER_EMAIL_FAKE;
        if (!!ownerAccountID && ownerAccountID !== CONST.POLICY.OWNER_ACCOUNT_ID_FAKE) {
            emailClosingReport = allPersonalDetails?.[ownerAccountID]?.login ?? '';
        }
        const optimisticClosedReportAction = ReportUtils.buildOptimisticClosedReportAction(emailClosingReport, policyName, CONST.REPORT.ARCHIVE_REASON.POLICY_DELETED);
        const optimisticReportActions: Record<string, ReportAction> = {};
        optimisticReportActions[optimisticClosedReportAction.reportActionID] = optimisticClosedReportAction as ReportAction;
        optimisticData.push({
            onyxMethod: Onyx.METHOD.MERGE,
            key: `${ONYXKEYS.COLLECTION.REPORT_ACTIONS}${reportID}`,
            value: optimisticReportActions,
        });
    });

    // Restore the old report stateNum and statusNum
    const failureData: OnyxUpdate[] = [
        {
            onyxMethod: Onyx.METHOD.MERGE,
            key: ONYXKEYS.REIMBURSEMENT_ACCOUNT,
            value: {
                errors: reimbursementAccount?.errors ?? null,
            },
        },
    ];

    reportsToArchive.forEach((report) => {
        const {reportID, stateNum, statusNum, hasDraft, oldPolicyName} = report ?? {};
        failureData.push({
            onyxMethod: Onyx.METHOD.MERGE,
            key: `${ONYXKEYS.COLLECTION.REPORT}${reportID}`,
            value: {
                stateNum,
                statusNum,
                hasDraft,
                oldPolicyName,
            },
        });
    });

    const params: DeleteWorkspaceParams = {policyID};

    API.write(WRITE_COMMANDS.DELETE_WORKSPACE, params, {optimisticData, failureData});

    // Reset the lastAccessedWorkspacePolicyID
    if (policyID === lastAccessedWorkspacePolicyID) {
        updateLastAccessedWorkspace(null);
    }
}

/**
 * Is the user an admin of a free policy (aka workspace)?
 */
function isAdminOfFreePolicy(policies?: PoliciesRecord): boolean {
    return Object.values(policies ?? {}).some((policy) => policy && policy.type === CONST.POLICY.TYPE.FREE && policy.role === CONST.POLICY.ROLE.ADMIN);
}

/**
 * Build optimistic data for adding members to the announcement room
 */
function buildAnnounceRoomMembersOnyxData(policyID: string, accountIDs: number[]): AnnounceRoomMembersOnyxData {
    const announceReport = ReportUtils.getRoom(CONST.REPORT.CHAT_TYPE.POLICY_ANNOUNCE, policyID);
    const announceRoomMembers: AnnounceRoomMembersOnyxData = {
        onyxOptimisticData: [],
        onyxFailureData: [],
        onyxSuccessData: [],
    };

    if (!announceReport) {
        return announceRoomMembers;
    }

    if (announceReport?.participantAccountIDs) {
        // Everyone in special policy rooms is visible
        const participantAccountIDs = [...announceReport.participantAccountIDs, ...accountIDs];
        const pendingChatMembers = ReportUtils.getPendingChatMembers(accountIDs, announceReport?.pendingChatMembers ?? [], CONST.RED_BRICK_ROAD_PENDING_ACTION.ADD);

        announceRoomMembers.onyxOptimisticData.push({
            onyxMethod: Onyx.METHOD.MERGE,
            key: `${ONYXKEYS.COLLECTION.REPORT}${announceReport?.reportID}`,
            value: {
                participantAccountIDs,
                visibleChatMemberAccountIDs: participantAccountIDs,
                pendingChatMembers,
            },
        });
    }

    announceRoomMembers.onyxFailureData.push({
        onyxMethod: Onyx.METHOD.MERGE,
        key: `${ONYXKEYS.COLLECTION.REPORT}${announceReport?.reportID}`,
        value: {
            participantAccountIDs: announceReport?.participantAccountIDs,
            visibleChatMemberAccountIDs: announceReport?.visibleChatMemberAccountIDs,
            pendingChatMembers: announceReport?.pendingChatMembers ?? null,
        },
    });
    announceRoomMembers.onyxSuccessData.push({
        onyxMethod: Onyx.METHOD.MERGE,
        key: `${ONYXKEYS.COLLECTION.REPORT}${announceReport?.reportID}`,
        value: {
            pendingChatMembers: announceReport?.pendingChatMembers ?? null,
        },
    });
    return announceRoomMembers;
}

function setWorkspaceAutoReporting(policyID: string, enabled: boolean, frequency: ValueOf<typeof CONST.POLICY.AUTO_REPORTING_FREQUENCIES>) {
    const policy = ReportUtils.getPolicy(policyID);
    const optimisticData: OnyxUpdate[] = [
        {
            onyxMethod: Onyx.METHOD.MERGE,
            key: `${ONYXKEYS.COLLECTION.POLICY}${policyID}`,
            value: {
                autoReporting: enabled,
                harvesting: {
                    enabled,
                },
                autoReportingFrequency: frequency,
                pendingFields: {isAutoApprovalEnabled: CONST.RED_BRICK_ROAD_PENDING_ACTION.UPDATE},
            },
        },
    ];

    const failureData: OnyxUpdate[] = [
        {
            onyxMethod: Onyx.METHOD.MERGE,
            key: `${ONYXKEYS.COLLECTION.POLICY}${policyID}`,
            value: {
                autoReporting: policy.autoReporting ?? null,
                harvesting: {
                    enabled: policy.harvesting?.enabled ?? null,
                },
                autoReportingFrequency: policy.autoReportingFrequency ?? null,
                pendingFields: {isAutoApprovalEnabled: null, harvesting: null},
            },
        },
    ];

    const successData: OnyxUpdate[] = [
        {
            onyxMethod: Onyx.METHOD.MERGE,
            key: `${ONYXKEYS.COLLECTION.POLICY}${policyID}`,
            value: {
                pendingFields: {isAutoApprovalEnabled: null, harvesting: null},
            },
        },
    ];

    const params: SetWorkspaceAutoReportingParams = {policyID, enabled};

    API.write(WRITE_COMMANDS.SET_WORKSPACE_AUTO_REPORTING, params, {optimisticData, failureData, successData});
}

function setWorkspaceAutoReportingFrequency(policyID: string, frequency: ValueOf<typeof CONST.POLICY.AUTO_REPORTING_FREQUENCIES>) {
    const policy = ReportUtils.getPolicy(policyID);

    const optimisticData: OnyxUpdate[] = [
        {
            onyxMethod: Onyx.METHOD.MERGE,
            key: `${ONYXKEYS.COLLECTION.POLICY}${policyID}`,
            value: {
                autoReportingFrequency: frequency,
                pendingFields: {autoReportingFrequency: CONST.RED_BRICK_ROAD_PENDING_ACTION.UPDATE},
            },
        },
    ];

    const failureData: OnyxUpdate[] = [
        {
            onyxMethod: Onyx.METHOD.MERGE,
            key: `${ONYXKEYS.COLLECTION.POLICY}${policyID}`,
            value: {
                autoReportingFrequency: policy.autoReportingFrequency ?? null,
                pendingFields: {autoReportingFrequency: null},
            },
        },
    ];

    const successData: OnyxUpdate[] = [
        {
            onyxMethod: Onyx.METHOD.MERGE,
            key: `${ONYXKEYS.COLLECTION.POLICY}${policyID}`,
            value: {
                pendingFields: {autoReportingFrequency: null},
            },
        },
    ];

    const params: SetWorkspaceAutoReportingFrequencyParams = {policyID, frequency};
    API.write(WRITE_COMMANDS.SET_WORKSPACE_AUTO_REPORTING_FREQUENCY, params, {optimisticData, failureData, successData});
}

function setWorkspaceAutoReportingMonthlyOffset(policyID: string, autoReportingOffset: number | ValueOf<typeof CONST.POLICY.AUTO_REPORTING_OFFSET>) {
    const value = JSON.stringify({autoReportingOffset: autoReportingOffset.toString()});
    const policy = ReportUtils.getPolicy(policyID);

    const optimisticData: OnyxUpdate[] = [
        {
            onyxMethod: Onyx.METHOD.MERGE,
            key: `${ONYXKEYS.COLLECTION.POLICY}${policyID}`,
            value: {
                autoReportingOffset,
                pendingFields: {autoReportingOffset: CONST.RED_BRICK_ROAD_PENDING_ACTION.UPDATE},
            },
        },
    ];

    const failureData: OnyxUpdate[] = [
        {
            onyxMethod: Onyx.METHOD.MERGE,
            key: `${ONYXKEYS.COLLECTION.POLICY}${policyID}`,
            value: {
                autoReportingOffset: policy.autoReportingOffset ?? null,
                pendingFields: {autoReportingOffset: null},
            },
        },
    ];

    const successData: OnyxUpdate[] = [
        {
            onyxMethod: Onyx.METHOD.MERGE,
            key: `${ONYXKEYS.COLLECTION.POLICY}${policyID}`,
            value: {
                pendingFields: {autoReportingOffset: null},
            },
        },
    ];

    const params: SetWorkspaceAutoReportingMonthlyOffsetParams = {policyID, value};
    API.write(WRITE_COMMANDS.SET_WORKSPACE_AUTO_REPORTING_MONTHLY_OFFSET, params, {optimisticData, failureData, successData});
}

function setWorkspaceApprovalMode(policyID: string, approver: string, approvalMode: ValueOf<typeof CONST.POLICY.APPROVAL_MODE>) {
    const isAutoApprovalEnabled = approvalMode === CONST.POLICY.APPROVAL_MODE.BASIC;
    const policy = ReportUtils.getPolicy(policyID);

    const value = {
        approver,
        approvalMode,
        isAutoApprovalEnabled,
    };

    const optimisticData: OnyxUpdate[] = [
        {
            onyxMethod: Onyx.METHOD.MERGE,
            key: `${ONYXKEYS.COLLECTION.POLICY}${policyID}`,
            value: {
                ...value,
                pendingFields: {approvalMode: CONST.RED_BRICK_ROAD_PENDING_ACTION.UPDATE},
            },
        },
    ];

    const failureData: OnyxUpdate[] = [
        {
            onyxMethod: Onyx.METHOD.MERGE,
            key: `${ONYXKEYS.COLLECTION.POLICY}${policyID}`,
            value: {
                approver: policy.approver ?? null,
                approvalMode: policy.approvalMode ?? null,
                isAutoApprovalEnabled: policy.isAutoApprovalEnabled ?? null,
                pendingFields: {approvalMode: null},
            },
        },
    ];

    const successData: OnyxUpdate[] = [
        {
            onyxMethod: Onyx.METHOD.MERGE,
            key: `${ONYXKEYS.COLLECTION.POLICY}${policyID}`,
            value: {
                pendingFields: {approvalMode: null},
            },
        },
    ];

    const params: SetWorkspaceApprovalModeParams = {policyID, value: JSON.stringify(value)};
    API.write(WRITE_COMMANDS.SET_WORKSPACE_APPROVAL_MODE, params, {optimisticData, failureData, successData});
}

function setWorkspacePayer(policyID: string, reimburserEmail: string, reimburserAccountID: number) {
    const policy = ReportUtils.getPolicy(policyID);

    const optimisticData: OnyxUpdate[] = [
        {
            onyxMethod: Onyx.METHOD.MERGE,
            key: `${ONYXKEYS.COLLECTION.POLICY}${policyID}`,
            value: {
                reimburserEmail,
                reimburserAccountID,
                errorFields: {reimburserEmail: null},
                pendingFields: {reimburserEmail: CONST.RED_BRICK_ROAD_PENDING_ACTION.UPDATE},
            },
        },
    ];

    const successData: OnyxUpdate[] = [
        {
            onyxMethod: Onyx.METHOD.MERGE,
            key: `${ONYXKEYS.COLLECTION.POLICY}${policyID}`,
            value: {
                errorFields: {reimburserEmail: null},
                pendingFields: {reimburserEmail: null},
            },
        },
    ];

    const failureData: OnyxUpdate[] = [
        {
            onyxMethod: Onyx.METHOD.MERGE,
            key: `${ONYXKEYS.COLLECTION.POLICY}${policyID}`,
            value: {
                reimburserEmail: policy.reimburserEmail ?? null,
                reimburserAccountID: policy.reimburserAccountID ?? null,
                errorFields: {reimburserEmail: ErrorUtils.getMicroSecondOnyxError('workflowsPayerPage.genericErrorMessage')},
                pendingFields: {reimburserEmail: null},
            },
        },
    ];

    const params: SetWorkspacePayerParams = {policyID, reimburserEmail};

    API.write(WRITE_COMMANDS.SET_WORKSPACE_PAYER, params, {optimisticData, failureData, successData});
}

function clearWorkspacePayerError(policyID: string) {
    Onyx.merge(`${ONYXKEYS.COLLECTION.POLICY}${policyID}`, {errorFields: {reimburserEmail: null}});
}

function setWorkspaceReimbursement(policyID: string, reimbursementChoice: ValueOf<typeof CONST.POLICY.REIMBURSEMENT_CHOICES>, reimburserAccountID: number, reimburserEmail: string) {
    const policy = ReportUtils.getPolicy(policyID);

    const optimisticData: OnyxUpdate[] = [
        {
            onyxMethod: Onyx.METHOD.MERGE,
            key: `${ONYXKEYS.COLLECTION.POLICY}${policyID}`,
            value: {
                reimbursementChoice,
                reimburserAccountID,
                reimburserEmail,
                errorFields: {reimbursementChoice: null},
                pendingFields: {reimbursementChoice: CONST.RED_BRICK_ROAD_PENDING_ACTION.UPDATE},
            },
        },
    ];

    const successData: OnyxUpdate[] = [
        {
            onyxMethod: Onyx.METHOD.MERGE,
            key: `${ONYXKEYS.COLLECTION.POLICY}${policyID}`,
            value: {
                errorFields: {reimbursementChoice: null},
                pendingFields: {reimbursementChoice: null},
            },
        },
    ];

    const failureData: OnyxUpdate[] = [
        {
            onyxMethod: Onyx.METHOD.MERGE,
            key: `${ONYXKEYS.COLLECTION.POLICY}${policyID}`,
            value: {
                reimbursementChoice: policy.reimbursementChoice ?? null,
                reimburserAccountID: policy.reimburserAccountID ?? null,
                reimburserEmail: policy.reimburserEmail ?? null,
                errorFields: {reimbursementChoice: ErrorUtils.getMicroSecondOnyxError('common.genericErrorMessage')},
                pendingFields: {reimbursementChoice: null},
            },
        },
    ];

    const params: SetWorkspaceReimbursementParams = {policyID, reimbursementChoice};

    API.write(WRITE_COMMANDS.SET_WORKSPACE_REIMBURSEMENT, params, {optimisticData, failureData, successData});
}

function clearWorkspaceReimbursementErrors(policyID: string) {
    Onyx.merge(`${ONYXKEYS.COLLECTION.POLICY}${policyID}`, {errorFields: {reimbursementChoice: null}});
}

/**
 * Build optimistic data for removing users from the announcement room
 */
function removeOptimisticAnnounceRoomMembers(policyID: string, accountIDs: number[]): AnnounceRoomMembersOnyxData {
    const announceReport = ReportUtils.getRoom(CONST.REPORT.CHAT_TYPE.POLICY_ANNOUNCE, policyID);
    const announceRoomMembers: AnnounceRoomMembersOnyxData = {
        onyxOptimisticData: [],
        onyxFailureData: [],
        onyxSuccessData: [],
    };

    if (!announceReport) {
        return announceRoomMembers;
    }

    if (announceReport?.participantAccountIDs) {
        const remainUsers = announceReport.participantAccountIDs.filter((e) => !accountIDs.includes(e));
        const pendingChatMembers = ReportUtils.getPendingChatMembers(accountIDs, announceReport?.pendingChatMembers ?? [], CONST.RED_BRICK_ROAD_PENDING_ACTION.DELETE);

        announceRoomMembers.onyxOptimisticData.push({
            onyxMethod: Onyx.METHOD.MERGE,
            key: `${ONYXKEYS.COLLECTION.REPORT}${announceReport.reportID}`,
            value: {
                participantAccountIDs: [...remainUsers],
                visibleChatMemberAccountIDs: [...remainUsers],
                pendingChatMembers,
            },
        });

        announceRoomMembers.onyxFailureData.push({
            onyxMethod: Onyx.METHOD.MERGE,
            key: `${ONYXKEYS.COLLECTION.REPORT}${announceReport.reportID}`,
            value: {
                participantAccountIDs: announceReport.participantAccountIDs,
                visibleChatMemberAccountIDs: announceReport.visibleChatMemberAccountIDs,
                pendingChatMembers: announceReport?.pendingChatMembers ?? null,
            },
        });
        announceRoomMembers.onyxSuccessData.push({
            onyxMethod: Onyx.METHOD.MERGE,
            key: `${ONYXKEYS.COLLECTION.REPORT}${announceReport.reportID}`,
            value: {
                pendingChatMembers: announceReport?.pendingChatMembers ?? null,
            },
        });
    }

    return announceRoomMembers;
}

/**
 * Remove the passed members from the policy employeeList
 * Please see https://github.com/Expensify/App/blob/main/README.md#Security for more details
 */
function removeMembers(accountIDs: number[], policyID: string) {
    // In case user selects only themselves (admin), their email will be filtered out and the members
    // array passed will be empty, prevent the function from proceeding in that case as there is no one to remove
    if (accountIDs.length === 0) {
        return;
    }

    const membersListKey = `${ONYXKEYS.COLLECTION.POLICY_MEMBERS}${policyID}` as const;
    const policy = ReportUtils.getPolicy(policyID);
    const workspaceChats = ReportUtils.getWorkspaceChats(policyID, accountIDs);
    const optimisticClosedReportActions = workspaceChats.map(() => ReportUtils.buildOptimisticClosedReportAction(sessionEmail, policy.name, CONST.REPORT.ARCHIVE_REASON.REMOVED_FROM_POLICY));

    const announceRoomMembers = removeOptimisticAnnounceRoomMembers(policyID, accountIDs);

    const optimisticMembersState: OnyxCollection<PolicyMember> = {};
    const successMembersState: OnyxCollection<PolicyMember> = {};
    const failureMembersState: OnyxCollection<PolicyMember> = {};
    accountIDs.forEach((accountID) => {
        optimisticMembersState[accountID] = {pendingAction: CONST.RED_BRICK_ROAD_PENDING_ACTION.DELETE};
        successMembersState[accountID] = null;
        failureMembersState[accountID] = {errors: ErrorUtils.getMicroSecondOnyxError('workspace.people.error.genericRemove')};
    });

    const optimisticData: OnyxUpdate[] = [
        {
            onyxMethod: Onyx.METHOD.MERGE,
            key: membersListKey,
            value: optimisticMembersState,
        },
        ...announceRoomMembers.onyxOptimisticData,
    ];

    const successData: OnyxUpdate[] = [
        {
            onyxMethod: Onyx.METHOD.MERGE,
            key: membersListKey,
            value: successMembersState,
        },
        ...announceRoomMembers.onyxSuccessData,
    ];

    const failureData: OnyxUpdate[] = [
        {
            onyxMethod: Onyx.METHOD.MERGE,
            key: membersListKey,
            value: failureMembersState,
        },
        ...announceRoomMembers.onyxFailureData,
    ];

    const pendingChatMembers = ReportUtils.getPendingChatMembers(accountIDs, [], CONST.RED_BRICK_ROAD_PENDING_ACTION.DELETE);

    workspaceChats.forEach((report) => {
        optimisticData.push({
            onyxMethod: Onyx.METHOD.MERGE,
            key: `${ONYXKEYS.COLLECTION.REPORT}${report?.reportID}`,
            value: {
                statusNum: CONST.REPORT.STATUS_NUM.CLOSED,
                stateNum: CONST.REPORT.STATE_NUM.APPROVED,
                oldPolicyName: policy.name,
                hasDraft: false,
                pendingChatMembers,
            },
        });
        successData.push({
            onyxMethod: Onyx.METHOD.MERGE,
            key: `${ONYXKEYS.COLLECTION.REPORT}${report?.reportID}`,
            value: {
                pendingChatMembers: null,
            },
        });
        failureData.push({
            onyxMethod: Onyx.METHOD.MERGE,
            key: `${ONYXKEYS.COLLECTION.REPORT}${report?.reportID}`,
            value: {
                pendingChatMembers: null,
            },
        });
    });
    optimisticClosedReportActions.forEach((reportAction, index) => {
        optimisticData.push({
            onyxMethod: Onyx.METHOD.MERGE,
            key: `${ONYXKEYS.COLLECTION.REPORT_ACTIONS}${workspaceChats?.[index]?.reportID}`,
            value: {[reportAction.reportActionID]: reportAction as ReportAction},
        });
    });

    // If the policy has primaryLoginsInvited, then it displays informative messages on the members page about which primary logins were added by secondary logins.
    // If we delete all these logins then we should clear the informative messages since they are no longer relevant.
    if (!isEmptyObject(policy?.primaryLoginsInvited ?? {})) {
        // Take the current policy members and remove them optimistically
        const policyMemberAccountIDs = Object.keys(allPolicyMembers?.[`${ONYXKEYS.COLLECTION.POLICY_MEMBERS}${policyID}`] ?? {}).map((accountID) => Number(accountID));
        const remainingMemberAccountIDs = policyMemberAccountIDs.filter((accountID) => !accountIDs.includes(accountID));
        const remainingLogins: string[] = PersonalDetailsUtils.getLoginsByAccountIDs(remainingMemberAccountIDs);
        const invitedPrimaryToSecondaryLogins: Record<string, string> = {};

        if (policy.primaryLoginsInvited) {
            Object.keys(policy.primaryLoginsInvited).forEach((key) => (invitedPrimaryToSecondaryLogins[policy.primaryLoginsInvited?.[key] ?? ''] = key));
        }

        // Then, if no remaining members exist that were invited by a secondary login, clear the informative messages
        if (!remainingLogins.some((remainingLogin) => !!invitedPrimaryToSecondaryLogins[remainingLogin])) {
            optimisticData.push({
                onyxMethod: Onyx.METHOD.MERGE,
                key: membersListKey,
                value: {
                    primaryLoginsInvited: null,
                },
            });
        }
    }

    const filteredWorkspaceChats = workspaceChats.filter((report): report is Report => report !== null);

    filteredWorkspaceChats.forEach(({reportID, stateNum, statusNum, hasDraft, oldPolicyName = null}) => {
        failureData.push({
            onyxMethod: Onyx.METHOD.MERGE,
            key: `${ONYXKEYS.COLLECTION.REPORT}${reportID}`,
            value: {
                stateNum,
                statusNum,
                hasDraft,
                oldPolicyName,
            },
        });
    });
    optimisticClosedReportActions.forEach((reportAction, index) => {
        failureData.push({
            onyxMethod: Onyx.METHOD.MERGE,
            key: `${ONYXKEYS.COLLECTION.REPORT_ACTIONS}${workspaceChats?.[index]?.reportID}`,
            value: {[reportAction.reportActionID]: null},
        });
    });

    const params: DeleteMembersFromWorkspaceParams = {
        emailList: accountIDs.map((accountID) => allPersonalDetails?.[accountID]?.login).join(','),
        policyID,
    };

    API.write(WRITE_COMMANDS.DELETE_MEMBERS_FROM_WORKSPACE, params, {optimisticData, successData, failureData});
}

function updateWorkspaceMembersRole(policyID: string, accountIDs: number[], newRole: typeof CONST.POLICY.ROLE.ADMIN | typeof CONST.POLICY.ROLE.USER) {
    const previousPolicyMembers = {...allPolicyMembers};
    const memberRoles: WorkspaceMembersRoleData[] = accountIDs.reduce((result: WorkspaceMembersRoleData[], accountID: number) => {
        if (!allPersonalDetails?.[accountID]?.login) {
            return result;
        }

        result.push({
            accountID,
            email: allPersonalDetails?.[accountID]?.login ?? '',
            role: newRole,
        });

        return result;
    }, []);

    const optimisticData: OnyxUpdate[] = [
        {
            onyxMethod: Onyx.METHOD.MERGE,
            key: `${ONYXKEYS.COLLECTION.POLICY_MEMBERS}${policyID}`,
            value: {
                ...memberRoles.reduce((member: Record<number, {role: string; pendingAction: PendingAction}>, current) => {
                    // eslint-disable-next-line no-param-reassign
                    member[current.accountID] = {role: current?.role, pendingAction: CONST.RED_BRICK_ROAD_PENDING_ACTION.UPDATE};
                    return member;
                }, {}),
                errors: null,
            },
        },
    ];

    const successData: OnyxUpdate[] = [
        {
            onyxMethod: Onyx.METHOD.MERGE,
            key: `${ONYXKEYS.COLLECTION.POLICY_MEMBERS}${policyID}`,
            value: {
                ...memberRoles.reduce((member: Record<number, {role: string; pendingAction: PendingAction}>, current) => {
                    // eslint-disable-next-line no-param-reassign
                    member[current.accountID] = {role: current?.role, pendingAction: null};
                    return member;
                }, {}),
                errors: null,
            },
        },
    ];

    const failureData: OnyxUpdate[] = [
        {
            onyxMethod: Onyx.METHOD.MERGE,
            key: `${ONYXKEYS.COLLECTION.POLICY_MEMBERS}${policyID}`,
            value: {
                ...(previousPolicyMembers[`${ONYXKEYS.COLLECTION.POLICY_MEMBERS}${policyID}`] as Record<string, PolicyMember | null>),
                errors: ErrorUtils.getMicroSecondOnyxError('workspace.editor.genericFailureMessage'),
            },
        },
    ];

    const params: UpdateWorkspaceMembersRoleParams = {
        policyID,
        employees: JSON.stringify(memberRoles.map((item) => ({email: item.email, role: item.role}))),
    };

    API.write(WRITE_COMMANDS.UPDATE_WORKSPACE_MEMBERS_ROLE, params, {optimisticData, successData, failureData});
}

/**
 * Optimistically create a chat for each member of the workspace, creates both optimistic and success data for onyx.
 *
 * @returns - object with onyxSuccessData, onyxOptimisticData, and optimisticReportIDs (map login to reportID)
 */
function createPolicyExpenseChats(policyID: string, invitedEmailsToAccountIDs: InvitedEmailsToAccountIDs, hasOutstandingChildRequest = false): WorkspaceMembersChats {
    const workspaceMembersChats: WorkspaceMembersChats = {
        onyxSuccessData: [],
        onyxOptimisticData: [],
        onyxFailureData: [],
        reportCreationData: {},
    };

    Object.keys(invitedEmailsToAccountIDs).forEach((email) => {
        const accountID = invitedEmailsToAccountIDs[email];
        const cleanAccountID = Number(accountID);
        const login = PhoneNumber.addSMSDomainIfPhoneNumber(email);

        const oldChat = ReportUtils.getChatByParticipantsAndPolicy([sessionAccountID, cleanAccountID], policyID);

        // If the chat already exists, we don't want to create a new one - just make sure it's not archived
        if (oldChat) {
            workspaceMembersChats.reportCreationData[login] = {
                reportID: oldChat.reportID,
            };
            workspaceMembersChats.onyxOptimisticData.push({
                onyxMethod: Onyx.METHOD.MERGE,
                key: `${ONYXKEYS.COLLECTION.REPORT}${oldChat.reportID}`,
                value: {
                    stateNum: CONST.REPORT.STATE_NUM.OPEN,
                    statusNum: CONST.REPORT.STATUS_NUM.OPEN,
                },
            });
            return;
        }
        const optimisticReport = ReportUtils.buildOptimisticChatReport([sessionAccountID, cleanAccountID], undefined, CONST.REPORT.CHAT_TYPE.POLICY_EXPENSE_CHAT, policyID, cleanAccountID);
        const optimisticCreatedAction = ReportUtils.buildOptimisticCreatedReportAction(login);

        workspaceMembersChats.reportCreationData[login] = {
            reportID: optimisticReport.reportID,
            reportActionID: optimisticCreatedAction.reportActionID,
        };

        workspaceMembersChats.onyxOptimisticData.push({
            onyxMethod: Onyx.METHOD.SET,
            key: `${ONYXKEYS.COLLECTION.REPORT}${optimisticReport.reportID}`,
            value: {
                ...optimisticReport,
                pendingFields: {
                    createChat: CONST.RED_BRICK_ROAD_PENDING_ACTION.ADD,
                },
                isOptimisticReport: true,
                hasOutstandingChildRequest,
                pendingChatMembers: [
                    {
                        accountID: accountID.toString(),
                        pendingAction: CONST.RED_BRICK_ROAD_PENDING_ACTION.ADD,
                    },
                ],
            },
        });
        workspaceMembersChats.onyxOptimisticData.push({
            onyxMethod: Onyx.METHOD.SET,
            key: `${ONYXKEYS.COLLECTION.REPORT_ACTIONS}${optimisticReport.reportID}`,
            value: {[optimisticCreatedAction.reportActionID]: optimisticCreatedAction},
        });

        workspaceMembersChats.onyxSuccessData.push({
            onyxMethod: Onyx.METHOD.MERGE,
            key: `${ONYXKEYS.COLLECTION.REPORT}${optimisticReport.reportID}`,
            value: {
                pendingFields: {
                    createChat: null,
                },
                errorFields: {
                    createChat: null,
                },
                isOptimisticReport: false,
                pendingChatMembers: null,
            },
        });
        workspaceMembersChats.onyxSuccessData.push({
            onyxMethod: Onyx.METHOD.MERGE,
            key: `${ONYXKEYS.COLLECTION.REPORT_ACTIONS}${optimisticReport.reportID}`,
            value: {[optimisticCreatedAction.reportActionID]: {pendingAction: null}},
        });

        workspaceMembersChats.onyxFailureData.push({
            onyxMethod: Onyx.METHOD.MERGE,
            key: `${ONYXKEYS.COLLECTION.REPORT_METADATA}${optimisticReport.reportID}`,
            value: {
                isLoadingInitialReportActions: false,
            },
        });
    });
    return workspaceMembersChats;
}

/**
 * Adds members to the specified workspace/policyID
 * Please see https://github.com/Expensify/App/blob/main/README.md#Security for more details
 */
function addMembersToWorkspace(invitedEmailsToAccountIDs: InvitedEmailsToAccountIDs, welcomeNote: string, policyID: string) {
    const membersListKey = `${ONYXKEYS.COLLECTION.POLICY_MEMBERS}${policyID}` as const;
    const logins = Object.keys(invitedEmailsToAccountIDs).map((memberLogin) => PhoneNumber.addSMSDomainIfPhoneNumber(memberLogin));
    const accountIDs = Object.values(invitedEmailsToAccountIDs);

    const newPersonalDetailsOnyxData = PersonalDetailsUtils.getNewPersonalDetailsOnyxData(logins, accountIDs);

    const announceRoomMembers = buildAnnounceRoomMembersOnyxData(policyID, accountIDs);

    // create onyx data for policy expense chats for each new member
    const membersChats = createPolicyExpenseChats(policyID, invitedEmailsToAccountIDs);

    const optimisticMembersState: OnyxCollection<PolicyMember> = {};
    const failureMembersState: OnyxCollection<PolicyMember> = {};
    accountIDs.forEach((accountID) => {
        optimisticMembersState[accountID] = {pendingAction: CONST.RED_BRICK_ROAD_PENDING_ACTION.ADD};
        failureMembersState[accountID] = {
            errors: ErrorUtils.getMicroSecondOnyxError('workspace.people.error.genericAdd'),
        };
    });

    const optimisticData: OnyxUpdate[] = [
        {
            onyxMethod: Onyx.METHOD.MERGE,
            key: membersListKey,

            // Convert to object with each key containing {pendingAction: ‘add’}
            value: optimisticMembersState,
        },
        ...newPersonalDetailsOnyxData.optimisticData,
        ...membersChats.onyxOptimisticData,
        ...announceRoomMembers.onyxOptimisticData,
    ];

    const successData: OnyxUpdate[] = [
        {
            onyxMethod: Onyx.METHOD.MERGE,
            key: membersListKey,

            // Convert to object with each key clearing pendingAction, when it is an existing account.
            // Remove the object, when it is a newly created account.
            value: accountIDs.reduce((accountIDsWithClearedPendingAction, accountID) => {
                let value = null;
                const accountAlreadyExists = !isEmptyObject(allPersonalDetails?.[accountID]);

                if (accountAlreadyExists) {
                    value = {pendingAction: null, errors: null};
                }

                return {...accountIDsWithClearedPendingAction, [accountID]: value};
            }, {}),
        },
        ...newPersonalDetailsOnyxData.finallyData,
        ...membersChats.onyxSuccessData,
        ...announceRoomMembers.onyxSuccessData,
    ];

    const failureData: OnyxUpdate[] = [
        {
            onyxMethod: Onyx.METHOD.MERGE,
            key: membersListKey,

            // Convert to object with each key containing the error. We don’t
            // need to remove the members since that is handled by onClose of OfflineWithFeedback.
            value: failureMembersState,
        },
        ...newPersonalDetailsOnyxData.finallyData,
        ...membersChats.onyxFailureData,
        ...announceRoomMembers.onyxFailureData,
    ];

    const params: AddMembersToWorkspaceParams = {
        employees: JSON.stringify(logins.map((login) => ({email: login}))),
        welcomeNote: new ExpensiMark().replace(welcomeNote),
        policyID,
    };
    if (!isEmptyObject(membersChats.reportCreationData)) {
        params.reportCreationData = JSON.stringify(membersChats.reportCreationData);
    }
    API.write(WRITE_COMMANDS.ADD_MEMBERS_TO_WORKSPACE, params, {optimisticData, successData, failureData});
}

/**
 * Invite member to the specified policyID
 * Please see https://github.com/Expensify/App/blob/main/README.md#Security for more details
 */
function inviteMemberToWorkspace(policyID: string, inviterEmail: string) {
    const memberJoinKey = `${ONYXKEYS.COLLECTION.POLICY_JOIN_MEMBER}${policyID}` as const;

    const optimisticMembersState = {policyID, inviterEmail};
    const failureMembersState = {policyID, inviterEmail};

    const optimisticData: OnyxUpdate[] = [
        {
            onyxMethod: Onyx.METHOD.MERGE,
            key: memberJoinKey,
            value: optimisticMembersState,
        },
    ];

    const failureData: OnyxUpdate[] = [
        {
            onyxMethod: Onyx.METHOD.MERGE,
            key: memberJoinKey,
            value: {...failureMembersState, errors: ErrorUtils.getMicroSecondOnyxError('common.genericEditFailureMessage')},
        },
    ];

    const params = {policyID, inviterEmail};

    API.write(WRITE_COMMANDS.JOIN_POLICY_VIA_INVITE_LINK, params, {optimisticData, failureData});
}

/**
 * Updates a workspace avatar image
 */
function updateWorkspaceAvatar(policyID: string, file: File) {
    const optimisticData: OnyxUpdate[] = [
        {
            onyxMethod: Onyx.METHOD.MERGE,
            key: `${ONYXKEYS.COLLECTION.POLICY}${policyID}`,
            value: {
                avatar: file.uri,
                originalFileName: file.name,
                errorFields: {
                    avatar: null,
                },
                pendingFields: {
                    avatar: CONST.RED_BRICK_ROAD_PENDING_ACTION.UPDATE,
                },
            },
        },
    ];
    const finallyData: OnyxUpdate[] = [
        {
            onyxMethod: Onyx.METHOD.MERGE,
            key: `${ONYXKEYS.COLLECTION.POLICY}${policyID}`,
            value: {
                pendingFields: {
                    avatar: null,
                },
            },
        },
    ];
    const failureData: OnyxUpdate[] = [
        {
            onyxMethod: Onyx.METHOD.MERGE,
            key: `${ONYXKEYS.COLLECTION.POLICY}${policyID}`,
            value: {
                avatar: allPolicies?.[`${ONYXKEYS.COLLECTION.POLICY}${policyID}`]?.avatar,
            },
        },
    ];

    const params: UpdateWorkspaceAvatarParams = {
        policyID,
        file,
    };

    API.write(WRITE_COMMANDS.UPDATE_WORKSPACE_AVATAR, params, {optimisticData, finallyData, failureData});
}

/**
 * Deletes the avatar image for the workspace
 */
function deleteWorkspaceAvatar(policyID: string) {
    const optimisticData: OnyxUpdate[] = [
        {
            onyxMethod: Onyx.METHOD.MERGE,
            key: `${ONYXKEYS.COLLECTION.POLICY}${policyID}`,
            value: {
                pendingFields: {
                    avatar: CONST.RED_BRICK_ROAD_PENDING_ACTION.UPDATE,
                },
                errorFields: {
                    avatar: null,
                },
                avatar: '',
            },
        },
    ];
    const finallyData: OnyxUpdate[] = [
        {
            onyxMethod: Onyx.METHOD.MERGE,
            key: `${ONYXKEYS.COLLECTION.POLICY}${policyID}`,
            value: {
                pendingFields: {
                    avatar: null,
                },
            },
        },
    ];
    const failureData: OnyxUpdate[] = [
        {
            onyxMethod: Onyx.METHOD.MERGE,
            key: `${ONYXKEYS.COLLECTION.POLICY}${policyID}`,
            value: {
                errorFields: {
                    avatar: ErrorUtils.getMicroSecondOnyxError('avatarWithImagePicker.deleteWorkspaceError'),
                },
            },
        },
    ];

    const params: DeleteWorkspaceAvatarParams = {policyID};

    API.write(WRITE_COMMANDS.DELETE_WORKSPACE_AVATAR, params, {optimisticData, finallyData, failureData});
}

/**
 * Clear error and pending fields for the workspace avatar
 */
function clearAvatarErrors(policyID: string) {
    Onyx.merge(`${ONYXKEYS.COLLECTION.POLICY}${policyID}`, {
        errorFields: {
            avatar: null,
        },
        pendingFields: {
            avatar: null,
        },
    });
}

/**
 * Optimistically update the general settings. Set the general settings as pending until the response succeeds.
 * If the response fails set a general error message. Clear the error message when updating.
 */
function updateGeneralSettings(policyID: string, name: string, currency: string) {
    const policy = allPolicies?.[`${ONYXKEYS.COLLECTION.POLICY}${policyID}`];

    if (!policy) {
        return;
    }

    const distanceUnit = Object.values(policy?.customUnits ?? {}).find((unit) => unit.name === CONST.CUSTOM_UNITS.NAME_DISTANCE);
    const distanceRate = Object.values(distanceUnit?.rates ?? {}).find((rate) => rate.name === CONST.CUSTOM_UNITS.DEFAULT_RATE);

    const optimisticData: OnyxUpdate[] = [
        {
            // We use SET because it's faster than merge and avoids a race condition when setting the currency and navigating the user to the Bank account page in confirmCurrencyChangeAndHideModal
            onyxMethod: Onyx.METHOD.SET,
            key: `${ONYXKEYS.COLLECTION.POLICY}${policyID}`,
            value: {
                ...policy,

                pendingFields: {
                    generalSettings: CONST.RED_BRICK_ROAD_PENDING_ACTION.UPDATE,
                },

                // Clear errorFields in case the user didn't dismiss the general settings error
                errorFields: {
                    generalSettings: null,
                },
                name,
                outputCurrency: currency,
                ...(distanceUnit?.customUnitID && distanceRate?.customUnitRateID
                    ? {
                          customUnits: {
                              [distanceUnit?.customUnitID]: {
                                  ...distanceUnit,
                                  rates: {
                                      [distanceRate?.customUnitRateID]: {
                                          ...distanceRate,
                                          currency,
                                      },
                                  },
                              },
                          },
                      }
                    : {}),
            },
        },
    ];
    const finallyData: OnyxUpdate[] = [
        {
            onyxMethod: Onyx.METHOD.MERGE,
            key: `${ONYXKEYS.COLLECTION.POLICY}${policyID}`,
            value: {
                pendingFields: {
                    generalSettings: null,
                },
            },
        },
    ];
    const failureData: OnyxUpdate[] = [
        {
            onyxMethod: Onyx.METHOD.MERGE,
            key: `${ONYXKEYS.COLLECTION.POLICY}${policyID}`,
            value: {
                errorFields: {
                    generalSettings: ErrorUtils.getMicroSecondOnyxError('workspace.editor.genericFailureMessage'),
                },
                ...(distanceUnit?.customUnitID
                    ? {
                          customUnits: {
                              [distanceUnit.customUnitID]: distanceUnit,
                          },
                      }
                    : {}),
            },
        },
    ];

    const params: UpdateWorkspaceGeneralSettingsParams = {
        policyID,
        workspaceName: name,
        currency,
    };

    API.write(WRITE_COMMANDS.UPDATE_WORKSPACE_GENERAL_SETTINGS, params, {
        optimisticData,
        finallyData,
        failureData,
    });
}

function updateWorkspaceDescription(policyID: string, description: string, currentDescription: string) {
    if (description === currentDescription) {
        return;
    }
    const parsedDescription = ReportUtils.getParsedComment(description);

    const optimisticData: OnyxUpdate[] = [
        {
            onyxMethod: Onyx.METHOD.MERGE,
            key: `${ONYXKEYS.COLLECTION.POLICY}${policyID}`,
            value: {
                description: parsedDescription,
                pendingFields: {
                    description: CONST.RED_BRICK_ROAD_PENDING_ACTION.UPDATE,
                },
                errorFields: {
                    description: null,
                },
            },
        },
    ];
    const finallyData: OnyxUpdate[] = [
        {
            onyxMethod: Onyx.METHOD.MERGE,
            key: `${ONYXKEYS.COLLECTION.POLICY}${policyID}`,
            value: {
                pendingFields: {
                    description: null,
                },
            },
        },
    ];
    const failureData: OnyxUpdate[] = [
        {
            onyxMethod: Onyx.METHOD.MERGE,
            key: `${ONYXKEYS.COLLECTION.POLICY}${policyID}`,
            value: {
                errorFields: {
                    description: ErrorUtils.getMicroSecondOnyxError('workspace.editor.genericFailureMessage'),
                },
            },
        },
    ];

    const params: UpdateWorkspaceDescriptionParams = {
        policyID,
        description: parsedDescription,
    };

    API.write(WRITE_COMMANDS.UPDATE_WORKSPACE_DESCRIPTION, params, {
        optimisticData,
        finallyData,
        failureData,
    });
}

function clearWorkspaceGeneralSettingsErrors(policyID: string) {
    Onyx.merge(`${ONYXKEYS.COLLECTION.POLICY}${policyID}`, {
        errorFields: {
            generalSettings: null,
        },
    });
}

function setWorkspaceErrors(policyID: string, errors: Errors) {
    if (!allPolicies?.[policyID]) {
        return;
    }

    Onyx.merge(`${ONYXKEYS.COLLECTION.POLICY}${policyID}`, {errors: null});
    Onyx.merge(`${ONYXKEYS.COLLECTION.POLICY}${policyID}`, {errors});
}

function clearCustomUnitErrors(policyID: string, customUnitID: string, customUnitRateID: string) {
    Onyx.merge(`${ONYXKEYS.COLLECTION.POLICY}${policyID}`, {
        customUnits: {
            [customUnitID]: {
                errors: null,
                pendingAction: null,
                rates: {
                    [customUnitRateID]: {
                        errors: null,
                        pendingAction: null,
                    },
                },
            },
        },
    });
}

function hideWorkspaceAlertMessage(policyID: string) {
    if (!allPolicies?.[policyID]) {
        return;
    }

    Onyx.merge(`${ONYXKEYS.COLLECTION.POLICY}${policyID}`, {alertMessage: ''});
}

function updateWorkspaceCustomUnitAndRate(policyID: string, currentCustomUnit: CustomUnit, newCustomUnit: NewCustomUnit, lastModified?: string) {
    if (!currentCustomUnit.customUnitID || !newCustomUnit?.customUnitID || !newCustomUnit.rates?.customUnitRateID) {
        return;
    }

    const optimisticData: OnyxUpdate[] = [
        {
            onyxMethod: Onyx.METHOD.MERGE,
            key: `${ONYXKEYS.COLLECTION.POLICY}${policyID}`,
            value: {
                customUnits: {
                    [newCustomUnit.customUnitID]: {
                        ...newCustomUnit,
                        rates: {
                            [newCustomUnit.rates.customUnitRateID]: {
                                ...newCustomUnit.rates,
                                errors: null,
                                pendingAction: CONST.RED_BRICK_ROAD_PENDING_ACTION.UPDATE,
                            },
                        },
                        pendingAction: CONST.RED_BRICK_ROAD_PENDING_ACTION.UPDATE,
                    },
                },
            },
        },
    ];

    const successData: OnyxUpdate[] = [
        {
            onyxMethod: Onyx.METHOD.MERGE,
            key: `${ONYXKEYS.COLLECTION.POLICY}${policyID}`,
            value: {
                customUnits: {
                    [newCustomUnit.customUnitID]: {
                        pendingAction: null,
                        errors: null,
                        rates: {
                            [newCustomUnit.rates.customUnitRateID]: {
                                pendingAction: null,
                            },
                        },
                    },
                },
            },
        },
    ];

    const failureData: OnyxUpdate[] = [
        {
            onyxMethod: Onyx.METHOD.MERGE,
            key: `${ONYXKEYS.COLLECTION.POLICY}${policyID}`,
            value: {
                customUnits: {
                    [currentCustomUnit.customUnitID]: {
                        customUnitID: currentCustomUnit.customUnitID,
                        rates: {
                            [newCustomUnit.rates.customUnitRateID]: {
                                ...currentCustomUnit.rates,
                                errors: ErrorUtils.getMicroSecondOnyxError('workspace.reimburse.updateCustomUnitError'),
                            },
                        },
                    },
                },
            },
        },
    ];

    const newCustomUnitParam = lodashClone(newCustomUnit);
    const {pendingAction, errors, ...newRates} = newCustomUnitParam.rates ?? {};
    newCustomUnitParam.rates = newRates;

    const params: UpdateWorkspaceCustomUnitAndRateParams = {
        policyID,
        lastModified,
        customUnit: JSON.stringify(newCustomUnitParam),
        customUnitRate: JSON.stringify(newCustomUnitParam.rates),
    };

    API.write(WRITE_COMMANDS.UPDATE_WORKSPACE_CUSTOM_UNIT_AND_RATE, params, {optimisticData, successData, failureData});
}

/**
 * Removes an error after trying to delete a member
 */
function clearDeleteMemberError(policyID: string, accountID: number) {
    Onyx.merge(`${ONYXKEYS.COLLECTION.POLICY_MEMBERS}${policyID}`, {
        [accountID]: {
            pendingAction: null,
            errors: null,
        },
    });
}

/**
 * Removes an error after trying to add a member
 */
function clearAddMemberError(policyID: string, accountID: number) {
    Onyx.merge(`${ONYXKEYS.COLLECTION.POLICY_MEMBERS}${policyID}`, {
        [accountID]: null,
    });
    Onyx.merge(`${ONYXKEYS.PERSONAL_DETAILS_LIST}`, {
        [accountID]: null,
    });
}

/**
 * Removes an error after trying to delete a workspace
 */
function clearDeleteWorkspaceError(policyID: string) {
    Onyx.merge(`${ONYXKEYS.COLLECTION.POLICY}${policyID}`, {
        pendingAction: null,
        errors: null,
    });
}

/**
 * Removes the workspace after failure to create.
 */
function removeWorkspace(policyID: string) {
    Onyx.set(`${ONYXKEYS.COLLECTION.POLICY}${policyID}`, null);
}

/**
 * Generate a policy name based on an email and policy list.
 * @param [email] the email to base the workspace name on. If not passed, will use the logged-in user's email instead
 */
function generateDefaultWorkspaceName(email = ''): string {
    const emailParts = email ? email.split('@') : sessionEmail.split('@');
    let defaultWorkspaceName = '';
    if (!emailParts || emailParts.length !== 2) {
        return defaultWorkspaceName;
    }
    const username = emailParts[0];
    const domain = emailParts[1];

    if (PUBLIC_DOMAINS.some((publicDomain) => publicDomain === domain.toLowerCase())) {
        defaultWorkspaceName = `${Str.UCFirst(username)}'s Workspace`;
    } else {
        defaultWorkspaceName = `${Str.UCFirst(domain.split('.')[0])}'s Workspace`;
    }

    if (`@${domain.toLowerCase()}` === CONST.SMS.DOMAIN) {
        defaultWorkspaceName = 'My Group Workspace';
    }

    if (isEmptyObject(allPolicies)) {
        return defaultWorkspaceName;
    }

    // find default named workspaces and increment the last number
    const numberRegEx = new RegExp(`${escapeRegExp(defaultWorkspaceName)} ?(\\d*)`, 'i');
    const parsedWorkspaceNumbers = Object.values(allPolicies ?? {})
        .filter((policy) => policy?.name && numberRegEx.test(policy.name))
        .map((policy) => Number(numberRegEx.exec(policy?.name ?? '')?.[1] ?? '1')); // parse the number at the end
    const lastWorkspaceNumber = Math.max(...parsedWorkspaceNumbers);
    return lastWorkspaceNumber !== -Infinity ? `${defaultWorkspaceName} ${lastWorkspaceNumber + 1}` : defaultWorkspaceName;
}

/**
 * Returns a client generated 16 character hexadecimal value for the policyID
 */
function generatePolicyID(): string {
    return NumberUtils.generateHexadecimalValue(16);
}

/**
 * Returns a client generated 13 character hexadecimal value for a custom unit ID
 */
function generateCustomUnitID(): string {
    return NumberUtils.generateHexadecimalValue(13);
}

function buildOptimisticCustomUnits(): OptimisticCustomUnits {
    const currency = allPersonalDetails?.[sessionAccountID]?.localCurrencyCode ?? CONST.CURRENCY.USD;
    const customUnitID = generateCustomUnitID();
    const customUnitRateID = generateCustomUnitID();

    const customUnits: Record<string, CustomUnit> = {
        [customUnitID]: {
            customUnitID,
            name: CONST.CUSTOM_UNITS.NAME_DISTANCE,
            attributes: {
                unit: CONST.CUSTOM_UNITS.DISTANCE_UNIT_MILES,
            },
            rates: {
                [customUnitRateID]: {
                    customUnitRateID,
                    name: CONST.CUSTOM_UNITS.DEFAULT_RATE,
                    rate: CONST.CUSTOM_UNITS.MILEAGE_IRS_RATE * CONST.POLICY.CUSTOM_UNIT_RATE_BASE_OFFSET,
                    currency,
                },
            },
        },
    };

    return {
        customUnits,
        customUnitID,
        customUnitRateID,
        outputCurrency: currency,
    };
}

/**
 * Optimistically creates a Policy Draft for a new workspace
 *
 * @param [policyOwnerEmail] the email of the account to make the owner of the policy
 * @param [policyName] custom policy name we will use for created workspace
 * @param [policyID] custom policy id we will use for created workspace
 * @param [makeMeAdmin] leave the calling account as an admin on the policy
 */
function createDraftInitialWorkspace(policyOwnerEmail = '', policyName = '', policyID = generatePolicyID(), makeMeAdmin = false) {
    const workspaceName = policyName || generateDefaultWorkspaceName(policyOwnerEmail);
    const {customUnits, outputCurrency} = buildOptimisticCustomUnits();

    const optimisticData: OnyxUpdate[] = [
        {
            onyxMethod: Onyx.METHOD.SET,
            key: `${ONYXKEYS.COLLECTION.POLICY_DRAFTS}${policyID}`,
            value: {
                id: policyID,
                type: CONST.POLICY.TYPE.FREE,
                name: workspaceName,
                role: CONST.POLICY.ROLE.ADMIN,
                owner: sessionEmail,
                ownerAccountID: sessionAccountID,
                isPolicyExpenseChatEnabled: true,
                outputCurrency,
                pendingAction: CONST.RED_BRICK_ROAD_PENDING_ACTION.ADD,
                customUnits,
                makeMeAdmin,
            },
        },
        {
            onyxMethod: Onyx.METHOD.SET,
            key: `${ONYXKEYS.COLLECTION.POLICY_MEMBERS_DRAFTS}${policyID}`,
            value: {
                [sessionAccountID]: {
                    role: CONST.POLICY.ROLE.ADMIN,
                    errors: {},
                },
            },
        },
    ];

    Onyx.update(optimisticData);
}

/**
 * Optimistically creates a new workspace and default workspace chats
 *
 * @param [policyOwnerEmail] the email of the account to make the owner of the policy
 * @param [makeMeAdmin] leave the calling account as an admin on the policy
 * @param [policyName] custom policy name we will use for created workspace
 * @param [policyID] custom policy id we will use for created workspace
 */
function createWorkspace(policyOwnerEmail = '', makeMeAdmin = false, policyName = '', policyID = generatePolicyID()): string {
    const workspaceName = policyName || generateDefaultWorkspaceName(policyOwnerEmail);

    const {customUnits, customUnitID, customUnitRateID, outputCurrency} = buildOptimisticCustomUnits();

    const {
        announceChatReportID,
        announceChatData,
        announceReportActionData,
        announceCreatedReportActionID,
        adminsChatReportID,
        adminsChatData,
        adminsReportActionData,
        adminsCreatedReportActionID,
        expenseChatReportID,
        expenseChatData,
        expenseReportActionData,
        expenseCreatedReportActionID,
    } = ReportUtils.buildOptimisticWorkspaceChats(policyID, workspaceName);
    const optimisticData: OnyxUpdate[] = [
        {
            onyxMethod: Onyx.METHOD.SET,
            key: `${ONYXKEYS.COLLECTION.POLICY}${policyID}`,
            value: {
                id: policyID,
                type: CONST.POLICY.TYPE.FREE,
                name: workspaceName,
                role: CONST.POLICY.ROLE.ADMIN,
                owner: sessionEmail,
                ownerAccountID: sessionAccountID,
                isPolicyExpenseChatEnabled: true,
                outputCurrency,
                pendingAction: CONST.RED_BRICK_ROAD_PENDING_ACTION.ADD,
                customUnits,
                areCategoriesEnabled: true,
                areTagsEnabled: false,
                areDistanceRatesEnabled: false,
                areWorkflowsEnabled: false,
                areReportFieldsEnabled: false,
                areConnectionsEnabled: false,
            },
        },
        {
            onyxMethod: Onyx.METHOD.SET,
            key: `${ONYXKEYS.COLLECTION.POLICY_MEMBERS}${policyID}`,
            value: {
                [sessionAccountID]: {
                    role: CONST.POLICY.ROLE.ADMIN,
                    errors: {},
                },
            },
        },
        {
            onyxMethod: Onyx.METHOD.SET,
            key: `${ONYXKEYS.COLLECTION.REPORT}${announceChatReportID}`,
            value: {
                pendingFields: {
                    addWorkspaceRoom: CONST.RED_BRICK_ROAD_PENDING_ACTION.ADD,
                },
                ...announceChatData,
            },
        },
        {
            onyxMethod: Onyx.METHOD.SET,
            key: `${ONYXKEYS.COLLECTION.REPORT_ACTIONS}${announceChatReportID}`,
            value: announceReportActionData,
        },
        {
            onyxMethod: Onyx.METHOD.SET,
            key: `${ONYXKEYS.COLLECTION.REPORT}${adminsChatReportID}`,
            value: {
                pendingFields: {
                    addWorkspaceRoom: CONST.RED_BRICK_ROAD_PENDING_ACTION.ADD,
                },
                ...adminsChatData,
            },
        },
        {
            onyxMethod: Onyx.METHOD.SET,
            key: `${ONYXKEYS.COLLECTION.REPORT_ACTIONS}${adminsChatReportID}`,
            value: adminsReportActionData,
        },
        {
            onyxMethod: Onyx.METHOD.SET,
            key: `${ONYXKEYS.COLLECTION.REPORT}${expenseChatReportID}`,
            value: {
                pendingFields: {
                    addWorkspaceRoom: CONST.RED_BRICK_ROAD_PENDING_ACTION.ADD,
                },
                ...expenseChatData,
            },
        },
        {
            onyxMethod: Onyx.METHOD.SET,
            key: `${ONYXKEYS.COLLECTION.REPORT_ACTIONS}${expenseChatReportID}`,
            value: expenseReportActionData,
        },
        {
            onyxMethod: Onyx.METHOD.SET,
            key: `${ONYXKEYS.COLLECTION.POLICY_DRAFTS}${policyID}`,
            value: null,
        },
        {
            onyxMethod: Onyx.METHOD.SET,
            key: `${ONYXKEYS.COLLECTION.POLICY_MEMBERS_DRAFTS}${policyID}`,
            value: null,
        },
    ];

    const successData: OnyxUpdate[] = [
        {
            onyxMethod: Onyx.METHOD.MERGE,
            key: `${ONYXKEYS.COLLECTION.POLICY}${policyID}`,
            value: {pendingAction: null},
        },
        {
            onyxMethod: Onyx.METHOD.MERGE,
            key: `${ONYXKEYS.COLLECTION.REPORT}${announceChatReportID}`,
            value: {
                pendingFields: {
                    addWorkspaceRoom: null,
                },
                pendingAction: null,
            },
        },
        {
            onyxMethod: Onyx.METHOD.MERGE,
            key: `${ONYXKEYS.COLLECTION.REPORT_ACTIONS}${announceChatReportID}`,
            value: {
                [announceCreatedReportActionID]: {
                    pendingAction: null,
                },
            },
        },
        {
            onyxMethod: Onyx.METHOD.MERGE,
            key: `${ONYXKEYS.COLLECTION.REPORT}${adminsChatReportID}`,
            value: {
                pendingFields: {
                    addWorkspaceRoom: null,
                },
                pendingAction: null,
                pendingChatMembers: [],
            },
        },
        {
            onyxMethod: Onyx.METHOD.MERGE,
            key: `${ONYXKEYS.COLLECTION.REPORT_ACTIONS}${adminsChatReportID}`,
            value: {
                [adminsCreatedReportActionID]: {
                    pendingAction: null,
                },
            },
        },
        {
            onyxMethod: Onyx.METHOD.MERGE,
            key: `${ONYXKEYS.COLLECTION.REPORT}${expenseChatReportID}`,
            value: {
                pendingFields: {
                    addWorkspaceRoom: null,
                },
                pendingAction: null,
            },
        },
        {
            onyxMethod: Onyx.METHOD.MERGE,
            key: `${ONYXKEYS.COLLECTION.REPORT_ACTIONS}${expenseChatReportID}`,
            value: {
                [expenseCreatedReportActionID]: {
                    pendingAction: null,
                },
            },
        },
    ];

    const failureData: OnyxUpdate[] = [
        {
            onyxMethod: Onyx.METHOD.SET,
            key: `${ONYXKEYS.COLLECTION.POLICY_MEMBERS}${policyID}`,
            value: null,
        },
        {
            onyxMethod: Onyx.METHOD.SET,
            key: `${ONYXKEYS.COLLECTION.REPORT}${announceChatReportID}`,
            value: null,
        },
        {
            onyxMethod: Onyx.METHOD.SET,
            key: `${ONYXKEYS.COLLECTION.REPORT_ACTIONS}${announceChatReportID}`,
            value: null,
        },
        {
            onyxMethod: Onyx.METHOD.SET,
            key: `${ONYXKEYS.COLLECTION.REPORT}${adminsChatReportID}`,
            value: null,
        },
        {
            onyxMethod: Onyx.METHOD.SET,
            key: `${ONYXKEYS.COLLECTION.REPORT_ACTIONS}${adminsChatReportID}`,
            value: null,
        },
        {
            onyxMethod: Onyx.METHOD.SET,
            key: `${ONYXKEYS.COLLECTION.REPORT}${expenseChatReportID}`,
            value: null,
        },
        {
            onyxMethod: Onyx.METHOD.SET,
            key: `${ONYXKEYS.COLLECTION.REPORT_ACTIONS}${expenseChatReportID}`,
            value: null,
        },
    ];

    const params: CreateWorkspaceParams = {
        policyID,
        announceChatReportID,
        adminsChatReportID,
        expenseChatReportID,
        ownerEmail: policyOwnerEmail,
        makeMeAdmin,
        policyName: workspaceName,
        type: CONST.POLICY.TYPE.FREE,
        announceCreatedReportActionID,
        adminsCreatedReportActionID,
        expenseCreatedReportActionID,
        customUnitID,
        customUnitRateID,
    };

    API.write(WRITE_COMMANDS.CREATE_WORKSPACE, params, {optimisticData, successData, failureData});

    return adminsChatReportID;
}

function openWorkspaceReimburseView(policyID: string) {
    if (!policyID) {
        Log.warn('openWorkspaceReimburseView invalid params', {policyID});
        return;
    }

    const successData: OnyxUpdate[] = [
        {
            onyxMethod: Onyx.METHOD.MERGE,
            key: ONYXKEYS.REIMBURSEMENT_ACCOUNT,
            value: {
                isLoading: false,
            },
        },
    ];

    const failureData: OnyxUpdate[] = [
        {
            onyxMethod: Onyx.METHOD.MERGE,
            key: ONYXKEYS.REIMBURSEMENT_ACCOUNT,
            value: {
                isLoading: false,
            },
        },
    ];

    const params: OpenWorkspaceReimburseViewParams = {policyID};

    API.read(READ_COMMANDS.OPEN_WORKSPACE_REIMBURSE_VIEW, params, {successData, failureData});
}

function openPolicyWorkflowsPage(policyID: string) {
    if (!policyID) {
        Log.warn('openPolicyWorkflowsPage invalid params', {policyID});
        return;
    }

    const onyxData: OnyxData = {
        optimisticData: [
            {
                onyxMethod: Onyx.METHOD.MERGE,
                // @ts-expect-error: ONYXKEYS.REIMBURSEMENT_ACCOUNT is conflicting with ONYXKEYS.FORMS.REIMBURSEMENT_ACCOUNT_FORM
                key: `${ONYXKEYS.REIMBURSEMENT_ACCOUNT}${policyID}`,
                value: {
                    isLoading: true,
                },
            },
        ],
        successData: [
            {
                onyxMethod: Onyx.METHOD.MERGE,
                // @ts-expect-error: ONYXKEYS.REIMBURSEMENT_ACCOUNT is conflicting with ONYXKEYS.FORMS.REIMBURSEMENT_ACCOUNT_FORM
                key: `${ONYXKEYS.REIMBURSEMENT_ACCOUNT}${policyID}`,
                value: {
                    isLoading: false,
                },
            },
        ],
        failureData: [
            {
                onyxMethod: Onyx.METHOD.MERGE,
                // @ts-expect-error: ONYXKEYS.REIMBURSEMENT_ACCOUNT is conflicting with ONYXKEYS.FORMS.REIMBURSEMENT_ACCOUNT_FORM
                key: `${ONYXKEYS.REIMBURSEMENT_ACCOUNT}${policyID}`,
                value: {
                    isLoading: false,
                },
            },
        ],
    };

    const params: OpenPolicyWorkflowsPageParams = {policyID};

    API.read(READ_COMMANDS.OPEN_POLICY_WORKFLOWS_PAGE, params, onyxData);
}

function setPolicyIDForReimburseView(policyID: string) {
    Onyx.merge(ONYXKEYS.WORKSPACE_RATE_AND_UNIT, {policyID, rate: null, unit: null});
}

function clearOnyxDataForReimburseView() {
    Onyx.merge(ONYXKEYS.WORKSPACE_RATE_AND_UNIT, null);
}

function setRateForReimburseView(rate: string) {
    Onyx.merge(ONYXKEYS.WORKSPACE_RATE_AND_UNIT, {rate});
}

function setUnitForReimburseView(unit: Unit) {
    Onyx.merge(ONYXKEYS.WORKSPACE_RATE_AND_UNIT, {unit});
}

/**
 * Returns the accountIDs of the members of the policy whose data is passed in the parameters
 */
function openWorkspace(policyID: string, clientMemberAccountIDs: number[]) {
    if (!policyID || !clientMemberAccountIDs) {
        Log.warn('openWorkspace invalid params', {policyID, clientMemberAccountIDs});
        return;
    }

    const params: OpenWorkspaceParams = {
        policyID,
        clientMemberAccountIDs: JSON.stringify(clientMemberAccountIDs),
    };

    API.read(READ_COMMANDS.OPEN_WORKSPACE, params);
}

function openWorkspaceMembersPage(policyID: string, clientMemberEmails: string[]) {
    if (!policyID || !clientMemberEmails) {
        Log.warn('openWorkspaceMembersPage invalid params', {policyID, clientMemberEmails});
        return;
    }

    const params: OpenWorkspaceMembersPageParams = {
        policyID,
        clientMemberEmails: JSON.stringify(clientMemberEmails),
    };

    API.read(READ_COMMANDS.OPEN_WORKSPACE_MEMBERS_PAGE, params);
}

function openPolicyCategoriesPage(policyID: string) {
    if (!policyID) {
        Log.warn('openPolicyCategoriesPage invalid params', {policyID});
        return;
    }

    const params: OpenPolicyCategoriesPageParams = {
        policyID,
    };

    API.read(READ_COMMANDS.OPEN_POLICY_CATEGORIES_PAGE, params);
}

function openPolicyTagsPage(policyID: string) {
    if (!policyID) {
        Log.warn('openPolicyTasgPage invalid params', {policyID});
        return;
    }

    const params: OpenPolicyTagsPageParams = {
        policyID,
    };

    API.read(READ_COMMANDS.OPEN_POLICY_TAGS_PAGE, params);
}

function openPolicyTaxesPage(policyID: string) {
    if (!policyID) {
        Log.warn('openPolicyTaxesPage invalid params', {policyID});
        return;
    }

    const params: OpenPolicyTaxesPageParams = {
        policyID,
    };

    API.read(READ_COMMANDS.OPEN_POLICY_TAXES_PAGE, params);
}

function openWorkspaceInvitePage(policyID: string, clientMemberEmails: string[]) {
    if (!policyID || !clientMemberEmails) {
        Log.warn('openWorkspaceInvitePage invalid params', {policyID, clientMemberEmails});
        return;
    }

    const params: OpenWorkspaceInvitePageParams = {
        policyID,
        clientMemberEmails: JSON.stringify(clientMemberEmails),
    };

    API.read(READ_COMMANDS.OPEN_WORKSPACE_INVITE_PAGE, params);
}

function openDraftWorkspaceRequest(policyID: string) {
    const params: OpenDraftWorkspaceRequestParams = {policyID};

    API.read(READ_COMMANDS.OPEN_DRAFT_WORKSPACE_REQUEST, params);
}

function setWorkspaceInviteMembersDraft(policyID: string, invitedEmailsToAccountIDs: InvitedEmailsToAccountIDs) {
    Onyx.set(`${ONYXKEYS.COLLECTION.WORKSPACE_INVITE_MEMBERS_DRAFT}${policyID}`, invitedEmailsToAccountIDs);
}

function setWorkspaceInviteMessageDraft(policyID: string, message: string) {
    Onyx.set(`${ONYXKEYS.COLLECTION.WORKSPACE_INVITE_MESSAGE_DRAFT}${policyID}`, message);
}

function clearErrors(policyID: string) {
    setWorkspaceErrors(policyID, {});
    hideWorkspaceAlertMessage(policyID);
}

/**
 * Dismiss the informative messages about which policy members were added with primary logins when invited with their secondary login.
 */
function dismissAddedWithPrimaryLoginMessages(policyID: string) {
    Onyx.merge(`${ONYXKEYS.COLLECTION.POLICY}${policyID}`, {primaryLoginsInvited: null});
}

function buildOptimisticPolicyRecentlyUsedCategories(policyID?: string, category?: string) {
    if (!policyID || !category) {
        return [];
    }

    const policyRecentlyUsedCategories = allRecentlyUsedCategories?.[`${ONYXKEYS.COLLECTION.POLICY_RECENTLY_USED_CATEGORIES}${policyID}`] ?? [];

    return lodashUnion([category], policyRecentlyUsedCategories);
}

function buildOptimisticPolicyRecentlyUsedTags(policyID?: string, transactionTags?: string): RecentlyUsedTags {
    if (!policyID || !transactionTags) {
        return {};
    }

    const policyTags = allPolicyTags?.[`${ONYXKEYS.COLLECTION.POLICY_TAGS}${policyID}`] ?? {};
    const policyTagKeys = Object.keys(policyTags);
    const policyRecentlyUsedTags = allRecentlyUsedTags?.[`${ONYXKEYS.COLLECTION.POLICY_RECENTLY_USED_TAGS}${policyID}`] ?? {};
    const newOptimisticPolicyRecentlyUsedTags: RecentlyUsedTags = {};

    TransactionUtils.getTagArrayFromName(transactionTags).forEach((tag, index) => {
        if (!tag) {
            return;
        }

        const tagListKey = policyTagKeys[index];
        newOptimisticPolicyRecentlyUsedTags[tagListKey] = [...new Set([...tag, ...(policyRecentlyUsedTags[tagListKey] ?? [])])];
    });

    return newOptimisticPolicyRecentlyUsedTags;
}

/**
 * This flow is used for bottom up flow converting IOU report to an expense report. When user takes this action,
 * we create a Collect type workspace when the person taking the action becomes an owner and an admin, while we
 * add a new member to the workspace as an employee and convert the IOU report passed as a param into an expense report.
 *
 * @returns policyID of the workspace we have created
 */
function createWorkspaceFromIOUPayment(iouReport: Report | EmptyObject): string | undefined {
    // This flow only works for IOU reports
    if (!ReportUtils.isIOUReportUsingReport(iouReport)) {
        return;
    }

    // Generate new variables for the policy
    const policyID = generatePolicyID();
    const workspaceName = generateDefaultWorkspaceName(sessionEmail);
    const employeeAccountID = iouReport.ownerAccountID;
    const employeeEmail = iouReport.ownerEmail ?? '';
    const {customUnits, customUnitID, customUnitRateID} = buildOptimisticCustomUnits();
    const oldPersonalPolicyID = iouReport.policyID;
    const iouReportID = iouReport.reportID;

    const {
        announceChatReportID,
        announceChatData,
        announceReportActionData,
        announceCreatedReportActionID,
        adminsChatReportID,
        adminsChatData,
        adminsReportActionData,
        adminsCreatedReportActionID,
        expenseChatReportID: workspaceChatReportID,
        expenseChatData: workspaceChatData,
        expenseReportActionData: workspaceChatReportActionData,
        expenseCreatedReportActionID: workspaceChatCreatedReportActionID,
    } = ReportUtils.buildOptimisticWorkspaceChats(policyID, workspaceName);

    if (!employeeAccountID) {
        return;
    }

    // Create the workspace chat for the employee whose IOU is being paid
    const employeeWorkspaceChat = createPolicyExpenseChats(policyID, {[employeeEmail]: employeeAccountID}, true);
    const newWorkspace = {
        id: policyID,

        // We are creating a collect policy in this case
        type: CONST.POLICY.TYPE.TEAM,
        name: workspaceName,
        role: CONST.POLICY.ROLE.ADMIN,
        owner: sessionEmail,
        ownerAccountID: sessionAccountID,
        isPolicyExpenseChatEnabled: true,

        // Setting the currency to USD as we can only add the VBBA for this policy currency right now
        outputCurrency: CONST.CURRENCY.USD,
        pendingAction: CONST.RED_BRICK_ROAD_PENDING_ACTION.ADD,
        customUnits,
        areCategoriesEnabled: true,
        areTagsEnabled: false,
        areDistanceRatesEnabled: false,
        areWorkflowsEnabled: false,
        areReportFieldsEnabled: false,
        areConnectionsEnabled: false,
    };

    const optimisticData: OnyxUpdate[] = [
        {
            onyxMethod: Onyx.METHOD.SET,
            key: `${ONYXKEYS.COLLECTION.POLICY}${policyID}`,
            value: newWorkspace,
        },
        {
            onyxMethod: Onyx.METHOD.SET,
            key: `${ONYXKEYS.COLLECTION.POLICY_MEMBERS}${policyID}`,
            value: {
                [sessionAccountID]: {
                    role: CONST.POLICY.ROLE.ADMIN,
                    errors: {},
                },
                [employeeAccountID]: {
                    role: CONST.POLICY.ROLE.USER,
                    errors: {},
                },
            },
        },
        {
            onyxMethod: Onyx.METHOD.SET,
            key: `${ONYXKEYS.COLLECTION.REPORT}${announceChatReportID}`,
            value: {
                pendingFields: {
                    addWorkspaceRoom: CONST.RED_BRICK_ROAD_PENDING_ACTION.ADD,
                },
                ...announceChatData,
            },
        },
        {
            onyxMethod: Onyx.METHOD.SET,
            key: `${ONYXKEYS.COLLECTION.REPORT_ACTIONS}${announceChatReportID}`,
            value: announceReportActionData,
        },
        {
            onyxMethod: Onyx.METHOD.SET,
            key: `${ONYXKEYS.COLLECTION.REPORT}${adminsChatReportID}`,
            value: {
                pendingFields: {
                    addWorkspaceRoom: CONST.RED_BRICK_ROAD_PENDING_ACTION.ADD,
                },
                ...adminsChatData,
            },
        },
        {
            onyxMethod: Onyx.METHOD.SET,
            key: `${ONYXKEYS.COLLECTION.REPORT_ACTIONS}${adminsChatReportID}`,
            value: adminsReportActionData,
        },
        {
            onyxMethod: Onyx.METHOD.SET,
            key: `${ONYXKEYS.COLLECTION.REPORT}${workspaceChatReportID}`,
            value: {
                pendingFields: {
                    addWorkspaceRoom: CONST.RED_BRICK_ROAD_PENDING_ACTION.ADD,
                },
                ...workspaceChatData,
            },
        },
        {
            onyxMethod: Onyx.METHOD.SET,
            key: `${ONYXKEYS.COLLECTION.REPORT_ACTIONS}${workspaceChatReportID}`,
            value: workspaceChatReportActionData,
        },
        {
            onyxMethod: Onyx.METHOD.MERGE,
            key: `${ONYXKEYS.COLLECTION.POLICY_DRAFTS}${policyID}`,
            value: {
                pendingFields: {
                    addWorkspaceRoom: null,
                },
                pendingAction: null,
            },
        },
        {
            onyxMethod: Onyx.METHOD.MERGE,
            key: `${ONYXKEYS.COLLECTION.POLICY_MEMBERS_DRAFTS}${policyID}`,
            value: {
                pendingAction: null,
            },
        },
        ...employeeWorkspaceChat.onyxOptimisticData,
    ];

    const successData: OnyxUpdate[] = [
        {
            onyxMethod: Onyx.METHOD.MERGE,
            key: `${ONYXKEYS.COLLECTION.POLICY}${policyID}`,
            value: {pendingAction: null},
        },
        {
            onyxMethod: Onyx.METHOD.MERGE,
            key: `${ONYXKEYS.COLLECTION.REPORT}${announceChatReportID}`,
            value: {
                pendingFields: {
                    addWorkspaceRoom: null,
                },
                pendingAction: null,
            },
        },
        {
            onyxMethod: Onyx.METHOD.MERGE,
            key: `${ONYXKEYS.COLLECTION.REPORT_ACTIONS}${announceChatReportID}`,
            value: {
                [Object.keys(announceChatData)[0]]: {
                    pendingAction: null,
                },
            },
        },
        {
            onyxMethod: Onyx.METHOD.MERGE,
            key: `${ONYXKEYS.COLLECTION.REPORT}${adminsChatReportID}`,
            value: {
                pendingFields: {
                    addWorkspaceRoom: null,
                },
                pendingAction: null,
            },
        },
        {
            onyxMethod: Onyx.METHOD.MERGE,
            key: `${ONYXKEYS.COLLECTION.REPORT_ACTIONS}${adminsChatReportID}`,
            value: {
                [Object.keys(adminsChatData)[0]]: {
                    pendingAction: null,
                },
            },
        },
        {
            onyxMethod: Onyx.METHOD.MERGE,
            key: `${ONYXKEYS.COLLECTION.REPORT}${workspaceChatReportID}`,
            value: {
                pendingFields: {
                    addWorkspaceRoom: null,
                },
                pendingAction: null,
            },
        },
        {
            onyxMethod: Onyx.METHOD.MERGE,
            key: `${ONYXKEYS.COLLECTION.REPORT_ACTIONS}${workspaceChatReportID}`,
            value: {
                [Object.keys(workspaceChatData)[0]]: {
                    pendingAction: null,
                },
            },
        },
        ...employeeWorkspaceChat.onyxSuccessData,
    ];

    const failureData: OnyxUpdate[] = [
        {
            onyxMethod: Onyx.METHOD.MERGE,
            key: `${ONYXKEYS.COLLECTION.POLICY_MEMBERS}${policyID}`,
            value: {
                pendingAction: null,
            },
        },
        {
            onyxMethod: Onyx.METHOD.MERGE,
            key: `${ONYXKEYS.COLLECTION.REPORT}${announceChatReportID}`,
            value: {
                pendingFields: {
                    addWorkspaceRoom: null,
                },
                pendingAction: null,
            },
        },
        {
            onyxMethod: Onyx.METHOD.MERGE,
            key: `${ONYXKEYS.COLLECTION.REPORT_ACTIONS}${announceChatReportID}`,
            value: {
                pendingAction: null,
            },
        },
        {
            onyxMethod: Onyx.METHOD.MERGE,
            key: `${ONYXKEYS.COLLECTION.REPORT}${adminsChatReportID}`,
            value: {
                pendingFields: {
                    addWorkspaceRoom: null,
                },
                pendingAction: null,
            },
        },
        {
            onyxMethod: Onyx.METHOD.MERGE,
            key: `${ONYXKEYS.COLLECTION.REPORT_ACTIONS}${adminsChatReportID}`,
            value: {
                pendingAction: null,
            },
        },
        {
            onyxMethod: Onyx.METHOD.MERGE,
            key: `${ONYXKEYS.COLLECTION.REPORT}${workspaceChatReportID}`,
            value: {
                pendingFields: {
                    addWorkspaceRoom: null,
                },
                pendingAction: null,
            },
        },
        {
            onyxMethod: Onyx.METHOD.MERGE,
            key: `${ONYXKEYS.COLLECTION.REPORT_ACTIONS}${workspaceChatReportID}`,
            value: {
                pendingAction: null,
            },
        },
    ];

    // Compose the memberData object which is used to add the employee to the workspace and
    // optimistically create the workspace chat for them.
    const memberData = {
        accountID: Number(employeeAccountID),
        email: employeeEmail,
        workspaceChatReportID: employeeWorkspaceChat.reportCreationData[employeeEmail].reportID,
        workspaceChatCreatedReportActionID: employeeWorkspaceChat.reportCreationData[employeeEmail].reportActionID,
    };

    const oldChatReportID = iouReport.chatReportID;

    // Next we need to convert the IOU report to Expense report.
    // We need to change:
    // - report type
    // - change the sign of the report total
    // - update its policyID and policyName
    // - update the chatReportID to point to the new workspace chat
    const expenseReport = {
        ...iouReport,
        chatReportID: memberData.workspaceChatReportID,
        policyID,
        policyName: workspaceName,
        type: CONST.REPORT.TYPE.EXPENSE,
        total: -(iouReport?.total ?? 0),
    };
    optimisticData.push({
        onyxMethod: Onyx.METHOD.MERGE,
        key: `${ONYXKEYS.COLLECTION.REPORT}${iouReportID}`,
        value: expenseReport,
    });
    failureData.push({
        onyxMethod: Onyx.METHOD.MERGE,
        key: `${ONYXKEYS.COLLECTION.REPORT}${iouReportID}`,
        value: iouReport,
    });

    // The expense report transactions need to have the amount reversed to negative values
    const reportTransactions = TransactionUtils.getAllReportTransactions(iouReportID);

    // For performance reasons, we are going to compose a merge collection data for transactions
    const transactionsOptimisticData: Record<string, Transaction> = {};
    const transactionFailureData: Record<string, Transaction> = {};
    reportTransactions.forEach((transaction) => {
        transactionsOptimisticData[`${ONYXKEYS.COLLECTION.TRANSACTION}${transaction.transactionID}`] = {
            ...transaction,
            amount: -transaction.amount,
            modifiedAmount: transaction.modifiedAmount ? -transaction.modifiedAmount : 0,
        };

        transactionFailureData[`${ONYXKEYS.COLLECTION.TRANSACTION}${transaction.transactionID}`] = transaction;
    });

    optimisticData.push({
        onyxMethod: Onyx.METHOD.MERGE_COLLECTION,
        key: `${ONYXKEYS.COLLECTION.TRANSACTION}`,
        value: transactionsOptimisticData,
    });
    failureData.push({
        onyxMethod: Onyx.METHOD.MERGE_COLLECTION,
        key: `${ONYXKEYS.COLLECTION.TRANSACTION}`,
        value: transactionFailureData,
    });

    // We need to move the report preview action from the DM to the workspace chat.
    const reportPreview = ReportActionsUtils.getParentReportAction(iouReport);
    optimisticData.push({
        onyxMethod: Onyx.METHOD.MERGE,
        key: `${ONYXKEYS.COLLECTION.REPORT_ACTIONS}${oldChatReportID}`,
        value: {[reportPreview.reportActionID]: null},
    });
    failureData.push({
        onyxMethod: Onyx.METHOD.MERGE,
        key: `${ONYXKEYS.COLLECTION.REPORT_ACTIONS}${oldChatReportID}`,
        value: {[reportPreview.reportActionID]: reportPreview},
    });

    // To optimistically remove the GBR from the DM we need to update the hasOutstandingChildRequest param to false
    optimisticData.push({
        onyxMethod: Onyx.METHOD.MERGE,
        key: `${ONYXKEYS.COLLECTION.REPORT}${oldChatReportID}`,
        value: {
            hasOutstandingChildRequest: false,
        },
    });
    failureData.push({
        onyxMethod: Onyx.METHOD.MERGE,
        key: `${ONYXKEYS.COLLECTION.REPORT}${oldChatReportID}`,
        value: {
            hasOutstandingChildRequest: true,
        },
    });

    if (reportPreview?.reportActionID) {
        // Update the created timestamp of the report preview action to be after the workspace chat created timestamp.
        optimisticData.push({
            onyxMethod: Onyx.METHOD.MERGE,
            key: `${ONYXKEYS.COLLECTION.REPORT_ACTIONS}${memberData.workspaceChatReportID}`,
            value: {
                [reportPreview.reportActionID]: {
                    ...reportPreview,
                    message: [
                        {
                            type: CONST.REPORT.MESSAGE.TYPE.TEXT,
                            text: ReportUtils.getReportPreviewMessage(expenseReport, {}, false, false, newWorkspace),
                        },
                    ],
                    created: DateUtils.getDBTime(),
                },
            },
        });
    }

    failureData.push({
        onyxMethod: Onyx.METHOD.MERGE,
        key: `${ONYXKEYS.COLLECTION.REPORT_ACTIONS}${memberData.workspaceChatReportID}`,
        value: {[reportPreview.reportActionID]: null},
    });

    // Create the MOVED report action and add it to the DM chat which indicates to the user where the report has been moved
    const movedReportAction = ReportUtils.buildOptimisticMovedReportAction(oldPersonalPolicyID ?? '', policyID, memberData.workspaceChatReportID, iouReportID, workspaceName);
    optimisticData.push({
        onyxMethod: Onyx.METHOD.MERGE,
        key: `${ONYXKEYS.COLLECTION.REPORT_ACTIONS}${oldChatReportID}`,
        value: {[movedReportAction.reportActionID]: movedReportAction},
    });
    successData.push({
        onyxMethod: Onyx.METHOD.MERGE,
        key: `${ONYXKEYS.COLLECTION.REPORT_ACTIONS}${oldChatReportID}`,
        value: {
            [movedReportAction.reportActionID]: {
                ...movedReportAction,
                pendingAction: null,
            },
        },
    });
    failureData.push({
        onyxMethod: Onyx.METHOD.MERGE,
        key: `${ONYXKEYS.COLLECTION.REPORT_ACTIONS}${oldChatReportID}`,
        value: {[movedReportAction.reportActionID]: null},
    });

    const params: CreateWorkspaceFromIOUPaymentParams = {
        policyID,
        announceChatReportID,
        adminsChatReportID,
        expenseChatReportID: workspaceChatReportID,
        ownerEmail: '',
        makeMeAdmin: false,
        policyName: workspaceName,
        type: CONST.POLICY.TYPE.TEAM,
        announceCreatedReportActionID,
        adminsCreatedReportActionID,
        expenseCreatedReportActionID: workspaceChatCreatedReportActionID,
        customUnitID,
        customUnitRateID,
        iouReportID,
        memberData: JSON.stringify(memberData),
        reportActionID: movedReportAction.reportActionID,
    };

    API.write(WRITE_COMMANDS.CREATE_WORKSPACE_FROM_IOU_PAYMENT, params, {optimisticData, successData, failureData});

    return policyID;
}

function setWorkspaceCategoryEnabled(policyID: string, categoriesToUpdate: Record<string, {name: string; enabled: boolean}>) {
    const policyCategories = allPolicyCategories?.[`${ONYXKEYS.COLLECTION.POLICY_CATEGORIES}${policyID}`] ?? {};

    const onyxData: OnyxData = {
        optimisticData: [
            {
                onyxMethod: Onyx.METHOD.MERGE,
                key: `${ONYXKEYS.COLLECTION.POLICY_CATEGORIES}${policyID}`,
                value: {
                    ...Object.keys(categoriesToUpdate).reduce<PolicyCategories>((acc, key) => {
                        acc[key] = {
                            ...policyCategories[key],
                            ...categoriesToUpdate[key],
                            errors: null,
                            pendingFields: {
                                enabled: CONST.RED_BRICK_ROAD_PENDING_ACTION.UPDATE,
                            },
                        };

                        return acc;
                    }, {}),
                },
            },
        ],
        successData: [
            {
                onyxMethod: Onyx.METHOD.MERGE,
                key: `${ONYXKEYS.COLLECTION.POLICY_CATEGORIES}${policyID}`,
                value: {
                    ...Object.keys(categoriesToUpdate).reduce<PolicyCategories>((acc, key) => {
                        acc[key] = {
                            ...policyCategories[key],
                            ...categoriesToUpdate[key],
                            errors: null,
                            pendingFields: {
                                enabled: null,
                            },
                        };

                        return acc;
                    }, {}),
                },
            },
        ],
        failureData: [
            {
                onyxMethod: Onyx.METHOD.MERGE,
                key: `${ONYXKEYS.COLLECTION.POLICY_CATEGORIES}${policyID}`,
                value: {
                    ...Object.keys(categoriesToUpdate).reduce<PolicyCategories>((acc, key) => {
                        acc[key] = {
                            ...policyCategories[key],
                            ...categoriesToUpdate[key],
                            errors: ErrorUtils.getMicroSecondOnyxError('workspace.categories.genericFailureMessage'),
                            pendingFields: {
                                enabled: null,
                            },
                        };

                        return acc;
                    }, {}),
                },
            },
        ],
    };

    const parameters = {
        policyID,
        categories: JSON.stringify(Object.keys(categoriesToUpdate).map((key) => categoriesToUpdate[key])),
    };

    API.write(WRITE_COMMANDS.SET_WORKSPACE_CATEGORIES_ENABLED, parameters, onyxData);
}

function createPolicyCategory(policyID: string, categoryName: string) {
    const onyxData: OnyxData = {
        optimisticData: [
            {
                onyxMethod: Onyx.METHOD.MERGE,
                key: `${ONYXKEYS.COLLECTION.POLICY_CATEGORIES}${policyID}`,
                value: {
                    [categoryName]: {
                        name: categoryName,
                        enabled: true,
                        errors: null,
                        pendingAction: CONST.RED_BRICK_ROAD_PENDING_ACTION.ADD,
                    },
                },
            },
        ],
        successData: [
            {
                onyxMethod: Onyx.METHOD.MERGE,
                key: `${ONYXKEYS.COLLECTION.POLICY_CATEGORIES}${policyID}`,
                value: {
                    [categoryName]: {
                        errors: null,
                        pendingAction: null,
                    },
                },
            },
        ],
        failureData: [
            {
                onyxMethod: Onyx.METHOD.MERGE,
                key: `${ONYXKEYS.COLLECTION.POLICY_CATEGORIES}${policyID}`,
                value: {
                    [categoryName]: {
                        errors: ErrorUtils.getMicroSecondOnyxError('workspace.categories.genericFailureMessage'),
                        pendingAction: null,
                    },
                },
            },
        ],
    };

    const parameters = {
        policyID,
        categories: JSON.stringify([{name: categoryName}]),
    };

    API.write(WRITE_COMMANDS.CREATE_WORKSPACE_CATEGORIES, parameters, onyxData);
}

function renamePolicyCategory(policyID: string, policyCategory: {oldName: string; newName: string}) {
    const policyCategoryToUpdate = allPolicyCategories?.[`${ONYXKEYS.COLLECTION.POLICY_CATEGORIES}${policyID}`]?.[policyCategory.oldName] ?? {};

    const onyxData: OnyxData = {
        optimisticData: [
            {
                onyxMethod: Onyx.METHOD.MERGE,
                key: `${ONYXKEYS.COLLECTION.POLICY_CATEGORIES}${policyID}`,
                value: {
                    [policyCategory.oldName]: null,
                    [policyCategory.newName]: {
                        ...policyCategoryToUpdate,
                        name: policyCategory.newName,
                        unencodedName: decodeURIComponent(policyCategory.newName),
                        pendingAction: CONST.RED_BRICK_ROAD_PENDING_ACTION.UPDATE,
                    },
                },
            },
        ],
        successData: [
            {
                onyxMethod: Onyx.METHOD.MERGE,
                key: `${ONYXKEYS.COLLECTION.POLICY_CATEGORIES}${policyID}`,
                value: {
                    [policyCategory.oldName]: null,
                    [policyCategory.newName]: {
                        ...policyCategoryToUpdate,
                        name: policyCategory.newName,
                        unencodedName: decodeURIComponent(policyCategory.newName),
                        errors: null,
                        pendingAction: null,
                    },
                },
            },
        ],
        failureData: [
            {
                onyxMethod: Onyx.METHOD.MERGE,
                key: `${ONYXKEYS.COLLECTION.POLICY_CATEGORIES}${policyID}`,
                value: {
                    [policyCategory.newName]: null,
                    [policyCategory.oldName]: {
                        ...policyCategoryToUpdate,
                        name: policyCategory.oldName,
                        unencodedName: decodeURIComponent(policyCategory.oldName),
                        errors: ErrorUtils.getMicroSecondOnyxError('workspace.categories.genericFailureMessage'),
                        pendingAction: null,
                    },
                },
            },
        ],
    };

    const parameters = {
        policyID,
        categories: JSON.stringify({[policyCategory.oldName]: policyCategory.newName}),
    };

    API.write(WRITE_COMMANDS.RENAME_WORKSPACE_CATEGORY, parameters, onyxData);
}

function createPolicyTag(policyID: string, tagName: string) {
    const tagListName = Object.keys(allPolicyTags?.[`${ONYXKEYS.COLLECTION.POLICY_TAGS}${policyID}`] ?? {})[0];

    const onyxData: OnyxData = {
        optimisticData: [
            {
                onyxMethod: Onyx.METHOD.MERGE,
                key: `${ONYXKEYS.COLLECTION.POLICY_TAGS}${policyID}`,
                value: {
                    [tagListName]: {
                        tags: {
                            [tagName]: {
                                name: tagName,
                                enabled: false,
                                errors: null,
                                pendingAction: CONST.RED_BRICK_ROAD_PENDING_ACTION.ADD,
                            },
                        },
                    },
                },
            },
        ],
        successData: [
            {
                onyxMethod: Onyx.METHOD.MERGE,
                key: `${ONYXKEYS.COLLECTION.POLICY_TAGS}${policyID}`,
                value: {
                    [tagListName]: {
                        tags: {
                            [tagName]: {
                                errors: null,
                                pendingAction: null,
                            },
                        },
                    },
                },
            },
        ],
        failureData: [
            {
                onyxMethod: Onyx.METHOD.MERGE,
                key: `${ONYXKEYS.COLLECTION.POLICY_TAGS}${policyID}`,
                value: {
                    [tagListName]: {
                        tags: {
                            [tagName]: {
                                errors: ErrorUtils.getMicroSecondOnyxError('workspace.tags.genericFailureMessage'),
                            },
                        },
                    },
                },
            },
        ],
    };

    const parameters = {
        policyID,
        tags: JSON.stringify([{name: tagName}]),
    };

    API.write(WRITE_COMMANDS.CREATE_POLICY_TAG, parameters, onyxData);
}

function setWorkspaceTagEnabled(policyID: string, tagsToUpdate: Record<string, {name: string; enabled: boolean}>) {
    const policyTag = PolicyUtils.getTagLists(allPolicyTags?.[`${ONYXKEYS.COLLECTION.POLICY_TAGS}${policyID}`] ?? {})?.[0] ?? {};

    const onyxData: OnyxData = {
        optimisticData: [
            {
                onyxMethod: Onyx.METHOD.MERGE,
                key: `${ONYXKEYS.COLLECTION.POLICY_TAGS}${policyID}`,
                value: {
                    [policyTag.name]: {
                        tags: {
                            ...Object.keys(tagsToUpdate).reduce<PolicyTags>((acc, key) => {
                                acc[key] = {
                                    ...policyTag.tags[key],
                                    ...tagsToUpdate[key],
                                    errors: null,
                                    pendingFields: {
                                        enabled: CONST.RED_BRICK_ROAD_PENDING_ACTION.UPDATE,
                                    },
                                };

                                return acc;
                            }, {}),
                        },
                    },
                },
            },
        ],
        successData: [
            {
                onyxMethod: Onyx.METHOD.MERGE,
                key: `${ONYXKEYS.COLLECTION.POLICY_TAGS}${policyID}`,
                value: {
                    [policyTag.name]: {
                        tags: {
                            ...Object.keys(tagsToUpdate).reduce<PolicyTags>((acc, key) => {
                                acc[key] = {
                                    ...policyTag.tags[key],
                                    ...tagsToUpdate[key],
                                    errors: null,
                                    pendingFields: {
                                        enabled: null,
                                    },
                                };

                                return acc;
                            }, {}),
                        },
                    },
                },
            },
        ],
        failureData: [
            {
                onyxMethod: Onyx.METHOD.MERGE,
                key: `${ONYXKEYS.COLLECTION.POLICY_TAGS}${policyID}`,
                value: {
                    [policyTag.name]: {
                        tags: {
                            ...Object.keys(tagsToUpdate).reduce<PolicyTags>((acc, key) => {
                                acc[key] = {
                                    ...policyTag.tags[key],
                                    ...tagsToUpdate[key],
                                    errors: ErrorUtils.getMicroSecondOnyxError('workspace.tags.genericFailureMessage'),
                                    pendingFields: {
                                        enabled: null,
                                    },
                                };

                                return acc;
                            }, {}),
                        },
                    },
                },
            },
        ],
    };

    const parameters = {
        policyID,
        tags: JSON.stringify(Object.keys(tagsToUpdate).map((key) => tagsToUpdate[key])),
    };

    API.write(WRITE_COMMANDS.SET_POLICY_TAGS_ENABLED, parameters, onyxData);
}

function clearPolicyTagErrors(policyID: string, tagName: string) {
    const tagListName = Object.keys(allPolicyTags?.[`${ONYXKEYS.COLLECTION.POLICY_TAGS}${policyID}`] ?? {})[0];
    const tag = allPolicyTags?.[`${ONYXKEYS.COLLECTION.POLICY_TAGS}${policyID}`]?.[tagListName].tags?.[tagName];
    if (!tag) {
        return;
    }

    if (tag.pendingAction === CONST.RED_BRICK_ROAD_PENDING_ACTION.ADD) {
        Onyx.merge(`${ONYXKEYS.COLLECTION.POLICY_TAGS}${policyID}`, {
            [tagListName]: {
                tags: {
                    [tagName]: null,
                },
            },
        });
        return;
    }

    Onyx.merge(`${ONYXKEYS.COLLECTION.POLICY_TAGS}${policyID}`, {
        [tagListName]: {
            tags: {
                [tagName]: {
                    errors: null,
                    pendingAction: null,
                },
            },
        },
    });
}

function setWorkspaceRequiresCategory(policyID: string, requiresCategory: boolean) {
    const onyxData: OnyxData = {
        optimisticData: [
            {
                onyxMethod: Onyx.METHOD.MERGE,
                key: `${ONYXKEYS.COLLECTION.POLICY}${policyID}`,
                value: {
                    requiresCategory,
                    errors: {
                        requiresCategory: null,
                    },
                    pendingFields: {
                        requiresCategory: CONST.RED_BRICK_ROAD_PENDING_ACTION.UPDATE,
                    },
                },
            },
        ],
        successData: [
            {
                onyxMethod: Onyx.METHOD.MERGE,
                key: `${ONYXKEYS.COLLECTION.POLICY}${policyID}`,
                value: {
                    errors: {
                        requiresCategory: null,
                    },
                    pendingFields: {
                        requiresCategory: null,
                    },
                },
            },
        ],
        failureData: [
            {
                onyxMethod: Onyx.METHOD.MERGE,
                key: `${ONYXKEYS.COLLECTION.POLICY}${policyID}`,
                value: {
                    requiresCategory: !requiresCategory,
                    errors: ErrorUtils.getMicroSecondOnyxError('workspace.categories.genericFailureMessage'),
                    pendingFields: {
                        requiresCategory: null,
                    },
                },
            },
        ],
    };

    const parameters = {
        policyID,
        requiresCategory,
    };

    API.write(WRITE_COMMANDS.SET_WORKSPACE_REQUIRES_CATEGORY, parameters, onyxData);
}

function clearCategoryErrors(policyID: string, categoryName: string) {
    const category = allPolicyCategories?.[`${ONYXKEYS.COLLECTION.POLICY_CATEGORIES}${policyID}`]?.[categoryName];

    if (!category) {
        return;
    }

    Onyx.merge(`${ONYXKEYS.COLLECTION.POLICY_CATEGORIES}${policyID}`, {
        [category.name]: {
            errors: null,
        },
    });
}

function deleteWorkspaceCategories(policyID: string, categoryNamesToDelete: string[]) {
    const onyxData: OnyxData = {
        optimisticData: [
            {
                onyxMethod: Onyx.METHOD.MERGE,
                key: `${ONYXKEYS.COLLECTION.POLICY_CATEGORIES}${policyID}`,
                value: categoryNamesToDelete.reduce<Record<string, Partial<PolicyCategory>>>((acc, categoryName) => {
                    acc[categoryName] = {pendingAction: CONST.RED_BRICK_ROAD_PENDING_ACTION.DELETE};
                    return acc;
                }, {}),
            },
        ],
        successData: [
            {
                onyxMethod: Onyx.METHOD.MERGE,
                key: `${ONYXKEYS.COLLECTION.POLICY_CATEGORIES}${policyID}`,
                value: categoryNamesToDelete.reduce<Record<string, null>>((acc, categoryName) => {
                    acc[categoryName] = null;
                    return acc;
                }, {}),
            },
        ],
        failureData: [
            {
                onyxMethod: Onyx.METHOD.MERGE,
                key: `${ONYXKEYS.COLLECTION.POLICY_CATEGORIES}${policyID}`,
                value: categoryNamesToDelete.reduce<Record<string, Partial<PolicyCategory>>>((acc, categoryName) => {
                    acc[categoryName] = {
                        pendingAction: null,
                        errors: ErrorUtils.getMicroSecondOnyxError('workspace.categories.deleteFailureMessage'),
                    };
                    return acc;
                }, {}),
            },
        ],
    };

    const parameters = {
        policyID,
        categories: JSON.stringify(categoryNamesToDelete),
    };

    API.write(WRITE_COMMANDS.DELETE_WORKSPACE_CATEGORIES, parameters, onyxData);
}

/**
 * Accept user join request to a workspace
 */
function acceptJoinRequest(reportID: string, reportAction: OnyxEntry<ReportAction>) {
    const choice = CONST.REPORT.ACTIONABLE_MENTION_JOIN_WORKSPACE_RESOLUTION.ACCEPT;
    if (!reportAction) {
        return;
    }

    const optimisticData: OnyxUpdate[] = [
        {
            onyxMethod: Onyx.METHOD.MERGE,
            key: `${ONYXKEYS.COLLECTION.REPORT_ACTIONS}${reportID}`,
            value: {
                [reportAction.reportActionID]: {
                    originalMessage: {choice},
                    pendingAction: CONST.RED_BRICK_ROAD_PENDING_ACTION.UPDATE,
                },
            },
        },
    ];

    const successData: OnyxUpdate[] = [
        {
            onyxMethod: Onyx.METHOD.MERGE,
            key: `${ONYXKEYS.COLLECTION.REPORT_ACTIONS}${reportID}`,
            value: {
                [reportAction.reportActionID]: {
                    originalMessage: {choice},
                    pendingAction: null,
                },
            },
        },
    ];

    const failureData: OnyxUpdate[] = [
        {
            onyxMethod: Onyx.METHOD.MERGE,
            key: `${ONYXKEYS.COLLECTION.REPORT_ACTIONS}${reportID}`,
            value: {
                [reportAction.reportActionID]: {
                    originalMessage: {choice: ''},
                    pendingAction: null,
                },
            },
        },
    ];

    const parameters = {
        requests: JSON.stringify({
            [(reportAction.originalMessage as OriginalMessageJoinPolicyChangeLog['originalMessage']).policyID]: {
                requests: [{accountID: reportAction?.actorAccountID, adminsRoomMessageReportActionID: reportAction.reportActionID}],
            },
        }),
    };

    API.write(WRITE_COMMANDS.ACCEPT_JOIN_REQUEST, parameters, {optimisticData, failureData, successData});
}

/**
 * Decline user join request to a workspace
 */
function declineJoinRequest(reportID: string, reportAction: OnyxEntry<ReportAction>) {
    if (!reportAction) {
        return;
    }
    const choice = CONST.REPORT.ACTIONABLE_MENTION_JOIN_WORKSPACE_RESOLUTION.DECLINE;
    const optimisticData: OnyxUpdate[] = [
        {
            onyxMethod: Onyx.METHOD.MERGE,
            key: `${ONYXKEYS.COLLECTION.REPORT_ACTIONS}${reportID}`,
            value: {
                [reportAction.reportActionID]: {
                    originalMessage: {choice},
                    pendingAction: CONST.RED_BRICK_ROAD_PENDING_ACTION.UPDATE,
                },
            },
        },
    ];

    const successData: OnyxUpdate[] = [
        {
            onyxMethod: Onyx.METHOD.MERGE,
            key: `${ONYXKEYS.COLLECTION.REPORT_ACTIONS}${reportID}`,
            value: {
                [reportAction.reportActionID]: {
                    originalMessage: {choice},
                    pendingAction: null,
                },
            },
        },
    ];

    const failureData: OnyxUpdate[] = [
        {
            onyxMethod: Onyx.METHOD.MERGE,
            key: `${ONYXKEYS.COLLECTION.REPORT_ACTIONS}${reportID}`,
            value: {
                [reportAction.reportActionID]: {
                    originalMessage: {choice: ''},
                    pendingAction: null,
                },
            },
        },
    ];

    const parameters = {
        requests: JSON.stringify({
            [(reportAction.originalMessage as OriginalMessageJoinPolicyChangeLog['originalMessage']).policyID]: {
                requests: [{accountID: reportAction?.actorAccountID, adminsRoomMessageReportActionID: reportAction.reportActionID}],
            },
        }),
    };

    API.write(WRITE_COMMANDS.DECLINE_JOIN_REQUEST, parameters, {optimisticData, failureData, successData});
}

function openPolicyDistanceRatesPage(policyID?: string) {
    if (!policyID) {
        return;
    }

    const params: OpenPolicyDistanceRatesPageParams = {policyID};

    API.read(READ_COMMANDS.OPEN_POLICY_DISTANCE_RATES_PAGE, params);
}

function navigateWhenEnableFeature(policyID: string, featureRoute: Route) {
    const isNarrowLayout = getIsNarrowLayout();

    if (isNarrowLayout) {
        Navigation.goBack(ROUTES.WORKSPACE_INITIAL.getRoute(policyID));
        return;
    }

    Navigation.navigate(featureRoute);
}

function enablePolicyCategories(policyID: string, enabled: boolean) {
    const onyxData: OnyxData = {
        optimisticData: [
            {
                onyxMethod: Onyx.METHOD.MERGE,
                key: `${ONYXKEYS.COLLECTION.POLICY}${policyID}`,
                value: {
                    areCategoriesEnabled: enabled,
                    pendingFields: {
                        areCategoriesEnabled: CONST.RED_BRICK_ROAD_PENDING_ACTION.UPDATE,
                    },
                },
            },
        ],
        successData: [
            {
                onyxMethod: Onyx.METHOD.MERGE,
                key: `${ONYXKEYS.COLLECTION.POLICY}${policyID}`,
                value: {
                    pendingFields: {
                        areCategoriesEnabled: null,
                    },
                },
            },
        ],
        failureData: [
            {
                onyxMethod: Onyx.METHOD.MERGE,
                key: `${ONYXKEYS.COLLECTION.POLICY}${policyID}`,
                value: {
                    areCategoriesEnabled: !enabled,
                    pendingFields: {
                        areCategoriesEnabled: null,
                    },
                },
            },
        ],
    };

    const parameters: EnablePolicyCategoriesParams = {policyID, enabled};

    API.write(WRITE_COMMANDS.ENABLE_POLICY_CATEGORIES, parameters, onyxData);

    if (enabled) {
        navigateWhenEnableFeature(policyID, ROUTES.WORKSPACE_CATEGORIES.getRoute(policyID));
    }
}

function enablePolicyConnections(policyID: string, enabled: boolean) {
    const onyxData: OnyxData = {
        optimisticData: [
            {
                onyxMethod: Onyx.METHOD.MERGE,
                key: `${ONYXKEYS.COLLECTION.POLICY}${policyID}`,
                value: {
                    areConnectionsEnabled: enabled,
                    pendingFields: {
                        areConnectionsEnabled: CONST.RED_BRICK_ROAD_PENDING_ACTION.UPDATE,
                    },
                },
            },
        ],
        successData: [
            {
                onyxMethod: Onyx.METHOD.MERGE,
                key: `${ONYXKEYS.COLLECTION.POLICY}${policyID}`,
                value: {
                    pendingFields: {
                        areConnectionsEnabled: null,
                    },
                },
            },
        ],
        failureData: [
            {
                onyxMethod: Onyx.METHOD.MERGE,
                key: `${ONYXKEYS.COLLECTION.POLICY}${policyID}`,
                value: {
                    areConnectionsEnabled: !enabled,
                    pendingFields: {
                        areConnectionsEnabled: null,
                    },
                },
            },
        ],
    };

    const parameters: EnablePolicyConnectionsParams = {policyID, enabled};

    API.write(WRITE_COMMANDS.ENABLE_POLICY_CONNECTIONS, parameters, onyxData);
}

function enablePolicyDistanceRates(policyID: string, enabled: boolean) {
    const onyxData: OnyxData = {
        optimisticData: [
            {
                onyxMethod: Onyx.METHOD.MERGE,
                key: `${ONYXKEYS.COLLECTION.POLICY}${policyID}`,
                value: {
                    areDistanceRatesEnabled: enabled,
                    pendingFields: {
                        areDistanceRatesEnabled: CONST.RED_BRICK_ROAD_PENDING_ACTION.UPDATE,
                    },
                },
            },
        ],
        successData: [
            {
                onyxMethod: Onyx.METHOD.MERGE,
                key: `${ONYXKEYS.COLLECTION.POLICY}${policyID}`,
                value: {
                    pendingFields: {
                        areDistanceRatesEnabled: null,
                    },
                },
            },
        ],
        failureData: [
            {
                onyxMethod: Onyx.METHOD.MERGE,
                key: `${ONYXKEYS.COLLECTION.POLICY}${policyID}`,
                value: {
                    areDistanceRatesEnabled: !enabled,
                    pendingFields: {
                        areDistanceRatesEnabled: null,
                    },
                },
            },
        ],
    };

    const parameters: EnablePolicyDistanceRatesParams = {policyID, enabled};

    API.write(WRITE_COMMANDS.ENABLE_POLICY_DISTANCE_RATES, parameters, onyxData);

    if (enabled) {
        navigateWhenEnableFeature(policyID, ROUTES.WORKSPACE_DISTANCE_RATES.getRoute(policyID));
    }
}

function enablePolicyReportFields(policyID: string, enabled: boolean) {
    const onyxData: OnyxData = {
        optimisticData: [
            {
                onyxMethod: Onyx.METHOD.MERGE,
                key: `${ONYXKEYS.COLLECTION.POLICY}${policyID}`,
                value: {
                    areReportFieldsEnabled: enabled,
                    pendingFields: {
                        areReportFieldsEnabled: CONST.RED_BRICK_ROAD_PENDING_ACTION.UPDATE,
                    },
                },
            },
        ],
        successData: [
            {
                onyxMethod: Onyx.METHOD.MERGE,
                key: `${ONYXKEYS.COLLECTION.POLICY}${policyID}`,
                value: {
                    pendingFields: {
                        areReportFieldsEnabled: null,
                    },
                },
            },
        ],
        failureData: [
            {
                onyxMethod: Onyx.METHOD.MERGE,
                key: `${ONYXKEYS.COLLECTION.POLICY}${policyID}`,
                value: {
                    areReportFieldsEnabled: !enabled,
                    pendingFields: {
                        areReportFieldsEnabled: null,
                    },
                },
            },
        ],
    };

    const parameters: EnablePolicyReportFieldsParams = {policyID, enabled};

    API.write(WRITE_COMMANDS.ENABLE_POLICY_REPORT_FIELDS, parameters, onyxData);
}

function enablePolicyTags(policyID: string, enabled: boolean) {
    const onyxData: OnyxData = {
        optimisticData: [
            {
                onyxMethod: Onyx.METHOD.MERGE,
                key: `${ONYXKEYS.COLLECTION.POLICY}${policyID}`,
                value: {
                    areTagsEnabled: enabled,
                    pendingFields: {
                        areTagsEnabled: CONST.RED_BRICK_ROAD_PENDING_ACTION.UPDATE,
                    },
                },
            },
        ],
        successData: [
            {
                onyxMethod: Onyx.METHOD.MERGE,
                key: `${ONYXKEYS.COLLECTION.POLICY}${policyID}`,
                value: {
                    pendingFields: {
                        areTagsEnabled: null,
                    },
                },
            },
        ],
        failureData: [
            {
                onyxMethod: Onyx.METHOD.MERGE,
                key: `${ONYXKEYS.COLLECTION.POLICY}${policyID}`,
                value: {
                    areTagsEnabled: !enabled,
                    pendingFields: {
                        areTagsEnabled: null,
                    },
                },
            },
        ],
    };

    const parameters: EnablePolicyTagsParams = {policyID, enabled};

    API.write(WRITE_COMMANDS.ENABLE_POLICY_TAGS, parameters, onyxData);

    if (enabled) {
        navigateWhenEnableFeature(policyID, ROUTES.WORKSPACE_TAGS.getRoute(policyID));
    }
}

function enablePolicyTaxes(policyID: string, enabled: boolean) {
    const onyxData: OnyxData = {
        optimisticData: [
            {
                onyxMethod: Onyx.METHOD.MERGE,
                key: `${ONYXKEYS.COLLECTION.POLICY}${policyID}`,
                value: {
                    tax: {
                        trackingEnabled: enabled,
                    },
                    pendingFields: {
                        tax: CONST.RED_BRICK_ROAD_PENDING_ACTION.UPDATE,
                    },
                },
            },
        ],
        successData: [
            {
                onyxMethod: Onyx.METHOD.MERGE,
                key: `${ONYXKEYS.COLLECTION.POLICY}${policyID}`,
                value: {
                    pendingFields: {
                        tax: null,
                    },
                },
            },
        ],
        failureData: [
            {
                onyxMethod: Onyx.METHOD.MERGE,
                key: `${ONYXKEYS.COLLECTION.POLICY}${policyID}`,
                value: {
                    tax: {
                        trackingEnabled: !enabled,
                    },
                    pendingFields: {
                        tax: null,
                    },
                },
            },
        ],
    };

    const parameters: EnablePolicyTaxesParams = {policyID, enabled};

    API.write(WRITE_COMMANDS.ENABLE_POLICY_TAXES, parameters, onyxData);

    if (enabled) {
        navigateWhenEnableFeature(policyID, ROUTES.WORKSPACE_TAXES.getRoute(policyID));
    }
}

function enablePolicyWorkflows(policyID: string, enabled: boolean) {
    const policy = ReportUtils.getPolicy(policyID);
    const onyxData: OnyxData = {
        optimisticData: [
            {
                onyxMethod: Onyx.METHOD.MERGE,
                key: `${ONYXKEYS.COLLECTION.POLICY}${policyID}`,
                value: {
                    areWorkflowsEnabled: enabled,
                    ...(!enabled
                        ? {
                              approvalMode: CONST.POLICY.APPROVAL_MODE.OPTIONAL,
                              autoReporting: false,
                              harvesting: {
                                  enabled: false,
                              },
                              reimbursementChoice: CONST.POLICY.REIMBURSEMENT_CHOICES.REIMBURSEMENT_NO,
                          }
                        : {}),
                    pendingFields: {
                        areWorkflowsEnabled: CONST.RED_BRICK_ROAD_PENDING_ACTION.UPDATE,
                        ...(!enabled
                            ? {
                                  approvalMode: CONST.RED_BRICK_ROAD_PENDING_ACTION.UPDATE,
                                  autoReporting: CONST.RED_BRICK_ROAD_PENDING_ACTION.UPDATE,
                                  harvesting: CONST.RED_BRICK_ROAD_PENDING_ACTION.UPDATE,
                                  reimbursementChoice: CONST.RED_BRICK_ROAD_PENDING_ACTION.UPDATE,
                              }
                            : {}),
                    },
                },
            },
        ],
        successData: [
            {
                onyxMethod: Onyx.METHOD.MERGE,
                key: `${ONYXKEYS.COLLECTION.POLICY}${policyID}`,
                value: {
                    pendingFields: {
                        areWorkflowsEnabled: null,
                        ...(!enabled
                            ? {
                                  approvalMode: null,
                                  autoReporting: null,
                                  harvesting: null,
                                  reimbursementChoice: null,
                              }
                            : {}),
                    },
                },
            },
        ],
        failureData: [
            {
                onyxMethod: Onyx.METHOD.MERGE,
                key: `${ONYXKEYS.COLLECTION.POLICY}${policyID}`,
                value: {
                    areWorkflowsEnabled: !enabled,
                    ...(!enabled
                        ? {
                              approvalMode: policy.approvalMode,
                              autoReporting: policy.autoReporting,
                              harvesting: policy.harvesting,
                              reimbursementChoice: policy.reimbursementChoice,
                          }
                        : {}),
                    pendingFields: {
                        areWorkflowsEnabled: null,
                        ...(!enabled
                            ? {
                                  approvalMode: null,
                                  autoReporting: null,
                                  harvesting: null,
                                  reimbursementChoice: null,
                              }
                            : {}),
                    },
                },
            },
        ],
    };

    const parameters: EnablePolicyWorkflowsParams = {policyID, enabled};

    API.write(WRITE_COMMANDS.ENABLE_POLICY_WORKFLOWS, parameters, onyxData);

    if (enabled) {
        navigateWhenEnableFeature(policyID, ROUTES.WORKSPACE_WORKFLOWS.getRoute(policyID));
    }
}

function renamePolicyTaglist(policyID: string, policyTagListName: {oldName: string; newName: string}, policyTags: OnyxEntry<PolicyTagList>) {
    const newName = policyTagListName.newName;
    const oldName = policyTagListName.oldName;
    const oldPolicyTags = policyTags?.[oldName] ?? {};
    const onyxData: OnyxData = {
        optimisticData: [
            {
                onyxMethod: Onyx.METHOD.MERGE,
                key: `${ONYXKEYS.COLLECTION.POLICY_TAGS}${policyID}`,
                value: {
                    [newName]: {...oldPolicyTags, name: newName, pendingAction: CONST.RED_BRICK_ROAD_PENDING_ACTION.ADD},
                    [oldName]: null,
                },
            },
        ],
        successData: [
            {
                onyxMethod: Onyx.METHOD.MERGE,
                key: `${ONYXKEYS.COLLECTION.POLICY_TAGS}${policyID}`,
                value: {
                    [newName]: {pendingAction: null},
                    [oldName]: null,
                },
            },
        ],
        failureData: [
            {
                onyxMethod: Onyx.METHOD.MERGE,
                key: `${ONYXKEYS.COLLECTION.POLICY_TAGS}${policyID}`,
                value: {
                    errors: {
                        [oldName]: oldName,
                        [newName]: ErrorUtils.getMicroSecondOnyxError('workspace.tags.genericFailureMessage'),
                    },
                    [newName]: null,
                    [oldName]: oldPolicyTags,
                },
            },
        ],
    };
    const parameters = {
        policyID,
        oldName,
        newName,
    };

    API.write(WRITE_COMMANDS.RENAME_POLICY_TAG_LIST, parameters, onyxData);
}

function setPolicyRequiresTag(policyID: string, requiresTag: boolean) {
    const onyxData: OnyxData = {
        optimisticData: [
            {
                onyxMethod: Onyx.METHOD.MERGE,
                key: `${ONYXKEYS.COLLECTION.POLICY}${policyID}`,
                value: {
                    requiresTag,
                    errors: {requiresTag: null},
                    pendingFields: {
                        requiresTag: CONST.RED_BRICK_ROAD_PENDING_ACTION.UPDATE,
                    },
                },
            },
        ],
        successData: [
            {
                onyxMethod: Onyx.METHOD.MERGE,
                key: `${ONYXKEYS.COLLECTION.POLICY}${policyID}`,
                value: {
                    errors: {
                        requiresTag: null,
                    },
                    pendingFields: {
                        requiresTag: null,
                    },
                },
            },
        ],
        failureData: [
            {
                onyxMethod: Onyx.METHOD.MERGE,
                key: `${ONYXKEYS.COLLECTION.POLICY}${policyID}`,
                value: {
                    requiresTag: !requiresTag,
                    errors: ErrorUtils.getMicroSecondOnyxError('workspace.tags.genericFailureMessage'),
                    pendingFields: {
                        requiresTag: null,
                    },
                },
            },
        ],
    };

    const parameters = {
        policyID,
        requiresTag,
    };

    API.write(WRITE_COMMANDS.SET_POLICY_REQUIRES_TAG, parameters, onyxData);
}

function openPolicyMoreFeaturesPage(policyID: string) {
    const params: OpenPolicyMoreFeaturesPageParams = {policyID};

    API.read(READ_COMMANDS.OPEN_POLICY_MORE_FEATURES_PAGE, params);
}

function createPolicyDistanceRate(policyID: string, customUnitID: string, customUnitRate: Rate) {
    const optimisticData: OnyxUpdate[] = [
        {
            onyxMethod: Onyx.METHOD.MERGE,
            key: `${ONYXKEYS.COLLECTION.POLICY}${policyID}`,
            value: {
                customUnits: {
                    [customUnitID]: {
                        rates: {
                            [customUnitRate.customUnitRateID ?? '']: {
                                ...customUnitRate,
                                pendingAction: CONST.RED_BRICK_ROAD_PENDING_ACTION.ADD,
                            },
                        },
                    },
                },
            },
        },
    ];

    const successData: OnyxUpdate[] = [
        {
            onyxMethod: Onyx.METHOD.MERGE,
            key: `${ONYXKEYS.COLLECTION.POLICY}${policyID}`,
            value: {
                customUnits: {
                    [customUnitID]: {
                        rates: {
                            [customUnitRate.customUnitRateID ?? '']: {
                                pendingAction: null,
                            },
                        },
                    },
                },
            },
        },
    ];

    const failureData: OnyxUpdate[] = [
        {
            onyxMethod: Onyx.METHOD.MERGE,
            key: `${ONYXKEYS.COLLECTION.POLICY}${policyID}`,
            value: {
                customUnits: {
                    [customUnitID]: {
                        rates: {
                            [customUnitRate.customUnitRateID ?? '']: {
                                errors: ErrorUtils.getMicroSecondOnyxError('common.genericErrorMessage'),
                            },
                        },
                    },
                },
            },
        },
    ];

    const params: CreatePolicyDistanceRateParams = {
        policyID,
        customUnitID,
        customUnitRate: JSON.stringify(customUnitRate),
    };

    API.write(WRITE_COMMANDS.CREATE_POLICY_DISTANCE_RATE, params, {optimisticData, successData, failureData});
}

function clearCreateDistanceRateItemAndError(policyID: string, customUnitID: string, customUnitRateIDToClear: string) {
    Onyx.merge(`${ONYXKEYS.COLLECTION.POLICY}${policyID}`, {
        customUnits: {
            [customUnitID]: {
                rates: {
                    [customUnitRateIDToClear]: null,
                },
            },
        },
    });
}

export {
    removeMembers,
    updateWorkspaceMembersRole,
    addMembersToWorkspace,
    isAdminOfFreePolicy,
    hasActiveFreePolicy,
    setWorkspaceErrors,
    clearCustomUnitErrors,
    hideWorkspaceAlertMessage,
    deleteWorkspace,
    updateWorkspaceCustomUnitAndRate,
    updateLastAccessedWorkspace,
    clearDeleteMemberError,
    clearAddMemberError,
    clearDeleteWorkspaceError,
    openWorkspaceReimburseView,
    setPolicyIDForReimburseView,
    clearOnyxDataForReimburseView,
    setRateForReimburseView,
    setUnitForReimburseView,
    generateDefaultWorkspaceName,
    updateGeneralSettings,
    clearWorkspaceGeneralSettingsErrors,
    deleteWorkspaceAvatar,
    updateWorkspaceAvatar,
    clearAvatarErrors,
    generatePolicyID,
    createWorkspace,
    openWorkspaceMembersPage,
    openPolicyCategoriesPage,
    openPolicyTagsPage,
    openPolicyTaxesPage,
    openWorkspaceInvitePage,
    openWorkspace,
    removeWorkspace,
    createWorkspaceFromIOUPayment,
    setWorkspaceInviteMembersDraft,
    clearErrors,
    dismissAddedWithPrimaryLoginMessages,
    openDraftWorkspaceRequest,
    buildOptimisticPolicyRecentlyUsedCategories,
    buildOptimisticPolicyRecentlyUsedTags,
    createDraftInitialWorkspace,
    setWorkspaceInviteMessageDraft,
    setWorkspaceAutoReporting,
    setWorkspaceApprovalMode,
    setWorkspaceAutoReportingFrequency,
    setWorkspaceAutoReportingMonthlyOffset,
    updateWorkspaceDescription,
    setWorkspaceCategoryEnabled,
    setWorkspaceRequiresCategory,
    inviteMemberToWorkspace,
    acceptJoinRequest,
    declineJoinRequest,
    createPolicyCategory,
    renamePolicyCategory,
    clearCategoryErrors,
    setWorkspacePayer,
    clearWorkspacePayerError,
    setWorkspaceReimbursement,
    openPolicyWorkflowsPage,
    setPolicyRequiresTag,
    renamePolicyTaglist,
    enablePolicyCategories,
    enablePolicyConnections,
    enablePolicyDistanceRates,
    enablePolicyReportFields,
    enablePolicyTags,
    enablePolicyTaxes,
    enablePolicyWorkflows,
    openPolicyDistanceRatesPage,
<<<<<<< HEAD
};

export type {NewCustomUnit};
=======
    openPolicyMoreFeaturesPage,
    generateCustomUnitID,
    createPolicyDistanceRate,
    clearCreateDistanceRateItemAndError,
    createPolicyTag,
    clearPolicyTagErrors,
    clearWorkspaceReimbursementErrors,
    deleteWorkspaceCategories,
    setWorkspaceTagEnabled,
};
>>>>>>> 28cfc140
<|MERGE_RESOLUTION|>--- conflicted
+++ resolved
@@ -3900,11 +3900,6 @@
     enablePolicyTaxes,
     enablePolicyWorkflows,
     openPolicyDistanceRatesPage,
-<<<<<<< HEAD
-};
-
-export type {NewCustomUnit};
-=======
     openPolicyMoreFeaturesPage,
     generateCustomUnitID,
     createPolicyDistanceRate,
@@ -3915,4 +3910,5 @@
     deleteWorkspaceCategories,
     setWorkspaceTagEnabled,
 };
->>>>>>> 28cfc140
+
+export type {NewCustomUnit};
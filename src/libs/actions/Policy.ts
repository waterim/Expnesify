--- conflicted
+++ resolved
@@ -3163,7 +3163,6 @@
     declineJoinRequest,
     createPolicyCategory,
     clearCategoryErrors,
-<<<<<<< HEAD
     enablePolicyCategories,
     enablePolicyConnections,
     enablePolicyDistanceRates,
@@ -3171,7 +3170,5 @@
     enablePolicyTags,
     enablePolicyTaxes,
     enablePolicyWorkflows,
-=======
     openPolicyDistanceRatesPage,
->>>>>>> 9302ade9
 };
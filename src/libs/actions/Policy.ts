import {PUBLIC_DOMAINS} from 'expensify-common/lib/CONST';
import ExpensiMark from 'expensify-common/lib/ExpensiMark';
import Str from 'expensify-common/lib/str';
import {escapeRegExp} from 'lodash';
import lodashClone from 'lodash/clone';
import lodashUnion from 'lodash/union';
import type {NullishDeep, OnyxCollection, OnyxEntry, OnyxUpdate} from 'react-native-onyx';
import Onyx from 'react-native-onyx';
import type {ValueOf} from 'type-fest';
import * as API from '@libs/API';
import type {
    AddMembersToWorkspaceParams,
    CreateWorkspaceFromIOUPaymentParams,
    CreateWorkspaceParams,
    DeleteMembersFromWorkspaceParams,
    DeleteWorkspaceAvatarParams,
    DeleteWorkspaceParams,
    EnablePolicyCategoriesParams,
    EnablePolicyConnectionsParams,
    EnablePolicyDistanceRatesParams,
    EnablePolicyReportFieldsParams,
    EnablePolicyTagsParams,
    EnablePolicyTaxesParams,
    EnablePolicyWorkflowsParams,
    OpenDraftWorkspaceRequestParams,
    OpenPolicyCategoriesPageParams,
    OpenPolicyDistanceRatesPageParams,
    OpenPolicyWorkflowsPageParams,
    OpenWorkspaceInvitePageParams,
    OpenWorkspaceMembersPageParams,
    OpenWorkspaceParams,
    OpenWorkspaceReimburseViewParams,
    SetWorkspaceApprovalModeParams,
    SetWorkspaceAutoReportingFrequencyParams,
    SetWorkspaceAutoReportingMonthlyOffsetParams,
    SetWorkspaceAutoReportingParams,
    SetWorkspacePayerParams,
    SetWorkspaceReimbursementParams,
    UpdateWorkspaceAvatarParams,
    UpdateWorkspaceCustomUnitAndRateParams,
    UpdateWorkspaceDescriptionParams,
    UpdateWorkspaceGeneralSettingsParams,
    UpdateWorkspaceMembersRoleParams,
} from '@libs/API/parameters';
import {READ_COMMANDS, WRITE_COMMANDS} from '@libs/API/types';
import DateUtils from '@libs/DateUtils';
import * as ErrorUtils from '@libs/ErrorUtils';
import getIsNarrowLayout from '@libs/getIsNarrowLayout';
import Log from '@libs/Log';
import Navigation from '@libs/Navigation/Navigation';
import * as NumberUtils from '@libs/NumberUtils';
import * as PersonalDetailsUtils from '@libs/PersonalDetailsUtils';
import * as PhoneNumber from '@libs/PhoneNumber';
import * as ReportActionsUtils from '@libs/ReportActionsUtils';
import * as ReportUtils from '@libs/ReportUtils';
import * as TransactionUtils from '@libs/TransactionUtils';
import CONST from '@src/CONST';
import ONYXKEYS from '@src/ONYXKEYS';
import type {Route} from '@src/ROUTES';
import ROUTES from '@src/ROUTES';
import type {
    InvitedEmailsToAccountIDs,
    PersonalDetailsList,
    Policy,
    PolicyCategories,
    PolicyMember,
    PolicyTagList,
    RecentlyUsedCategories,
    RecentlyUsedTags,
    ReimbursementAccount,
    Report,
    ReportAction,
    Transaction,
} from '@src/types/onyx';
import type {Errors, PendingAction} from '@src/types/onyx/OnyxCommon';
import type {OriginalMessageJoinPolicyChangeLog} from '@src/types/onyx/OriginalMessage';
import type {Attributes, CustomUnit, Rate, Unit} from '@src/types/onyx/Policy';
import type {OnyxData} from '@src/types/onyx/Request';
import type {EmptyObject} from '@src/types/utils/EmptyObject';
import {isEmptyObject} from '@src/types/utils/EmptyObject';

type AnnounceRoomMembersOnyxData = {
    onyxOptimisticData: OnyxUpdate[];
    onyxSuccessData: OnyxUpdate[];
    onyxFailureData: OnyxUpdate[];
};

type ReportCreationData = Record<
    string,
    {
        reportID: string;
        reportActionID?: string;
    }
>;

type WorkspaceMembersChats = {
    onyxSuccessData: OnyxUpdate[];
    onyxOptimisticData: OnyxUpdate[];
    onyxFailureData: OnyxUpdate[];
    reportCreationData: ReportCreationData;
};

type OptimisticCustomUnits = {
    customUnits: Record<string, CustomUnit>;
    customUnitID: string;
    customUnitRateID: string;
    outputCurrency: string;
};

type PoliciesRecord = Record<string, OnyxEntry<Policy>>;

type NewCustomUnit = {
    customUnitID: string;
    name: string;
    attributes: Attributes;
    rates: Rate;
};

type WorkspaceMembersRoleData = {
    accountID: number;
    email: string;
    role: typeof CONST.POLICY.ROLE.ADMIN | typeof CONST.POLICY.ROLE.USER;
};

const allPolicies: OnyxCollection<Policy> = {};
Onyx.connect({
    key: ONYXKEYS.COLLECTION.POLICY,
    callback: (val, key) => {
        if (!key) {
            return;
        }
        if (val === null || val === undefined) {
            // If we are deleting a policy, we have to check every report linked to that policy
            // and unset the draft indicator (pencil icon) alongside removing any draft comments. Clearing these values will keep the newly archived chats from being displayed in the LHN.
            // More info: https://github.com/Expensify/App/issues/14260
            const policyID = key.replace(ONYXKEYS.COLLECTION.POLICY, '');
            const policyReports = ReportUtils.getAllPolicyReports(policyID);
            const cleanUpMergeQueries: Record<`${typeof ONYXKEYS.COLLECTION.REPORT}${string}`, NullishDeep<Report>> = {};
            const cleanUpSetQueries: Record<`${typeof ONYXKEYS.COLLECTION.REPORT_DRAFT_COMMENT}${string}` | `${typeof ONYXKEYS.COLLECTION.REPORT_ACTIONS_DRAFTS}${string}`, null> = {};
            policyReports.forEach((policyReport) => {
                if (!policyReport) {
                    return;
                }
                const {reportID} = policyReport;
                cleanUpMergeQueries[`${ONYXKEYS.COLLECTION.REPORT}${reportID}`] = {hasDraft: false};
                cleanUpSetQueries[`${ONYXKEYS.COLLECTION.REPORT_DRAFT_COMMENT}${reportID}`] = null;
                cleanUpSetQueries[`${ONYXKEYS.COLLECTION.REPORT_ACTIONS_DRAFTS}${reportID}`] = null;
            });
            Onyx.mergeCollection(ONYXKEYS.COLLECTION.REPORT, cleanUpMergeQueries);
            Onyx.multiSet(cleanUpSetQueries);
            delete allPolicies[key];
            return;
        }

        allPolicies[key] = val;
    },
});

let allReports: OnyxCollection<Report> = null;
Onyx.connect({
    key: ONYXKEYS.COLLECTION.REPORT,
    waitForCollectionCallback: true,
    callback: (value) => (allReports = value),
});

let allPolicyMembers: OnyxCollection<PolicyMember>;
Onyx.connect({
    key: ONYXKEYS.COLLECTION.POLICY_MEMBERS,
    waitForCollectionCallback: true,
    callback: (val) => {
        allPolicyMembers = val;
    },
});

let lastAccessedWorkspacePolicyID: OnyxEntry<string> = null;
Onyx.connect({
    key: ONYXKEYS.LAST_ACCESSED_WORKSPACE_POLICY_ID,
    callback: (value) => (lastAccessedWorkspacePolicyID = value),
});

let sessionEmail = '';
let sessionAccountID = 0;
Onyx.connect({
    key: ONYXKEYS.SESSION,
    callback: (val) => {
        sessionEmail = val?.email ?? '';
        sessionAccountID = val?.accountID ?? -1;
    },
});

let allPersonalDetails: OnyxEntry<PersonalDetailsList>;
Onyx.connect({
    key: ONYXKEYS.PERSONAL_DETAILS_LIST,
    callback: (val) => (allPersonalDetails = val),
});

let reimbursementAccount: OnyxEntry<ReimbursementAccount>;
Onyx.connect({
    key: ONYXKEYS.REIMBURSEMENT_ACCOUNT,
    callback: (val) => (reimbursementAccount = val),
});

let allRecentlyUsedCategories: OnyxCollection<RecentlyUsedCategories> = {};
Onyx.connect({
    key: ONYXKEYS.COLLECTION.POLICY_RECENTLY_USED_CATEGORIES,
    waitForCollectionCallback: true,
    callback: (val) => (allRecentlyUsedCategories = val),
});

let allPolicyTags: OnyxCollection<PolicyTagList> = {};
Onyx.connect({
    key: ONYXKEYS.COLLECTION.POLICY_TAGS,
    waitForCollectionCallback: true,
    callback: (value) => {
        if (!value) {
            allPolicyTags = {};
            return;
        }

        allPolicyTags = value;
    },
});

let allRecentlyUsedTags: OnyxCollection<RecentlyUsedTags> = {};
Onyx.connect({
    key: ONYXKEYS.COLLECTION.POLICY_RECENTLY_USED_TAGS,
    waitForCollectionCallback: true,
    callback: (val) => (allRecentlyUsedTags = val),
});

let allPolicyCategories: OnyxCollection<PolicyCategories> = {};
Onyx.connect({
    key: ONYXKEYS.COLLECTION.POLICY_CATEGORIES,
    waitForCollectionCallback: true,
    callback: (val) => (allPolicyCategories = val),
});

/**
 * Stores in Onyx the policy ID of the last workspace that was accessed by the user
 */
function updateLastAccessedWorkspace(policyID: OnyxEntry<string>) {
    Onyx.set(ONYXKEYS.LAST_ACCESSED_WORKSPACE_POLICY_ID, policyID);
}

/**
 * Check if the user has any active free policies (aka workspaces)
 */
function hasActiveFreePolicy(policies: Array<OnyxEntry<Policy>> | PoliciesRecord): boolean {
    const adminFreePolicies = Object.values(policies).filter((policy) => policy && policy.type === CONST.POLICY.TYPE.FREE && policy.role === CONST.POLICY.ROLE.ADMIN);

    if (adminFreePolicies.length === 0) {
        return false;
    }

    if (adminFreePolicies.some((policy) => !policy?.pendingAction)) {
        return true;
    }

    if (adminFreePolicies.some((policy) => policy?.pendingAction === CONST.RED_BRICK_ROAD_PENDING_ACTION.ADD)) {
        return true;
    }

    if (adminFreePolicies.some((policy) => policy?.pendingAction === CONST.RED_BRICK_ROAD_PENDING_ACTION.DELETE)) {
        return false;
    }

    // If there are no add or delete pending actions the only option left is an update
    // pendingAction, in which case we should return true.
    return true;
}

/**
 * Delete the workspace
 */
function deleteWorkspace(policyID: string, policyName: string) {
    if (!allPolicies) {
        return;
    }

    const filteredPolicies = Object.values(allPolicies).filter((policy): policy is Policy => policy?.id !== policyID);
    const optimisticData: OnyxUpdate[] = [
        {
            onyxMethod: Onyx.METHOD.MERGE,
            key: `${ONYXKEYS.COLLECTION.POLICY}${policyID}`,
            value: {
                avatar: '',
                pendingAction: CONST.RED_BRICK_ROAD_PENDING_ACTION.DELETE,
                errors: null,
            },
        },
        ...(!hasActiveFreePolicy(filteredPolicies)
            ? [
                  {
                      onyxMethod: Onyx.METHOD.MERGE,
                      key: ONYXKEYS.REIMBURSEMENT_ACCOUNT,
                      value: {
                          errors: null,
                      },
                  },
              ]
            : []),
    ];

    const reportsToArchive = Object.values(allReports ?? {}).filter(
        (report) => report?.policyID === policyID && (ReportUtils.isChatRoom(report) || ReportUtils.isPolicyExpenseChat(report) || ReportUtils.isTaskReport(report)),
    );
    reportsToArchive.forEach((report) => {
        const {reportID, ownerAccountID} = report ?? {};
        optimisticData.push({
            onyxMethod: Onyx.METHOD.MERGE,
            key: `${ONYXKEYS.COLLECTION.REPORT}${reportID}`,
            value: {
                stateNum: CONST.REPORT.STATE_NUM.APPROVED,
                statusNum: CONST.REPORT.STATUS_NUM.CLOSED,
                hasDraft: false,
                oldPolicyName: allPolicies?.[`${ONYXKEYS.COLLECTION.POLICY}${policyID}`]?.name ?? '',
            },
        });

        optimisticData.push({
            onyxMethod: Onyx.METHOD.SET,
            key: `${ONYXKEYS.COLLECTION.REPORT_ACTIONS_DRAFTS}${reportID}`,
            value: null,
        });

        // Add closed actions to all chat reports linked to this policy
        // Announce & admin chats have FAKE owners, but workspace chats w/ users do have owners.
        let emailClosingReport: string = CONST.POLICY.OWNER_EMAIL_FAKE;
        if (!!ownerAccountID && ownerAccountID !== CONST.POLICY.OWNER_ACCOUNT_ID_FAKE) {
            emailClosingReport = allPersonalDetails?.[ownerAccountID]?.login ?? '';
        }
        const optimisticClosedReportAction = ReportUtils.buildOptimisticClosedReportAction(emailClosingReport, policyName, CONST.REPORT.ARCHIVE_REASON.POLICY_DELETED);
        const optimisticReportActions: Record<string, ReportAction> = {};
        optimisticReportActions[optimisticClosedReportAction.reportActionID] = optimisticClosedReportAction as ReportAction;
        optimisticData.push({
            onyxMethod: Onyx.METHOD.MERGE,
            key: `${ONYXKEYS.COLLECTION.REPORT_ACTIONS}${reportID}`,
            value: optimisticReportActions,
        });
    });

    // Restore the old report stateNum and statusNum
    const failureData: OnyxUpdate[] = [
        {
            onyxMethod: Onyx.METHOD.MERGE,
            key: ONYXKEYS.REIMBURSEMENT_ACCOUNT,
            value: {
                errors: reimbursementAccount?.errors ?? null,
            },
        },
    ];

    reportsToArchive.forEach((report) => {
        const {reportID, stateNum, statusNum, hasDraft, oldPolicyName} = report ?? {};
        failureData.push({
            onyxMethod: Onyx.METHOD.MERGE,
            key: `${ONYXKEYS.COLLECTION.REPORT}${reportID}`,
            value: {
                stateNum,
                statusNum,
                hasDraft,
                oldPolicyName,
            },
        });
    });

    const params: DeleteWorkspaceParams = {policyID};

    API.write(WRITE_COMMANDS.DELETE_WORKSPACE, params, {optimisticData, failureData});

    // Reset the lastAccessedWorkspacePolicyID
    if (policyID === lastAccessedWorkspacePolicyID) {
        updateLastAccessedWorkspace(null);
    }
}

/**
 * Is the user an admin of a free policy (aka workspace)?
 */
function isAdminOfFreePolicy(policies?: PoliciesRecord): boolean {
    return Object.values(policies ?? {}).some((policy) => policy && policy.type === CONST.POLICY.TYPE.FREE && policy.role === CONST.POLICY.ROLE.ADMIN);
}

/**
 * Build optimistic data for adding members to the announcement room
 */
function buildAnnounceRoomMembersOnyxData(policyID: string, accountIDs: number[]): AnnounceRoomMembersOnyxData {
    const announceReport = ReportUtils.getRoom(CONST.REPORT.CHAT_TYPE.POLICY_ANNOUNCE, policyID);
    const announceRoomMembers: AnnounceRoomMembersOnyxData = {
        onyxOptimisticData: [],
        onyxFailureData: [],
        onyxSuccessData: [],
    };

    if (!announceReport) {
        return announceRoomMembers;
    }

    if (announceReport?.participantAccountIDs) {
        // Everyone in special policy rooms is visible
        const participantAccountIDs = [...announceReport.participantAccountIDs, ...accountIDs];
        const pendingChatMembers = ReportUtils.getPendingChatMembers(accountIDs, announceReport?.pendingChatMembers ?? [], CONST.RED_BRICK_ROAD_PENDING_ACTION.ADD);

        announceRoomMembers.onyxOptimisticData.push({
            onyxMethod: Onyx.METHOD.MERGE,
            key: `${ONYXKEYS.COLLECTION.REPORT}${announceReport?.reportID}`,
            value: {
                participantAccountIDs,
                visibleChatMemberAccountIDs: participantAccountIDs,
                pendingChatMembers,
            },
        });
    }

    announceRoomMembers.onyxFailureData.push({
        onyxMethod: Onyx.METHOD.MERGE,
        key: `${ONYXKEYS.COLLECTION.REPORT}${announceReport?.reportID}`,
        value: {
            participantAccountIDs: announceReport?.participantAccountIDs,
            visibleChatMemberAccountIDs: announceReport?.visibleChatMemberAccountIDs,
            pendingChatMembers: announceReport?.pendingChatMembers ?? null,
        },
    });
    announceRoomMembers.onyxSuccessData.push({
        onyxMethod: Onyx.METHOD.MERGE,
        key: `${ONYXKEYS.COLLECTION.REPORT}${announceReport?.reportID}`,
        value: {
            pendingChatMembers: announceReport?.pendingChatMembers ?? null,
        },
    });
    return announceRoomMembers;
}

function setWorkspaceAutoReporting(policyID: string, enabled: boolean, frequency: ValueOf<typeof CONST.POLICY.AUTO_REPORTING_FREQUENCIES>) {
    const optimisticData: OnyxUpdate[] = [
        {
            onyxMethod: Onyx.METHOD.MERGE,
            key: `${ONYXKEYS.COLLECTION.POLICY}${policyID}`,
            value: {
                autoReporting: enabled,
                harvesting: {
                    enabled: true,
                },
                autoReportingFrequency: frequency,
                pendingFields: {isAutoApprovalEnabled: CONST.RED_BRICK_ROAD_PENDING_ACTION.UPDATE},
            },
        },
    ];

    const failureData: OnyxUpdate[] = [
        {
            onyxMethod: Onyx.METHOD.MERGE,
            key: `${ONYXKEYS.COLLECTION.POLICY}${policyID}`,
            value: {
                autoReporting: !enabled,
                pendingFields: {isAutoApprovalEnabled: null, harvesting: null},
            },
        },
    ];

    const successData: OnyxUpdate[] = [
        {
            onyxMethod: Onyx.METHOD.MERGE,
            key: `${ONYXKEYS.COLLECTION.POLICY}${policyID}`,
            value: {
                pendingFields: {isAutoApprovalEnabled: null, harvesting: null},
            },
        },
    ];

    const params: SetWorkspaceAutoReportingParams = {policyID, enabled};

    API.write(WRITE_COMMANDS.SET_WORKSPACE_AUTO_REPORTING, params, {optimisticData, failureData, successData});
}

function setWorkspaceAutoReportingFrequency(policyID: string, frequency: ValueOf<typeof CONST.POLICY.AUTO_REPORTING_FREQUENCIES>) {
    const optimisticData: OnyxUpdate[] = [
        {
            onyxMethod: Onyx.METHOD.MERGE,
            key: `${ONYXKEYS.COLLECTION.POLICY}${policyID}`,
            value: {
                autoReportingFrequency: frequency,
                pendingFields: {autoReportingFrequency: CONST.RED_BRICK_ROAD_PENDING_ACTION.UPDATE},
            },
        },
    ];

    const failureData: OnyxUpdate[] = [
        {
            onyxMethod: Onyx.METHOD.MERGE,
            key: `${ONYXKEYS.COLLECTION.POLICY}${policyID}`,
            value: {
                pendingFields: {autoReportingFrequency: null},
            },
        },
    ];

    const successData: OnyxUpdate[] = [
        {
            onyxMethod: Onyx.METHOD.MERGE,
            key: `${ONYXKEYS.COLLECTION.POLICY}${policyID}`,
            value: {
                pendingFields: {autoReportingFrequency: null},
            },
        },
    ];

    const params: SetWorkspaceAutoReportingFrequencyParams = {policyID, frequency};
    API.write(WRITE_COMMANDS.SET_WORKSPACE_AUTO_REPORTING_FREQUENCY, params, {optimisticData, failureData, successData});
}

function setWorkspaceAutoReportingMonthlyOffset(policyID: string, autoReportingOffset: number | ValueOf<typeof CONST.POLICY.AUTO_REPORTING_OFFSET>) {
    const value = JSON.stringify({autoReportingOffset: autoReportingOffset.toString()});

    const optimisticData: OnyxUpdate[] = [
        {
            onyxMethod: Onyx.METHOD.MERGE,
            key: `${ONYXKEYS.COLLECTION.POLICY}${policyID}`,
            value: {
                autoReportingOffset,
                pendingFields: {autoReportingOffset: CONST.RED_BRICK_ROAD_PENDING_ACTION.UPDATE},
            },
        },
    ];

    const failureData: OnyxUpdate[] = [
        {
            onyxMethod: Onyx.METHOD.MERGE,
            key: `${ONYXKEYS.COLLECTION.POLICY}${policyID}`,
            value: {
                pendingFields: {autoReportingOffset: null},
            },
        },
    ];

    const successData: OnyxUpdate[] = [
        {
            onyxMethod: Onyx.METHOD.MERGE,
            key: `${ONYXKEYS.COLLECTION.POLICY}${policyID}`,
            value: {
                pendingFields: {autoReportingOffset: null},
            },
        },
    ];

    const params: SetWorkspaceAutoReportingMonthlyOffsetParams = {policyID, value};
    API.write(WRITE_COMMANDS.SET_WORKSPACE_AUTO_REPORTING_MONTHLY_OFFSET, params, {optimisticData, failureData, successData});
}

function setWorkspaceApprovalMode(policyID: string, approver: string, approvalMode: ValueOf<typeof CONST.POLICY.APPROVAL_MODE>) {
    const isAutoApprovalEnabled = approvalMode === CONST.POLICY.APPROVAL_MODE.BASIC;

    const value = {
        approver,
        approvalMode,
        isAutoApprovalEnabled,
    };

    const optimisticData: OnyxUpdate[] = [
        {
            onyxMethod: Onyx.METHOD.MERGE,
            key: `${ONYXKEYS.COLLECTION.POLICY}${policyID}`,
            value: {
                ...value,
                pendingFields: {approvalMode: CONST.RED_BRICK_ROAD_PENDING_ACTION.UPDATE},
            },
        },
    ];

    const failureData: OnyxUpdate[] = [
        {
            onyxMethod: Onyx.METHOD.MERGE,
            key: `${ONYXKEYS.COLLECTION.POLICY}${policyID}`,
            value: {
                pendingFields: {approvalMode: null},
            },
        },
    ];

    const successData: OnyxUpdate[] = [
        {
            onyxMethod: Onyx.METHOD.MERGE,
            key: `${ONYXKEYS.COLLECTION.POLICY}${policyID}`,
            value: {
                pendingFields: {approvalMode: null},
            },
        },
    ];

    const params: SetWorkspaceApprovalModeParams = {policyID, value: JSON.stringify(value)};
    API.write(WRITE_COMMANDS.SET_WORKSPACE_APPROVAL_MODE, params, {optimisticData, failureData, successData});
}

function setWorkspacePayer(policyID: string, reimburserEmail: string) {
    const policy = ReportUtils.getPolicy(policyID);
    const currentPolicyReimburserEmail = policy.reimburserEmail;

    const optimisticData: OnyxUpdate[] = [
        {
            onyxMethod: Onyx.METHOD.MERGE,
            key: `${ONYXKEYS.COLLECTION.POLICY}${policyID}`,
            value: {
                reimburserEmail,
                errorFields: {reimburserEmail: null},
                pendingFields: {reimburserEmail: CONST.RED_BRICK_ROAD_PENDING_ACTION.UPDATE},
            },
        },
    ];

    const successData: OnyxUpdate[] = [
        {
            onyxMethod: Onyx.METHOD.MERGE,
            key: `${ONYXKEYS.COLLECTION.POLICY}${policyID}`,
            value: {
                errorFields: {reimburserEmail: null},
                pendingFields: {reimburserEmail: null},
            },
        },
    ];

    const failureData: OnyxUpdate[] = [
        {
            onyxMethod: Onyx.METHOD.MERGE,
            key: `${ONYXKEYS.COLLECTION.POLICY}${policyID}`,
            value: {
                reimburserEmail: currentPolicyReimburserEmail,
                errorFields: {reimburserEmail: ErrorUtils.getMicroSecondOnyxError('workflowsPayerPage.genericErrorMessage')},
                pendingFields: {reimburserEmail: null},
            },
        },
    ];

    const params: SetWorkspacePayerParams = {policyID, reimburserEmail};

    API.write(WRITE_COMMANDS.SET_WORKSPACE_PAYER, params, {optimisticData, failureData, successData});
}

function clearWorkspacePayerError(policyID: string) {
    Onyx.merge(`${ONYXKEYS.COLLECTION.POLICY}${policyID}`, {errorFields: {reimburserEmail: null}});
}

function setWorkspaceReimbursement(policyID: string, reimbursementChoice: ValueOf<typeof CONST.POLICY.REIMBURSEMENT_CHOICES>) {
    const policy = ReportUtils.getPolicy(policyID);

    const currentPolicyReimbursementChoice = policy.reimbursementChoice;

    const optimisticData: OnyxUpdate[] = [
        {
            onyxMethod: Onyx.METHOD.MERGE,
            key: `${ONYXKEYS.COLLECTION.POLICY}${policyID}`,
            value: {
                reimbursementChoice,
                errorFields: {reimbursementChoice: null},
                pendingFields: {reimbursementChoice: CONST.RED_BRICK_ROAD_PENDING_ACTION.UPDATE},
            },
        },
    ];

    const successData: OnyxUpdate[] = [
        {
            onyxMethod: Onyx.METHOD.MERGE,
            key: `${ONYXKEYS.COLLECTION.POLICY}${policyID}`,
            value: {
                errorFields: {reimbursementChoice: null},
                pendingFields: {reimbursementChoice: null},
            },
        },
    ];

    const failureData: OnyxUpdate[] = [
        {
            onyxMethod: Onyx.METHOD.MERGE,
            key: `${ONYXKEYS.COLLECTION.POLICY}${policyID}`,
            value: {
                reimbursementChoice: currentPolicyReimbursementChoice,
                errorFields: {reimbursementChoice: ErrorUtils.getMicroSecondOnyxError('workflowsPage.genericErrorMessage.reimbursementChoice')},
                pendingFields: {reimbursementChoice: null},
            },
        },
    ];

    const params: SetWorkspaceReimbursementParams = {policyID, reimbursementChoice};

    API.write(WRITE_COMMANDS.SET_WORKSPACE_REIMBURSEMENT, params, {optimisticData, failureData, successData});
}

/**
 * Build optimistic data for removing users from the announcement room
 */
function removeOptimisticAnnounceRoomMembers(policyID: string, accountIDs: number[]): AnnounceRoomMembersOnyxData {
    const announceReport = ReportUtils.getRoom(CONST.REPORT.CHAT_TYPE.POLICY_ANNOUNCE, policyID);
    const announceRoomMembers: AnnounceRoomMembersOnyxData = {
        onyxOptimisticData: [],
        onyxFailureData: [],
        onyxSuccessData: [],
    };

    if (!announceReport) {
        return announceRoomMembers;
    }

    if (announceReport?.participantAccountIDs) {
        const remainUsers = announceReport.participantAccountIDs.filter((e) => !accountIDs.includes(e));
        const pendingChatMembers = ReportUtils.getPendingChatMembers(accountIDs, announceReport?.pendingChatMembers ?? [], CONST.RED_BRICK_ROAD_PENDING_ACTION.DELETE);

        announceRoomMembers.onyxOptimisticData.push({
            onyxMethod: Onyx.METHOD.MERGE,
            key: `${ONYXKEYS.COLLECTION.REPORT}${announceReport.reportID}`,
            value: {
                participantAccountIDs: [...remainUsers],
                visibleChatMemberAccountIDs: [...remainUsers],
                pendingChatMembers,
            },
        });

        announceRoomMembers.onyxFailureData.push({
            onyxMethod: Onyx.METHOD.MERGE,
            key: `${ONYXKEYS.COLLECTION.REPORT}${announceReport.reportID}`,
            value: {
                participantAccountIDs: announceReport.participantAccountIDs,
                visibleChatMemberAccountIDs: announceReport.visibleChatMemberAccountIDs,
                pendingChatMembers: announceReport?.pendingChatMembers ?? null,
            },
        });
        announceRoomMembers.onyxSuccessData.push({
            onyxMethod: Onyx.METHOD.MERGE,
            key: `${ONYXKEYS.COLLECTION.REPORT}${announceReport.reportID}`,
            value: {
                pendingChatMembers: announceReport?.pendingChatMembers ?? null,
            },
        });
    }

    return announceRoomMembers;
}

/**
 * Remove the passed members from the policy employeeList
 * Please see https://github.com/Expensify/App/blob/main/README.md#Security for more details
 */
function removeMembers(accountIDs: number[], policyID: string) {
    // In case user selects only themselves (admin), their email will be filtered out and the members
    // array passed will be empty, prevent the function from proceeding in that case as there is no one to remove
    if (accountIDs.length === 0) {
        return;
    }

    const membersListKey = `${ONYXKEYS.COLLECTION.POLICY_MEMBERS}${policyID}` as const;
    const policy = ReportUtils.getPolicy(policyID);
    const workspaceChats = ReportUtils.getWorkspaceChats(policyID, accountIDs);
    const optimisticClosedReportActions = workspaceChats.map(() => ReportUtils.buildOptimisticClosedReportAction(sessionEmail, policy.name, CONST.REPORT.ARCHIVE_REASON.REMOVED_FROM_POLICY));

    const announceRoomMembers = removeOptimisticAnnounceRoomMembers(policyID, accountIDs);

    const optimisticMembersState: OnyxCollection<PolicyMember> = {};
    const successMembersState: OnyxCollection<PolicyMember> = {};
    const failureMembersState: OnyxCollection<PolicyMember> = {};
    accountIDs.forEach((accountID) => {
        optimisticMembersState[accountID] = {pendingAction: CONST.RED_BRICK_ROAD_PENDING_ACTION.DELETE};
        successMembersState[accountID] = null;
        failureMembersState[accountID] = {errors: ErrorUtils.getMicroSecondOnyxError('workspace.people.error.genericRemove')};
    });

    const optimisticData: OnyxUpdate[] = [
        {
            onyxMethod: Onyx.METHOD.MERGE,
            key: membersListKey,
            value: optimisticMembersState,
        },
        ...announceRoomMembers.onyxOptimisticData,
    ];

    const successData: OnyxUpdate[] = [
        {
            onyxMethod: Onyx.METHOD.MERGE,
            key: membersListKey,
            value: successMembersState,
        },
        ...announceRoomMembers.onyxSuccessData,
    ];

    const failureData: OnyxUpdate[] = [
        {
            onyxMethod: Onyx.METHOD.MERGE,
            key: membersListKey,
            value: failureMembersState,
        },
        ...announceRoomMembers.onyxFailureData,
    ];

    const pendingChatMembers = ReportUtils.getPendingChatMembers(accountIDs, [], CONST.RED_BRICK_ROAD_PENDING_ACTION.DELETE);

    workspaceChats.forEach((report) => {
        optimisticData.push({
            onyxMethod: Onyx.METHOD.MERGE,
            key: `${ONYXKEYS.COLLECTION.REPORT}${report?.reportID}`,
            value: {
                statusNum: CONST.REPORT.STATUS_NUM.CLOSED,
                stateNum: CONST.REPORT.STATE_NUM.APPROVED,
                oldPolicyName: policy.name,
                hasDraft: false,
                pendingChatMembers,
            },
        });
        successData.push({
            onyxMethod: Onyx.METHOD.MERGE,
            key: `${ONYXKEYS.COLLECTION.REPORT}${report?.reportID}`,
            value: {
                pendingChatMembers: null,
            },
        });
        failureData.push({
            onyxMethod: Onyx.METHOD.MERGE,
            key: `${ONYXKEYS.COLLECTION.REPORT}${report?.reportID}`,
            value: {
                pendingChatMembers: null,
            },
        });
    });
    optimisticClosedReportActions.forEach((reportAction, index) => {
        optimisticData.push({
            onyxMethod: Onyx.METHOD.MERGE,
            key: `${ONYXKEYS.COLLECTION.REPORT_ACTIONS}${workspaceChats?.[index]?.reportID}`,
            value: {[reportAction.reportActionID]: reportAction as ReportAction},
        });
    });

    // If the policy has primaryLoginsInvited, then it displays informative messages on the members page about which primary logins were added by secondary logins.
    // If we delete all these logins then we should clear the informative messages since they are no longer relevant.
    if (!isEmptyObject(policy?.primaryLoginsInvited ?? {})) {
        // Take the current policy members and remove them optimistically
        const policyMemberAccountIDs = Object.keys(allPolicyMembers?.[`${ONYXKEYS.COLLECTION.POLICY_MEMBERS}${policyID}`] ?? {}).map((accountID) => Number(accountID));
        const remainingMemberAccountIDs = policyMemberAccountIDs.filter((accountID) => !accountIDs.includes(accountID));
        const remainingLogins: string[] = PersonalDetailsUtils.getLoginsByAccountIDs(remainingMemberAccountIDs);
        const invitedPrimaryToSecondaryLogins: Record<string, string> = {};

        if (policy.primaryLoginsInvited) {
            Object.keys(policy.primaryLoginsInvited).forEach((key) => (invitedPrimaryToSecondaryLogins[policy.primaryLoginsInvited?.[key] ?? ''] = key));
        }

        // Then, if no remaining members exist that were invited by a secondary login, clear the informative messages
        if (!remainingLogins.some((remainingLogin) => !!invitedPrimaryToSecondaryLogins[remainingLogin])) {
            optimisticData.push({
                onyxMethod: Onyx.METHOD.MERGE,
                key: membersListKey,
                value: {
                    primaryLoginsInvited: null,
                },
            });
        }
    }

    const filteredWorkspaceChats = workspaceChats.filter((report): report is Report => report !== null);

    filteredWorkspaceChats.forEach(({reportID, stateNum, statusNum, hasDraft, oldPolicyName = null}) => {
        failureData.push({
            onyxMethod: Onyx.METHOD.MERGE,
            key: `${ONYXKEYS.COLLECTION.REPORT}${reportID}`,
            value: {
                stateNum,
                statusNum,
                hasDraft,
                oldPolicyName,
            },
        });
    });
    optimisticClosedReportActions.forEach((reportAction, index) => {
        failureData.push({
            onyxMethod: Onyx.METHOD.MERGE,
            key: `${ONYXKEYS.COLLECTION.REPORT_ACTIONS}${workspaceChats?.[index]?.reportID}`,
            value: {[reportAction.reportActionID]: null},
        });
    });

    const params: DeleteMembersFromWorkspaceParams = {
        emailList: accountIDs.map((accountID) => allPersonalDetails?.[accountID]?.login).join(','),
        policyID,
    };

    API.write(WRITE_COMMANDS.DELETE_MEMBERS_FROM_WORKSPACE, params, {optimisticData, successData, failureData});
}

function updateWorkspaceMembersRole(policyID: string, accountIDs: number[], newRole: typeof CONST.POLICY.ROLE.ADMIN | typeof CONST.POLICY.ROLE.USER) {
    const previousPolicyMembers = {...allPolicyMembers};
    const memberRoles: WorkspaceMembersRoleData[] = accountIDs.reduce((result: WorkspaceMembersRoleData[], accountID: number) => {
        if (!allPersonalDetails?.[accountID]?.login) {
            return result;
        }

        result.push({
            accountID,
            email: allPersonalDetails?.[accountID]?.login ?? '',
            role: newRole,
        });

        return result;
    }, []);

    const optimisticData: OnyxUpdate[] = [
        {
            onyxMethod: Onyx.METHOD.MERGE,
            key: `${ONYXKEYS.COLLECTION.POLICY_MEMBERS}${policyID}`,
            value: {
                ...memberRoles.reduce((member: Record<number, {role: string; pendingAction: PendingAction}>, current) => {
                    // eslint-disable-next-line no-param-reassign
                    member[current.accountID] = {role: current?.role, pendingAction: CONST.RED_BRICK_ROAD_PENDING_ACTION.UPDATE};
                    return member;
                }, {}),
                errors: null,
            },
        },
    ];

    const successData: OnyxUpdate[] = [
        {
            onyxMethod: Onyx.METHOD.MERGE,
            key: `${ONYXKEYS.COLLECTION.POLICY_MEMBERS}${policyID}`,
            value: {
                ...memberRoles.reduce((member: Record<number, {role: string; pendingAction: PendingAction}>, current) => {
                    // eslint-disable-next-line no-param-reassign
                    member[current.accountID] = {role: current?.role, pendingAction: null};
                    return member;
                }, {}),
                errors: null,
            },
        },
    ];

    const failureData: OnyxUpdate[] = [
        {
            onyxMethod: Onyx.METHOD.MERGE,
            key: `${ONYXKEYS.COLLECTION.POLICY_MEMBERS}${policyID}`,
            value: {
                ...(previousPolicyMembers[`${ONYXKEYS.COLLECTION.POLICY_MEMBERS}${policyID}`] as Record<string, PolicyMember | null>),
                errors: ErrorUtils.getMicroSecondOnyxError('workspace.editor.genericFailureMessage'),
            },
        },
    ];

    const params: UpdateWorkspaceMembersRoleParams = {
        policyID,
        employees: JSON.stringify(memberRoles.map((item) => ({email: item.email, role: item.role}))),
    };

    API.write(WRITE_COMMANDS.UPDATE_WORKSPACE_MEMBERS_ROLE, params, {optimisticData, successData, failureData});
}

/**
 * Optimistically create a chat for each member of the workspace, creates both optimistic and success data for onyx.
 *
 * @returns - object with onyxSuccessData, onyxOptimisticData, and optimisticReportIDs (map login to reportID)
 */
function createPolicyExpenseChats(policyID: string, invitedEmailsToAccountIDs: InvitedEmailsToAccountIDs, hasOutstandingChildRequest = false): WorkspaceMembersChats {
    const workspaceMembersChats: WorkspaceMembersChats = {
        onyxSuccessData: [],
        onyxOptimisticData: [],
        onyxFailureData: [],
        reportCreationData: {},
    };

    Object.keys(invitedEmailsToAccountIDs).forEach((email) => {
        const accountID = invitedEmailsToAccountIDs[email];
        const cleanAccountID = Number(accountID);
        const login = PhoneNumber.addSMSDomainIfPhoneNumber(email);

        const oldChat = ReportUtils.getChatByParticipantsAndPolicy([sessionAccountID, cleanAccountID], policyID);

        // If the chat already exists, we don't want to create a new one - just make sure it's not archived
        if (oldChat) {
            workspaceMembersChats.reportCreationData[login] = {
                reportID: oldChat.reportID,
            };
            workspaceMembersChats.onyxOptimisticData.push({
                onyxMethod: Onyx.METHOD.MERGE,
                key: `${ONYXKEYS.COLLECTION.REPORT}${oldChat.reportID}`,
                value: {
                    stateNum: CONST.REPORT.STATE_NUM.OPEN,
                    statusNum: CONST.REPORT.STATUS_NUM.OPEN,
                },
            });
            return;
        }
        const optimisticReport = ReportUtils.buildOptimisticChatReport([sessionAccountID, cleanAccountID], undefined, CONST.REPORT.CHAT_TYPE.POLICY_EXPENSE_CHAT, policyID, cleanAccountID);
        const optimisticCreatedAction = ReportUtils.buildOptimisticCreatedReportAction(login);

        workspaceMembersChats.reportCreationData[login] = {
            reportID: optimisticReport.reportID,
            reportActionID: optimisticCreatedAction.reportActionID,
        };

        workspaceMembersChats.onyxOptimisticData.push({
            onyxMethod: Onyx.METHOD.SET,
            key: `${ONYXKEYS.COLLECTION.REPORT}${optimisticReport.reportID}`,
            value: {
                ...optimisticReport,
                pendingFields: {
                    createChat: CONST.RED_BRICK_ROAD_PENDING_ACTION.ADD,
                },
                isOptimisticReport: true,
                hasOutstandingChildRequest,
                pendingChatMembers: [
                    {
                        accountID: accountID.toString(),
                        pendingAction: CONST.RED_BRICK_ROAD_PENDING_ACTION.ADD,
                    },
                ],
            },
        });
        workspaceMembersChats.onyxOptimisticData.push({
            onyxMethod: Onyx.METHOD.SET,
            key: `${ONYXKEYS.COLLECTION.REPORT_ACTIONS}${optimisticReport.reportID}`,
            value: {[optimisticCreatedAction.reportActionID]: optimisticCreatedAction},
        });

        workspaceMembersChats.onyxSuccessData.push({
            onyxMethod: Onyx.METHOD.MERGE,
            key: `${ONYXKEYS.COLLECTION.REPORT}${optimisticReport.reportID}`,
            value: {
                pendingFields: {
                    createChat: null,
                },
                errorFields: {
                    createChat: null,
                },
                isOptimisticReport: false,
                pendingChatMembers: null,
            },
        });
        workspaceMembersChats.onyxSuccessData.push({
            onyxMethod: Onyx.METHOD.MERGE,
            key: `${ONYXKEYS.COLLECTION.REPORT_ACTIONS}${optimisticReport.reportID}`,
            value: {[optimisticCreatedAction.reportActionID]: {pendingAction: null}},
        });

        workspaceMembersChats.onyxFailureData.push({
            onyxMethod: Onyx.METHOD.MERGE,
            key: `${ONYXKEYS.COLLECTION.REPORT_METADATA}${optimisticReport.reportID}`,
            value: {
                isLoadingInitialReportActions: false,
            },
        });
    });
    return workspaceMembersChats;
}

/**
 * Adds members to the specified workspace/policyID
 * Please see https://github.com/Expensify/App/blob/main/README.md#Security for more details
 */
function addMembersToWorkspace(invitedEmailsToAccountIDs: InvitedEmailsToAccountIDs, welcomeNote: string, policyID: string) {
    const membersListKey = `${ONYXKEYS.COLLECTION.POLICY_MEMBERS}${policyID}` as const;
    const logins = Object.keys(invitedEmailsToAccountIDs).map((memberLogin) => PhoneNumber.addSMSDomainIfPhoneNumber(memberLogin));
    const accountIDs = Object.values(invitedEmailsToAccountIDs);

    const newPersonalDetailsOnyxData = PersonalDetailsUtils.getNewPersonalDetailsOnyxData(logins, accountIDs);

    const announceRoomMembers = buildAnnounceRoomMembersOnyxData(policyID, accountIDs);

    // create onyx data for policy expense chats for each new member
    const membersChats = createPolicyExpenseChats(policyID, invitedEmailsToAccountIDs);

    const optimisticMembersState: OnyxCollection<PolicyMember> = {};
    const failureMembersState: OnyxCollection<PolicyMember> = {};
    accountIDs.forEach((accountID) => {
        optimisticMembersState[accountID] = {pendingAction: CONST.RED_BRICK_ROAD_PENDING_ACTION.ADD};
        failureMembersState[accountID] = {
            errors: ErrorUtils.getMicroSecondOnyxError('workspace.people.error.genericAdd'),
        };
    });

    const optimisticData: OnyxUpdate[] = [
        {
            onyxMethod: Onyx.METHOD.MERGE,
            key: membersListKey,

            // Convert to object with each key containing {pendingAction: ‘add’}
            value: optimisticMembersState,
        },
        ...newPersonalDetailsOnyxData.optimisticData,
        ...membersChats.onyxOptimisticData,
        ...announceRoomMembers.onyxOptimisticData,
    ];

    const successData: OnyxUpdate[] = [
        {
            onyxMethod: Onyx.METHOD.MERGE,
            key: membersListKey,

            // Convert to object with each key clearing pendingAction, when it is an existing account.
            // Remove the object, when it is a newly created account.
            value: accountIDs.reduce((accountIDsWithClearedPendingAction, accountID) => {
                let value = null;
                const accountAlreadyExists = !isEmptyObject(allPersonalDetails?.[accountID]);

                if (accountAlreadyExists) {
                    value = {pendingAction: null, errors: null};
                }

                return {...accountIDsWithClearedPendingAction, [accountID]: value};
            }, {}),
        },
        ...newPersonalDetailsOnyxData.finallyData,
        ...membersChats.onyxSuccessData,
        ...announceRoomMembers.onyxSuccessData,
    ];

    const failureData: OnyxUpdate[] = [
        {
            onyxMethod: Onyx.METHOD.MERGE,
            key: membersListKey,

            // Convert to object with each key containing the error. We don’t
            // need to remove the members since that is handled by onClose of OfflineWithFeedback.
            value: failureMembersState,
        },
        ...newPersonalDetailsOnyxData.finallyData,
        ...membersChats.onyxFailureData,
        ...announceRoomMembers.onyxFailureData,
    ];

    const params: AddMembersToWorkspaceParams = {
        employees: JSON.stringify(logins.map((login) => ({email: login}))),
        welcomeNote: new ExpensiMark().replace(welcomeNote),
        policyID,
    };
    if (!isEmptyObject(membersChats.reportCreationData)) {
        params.reportCreationData = JSON.stringify(membersChats.reportCreationData);
    }
    API.write(WRITE_COMMANDS.ADD_MEMBERS_TO_WORKSPACE, params, {optimisticData, successData, failureData});
}

/**
 * Invite member to the specified policyID
 * Please see https://github.com/Expensify/App/blob/main/README.md#Security for more details
 */
function inviteMemberToWorkspace(policyID: string, inviterEmail: string) {
    const memberJoinKey = `${ONYXKEYS.COLLECTION.POLICY_JOIN_MEMBER}${policyID}` as const;

    const optimisticMembersState = {policyID, inviterEmail};
    const failureMembersState = {policyID, inviterEmail};

    const optimisticData: OnyxUpdate[] = [
        {
            onyxMethod: Onyx.METHOD.MERGE,
            key: memberJoinKey,
            value: optimisticMembersState,
        },
    ];

    const failureData: OnyxUpdate[] = [
        {
            onyxMethod: Onyx.METHOD.MERGE,
            key: memberJoinKey,
            value: {...failureMembersState, errors: ErrorUtils.getMicroSecondOnyxError('common.genericEditFailureMessage')},
        },
    ];

    const params = {policyID, inviterEmail};

    API.write(WRITE_COMMANDS.JOIN_POLICY_VIA_INVITE_LINK, params, {optimisticData, failureData});
}

/**
 * Updates a workspace avatar image
 */
function updateWorkspaceAvatar(policyID: string, file: File) {
    const optimisticData: OnyxUpdate[] = [
        {
            onyxMethod: Onyx.METHOD.MERGE,
            key: `${ONYXKEYS.COLLECTION.POLICY}${policyID}`,
            value: {
                avatar: file.uri,
                originalFileName: file.name,
                errorFields: {
                    avatar: null,
                },
                pendingFields: {
                    avatar: CONST.RED_BRICK_ROAD_PENDING_ACTION.UPDATE,
                },
            },
        },
    ];
    const finallyData: OnyxUpdate[] = [
        {
            onyxMethod: Onyx.METHOD.MERGE,
            key: `${ONYXKEYS.COLLECTION.POLICY}${policyID}`,
            value: {
                pendingFields: {
                    avatar: null,
                },
            },
        },
    ];
    const failureData: OnyxUpdate[] = [
        {
            onyxMethod: Onyx.METHOD.MERGE,
            key: `${ONYXKEYS.COLLECTION.POLICY}${policyID}`,
            value: {
                avatar: allPolicies?.[`${ONYXKEYS.COLLECTION.POLICY}${policyID}`]?.avatar,
            },
        },
    ];

    const params: UpdateWorkspaceAvatarParams = {
        policyID,
        file,
    };

    API.write(WRITE_COMMANDS.UPDATE_WORKSPACE_AVATAR, params, {optimisticData, finallyData, failureData});
}

/**
 * Deletes the avatar image for the workspace
 */
function deleteWorkspaceAvatar(policyID: string) {
    const optimisticData: OnyxUpdate[] = [
        {
            onyxMethod: Onyx.METHOD.MERGE,
            key: `${ONYXKEYS.COLLECTION.POLICY}${policyID}`,
            value: {
                pendingFields: {
                    avatar: CONST.RED_BRICK_ROAD_PENDING_ACTION.UPDATE,
                },
                errorFields: {
                    avatar: null,
                },
                avatar: '',
            },
        },
    ];
    const finallyData: OnyxUpdate[] = [
        {
            onyxMethod: Onyx.METHOD.MERGE,
            key: `${ONYXKEYS.COLLECTION.POLICY}${policyID}`,
            value: {
                pendingFields: {
                    avatar: null,
                },
            },
        },
    ];
    const failureData: OnyxUpdate[] = [
        {
            onyxMethod: Onyx.METHOD.MERGE,
            key: `${ONYXKEYS.COLLECTION.POLICY}${policyID}`,
            value: {
                errorFields: {
                    avatar: ErrorUtils.getMicroSecondOnyxError('avatarWithImagePicker.deleteWorkspaceError'),
                },
            },
        },
    ];

    const params: DeleteWorkspaceAvatarParams = {policyID};

    API.write(WRITE_COMMANDS.DELETE_WORKSPACE_AVATAR, params, {optimisticData, finallyData, failureData});
}

/**
 * Clear error and pending fields for the workspace avatar
 */
function clearAvatarErrors(policyID: string) {
    Onyx.merge(`${ONYXKEYS.COLLECTION.POLICY}${policyID}`, {
        errorFields: {
            avatar: null,
        },
        pendingFields: {
            avatar: null,
        },
    });
}

/**
 * Optimistically update the general settings. Set the general settings as pending until the response succeeds.
 * If the response fails set a general error message. Clear the error message when updating.
 */
function updateGeneralSettings(policyID: string, name: string, currency: string) {
    const policy = allPolicies?.[`${ONYXKEYS.COLLECTION.POLICY}${policyID}`];

    if (!policy) {
        return;
    }

    const distanceUnit = Object.values(policy?.customUnits ?? {}).find((unit) => unit.name === CONST.CUSTOM_UNITS.NAME_DISTANCE);
    const distanceRate = Object.values(distanceUnit?.rates ?? {}).find((rate) => rate.name === CONST.CUSTOM_UNITS.DEFAULT_RATE);

    const optimisticData: OnyxUpdate[] = [
        {
            // We use SET because it's faster than merge and avoids a race condition when setting the currency and navigating the user to the Bank account page in confirmCurrencyChangeAndHideModal
            onyxMethod: Onyx.METHOD.SET,
            key: `${ONYXKEYS.COLLECTION.POLICY}${policyID}`,
            value: {
                ...policy,

                pendingFields: {
                    generalSettings: CONST.RED_BRICK_ROAD_PENDING_ACTION.UPDATE,
                },

                // Clear errorFields in case the user didn't dismiss the general settings error
                errorFields: {
                    generalSettings: null,
                },
                name,
                outputCurrency: currency,
                ...(distanceUnit?.customUnitID && distanceRate?.customUnitRateID
                    ? {
                          customUnits: {
                              [distanceUnit?.customUnitID]: {
                                  ...distanceUnit,
                                  rates: {
                                      [distanceRate?.customUnitRateID]: {
                                          ...distanceRate,
                                          currency,
                                      },
                                  },
                              },
                          },
                      }
                    : {}),
            },
        },
    ];
    const finallyData: OnyxUpdate[] = [
        {
            onyxMethod: Onyx.METHOD.MERGE,
            key: `${ONYXKEYS.COLLECTION.POLICY}${policyID}`,
            value: {
                pendingFields: {
                    generalSettings: null,
                },
            },
        },
    ];
    const failureData: OnyxUpdate[] = [
        {
            onyxMethod: Onyx.METHOD.MERGE,
            key: `${ONYXKEYS.COLLECTION.POLICY}${policyID}`,
            value: {
                errorFields: {
                    generalSettings: ErrorUtils.getMicroSecondOnyxError('workspace.editor.genericFailureMessage'),
                },
                ...(distanceUnit?.customUnitID
                    ? {
                          customUnits: {
                              [distanceUnit.customUnitID]: distanceUnit,
                          },
                      }
                    : {}),
            },
        },
    ];

    const params: UpdateWorkspaceGeneralSettingsParams = {
        policyID,
        workspaceName: name,
        currency,
    };

    API.write(WRITE_COMMANDS.UPDATE_WORKSPACE_GENERAL_SETTINGS, params, {
        optimisticData,
        finallyData,
        failureData,
    });
}

function updateWorkspaceDescription(policyID: string, description: string, currentDescription: string) {
    if (description === currentDescription) {
        return;
    }
    const parsedDescription = ReportUtils.getParsedComment(description);

    const optimisticData: OnyxUpdate[] = [
        {
            onyxMethod: Onyx.METHOD.MERGE,
            key: `${ONYXKEYS.COLLECTION.POLICY}${policyID}`,
            value: {
                description: parsedDescription,
                pendingFields: {
                    description: CONST.RED_BRICK_ROAD_PENDING_ACTION.UPDATE,
                },
                errorFields: {
                    description: null,
                },
            },
        },
    ];
    const finallyData: OnyxUpdate[] = [
        {
            onyxMethod: Onyx.METHOD.MERGE,
            key: `${ONYXKEYS.COLLECTION.POLICY}${policyID}`,
            value: {
                pendingFields: {
                    description: null,
                },
            },
        },
    ];
    const failureData: OnyxUpdate[] = [
        {
            onyxMethod: Onyx.METHOD.MERGE,
            key: `${ONYXKEYS.COLLECTION.POLICY}${policyID}`,
            value: {
                errorFields: {
                    description: ErrorUtils.getMicroSecondOnyxError('workspace.editor.genericFailureMessage'),
                },
            },
        },
    ];

    const params: UpdateWorkspaceDescriptionParams = {
        policyID,
        description: parsedDescription,
    };

    API.write(WRITE_COMMANDS.UPDATE_WORKSPACE_DESCRIPTION, params, {
        optimisticData,
        finallyData,
        failureData,
    });
}

function clearWorkspaceGeneralSettingsErrors(policyID: string) {
    Onyx.merge(`${ONYXKEYS.COLLECTION.POLICY}${policyID}`, {
        errorFields: {
            generalSettings: null,
        },
    });
}

function setWorkspaceErrors(policyID: string, errors: Errors) {
    if (!allPolicies?.[policyID]) {
        return;
    }

    Onyx.merge(`${ONYXKEYS.COLLECTION.POLICY}${policyID}`, {errors: null});
    Onyx.merge(`${ONYXKEYS.COLLECTION.POLICY}${policyID}`, {errors});
}

function clearCustomUnitErrors(policyID: string, customUnitID: string, customUnitRateID: string) {
    Onyx.merge(`${ONYXKEYS.COLLECTION.POLICY}${policyID}`, {
        customUnits: {
            [customUnitID]: {
                errors: null,
                pendingAction: null,
                rates: {
                    [customUnitRateID]: {
                        errors: null,
                        pendingAction: null,
                    },
                },
            },
        },
    });
}

function hideWorkspaceAlertMessage(policyID: string) {
    if (!allPolicies?.[policyID]) {
        return;
    }

    Onyx.merge(`${ONYXKEYS.COLLECTION.POLICY}${policyID}`, {alertMessage: ''});
}

function updateWorkspaceCustomUnitAndRate(policyID: string, currentCustomUnit: CustomUnit, newCustomUnit: NewCustomUnit, lastModified?: string) {
    if (!currentCustomUnit.customUnitID || !newCustomUnit?.customUnitID || !newCustomUnit.rates?.customUnitRateID) {
        return;
    }

    const optimisticData: OnyxUpdate[] = [
        {
            onyxMethod: Onyx.METHOD.MERGE,
            key: `${ONYXKEYS.COLLECTION.POLICY}${policyID}`,
            value: {
                customUnits: {
                    [newCustomUnit.customUnitID]: {
                        ...newCustomUnit,
                        rates: {
                            [newCustomUnit.rates.customUnitRateID]: {
                                ...newCustomUnit.rates,
                                errors: null,
                                pendingAction: CONST.RED_BRICK_ROAD_PENDING_ACTION.UPDATE,
                            },
                        },
                        pendingAction: CONST.RED_BRICK_ROAD_PENDING_ACTION.UPDATE,
                    },
                },
            },
        },
    ];

    const successData: OnyxUpdate[] = [
        {
            onyxMethod: Onyx.METHOD.MERGE,
            key: `${ONYXKEYS.COLLECTION.POLICY}${policyID}`,
            value: {
                customUnits: {
                    [newCustomUnit.customUnitID]: {
                        pendingAction: null,
                        errors: null,
                        rates: {
                            [newCustomUnit.rates.customUnitRateID]: {
                                pendingAction: null,
                            },
                        },
                    },
                },
            },
        },
    ];

    const failureData: OnyxUpdate[] = [
        {
            onyxMethod: Onyx.METHOD.MERGE,
            key: `${ONYXKEYS.COLLECTION.POLICY}${policyID}`,
            value: {
                customUnits: {
                    [currentCustomUnit.customUnitID]: {
                        customUnitID: currentCustomUnit.customUnitID,
                        rates: {
                            [newCustomUnit.rates.customUnitRateID]: {
                                ...currentCustomUnit.rates,
                                errors: ErrorUtils.getMicroSecondOnyxError('workspace.reimburse.updateCustomUnitError'),
                            },
                        },
                    },
                },
            },
        },
    ];

    const newCustomUnitParam = lodashClone(newCustomUnit);
    const {pendingAction, errors, ...newRates} = newCustomUnitParam.rates ?? {};
    newCustomUnitParam.rates = newRates;

    const params: UpdateWorkspaceCustomUnitAndRateParams = {
        policyID,
        lastModified,
        customUnit: JSON.stringify(newCustomUnitParam),
        customUnitRate: JSON.stringify(newCustomUnitParam.rates),
    };

    API.write(WRITE_COMMANDS.UPDATE_WORKSPACE_CUSTOM_UNIT_AND_RATE, params, {optimisticData, successData, failureData});
}

/**
 * Removes an error after trying to delete a member
 */
function clearDeleteMemberError(policyID: string, accountID: number) {
    Onyx.merge(`${ONYXKEYS.COLLECTION.POLICY_MEMBERS}${policyID}`, {
        [accountID]: {
            pendingAction: null,
            errors: null,
        },
    });
}

/**
 * Removes an error after trying to add a member
 */
function clearAddMemberError(policyID: string, accountID: number) {
    Onyx.merge(`${ONYXKEYS.COLLECTION.POLICY_MEMBERS}${policyID}`, {
        [accountID]: null,
    });
    Onyx.merge(`${ONYXKEYS.PERSONAL_DETAILS_LIST}`, {
        [accountID]: null,
    });
}

/**
 * Removes an error after trying to delete a workspace
 */
function clearDeleteWorkspaceError(policyID: string) {
    Onyx.merge(`${ONYXKEYS.COLLECTION.POLICY}${policyID}`, {
        pendingAction: null,
        errors: null,
    });
}

/**
 * Removes the workspace after failure to create.
 */
function removeWorkspace(policyID: string) {
    Onyx.set(`${ONYXKEYS.COLLECTION.POLICY}${policyID}`, null);
}

/**
 * Generate a policy name based on an email and policy list.
 * @param [email] the email to base the workspace name on. If not passed, will use the logged-in user's email instead
 */
function generateDefaultWorkspaceName(email = ''): string {
    const emailParts = email ? email.split('@') : sessionEmail.split('@');
    let defaultWorkspaceName = '';
    if (!emailParts || emailParts.length !== 2) {
        return defaultWorkspaceName;
    }
    const username = emailParts[0];
    const domain = emailParts[1];

    if (PUBLIC_DOMAINS.some((publicDomain) => publicDomain === domain.toLowerCase())) {
        defaultWorkspaceName = `${Str.UCFirst(username)}'s Workspace`;
    } else {
        defaultWorkspaceName = `${Str.UCFirst(domain.split('.')[0])}'s Workspace`;
    }

    if (`@${domain.toLowerCase()}` === CONST.SMS.DOMAIN) {
        defaultWorkspaceName = 'My Group Workspace';
    }

    if (isEmptyObject(allPolicies)) {
        return defaultWorkspaceName;
    }

    // find default named workspaces and increment the last number
    const numberRegEx = new RegExp(`${escapeRegExp(defaultWorkspaceName)} ?(\\d*)`, 'i');
    const parsedWorkspaceNumbers = Object.values(allPolicies ?? {})
        .filter((policy) => policy?.name && numberRegEx.test(policy.name))
        .map((policy) => Number(numberRegEx.exec(policy?.name ?? '')?.[1] ?? '1')); // parse the number at the end
    const lastWorkspaceNumber = Math.max(...parsedWorkspaceNumbers);
    return lastWorkspaceNumber !== -Infinity ? `${defaultWorkspaceName} ${lastWorkspaceNumber + 1}` : defaultWorkspaceName;
}

/**
 * Returns a client generated 16 character hexadecimal value for the policyID
 */
function generatePolicyID(): string {
    return NumberUtils.generateHexadecimalValue(16);
}

/**
 * Returns a client generated 13 character hexadecimal value for a custom unit ID
 */
function generateCustomUnitID(): string {
    return NumberUtils.generateHexadecimalValue(13);
}

function buildOptimisticCustomUnits(): OptimisticCustomUnits {
    const currency = allPersonalDetails?.[sessionAccountID]?.localCurrencyCode ?? CONST.CURRENCY.USD;
    const customUnitID = generateCustomUnitID();
    const customUnitRateID = generateCustomUnitID();

    const customUnits: Record<string, CustomUnit> = {
        [customUnitID]: {
            customUnitID,
            name: CONST.CUSTOM_UNITS.NAME_DISTANCE,
            attributes: {
                unit: CONST.CUSTOM_UNITS.DISTANCE_UNIT_MILES,
            },
            rates: {
                [customUnitRateID]: {
                    customUnitRateID,
                    name: CONST.CUSTOM_UNITS.DEFAULT_RATE,
                    rate: CONST.CUSTOM_UNITS.MILEAGE_IRS_RATE * CONST.POLICY.CUSTOM_UNIT_RATE_BASE_OFFSET,
                    currency,
                },
            },
        },
    };

    return {
        customUnits,
        customUnitID,
        customUnitRateID,
        outputCurrency: currency,
    };
}

/**
 * Optimistically creates a Policy Draft for a new workspace
 *
 * @param [policyOwnerEmail] the email of the account to make the owner of the policy
 * @param [policyName] custom policy name we will use for created workspace
 * @param [policyID] custom policy id we will use for created workspace
 * @param [makeMeAdmin] leave the calling account as an admin on the policy
 */
function createDraftInitialWorkspace(policyOwnerEmail = '', policyName = '', policyID = generatePolicyID(), makeMeAdmin = false) {
    const workspaceName = policyName || generateDefaultWorkspaceName(policyOwnerEmail);
    const {customUnits, outputCurrency} = buildOptimisticCustomUnits();

    const optimisticData: OnyxUpdate[] = [
        {
            onyxMethod: Onyx.METHOD.SET,
            key: `${ONYXKEYS.COLLECTION.POLICY_DRAFTS}${policyID}`,
            value: {
                id: policyID,
                type: CONST.POLICY.TYPE.FREE,
                name: workspaceName,
                role: CONST.POLICY.ROLE.ADMIN,
                owner: sessionEmail,
                ownerAccountID: sessionAccountID,
                isPolicyExpenseChatEnabled: true,
                outputCurrency,
                pendingAction: CONST.RED_BRICK_ROAD_PENDING_ACTION.ADD,
                customUnits,
                makeMeAdmin,
            },
        },
        {
            onyxMethod: Onyx.METHOD.SET,
            key: `${ONYXKEYS.COLLECTION.POLICY_MEMBERS_DRAFTS}${policyID}`,
            value: {
                [sessionAccountID]: {
                    role: CONST.POLICY.ROLE.ADMIN,
                    errors: {},
                },
            },
        },
    ];

    Onyx.update(optimisticData);
}

/**
 * Optimistically creates a new workspace and default workspace chats
 *
 * @param [policyOwnerEmail] the email of the account to make the owner of the policy
 * @param [makeMeAdmin] leave the calling account as an admin on the policy
 * @param [policyName] custom policy name we will use for created workspace
 * @param [policyID] custom policy id we will use for created workspace
 */
function createWorkspace(policyOwnerEmail = '', makeMeAdmin = false, policyName = '', policyID = generatePolicyID()): string {
    const workspaceName = policyName || generateDefaultWorkspaceName(policyOwnerEmail);

    const {customUnits, customUnitID, customUnitRateID, outputCurrency} = buildOptimisticCustomUnits();

    const {
        announceChatReportID,
        announceChatData,
        announceReportActionData,
        announceCreatedReportActionID,
        adminsChatReportID,
        adminsChatData,
        adminsReportActionData,
        adminsCreatedReportActionID,
        expenseChatReportID,
        expenseChatData,
        expenseReportActionData,
        expenseCreatedReportActionID,
    } = ReportUtils.buildOptimisticWorkspaceChats(policyID, workspaceName);
    const optimisticData: OnyxUpdate[] = [
        {
            onyxMethod: Onyx.METHOD.SET,
            key: `${ONYXKEYS.COLLECTION.POLICY}${policyID}`,
            value: {
                id: policyID,
                type: CONST.POLICY.TYPE.FREE,
                name: workspaceName,
                role: CONST.POLICY.ROLE.ADMIN,
                owner: sessionEmail,
                ownerAccountID: sessionAccountID,
                isPolicyExpenseChatEnabled: true,
                outputCurrency,
                pendingAction: CONST.RED_BRICK_ROAD_PENDING_ACTION.ADD,
                customUnits,
                areCategoriesEnabled: true,
                areTagsEnabled: false,
                areDistanceRatesEnabled: false,
                areWorkflowsEnabled: false,
                areReportFieldsEnabled: false,
                areConnectionsEnabled: false,
            },
        },
        {
            onyxMethod: Onyx.METHOD.SET,
            key: `${ONYXKEYS.COLLECTION.POLICY_MEMBERS}${policyID}`,
            value: {
                [sessionAccountID]: {
                    role: CONST.POLICY.ROLE.ADMIN,
                    errors: {},
                },
            },
        },
        {
            onyxMethod: Onyx.METHOD.SET,
            key: `${ONYXKEYS.COLLECTION.REPORT}${announceChatReportID}`,
            value: {
                pendingFields: {
                    addWorkspaceRoom: CONST.RED_BRICK_ROAD_PENDING_ACTION.ADD,
                },
                ...announceChatData,
            },
        },
        {
            onyxMethod: Onyx.METHOD.SET,
            key: `${ONYXKEYS.COLLECTION.REPORT_ACTIONS}${announceChatReportID}`,
            value: announceReportActionData,
        },
        {
            onyxMethod: Onyx.METHOD.SET,
            key: `${ONYXKEYS.COLLECTION.REPORT}${adminsChatReportID}`,
            value: {
                pendingFields: {
                    addWorkspaceRoom: CONST.RED_BRICK_ROAD_PENDING_ACTION.ADD,
                },
                ...adminsChatData,
            },
        },
        {
            onyxMethod: Onyx.METHOD.SET,
            key: `${ONYXKEYS.COLLECTION.REPORT_ACTIONS}${adminsChatReportID}`,
            value: adminsReportActionData,
        },
        {
            onyxMethod: Onyx.METHOD.SET,
            key: `${ONYXKEYS.COLLECTION.REPORT}${expenseChatReportID}`,
            value: {
                pendingFields: {
                    addWorkspaceRoom: CONST.RED_BRICK_ROAD_PENDING_ACTION.ADD,
                },
                ...expenseChatData,
            },
        },
        {
            onyxMethod: Onyx.METHOD.SET,
            key: `${ONYXKEYS.COLLECTION.REPORT_ACTIONS}${expenseChatReportID}`,
            value: expenseReportActionData,
        },
        {
            onyxMethod: Onyx.METHOD.SET,
            key: `${ONYXKEYS.COLLECTION.POLICY_DRAFTS}${policyID}`,
            value: null,
        },
        {
            onyxMethod: Onyx.METHOD.SET,
            key: `${ONYXKEYS.COLLECTION.POLICY_MEMBERS_DRAFTS}${policyID}`,
            value: null,
        },
    ];

    const successData: OnyxUpdate[] = [
        {
            onyxMethod: Onyx.METHOD.MERGE,
            key: `${ONYXKEYS.COLLECTION.POLICY}${policyID}`,
            value: {pendingAction: null},
        },
        {
            onyxMethod: Onyx.METHOD.MERGE,
            key: `${ONYXKEYS.COLLECTION.REPORT}${announceChatReportID}`,
            value: {
                pendingFields: {
                    addWorkspaceRoom: null,
                },
                pendingAction: null,
            },
        },
        {
            onyxMethod: Onyx.METHOD.MERGE,
            key: `${ONYXKEYS.COLLECTION.REPORT_ACTIONS}${announceChatReportID}`,
            value: {
                [announceCreatedReportActionID]: {
                    pendingAction: null,
                },
            },
        },
        {
            onyxMethod: Onyx.METHOD.MERGE,
            key: `${ONYXKEYS.COLLECTION.REPORT}${adminsChatReportID}`,
            value: {
                pendingFields: {
                    addWorkspaceRoom: null,
                },
                pendingAction: null,
                pendingChatMembers: [],
            },
        },
        {
            onyxMethod: Onyx.METHOD.MERGE,
            key: `${ONYXKEYS.COLLECTION.REPORT_ACTIONS}${adminsChatReportID}`,
            value: {
                [adminsCreatedReportActionID]: {
                    pendingAction: null,
                },
            },
        },
        {
            onyxMethod: Onyx.METHOD.MERGE,
            key: `${ONYXKEYS.COLLECTION.REPORT}${expenseChatReportID}`,
            value: {
                pendingFields: {
                    addWorkspaceRoom: null,
                },
                pendingAction: null,
            },
        },
        {
            onyxMethod: Onyx.METHOD.MERGE,
            key: `${ONYXKEYS.COLLECTION.REPORT_ACTIONS}${expenseChatReportID}`,
            value: {
                [expenseCreatedReportActionID]: {
                    pendingAction: null,
                },
            },
        },
    ];

    const failureData: OnyxUpdate[] = [
        {
            onyxMethod: Onyx.METHOD.SET,
            key: `${ONYXKEYS.COLLECTION.POLICY_MEMBERS}${policyID}`,
            value: null,
        },
        {
            onyxMethod: Onyx.METHOD.SET,
            key: `${ONYXKEYS.COLLECTION.REPORT}${announceChatReportID}`,
            value: null,
        },
        {
            onyxMethod: Onyx.METHOD.SET,
            key: `${ONYXKEYS.COLLECTION.REPORT_ACTIONS}${announceChatReportID}`,
            value: null,
        },
        {
            onyxMethod: Onyx.METHOD.SET,
            key: `${ONYXKEYS.COLLECTION.REPORT}${adminsChatReportID}`,
            value: null,
        },
        {
            onyxMethod: Onyx.METHOD.SET,
            key: `${ONYXKEYS.COLLECTION.REPORT_ACTIONS}${adminsChatReportID}`,
            value: null,
        },
        {
            onyxMethod: Onyx.METHOD.SET,
            key: `${ONYXKEYS.COLLECTION.REPORT}${expenseChatReportID}`,
            value: null,
        },
        {
            onyxMethod: Onyx.METHOD.SET,
            key: `${ONYXKEYS.COLLECTION.REPORT_ACTIONS}${expenseChatReportID}`,
            value: null,
        },
    ];

    const params: CreateWorkspaceParams = {
        policyID,
        announceChatReportID,
        adminsChatReportID,
        expenseChatReportID,
        ownerEmail: policyOwnerEmail,
        makeMeAdmin,
        policyName: workspaceName,
        type: CONST.POLICY.TYPE.FREE,
        announceCreatedReportActionID,
        adminsCreatedReportActionID,
        expenseCreatedReportActionID,
        customUnitID,
        customUnitRateID,
    };

    API.write(WRITE_COMMANDS.CREATE_WORKSPACE, params, {optimisticData, successData, failureData});

    return adminsChatReportID;
}

function openWorkspaceReimburseView(policyID: string) {
    if (!policyID) {
        Log.warn('openWorkspaceReimburseView invalid params', {policyID});
        return;
    }

    const successData: OnyxUpdate[] = [
        {
            onyxMethod: Onyx.METHOD.MERGE,
            key: ONYXKEYS.REIMBURSEMENT_ACCOUNT,
            value: {
                isLoading: false,
            },
        },
    ];

    const failureData: OnyxUpdate[] = [
        {
            onyxMethod: Onyx.METHOD.MERGE,
            key: ONYXKEYS.REIMBURSEMENT_ACCOUNT,
            value: {
                isLoading: false,
            },
        },
    ];

    const params: OpenWorkspaceReimburseViewParams = {policyID};

    API.read(READ_COMMANDS.OPEN_WORKSPACE_REIMBURSE_VIEW, params, {successData, failureData});
}

function openPolicyWorkflowsPage(policyID: string) {
    if (!policyID) {
        Log.warn('openPolicyWorkflowsPage invalid params', {policyID});
        return;
    }

    const params: OpenPolicyWorkflowsPageParams = {policyID};

    API.read(READ_COMMANDS.OPEN_POLICY_WORKFLOWS_PAGE, params);
}

function setPolicyIDForReimburseView(policyID: string) {
    Onyx.merge(ONYXKEYS.WORKSPACE_RATE_AND_UNIT, {policyID, rate: null, unit: null});
}

function clearOnyxDataForReimburseView() {
    Onyx.merge(ONYXKEYS.WORKSPACE_RATE_AND_UNIT, null);
}

function setRateForReimburseView(rate: string) {
    Onyx.merge(ONYXKEYS.WORKSPACE_RATE_AND_UNIT, {rate});
}

function setUnitForReimburseView(unit: Unit) {
    Onyx.merge(ONYXKEYS.WORKSPACE_RATE_AND_UNIT, {unit});
}

/**
 * Returns the accountIDs of the members of the policy whose data is passed in the parameters
 */
function openWorkspace(policyID: string, clientMemberAccountIDs: number[]) {
    if (!policyID || !clientMemberAccountIDs) {
        Log.warn('openWorkspace invalid params', {policyID, clientMemberAccountIDs});
        return;
    }

    const params: OpenWorkspaceParams = {
        policyID,
        clientMemberAccountIDs: JSON.stringify(clientMemberAccountIDs),
    };

    API.read(READ_COMMANDS.OPEN_WORKSPACE, params);
}

function openWorkspaceMembersPage(policyID: string, clientMemberEmails: string[]) {
    if (!policyID || !clientMemberEmails) {
        Log.warn('openWorkspaceMembersPage invalid params', {policyID, clientMemberEmails});
        return;
    }

    const params: OpenWorkspaceMembersPageParams = {
        policyID,
        clientMemberEmails: JSON.stringify(clientMemberEmails),
    };

    API.read(READ_COMMANDS.OPEN_WORKSPACE_MEMBERS_PAGE, params);
}

function openPolicyCategoriesPage(policyID: string) {
    if (!policyID) {
        Log.warn('openPolicyCategoriesPage invalid params', {policyID});
        return;
    }

    const params: OpenPolicyCategoriesPageParams = {
        policyID,
    };

    API.read(READ_COMMANDS.OPEN_POLICY_CATEGORIES_PAGE, params);
}

function openWorkspaceInvitePage(policyID: string, clientMemberEmails: string[]) {
    if (!policyID || !clientMemberEmails) {
        Log.warn('openWorkspaceInvitePage invalid params', {policyID, clientMemberEmails});
        return;
    }

    const params: OpenWorkspaceInvitePageParams = {
        policyID,
        clientMemberEmails: JSON.stringify(clientMemberEmails),
    };

    API.read(READ_COMMANDS.OPEN_WORKSPACE_INVITE_PAGE, params);
}

function openDraftWorkspaceRequest(policyID: string) {
    const params: OpenDraftWorkspaceRequestParams = {policyID};

    API.read(READ_COMMANDS.OPEN_DRAFT_WORKSPACE_REQUEST, params);
}

function setWorkspaceInviteMembersDraft(policyID: string, invitedEmailsToAccountIDs: InvitedEmailsToAccountIDs) {
    Onyx.set(`${ONYXKEYS.COLLECTION.WORKSPACE_INVITE_MEMBERS_DRAFT}${policyID}`, invitedEmailsToAccountIDs);
}

function setWorkspaceInviteMessageDraft(policyID: string, message: string) {
    Onyx.set(`${ONYXKEYS.COLLECTION.WORKSPACE_INVITE_MESSAGE_DRAFT}${policyID}`, message);
}

function clearErrors(policyID: string) {
    setWorkspaceErrors(policyID, {});
    hideWorkspaceAlertMessage(policyID);
}

/**
 * Dismiss the informative messages about which policy members were added with primary logins when invited with their secondary login.
 */
function dismissAddedWithPrimaryLoginMessages(policyID: string) {
    Onyx.merge(`${ONYXKEYS.COLLECTION.POLICY}${policyID}`, {primaryLoginsInvited: null});
}

function buildOptimisticPolicyRecentlyUsedCategories(policyID?: string, category?: string) {
    if (!policyID || !category) {
        return [];
    }

    const policyRecentlyUsedCategories = allRecentlyUsedCategories?.[`${ONYXKEYS.COLLECTION.POLICY_RECENTLY_USED_CATEGORIES}${policyID}`] ?? [];

    return lodashUnion([category], policyRecentlyUsedCategories);
}

function buildOptimisticPolicyRecentlyUsedTags(policyID?: string, transactionTags?: string): RecentlyUsedTags {
    if (!policyID || !transactionTags) {
        return {};
    }

    const policyTags = allPolicyTags?.[`${ONYXKEYS.COLLECTION.POLICY_TAGS}${policyID}`] ?? {};
    const policyTagKeys = Object.keys(policyTags);
    const policyRecentlyUsedTags = allRecentlyUsedTags?.[`${ONYXKEYS.COLLECTION.POLICY_RECENTLY_USED_TAGS}${policyID}`] ?? {};
    const newOptimisticPolicyRecentlyUsedTags: RecentlyUsedTags = {};

    TransactionUtils.getTagArrayFromName(transactionTags).forEach((tag, index) => {
        if (!tag) {
            return;
        }

        const tagListKey = policyTagKeys[index];
        newOptimisticPolicyRecentlyUsedTags[tagListKey] = [...new Set([...tag, ...(policyRecentlyUsedTags[tagListKey] ?? [])])];
    });

    return newOptimisticPolicyRecentlyUsedTags;
}

/**
 * This flow is used for bottom up flow converting IOU report to an expense report. When user takes this action,
 * we create a Collect type workspace when the person taking the action becomes an owner and an admin, while we
 * add a new member to the workspace as an employee and convert the IOU report passed as a param into an expense report.
 *
 * @returns policyID of the workspace we have created
 */
function createWorkspaceFromIOUPayment(iouReport: Report | EmptyObject): string | undefined {
    // This flow only works for IOU reports
    if (!ReportUtils.isIOUReportUsingReport(iouReport)) {
        return;
    }

    // Generate new variables for the policy
    const policyID = generatePolicyID();
    const workspaceName = generateDefaultWorkspaceName(sessionEmail);
    const employeeAccountID = iouReport.ownerAccountID;
    const employeeEmail = iouReport.ownerEmail ?? '';
    const {customUnits, customUnitID, customUnitRateID} = buildOptimisticCustomUnits();
    const oldPersonalPolicyID = iouReport.policyID;
    const iouReportID = iouReport.reportID;

    const {
        announceChatReportID,
        announceChatData,
        announceReportActionData,
        announceCreatedReportActionID,
        adminsChatReportID,
        adminsChatData,
        adminsReportActionData,
        adminsCreatedReportActionID,
        expenseChatReportID: workspaceChatReportID,
        expenseChatData: workspaceChatData,
        expenseReportActionData: workspaceChatReportActionData,
        expenseCreatedReportActionID: workspaceChatCreatedReportActionID,
    } = ReportUtils.buildOptimisticWorkspaceChats(policyID, workspaceName);

    if (!employeeAccountID) {
        return;
    }

    // Create the workspace chat for the employee whose IOU is being paid
    const employeeWorkspaceChat = createPolicyExpenseChats(policyID, {[employeeEmail]: employeeAccountID}, true);
    const newWorkspace = {
        id: policyID,

        // We are creating a collect policy in this case
        type: CONST.POLICY.TYPE.TEAM,
        name: workspaceName,
        role: CONST.POLICY.ROLE.ADMIN,
        owner: sessionEmail,
        ownerAccountID: sessionAccountID,
        isPolicyExpenseChatEnabled: true,

        // Setting the currency to USD as we can only add the VBBA for this policy currency right now
        outputCurrency: CONST.CURRENCY.USD,
        pendingAction: CONST.RED_BRICK_ROAD_PENDING_ACTION.ADD,
        customUnits,
        areCategoriesEnabled: true,
        areTagsEnabled: false,
        areDistanceRatesEnabled: false,
        areWorkflowsEnabled: false,
        areReportFieldsEnabled: false,
        areConnectionsEnabled: false,
    };

    const optimisticData: OnyxUpdate[] = [
        {
            onyxMethod: Onyx.METHOD.SET,
            key: `${ONYXKEYS.COLLECTION.POLICY}${policyID}`,
            value: newWorkspace,
        },
        {
            onyxMethod: Onyx.METHOD.SET,
            key: `${ONYXKEYS.COLLECTION.POLICY_MEMBERS}${policyID}`,
            value: {
                [sessionAccountID]: {
                    role: CONST.POLICY.ROLE.ADMIN,
                    errors: {},
                },
                [employeeAccountID]: {
                    role: CONST.POLICY.ROLE.USER,
                    errors: {},
                },
            },
        },
        {
            onyxMethod: Onyx.METHOD.SET,
            key: `${ONYXKEYS.COLLECTION.REPORT}${announceChatReportID}`,
            value: {
                pendingFields: {
                    addWorkspaceRoom: CONST.RED_BRICK_ROAD_PENDING_ACTION.ADD,
                },
                ...announceChatData,
            },
        },
        {
            onyxMethod: Onyx.METHOD.SET,
            key: `${ONYXKEYS.COLLECTION.REPORT_ACTIONS}${announceChatReportID}`,
            value: announceReportActionData,
        },
        {
            onyxMethod: Onyx.METHOD.SET,
            key: `${ONYXKEYS.COLLECTION.REPORT}${adminsChatReportID}`,
            value: {
                pendingFields: {
                    addWorkspaceRoom: CONST.RED_BRICK_ROAD_PENDING_ACTION.ADD,
                },
                ...adminsChatData,
            },
        },
        {
            onyxMethod: Onyx.METHOD.SET,
            key: `${ONYXKEYS.COLLECTION.REPORT_ACTIONS}${adminsChatReportID}`,
            value: adminsReportActionData,
        },
        {
            onyxMethod: Onyx.METHOD.SET,
            key: `${ONYXKEYS.COLLECTION.REPORT}${workspaceChatReportID}`,
            value: {
                pendingFields: {
                    addWorkspaceRoom: CONST.RED_BRICK_ROAD_PENDING_ACTION.ADD,
                },
                ...workspaceChatData,
            },
        },
        {
            onyxMethod: Onyx.METHOD.SET,
            key: `${ONYXKEYS.COLLECTION.REPORT_ACTIONS}${workspaceChatReportID}`,
            value: workspaceChatReportActionData,
        },
        {
            onyxMethod: Onyx.METHOD.MERGE,
            key: `${ONYXKEYS.COLLECTION.POLICY_DRAFTS}${policyID}`,
            value: {
                pendingFields: {
                    addWorkspaceRoom: null,
                },
                pendingAction: null,
            },
        },
        {
            onyxMethod: Onyx.METHOD.MERGE,
            key: `${ONYXKEYS.COLLECTION.POLICY_MEMBERS_DRAFTS}${policyID}`,
            value: {
                pendingAction: null,
            },
        },
        ...employeeWorkspaceChat.onyxOptimisticData,
    ];

    const successData: OnyxUpdate[] = [
        {
            onyxMethod: Onyx.METHOD.MERGE,
            key: `${ONYXKEYS.COLLECTION.POLICY}${policyID}`,
            value: {pendingAction: null},
        },
        {
            onyxMethod: Onyx.METHOD.MERGE,
            key: `${ONYXKEYS.COLLECTION.REPORT}${announceChatReportID}`,
            value: {
                pendingFields: {
                    addWorkspaceRoom: null,
                },
                pendingAction: null,
            },
        },
        {
            onyxMethod: Onyx.METHOD.MERGE,
            key: `${ONYXKEYS.COLLECTION.REPORT_ACTIONS}${announceChatReportID}`,
            value: {
                [Object.keys(announceChatData)[0]]: {
                    pendingAction: null,
                },
            },
        },
        {
            onyxMethod: Onyx.METHOD.MERGE,
            key: `${ONYXKEYS.COLLECTION.REPORT}${adminsChatReportID}`,
            value: {
                pendingFields: {
                    addWorkspaceRoom: null,
                },
                pendingAction: null,
            },
        },
        {
            onyxMethod: Onyx.METHOD.MERGE,
            key: `${ONYXKEYS.COLLECTION.REPORT_ACTIONS}${adminsChatReportID}`,
            value: {
                [Object.keys(adminsChatData)[0]]: {
                    pendingAction: null,
                },
            },
        },
        {
            onyxMethod: Onyx.METHOD.MERGE,
            key: `${ONYXKEYS.COLLECTION.REPORT}${workspaceChatReportID}`,
            value: {
                pendingFields: {
                    addWorkspaceRoom: null,
                },
                pendingAction: null,
            },
        },
        {
            onyxMethod: Onyx.METHOD.MERGE,
            key: `${ONYXKEYS.COLLECTION.REPORT_ACTIONS}${workspaceChatReportID}`,
            value: {
                [Object.keys(workspaceChatData)[0]]: {
                    pendingAction: null,
                },
            },
        },
        ...employeeWorkspaceChat.onyxSuccessData,
    ];

    const failureData: OnyxUpdate[] = [
        {
            onyxMethod: Onyx.METHOD.MERGE,
            key: `${ONYXKEYS.COLLECTION.POLICY_MEMBERS}${policyID}`,
            value: {
                pendingAction: null,
            },
        },
        {
            onyxMethod: Onyx.METHOD.MERGE,
            key: `${ONYXKEYS.COLLECTION.REPORT}${announceChatReportID}`,
            value: {
                pendingFields: {
                    addWorkspaceRoom: null,
                },
                pendingAction: null,
            },
        },
        {
            onyxMethod: Onyx.METHOD.MERGE,
            key: `${ONYXKEYS.COLLECTION.REPORT_ACTIONS}${announceChatReportID}`,
            value: {
                pendingAction: null,
            },
        },
        {
            onyxMethod: Onyx.METHOD.MERGE,
            key: `${ONYXKEYS.COLLECTION.REPORT}${adminsChatReportID}`,
            value: {
                pendingFields: {
                    addWorkspaceRoom: null,
                },
                pendingAction: null,
            },
        },
        {
            onyxMethod: Onyx.METHOD.MERGE,
            key: `${ONYXKEYS.COLLECTION.REPORT_ACTIONS}${adminsChatReportID}`,
            value: {
                pendingAction: null,
            },
        },
        {
            onyxMethod: Onyx.METHOD.MERGE,
            key: `${ONYXKEYS.COLLECTION.REPORT}${workspaceChatReportID}`,
            value: {
                pendingFields: {
                    addWorkspaceRoom: null,
                },
                pendingAction: null,
            },
        },
        {
            onyxMethod: Onyx.METHOD.MERGE,
            key: `${ONYXKEYS.COLLECTION.REPORT_ACTIONS}${workspaceChatReportID}`,
            value: {
                pendingAction: null,
            },
        },
    ];

    // Compose the memberData object which is used to add the employee to the workspace and
    // optimistically create the workspace chat for them.
    const memberData = {
        accountID: Number(employeeAccountID),
        email: employeeEmail,
        workspaceChatReportID: employeeWorkspaceChat.reportCreationData[employeeEmail].reportID,
        workspaceChatCreatedReportActionID: employeeWorkspaceChat.reportCreationData[employeeEmail].reportActionID,
    };

    const oldChatReportID = iouReport.chatReportID;

    // Next we need to convert the IOU report to Expense report.
    // We need to change:
    // - report type
    // - change the sign of the report total
    // - update its policyID and policyName
    // - update the chatReportID to point to the new workspace chat
    const expenseReport = {
        ...iouReport,
        chatReportID: memberData.workspaceChatReportID,
        policyID,
        policyName: workspaceName,
        type: CONST.REPORT.TYPE.EXPENSE,
        total: -(iouReport?.total ?? 0),
    };
    optimisticData.push({
        onyxMethod: Onyx.METHOD.MERGE,
        key: `${ONYXKEYS.COLLECTION.REPORT}${iouReportID}`,
        value: expenseReport,
    });
    failureData.push({
        onyxMethod: Onyx.METHOD.MERGE,
        key: `${ONYXKEYS.COLLECTION.REPORT}${iouReportID}`,
        value: iouReport,
    });

    // The expense report transactions need to have the amount reversed to negative values
    const reportTransactions = TransactionUtils.getAllReportTransactions(iouReportID);

    // For performance reasons, we are going to compose a merge collection data for transactions
    const transactionsOptimisticData: Record<string, Transaction> = {};
    const transactionFailureData: Record<string, Transaction> = {};
    reportTransactions.forEach((transaction) => {
        transactionsOptimisticData[`${ONYXKEYS.COLLECTION.TRANSACTION}${transaction.transactionID}`] = {
            ...transaction,
            amount: -transaction.amount,
            modifiedAmount: transaction.modifiedAmount ? -transaction.modifiedAmount : 0,
        };

        transactionFailureData[`${ONYXKEYS.COLLECTION.TRANSACTION}${transaction.transactionID}`] = transaction;
    });

    optimisticData.push({
        onyxMethod: Onyx.METHOD.MERGE_COLLECTION,
        key: `${ONYXKEYS.COLLECTION.TRANSACTION}`,
        value: transactionsOptimisticData,
    });
    failureData.push({
        onyxMethod: Onyx.METHOD.MERGE_COLLECTION,
        key: `${ONYXKEYS.COLLECTION.TRANSACTION}`,
        value: transactionFailureData,
    });

    // We need to move the report preview action from the DM to the workspace chat.
    const reportPreview = ReportActionsUtils.getParentReportAction(iouReport);
    optimisticData.push({
        onyxMethod: Onyx.METHOD.MERGE,
        key: `${ONYXKEYS.COLLECTION.REPORT_ACTIONS}${oldChatReportID}`,
        value: {[reportPreview.reportActionID]: null},
    });
    failureData.push({
        onyxMethod: Onyx.METHOD.MERGE,
        key: `${ONYXKEYS.COLLECTION.REPORT_ACTIONS}${oldChatReportID}`,
        value: {[reportPreview.reportActionID]: reportPreview},
    });

    // To optimistically remove the GBR from the DM we need to update the hasOutstandingChildRequest param to false
    optimisticData.push({
        onyxMethod: Onyx.METHOD.MERGE,
        key: `${ONYXKEYS.COLLECTION.REPORT}${oldChatReportID}`,
        value: {
            hasOutstandingChildRequest: false,
        },
    });
    failureData.push({
        onyxMethod: Onyx.METHOD.MERGE,
        key: `${ONYXKEYS.COLLECTION.REPORT}${oldChatReportID}`,
        value: {
            hasOutstandingChildRequest: true,
        },
    });

    if (reportPreview?.reportActionID) {
        // Update the created timestamp of the report preview action to be after the workspace chat created timestamp.
        optimisticData.push({
            onyxMethod: Onyx.METHOD.MERGE,
            key: `${ONYXKEYS.COLLECTION.REPORT_ACTIONS}${memberData.workspaceChatReportID}`,
            value: {
                [reportPreview.reportActionID]: {
                    ...reportPreview,
                    message: [
                        {
                            type: CONST.REPORT.MESSAGE.TYPE.TEXT,
                            text: ReportUtils.getReportPreviewMessage(expenseReport, {}, false, false, newWorkspace),
                        },
                    ],
                    created: DateUtils.getDBTime(),
                },
            },
        });
    }

    failureData.push({
        onyxMethod: Onyx.METHOD.MERGE,
        key: `${ONYXKEYS.COLLECTION.REPORT_ACTIONS}${memberData.workspaceChatReportID}`,
        value: {[reportPreview.reportActionID]: null},
    });

    // Create the MOVED report action and add it to the DM chat which indicates to the user where the report has been moved
    const movedReportAction = ReportUtils.buildOptimisticMovedReportAction(oldPersonalPolicyID ?? '', policyID, memberData.workspaceChatReportID, iouReportID, workspaceName);
    optimisticData.push({
        onyxMethod: Onyx.METHOD.MERGE,
        key: `${ONYXKEYS.COLLECTION.REPORT_ACTIONS}${oldChatReportID}`,
        value: {[movedReportAction.reportActionID]: movedReportAction},
    });
    successData.push({
        onyxMethod: Onyx.METHOD.MERGE,
        key: `${ONYXKEYS.COLLECTION.REPORT_ACTIONS}${oldChatReportID}`,
        value: {
            [movedReportAction.reportActionID]: {
                ...movedReportAction,
                pendingAction: null,
            },
        },
    });
    failureData.push({
        onyxMethod: Onyx.METHOD.MERGE,
        key: `${ONYXKEYS.COLLECTION.REPORT_ACTIONS}${oldChatReportID}`,
        value: {[movedReportAction.reportActionID]: null},
    });

    const params: CreateWorkspaceFromIOUPaymentParams = {
        policyID,
        announceChatReportID,
        adminsChatReportID,
        expenseChatReportID: workspaceChatReportID,
        ownerEmail: '',
        makeMeAdmin: false,
        policyName: workspaceName,
        type: CONST.POLICY.TYPE.TEAM,
        announceCreatedReportActionID,
        adminsCreatedReportActionID,
        expenseCreatedReportActionID: workspaceChatCreatedReportActionID,
        customUnitID,
        customUnitRateID,
        iouReportID,
        memberData: JSON.stringify(memberData),
        reportActionID: movedReportAction.reportActionID,
    };

    API.write(WRITE_COMMANDS.CREATE_WORKSPACE_FROM_IOU_PAYMENT, params, {optimisticData, successData, failureData});

    return policyID;
}

function setWorkspaceCategoryEnabled(policyID: string, categoriesToUpdate: Record<string, {name: string; enabled: boolean}>) {
    const policyCategories = allPolicyCategories?.[`${ONYXKEYS.COLLECTION.POLICY_CATEGORIES}${policyID}`] ?? {};

    const onyxData: OnyxData = {
        optimisticData: [
            {
                onyxMethod: Onyx.METHOD.MERGE,
                key: `${ONYXKEYS.COLLECTION.POLICY_CATEGORIES}${policyID}`,
                value: {
                    ...Object.keys(categoriesToUpdate).reduce<PolicyCategories>((acc, key) => {
                        acc[key] = {
                            ...policyCategories[key],
                            ...categoriesToUpdate[key],
                            errors: null,
                            pendingFields: {
                                enabled: CONST.RED_BRICK_ROAD_PENDING_ACTION.UPDATE,
                            },
                        };

                        return acc;
                    }, {}),
                },
            },
        ],
        successData: [
            {
                onyxMethod: Onyx.METHOD.MERGE,
                key: `${ONYXKEYS.COLLECTION.POLICY_CATEGORIES}${policyID}`,
                value: {
                    ...Object.keys(categoriesToUpdate).reduce<PolicyCategories>((acc, key) => {
                        acc[key] = {
                            ...policyCategories[key],
                            ...categoriesToUpdate[key],
                            errors: null,
                            pendingFields: {
                                enabled: null,
                            },
                        };

                        return acc;
                    }, {}),
                },
            },
        ],
        failureData: [
            {
                onyxMethod: Onyx.METHOD.MERGE,
                key: `${ONYXKEYS.COLLECTION.POLICY_CATEGORIES}${policyID}`,
                value: {
                    ...Object.keys(categoriesToUpdate).reduce<PolicyCategories>((acc, key) => {
                        acc[key] = {
                            ...policyCategories[key],
                            ...categoriesToUpdate[key],
                            errors: ErrorUtils.getMicroSecondOnyxError('workspace.categories.genericFailureMessage'),
                            pendingFields: {
                                enabled: null,
                            },
                        };

                        return acc;
                    }, {}),
                },
            },
        ],
    };

    const parameters = {
        policyID,
        categories: JSON.stringify(Object.keys(categoriesToUpdate).map((key) => categoriesToUpdate[key])),
    };

    API.write('SetWorkspaceCategoriesEnabled', parameters, onyxData);
}

function createPolicyCategory(policyID: string, categoryName: string) {
    const onyxData: OnyxData = {
        optimisticData: [
            {
                onyxMethod: Onyx.METHOD.MERGE,
                key: `${ONYXKEYS.COLLECTION.POLICY_CATEGORIES}${policyID}`,
                value: {
                    [categoryName]: {
                        name: categoryName,
                        enabled: true,
                        errors: null,
                        pendingAction: CONST.RED_BRICK_ROAD_PENDING_ACTION.ADD,
                    },
                },
            },
        ],
        successData: [
            {
                onyxMethod: Onyx.METHOD.MERGE,
                key: `${ONYXKEYS.COLLECTION.POLICY_CATEGORIES}${policyID}`,
                value: {
                    [categoryName]: {
                        errors: null,
                        pendingAction: null,
                    },
                },
            },
        ],
        failureData: [
            {
                onyxMethod: Onyx.METHOD.MERGE,
                key: `${ONYXKEYS.COLLECTION.POLICY_CATEGORIES}${policyID}`,
                value: {
                    [categoryName]: {
                        errors: ErrorUtils.getMicroSecondOnyxError('workspace.categories.genericFailureMessage'),
                        pendingAction: null,
                    },
                },
            },
        ],
    };

    const parameters = {
        policyID,
        categories: JSON.stringify([{name: categoryName}]),
    };

    API.write(WRITE_COMMANDS.CREATE_WORKSPACE_CATEGORIES, parameters, onyxData);
}

function setWorkspaceRequiresCategory(policyID: string, requiresCategory: boolean) {
    const onyxData: OnyxData = {
        optimisticData: [
            {
                onyxMethod: Onyx.METHOD.MERGE,
                key: `${ONYXKEYS.COLLECTION.POLICY}${policyID}`,
                value: {
                    requiresCategory,
                    errors: {
                        requiresCategory: null,
                    },
                    pendingFields: {
                        requiresCategory: CONST.RED_BRICK_ROAD_PENDING_ACTION.UPDATE,
                    },
                },
            },
        ],
        successData: [
            {
                onyxMethod: Onyx.METHOD.MERGE,
                key: `${ONYXKEYS.COLLECTION.POLICY}${policyID}`,
                value: {
                    errors: {
                        requiresCategory: null,
                    },
                    pendingFields: {
                        requiresCategory: null,
                    },
                },
            },
        ],
        failureData: [
            {
                onyxMethod: Onyx.METHOD.MERGE,
                key: `${ONYXKEYS.COLLECTION.POLICY}${policyID}`,
                value: {
                    requiresCategory: !requiresCategory,
                    errors: ErrorUtils.getMicroSecondOnyxError('workspace.categories.genericFailureMessage'),
                    pendingFields: {
                        requiresCategory: null,
                    },
                },
            },
        ],
    };

    const parameters = {
        policyID,
        requiresCategory,
    };

    API.write('SetWorkspaceRequiresCategory', parameters, onyxData);
}

function clearCategoryErrors(policyID: string, categoryName: string) {
    const category = allPolicyCategories?.[`${ONYXKEYS.COLLECTION.POLICY_CATEGORIES}${policyID}`]?.[categoryName];

    if (!category) {
        return;
    }

    Onyx.merge(`${ONYXKEYS.COLLECTION.POLICY_CATEGORIES}${policyID}`, {
        [category.name]: {
            errors: null,
        },
    });
}

function navigateWhenEnableFeature(policyID: string, featureRoute: Route) {
    const isNarrowLayout = getIsNarrowLayout();

    if (isNarrowLayout) {
        Navigation.navigate(ROUTES.WORKSPACE_INITIAL.getRoute(policyID), CONST.NAVIGATION.TYPE.FORCED_UP);

        return;
    }

    Navigation.navigate(featureRoute);
}

function enablePolicyCategories(policyID: string, enabled: boolean) {
    const onyxData: OnyxData = {
        optimisticData: [
            {
                onyxMethod: Onyx.METHOD.MERGE,
                key: `${ONYXKEYS.COLLECTION.POLICY}${policyID}`,
                value: {
                    areCategoriesEnabled: enabled,
                    pendingFields: {
                        areCategoriesEnabled: CONST.RED_BRICK_ROAD_PENDING_ACTION.UPDATE,
                    },
                },
            },
        ],
        successData: [
            {
                onyxMethod: Onyx.METHOD.MERGE,
                key: `${ONYXKEYS.COLLECTION.POLICY}${policyID}`,
                value: {
                    pendingFields: {
                        areCategoriesEnabled: null,
                    },
                },
            },
        ],
        failureData: [
            {
                onyxMethod: Onyx.METHOD.MERGE,
                key: `${ONYXKEYS.COLLECTION.POLICY}${policyID}`,
                value: {
                    areCategoriesEnabled: !enabled,
                    pendingFields: {
                        areCategoriesEnabled: null,
                    },
                },
            },
        ],
    };

    const parameters: EnablePolicyCategoriesParams = {policyID, enabled};

    API.write(WRITE_COMMANDS.ENABLE_POLICY_CATEGORIES, parameters, onyxData);

    if (enabled) {
        navigateWhenEnableFeature(policyID, ROUTES.WORKSPACE_CATEGORIES.getRoute(policyID));
    }
}

function enablePolicyConnections(policyID: string, enabled: boolean) {
    const onyxData: OnyxData = {
        optimisticData: [
            {
                onyxMethod: Onyx.METHOD.MERGE,
                key: `${ONYXKEYS.COLLECTION.POLICY}${policyID}`,
                value: {
                    areConnectionsEnabled: enabled,
                    pendingFields: {
                        areConnectionsEnabled: CONST.RED_BRICK_ROAD_PENDING_ACTION.UPDATE,
                    },
                },
            },
        ],
        successData: [
            {
                onyxMethod: Onyx.METHOD.MERGE,
                key: `${ONYXKEYS.COLLECTION.POLICY}${policyID}`,
                value: {
                    pendingFields: {
                        areConnectionsEnabled: null,
                    },
                },
            },
        ],
        failureData: [
            {
                onyxMethod: Onyx.METHOD.MERGE,
                key: `${ONYXKEYS.COLLECTION.POLICY}${policyID}`,
                value: {
                    areConnectionsEnabled: !enabled,
                    pendingFields: {
                        areConnectionsEnabled: null,
                    },
                },
            },
        ],
    };

    const parameters: EnablePolicyConnectionsParams = {policyID, enabled};

    API.write(WRITE_COMMANDS.ENABLE_POLICY_CONNECTIONS, parameters, onyxData);
}

function enablePolicyDistanceRates(policyID: string, enabled: boolean) {
    const onyxData: OnyxData = {
        optimisticData: [
            {
                onyxMethod: Onyx.METHOD.MERGE,
                key: `${ONYXKEYS.COLLECTION.POLICY}${policyID}`,
                value: {
                    areDistanceRatesEnabled: enabled,
                    pendingFields: {
                        areDistanceRatesEnabled: CONST.RED_BRICK_ROAD_PENDING_ACTION.UPDATE,
                    },
                },
            },
        ],
        successData: [
            {
                onyxMethod: Onyx.METHOD.MERGE,
                key: `${ONYXKEYS.COLLECTION.POLICY}${policyID}`,
                value: {
                    pendingFields: {
                        areDistanceRatesEnabled: null,
                    },
                },
            },
        ],
        failureData: [
            {
                onyxMethod: Onyx.METHOD.MERGE,
                key: `${ONYXKEYS.COLLECTION.POLICY}${policyID}`,
                value: {
                    areDistanceRatesEnabled: !enabled,
                    pendingFields: {
                        areDistanceRatesEnabled: null,
                    },
                },
            },
        ],
    };

    const parameters: EnablePolicyDistanceRatesParams = {policyID, enabled};

    API.write(WRITE_COMMANDS.ENABLE_POLICY_DISTANCE_RATES, parameters, onyxData);

    if (enabled) {
        navigateWhenEnableFeature(policyID, ROUTES.WORKSPACE_DISTANCE_RATES.getRoute(policyID));
    }
}

function enablePolicyReportFields(policyID: string, enabled: boolean) {
    const onyxData: OnyxData = {
        optimisticData: [
            {
                onyxMethod: Onyx.METHOD.MERGE,
                key: `${ONYXKEYS.COLLECTION.POLICY}${policyID}`,
                value: {
                    areReportFieldsEnabled: enabled,
                    pendingFields: {
                        areReportFieldsEnabled: CONST.RED_BRICK_ROAD_PENDING_ACTION.UPDATE,
                    },
                },
            },
        ],
        successData: [
            {
                onyxMethod: Onyx.METHOD.MERGE,
                key: `${ONYXKEYS.COLLECTION.POLICY}${policyID}`,
                value: {
                    pendingFields: {
                        areReportFieldsEnabled: null,
                    },
                },
            },
        ],
        failureData: [
            {
                onyxMethod: Onyx.METHOD.MERGE,
                key: `${ONYXKEYS.COLLECTION.POLICY}${policyID}`,
                value: {
                    areReportFieldsEnabled: !enabled,
                    pendingFields: {
                        areReportFieldsEnabled: null,
                    },
                },
            },
        ],
    };

    const parameters: EnablePolicyReportFieldsParams = {policyID, enabled};

    API.write(WRITE_COMMANDS.ENABLE_POLICY_REPORT_FIELDS, parameters, onyxData);
}

function enablePolicyTags(policyID: string, enabled: boolean) {
    const onyxData: OnyxData = {
        optimisticData: [
            {
                onyxMethod: Onyx.METHOD.MERGE,
                key: `${ONYXKEYS.COLLECTION.POLICY}${policyID}`,
                value: {
                    areTagsEnabled: enabled,
                    pendingFields: {
                        areTagsEnabled: CONST.RED_BRICK_ROAD_PENDING_ACTION.UPDATE,
                    },
                },
            },
        ],
        successData: [
            {
                onyxMethod: Onyx.METHOD.MERGE,
                key: `${ONYXKEYS.COLLECTION.POLICY}${policyID}`,
                value: {
                    pendingFields: {
                        areTagsEnabled: null,
                    },
                },
            },
        ],
        failureData: [
            {
                onyxMethod: Onyx.METHOD.MERGE,
                key: `${ONYXKEYS.COLLECTION.POLICY}${policyID}`,
                value: {
                    areTagsEnabled: !enabled,
                    pendingFields: {
                        areTagsEnabled: null,
                    },
                },
            },
        ],
    };

    const parameters: EnablePolicyTagsParams = {policyID, enabled};

    API.write(WRITE_COMMANDS.ENABLE_POLICY_TAGS, parameters, onyxData);

    if (enabled) {
        navigateWhenEnableFeature(policyID, ROUTES.WORKSPACE_TAGS.getRoute(policyID));
    }
}

function enablePolicyTaxes(policyID: string, enabled: boolean) {
    const onyxData: OnyxData = {
        optimisticData: [
            {
                onyxMethod: Onyx.METHOD.MERGE,
                key: `${ONYXKEYS.COLLECTION.POLICY}${policyID}`,
                value: {
                    tax: {
                        trackingEnabled: enabled,
                    },
                    pendingFields: {
                        tax: CONST.RED_BRICK_ROAD_PENDING_ACTION.UPDATE,
                    },
                },
            },
        ],
        successData: [
            {
                onyxMethod: Onyx.METHOD.MERGE,
                key: `${ONYXKEYS.COLLECTION.POLICY}${policyID}`,
                value: {
                    pendingFields: {
                        tax: null,
                    },
                },
            },
        ],
        failureData: [
            {
                onyxMethod: Onyx.METHOD.MERGE,
                key: `${ONYXKEYS.COLLECTION.POLICY}${policyID}`,
                value: {
                    tax: {
                        trackingEnabled: !enabled,
                    },
                    pendingFields: {
                        tax: null,
                    },
                },
            },
        ],
    };

    const parameters: EnablePolicyTaxesParams = {policyID, enabled};

    API.write(WRITE_COMMANDS.ENABLE_POLICY_TAXES, parameters, onyxData);
}

function enablePolicyWorkflows(policyID: string, enabled: boolean) {
    const onyxData: OnyxData = {
        optimisticData: [
            {
                onyxMethod: Onyx.METHOD.MERGE,
                key: `${ONYXKEYS.COLLECTION.POLICY}${policyID}`,
                value: {
                    areWorkflowsEnabled: enabled,
                    pendingFields: {
                        areWorkflowsEnabled: CONST.RED_BRICK_ROAD_PENDING_ACTION.UPDATE,
                    },
                },
            },
        ],
        successData: [
            {
                onyxMethod: Onyx.METHOD.MERGE,
                key: `${ONYXKEYS.COLLECTION.POLICY}${policyID}`,
                value: {
                    pendingFields: {
                        areWorkflowsEnabled: null,
                    },
                },
            },
        ],
        failureData: [
            {
                onyxMethod: Onyx.METHOD.MERGE,
                key: `${ONYXKEYS.COLLECTION.POLICY}${policyID}`,
                value: {
                    areWorkflowsEnabled: !enabled,
                    pendingFields: {
                        areWorkflowsEnabled: null,
                    },
                },
            },
        ],
    };

    const parameters: EnablePolicyWorkflowsParams = {policyID, enabled};

    API.write(WRITE_COMMANDS.ENABLE_POLICY_WORKFLOWS, parameters, onyxData);

    if (enabled) {
        navigateWhenEnableFeature(policyID, ROUTES.WORKSPACE_WORKFLOWS.getRoute(policyID));
    }
}

/**
 * Accept user join request to a workspace
 */
function acceptJoinRequest(reportID: string, reportAction: OnyxEntry<ReportAction>) {
    const choice = CONST.REPORT.ACTIONABLE_MENTION_JOIN_WORKSPACE_RESOLUTION.ACCEPT;
    if (!reportAction) {
        return;
    }

    const optimisticData: OnyxUpdate[] = [
        {
            onyxMethod: Onyx.METHOD.MERGE,
            key: `${ONYXKEYS.COLLECTION.REPORT_ACTIONS}${reportID}`,
            value: {
                [reportAction.reportActionID]: {
                    originalMessage: {choice},
                    pendingAction: CONST.RED_BRICK_ROAD_PENDING_ACTION.UPDATE,
                },
            },
        },
    ];

    const successData: OnyxUpdate[] = [
        {
            onyxMethod: Onyx.METHOD.MERGE,
            key: `${ONYXKEYS.COLLECTION.REPORT_ACTIONS}${reportID}`,
            value: {
                [reportAction.reportActionID]: {
                    originalMessage: {choice},
                    pendingAction: null,
                },
            },
        },
    ];

    const failureData: OnyxUpdate[] = [
        {
            onyxMethod: Onyx.METHOD.MERGE,
            key: `${ONYXKEYS.COLLECTION.REPORT_ACTIONS}${reportID}`,
            value: {
                [reportAction.reportActionID]: {
                    originalMessage: {choice: ''},
                    pendingAction: null,
                },
            },
        },
    ];

    const parameters = {
        requests: JSON.stringify({
            [(reportAction.originalMessage as OriginalMessageJoinPolicyChangeLog['originalMessage']).policyID]: {
                requests: [{accountID: reportAction?.actorAccountID, adminsRoomMessageReportActionID: reportAction.reportActionID}],
            },
        }),
    };

    API.write(WRITE_COMMANDS.ACCEPT_JOIN_REQUEST, parameters, {optimisticData, failureData, successData});
}

/**
 * Decline user join request to a workspace
 */
function declineJoinRequest(reportID: string, reportAction: OnyxEntry<ReportAction>) {
    if (!reportAction) {
        return;
    }
    const choice = CONST.REPORT.ACTIONABLE_MENTION_JOIN_WORKSPACE_RESOLUTION.DECLINE;
    const optimisticData: OnyxUpdate[] = [
        {
            onyxMethod: Onyx.METHOD.MERGE,
            key: `${ONYXKEYS.COLLECTION.REPORT_ACTIONS}${reportID}`,
            value: {
                [reportAction.reportActionID]: {
                    originalMessage: {choice},
                    pendingAction: CONST.RED_BRICK_ROAD_PENDING_ACTION.UPDATE,
                },
            },
        },
    ];

    const successData: OnyxUpdate[] = [
        {
            onyxMethod: Onyx.METHOD.MERGE,
            key: `${ONYXKEYS.COLLECTION.REPORT_ACTIONS}${reportID}`,
            value: {
                [reportAction.reportActionID]: {
                    originalMessage: {choice},
                    pendingAction: null,
                },
            },
        },
    ];

    const failureData: OnyxUpdate[] = [
        {
            onyxMethod: Onyx.METHOD.MERGE,
            key: `${ONYXKEYS.COLLECTION.REPORT_ACTIONS}${reportID}`,
            value: {
                [reportAction.reportActionID]: {
                    originalMessage: {choice: ''},
                    pendingAction: null,
                },
            },
        },
    ];

    const parameters = {
        requests: JSON.stringify({
            [(reportAction.originalMessage as OriginalMessageJoinPolicyChangeLog['originalMessage']).policyID]: {
                requests: [{accountID: reportAction?.actorAccountID, adminsRoomMessageReportActionID: reportAction.reportActionID}],
            },
        }),
    };

    API.write(WRITE_COMMANDS.DECLINE_JOIN_REQUEST, parameters, {optimisticData, failureData, successData});
}

function openPolicyDistanceRatesPage(policyID?: string) {
    if (!policyID) {
        return;
    }

    const params: OpenPolicyDistanceRatesPageParams = {policyID};

    API.read(READ_COMMANDS.OPEN_POLICY_DISTANCE_RATES_PAGE, params);
}

export {
    removeMembers,
    updateWorkspaceMembersRole,
    addMembersToWorkspace,
    isAdminOfFreePolicy,
    hasActiveFreePolicy,
    setWorkspaceErrors,
    clearCustomUnitErrors,
    hideWorkspaceAlertMessage,
    deleteWorkspace,
    updateWorkspaceCustomUnitAndRate,
    updateLastAccessedWorkspace,
    clearDeleteMemberError,
    clearAddMemberError,
    clearDeleteWorkspaceError,
    openWorkspaceReimburseView,
    setPolicyIDForReimburseView,
    clearOnyxDataForReimburseView,
    setRateForReimburseView,
    setUnitForReimburseView,
    generateDefaultWorkspaceName,
    updateGeneralSettings,
    clearWorkspaceGeneralSettingsErrors,
    deleteWorkspaceAvatar,
    updateWorkspaceAvatar,
    clearAvatarErrors,
    generatePolicyID,
    createWorkspace,
    openWorkspaceMembersPage,
    openPolicyCategoriesPage,
    openWorkspaceInvitePage,
    openWorkspace,
    removeWorkspace,
    createWorkspaceFromIOUPayment,
    setWorkspaceInviteMembersDraft,
    clearErrors,
    dismissAddedWithPrimaryLoginMessages,
    openDraftWorkspaceRequest,
    buildOptimisticPolicyRecentlyUsedCategories,
    buildOptimisticPolicyRecentlyUsedTags,
    createDraftInitialWorkspace,
    setWorkspaceInviteMessageDraft,
    setWorkspaceAutoReporting,
    setWorkspaceApprovalMode,
    setWorkspaceAutoReportingFrequency,
    setWorkspaceAutoReportingMonthlyOffset,
    updateWorkspaceDescription,
    setWorkspaceCategoryEnabled,
    setWorkspaceRequiresCategory,
    inviteMemberToWorkspace,
    acceptJoinRequest,
    declineJoinRequest,
    createPolicyCategory,
    clearCategoryErrors,
<<<<<<< HEAD
    setWorkspacePayer,
    clearWorkspacePayerError,
    setWorkspaceReimbursement,
    openPolicyWorkflowsPage,
=======
    enablePolicyCategories,
    enablePolicyConnections,
    enablePolicyDistanceRates,
    enablePolicyReportFields,
    enablePolicyTags,
    enablePolicyTaxes,
    enablePolicyWorkflows,
>>>>>>> 3d4504e5
    openPolicyDistanceRatesPage,
};<|MERGE_RESOLUTION|>--- conflicted
+++ resolved
@@ -3281,12 +3281,10 @@
     declineJoinRequest,
     createPolicyCategory,
     clearCategoryErrors,
-<<<<<<< HEAD
     setWorkspacePayer,
     clearWorkspacePayerError,
     setWorkspaceReimbursement,
     openPolicyWorkflowsPage,
-=======
     enablePolicyCategories,
     enablePolicyConnections,
     enablePolicyDistanceRates,
@@ -3294,6 +3292,5 @@
     enablePolicyTags,
     enablePolicyTaxes,
     enablePolicyWorkflows,
->>>>>>> 3d4504e5
     openPolicyDistanceRatesPage,
 };
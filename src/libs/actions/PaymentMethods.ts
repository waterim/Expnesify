import {createRef} from 'react';
import type {MutableRefObject} from 'react';
import type {GestureResponderEvent} from 'react-native';
import type {OnyxEntry, OnyxUpdate} from 'react-native-onyx';
import Onyx from 'react-native-onyx';
import type {ValueOf} from 'type-fest';
import * as API from '@libs/API';
import type {
    AddPaymentCardParams,
    DeletePaymentCardParams,
    MakeDefaultPaymentMethodParams,
    PaymentCardParams,
    TransferWalletBalanceParams,
    UpdateBillingCurrencyParams,
} from '@libs/API/parameters';
<<<<<<< HEAD
import {READ_COMMANDS, SIDE_EFFECT_REQUEST_COMMANDS, WRITE_COMMANDS} from '@libs/API/types';
=======
import {READ_COMMANDS, WRITE_COMMANDS} from '@libs/API/types';
>>>>>>> 77d380ce
import * as CardUtils from '@libs/CardUtils';
import Navigation from '@libs/Navigation/Navigation';
import CONST from '@src/CONST';
import ONYXKEYS from '@src/ONYXKEYS';
import type {Route} from '@src/ROUTES';
import INPUT_IDS from '@src/types/form/AddPaymentCardForm';
import type {BankAccountList, FundList} from '@src/types/onyx';
import type {AccountData} from '@src/types/onyx/Fund';
import type {PaymentMethodType} from '@src/types/onyx/OriginalMessage';
import type PaymentMethod from '@src/types/onyx/PaymentMethod';
import type {FilterMethodPaymentType} from '@src/types/onyx/WalletTransfer';

type KYCWallRef = {
    continueAction?: (event?: GestureResponderEvent | KeyboardEvent, iouPaymentType?: PaymentMethodType) => void;
};

/**
 * Sets up a ref to an instance of the KYC Wall component.
 */
const kycWallRef: MutableRefObject<KYCWallRef | null> = createRef<KYCWallRef>();

/**
 * When we successfully add a payment method or pass the KYC checks we will continue with our setup action if we have one set.
 */
function continueSetup(fallbackRoute?: Route) {
    if (!kycWallRef.current?.continueAction) {
        Navigation.goBack(fallbackRoute);
        return;
    }

    // Close the screen (Add Debit Card, Add Bank Account, or Enable Payments) on success and continue with setup
    Navigation.goBack(fallbackRoute);
    kycWallRef.current.continueAction();
}

function openWalletPage() {
    const optimisticData: OnyxUpdate[] = [
        {
            onyxMethod: Onyx.METHOD.MERGE,
            key: ONYXKEYS.IS_LOADING_PAYMENT_METHODS,
            value: true,
        },
    ];
    const successData: OnyxUpdate[] = [
        {
            onyxMethod: Onyx.METHOD.MERGE,
            key: ONYXKEYS.IS_LOADING_PAYMENT_METHODS,
            value: false,
        },
    ];
    const failureData: OnyxUpdate[] = [
        {
            onyxMethod: Onyx.METHOD.MERGE,
            key: ONYXKEYS.IS_LOADING_PAYMENT_METHODS,
            value: false,
        },
    ];

    return API.read(READ_COMMANDS.OPEN_PAYMENTS_PAGE, null, {
        optimisticData,
        successData,
        failureData,
    });
}

function getMakeDefaultPaymentOnyxData(
    bankAccountID: number,
    fundID: number,
    previousPaymentMethod?: PaymentMethod,
    currentPaymentMethod?: PaymentMethod,
    isOptimisticData = true,
): OnyxUpdate[] {
    const onyxData: OnyxUpdate[] = [
        isOptimisticData
            ? {
                  onyxMethod: Onyx.METHOD.MERGE,
                  key: ONYXKEYS.USER_WALLET,
                  value: {
                      // eslint-disable-next-line @typescript-eslint/prefer-nullish-coalescing
                      walletLinkedAccountID: bankAccountID || fundID,
                      walletLinkedAccountType: bankAccountID ? CONST.PAYMENT_METHODS.PERSONAL_BANK_ACCOUNT : CONST.PAYMENT_METHODS.DEBIT_CARD,
                      // Only clear the error if this is optimistic data. If this is failure data, we do not want to clear the error that came from the server.
                      errors: null,
                  },
              }
            : {
                  onyxMethod: Onyx.METHOD.MERGE,
                  key: ONYXKEYS.USER_WALLET,
                  value: {
                      // eslint-disable-next-line @typescript-eslint/prefer-nullish-coalescing
                      walletLinkedAccountID: bankAccountID || fundID,
                      walletLinkedAccountType: bankAccountID ? CONST.PAYMENT_METHODS.PERSONAL_BANK_ACCOUNT : CONST.PAYMENT_METHODS.DEBIT_CARD,
                  },
              },
    ];

    if (previousPaymentMethod?.methodID) {
        onyxData.push({
            onyxMethod: Onyx.METHOD.MERGE,
            key: previousPaymentMethod.accountType === CONST.PAYMENT_METHODS.PERSONAL_BANK_ACCOUNT ? ONYXKEYS.BANK_ACCOUNT_LIST : ONYXKEYS.FUND_LIST,
            value: {
                [previousPaymentMethod.methodID]: {
                    isDefault: !isOptimisticData,
                },
            },
        });
    }

    if (currentPaymentMethod?.methodID) {
        onyxData.push({
            onyxMethod: Onyx.METHOD.MERGE,
            key: currentPaymentMethod.accountType === CONST.PAYMENT_METHODS.PERSONAL_BANK_ACCOUNT ? ONYXKEYS.BANK_ACCOUNT_LIST : ONYXKEYS.FUND_LIST,
            value: {
                [currentPaymentMethod.methodID]: {
                    isDefault: isOptimisticData,
                },
            },
        });
    }

    return onyxData;
}

/**
 * Sets the default bank account or debit card for an Expensify Wallet
 *
 */
function makeDefaultPaymentMethod(bankAccountID: number, fundID: number, previousPaymentMethod?: PaymentMethod, currentPaymentMethod?: PaymentMethod) {
    const parameters: MakeDefaultPaymentMethodParams = {
        bankAccountID,
        fundID,
    };

    API.write(WRITE_COMMANDS.MAKE_DEFAULT_PAYMENT_METHOD, parameters, {
        optimisticData: getMakeDefaultPaymentOnyxData(bankAccountID, fundID, previousPaymentMethod, currentPaymentMethod, true),
        failureData: getMakeDefaultPaymentOnyxData(bankAccountID, fundID, previousPaymentMethod, currentPaymentMethod, false),
    });
}

/**
 * Calls the API to add a new card.
 *
 */
function addPaymentCard(params: PaymentCardParams) {
    const cardMonth = CardUtils.getMonthFromExpirationDateString(params.expirationDate);
    const cardYear = CardUtils.getYearFromExpirationDateString(params.expirationDate);

    const parameters: AddPaymentCardParams = {
        cardNumber: CardUtils.getMCardNumberString(params.cardNumber),
        cardYear,
        cardMonth,
        cardCVV: params.securityCode,
        addressName: params.nameOnCard,
        addressZip: params.addressZipCode,
        currency: CONST.PAYMENT_CARD_CURRENCY.USD,
        isP2PDebitCard: true,
    };

    const optimisticData: OnyxUpdate[] = [
        {
            onyxMethod: Onyx.METHOD.MERGE,
            key: ONYXKEYS.FORMS.ADD_PAYMENT_CARD_FORM,
            value: {isLoading: true},
        },
    ];

    const successData: OnyxUpdate[] = [
        {
            onyxMethod: Onyx.METHOD.MERGE,
            key: ONYXKEYS.FORMS.ADD_PAYMENT_CARD_FORM,
            value: {isLoading: false},
        },
    ];

    const failureData: OnyxUpdate[] = [
        {
            onyxMethod: Onyx.METHOD.MERGE,
            key: ONYXKEYS.FORMS.ADD_PAYMENT_CARD_FORM,
            value: {isLoading: false},
        },
    ];

    API.write(WRITE_COMMANDS.ADD_PAYMENT_CARD, parameters, {
        optimisticData,
        successData,
        failureData,
    });
}

/**
 * Calls the API to add a new card.
 *
 */
function addSubscriptionPaymentCard(cardData: {
    cardNumber: string;
    cardYear: string;
    cardMonth: string;
    cardCVV: string;
    addressName: string;
    addressZip: string;
    currency: ValueOf<typeof CONST.PAYMENT_CARD_CURRENCY>;
}) {
    const {cardNumber, cardYear, cardMonth, cardCVV, addressName, addressZip, currency} = cardData;

    const parameters: AddPaymentCardParams = {
        cardNumber,
        cardYear,
        cardMonth,
        cardCVV,
        addressName,
        addressZip,
        currency,
        isP2PDebitCard: false,
    };

    const optimisticData: OnyxUpdate[] = [
        {
            onyxMethod: Onyx.METHOD.MERGE,
            key: ONYXKEYS.FORMS.ADD_PAYMENT_CARD_FORM,
            value: {isLoading: true},
        },
    ];

    const successData: OnyxUpdate[] = [
        {
            onyxMethod: Onyx.METHOD.MERGE,
            key: ONYXKEYS.FORMS.ADD_PAYMENT_CARD_FORM,
            value: {isLoading: false},
        },
    ];

    const failureData: OnyxUpdate[] = [
        {
            onyxMethod: Onyx.METHOD.MERGE,
            key: ONYXKEYS.FORMS.ADD_PAYMENT_CARD_FORM,
            value: {isLoading: false},
        },
    ];

<<<<<<< HEAD
    if (currency === CONST.PAYMENT_CARD_CURRENCY.GBP) {
        // eslint-disable-next-line rulesdir/no-api-side-effects-method
        API.makeRequestWithSideEffects(SIDE_EFFECT_REQUEST_COMMANDS.ADD_PAYMENT_CARD_GBR, parameters, {optimisticData, successData, failureData}).then((response) => {
            if (response?.jsonCode !== CONST.JSON_CODE.SUCCESS) {
                return;
            }
            // TODO 3ds flow will be done as a part https://github.com/Expensify/App/issues/42432
            // We will use this onyx key to open Modal and preview iframe. Potentially we can save the whole object which come from side effect
            Onyx.set(ONYXKEYS.VERIFY_3DS_SUBSCRIPTION, (response as {authenticationLink: string}).authenticationLink);
        });
    } else {
        // eslint-disable-next-line rulesdir/no-multiple-api-calls
        API.write(WRITE_COMMANDS.ADD_PAYMENT_CARD, parameters, {
            optimisticData,
            successData,
            failureData,
        });
        Navigation.goBack();
    }
=======
    API.write(WRITE_COMMANDS.ADD_PAYMENT_CARD, parameters, {
        optimisticData,
        successData,
        failureData,
    });
    Navigation.goBack();
>>>>>>> 77d380ce
}

/**
 * Resets the values for the add payment card form back to their initial states
 */
function clearPaymentCardFormErrorAndSubmit() {
    Onyx.set(ONYXKEYS.FORMS.ADD_PAYMENT_CARD_FORM, {
        isLoading: false,
        errors: undefined,
        [INPUT_IDS.SETUP_COMPLETE]: false,
        [INPUT_IDS.NAME_ON_CARD]: '',
        [INPUT_IDS.CARD_NUMBER]: '',
        [INPUT_IDS.EXPIRATION_DATE]: '',
        [INPUT_IDS.SECURITY_CODE]: '',
        [INPUT_IDS.ADDRESS_STREET]: '',
        [INPUT_IDS.ADDRESS_ZIP_CODE]: '',
        [INPUT_IDS.ADDRESS_STATE]: '',
        [INPUT_IDS.ACCEPT_TERMS]: '',
        [INPUT_IDS.CURRENCY]: CONST.PAYMENT_CARD_CURRENCY.USD,
    });
}

/**
 * Clear 3ds flow - when verification will be finished
 *
 */
function clearPaymentCard3dsVerification() {
    Onyx.set(ONYXKEYS.VERIFY_3DS_SUBSCRIPTION, '');
}

/**
 * Set currency for payments
 *
 */
function setPaymentMethodCurrency(currency: ValueOf<typeof CONST.PAYMENT_CARD_CURRENCY>) {
    Onyx.merge(ONYXKEYS.FORMS.ADD_PAYMENT_CARD_FORM, {
        [INPUT_IDS.CURRENCY]: currency,
    });
}

/**
 * Call the API to transfer wallet balance.
 *
 */
function transferWalletBalance(paymentMethod: PaymentMethod) {
    const paymentMethodIDKey =
        paymentMethod.accountType === CONST.PAYMENT_METHODS.PERSONAL_BANK_ACCOUNT ? CONST.PAYMENT_METHOD_ID_KEYS.BANK_ACCOUNT : CONST.PAYMENT_METHOD_ID_KEYS.DEBIT_CARD;

    const parameters: TransferWalletBalanceParams = {
        [paymentMethodIDKey]: paymentMethod.methodID,
    };

    const optimisticData: OnyxUpdate[] = [
        {
            onyxMethod: 'merge',
            key: ONYXKEYS.WALLET_TRANSFER,
            value: {
                loading: true,
                errors: null,
            },
        },
    ];

    const successData: OnyxUpdate[] = [
        {
            onyxMethod: 'merge',
            key: ONYXKEYS.WALLET_TRANSFER,
            value: {
                loading: false,
                shouldShowSuccess: true,
                paymentMethodType: paymentMethod.accountType,
            },
        },
    ];

    const failureData: OnyxUpdate[] = [
        {
            onyxMethod: 'merge',
            key: ONYXKEYS.WALLET_TRANSFER,
            value: {
                loading: false,
                shouldShowSuccess: false,
            },
        },
    ];

    API.write(WRITE_COMMANDS.TRANSFER_WALLET_BALANCE, parameters, {
        optimisticData,
        successData,
        failureData,
    });
}

function resetWalletTransferData() {
    Onyx.merge(ONYXKEYS.WALLET_TRANSFER, {
        selectedAccountType: '',
        selectedAccountID: null,
        filterPaymentMethodType: null,
        loading: false,
        shouldShowSuccess: false,
    });
}

function saveWalletTransferAccountTypeAndID(selectedAccountType: string, selectedAccountID: string) {
    Onyx.merge(ONYXKEYS.WALLET_TRANSFER, {selectedAccountType, selectedAccountID});
}

/**
 * Toggles the user's selected type of payment method (bank account or debit card) on the wallet transfer balance screen.
 *
 */
function saveWalletTransferMethodType(filterPaymentMethodType?: FilterMethodPaymentType) {
    Onyx.merge(ONYXKEYS.WALLET_TRANSFER, {filterPaymentMethodType});
}

function dismissSuccessfulTransferBalancePage() {
    Onyx.merge(ONYXKEYS.WALLET_TRANSFER, {shouldShowSuccess: false});
    Navigation.goBack();
}

/**
 * Looks through each payment method to see if there is an existing error
 *
 */
function hasPaymentMethodError(bankList: OnyxEntry<BankAccountList>, fundList: OnyxEntry<FundList>): boolean {
    const combinedPaymentMethods = {...bankList, ...fundList};

    return Object.values(combinedPaymentMethods).some((item) => Object.keys(item.errors ?? {}).length);
}

type PaymentListKey = typeof ONYXKEYS.BANK_ACCOUNT_LIST | typeof ONYXKEYS.FUND_LIST;

/**
 * Clears the error for the specified payment item
 * @param paymentListKey The onyx key for the provided payment method
 * @param paymentMethodID
 */
function clearDeletePaymentMethodError(paymentListKey: PaymentListKey, paymentMethodID: number) {
    Onyx.merge(paymentListKey, {
        [paymentMethodID]: {
            pendingAction: null,
            errors: null,
        },
    });
}

/**
 * If there was a failure adding a payment method, clearing it removes the payment method from the list entirely
 * @param paymentListKey The onyx key for the provided payment method
 * @param paymentMethodID
 */
function clearAddPaymentMethodError(paymentListKey: PaymentListKey, paymentMethodID: number) {
    Onyx.merge(paymentListKey, {
        [paymentMethodID]: null,
    });
}

/**
 * Clear any error(s) related to the user's wallet
 */
function clearWalletError() {
    Onyx.merge(ONYXKEYS.USER_WALLET, {errors: null});
}

/**
 * Clear any error(s) related to the user's wallet terms
 */
function clearWalletTermsError() {
    Onyx.merge(ONYXKEYS.WALLET_TERMS, {errors: null});
}

function deletePaymentCard(fundID: number) {
    const parameters: DeletePaymentCardParams = {
        fundID,
    };

    const optimisticData: OnyxUpdate[] = [
        {
            onyxMethod: Onyx.METHOD.MERGE,
            key: `${ONYXKEYS.FUND_LIST}`,
            value: {[fundID]: {pendingAction: CONST.RED_BRICK_ROAD_PENDING_ACTION.DELETE}},
        },
    ];

    API.write(WRITE_COMMANDS.DELETE_PAYMENT_CARD, parameters, {
        optimisticData,
    });
}

/**
 * Call the API to change billing currency.
 *
 */
function updateBillingCurrency(currency: ValueOf<typeof CONST.PAYMENT_CARD_CURRENCY>, cardCVV: string) {
    const parameters: UpdateBillingCurrencyParams = {
        cardCVV,
        currency,
    };

    const optimisticData: OnyxUpdate[] = [
        {
            onyxMethod: Onyx.METHOD.MERGE,
            key: ONYXKEYS.FORMS.CHANGE_BILLING_CURRENCY_FORM,
            value: {
                isLoading: true,
                errors: null,
            },
        },
    ];

    const successData: OnyxUpdate[] = [
        {
            onyxMethod: Onyx.METHOD.MERGE,
            key: ONYXKEYS.FORMS.CHANGE_BILLING_CURRENCY_FORM,
            value: {
                isLoading: false,
            },
        },
    ];

    const failureData: OnyxUpdate[] = [
        {
            onyxMethod: Onyx.METHOD.MERGE,
            key: ONYXKEYS.FORMS.CHANGE_BILLING_CURRENCY_FORM,
            value: {
                isLoading: false,
            },
        },
    ];

    API.write(WRITE_COMMANDS.UPDATE_BILLING_CARD_CURRENCY, parameters, {
        optimisticData,
        successData,
        failureData,
    });
}

/**
 * Set payment card form with API data
 *
 */
function setPaymentCardForm(values: AccountData) {
    Onyx.merge(ONYXKEYS.FORMS.ADD_PAYMENT_CARD_FORM, {
        [INPUT_IDS.CARD_NUMBER]: values.cardNumber,
        [INPUT_IDS.EXPIRATION_DATE]: `${values.cardMonth}${values.cardYear?.toString()?.substring(2)}`,
        [INPUT_IDS.ADDRESS_STREET]: values.addressStreet,
        [INPUT_IDS.ADDRESS_ZIP_CODE]: values.addressZip?.toString(),
        [INPUT_IDS.ADDRESS_STATE]: values.addressState,
        [INPUT_IDS.CURRENCY]: values.currency,
    });
}

export {
    deletePaymentCard,
    addPaymentCard,
    openWalletPage,
    makeDefaultPaymentMethod,
    kycWallRef,
    continueSetup,
    addSubscriptionPaymentCard,
    clearPaymentCardFormErrorAndSubmit,
    dismissSuccessfulTransferBalancePage,
    transferWalletBalance,
    resetWalletTransferData,
    saveWalletTransferAccountTypeAndID,
    saveWalletTransferMethodType,
    hasPaymentMethodError,
    updateBillingCurrency,
    clearDeletePaymentMethodError,
    clearAddPaymentMethodError,
    clearWalletError,
    setPaymentMethodCurrency,
    clearPaymentCard3dsVerification,
    clearWalletTermsError,
    setPaymentCardForm,
};<|MERGE_RESOLUTION|>--- conflicted
+++ resolved
@@ -13,11 +13,7 @@
     TransferWalletBalanceParams,
     UpdateBillingCurrencyParams,
 } from '@libs/API/parameters';
-<<<<<<< HEAD
-import {READ_COMMANDS, SIDE_EFFECT_REQUEST_COMMANDS, WRITE_COMMANDS} from '@libs/API/types';
-=======
 import {READ_COMMANDS, WRITE_COMMANDS} from '@libs/API/types';
->>>>>>> 77d380ce
 import * as CardUtils from '@libs/CardUtils';
 import Navigation from '@libs/Navigation/Navigation';
 import CONST from '@src/CONST';
@@ -257,34 +253,12 @@
         },
     ];
 
-<<<<<<< HEAD
-    if (currency === CONST.PAYMENT_CARD_CURRENCY.GBP) {
-        // eslint-disable-next-line rulesdir/no-api-side-effects-method
-        API.makeRequestWithSideEffects(SIDE_EFFECT_REQUEST_COMMANDS.ADD_PAYMENT_CARD_GBR, parameters, {optimisticData, successData, failureData}).then((response) => {
-            if (response?.jsonCode !== CONST.JSON_CODE.SUCCESS) {
-                return;
-            }
-            // TODO 3ds flow will be done as a part https://github.com/Expensify/App/issues/42432
-            // We will use this onyx key to open Modal and preview iframe. Potentially we can save the whole object which come from side effect
-            Onyx.set(ONYXKEYS.VERIFY_3DS_SUBSCRIPTION, (response as {authenticationLink: string}).authenticationLink);
-        });
-    } else {
-        // eslint-disable-next-line rulesdir/no-multiple-api-calls
-        API.write(WRITE_COMMANDS.ADD_PAYMENT_CARD, parameters, {
-            optimisticData,
-            successData,
-            failureData,
-        });
-        Navigation.goBack();
-    }
-=======
     API.write(WRITE_COMMANDS.ADD_PAYMENT_CARD, parameters, {
         optimisticData,
         successData,
         failureData,
     });
     Navigation.goBack();
->>>>>>> 77d380ce
 }
 
 /**

--- conflicted
+++ resolved
@@ -253,33 +253,12 @@
         },
     ];
 
-<<<<<<< HEAD
-    if (currency === CONST.PAYMENT_CARD_CURRENCY.GBP) {
-        // eslint-disable-next-line rulesdir/no-api-side-effects-method
-        API.makeRequestWithSideEffects(SIDE_EFFECT_REQUEST_COMMANDS.ADD_PAYMENT_CARD_GBP, parameters, {optimisticData, successData, failureData}).then((response) => {
-            if (response?.jsonCode !== CONST.JSON_CODE.SUCCESS) {
-                return;
-            }
-
-            Onyx.set(ONYXKEYS.VERIFY_3DS_SUBSCRIPTION, (response as {authenticationLink: string}).authenticationLink);
-        });
-    } else {
-        // eslint-disable-next-line rulesdir/no-multiple-api-calls
-        API.write(WRITE_COMMANDS.ADD_PAYMENT_CARD, parameters, {
-            optimisticData,
-            successData,
-            failureData,
-        });
-        Navigation.goBack();
-    }
-=======
     API.write(WRITE_COMMANDS.ADD_PAYMENT_CARD, parameters, {
         optimisticData,
         successData,
         failureData,
     });
     Navigation.goBack();
->>>>>>> 7bed1139
 }
 
 /**

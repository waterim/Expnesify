--- conflicted
+++ resolved
@@ -6,14 +6,9 @@
 import ONYXKEYS from '@src/ONYXKEYS';
 import ROUTES from '@src/ROUTES';
 import SCREENS from '@src/SCREENS';
-<<<<<<< HEAD
-import OnyxPolicy from '@src/types/onyx/Policy';
-import Report from '@src/types/onyx/Report';
-import {EmptyObject} from '@src/types/utils/EmptyObject';
-=======
+import type {EmptyObject} from '@src/types/utils/EmptyObject';
 import type OnyxPolicy from '@src/types/onyx/Policy';
 import type Report from '@src/types/onyx/Report';
->>>>>>> b9ef51fb
 import * as Policy from './Policy';
 
 let resolveIsReadyPromise: (value?: Promise<void>) => void | undefined;

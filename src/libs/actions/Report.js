import {format as timezoneFormat, utcToZonedTime} from 'date-fns-tz';
import ExpensiMark from 'expensify-common/lib/ExpensiMark';
import Str from 'expensify-common/lib/str';
import lodashDebounce from 'lodash/debounce';
import lodashGet from 'lodash/get';
import {DeviceEventEmitter, InteractionManager} from 'react-native';
import Onyx from 'react-native-onyx';
import _ from 'underscore';
import * as ActiveClientManager from '@libs/ActiveClientManager';
import * as API from '@libs/API';
import * as CollectionUtils from '@libs/CollectionUtils';
import DateUtils from '@libs/DateUtils';
import * as EmojiUtils from '@libs/EmojiUtils';
import * as Environment from '@libs/Environment/Environment';
import * as ErrorUtils from '@libs/ErrorUtils';
import Log from '@libs/Log';
import Navigation from '@libs/Navigation/Navigation';
import LocalNotification from '@libs/Notification/LocalNotification';
import * as PersonalDetailsUtils from '@libs/PersonalDetailsUtils';
import * as Pusher from '@libs/Pusher/pusher';
import * as ReportActionsUtils from '@libs/ReportActionsUtils';
import * as ReportUtils from '@libs/ReportUtils';
import * as UserUtils from '@libs/UserUtils';
import Visibility from '@libs/Visibility';
import CONFIG from '@src/CONFIG';
import CONST from '@src/CONST';
import ONYXKEYS from '@src/ONYXKEYS';
import ROUTES from '@src/ROUTES';
import * as Session from './Session';
import * as Welcome from './Welcome';

let currentUserAccountID;
Onyx.connect({
    key: ONYXKEYS.SESSION,
    callback: (val) => {
        // When signed out, val is undefined
        if (!val) {
            return;
        }

        currentUserAccountID = val.accountID;
    },
});

let preferredSkinTone;
Onyx.connect({
    key: ONYXKEYS.PREFERRED_EMOJI_SKIN_TONE,
    callback: (val) => {
        preferredSkinTone = EmojiUtils.getPreferredSkinToneIndex(val);
    },
});

const allReportActions = {};
Onyx.connect({
    key: ONYXKEYS.COLLECTION.REPORT_ACTIONS,
    callback: (actions, key) => {
        if (!key || !actions) {
            return;
        }
        const reportID = CollectionUtils.extractCollectionItemID(key);
        allReportActions[reportID] = actions;
    },
});

const currentReportData = {};
Onyx.connect({
    key: ONYXKEYS.COLLECTION.REPORT,
    callback: (data, key) => {
        if (!key || !data) {
            return;
        }
        const reportID = CollectionUtils.extractCollectionItemID(key);
        currentReportData[reportID] = data;
    },
});

let isNetworkOffline = false;
Onyx.connect({
    key: ONYXKEYS.NETWORK,
    callback: (val) => (isNetworkOffline = lodashGet(val, 'isOffline', false)),
});

let allPersonalDetails;
Onyx.connect({
    key: ONYXKEYS.PERSONAL_DETAILS_LIST,
    callback: (val) => {
        allPersonalDetails = val || {};
    },
});

const draftNoteMap = {};
Onyx.connect({
    key: ONYXKEYS.COLLECTION.PRIVATE_NOTES_DRAFT,
    callback: (value, key) => {
        if (!key) {
            return;
        }

        const reportID = key.replace(ONYXKEYS.COLLECTION.PRIVATE_NOTES_DRAFT, '');
        draftNoteMap[reportID] = value;
    },
});

const allReports = {};
let conciergeChatReportID;
const typingWatchTimers = {};

/**
 * Get the private pusher channel name for a Report.
 *
 * @param {String} reportID
 * @returns {String}
 */
function getReportChannelName(reportID) {
    return `${CONST.PUSHER.PRIVATE_REPORT_CHANNEL_PREFIX}${reportID}${CONFIG.PUSHER.SUFFIX}`;
}

/**
 * There are 2 possibilities that we can receive via pusher for a user's typing/leaving status:
 * 1. The "new" way from New Expensify is passed as {[login]: Boolean} (e.g. {yuwen@expensify.com: true}), where the value
 * is whether the user with that login is typing/leaving on the report or not.
 * 2. The "old" way from e.com which is passed as {userLogin: login} (e.g. {userLogin: bstites@expensify.com})
 *
 * This method makes sure that no matter which we get, we return the "new" format
 *
 * @param {Object} status
 * @returns {Object}
 */
function getNormalizedStatus(status) {
    let normalizedStatus = status;

    if (_.first(_.keys(status)) === 'userLogin') {
        normalizedStatus = {[status.userLogin]: true};
    }

    return normalizedStatus;
}

/**
 * Initialize our pusher subscriptions to listen for someone typing in a report.
 *
 * @param {String} reportID
 */
function subscribeToReportTypingEvents(reportID) {
    if (!reportID) {
        return;
    }

    // Make sure we have a clean Typing indicator before subscribing to typing events
    Onyx.set(`${ONYXKEYS.COLLECTION.REPORT_USER_IS_TYPING}${reportID}`, {});

    const pusherChannelName = getReportChannelName(reportID);
    Pusher.subscribe(pusherChannelName, Pusher.TYPE.USER_IS_TYPING, (typingStatus) => {
        // If the pusher message comes from OldDot, we expect the typing status to be keyed by user
        // login OR by 'Concierge'. If the pusher message comes from NewDot, it is keyed by accountID
        // since personal details are keyed by accountID.
        const normalizedTypingStatus = getNormalizedStatus(typingStatus);
        const accountIDOrLogin = _.first(_.keys(normalizedTypingStatus));

        if (!accountIDOrLogin) {
            return;
        }

        // Don't show the typing indicator if the user is typing on another platform
        if (Number(accountIDOrLogin) === currentUserAccountID) {
            return;
        }

        // Use a combo of the reportID and the accountID or login as a key for holding our timers.
        const reportUserIdentifier = `${reportID}-${accountIDOrLogin}`;
        clearTimeout(typingWatchTimers[reportUserIdentifier]);
        Onyx.merge(`${ONYXKEYS.COLLECTION.REPORT_USER_IS_TYPING}${reportID}`, normalizedTypingStatus);

        // Wait for 1.5s of no additional typing events before setting the status back to false.
        typingWatchTimers[reportUserIdentifier] = setTimeout(() => {
            const typingStoppedStatus = {};
            typingStoppedStatus[accountIDOrLogin] = false;
            Onyx.merge(`${ONYXKEYS.COLLECTION.REPORT_USER_IS_TYPING}${reportID}`, typingStoppedStatus);
            delete typingWatchTimers[reportUserIdentifier];
        }, 1500);
    }).catch((error) => {
        Log.hmmm('[Report] Failed to initially subscribe to Pusher channel', false, {errorType: error.type, pusherChannelName});
    });
}

/**
 * Initialize our pusher subscriptions to listen for someone leaving a room.
 *
 * @param {String} reportID
 */
function subscribeToReportLeavingEvents(reportID) {
    if (!reportID) {
        return;
    }

    // Make sure we have a clean Leaving indicator before subscribing to leaving events
    Onyx.set(`${ONYXKEYS.COLLECTION.REPORT_USER_IS_LEAVING_ROOM}${reportID}`, false);

    const pusherChannelName = getReportChannelName(reportID);
    Pusher.subscribe(pusherChannelName, Pusher.TYPE.USER_IS_LEAVING_ROOM, (leavingStatus) => {
        // If the pusher message comes from OldDot, we expect the leaving status to be keyed by user
        // login OR by 'Concierge'. If the pusher message comes from NewDot, it is keyed by accountID
        // since personal details are keyed by accountID.
        const normalizedLeavingStatus = getNormalizedStatus(leavingStatus);
        const accountIDOrLogin = _.first(_.keys(normalizedLeavingStatus));

        if (!accountIDOrLogin) {
            return;
        }

        if (Number(accountIDOrLogin) !== currentUserAccountID) {
            return;
        }

        Onyx.merge(`${ONYXKEYS.COLLECTION.REPORT_USER_IS_LEAVING_ROOM}${reportID}`, true);
    }).catch((error) => {
        Log.hmmm('[Report] Failed to initially subscribe to Pusher channel', false, {errorType: error.type, pusherChannelName});
    });
}

/**
 * Remove our pusher subscriptions to listen for someone typing in a report.
 *
 * @param {String} reportID
 */
function unsubscribeFromReportChannel(reportID) {
    if (!reportID) {
        return;
    }

    const pusherChannelName = getReportChannelName(reportID);
    Onyx.set(`${ONYXKEYS.COLLECTION.REPORT_USER_IS_TYPING}${reportID}`, {});
    Pusher.unsubscribe(pusherChannelName, Pusher.TYPE.USER_IS_TYPING);
}

/**
 * Remove our pusher subscriptions to listen for someone leaving a report.
 *
 * @param {String} reportID
 */
function unsubscribeFromLeavingRoomReportChannel(reportID) {
    if (!reportID) {
        return;
    }

    const pusherChannelName = getReportChannelName(reportID);
    Onyx.set(`${ONYXKEYS.COLLECTION.REPORT_USER_IS_LEAVING_ROOM}${reportID}`, false);
    Pusher.unsubscribe(pusherChannelName, Pusher.TYPE.USER_IS_LEAVING_ROOM);
}

// New action subscriber array for report pages
let newActionSubscribers = [];

/**
 * Enables the Report actions file to let the ReportActionsView know that a new comment has arrived in realtime for the current report
 * Add subscriber for report id
 * @param {String} reportID
 * @param {Function} callback
 * @returns {Function} Remove subscriber for report id
 */
function subscribeToNewActionEvent(reportID, callback) {
    newActionSubscribers.push({callback, reportID});
    return () => {
        newActionSubscribers = _.filter(newActionSubscribers, (subscriber) => subscriber.reportID !== reportID);
    };
}

/**
 * Notify the ReportActionsView that a new comment has arrived
 *
 * @param {String} reportID
 * @param {Number} accountID
 * @param {String} reportActionID
 */
function notifyNewAction(reportID, accountID, reportActionID) {
    const actionSubscriber = _.find(newActionSubscribers, (subscriber) => subscriber.reportID === reportID);
    if (!actionSubscriber) {
        return;
    }
    const isFromCurrentUser = accountID === currentUserAccountID;
    actionSubscriber.callback(isFromCurrentUser, reportActionID);
}

/**
 * Add up to two report actions to a report. This method can be called for the following situations:
 *
 * - Adding one comment
 * - Adding one attachment
 * - Add both a comment and attachment simultaneously
 *
 * @param {String} reportID
 * @param {String} [text]
 * @param {Object} [file]
 */
function addActions(reportID, text = '', file) {
    let reportCommentText = '';
    let reportCommentAction;
    let attachmentAction;
    let commandName = 'AddComment';

    if (text) {
        const reportComment = ReportUtils.buildOptimisticAddCommentReportAction(text);
        reportCommentAction = reportComment.reportAction;
        reportCommentText = reportComment.commentText;
    }

    if (file) {
        // When we are adding an attachment we will call AddAttachment.
        // It supports sending an attachment with an optional comment and AddComment supports adding a single text comment only.
        commandName = 'AddAttachment';
        const attachment = ReportUtils.buildOptimisticAddCommentReportAction('', file);
        attachmentAction = attachment.reportAction;
    }

    // Always prefer the file as the last action over text
    const lastAction = attachmentAction || reportCommentAction;

    const currentTime = DateUtils.getDBTime();

    const lastCommentText = ReportUtils.formatReportLastMessageText(lastAction.message[0].text);

    const optimisticReport = {
        lastVisibleActionCreated: currentTime,
        lastMessageTranslationKey: lodashGet(lastAction, 'message[0].translationKey', ''),
        lastMessageText: lastCommentText,
        lastMessageHtml: lastCommentText,
        lastActorAccountID: currentUserAccountID,
        lastReadTime: currentTime,
    };

    if (ReportUtils.getReportNotificationPreference(ReportUtils.getReport(reportID)) === CONST.REPORT.NOTIFICATION_PREFERENCE.HIDDEN) {
        optimisticReport.notificationPreference = CONST.REPORT.NOTIFICATION_PREFERENCE.ALWAYS;
    }

    // Optimistically add the new actions to the store before waiting to save them to the server
    const optimisticReportActions = {};
    if (text) {
        optimisticReportActions[reportCommentAction.reportActionID] = reportCommentAction;
    }
    if (file) {
        optimisticReportActions[attachmentAction.reportActionID] = attachmentAction;
    }

    const parameters = {
        reportID,
        reportActionID: file ? attachmentAction.reportActionID : reportCommentAction.reportActionID,
        commentReportActionID: file && reportCommentAction ? reportCommentAction.reportActionID : null,
        reportComment: reportCommentText,
        file,
    };

    const optimisticData = [
        {
            onyxMethod: Onyx.METHOD.MERGE,
            key: `${ONYXKEYS.COLLECTION.REPORT}${reportID}`,
            value: optimisticReport,
        },
        {
            onyxMethod: Onyx.METHOD.MERGE,
            key: `${ONYXKEYS.COLLECTION.REPORT_ACTIONS}${reportID}`,
            value: optimisticReportActions,
        },
    ];

    const successData = [
        {
            onyxMethod: Onyx.METHOD.MERGE,
            key: `${ONYXKEYS.COLLECTION.REPORT_ACTIONS}${reportID}`,
            value: _.mapObject(optimisticReportActions, () => ({pendingAction: null})),
        },
    ];

    let failureReport = {
        lastMessageTranslationKey: '',
        lastMessageText: '',
        lastVisibleActionCreated: '',
    };
    const {lastMessageText = '', lastMessageTranslationKey = ''} = ReportActionsUtils.getLastVisibleMessage(reportID);
    if (lastMessageText || lastMessageTranslationKey) {
        const lastVisibleAction = ReportActionsUtils.getLastVisibleAction(reportID);
        const lastVisibleActionCreated = lodashGet(lastVisibleAction, 'created');
        const lastActorAccountID = lodashGet(lastVisibleAction, 'actorAccountID');
        failureReport = {
            lastMessageTranslationKey,
            lastMessageText,
            lastVisibleActionCreated,
            lastActorAccountID,
        };
    }
    const failureData = [
        {
            onyxMethod: Onyx.METHOD.MERGE,
            key: `${ONYXKEYS.COLLECTION.REPORT}${reportID}`,
            value: failureReport,
        },
        {
            onyxMethod: Onyx.METHOD.MERGE,
            key: `${ONYXKEYS.COLLECTION.REPORT_ACTIONS}${reportID}`,
            value: _.mapObject(optimisticReportActions, (action) => ({
                ...action,
                errors: ErrorUtils.getMicroSecondOnyxError('report.genericAddCommentFailureMessage'),
            })),
        },
    ];

    // Update optimistic data for parent report action if the report is a child report
    const optimisticParentReportData = ReportUtils.getOptimisticDataForParentReportAction(reportID, currentTime, CONST.RED_BRICK_ROAD_PENDING_ACTION.ADD);
    if (!_.isEmpty(optimisticParentReportData)) {
        optimisticData.push(optimisticParentReportData);
    }

    // Update the timezone if it's been 5 minutes from the last time the user added a comment
    if (DateUtils.canUpdateTimezone()) {
        const timezone = DateUtils.getCurrentTimezone();
        parameters.timezone = JSON.stringify(timezone);
        optimisticData.push({
            onyxMethod: Onyx.METHOD.MERGE,
            key: ONYXKEYS.PERSONAL_DETAILS_LIST,
            value: {[currentUserAccountID]: {timezone}},
        });
        DateUtils.setTimezoneUpdated();
    }

    API.write(commandName, parameters, {
        optimisticData,
        successData,
        failureData,
    });
    notifyNewAction(reportID, lastAction.actorAccountID, lastAction.reportActionID);
}

/**
 *
 * Add an attachment and optional comment.
 *
 * @param {String} reportID
 * @param {File} file
 * @param {String} [text]
 */
function addAttachment(reportID, file, text = '') {
    addActions(reportID, text, file);
}

/**
 * Add a single comment to a report
 *
 * @param {String} reportID
 * @param {String} text
 */
function addComment(reportID, text) {
    addActions(reportID, text);
}

function reportActionsExist(reportID) {
    return allReportActions[reportID] !== undefined;
}

/**
 * Gets the latest page of report actions and updates the last read message
 * If a chat with the passed reportID is not found, we will create a chat based on the passed participantList
 *
 * @param {String} reportID
 * @param {Array} participantLoginList The list of users that are included in a new chat, not including the user creating it
 * @param {Object} newReportObject The optimistic report object created when making a new chat, saved as optimistic data
 * @param {String} parentReportActionID The parent report action that a thread was created from (only passed for new threads)
 * @param {Boolean} isFromDeepLink Whether or not this report is being opened from a deep link
 * @param {Array} participantAccountIDList The list of accountIDs that are included in a new chat, not including the user creating it
 */
function openReport(reportID, participantLoginList = [], newReportObject = {}, parentReportActionID = '0', isFromDeepLink = false, participantAccountIDList = []) {
    if (!reportID) {
        return;
    }
    const optimisticReportData = [
        {
            onyxMethod: Onyx.METHOD.MERGE,
            key: `${ONYXKEYS.COLLECTION.REPORT}${reportID}`,
            value: reportActionsExist(reportID)
                ? {}
                : {
                      reportName: lodashGet(allReports, [reportID, 'reportName'], CONST.REPORT.DEFAULT_REPORT_NAME),
                  },
        },
        {
            onyxMethod: Onyx.METHOD.MERGE,
            key: `${ONYXKEYS.COLLECTION.REPORT_METADATA}${reportID}`,
            value: {
                isLoadingInitialReportActions: true,
                isLoadingOlderReportActions: false,
                isLoadingNewerReportActions: false,
            },
        },
    ];

    const reportSuccessData = [
        {
            onyxMethod: Onyx.METHOD.MERGE,
            key: `${ONYXKEYS.COLLECTION.REPORT}${reportID}`,
            value: {
                pendingFields: {
                    createChat: null,
                },
                errorFields: {
                    createChat: null,
                },
                isOptimisticReport: false,
            },
        },
        {
            onyxMethod: Onyx.METHOD.MERGE,
            key: `${ONYXKEYS.COLLECTION.REPORT_METADATA}${reportID}`,
            value: {
                isLoadingInitialReportActions: false,
            },
        },
    ];

    const reportFailureData = [
        {
            onyxMethod: Onyx.METHOD.MERGE,
            key: `${ONYXKEYS.COLLECTION.REPORT_METADATA}${reportID}`,
            value: {
                isLoadingInitialReportActions: false,
            },
        },
    ];

    const onyxData = {
        optimisticData: optimisticReportData,
        successData: reportSuccessData,
        failureData: reportFailureData,
    };

    const params = {
        reportID,
        emailList: participantLoginList ? participantLoginList.join(',') : '',
        accountIDList: participantAccountIDList ? participantAccountIDList.join(',') : '',
        parentReportActionID,
    };

    if (isFromDeepLink) {
        params.shouldRetry = false;
    }

    // If we open an exist report, but it is not present in Onyx yet, we should change the method to set for this report
    // and we need data to be available when we navigate to the chat page
    if (_.isEmpty(ReportUtils.getReport(reportID))) {
        onyxData.optimisticData[0].onyxMethod = Onyx.METHOD.SET;
    }

    // If we are creating a new report, we need to add the optimistic report data and a report action
    if (!_.isEmpty(newReportObject)) {
        // Change the method to set for new reports because it doesn't exist yet, is faster,
        // and we need the data to be available when we navigate to the chat page
        onyxData.optimisticData[0].onyxMethod = Onyx.METHOD.SET;
        onyxData.optimisticData[0].value = {
            reportName: CONST.REPORT.DEFAULT_REPORT_NAME,
            ...onyxData.optimisticData[0].value,
            ...newReportObject,
            pendingFields: {
                createChat: CONST.RED_BRICK_ROAD_PENDING_ACTION.ADD,
            },
            isOptimisticReport: true,
        };

        let emailCreatingAction = CONST.REPORT.OWNER_EMAIL_FAKE;
        if (newReportObject.ownerAccountID && newReportObject.ownerAccountID !== CONST.REPORT.OWNER_ACCOUNT_ID_FAKE) {
            emailCreatingAction = lodashGet(allPersonalDetails, [newReportObject.ownerAccountID, 'login'], '');
        }
        const optimisticCreatedAction = ReportUtils.buildOptimisticCreatedReportAction(emailCreatingAction);
        onyxData.optimisticData.push({
            onyxMethod: Onyx.METHOD.SET,
            key: `${ONYXKEYS.COLLECTION.REPORT_ACTIONS}${reportID}`,
            value: {[optimisticCreatedAction.reportActionID]: optimisticCreatedAction},
        });
        onyxData.successData.push({
            onyxMethod: Onyx.METHOD.MERGE,
            key: `${ONYXKEYS.COLLECTION.REPORT_ACTIONS}${reportID}`,
            value: {[optimisticCreatedAction.reportActionID]: {pendingAction: null}},
        });

        // Add optimistic personal details for new participants
        const optimisticPersonalDetails = {};
        const settledPersonalDetails = {};
        _.map(participantLoginList, (login, index) => {
            const accountID = newReportObject.participantAccountIDs[index];
            optimisticPersonalDetails[accountID] = allPersonalDetails[accountID] || {
                login,
                accountID,
                avatar: UserUtils.getDefaultAvatarURL(accountID),
                displayName: login,
                isOptimisticPersonalDetail: true,
            };

            settledPersonalDetails[accountID] = allPersonalDetails[accountID] || null;
        });
        onyxData.optimisticData.push({
            onyxMethod: Onyx.METHOD.MERGE,
            key: ONYXKEYS.PERSONAL_DETAILS_LIST,
            value: optimisticPersonalDetails,
        });

        onyxData.successData.push({
            onyxMethod: Onyx.METHOD.MERGE,
            key: ONYXKEYS.PERSONAL_DETAILS_LIST,
            value: settledPersonalDetails,
        });
        onyxData.failureData.push({
            onyxMethod: Onyx.METHOD.MERGE,
            key: ONYXKEYS.PERSONAL_DETAILS_LIST,
            value: settledPersonalDetails,
        });

        // Add the createdReportActionID parameter to the API call
        params.createdReportActionID = optimisticCreatedAction.reportActionID;

        // If we are creating a thread, ensure the report action has childReportID property added
        if (newReportObject.parentReportID && parentReportActionID) {
            onyxData.optimisticData.push({
                onyxMethod: Onyx.METHOD.MERGE,
                key: `${ONYXKEYS.COLLECTION.REPORT_ACTIONS}${newReportObject.parentReportID}`,
                value: {[parentReportActionID]: {childReportID: reportID, childType: CONST.REPORT.TYPE.CHAT}},
            });
            onyxData.failureData.push({
                onyxMethod: Onyx.METHOD.MERGE,
                key: `${ONYXKEYS.COLLECTION.REPORT_ACTIONS}${newReportObject.parentReportID}`,
                value: {[parentReportActionID]: {childReportID: '0', childType: ''}},
            });
        }
    }

    params.clientLastReadTime = lodashGet(currentReportData, [reportID, 'lastReadTime'], '');

    if (isFromDeepLink) {
        // eslint-disable-next-line rulesdir/no-api-side-effects-method
        API.makeRequestWithSideEffects('OpenReport', params, onyxData).finally(() => {
            Onyx.set(ONYXKEYS.IS_CHECKING_PUBLIC_ROOM, false);
        });
    } else {
        // eslint-disable-next-line rulesdir/no-multiple-api-calls
        API.write('OpenReport', params, onyxData);
    }
}

/**
 * This will find an existing chat, or create a new one if none exists, for the given user or set of users. It will then navigate to this chat.
 *
 * @param {Array} userLogins list of user logins to start a chat report with.
 * @param {Boolean} shouldDismissModal a flag to determine if we should dismiss modal before navigate to report or navigate to report directly.
 */
function navigateToAndOpenReport(userLogins, shouldDismissModal = true) {
    let newChat = {};

    const participantAccountIDs = PersonalDetailsUtils.getAccountIDsByLogins(userLogins);
    const chat = ReportUtils.getChatByParticipants(participantAccountIDs);

    if (!chat) {
        newChat = ReportUtils.buildOptimisticChatReport(participantAccountIDs);
    }
    const reportID = chat ? chat.reportID : newChat.reportID;

    // We want to pass newChat here because if anything is passed in that param (even an existing chat), we will try to create a chat on the server
    openReport(reportID, userLogins, newChat);
    if (shouldDismissModal) {
        Navigation.dismissModal(reportID);
    } else {
        Navigation.navigate(ROUTES.REPORT_WITH_ID.getRoute(reportID));
    }
}

/**
 * This will find an existing chat, or create a new one if none exists, for the given accountID or set of accountIDs. It will then navigate to this chat.
 *
 * @param {Array} participantAccountIDs of user logins to start a chat report with.
 */
function navigateToAndOpenReportWithAccountIDs(participantAccountIDs) {
    let newChat = {};
    const chat = ReportUtils.getChatByParticipants(participantAccountIDs);
    if (!chat) {
        newChat = ReportUtils.buildOptimisticChatReport(participantAccountIDs);
    }
    const reportID = chat ? chat.reportID : newChat.reportID;

    // We want to pass newChat here because if anything is passed in that param (even an existing chat), we will try to create a chat on the server
    openReport(reportID, [], newChat, '0', false, participantAccountIDs);
    Navigation.dismissModal(reportID);
}

/**
 * This will navigate to an existing thread, or create a new one if necessary
 *
 * @param {String} childReportID The reportID we are trying to open
 * @param {Object} parentReportAction the parent comment of a thread
 * @param {String} parentReportID The reportID of the parent
 *
 */
function navigateToAndOpenChildReport(childReportID = '0', parentReportAction = {}, parentReportID = '0') {
    if (childReportID !== '0') {
        openReport(childReportID);
        Navigation.navigate(ROUTES.REPORT_WITH_ID.getRoute(childReportID));
    } else {
        const participantAccountIDs = _.uniq([currentUserAccountID, Number(parentReportAction.actorAccountID)]);
        const parentReport = allReports[parentReportID];
        const newChat = ReportUtils.buildOptimisticChatReport(
            participantAccountIDs,
            lodashGet(parentReportAction, ['message', 0, 'text']),
            lodashGet(parentReport, 'chatType', ''),
            lodashGet(parentReport, 'policyID', CONST.POLICY.OWNER_EMAIL_FAKE),
            CONST.POLICY.OWNER_ACCOUNT_ID_FAKE,
            false,
            '',
            undefined,
            undefined,
            CONST.REPORT.NOTIFICATION_PREFERENCE.HIDDEN,
            parentReportAction.reportActionID,
            parentReportID,
        );

        const participantLogins = PersonalDetailsUtils.getLoginsByAccountIDs(newChat.participantAccountIDs);
        openReport(newChat.reportID, participantLogins, newChat, parentReportAction.reportActionID);
        Navigation.navigate(ROUTES.REPORT_WITH_ID.getRoute(newChat.reportID));
    }
}

/**
 * Get the latest report history without marking the report as read.
 *
 * @param {String} reportID
 */
function reconnect(reportID) {
    API.write(
        'ReconnectToReport',
        {
            reportID,
        },
        {
            optimisticData: [
                {
                    onyxMethod: Onyx.METHOD.MERGE,
                    key: `${ONYXKEYS.COLLECTION.REPORT}${reportID}`,
                    value: {
                        reportName: lodashGet(allReports, [reportID, 'reportName'], CONST.REPORT.DEFAULT_REPORT_NAME),
                    },
                },
                {
                    onyxMethod: Onyx.METHOD.MERGE,
                    key: `${ONYXKEYS.COLLECTION.REPORT_METADATA}${reportID}`,
                    value: {
                        isLoadingInitialReportActions: true,
                        isLoadingNewerReportActions: false,
                        isLoadingOlderReportActions: false,
                    },
                },
            ],
            successData: [
                {
                    onyxMethod: Onyx.METHOD.MERGE,
                    key: `${ONYXKEYS.COLLECTION.REPORT_METADATA}${reportID}`,
                    value: {
                        isLoadingInitialReportActions: false,
                    },
                },
            ],
            failureData: [
                {
                    onyxMethod: Onyx.METHOD.MERGE,
                    key: `${ONYXKEYS.COLLECTION.REPORT_METADATA}${reportID}`,
                    value: {
                        isLoadingInitialReportActions: false,
                    },
                },
            ],
        },
    );
}

/**
 * Gets the older actions that have not been read yet.
 * Normally happens when you scroll up on a chat, and the actions have not been read yet.
 *
 * @param {String} reportID
 * @param {String} reportActionID
 */
function getOlderActions(reportID, reportActionID) {
    API.read(
        'GetOlderActions',
        {
            reportID,
            reportActionID,
        },
        {
            optimisticData: [
                {
                    onyxMethod: Onyx.METHOD.MERGE,
                    key: `${ONYXKEYS.COLLECTION.REPORT_METADATA}${reportID}`,
                    value: {
                        isLoadingOlderReportActions: true,
                    },
                },
            ],
            successData: [
                {
                    onyxMethod: Onyx.METHOD.MERGE,
                    key: `${ONYXKEYS.COLLECTION.REPORT_METADATA}${reportID}`,
                    value: {
                        isLoadingOlderReportActions: false,
                    },
                },
            ],
            failureData: [
                {
                    onyxMethod: Onyx.METHOD.MERGE,
                    key: `${ONYXKEYS.COLLECTION.REPORT_METADATA}${reportID}`,
                    value: {
                        isLoadingOlderReportActions: false,
                    },
                },
            ],
        },
    );
}

/**
 * Gets the newer actions that have not been read yet.
 * Normally happens when you are not located at the bottom of the list and scroll down on a chat.
 *
 * @param {String} reportID
 * @param {String} reportActionID
 */
function getNewerActions(reportID, reportActionID) {
    API.read(
        'GetNewerActions',
        {
            reportID,
            reportActionID,
        },
        {
            optimisticData: [
                {
                    onyxMethod: Onyx.METHOD.MERGE,
                    key: `${ONYXKEYS.COLLECTION.REPORT_METADATA}${reportID}`,
                    value: {
                        isLoadingNewerReportActions: true,
                    },
                },
            ],
            successData: [
                {
                    onyxMethod: Onyx.METHOD.MERGE,
                    key: `${ONYXKEYS.COLLECTION.REPORT_METADATA}${reportID}`,
                    value: {
                        isLoadingNewerReportActions: false,
                    },
                },
            ],
            failureData: [
                {
                    onyxMethod: Onyx.METHOD.MERGE,
                    key: `${ONYXKEYS.COLLECTION.REPORT_METADATA}${reportID}`,
                    value: {
                        isLoadingNewerReportActions: false,
                    },
                },
            ],
        },
    );
}

/**
 * Gets metadata info about links in the provided report action
 *
 * @param {String} reportID
 * @param {String} reportActionID
 */
function expandURLPreview(reportID, reportActionID) {
    API.read('ExpandURLPreview', {
        reportID,
        reportActionID,
    });
}

/**
 * Marks the new report actions as read
 *
 * @param {String} reportID
 */
function readNewestAction(reportID) {
    const lastReadTime = DateUtils.getDBTime();
    API.write(
        'ReadNewestAction',
        {
            reportID,
            lastReadTime,
        },
        {
            optimisticData: [
                {
                    onyxMethod: Onyx.METHOD.MERGE,
                    key: `${ONYXKEYS.COLLECTION.REPORT}${reportID}`,
                    value: {
                        lastReadTime,
                    },
                },
            ],
        },
    );
}

/**
 * Sets the last read time on a report
 *
 * @param {String} reportID
 * @param {String} reportActionCreated
 */
function markCommentAsUnread(reportID, reportActionCreated) {
    // If no action created date is provided, use the last action's
    const actionCreationTime = reportActionCreated || lodashGet(allReports, [reportID, 'lastVisibleActionCreated'], DateUtils.getDBTime(new Date(0)));

    // We subtract 1 millisecond so that the lastReadTime is updated to just before a given reportAction's created date
    // For example, if we want to mark a report action with ID 100 and created date '2014-04-01 16:07:02.999' unread, we set the lastReadTime to '2014-04-01 16:07:02.998'
    // Since the report action with ID 100 will be the first with a timestamp above '2014-04-01 16:07:02.998', it's the first one that will be shown as unread
    const lastReadTime = DateUtils.subtractMillisecondsFromDateTime(actionCreationTime, 1);
    API.write(
        'MarkAsUnread',
        {
            reportID,
            lastReadTime,
        },
        {
            optimisticData: [
                {
                    onyxMethod: Onyx.METHOD.MERGE,
                    key: `${ONYXKEYS.COLLECTION.REPORT}${reportID}`,
                    value: {
                        lastReadTime,
                    },
                },
            ],
        },
    );
    DeviceEventEmitter.emit(`unreadAction_${reportID}`, lastReadTime);
}

/**
 * Toggles the pinned state of the report.
 *
 * @param {Object} reportID
 * @param {Boolean} isPinnedChat
 */
function togglePinnedState(reportID, isPinnedChat) {
    const pinnedValue = !isPinnedChat;

    // Optimistically pin/unpin the report before we send out the command
    const optimisticData = [
        {
            onyxMethod: Onyx.METHOD.MERGE,
            key: `${ONYXKEYS.COLLECTION.REPORT}${reportID}`,
            value: {isPinned: pinnedValue},
        },
    ];

    API.write(
        'TogglePinnedChat',
        {
            reportID,
            pinnedValue,
        },
        {optimisticData},
    );
}

/**
 * Saves the comment left by the user as they are typing. By saving this data the user can switch between chats, close
 * tab, refresh etc without worrying about loosing what they typed out.
 *
 * @param {String} reportID
 * @param {String} comment
 */
function saveReportComment(reportID, comment) {
    Onyx.merge(`${ONYXKEYS.COLLECTION.REPORT_DRAFT_COMMENT}${reportID}`, comment);
}

/**
 * Saves the number of lines for the comment
 * @param {String} reportID
 * @param {Number} numberOfLines
 */
function saveReportCommentNumberOfLines(reportID, numberOfLines) {
    Onyx.merge(`${ONYXKEYS.COLLECTION.REPORT_DRAFT_COMMENT_NUMBER_OF_LINES}${reportID}`, numberOfLines);
}

/**
 * Immediate indication whether the report has a draft comment.
 *
 * @param {String} reportID
 * @param {Boolean} hasDraft
 * @returns {Promise}
 */
function setReportWithDraft(reportID, hasDraft) {
    return Onyx.merge(`${ONYXKEYS.COLLECTION.REPORT}${reportID}`, {hasDraft});
}

/**
 * Broadcasts whether or not a user is typing on a report over the report's private pusher channel.
 *
 * @param {String} reportID
 */
function broadcastUserIsTyping(reportID) {
    const privateReportChannelName = getReportChannelName(reportID);
    const typingStatus = {};
    typingStatus[currentUserAccountID] = true;
    Pusher.sendEvent(privateReportChannelName, Pusher.TYPE.USER_IS_TYPING, typingStatus);
}
/**
 * Broadcasts to the report's private pusher channel whether a user is leaving a report
 *
 * @param {String} reportID
 */
function broadcastUserIsLeavingRoom(reportID) {
    const privateReportChannelName = getReportChannelName(reportID);
    const leavingStatus = {};
    leavingStatus[currentUserAccountID] = true;
    Pusher.sendEvent(privateReportChannelName, Pusher.TYPE.USER_IS_LEAVING_ROOM, leavingStatus);
}

/**
 * When a report changes in Onyx, this fetches the report from the API if the report doesn't have a name
 *
 * @param {Object} report
 */
function handleReportChanged(report) {
    if (!report) {
        return;
    }

    // It is possible that we optimistically created a DM/group-DM for a set of users for which a report already exists.
    // In this case, the API will let us know by returning a preexistingReportID.
    // We should clear out the optimistically created report and re-route the user to the preexisting report.
    if (report && report.reportID && report.preexistingReportID) {
        Onyx.set(`${ONYXKEYS.COLLECTION.REPORT}${report.reportID}`, null);

        // Only re-route them if they are still looking at the optimistically created report
        if (Navigation.getActiveRoute().includes(`/r/${report.reportID}`)) {
            // Pass 'FORCED_UP' type to replace new report on second login with proper one in the Navigation
            Navigation.navigate(ROUTES.REPORT_WITH_ID.getRoute(report.preexistingReportID), CONST.NAVIGATION.TYPE.FORCED_UP);
        }
        return;
    }

    if (report && report.reportID) {
        allReports[report.reportID] = report;

        if (ReportUtils.isConciergeChatReport(report)) {
            conciergeChatReportID = report.reportID;
        }
    }

    // A report can be missing a name if a comment is received via pusher event and the report does not yet exist in Onyx (eg. a new DM created with the logged in person)
    // In this case, we call reconnect so that we can fetch the report data without marking it as read
    if (report.reportID && report.reportName === undefined) {
        reconnect(report.reportID);
    }
}

Onyx.connect({
    key: ONYXKEYS.COLLECTION.REPORT,
    callback: handleReportChanged,
});

/**
 * Deletes a comment from the report, basically sets it as empty string
 *
 * @param {String} reportID
 * @param {Object} reportAction
 */
function deleteReportComment(reportID, reportAction) {
    const originalReportID = ReportUtils.getOriginalReportID(reportID, reportAction);
    const reportActionID = reportAction.reportActionID;
    const deletedMessage = [
        {
            translationKey: '',
            type: 'COMMENT',
            html: '',
            text: '',
            isEdited: true,
            isDeletedParentAction: ReportActionsUtils.isThreadParentMessage(reportAction, reportID),
        },
    ];
    const optimisticReportActions = {
        [reportActionID]: {
            pendingAction: CONST.RED_BRICK_ROAD_PENDING_ACTION.DELETE,
            previousMessage: reportAction.message,
            message: deletedMessage,
            errors: null,
            linkMetadata: [],
        },
    };

    // If we are deleting the last visible message, let's find the previous visible one (or set an empty one if there are none) and update the lastMessageText in the LHN.
    // Similarly, if we are deleting the last read comment we will want to update the lastVisibleActionCreated to use the previous visible message.
    let optimisticReport = {
        lastMessageTranslationKey: '',
        lastMessageText: '',
        lastVisibleActionCreated: '',
    };
    const {lastMessageText = '', lastMessageTranslationKey = ''} = ReportUtils.getLastVisibleMessage(originalReportID, optimisticReportActions);
    if (lastMessageText || lastMessageTranslationKey) {
        const lastVisibleAction = ReportActionsUtils.getLastVisibleAction(originalReportID, optimisticReportActions);
        const lastVisibleActionCreated = lodashGet(lastVisibleAction, 'created');
        const lastActorAccountID = lodashGet(lastVisibleAction, 'actorAccountID');
        optimisticReport = {
            lastMessageTranslationKey,
            lastMessageText,
            lastVisibleActionCreated,
            lastActorAccountID,
        };
    }

    // If the API call fails we must show the original message again, so we revert the message content back to how it was
    // and and remove the pendingAction so the strike-through clears
    const failureData = [
        {
            onyxMethod: Onyx.METHOD.MERGE,
            key: `${ONYXKEYS.COLLECTION.REPORT_ACTIONS}${originalReportID}`,
            value: {
                [reportActionID]: {
                    message: reportAction.message,
                    pendingAction: null,
                    previousMessage: null,
                },
            },
        },
    ];

    const successData = [
        {
            onyxMethod: Onyx.METHOD.MERGE,
            key: `${ONYXKEYS.COLLECTION.REPORT_ACTIONS}${originalReportID}`,
            value: {
                [reportActionID]: {
                    pendingAction: null,
                    previousMessage: null,
                },
            },
        },
    ];

    const optimisticData = [
        {
            onyxMethod: Onyx.METHOD.MERGE,
            key: `${ONYXKEYS.COLLECTION.REPORT_ACTIONS}${originalReportID}`,
            value: optimisticReportActions,
        },
        {
            onyxMethod: Onyx.METHOD.MERGE,
            key: `${ONYXKEYS.COLLECTION.REPORT}${originalReportID}`,
            value: optimisticReport,
        },
    ];

    // Update optimistic data for parent report action if the report is a child report and the reportAction has no visible child
    const childVisibleActionCount = reportAction.childVisibleActionCount || 0;
    if (childVisibleActionCount === 0) {
        const optimisticParentReportData = ReportUtils.getOptimisticDataForParentReportAction(
            originalReportID,
            optimisticReport.lastVisibleActionCreated,
            CONST.RED_BRICK_ROAD_PENDING_ACTION.DELETE,
        );
        if (!_.isEmpty(optimisticParentReportData)) {
            optimisticData.push(optimisticParentReportData);
        }
    }

    // Check to see if the report action we are deleting is the first comment on a thread report. In this case, we need to trigger
    // an update to let the LHN know that the parentReportAction is now deleted.
    if (ReportUtils.isThreadFirstChat(reportAction, reportID)) {
        optimisticData.push({
            onyxMethod: Onyx.METHOD.MERGE,
            key: `${ONYXKEYS.COLLECTION.REPORT}${reportID}`,
            value: {updateReportInLHN: true},
        });
    }

    const parameters = {
        reportID: originalReportID,
        reportActionID,
    };
    API.write('DeleteComment', parameters, {optimisticData, successData, failureData});
}

/**
 * Removes the links in html of a comment.
 * example:
 *      html="test <a href="https://www.google.com" target="_blank" rel="noreferrer noopener">https://www.google.com</a> test"
 *      links=["https://www.google.com"]
 * returns: "test https://www.google.com test"
 *
 * @param {String} html
 * @param {Array} links
 * @returns {String}
 */
const removeLinksFromHtml = (html, links) => {
    let htmlCopy = html.slice();
    _.forEach(links, (link) => {
        // We want to match the anchor tag of the link and replace the whole anchor tag with the text of the anchor tag
        const regex = new RegExp(`<(a)[^><]*href\\s*=\\s*(['"])(${Str.escapeForRegExp(link)})\\2(?:".*?"|'.*?'|[^'"><])*>([\\s\\S]*?)<\\/\\1>(?![^<]*(<\\/pre>|<\\/code>))`, 'g');
        htmlCopy = htmlCopy.replace(regex, '$4');
    });
    return htmlCopy;
};

/**
 * This function will handle removing only links that were purposely removed by the user while editing.
 *
 * @param {String} newCommentText text of the comment after editing.
 * @param {String} originalCommentMarkdown original markdown of the comment before editing.
 * @returns {String}
 */
const handleUserDeletedLinksInHtml = (newCommentText, originalCommentMarkdown) => {
    const parser = new ExpensiMark();
    if (newCommentText.length > CONST.MAX_MARKUP_LENGTH) {
        return newCommentText;
    }
    const htmlForNewComment = parser.replace(newCommentText);
    const removedLinks = parser.getRemovedMarkdownLinks(originalCommentMarkdown, newCommentText);
    return removeLinksFromHtml(htmlForNewComment, removedLinks);
};

/**
 * Saves a new message for a comment. Marks the comment as edited, which will be reflected in the UI.
 *
 * @param {String} reportID
 * @param {Object} originalReportAction
 * @param {String} textForNewComment
 */
function editReportComment(reportID, originalReportAction, textForNewComment) {
    const parser = new ExpensiMark();
    const originalReportID = ReportUtils.getOriginalReportID(reportID, originalReportAction);

    // Do not autolink if someone explicitly tries to remove a link from message.
    // https://github.com/Expensify/App/issues/9090
    // https://github.com/Expensify/App/issues/13221
    const originalCommentHTML = lodashGet(originalReportAction, 'message[0].html');
    const originalCommentMarkdown = parser.htmlToMarkdown(originalCommentHTML).trim();

    // Skip the Edit if draft is not changed
    if (originalCommentMarkdown === textForNewComment) {
        return;
    }

    const htmlForNewComment = handleUserDeletedLinksInHtml(textForNewComment, originalCommentMarkdown);
    const reportComment = parser.htmlToText(htmlForNewComment);

    // For comments shorter than or equal to 10k chars, convert the comment from MD into HTML because that's how it is stored in the database
    // For longer comments, skip parsing and display plaintext for performance reasons. It takes over 40s to parse a 100k long string!!
    let parsedOriginalCommentHTML = originalCommentHTML;
    if (textForNewComment.length <= CONST.MAX_MARKUP_LENGTH) {
        const autolinkFilter = {filterRules: _.filter(_.pluck(parser.rules, 'name'), (name) => name !== 'autolink')};
        parsedOriginalCommentHTML = parser.replace(originalCommentMarkdown, autolinkFilter);
    }

    //  Delete the comment if it's empty
    if (_.isEmpty(htmlForNewComment)) {
        deleteReportComment(originalReportID, originalReportAction);
        return;
    }

    // Skip the Edit if message is not changed
    if (parsedOriginalCommentHTML === htmlForNewComment.trim() || originalCommentHTML === htmlForNewComment.trim()) {
        return;
    }

    // Optimistically update the reportAction with the new message
    const reportActionID = originalReportAction.reportActionID;
    const originalMessage = lodashGet(originalReportAction, ['message', 0]);
    const optimisticReportActions = {
        [reportActionID]: {
            pendingAction: CONST.RED_BRICK_ROAD_PENDING_ACTION.UPDATE,
            message: [
                {
                    ...originalMessage,
                    isEdited: true,
                    html: htmlForNewComment,
                    text: reportComment,
                },
            ],
        },
    };

    const optimisticData = [
        {
            onyxMethod: Onyx.METHOD.MERGE,
            key: `${ONYXKEYS.COLLECTION.REPORT_ACTIONS}${originalReportID}`,
            value: optimisticReportActions,
        },
    ];

    const lastVisibleAction = ReportActionsUtils.getLastVisibleAction(originalReportID, optimisticReportActions);
    if (reportActionID === lodashGet(lastVisibleAction, 'reportActionID')) {
        const lastMessageText = ReportUtils.formatReportLastMessageText(reportComment);
        const optimisticReport = {
            lastMessageTranslationKey: '',
            lastMessageText,
        };
        optimisticData.push({
            onyxMethod: Onyx.METHOD.MERGE,
            key: `${ONYXKEYS.COLLECTION.REPORT}${originalReportID}`,
            value: optimisticReport,
        });
    }

    const failureData = [
        {
            onyxMethod: Onyx.METHOD.MERGE,
            key: `${ONYXKEYS.COLLECTION.REPORT_ACTIONS}${originalReportID}`,
            value: {
                [reportActionID]: {
                    ...originalReportAction,
                    pendingAction: null,
                },
            },
        },
    ];

    const successData = [
        {
            onyxMethod: Onyx.METHOD.MERGE,
            key: `${ONYXKEYS.COLLECTION.REPORT_ACTIONS}${originalReportID}`,
            value: {
                [reportActionID]: {
                    pendingAction: null,
                },
            },
        },
    ];

    const parameters = {
        reportID: originalReportID,
        reportComment: htmlForNewComment,
        reportActionID,
    };
    API.write('UpdateComment', parameters, {optimisticData, successData, failureData});
}

/**
 * Saves the draft for a comment report action. This will put the comment into "edit mode"
 *
 * @param {String} reportID
 * @param {Object} reportAction
 * @param {String} draftMessage
 */
function saveReportActionDraft(reportID, reportAction, draftMessage) {
    const originalReportID = ReportUtils.getOriginalReportID(reportID, reportAction);
    Onyx.merge(`${ONYXKEYS.COLLECTION.REPORT_ACTIONS_DRAFTS}${originalReportID}`, {[reportAction.reportActionID]: draftMessage});
}

/**
 * Saves the number of lines for the report action draft
 * @param {String} reportID
 * @param {Number} reportActionID
 * @param {Number} numberOfLines
 */
function saveReportActionDraftNumberOfLines(reportID, reportActionID, numberOfLines) {
    Onyx.merge(`${ONYXKEYS.COLLECTION.REPORT_DRAFT_COMMENT_NUMBER_OF_LINES}${reportID}_${reportActionID}`, numberOfLines);
}

/**
 * @param {String} reportID
 * @param {String} previousValue
 * @param {String} newValue
 * @param {boolean} navigate
 * @param {String} parentReportID
 * @param {String} parentReportActionID
 * @param {Object} report
 */
function updateNotificationPreference(reportID, previousValue, newValue, navigate, parentReportID = 0, parentReportActionID = 0, report = {}) {
    if (previousValue === newValue) {
        if (navigate && report.reportID) {
            ReportUtils.goBackToDetailsPage(report);
        }
        return;
    }
    const optimisticData = [
        {
            onyxMethod: Onyx.METHOD.MERGE,
            key: `${ONYXKEYS.COLLECTION.REPORT}${reportID}`,
            value: {notificationPreference: newValue},
        },
    ];
    const failureData = [
        {
            onyxMethod: Onyx.METHOD.MERGE,
            key: `${ONYXKEYS.COLLECTION.REPORT}${reportID}`,
            value: {notificationPreference: previousValue},
        },
    ];
    if (parentReportID && parentReportActionID) {
        optimisticData.push({
            onyxMethod: Onyx.METHOD.MERGE,
            key: `${ONYXKEYS.COLLECTION.REPORT_ACTIONS}${parentReportID}`,
            value: {[parentReportActionID]: {childReportNotificationPreference: newValue}},
        });
        failureData.push({
            onyxMethod: Onyx.METHOD.MERGE,
            key: `${ONYXKEYS.COLLECTION.REPORT_ACTIONS}${parentReportID}`,
            value: {[parentReportActionID]: {childReportNotificationPreference: previousValue}},
        });
    }
    API.write('UpdateReportNotificationPreference', {reportID, notificationPreference: newValue}, {optimisticData, failureData});
    if (navigate) {
        ReportUtils.goBackToDetailsPage(report);
    }
}

/**
 * This will subscribe to an existing thread, or create a new one and then subsribe to it if necessary
 *
 * @param {String} childReportID The reportID we are trying to open
 * @param {Object} parentReportAction the parent comment of a thread
 * @param {String} parentReportID The reportID of the parent
 * @param {String} prevNotificationPreference The previous notification preference for the child report
 *
 */
function toggleSubscribeToChildReport(childReportID = '0', parentReportAction = {}, parentReportID = '0', prevNotificationPreference) {
    if (childReportID !== '0') {
        openReport(childReportID);
        const parentReportActionID = lodashGet(parentReportAction, 'reportActionID', '0');
        if (!prevNotificationPreference || prevNotificationPreference === CONST.REPORT.NOTIFICATION_PREFERENCE.HIDDEN) {
            updateNotificationPreference(childReportID, prevNotificationPreference, CONST.REPORT.NOTIFICATION_PREFERENCE.ALWAYS, false, parentReportID, parentReportActionID);
        } else {
            updateNotificationPreference(childReportID, prevNotificationPreference, CONST.REPORT.NOTIFICATION_PREFERENCE.HIDDEN, false, parentReportID, parentReportActionID);
        }
    } else {
        const participantAccountIDs = _.uniq([currentUserAccountID, Number(parentReportAction.actorAccountID)]);
        const parentReport = allReports[parentReportID];
        const newChat = ReportUtils.buildOptimisticChatReport(
            participantAccountIDs,
            lodashGet(parentReportAction, ['message', 0, 'text']),
            lodashGet(parentReport, 'chatType', ''),
            lodashGet(parentReport, 'policyID', CONST.POLICY.OWNER_EMAIL_FAKE),
            CONST.POLICY.OWNER_ACCOUNT_ID_FAKE,
            false,
            '',
            undefined,
            undefined,
            CONST.REPORT.NOTIFICATION_PREFERENCE.ALWAYS,
            parentReportAction.reportActionID,
            parentReportID,
        );

        const participantLogins = PersonalDetailsUtils.getLoginsByAccountIDs(newChat.participantAccountIDs);
        openReport(newChat.reportID, participantLogins, newChat, parentReportAction.reportActionID);
        const notificationPreference =
            prevNotificationPreference === CONST.REPORT.NOTIFICATION_PREFERENCE.HIDDEN ? CONST.REPORT.NOTIFICATION_PREFERENCE.ALWAYS : CONST.REPORT.NOTIFICATION_PREFERENCE.HIDDEN;
        updateNotificationPreference(newChat.reportID, prevNotificationPreference, notificationPreference, false, parentReportID, parentReportAction.reportActionID);
    }
}

/**
 * @param {String} reportID
 * @param {String} previousValue
 * @param {String} newValue
 */
function updateWelcomeMessage(reportID, previousValue, newValue) {
    // No change needed, navigate back
    if (previousValue === newValue) {
        Navigation.goBack(ROUTES.REPORT_SETTINGS.getRoute(reportID));
        return;
    }

    const parsedWelcomeMessage = ReportUtils.getParsedComment(newValue);
    const optimisticData = [
        {
            onyxMethod: Onyx.METHOD.MERGE,
            key: `${ONYXKEYS.COLLECTION.REPORT}${reportID}`,
            value: {welcomeMessage: parsedWelcomeMessage},
        },
    ];
    const failureData = [
        {
            onyxMethod: Onyx.METHOD.MERGE,
            key: `${ONYXKEYS.COLLECTION.REPORT}${reportID}`,
            value: {welcomeMessage: previousValue},
        },
    ];
    API.write('UpdateWelcomeMessage', {reportID, welcomeMessage: parsedWelcomeMessage}, {optimisticData, failureData});
    Navigation.goBack(ROUTES.REPORT_SETTINGS.getRoute(reportID));
}

/**
 * @param {Object} report
 * @param {String} newValue
 */
function updateWriteCapabilityAndNavigate(report, newValue) {
    if (report.writeCapability === newValue) {
        Navigation.goBack(ROUTES.REPORT_SETTINGS.getRoute(report.reportID));
        return;
    }

    const optimisticData = [
        {
            onyxMethod: Onyx.METHOD.MERGE,
            key: `${ONYXKEYS.COLLECTION.REPORT}${report.reportID}`,
            value: {writeCapability: newValue},
        },
    ];
    const failureData = [
        {
            onyxMethod: Onyx.METHOD.MERGE,
            key: `${ONYXKEYS.COLLECTION.REPORT}${report.reportID}`,
            value: {writeCapability: report.writeCapability},
        },
    ];
    API.write('UpdateReportWriteCapability', {reportID: report.reportID, writeCapability: newValue}, {optimisticData, failureData});
    // Return to the report settings page since this field utilizes push-to-page
    Navigation.goBack(ROUTES.REPORT_SETTINGS.getRoute(report.reportID));
}

/**
 * Navigates to the 1:1 report with Concierge
 *
 * @param {Boolean} ignoreConciergeReportID - Flag to ignore conciergeChatReportID during navigation. The default behavior is to not ignore.
 */
function navigateToConciergeChat(ignoreConciergeReportID = false) {
    // If conciergeChatReportID contains a concierge report ID, we navigate to the concierge chat using the stored report ID.
    // Otherwise, we would find the concierge chat and navigate to it.
    // Now, when user performs sign-out and a sign-in again, conciergeChatReportID may contain a stale value.
    // In order to prevent navigation to a stale value, we use ignoreConciergeReportID to forcefully find and navigate to concierge chat.
    if (!conciergeChatReportID || ignoreConciergeReportID) {
        // In order to avoid creating concierge repeatedly,
        // we need to ensure that the server data has been successfully pulled
        Welcome.serverDataIsReadyPromise().then(() => {
            // If we don't have a chat with Concierge then create it
            navigateToAndOpenReport([CONST.EMAIL.CONCIERGE], false);
        });
    } else {
        Navigation.navigate(ROUTES.REPORT_WITH_ID.getRoute(conciergeChatReportID));
    }
}

/**
 * Add a policy report (workspace room) optimistically and navigate to it.
 *
 * @param {Object} policyReport
 */
function addPolicyReport(policyReport) {
    const createdReportAction = ReportUtils.buildOptimisticCreatedReportAction(CONST.POLICY.OWNER_EMAIL_FAKE);

    // Onyx.set is used on the optimistic data so that it is present before navigating to the workspace room. With Onyx.merge the workspace room reportID is not present when
    // fetchReportIfNeeded is called on the ReportScreen, so openReport is called which is unnecessary since the optimistic data will be stored in Onyx.
    // Therefore, Onyx.set is used instead of Onyx.merge.
    const optimisticData = [
        {
            onyxMethod: Onyx.METHOD.SET,
            key: `${ONYXKEYS.COLLECTION.REPORT}${policyReport.reportID}`,
            value: {
                pendingFields: {
                    addWorkspaceRoom: CONST.RED_BRICK_ROAD_PENDING_ACTION.ADD,
                },
                ...policyReport,
            },
        },
        {
            onyxMethod: Onyx.METHOD.SET,
            key: `${ONYXKEYS.COLLECTION.REPORT_ACTIONS}${policyReport.reportID}`,
            value: {[createdReportAction.reportActionID]: createdReportAction},
        },
        {
            onyxMethod: Onyx.METHOD.MERGE,
            key: ONYXKEYS.FORMS.NEW_ROOM_FORM,
            value: {isLoading: true},
        },
    ];
    const successData = [
        {
            onyxMethod: Onyx.METHOD.MERGE,
            key: `${ONYXKEYS.COLLECTION.REPORT}${policyReport.reportID}`,
            value: {
                pendingFields: {
                    addWorkspaceRoom: null,
                },
            },
        },
        {
            onyxMethod: Onyx.METHOD.MERGE,
            key: `${ONYXKEYS.COLLECTION.REPORT_ACTIONS}${policyReport.reportID}`,
            value: {
                [createdReportAction.reportActionID]: {
                    pendingAction: null,
                },
            },
        },
        {
            onyxMethod: Onyx.METHOD.MERGE,
            key: ONYXKEYS.FORMS.NEW_ROOM_FORM,
            value: {isLoading: false},
        },
    ];
    const failureData = [
        {
            onyxMethod: Onyx.METHOD.MERGE,
            key: `${ONYXKEYS.COLLECTION.REPORT}${policyReport.reportID}`,
            value: {
                errorFields: {
                    addWorkspaceRoom: ErrorUtils.getMicroSecondOnyxError('report.genericCreateReportFailureMessage'),
                },
            },
        },
        {
            onyxMethod: Onyx.METHOD.MERGE,
            key: ONYXKEYS.FORMS.NEW_ROOM_FORM,
            value: {isLoading: false},
        },
    ];

    API.write(
        'AddWorkspaceRoom',
        {
            policyID: policyReport.policyID,
            reportName: policyReport.reportName,
            visibility: policyReport.visibility,
            reportID: policyReport.reportID,
            createdReportActionID: createdReportAction.reportActionID,
            writeCapability: policyReport.writeCapability,
            welcomeMessage: policyReport.welcomeMessage,
        },
        {optimisticData, successData, failureData},
    );
}

/**
 * Deletes a report, along with its reportActions, any linked reports, and any linked IOU report.
 *
 * @param {String} reportID
 */
function deleteReport(reportID) {
    const report = allReports[reportID];
    const onyxData = {
        [`${ONYXKEYS.COLLECTION.REPORT}${reportID}`]: null,
        [`${ONYXKEYS.COLLECTION.REPORT_ACTIONS}${reportID}`]: null,
    };

    // Delete linked transactions
    const reportActionsForReport = allReportActions[reportID];
    _.chain(reportActionsForReport)
        .filter((reportAction) => reportAction.actionName === CONST.REPORT.ACTIONS.TYPE.IOU)
        .map((reportAction) => reportAction.originalMessage.IOUTransactionID)
        .uniq()
        .each((transactionID) => (onyxData[`${ONYXKEYS.COLLECTION.TRANSACTION}${transactionID}`] = null));

    Onyx.multiSet(onyxData);

    // Delete linked IOU report
    if (report && report.iouReportID) {
        deleteReport(report.iouReportID);
    }
}

/**
 * @param {String} reportID The reportID of the policy report (workspace room)
 */
function navigateToConciergeChatAndDeleteReport(reportID) {
    // Dismiss the current report screen and replace it with Concierge Chat
    Navigation.goBack(ROUTES.HOME);
    navigateToConciergeChat();
    deleteReport(reportID);
}

/**
 * @param {Object} policyRoomReport
 * @param {Number} policyRoomReport.reportID
 * @param {String} policyRoomReport.reportName
 * @param {String} policyRoomName The updated name for the policy room
 */
function updatePolicyRoomNameAndNavigate(policyRoomReport, policyRoomName) {
    const reportID = policyRoomReport.reportID;
    const previousName = policyRoomReport.reportName;

    // No change needed, navigate back
    if (previousName === policyRoomName) {
        Navigation.goBack(ROUTES.REPORT_SETTINGS.getRoute(reportID));
        return;
    }
    const optimisticData = [
        {
            onyxMethod: Onyx.METHOD.MERGE,
            key: `${ONYXKEYS.COLLECTION.REPORT}${reportID}`,
            value: {
                reportName: policyRoomName,
                pendingFields: {
                    reportName: CONST.RED_BRICK_ROAD_PENDING_ACTION.UPDATE,
                },
                errorFields: {
                    reportName: null,
                },
            },
        },
    ];
    const successData = [
        {
            onyxMethod: Onyx.METHOD.MERGE,
            key: `${ONYXKEYS.COLLECTION.REPORT}${reportID}`,
            value: {
                pendingFields: {
                    reportName: null,
                },
            },
        },
    ];
    const failureData = [
        {
            onyxMethod: Onyx.METHOD.MERGE,
            key: `${ONYXKEYS.COLLECTION.REPORT}${reportID}`,
            value: {
                reportName: previousName,
            },
        },
    ];
    API.write('UpdatePolicyRoomName', {reportID, policyRoomName}, {optimisticData, successData, failureData});
    Navigation.goBack(ROUTES.REPORT_SETTINGS.getRoute(reportID));
}

/**
 * @param {String} reportID The reportID of the policy room.
 */
function clearPolicyRoomNameErrors(reportID) {
    Onyx.merge(`${ONYXKEYS.COLLECTION.REPORT}${reportID}`, {
        errorFields: {
            reportName: null,
        },
        pendingFields: {
            reportName: null,
        },
    });
}

/**
 * @param {String} reportID
 * @param {Boolean} isComposerFullSize
 */
function setIsComposerFullSize(reportID, isComposerFullSize) {
    Onyx.merge(`${ONYXKEYS.COLLECTION.REPORT_IS_COMPOSER_FULL_SIZE}${reportID}`, isComposerFullSize);
}

/**
 * @param {String} reportID
 * @param {Object} action the associated report action (optional)
 * @param {Boolean} isRemote whether or not this notification is a remote push notification
 * @returns {Boolean}
 */
function shouldShowReportActionNotification(reportID, action = null, isRemote = false) {
    const tag = isRemote ? '[PushNotification]' : '[LocalNotification]';

    // Due to payload size constraints, some push notifications may have their report action stripped
    // so we must double check that we were provided an action before using it in these checks.
    if (action && ReportActionsUtils.isDeletedAction(action)) {
        Log.info(`${tag} Skipping notification because the action was deleted`, false, {reportID, action});
        return false;
    }

    if (!ActiveClientManager.isClientTheLeader()) {
        Log.info(`${tag} Skipping notification because this client is not the leader`);
        return false;
    }

    // We don't want to send a local notification if the user preference is daily, mute or hidden.
    const notificationPreference = lodashGet(allReports, [reportID, 'notificationPreference'], CONST.REPORT.NOTIFICATION_PREFERENCE.ALWAYS);
    if (notificationPreference !== CONST.REPORT.NOTIFICATION_PREFERENCE.ALWAYS) {
        Log.info(`${tag} No notification because user preference is to be notified: ${notificationPreference}`);
        return false;
    }

    // If this comment is from the current user we don't want to parrot whatever they wrote back to them.
    if (action && action.actorAccountID === currentUserAccountID) {
        Log.info(`${tag} No notification because comment is from the currently logged in user`);
        return false;
    }

    // If we are currently viewing this report do not show a notification.
    if (reportID === Navigation.getTopmostReportId() && Visibility.isVisible() && Visibility.hasFocus()) {
        Log.info(`${tag} No notification because it was a comment for the current report`);
        return false;
    }

    // If this notification was delayed and the user saw the message already, don't show it
    const report = allReports[reportID];
    if (action && report && report.lastReadTime >= action.created) {
        Log.info(`${tag} No notification because the comment was already read`, false, {created: action.created, lastReadTime: report.lastReadTime});
        return false;
    }

    // Only show notifications for supported types of report actions
    if (!ReportActionsUtils.isNotifiableReportAction(action)) {
        Log.info(`${tag} No notification because this action type is not supported`, false, {actionName: lodashGet(action, 'actionName')});
        return false;
    }

    return true;
}

/**
 * @param {String} reportID
 * @param {Object} reportAction
 */
function showReportActionNotification(reportID, reportAction) {
    if (!shouldShowReportActionNotification(reportID, reportAction)) {
        return;
    }

    Log.info('[LocalNotification] Creating notification');
    const report = allReports[reportID];

    const notificationParams = {
        report,
        reportAction,
        onClick: () => Navigation.navigate(ROUTES.REPORT_WITH_ID.getRoute(reportID)),
    };
    if (reportAction.actionName === CONST.REPORT.ACTIONS.TYPE.MODIFIEDEXPENSE) {
        LocalNotification.showModifiedExpenseNotification(notificationParams);
    } else {
        LocalNotification.showCommentNotification(notificationParams);
    }

    notifyNewAction(reportID, reportAction.actorAccountID, reportAction.reportActionID);
}

/**
 * Clear the errors associated with the IOUs of a given report.
 *
 * @param {String} reportID
 */
function clearIOUError(reportID) {
    Onyx.merge(`${ONYXKEYS.COLLECTION.REPORT}${reportID}`, {errorFields: {iou: null}});
}

/**
 * Adds a reaction to the report action.
 * Uses the NEW FORMAT for "emojiReactions"
 * @param {String} reportID
 * @param {String} reportActionID
 * @param {Object} emoji
 * @param {String} emoji.name
 * @param {String} emoji.code
 * @param {String[]} [emoji.types]
 * @param {Number} [skinTone]
 */
function addEmojiReaction(reportID, reportActionID, emoji, skinTone = preferredSkinTone) {
    const createdAt = timezoneFormat(utcToZonedTime(new Date(), 'UTC'), CONST.DATE.FNS_DB_FORMAT_STRING);
    const optimisticData = [
        {
            onyxMethod: Onyx.METHOD.MERGE,
            key: `${ONYXKEYS.COLLECTION.REPORT_ACTIONS_REACTIONS}${reportActionID}`,
            value: {
                [emoji.name]: {
                    createdAt,
                    pendingAction: CONST.RED_BRICK_ROAD_PENDING_ACTION.ADD,
                    users: {
                        [currentUserAccountID]: {
                            skinTones: {
                                [!_.isUndefined(skinTone) ? skinTone : -1]: createdAt,
                            },
                        },
                    },
                },
            },
        },
    ];

    const failureData = [
        {
            onyxMethod: Onyx.METHOD.MERGE,
            key: `${ONYXKEYS.COLLECTION.REPORT_ACTIONS_REACTIONS}${reportActionID}`,
            value: {
                [emoji.name]: {
                    pendingAction: null,
                },
            },
        },
    ];

    const successData = [
        {
            onyxMethod: Onyx.METHOD.MERGE,
            key: `${ONYXKEYS.COLLECTION.REPORT_ACTIONS_REACTIONS}${reportActionID}`,
            value: {
                [emoji.name]: {
                    pendingAction: null,
                },
            },
        },
    ];

    const parameters = {
        reportID,
        skinTone,
        emojiCode: emoji.name,
        reportActionID,
        createdAt,
        // This will be removed as part of https://github.com/Expensify/App/issues/19535
        useEmojiReactions: true,
    };
    API.write('AddEmojiReaction', parameters, {optimisticData, successData, failureData});
}

/**
 * Removes a reaction to the report action.
 * Uses the NEW FORMAT for "emojiReactions"
 * @param {String} reportID
 * @param {String} reportActionID
 * @param {Object} emoji
 * @param {String} emoji.name
 * @param {String} emoji.code
 * @param {String[]} [emoji.types]
 */
function removeEmojiReaction(reportID, reportActionID, emoji) {
    const optimisticData = [
        {
            onyxMethod: Onyx.METHOD.MERGE,
            key: `${ONYXKEYS.COLLECTION.REPORT_ACTIONS_REACTIONS}${reportActionID}`,
            value: {
                [emoji.name]: {
                    users: {
                        [currentUserAccountID]: null,
                    },
                },
            },
        },
    ];

    const parameters = {
        reportID,
        reportActionID,
        emojiCode: emoji.name,
        // This will be removed as part of https://github.com/Expensify/App/issues/19535
        useEmojiReactions: true,
    };
    API.write('RemoveEmojiReaction', parameters, {optimisticData});
}

/**
 * Calls either addEmojiReaction or removeEmojiReaction depending on if the current user has reacted to the report action.
 * Uses the NEW FORMAT for "emojiReactions"
 * @param {String} reportID
 * @param {Object} reportAction
 * @param {Object} reactionObject
 * @param {Object} existingReactions
 * @param {Number} [paramSkinTone]
 */
function toggleEmojiReaction(reportID, reportAction, reactionObject, existingReactions, paramSkinTone = preferredSkinTone) {
    const originalReportID = ReportUtils.getOriginalReportID(reportID, reportAction);
    const originalReportAction = ReportActionsUtils.getReportAction(originalReportID, reportAction.reportActionID);

    if (_.isEmpty(originalReportAction)) {
        return;
    }

    // This will get cleaned up as part of https://github.com/Expensify/App/issues/16506 once the old emoji
    // format is no longer being used
    const emoji = EmojiUtils.findEmojiByCode(reactionObject.code);
    const existingReactionObject = lodashGet(existingReactions, [emoji.name]);

    // Only use skin tone if emoji supports it
    const skinTone = emoji.types === undefined ? -1 : paramSkinTone;

    if (existingReactionObject && EmojiUtils.hasAccountIDEmojiReacted(currentUserAccountID, existingReactionObject.users, skinTone)) {
        removeEmojiReaction(originalReportID, reportAction.reportActionID, emoji);
        return;
    }

    addEmojiReaction(originalReportID, reportAction.reportActionID, emoji, skinTone);
}

/**
 * @param {String|null} url
 * @param {Boolean} isAuthenticated
 */
function openReportFromDeepLink(url, isAuthenticated) {
    const reportID = ReportUtils.getReportIDFromLink(url);

    if (reportID && !isAuthenticated) {
        // Call the OpenReport command to check in the server if it's a public room. If so, we'll open it as an anonymous user
        openReport(reportID, [], {}, '0', true);

        // Show the sign-in page if the app is offline
        if (isNetworkOffline) {
            Onyx.set(ONYXKEYS.IS_CHECKING_PUBLIC_ROOM, false);
        }
    } else {
        // If we're not opening a public room (no reportID) or the user is authenticated, we unblock the UI (hide splash screen)
        Onyx.set(ONYXKEYS.IS_CHECKING_PUBLIC_ROOM, false);
    }

    // Navigate to the report after sign-in/sign-up.
    InteractionManager.runAfterInteractions(() => {
        Session.waitForUserSignIn().then(() => {
            Navigation.waitForProtectedRoutes().then(() => {
                const route = ReportUtils.getRouteFromLink(url);
                if (route === ROUTES.CONCIERGE) {
                    navigateToConciergeChat(true);
                    return;
                }
                if (Session.isAnonymousUser() && !Session.canAccessRouteByAnonymousUser(route)) {
                    Session.signOutAndRedirectToSignIn();
                    return;
                }
                Navigation.navigate(route, CONST.NAVIGATION.ACTION_TYPE.PUSH);
            });
        });
    });
}

function getCurrentUserAccountID() {
    return currentUserAccountID;
}

/**
 * Leave a report by setting the state to submitted and closed
 *
 * @param {String} reportID
 * @param {Boolean} isWorkspaceMemberLeavingWorkspaceRoom
 */
function leaveRoom(reportID, isWorkspaceMemberLeavingWorkspaceRoom = false) {
    const report = lodashGet(allReports, [reportID], {});
    const reportKeys = _.keys(report);

    // Pusher's leavingStatus should be sent earlier.
    // Place the broadcast before calling the LeaveRoom API to prevent a race condition
    // between Onyx report being null and Pusher's leavingStatus becoming true.
    broadcastUserIsLeavingRoom(reportID);

    // If a workspace member is leaving a workspace room, they don't actually lose the room from Onyx.
    // Instead, their notification preference just gets set to "hidden".
    const optimisticData = [
        isWorkspaceMemberLeavingWorkspaceRoom
            ? {
                  onyxMethod: Onyx.METHOD.MERGE,
                  key: `${ONYXKEYS.COLLECTION.REPORT}${reportID}`,
                  value: {
                      notificationPreference: CONST.REPORT.NOTIFICATION_PREFERENCE.HIDDEN,
                  },
              }
            : {
                  onyxMethod: Onyx.METHOD.SET,
                  key: `${ONYXKEYS.COLLECTION.REPORT}${reportID}`,
                  value: {
                      stateNum: CONST.REPORT.STATE_NUM.SUBMITTED,
                      statusNum: CONST.REPORT.STATUS.CLOSED,
                  },
              },
    ];

    const successData = [
        {
            onyxMethod: Onyx.METHOD.MERGE,
            key: `${ONYXKEYS.COLLECTION.REPORT}${reportID}`,
            value: isWorkspaceMemberLeavingWorkspaceRoom ? {notificationPreference: CONST.REPORT.NOTIFICATION_PREFERENCE.HIDDEN} : _.object(reportKeys, Array(reportKeys.length).fill(null)),
        },
    ];

    API.write(
        'LeaveRoom',
        {
            reportID,
        },
        {
            optimisticData,
            successData,
            failureData: [
                {
                    onyxMethod: Onyx.METHOD.MERGE,
                    key: `${ONYXKEYS.COLLECTION.REPORT}${reportID}`,
                    value: report,
                },
            ],
        },
    );

    if (isWorkspaceMemberLeavingWorkspaceRoom) {
        const participantAccountIDs = PersonalDetailsUtils.getAccountIDsByLogins([CONST.EMAIL.CONCIERGE]);
        const chat = ReportUtils.getChatByParticipants(participantAccountIDs);
        Navigation.navigate(ROUTES.REPORT_WITH_ID.getRoute(chat.reportID));
    }
}

/**
 * Invites people to a room
 *
 * @param {String} reportID
 * @param {Object} inviteeEmailsToAccountIDs
 */
function inviteToRoom(reportID, inviteeEmailsToAccountIDs) {
    const report = lodashGet(allReports, [reportID], {});

    const inviteeEmails = _.keys(inviteeEmailsToAccountIDs);
    const inviteeAccountIDs = _.values(inviteeEmailsToAccountIDs);

    const {participantAccountIDs} = report;
    const participantAccountIDsAfterInvitation = _.uniq([...participantAccountIDs, ...inviteeAccountIDs]);

    API.write(
        'InviteToRoom',
        {
            reportID,
            inviteeEmails,
        },
        {
            optimisticData: [
                {
                    onyxMethod: Onyx.METHOD.MERGE,
                    key: `${ONYXKEYS.COLLECTION.REPORT}${reportID}`,
                    value: {
                        participantAccountIDs: participantAccountIDsAfterInvitation,
                    },
                },
            ],
            failureData: [
                {
                    onyxMethod: Onyx.METHOD.MERGE,
                    key: `${ONYXKEYS.COLLECTION.REPORT}${reportID}`,
                    value: {
                        participantAccountIDs,
                    },
                },
            ],
        },
    );
}

/**
 * Removes people from a room
 *
 * @param {String} reportID
 * @param {Array} targetAccountIDs
 */
function removeFromRoom(reportID, targetAccountIDs) {
    const report = lodashGet(allReports, [reportID], {});

    const {participantAccountIDs} = report;
    const participantAccountIDsAfterRemoval = _.difference(participantAccountIDs, targetAccountIDs);

    API.write(
        'RemoveFromRoom',
        {
            reportID,
            targetAccountIDs,
        },
        {
            optimisticData: [
                {
                    onyxMethod: Onyx.METHOD.MERGE,
                    key: `${ONYXKEYS.COLLECTION.REPORT}${reportID}`,
                    value: {
                        participantAccountIDs: participantAccountIDsAfterRemoval,
                    },
                },
            ],
            failureData: [
                {
                    onyxMethod: Onyx.METHOD.MERGE,
                    key: `${ONYXKEYS.COLLECTION.REPORT}${reportID}`,
                    value: {
                        participantAccountIDs,
                    },
                },
            ],

            // We need to add success data here since in high latency situations,
            // the OpenRoomMembersPage call has the chance of overwriting the optimistic data we set above.
            successData: [
                {
                    onyxMethod: Onyx.METHOD.MERGE,
                    key: `${ONYXKEYS.COLLECTION.REPORT}${reportID}`,
                    value: {
                        participantAccountIDs: participantAccountIDsAfterRemoval,
                    },
                },
            ],
        },
    );
}

/**
 * @param {String} reportID
 */
function setLastOpenedPublicRoom(reportID) {
    Onyx.set(ONYXKEYS.LAST_OPENED_PUBLIC_ROOM_ID, reportID);
}

/**
 * Navigates to the last opened public room
 *
 * @param {String} lastOpenedPublicRoomID
 */
function openLastOpenedPublicRoom(lastOpenedPublicRoomID) {
    Navigation.isNavigationReady().then(() => {
        setLastOpenedPublicRoom('');
        Navigation.navigate(ROUTES.REPORT_WITH_ID.getRoute(lastOpenedPublicRoomID));
    });
}

/**
 * Flag a comment as offensive
 *
 * @param {String} reportID
 * @param {Object} reportAction
 * @param {String} severity
 */
function flagComment(reportID, reportAction, severity) {
    const originalReportID = ReportUtils.getOriginalReportID(reportID, reportAction);
    const message = reportAction.message[0];
    let updatedDecision;
    if (severity === CONST.MODERATION.FLAG_SEVERITY_SPAM || severity === CONST.MODERATION.FLAG_SEVERITY_INCONSIDERATE) {
        if (!message.moderationDecision) {
            updatedDecision = {
                decision: CONST.MODERATION.MODERATOR_DECISION_PENDING,
            };
        } else {
            updatedDecision = message.moderationDecision;
        }
    } else if (severity === CONST.MODERATION.FLAG_SEVERITY_ASSAULT || severity === CONST.MODERATION.FLAG_SEVERITY_HARASSMENT) {
        updatedDecision = {
            decision: CONST.MODERATION.MODERATOR_DECISION_PENDING_REMOVE,
        };
    } else {
        updatedDecision = {
            decision: CONST.MODERATION.MODERATOR_DECISION_PENDING_HIDE,
        };
    }

    const reportActionID = reportAction.reportActionID;

    const updatedMessage = {
        ...message,
        moderationDecision: updatedDecision,
    };

    const optimisticData = [
        {
            onyxMethod: Onyx.METHOD.MERGE,
            key: `${ONYXKEYS.COLLECTION.REPORT_ACTIONS}${originalReportID}`,
            value: {
                [reportActionID]: {
                    pendingAction: CONST.RED_BRICK_ROAD_PENDING_ACTION.UPDATE,
                    message: [updatedMessage],
                },
            },
        },
    ];

    const failureData = [
        {
            onyxMethod: Onyx.METHOD.MERGE,
            key: `${ONYXKEYS.COLLECTION.REPORT_ACTIONS}${originalReportID}`,
            value: {
                [reportActionID]: {
                    ...reportAction,
                    pendingAction: null,
                },
            },
        },
    ];

    const successData = [
        {
            onyxMethod: Onyx.METHOD.MERGE,
            key: `${ONYXKEYS.COLLECTION.REPORT_ACTIONS}${originalReportID}`,
            value: {
                [reportActionID]: {
                    pendingAction: null,
                },
            },
        },
    ];

    const parameters = {
        severity,
        reportActionID,
        // This check is to prevent flooding Concierge with test flags
        // If you need to test moderation responses from Concierge on dev, set this to false!
        isDevRequest: Environment.isDevelopment(),
    };

    API.write('FlagComment', parameters, {optimisticData, successData, failureData});
}

/**
 * Updates a given user's private notes on a report
 *
 * @param {String} reportID
 * @param {Number} accountID
 * @param {String} note
 */
const updatePrivateNotes = (reportID, accountID, note) => {
    const optimisticData = [
        {
            onyxMethod: Onyx.METHOD.MERGE,
            key: `${ONYXKEYS.COLLECTION.REPORT}${reportID}`,
            value: {
                privateNotes: {
                    [accountID]: {
                        pendingAction: CONST.RED_BRICK_ROAD_PENDING_ACTION.UPDATE,
                        errors: null,
                        note,
                    },
                },
            },
        },
    ];

    const successData = [
        {
            onyxMethod: Onyx.METHOD.MERGE,
            key: `${ONYXKEYS.COLLECTION.REPORT}${reportID}`,
            value: {
                privateNotes: {
                    [accountID]: {
                        pendingAction: null,
                        errors: null,
                    },
                },
            },
        },
    ];

    const failureData = [
        {
            onyxMethod: Onyx.METHOD.MERGE,
            key: `${ONYXKEYS.COLLECTION.REPORT}${reportID}`,
            value: {
                privateNotes: {
                    [accountID]: {
                        errors: ErrorUtils.getMicroSecondOnyxError("Private notes couldn't be saved"),
                    },
                },
            },
        },
    ];

    API.write(
        'UpdateReportPrivateNote',
        {
            reportID,
            privateNotes: note,
        },
        {optimisticData, successData, failureData},
    );
};

/**
 * Fetches all the private notes for a given report
 *
 * @param {String} reportID
 */
function getReportPrivateNote(reportID) {
    if (_.isEmpty(reportID)) {
        return;
    }
    API.read(
        'GetReportPrivateNote',
        {
            reportID,
        },
        {
            optimisticData: [
                {
                    onyxMethod: Onyx.METHOD.MERGE,
                    key: `${ONYXKEYS.COLLECTION.REPORT}${reportID}`,
                    value: {
                        isLoadingPrivateNotes: true,
                    },
                },
            ],
            successData: [
                {
                    onyxMethod: Onyx.METHOD.MERGE,
                    key: `${ONYXKEYS.COLLECTION.REPORT}${reportID}`,
                    value: {
                        isLoadingPrivateNotes: false,
                    },
                },
            ],
            failureData: [
                {
                    onyxMethod: Onyx.METHOD.MERGE,
                    key: `${ONYXKEYS.COLLECTION.REPORT}${reportID}`,
                    value: {
                        isLoadingPrivateNotes: false,
                    },
                },
            ],
        },
    );
}

/**
 * Loads necessary data for rendering the RoomMembersPage
 *
 * @param {String|Number} reportID
 */
function openRoomMembersPage(reportID) {
    API.read('OpenRoomMembersPage', {
        reportID,
    });
}

/**
 * Checks if there are any errors in the private notes for a given report
 *
 * @param {Object} report
 * @returns {Boolean} Returns true if there are errors in any of the private notes on the report
 */
function hasErrorInPrivateNotes(report) {
    const privateNotes = lodashGet(report, 'privateNotes', {});
    return _.some(privateNotes, (privateNote) => !_.isEmpty(privateNote.errors));
}

/**
 * Clears all errors associated with a given private note
 *
 * @param {String} reportID
 * @param {Number} accountID
 */
function clearPrivateNotesError(reportID, accountID) {
    Onyx.merge(`${ONYXKEYS.COLLECTION.REPORT}${reportID}`, {privateNotes: {[accountID]: {errors: null}}});
}

function getDraftPrivateNote(reportID) {
    return draftNoteMap[reportID] || '';
}

/**
 * Saves the private notes left by the user as they are typing. By saving this data the user can switch between chats, close
 * tab, refresh etc without worrying about loosing what they typed out.
 *
 * @param {String} reportID
 * @param {String} note
 */
function savePrivateNotesDraft(reportID, note) {
    Onyx.merge(`${ONYXKEYS.COLLECTION.PRIVATE_NOTES_DRAFT}${reportID}`, note);
}

/**
 * @private
 * @param {string} searchInput
 */
function searchForReports(searchInput) {
    // We do not try to make this request while offline because it sets a loading indicator optimistically
    if (isNetworkOffline) {
        Onyx.set(ONYXKEYS.IS_SEARCHING_FOR_REPORTS, false);
        return;
    }

    API.read(
        'SearchForReports',
        {searchInput},
        {
            successData: [
                {
                    onyxMethod: Onyx.METHOD.MERGE,
                    key: ONYXKEYS.IS_SEARCHING_FOR_REPORTS,
                    value: false,
                },
            ],
            failureData: [
                {
                    onyxMethod: Onyx.METHOD.MERGE,
                    key: ONYXKEYS.IS_SEARCHING_FOR_REPORTS,
                    value: false,
                },
            ],
        },
    );
}

/**
 * @private
 * @param {string} searchInput
 */
const debouncedSearchInServer = lodashDebounce(searchForReports, CONST.TIMING.SEARCH_FOR_REPORTS_DEBOUNCE_TIME, {leading: false});

/**
 * @param {string} searchInput
 */
function searchInServer(searchInput) {
    if (isNetworkOffline) {
        Onyx.set(ONYXKEYS.IS_SEARCHING_FOR_REPORTS, false);
        return;
    }

    // Why not set this in optimistic data? It won't run until the API request happens and while the API request is debounced
    // we want to show the loading state right away. Otherwise, we will see a flashing UI where the client options are sorted and
    // tell the user there are no options, then we start searching, and tell them there are no options again.
    Onyx.set(ONYXKEYS.IS_SEARCHING_FOR_REPORTS, true);
    debouncedSearchInServer(searchInput);
}

<<<<<<< HEAD
/**
 * @param {String} reportID
 */
function updateLastVisitTime(reportID) {
    if (!ReportUtils.isValidReportIDFromPath(reportID)) {
        return;
    }
    Onyx.merge(`${ONYXKEYS.COLLECTION.REPORT}${reportID}`, {lastVisitTime: DateUtils.getDBTime()});
=======
function clearNewRoomFormError() {
    Onyx.set(ONYXKEYS.FORMS.NEW_ROOM_FORM, {
        isLoading: false,
        errorFields: {},
    });
>>>>>>> 1682be47
}

export {
    searchInServer,
    addComment,
    addAttachment,
    reconnect,
    updateWelcomeMessage,
    updateWriteCapabilityAndNavigate,
    updateNotificationPreference,
    subscribeToReportTypingEvents,
    subscribeToReportLeavingEvents,
    unsubscribeFromReportChannel,
    unsubscribeFromLeavingRoomReportChannel,
    saveReportComment,
    saveReportCommentNumberOfLines,
    broadcastUserIsTyping,
    broadcastUserIsLeavingRoom,
    togglePinnedState,
    editReportComment,
    handleUserDeletedLinksInHtml,
    saveReportActionDraft,
    saveReportActionDraftNumberOfLines,
    deleteReportComment,
    navigateToConciergeChat,
    setReportWithDraft,
    addPolicyReport,
    deleteReport,
    navigateToConciergeChatAndDeleteReport,
    setIsComposerFullSize,
    expandURLPreview,
    markCommentAsUnread,
    readNewestAction,
    openReport,
    openReportFromDeepLink,
    navigateToAndOpenReport,
    navigateToAndOpenReportWithAccountIDs,
    navigateToAndOpenChildReport,
    toggleSubscribeToChildReport,
    updatePolicyRoomNameAndNavigate,
    clearPolicyRoomNameErrors,
    clearIOUError,
    subscribeToNewActionEvent,
    notifyNewAction,
    showReportActionNotification,
    toggleEmojiReaction,
    shouldShowReportActionNotification,
    leaveRoom,
    inviteToRoom,
    removeFromRoom,
    getCurrentUserAccountID,
    setLastOpenedPublicRoom,
    flagComment,
    openLastOpenedPublicRoom,
    updatePrivateNotes,
    getReportPrivateNote,
    clearPrivateNotesError,
    hasErrorInPrivateNotes,
    getOlderActions,
    getNewerActions,
    openRoomMembersPage,
    savePrivateNotesDraft,
    getDraftPrivateNote,
<<<<<<< HEAD
    updateLastVisitTime,
=======
    clearNewRoomFormError,
>>>>>>> 1682be47
};<|MERGE_RESOLUTION|>--- conflicted
+++ resolved
@@ -2493,7 +2493,6 @@
     debouncedSearchInServer(searchInput);
 }
 
-<<<<<<< HEAD
 /**
  * @param {String} reportID
  */
@@ -2502,13 +2501,13 @@
         return;
     }
     Onyx.merge(`${ONYXKEYS.COLLECTION.REPORT}${reportID}`, {lastVisitTime: DateUtils.getDBTime()});
-=======
+}
+
 function clearNewRoomFormError() {
     Onyx.set(ONYXKEYS.FORMS.NEW_ROOM_FORM, {
         isLoading: false,
         errorFields: {},
     });
->>>>>>> 1682be47
 }
 
 export {
@@ -2572,9 +2571,6 @@
     openRoomMembersPage,
     savePrivateNotesDraft,
     getDraftPrivateNote,
-<<<<<<< HEAD
     updateLastVisitTime,
-=======
     clearNewRoomFormError,
->>>>>>> 1682be47
 };
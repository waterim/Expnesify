--- conflicted
+++ resolved
@@ -472,11 +472,9 @@
         return;
     }
 
-<<<<<<< HEAD
     clearReportNotifications(reportID);
-=======
+
     const commandName = 'OpenReport';
->>>>>>> 298d9d2d
 
     const optimisticReportData = [
         {

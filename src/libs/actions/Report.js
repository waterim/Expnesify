--- conflicted
+++ resolved
@@ -1564,46 +1564,6 @@
 
 /**
  * Adds a reaction to the report action.
-<<<<<<< HEAD
- * @param {String} originalReportID
- * @param {Object} originalReportAction
- * @param {{ name: string, code: string, types: string[] }} emoji
- * @param {number} [skinTone] Optional.
- */
-function addEmojiReaction(originalReportID, originalReportAction, emoji, skinTone = preferredSkinTone) {
-    const message = originalReportAction.message[0];
-    let reactionObject = message.reactions && _.find(message.reactions, (reaction) => reaction.emoji === emoji.name);
-    const needToInsertReactionObject = !reactionObject;
-    if (needToInsertReactionObject) {
-        reactionObject = {
-            emoji: emoji.name,
-            users: [],
-        };
-    } else {
-        // Make a copy of the reaction object so that we can modify it without mutating the original
-        reactionObject = {...reactionObject};
-    }
-
-    if (hasAccountIDReacted(currentUserAccountID, reactionObject.users, skinTone)) {
-        return;
-    }
-
-    reactionObject.users = [...reactionObject.users, {accountID: currentUserAccountID, skinTone}];
-    let updatedReactions = [...(message.reactions || [])];
-    if (needToInsertReactionObject) {
-        updatedReactions = [...updatedReactions, reactionObject];
-    } else {
-        updatedReactions = _.map(updatedReactions, (reaction) => (reaction.emoji === emoji.name ? reactionObject : reaction));
-    }
-
-    const updatedMessage = {
-        ...message,
-        reactions: updatedReactions,
-    };
-
-    // Optimistically update the reportAction with the reaction
-    const optimisticData = getOptimisticDataForReportActionUpdate(originalReportAction, updatedMessage, originalReportID);
-=======
  * Uses the NEW FORMAT for "emojiReactions"
  * @param {String} reportID
  * @param {String} reportActionID
@@ -1633,7 +1593,6 @@
             },
         },
     ];
->>>>>>> 30d615fc
 
     const parameters = {
         reportID,
@@ -1649,46 +1608,6 @@
 
 /**
  * Removes a reaction to the report action.
-<<<<<<< HEAD
- * @param {String} originalReportID
- * @param {Object} originalReportAction
- * @param {{ name: string, code: string, types: string[] }} emoji
- */
-function removeEmojiReaction(originalReportID, originalReportAction, emoji) {
-    const message = originalReportAction.message[0];
-    const reactionObject = message.reactions && _.find(message.reactions, (reaction) => reaction.emoji === emoji.name);
-    if (!reactionObject) {
-        return;
-    }
-
-    const updatedReactionObject = {
-        ...reactionObject,
-    };
-    updatedReactionObject.users = _.filter(reactionObject.users, (sender) => sender.accountID !== currentUserAccountID);
-    const updatedReactions = _.filter(
-        // Replace the reaction object either with the updated one or null if there are no users
-        _.map(message.reactions, (reaction) => {
-            if (reaction.emoji === emoji.name) {
-                if (updatedReactionObject.users.length === 0) {
-                    return null;
-                }
-                return updatedReactionObject;
-            }
-            return reaction;
-        }),
-
-        // Remove any null reactions
-        (reportObject) => reportObject !== null,
-    );
-
-    const updatedMessage = {
-        ...message,
-        reactions: updatedReactions,
-    };
-
-    // Optimistically update the reportAction with the reaction
-    const optimisticData = getOptimisticDataForReportActionUpdate(originalReportAction, updatedMessage, originalReportID);
-=======
  * Uses the NEW FORMAT for "emojiReactions"
  * @param {String} reportID
  * @param {String} reportActionID
@@ -1711,7 +1630,6 @@
             },
         },
     ];
->>>>>>> 30d615fc
 
     const parameters = {
         reportID,
@@ -1727,41 +1645,19 @@
  * Calls either addEmojiReaction or removeEmojiReaction depending on if the current user has reacted to the report action.
  * Uses the NEW FORMAT for "emojiReactions"
  * @param {String} reportID
-<<<<<<< HEAD
- * @param {Object} reportAction
- * @param {Object} reactionEmoji
- * @param {number} paramSkinTone
- * @returns {Promise}
- */
-function toggleEmojiReaction(reportID, reportAction, reactionEmoji, paramSkinTone = preferredSkinTone) {
-    const originalReportID = ReportUtils.getOriginalReportID(reportID, reportAction);
-    const originalReportAction = ReportActionsUtils.getReportAction(originalReportID, reportAction.reportActionID);
-=======
- * @param {String} reportActionID
+ * @param {String} reportAction
  * @param {Object} reactionObject
  * @param {Object} existingReactions
  * @param {Number} [paramSkinTone]
  */
-function toggleEmojiReaction(reportID, reportActionID, reactionObject, existingReactions, paramSkinTone = preferredSkinTone) {
-    const reportAction = ReportActionsUtils.getReportAction(reportID, reportActionID);
->>>>>>> 30d615fc
+function toggleEmojiReaction(reportID, reportAction, reactionObject, existingReactions, paramSkinTone = preferredSkinTone) {
+    const originalReportID = ReportUtils.getOriginalReportID(reportID, reportAction);
+    const originalReportAction = ReportActionsUtils.getReportAction(originalReportID, reportAction.reportActionID);
 
     if (_.isEmpty(originalReportAction)) {
         return;
     }
 
-<<<<<<< HEAD
-    const message = originalReportAction.message[0];
-    const emoji = EmojiUtils.findEmojiByCode(reactionEmoji.code);
-    const reactionObject = message.reactions && _.find(message.reactions, (reaction) => reaction.emoji === emoji.name);
-    const skinTone = emoji.types === undefined ? null : paramSkinTone; // only use skin tone if emoji supports it
-    if (reactionObject) {
-        if (hasAccountIDReacted(currentUserAccountID, reactionObject.users, skinTone)) {
-            return removeEmojiReaction(originalReportID, originalReportAction, emoji, skinTone);
-        }
-    }
-    return addEmojiReaction(originalReportID, originalReportAction, emoji, skinTone);
-=======
     // This will get cleaned up as part of https://github.com/Expensify/App/issues/16506 once the old emoji
     // format is no longer being used
     const emoji = EmojiUtils.findEmojiByCode(reactionObject.code);
@@ -1771,12 +1667,11 @@
     const skinTone = emoji.types === undefined ? -1 : paramSkinTone;
 
     if (existingReactionObject && hasAccountIDEmojiReacted(currentUserAccountID, existingReactionObject.users, skinTone)) {
-        removeEmojiReaction(reportID, reportAction.reportActionID, emoji);
+        removeEmojiReaction(reportID, originalReportAction.reportActionID, emoji);
         return;
     }
 
-    addEmojiReaction(reportID, reportAction.reportActionID, emoji, skinTone);
->>>>>>> 30d615fc
+    addEmojiReaction(reportID, originalReportAction.reportActionID, emoji, skinTone);
 }
 
 /**

import moment from 'moment';
import _ from 'underscore';
import lodashGet from 'lodash/get';
import ExpensiMark from 'expensify-common/lib/ExpensiMark';
import Onyx from 'react-native-onyx';
import ONYXKEYS from '../../ONYXKEYS';
import * as Pusher from '../Pusher/pusher';
import LocalNotification from '../Notification/LocalNotification';
import PushNotification from '../Notification/PushNotification';
import * as PersonalDetails from './PersonalDetails';
import Navigation from '../Navigation/Navigation';
import * as ActiveClientManager from '../ActiveClientManager';
import Visibility from '../Visibility';
import ROUTES from '../../ROUTES';
import NetworkConnection from '../NetworkConnection';
import Timing from './Timing';
import * as API from '../API';
import CONST from '../../CONST';
import Log from '../Log';
import {isReportMessageAttachment} from '../reportUtils';

let currentUserEmail;
let currentUserAccountID;
Onyx.connect({
    key: ONYXKEYS.SESSION,
    callback: (val) => {
        // When signed out, val is undefined
        if (val) {
            currentUserEmail = val.email;
            currentUserAccountID = val.accountID;
        }
    },
});

let lastViewedReportID;
Onyx.connect({
    key: ONYXKEYS.CURRENTLY_VIEWED_REPORTID,
    callback: val => lastViewedReportID = val ? Number(val) : null,
});

let myPersonalDetails;
Onyx.connect({
    key: ONYXKEYS.MY_PERSONAL_DETAILS,
    callback: val => myPersonalDetails = val,
});

const typingWatchTimers = {};

// Keeps track of the max sequence number for each report
const reportMaxSequenceNumbers = {};

// Keeps track of the last read for each report
const lastReadSequenceNumbers = {};

// Map of optimistic report action IDs. These should be cleared when replaced by a recent fetch of report history
// since we will then be up to date and any optimistic actions that are still waiting to be replaced can be removed.
const optimisticReportActionIDs = {};

/**
 * Checks the report to see if there are any unread action items
 *
 * @param {Object} report
 * @returns {Boolean}
 */
function getUnreadActionCount(report) {
    const lastReadSequenceNumber = lodashGet(report, [
        'reportNameValuePairs',
        `lastRead_${currentUserAccountID}`,
        'sequenceNumber',
    ]);

    // Save the lastReadActionID locally so we can access this later
    lastReadSequenceNumbers[report.reportID] = lastReadSequenceNumber;

    if (report.reportActionList.length === 0) {
        return 0;
    }

    if (!lastReadSequenceNumber) {
        return report.reportActionList.length;
    }

    // There are unread items if the last one the user has read is less
    // than the highest sequence number we have
    const unreadActionCount = report.reportActionList.length - lastReadSequenceNumber;
    return Math.max(0, unreadActionCount);
}

/**
 * @param {Object} report
 * @return {String[]}
 */
function getParticipantEmailsFromReport({sharedReportList}) {
    const emailArray = _.map(sharedReportList, participant => participant.email);
    return _.without(emailArray, currentUserEmail);
}

/**
 * Returns a generated report title based on the participants
 *
 * @param {Array} sharedReportList
 * @return {String}
 */
function getChatReportName(sharedReportList) {
    return _.chain(sharedReportList)
        .map(participant => participant.email)
        .filter(participant => participant !== currentUserEmail)
        .map(participant => PersonalDetails.getDisplayName(participant))
        .value()
        .join(', ');
}

/**
 * Only store the minimal amount of data in Onyx that needs to be stored
 * because space is limited
 *
 * @param {Object} report
 * @param {Number} report.reportID
 * @param {String} report.reportName
 * @param {Object} report.reportNameValuePairs
 * @returns {Object}
 */
function getSimplifiedReportObject(report) {
    const reportActionList = lodashGet(report, ['reportActionList'], []);
    const lastReportAction = !_.isEmpty(reportActionList) ? _.last(reportActionList) : null;
    const createTimestamp = lastReportAction ? lastReportAction.created : 0;
    const lastMessageTimestamp = moment.utc(createTimestamp).unix();
    const isLastMessageAttachment = /<img([^>]+)\/>/gi.test(lodashGet(lastReportAction, ['message', 'html'], ''));

    // We are removing any html tags from the message html since we cannot access the text version of any comments as
    // the report only has the raw reportActionList and not the processed version returned by Report_GetHistory
    const lastMessageText = lodashGet(lastReportAction, ['message', 'html'], '').replace(/(<([^>]+)>)/gi, '');
    const reportName = lodashGet(report, 'reportNameValuePairs.type') === 'chat'
        ? getChatReportName(report.sharedReportList)
        : report.reportName;
    const lastActorEmail = lodashGet(lastReportAction, 'accountEmail', '');

    return {
        reportID: report.reportID,
        reportName,
        unreadActionCount: getUnreadActionCount(report),
        maxSequenceNumber: report.reportActionList.length,
        participants: getParticipantEmailsFromReport(report),
        isPinned: report.isPinned,
        lastVisitedTimestamp: lodashGet(report, [
            'reportNameValuePairs',
            `lastRead_${currentUserAccountID}`,
            'timestamp',
        ], 0),
        lastMessageTimestamp,
        lastMessageText: isLastMessageAttachment ? '[Attachment]' : lastMessageText,
        lastActorEmail,
        hasOutstandingIOU: false,
    };
}

/**
 * Get a simplified version of an IOU report
 *
 * @param {Object} reportData
 * @param {Number} reportData.transactionID
 * @param {Number} reportData.amount
 * @param {String} reportData.currency
 * @param {String} reportData.created
 * @param {String} reportData.comment
 * @param {Object[]} reportData.transactionList
 * @param {String} reportData.ownerEmail
 * @param {String} reportData.managerEmail
 * @param {Number} reportData.reportID
 * @param {Number} chatReportID
 * @returns {Object}
 */
function getSimplifiedIOUReport(reportData, chatReportID) {
    const transactions = _.map(reportData.transactionList, transaction => ({
        transactionID: transaction.transactionID,
        amount: transaction.amount,
        currency: transaction.currency,
        created: transaction.created,
        comment: transaction.comment,
    }));

    return {
        reportID: reportData.reportID,
        ownerEmail: reportData.ownerEmail,
        managerEmail: reportData.managerEmail,
        currency: reportData.currency,
        transactions,
        chatReportID,
        state: reportData.state,
        cachedTotal: reportData.cachedTotal,
        total: reportData.total,
        status: reportData.status,
        stateNum: reportData.stateNum,
    };
}

/**
 * Fetches the updated data for an IOU Report and updates the IOU collection in Onyx
 *
 * @param {Object} chatReport
 * @param {Object[]} chatReport.reportActionList
 * @param {Number} chatReport.reportID
 * @return {Promise}
 */
function updateIOUReportData(chatReport) {
    const reportActionList = chatReport.reportActionList || [];
    const containsIOUAction = _.any(reportActionList,
        reportAction => reportAction.action === CONST.REPORT.ACTIONS.TYPE.IOU);

    // If there aren't any IOU actions, we don't need to fetch any additional data
    if (!containsIOUAction) {
        return;
    }

    // If we don't have one participant (other than the current user), this is not an IOU
    const participants = getParticipantEmailsFromReport(chatReport);
    if (participants.length !== 1) {
        Log.alert('[Report] Report with IOU action has more than 2 participants', true, {
            reportID: chatReport.reportID,
            participants,
        });
        return;
    }

    // Since the Chat and the IOU are different reports with different reportIDs, and GetIOUReport only returns the
    // IOU's reportID, keep track of the IOU's reportID so we can use it to get the IOUReport data via `GetReportStuff`.
    // Note: GetIOUReport does not return IOU reports that have been settled.
    let iouReportID = 0;
    return API.GetIOUReport({
        debtorEmail: participants[0],
    }).then((response) => {
        iouReportID = response.reportID || 0;
        if (response.jsonCode !== 200) {
            throw new Error(response.message);
        } else if (iouReportID === 0) {
            // If there is no IOU report for this user then we will assume it has been paid and do nothing here.
            // All reports are initialized with hasOutstandingIOU: false. Since the IOU report we were looking for has
            // been settled then there's nothing more to do.
            console.debug('GetIOUReport returned a reportID of 0, not fetching IOU report data');
            return;
        }

        return API.Get({
            returnValueList: 'reportStuff',
            reportIDList: iouReportID,
            shouldLoadOptionalKeys: true,
            includePinnedReports: true,
        });
    }).then((response) => {
        if (!response) {
            return;
        }

        if (response.jsonCode !== 200) {
            throw new Error(response.message);
        }

        const iouReportData = response.reports[iouReportID];
        if (!iouReportData) {
            throw new Error(`No iouReportData found for reportID ${iouReportID}`);
        }
        return getSimplifiedIOUReport(iouReportData, chatReport.reportID);
    }).catch((error) => {
        console.debug(`[Report] Failed to populate IOU Collection: ${error.message}`);
    });
}

/**
 * Fetches chat reports when provided a list of
 * chat report IDs
 *
 * @param {Array} chatList
 * @return {Promise} only used internally when fetchAllReports() is called
 */
function fetchChatReportsByIDs(chatList) {
    let fetchedReports;
    const simplifiedReports = {};
    return API.Get({
        returnValueList: 'reportStuff',
        reportIDList: chatList.join(','),
        shouldLoadOptionalKeys: true,
        includePinnedReports: true,
    })
        .then(({reports}) => {
            Log.info('[Report] successfully fetched report data', true);
            fetchedReports = reports;
            return Promise.all(_.map(fetchedReports, updateIOUReportData));
        })
        .then((iouReportObjects) => {
            // Process the reports and store them in Onyx. At the same time we'll save the simplified reports in this
            // variable called simplifiedReports which hold the participants (minus the current user) for each report.
            // Using this simplifiedReport we can call PersonalDetails.getFromReportParticipants to get the
            // personal details of all the participants and even link up their avatars to report icons.
            const reportIOUData = {};
            _.each(fetchedReports, (report) => {
                const simplifiedReport = getSimplifiedReportObject(report);
                simplifiedReports[`${ONYXKEYS.COLLECTION.REPORT}${report.reportID}`] = simplifiedReport;
            });

            _.each(iouReportObjects, (iouReportObject) => {
                if (!iouReportObject) {
                    return;
                }

                const iouReportKey = `${ONYXKEYS.COLLECTION.REPORT_IOUS}${iouReportObject.reportID}`;
                const reportKey = `${ONYXKEYS.COLLECTION.REPORT}${iouReportObject.chatReportID}`;
                reportIOUData[iouReportKey] = iouReportObject;
                simplifiedReports[reportKey].iouReportID = iouReportObject.reportID;
                simplifiedReports[reportKey].hasOutstandingIOU = iouReportObject.stateNum === 1
                    && iouReportObject.total !== 0;
            });

            // We use mergeCollection such that it updates the collection in one go.
            // Any withOnyx subscribers to this key will also receive the complete updated props just once
            // than updating props for each report and re-rendering had merge been used.
            Onyx.mergeCollection(ONYXKEYS.COLLECTION.REPORT_IOUS, reportIOUData);
            Onyx.mergeCollection(ONYXKEYS.COLLECTION.REPORT, simplifiedReports);

            // Fetch the personal details if there are any
            PersonalDetails.getFromReportParticipants(Object.values(simplifiedReports));

            return _.map(fetchedReports, report => report.reportID);
        });
}

/**
 * Update the lastRead actionID and timestamp in local memory and Onyx
 *
 * @param {Number} reportID
 * @param {Number} sequenceNumber
 */
function setLocalLastRead(reportID, sequenceNumber) {
    lastReadSequenceNumbers[reportID] = sequenceNumber;

    // Update the report optimistically
    Onyx.merge(`${ONYXKEYS.COLLECTION.REPORT}${reportID}`, {
        unreadActionCount: 0,
        lastVisitedTimestamp: Date.now(),
    });
}

/**
 * Remove all optimistic actions from report actions and reset the optimisticReportActionsIDs array. We do this
 * to clear any stuck optimistic actions that have not be updated for whatever reason.
 *
 * @param {Number} reportID
 */
function removeOptimisticActions(reportID) {
    const actionIDs = optimisticReportActionIDs[reportID] || [];
    const actionsToRemove = _.reduce(actionIDs, (actions, actionID) => ({
        ...actions,
        [actionID]: null,
    }), {});
    Onyx.merge(`${ONYXKEYS.COLLECTION.REPORT_ACTIONS}${reportID}`, actionsToRemove);

    // Reset the optimistic report action IDs to an empty array
    Onyx.merge(`${ONYXKEYS.COLLECTION.REPORT}${reportID}`, {
        optimisticReportActionIDs: [],
    });
}

/**
 * Updates a report in the store with a new report action
 *
 * @param {Number} reportID
 * @param {Object} reportAction
 */
function updateReportWithNewAction(reportID, reportAction) {
    const newMaxSequenceNumber = reportAction.sequenceNumber;
    const isFromCurrentUser = reportAction.actorAccountID === currentUserAccountID;
    const initialLastReadSequenceNumber = lastReadSequenceNumbers[reportID] || 0;

    // When handling an action from the current users we can assume that their
    // last read actionID has been updated in the server but not necessarily reflected
    // locally so we must first update it and then calculate the unread (which should be 0)
    if (isFromCurrentUser) {
        setLocalLastRead(reportID, newMaxSequenceNumber);
    }

    const messageText = lodashGet(reportAction, ['message', 0, 'text'], '');

    // Always merge the reportID into Onyx
    // If the report doesn't exist in Onyx yet, then all the rest of the data will be filled out
    // by handleReportChanged
    const updatedReportObject = {
        reportID,

        // Use updated lastReadSequenceNumber, value may have been modified by setLocalLastRead
        unreadActionCount: newMaxSequenceNumber - (lastReadSequenceNumbers[reportID] || 0),
        maxSequenceNumber: reportAction.sequenceNumber,
    };

    // If the report action from pusher is a higher sequence number than we know about (meaning it has come from
    // a chat participant in another application), then the last message text and author needs to be updated as well
    if (newMaxSequenceNumber > initialLastReadSequenceNumber) {
        updatedReportObject.lastMessageTimestamp = reportAction.timestamp;
        updatedReportObject.lastMessageText = messageText;
        updatedReportObject.lastActorEmail = reportAction.actorEmail;
    }

    Onyx.merge(`${ONYXKEYS.COLLECTION.REPORT}${reportID}`, updatedReportObject);

    const reportActionsToMerge = {};
    if (reportAction.clientID) {
        // Remove the optimistic action from the report since we are about to replace it with the real one (which has
        // the true sequenceNumber)
        reportActionsToMerge[reportAction.clientID] = null;
    }

    // Add the action into Onyx
    reportActionsToMerge[reportAction.sequenceNumber] = {
        ...reportAction,
        isAttachment: isReportMessageAttachment(messageText),
        loading: false,
    };

    Onyx.merge(`${ONYXKEYS.COLLECTION.REPORT_ACTIONS}${reportID}`, reportActionsToMerge);

    if (!ActiveClientManager.isClientTheLeader()) {
        console.debug('[LOCAL_NOTIFICATION] Skipping notification because this client is not the leader');
        return;
    }

    // If this comment is from the current user we don't want to parrot whatever they wrote back to them.
    if (isFromCurrentUser) {
        console.debug('[LOCAL_NOTIFICATION] No notification because comment is from the currently logged in user');
        return;
    }

    // If we are currently viewing this report do not show a notification.
    if (reportID === lastViewedReportID && Visibility.isVisible()) {
        console.debug('[LOCAL_NOTIFICATION] No notification because it was a comment for the current report');
        return;
    }

    // If the comment came from Concierge let's not show a notification since we already show one for expensify.com
    if (lodashGet(reportAction, 'actorEmail') === 'concierge@expensify.com') {
        return;
    }
    console.debug('[LOCAL_NOTIFICATION] Creating notification');
    LocalNotification.showCommentNotification({
        reportAction,
        onClick: () => {
            // Navigate to this report onClick
            Navigation.navigate(ROUTES.getReportRoute(reportID));
        },
    });
}

/**
 * Get the private pusher channel name for a Report.
 *
 * @param {Number} reportID
 * @returns {String}
 */
function getReportChannelName(reportID) {
    return `private-report-reportID-${reportID}`;
}

/**
 * Initialize our pusher subscriptions to listen for new report comments
 */
function subscribeToReportCommentEvents() {
    // If we don't have the user's accountID yet we can't subscribe so return early
    if (!currentUserAccountID) {
        return;
    }

    const pusherChannelName = `private-user-accountID-${currentUserAccountID}`;
    if (Pusher.isSubscribed(pusherChannelName) || Pusher.isAlreadySubscribing(pusherChannelName)) {
        return;
    }

    Pusher.subscribe(pusherChannelName, 'reportComment', (pushJSON) => {
        Log.info('[Report] Handled event sent by Pusher', true, {reportID: pushJSON.reportID});
        updateReportWithNewAction(pushJSON.reportID, pushJSON.reportAction);
    }, false,
    () => {
        NetworkConnection.triggerReconnectionCallbacks('pusher re-subscribed to private user channel');
    })
        .catch((error) => {
            Log.info('[Report] Failed to initially subscribe to Pusher channel', true, {error, pusherChannelName});
        });

    PushNotification.onReceived(PushNotification.TYPE.REPORT_COMMENT, ({reportID, reportAction}) => {
        Log.info('[Report] Handled event sent by Airship', true, {reportID});
        updateReportWithNewAction(reportID, reportAction);
    });

    // Open correct report when push notification is clicked
    PushNotification.onSelected(PushNotification.TYPE.REPORT_COMMENT, ({reportID}) => {
        Navigation.navigate(ROUTES.getReportRoute(reportID));
    });
}

/**
 * There are 2 possibilities that we can receive via pusher for a user's typing status:
 * 1. The "new" way from e.cash is passed as {[login]: Boolean} (e.g. {yuwen@expensify.com: true}), where the value
 * is whether the user with that login is typing on the report or not.
 * 2. The "old" way from e.com which is passed as {userLogin: login} (e.g. {userLogin: bstites@expensify.com})
 *
 * This method makes sure that no matter which we get, we return the "new" format
 *
 * @param {Object} typingStatus
 * @returns {Object}
 */
function getNormalizedTypingStatus(typingStatus) {
    let normalizedTypingStatus = typingStatus;

    if (_.first(_.keys(typingStatus)) === 'userLogin') {
        normalizedTypingStatus = {[typingStatus.userLogin]: true};
    }

    return normalizedTypingStatus;
}

/**
 * Initialize our pusher subscriptions to listen for someone typing in a report.
 *
 * @param {Number} reportID
 */
function subscribeToReportTypingEvents(reportID) {
    if (!reportID) {
        return;
    }

    // Make sure we have a clean Typing indicator before subscribing to typing events
    Onyx.set(`${ONYXKEYS.COLLECTION.REPORT_USER_IS_TYPING}${reportID}`, {});

    const pusherChannelName = getReportChannelName(reportID);
    Pusher.subscribe(pusherChannelName, 'client-userIsTyping', (typingStatus) => {
        const normalizedTypingStatus = getNormalizedTypingStatus(typingStatus);
        const login = _.first(_.keys(normalizedTypingStatus));

        if (!login) {
            return;
        }

        // Don't show the typing indicator if a user is typing on another platform
        if (login === currentUserEmail) {
            return;
        }

        // Use a combo of the reportID and the login as a key for holding our timers.
        const reportUserIdentifier = `${reportID}-${login}`;
        clearTimeout(typingWatchTimers[reportUserIdentifier]);
        Onyx.merge(`${ONYXKEYS.COLLECTION.REPORT_USER_IS_TYPING}${reportID}`, normalizedTypingStatus);

        // Wait for 1.5s of no additional typing events before setting the status back to false.
        typingWatchTimers[reportUserIdentifier] = setTimeout(() => {
            const typingStoppedStatus = {};
            typingStoppedStatus[login] = false;
            Onyx.merge(`${ONYXKEYS.COLLECTION.REPORT_USER_IS_TYPING}${reportID}`, typingStoppedStatus);
            delete typingWatchTimers[reportUserIdentifier];
        }, 1500);
    })
        .catch((error) => {
            Log.info('[Report] Failed to initially subscribe to Pusher channel', true, {error, pusherChannelName});
        });
}

/**
 * Remove our pusher subscriptions to listen for someone typing in a report.
 *
 * @param {Number} reportID
 */
function unsubscribeFromReportChannel(reportID) {
    if (!reportID) {
        return;
    }

    const pusherChannelName = getReportChannelName(reportID);
    Onyx.set(`${ONYXKEYS.COLLECTION.REPORT_USER_IS_TYPING}${reportID}`, {});
    Pusher.unsubscribe(pusherChannelName);
}

/**
 * Get the report ID for a chat report for a specific
 * set of participants and redirect to it.
 *
 * @param {String[]} participants
 * @returns {Promise}
 */
function fetchOrCreateChatReport(participants) {
    if (participants.length < 2) {
        throw new Error('fetchOrCreateChatReport() must have at least two participants');
    }

    return API.CreateChatReport({
        emailList: participants.join(','),
    })
        .then((data) => {
            if (data.jsonCode !== 200) {
                throw new Error(data.message);
            }

            // Merge report into Onyx
            const reportID = data.reportID;
            Onyx.merge(`${ONYXKEYS.COLLECTION.REPORT}${reportID}`, {reportID});

            // Redirect the logged in person to the new report
            Navigation.navigate(ROUTES.getReportRoute(reportID));
        });
}

/**
 * Get the actions of a report
 *
 * @param {Number} reportID
 * @param {Number} [offset]
 * @returns {Promise}
 */
function fetchActions(reportID, offset) {
    const reportActionsOffset = !_.isUndefined(offset) ? offset : -1;

    if (!_.isNumber(reportActionsOffset)) {
        Log.alert('[Report] Offset provided is not a number', true, {
            offset,
            reportActionsOffset,
        });
        return;
    }

    return API.Report_GetHistory({
        reportID,
        reportActionsOffset,
        reportActionsLimit: CONST.REPORT.ACTIONS.LIMIT,
    })
        .then((data) => {
            // We must remove all optimistic actions so there will not be any stuck comments. At this point, we should
            // be caught up and no longer need any optimistic comments.
            removeOptimisticActions(reportID);

            const indexedData = _.indexBy(data.history, 'sequenceNumber');
            const maxSequenceNumber = _.chain(data.history)
                .pluck('sequenceNumber')
                .max()
                .value();

            Onyx.merge(`${ONYXKEYS.COLLECTION.REPORT_ACTIONS}${reportID}`, indexedData);
            Onyx.merge(`${ONYXKEYS.COLLECTION.REPORT}${reportID}`, {maxSequenceNumber});
        });
}

/**
 * Get all of our reports
 *
 * @param {Boolean} shouldRedirectToReport this is set to false when the network reconnect code runs
 * @param {Boolean} shouldRecordHomePageTiming whether or not performance timing should be measured
 * @param {Boolean} shouldDelayActionsFetch when the app loads we want to delay the fetching of additional actions
 */
function fetchAllReports(
    shouldRedirectToReport = true,
    shouldRecordHomePageTiming = false,
    shouldDelayActionsFetch = false,
) {
    let reportIDs = [];

    API.Get({
        returnValueList: 'chatList',
    })
        .then((response) => {
            if (response.jsonCode !== 200) {
                return;
            }

            // The string cast here is necessary as Get rvl='chatList' may return an int
            reportIDs = String(response.chatList).split(',');

            // Get all the chat reports if they have any, otherwise create one with concierge
            if (reportIDs.length) {
                return fetchChatReportsByIDs(reportIDs);
            }

            return fetchOrCreateChatReport([currentUserEmail, 'concierge@expensify.com']);
        })
        .then(() => {
            Onyx.set(ONYXKEYS.INITIAL_REPORT_DATA_LOADED, true);

            if (shouldRecordHomePageTiming) {
                Timing.end(CONST.TIMING.HOMEPAGE_REPORTS_LOADED);
            }

            // Optionally delay fetching report history as it significantly increases sign in to interactive time
            _.delay(() => {
                Log.info('[Report] Fetching report actions for reports', true, {reportIDs});
                _.each(reportIDs, (reportID) => {
                    fetchActions(reportID);
                });

            // We are waiting 8 seconds since this provides a good time window to allow the UI to finish loading before
            // bogging it down with more requests and operations.
            }, shouldDelayActionsFetch ? 8000 : 0);

            // Update currentlyViewedReportID to be our first reportID from our report collection if we don't have
            // one already.
            if (!shouldRedirectToReport || lastViewedReportID) {
                return;
            }

            const firstReportID = _.first(reportIDs);
            const currentReportID = firstReportID ? String(firstReportID) : '';
            Onyx.merge(ONYXKEYS.CURRENTLY_VIEWED_REPORTID, currentReportID);
        });
}

/**
 * Add an action item to a report
 *
 * @param {Number} reportID
 * @param {String} text
 * @param {Object} [file]
 */
function addAction(reportID, text, file) {
    // Convert the comment from MD into HTML because that's how it is stored in the database
    const parser = new ExpensiMark();
    const commentText = parser.replace(text);
    const isAttachment = _.isEmpty(text) && file !== undefined;

    // The new sequence number will be one higher than the highest
    const highestSequenceNumber = reportMaxSequenceNumbers[reportID] || 0;
    const newSequenceNumber = highestSequenceNumber + 1;
    const htmlForNewComment = isAttachment ? 'Uploading Attachment...' : commentText;

    // Remove HTML from text when applying optimistic offline comment
    const textForNewComment = isAttachment ? '[Attachment]'
        : htmlForNewComment.replace(/<[^>]*>?/gm, '');

    // Update the report in Onyx to have the new sequence number
    Onyx.merge(`${ONYXKEYS.COLLECTION.REPORT}${reportID}`, {
        maxSequenceNumber: newSequenceNumber,
        lastMessageTimestamp: moment().unix(),
        lastMessageText: textForNewComment,
        lastActorEmail: currentUserEmail,
    });

    // Generate a clientID so we can save the optimistic action to storage with the clientID as key. Later, we will
    // remove the optimistic action when we add the real action created in the server. We do this because it's not
    // safe to assume that this will use the very next sequenceNumber. An action created by another can overwrite that
    // sequenceNumber if it is created before this one. We use a combination of current epoch timestamp (milliseconds)
    // and a random number so that the probability of someone else having the same optimisticReportActionID is
    // extremely low even if they left the comment at the same moment as another user on the same report. The random
    // number is 3 digits because if we go any higher JS will convert the digits after the 16th position to 0's in
    // optimisticReportActionID.
    const randomNumber = Math.floor((Math.random() * (999 - 100)) + 100);
    const optimisticReportActionID = parseInt(`${Date.now()}${randomNumber}`, 10);

    // Store the optimistic action ID on the report the comment was added to. It will be removed later when refetching
    // report actions in order to clear out any stuck actions (i.e. actions where the client never received a Pusher
    // event, for whatever reason, from the server with the new action data
    Onyx.merge(`${ONYXKEYS.COLLECTION.REPORT}${reportID}`, {
        optimisticReportActionIDs: [...(optimisticReportActionIDs[reportID] || []), optimisticReportActionID],
    });

    // Optimistically add the new comment to the store before waiting to save it to the server
    Onyx.merge(`${ONYXKEYS.COLLECTION.REPORT_ACTIONS}${reportID}`, {
        [optimisticReportActionID]: {
            actionName: 'ADDCOMMENT',
            actorEmail: currentUserEmail,
            actorAccountID: currentUserAccountID,
            person: [
                {
                    style: 'strong',
                    text: myPersonalDetails.displayName || currentUserEmail,
                    type: 'TEXT',
                },
            ],
            automatic: false,

            // Use the client generated ID as a optimistic action ID so we can remove it later
            sequenceNumber: optimisticReportActionID,
            avatar: myPersonalDetails.avatar,
            timestamp: moment().unix(),
            message: [
                {
                    type: 'COMMENT',
                    html: htmlForNewComment,
                    text: textForNewComment,
                },
            ],
            isFirstItem: false,
            isAttachment,
            loading: true,
            shouldShow: true,
        },
    });

    API.Report_AddComment({
        reportID,
        reportComment: commentText,
        file,
        clientID: optimisticReportActionID,

        // The persist flag enables this request to be retried if we are offline and the app is completely killed. We do
        // not retry attachments as we have no solution for storing them persistently and attachments can't be "lost" in
        // the same way report actions can.
        persist: !isAttachment,
    })
        .then(({reportAction}) => updateReportWithNewAction(reportID, reportAction));
}

/**
 * Updates the last read action ID on the report. It optimistically makes the change to the store, and then let's the
 * network layer handle the delayed write.
 *
 * @param {Number} reportID
 * @param {Number} sequenceNumber
 */
function updateLastReadActionID(reportID, sequenceNumber) {
    const currentMaxSequenceNumber = reportMaxSequenceNumbers[reportID];
    if (sequenceNumber < currentMaxSequenceNumber) {
        return;
    }

    setLocalLastRead(reportID, sequenceNumber);

    // Mark the report as not having any unread items
    API.Report_UpdateLastRead({
        accountID: currentUserAccountID,
        reportID,
        sequenceNumber,
    });
}

/**
 * Toggles the pinned state of the report
 *
 * @param {Object} report
 */
function togglePinnedState(report) {
    const pinnedValue = !report.isPinned;
    Onyx.merge(`${ONYXKEYS.COLLECTION.REPORT}${report.reportID}`, {isPinned: pinnedValue});
    API.Report_TogglePinned({
        reportID: report.reportID,
        pinnedValue,
    });
}

/**
 * Saves the comment left by the user as they are typing. By saving this data the user can switch between chats, close
 * tab, refresh etc without worrying about loosing what they typed out.
 *
 * @param {Number} reportID
 * @param {String} comment
 */
function saveReportComment(reportID, comment) {
    Onyx.merge(`${ONYXKEYS.COLLECTION.REPORT_DRAFT_COMMENT}${reportID}`, comment);
}

/**
 * Broadcasts whether or not a user is typing on a report over the report's private pusher channel.
 *
 * @param {Number} reportID
 */
function broadcastUserIsTyping(reportID) {
    const privateReportChannelName = getReportChannelName(reportID);
    const typingStatus = {};
    typingStatus[currentUserEmail] = true;
    Pusher.sendEvent(privateReportChannelName, 'client-userIsTyping', typingStatus);
}

/**
 * When a report changes in Onyx, this fetches the report from the API if the report doesn't have a name
 * and it keeps track of the max sequence number on the report actions.
 *
 * @param {Object} report
 */
function handleReportChanged(report) {
    if (!report) {
        return;
    }

    // A report can be missing a name if a comment is received via pusher event
    // and the report does not yet exist in Onyx (eg. a new DM created with the logged in person)
    if (report.reportID && report.reportName === undefined) {
        fetchChatReportsByIDs([report.reportID]);
    }

    // Store the max sequence number for each report
    reportMaxSequenceNumbers[report.reportID] = report.maxSequenceNumber;

    // Store optimistic actions IDs for each report
    optimisticReportActionIDs[report.reportID] = report.optimisticReportActionIDs;
}

/**
 * @param {Number} reportID
 */
function updateCurrentlyViewedReportID(reportID) {
    Onyx.merge(ONYXKEYS.CURRENTLY_VIEWED_REPORTID, String(reportID));
}

Onyx.connect({
    key: ONYXKEYS.COLLECTION.REPORT,
    callback: handleReportChanged,
});

// When the app reconnects from being offline, fetch all of the reports and their actions
NetworkConnection.onReconnect(() => {
    fetchAllReports(false);
});

/**
 * @param {Number} reportID
 * @param {Object} originalReportAction
 * @param {String} htmlForNewComment
 */
function editReportComment(reportID, originalReportAction, htmlForNewComment) {
    // Optimistically update the report action with the new message
    const sequenceNumber = originalReportAction.sequenceNumber;
    const newReportAction = {...originalReportAction};
    const actionToMerge = {};
    newReportAction.message[0].isEdited = true;
    newReportAction.message[0].html = htmlForNewComment;
    newReportAction.message[0].text = htmlForNewComment.replace(/<[^>]*>?/gm, '');
    actionToMerge[sequenceNumber] = newReportAction;
    Onyx.merge(`${ONYXKEYS.COLLECTION.REPORT_ACTIONS}${reportID}`, actionToMerge);

    // Persist the updated report comment
    API.Report_EditComment({
        reportID,
        reportActionID: originalReportAction.reportActionID,
        reportComment: htmlForNewComment,
    })
        .catch(() => {
            // If it fails, reset Onyx
            actionToMerge[sequenceNumber] = originalReportAction;
            Onyx.merge(`${ONYXKEYS.COLLECTION.REPORT_ACTIONS}${reportID}`, actionToMerge);
        });
}

function saveReportActionDraft(reportID, reportActionID, draftMessage) {
    Onyx.set(`${ONYXKEYS.COLLECTION.REPORT_ACTIONS_DRAFTS}${reportID}_${reportActionID}`, draftMessage);
}

export {
    fetchAllReports,
    fetchActions,
    fetchOrCreateChatReport,
    addAction,
    updateLastReadActionID,
    subscribeToReportCommentEvents,
    subscribeToReportTypingEvents,
    unsubscribeFromReportChannel,
    saveReportComment,
    broadcastUserIsTyping,
    togglePinnedState,
    updateCurrentlyViewedReportID,
<<<<<<< HEAD
    editReportComment,
    saveReportActionDraft,
=======
    getSimplifiedIOUReport,
    getSimplifiedReportObject,
>>>>>>> f043f8a1
};<|MERGE_RESOLUTION|>--- conflicted
+++ resolved
@@ -946,11 +946,8 @@
     broadcastUserIsTyping,
     togglePinnedState,
     updateCurrentlyViewedReportID,
-<<<<<<< HEAD
     editReportComment,
     saveReportActionDraft,
-=======
     getSimplifiedIOUReport,
     getSimplifiedReportObject,
->>>>>>> f043f8a1
 };
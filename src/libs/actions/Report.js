--- conflicted
+++ resolved
@@ -1439,9 +1439,6 @@
     syncChatAndIOUReports,
     navigateToConciergeChat,
     handleInaccessibleReport,
-<<<<<<< HEAD
     setReportWithDraft,
-=======
     fetchActionsWithLoadingState,
->>>>>>> 0841cc4a
 };
--- conflicted
+++ resolved
@@ -467,13 +467,12 @@
  * @param {Array} participantAccountIDList The list of accountIDs that are included in a new chat, not including the user creating it
  */
 function openReport(reportID, participantLoginList = [], newReportObject = {}, parentReportActionID = '0', isFromDeepLink = false, participantAccountIDList = []) {
-<<<<<<< HEAD
-    const commandName = 'OpenReport';
-=======
     if (!reportID) {
         return;
     }
->>>>>>> adb041a5
+
+    const commandName = 'OpenReport';
+
     const optimisticReportData = [
         {
             onyxMethod: Onyx.METHOD.MERGE,

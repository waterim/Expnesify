import moment from 'moment';
import _ from 'underscore';
import lodashGet from 'lodash.get';
import ExpensiMark from 'js-libs/lib/ExpensiMark';
import Onyx from 'react-native-onyx';
import * as API from '../API';
import ONYXKEYS from '../../ONYXKEYS';
import * as Pusher from '../Pusher/pusher';
import LocalNotification from '../Notification/LocalNotification';
import PushNotification from '../Notification/PushNotification';
import * as PersonalDetails from './PersonalDetails';
import {redirect} from './App';
import * as ActiveClientManager from '../ActiveClientManager';
import Visibility from '../Visibility';
import ROUTES from '../../ROUTES';
import NetworkConnection from '../NetworkConnection';
import {hide as hideSidebar} from './Sidebar';
import guid from '../guid';

let currentUserEmail;
let currentUserAccountID;
Onyx.connect({
    key: ONYXKEYS.SESSION,
    callback: (val) => {
        // When signed out, val is undefined
        if (val) {
            currentUserEmail = val.email;
            currentUserAccountID = val.accountID;
        }
    }
});

let currentURL;
Onyx.connect({
    key: ONYXKEYS.CURRENT_URL,
    callback: val => currentURL = val,
});

let lastViewedReportID;
Onyx.connect({
    key: ONYXKEYS.CURRENTLY_VIEWED_REPORTID,
    callback: val => lastViewedReportID = val ? Number(val) : null,
});

let myPersonalDetails;
Onyx.connect({
    key: ONYXKEYS.MY_PERSONAL_DETAILS,
    callback: val => myPersonalDetails = val,
});

const typingWatchTimers = {};

// Keeps track of the max sequence number for each report
const reportMaxSequenceNumbers = {};

// Keeps track of the last read for each report
const lastReadActionIDs = {};

/**
 * Checks the report to see if there are any unread action items
 *
 * @param {object} report
 * @returns {boolean}
 */
function getUnreadActionCount(report) {
    const usersLastReadActionID = lodashGet(report, [
        'reportNameValuePairs',
        `lastReadActionID_${currentUserAccountID}`,
    ]);

    // Save the lastReadActionID locally so we can access this later
    lastReadActionIDs[report.reportID] = usersLastReadActionID;

    if (report.reportActionList.length === 0) {
        return 0;
    }

    if (!usersLastReadActionID) {
        return report.reportActionList.length;
    }

    // There are unread items if the last one the user has read is less
    // than the highest sequence number we have
    const unreadActionCount = report.reportActionList.length - usersLastReadActionID;
    return Math.max(0, unreadActionCount);
}

/**
 * @param {Object} report
 * @return {String[]}
 */
function getParticipantEmailsFromReport({sharedReportList}) {
    const emailArray = _.map(sharedReportList, participant => participant.email);
    return _.without(emailArray, currentUserEmail);
}

/**
 * Only store the minimal amount of data in Onyx that needs to be stored
 * because space is limited
 *
 * @param {object} report
 * @param {number} report.reportID
 * @param {string} report.reportName
 * @param {object} report.reportNameValuePairs
 * @returns {object}
 */
function getSimplifiedReportObject(report) {
    return {
        reportID: report.reportID,
        reportName: report.reportName,
        reportNameValuePairs: report.reportNameValuePairs,
        unreadActionCount: getUnreadActionCount(report),
        maxSequenceNumber: report.reportActionList.length,
        participants: getParticipantEmailsFromReport(report),
        isPinned: report.isPinned,
    };
}

/**
 * Returns a generated report title based on the participants
 *
 * @param {array} sharedReportList
 * @return {string}
 */
function getChatReportName(sharedReportList) {
    return _.chain(sharedReportList)
        .map(participant => participant.email)
        .filter(participant => participant !== currentUserEmail)
        .map(participant => PersonalDetails.getDisplayName(participant))
        .value()
        .join(', ');
}

/**
 * Fetches chat reports when provided a list of
 * chat report IDs
 *
 * @param {Array} chatList
 * @return {Promise} only used internally when fetchAll() is called
 */
function fetchChatReportsByIDs(chatList) {
    let fetchedReports;
    return API.get({
        returnValueList: 'reportStuff',
        reportIDList: chatList.join(','),
        shouldLoadOptionalKeys: true,
        includePinnedReports: true,
    })
        .then(({reports}) => {
            fetchedReports = reports;

            // Build array of all participant emails so we can
            // get the personal details.
            let participantEmails = [];

            // Process the reports and store them in Onyx
            _.each(fetchedReports, (report) => {
                const newReport = getSimplifiedReportObject(report);

                participantEmails.push(newReport.participants);

                if (lodashGet(report, 'reportNameValuePairs.type') === 'chat') {
                    newReport.reportName = getChatReportName(report.sharedReportList);
                }

                // Merge the data into Onyx
                Onyx.merge(`${ONYXKEYS.COLLECTION.REPORT}${report.reportID}`, newReport);
            });

            // Fetch the person details if there are any
            participantEmails = _.unique(participantEmails);
            if (participantEmails && participantEmails.length !== 0) {
                PersonalDetails.getForEmails(participantEmails.join(','));
            }

            return _.map(fetchedReports, report => report.reportID);
        });
}

/**
 * Update the lastReadActionID in Onyx and local memory.
 *
 * @param {Number} reportID
 * @param {Number} sequenceNumber
 */
function setLocalLastReadActionID(reportID, sequenceNumber) {
    lastReadActionIDs[reportID] = sequenceNumber;

    // Update the lastReadActionID on the report optimistically
    Onyx.merge(`${ONYXKEYS.COLLECTION.REPORT}${reportID}`, {
        unreadActionCount: 0,
        reportNameValuePairs: {
            [`lastReadActionID_${currentUserAccountID}`]: sequenceNumber,
        }
    });
}

/**
 * Remove a temporary actionID
 *
 * @param {Number} reportID
 * @param {String} actionID
 */
function removeLoadingAction(reportID, actionID) {
    Ion.merge(`${IONKEYS.COLLECTION.REPORT_ACTIONS}${reportID}`, {
        [actionID]: null,
    });
}

/**
 * Updates a report in the store with a new report action
 * from incoming Pusher or Airship event payload
 *
 * @param {number} reportID
 * @param {object} reportAction
 */
function updateReportWithNewAction(reportID, reportAction) {
    const newMaxSequenceNumber = reportAction.sequenceNumber;
    const isFromCurrentUser = reportAction.actorAccountID === currentUserAccountID;

    // When handling an action from the current users we can assume that their
    // last read actionID has been updated in the server but not necessarily reflected
    // locally so we must first update it and then calculate the unread (which should be 0)
    if (isFromCurrentUser) {
        setLocalLastReadActionID(reportID, newMaxSequenceNumber);
    }

    // Always merge the reportID into Onyx
    // If the report doesn't exist in Onyx yet, then all the rest of the data will be filled out
    // by handleReportChanged
    Onyx.merge(`${ONYXKEYS.COLLECTION.REPORT}${reportID}`, {
        reportID,
        unreadActionCount: newMaxSequenceNumber - (lastReadActionIDs[reportID] || 0),
        maxSequenceNumber: reportAction.sequenceNumber,
    });

<<<<<<< HEAD
    // Check the reportAction for a clientGUID and remove the temporary action
    // since we are about to merge in the real action with accurate sequenceNumber
    const clientGUID = reportAction.clientGUID;
    if (clientGUID) {
        // Delete this item from the report since we are about to replace it at the
        // correct action ID index
        removeLoadingAction(reportID, clientGUID);
    }

    // Add the action into Ion
=======
    // Add the action into Onyx
>>>>>>> 5d6a99f8
    const messageText = lodashGet(reportAction, ['message', 0, 'text'], '');
    Onyx.merge(`${ONYXKEYS.COLLECTION.REPORT_ACTIONS}${reportID}`, {
        [reportAction.sequenceNumber]: {
            ...reportAction,
            isAttachment: messageText === '[Attachment]',
            loading: false,
        },
    });

    if (!ActiveClientManager.isClientTheLeader()) {
        console.debug('[LOCAL_NOTIFICATION] Skipping notification because this client is not the leader');
        return;
    }

    // If this comment is from the current user we don't want to parrot whatever they wrote back to them.
    if (isFromCurrentUser) {
        console.debug('[LOCAL_NOTIFICATION] No notification because comment is from the currently logged in user');
        return;
    }

    // If we are currently viewing this report do not show a notification.
    if (reportID === lastViewedReportID && Visibility.isVisible()) {
        console.debug('[LOCAL_NOTIFICATION] No notification because it was a comment for the current report');
        return;
    }

    // If the comment came from Concierge let's not show a notification since we already show one for expensify.com
    if (lodashGet(reportAction, 'actorEmail') === 'concierge@expensify.com') {
        return;
    }
    console.debug('[LOCAL_NOTIFICATION] Creating notification');
    LocalNotification.showCommentNotification({
        reportAction,
        onClick: () => {
            // Navigate to this report onClick
            redirect(ROUTES.getReportRoute(reportID));
        }
    });
}

/**
 * Get the private pusher channel name for a Report.
 *
 * @param {number} reportID
 * @returns {string}
 */
function getReportChannelName(reportID) {
    return `private-report-reportID-${reportID}`;
}

/**
 * Initialize our pusher subscriptions to listen for new report comments
 */
function subscribeToReportCommentEvents() {
    // If we don't have the user's accountID yet we can't subscribe so return early
    if (!currentUserAccountID) {
        return;
    }

    const pusherChannelName = `private-user-accountID-${currentUserAccountID}`;
    if (Pusher.isSubscribed(pusherChannelName) || Pusher.isAlreadySubscribing(pusherChannelName)) {
        return;
    }

    Pusher.subscribe(pusherChannelName, 'reportComment', (pushJSON) => {
        updateReportWithNewAction(pushJSON.reportID, pushJSON.reportAction);
    });

    PushNotification.onReceived(PushNotification.TYPE.REPORT_COMMENT, ({reportID, reportAction}) => {
        updateReportWithNewAction(reportID, reportAction);
    });

    // Open correct report when push notification is clicked
    PushNotification.onSelected(PushNotification.TYPE.REPORT_COMMENT, ({reportID}) => {
        redirect(ROUTES.getReportRoute(reportID));
        hideSidebar();
    });
}

/**
 * Initialize our pusher subscriptions to listen for someone typing in a report.
 *
 * @param {number} reportID
 */
function subscribeToReportTypingEvents(reportID) {
    if (!reportID) {
        return;
    }

    const pusherChannelName = getReportChannelName(reportID);

    // Typing status is an object with the shape {[login]: Boolean} (e.g. {yuwen@expensify.com: true}), where the value
    // is whether the user with that login is typing on the report or not.
    Pusher.subscribe(pusherChannelName, 'client-userIsTyping', (typingStatus) => {
        const login = _.first(_.keys(typingStatus));
        if (!login) {
            return;
        }

        // Use a combo of the reportID and the login as a key for holding our timers.
        const reportUserIdentifier = `${reportID}-${login}`;
        clearTimeout(typingWatchTimers[reportUserIdentifier]);
        Onyx.merge(`${ONYXKEYS.COLLECTION.REPORT_USER_IS_TYPING}${reportID}`, typingStatus);

        // Wait for 1.5s of no additional typing events before setting the status back to false.
        typingWatchTimers[reportUserIdentifier] = setTimeout(() => {
            const typingStoppedStatus = {};
            typingStoppedStatus[login] = false;
            Onyx.merge(`${ONYXKEYS.COLLECTION.REPORT_USER_IS_TYPING}${reportID}`, typingStoppedStatus);
            delete typingWatchTimers[reportUserIdentifier];
        }, 1500);
    });
}

/**
 * Remove our pusher subscriptions to listen for someone typing in a report.
 *
 * @param {number} reportID
 */
function unsubscribeFromReportChannel(reportID) {
    if (!reportID) {
        return;
    }

    const pusherChannelName = getReportChannelName(reportID);
    Onyx.set(`${ONYXKEYS.COLLECTION.REPORT_USER_IS_TYPING}${reportID}`, {});
    Pusher.unsubscribe(pusherChannelName);
}

/**
 * Get all chat reports and provide the proper report name
 * by fetching sharedReportList and personalDetails
 *
 * @returns {Promise} only used internally when fetchAll() is called
 */
function fetchChatReports() {
    return API.get({
        returnValueList: 'chatList',
    })

        // The string cast below is necessary as Get rvl='chatList' may return an int
        .then(({chatList}) => fetchChatReportsByIDs(String(chatList).split(',')));
}

/**
 * Get the actions of a report
 *
 * @param {number} reportID
 */
function fetchActions(reportID) {
    API.getReportHistory({reportID})
        .then((data) => {
            const indexedData = _.indexBy(data.history, 'sequenceNumber');
            const maxSequenceNumber = _.chain(data.history)
                .pluck('sequenceNumber')
                .max()
                .value();
            Onyx.merge(`${ONYXKEYS.COLLECTION.REPORT_ACTIONS}${reportID}`, indexedData);
            Onyx.merge(`${ONYXKEYS.COLLECTION.REPORT}${reportID}`, {maxSequenceNumber});
        });
}

/**
 * Get all of our reports
 *
 * @param {boolean} shouldRedirectToReport this is set to false when the network reconnect
 *     code runs
 * @param {boolean} shouldFetchActions whether or not the actions of the reports should also be fetched
 */
function fetchAll(shouldRedirectToReport = true, shouldFetchActions = false) {
    fetchChatReports()
        .then((reportIDs) => {
            if (shouldRedirectToReport && (currentURL === ROUTES.ROOT || currentURL === ROUTES.HOME)) {
                // Redirect to either the last viewed report ID or the first report ID from our report collection
                if (lastViewedReportID) {
                    redirect(ROUTES.getReportRoute(lastViewedReportID));
                } else {
                    redirect(ROUTES.getReportRoute(_.first(reportIDs)));
                }
            }

            if (shouldFetchActions) {
                _.each(reportIDs, (reportID) => {
                    console.debug(`[RECONNECT] Fetching report actions for report ${reportID}`);
                    fetchActions(reportID);
                });
            }
        });
}

/**
 * Get the report ID, and then the actions, for a chat report for a specific
 * set of participants
 *
 * @param {string[]} participants
 */
function fetchOrCreateChatReport(participants) {
    let reportID;

    if (participants.length < 2) {
        throw new Error('fetchOrCreateChatReport() must have at least two participants');
    }

    API.createChatReport({
        emailList: participants.join(','),
    })

        .then((data) => {
            // Set aside the reportID in a local variable so it can be accessed in the rest of the chain
            reportID = data.reportID;

            // Make a request to get all the information about the report
            return API.get({
                returnValueList: 'reportStuff',
                reportIDList: reportID,
                shouldLoadOptionalKeys: true,
            });
        })

        // Put the report object into Onyx
        .then((data) => {
            const report = data.reports[reportID];

            // Store only the absolute bare minimum of data in Onyx because space is limited
            const newReport = getSimplifiedReportObject(report);
            newReport.reportName = getChatReportName(report.sharedReportList);

            // Merge the data into Onyx. Don't use set() here or multiSet() because then that would
            // overwrite any existing data (like if they have unread messages)
            Onyx.merge(`${ONYXKEYS.COLLECTION.REPORT}${reportID}`, newReport);

            // Redirect the logged in person to the new report
            redirect(ROUTES.getReportRoute(reportID));
        });
}

/**
 * Add an action item to a report
 *
 * @param {number} reportID
 * @param {string} text
 * @param {object} file
 */
function addAction(reportID, text, file) {
<<<<<<< HEAD
=======
    const actionKey = `${ONYXKEYS.COLLECTION.REPORT_ACTIONS}${reportID}`;

>>>>>>> 5d6a99f8
    // Convert the comment from MD into HTML because that's how it is stored in the database
    const parser = new ExpensiMark();
    const htmlComment = parser.replace(text);
    const isAttachment = _.isEmpty(text) && file !== undefined;

<<<<<<< HEAD
    // Generate a client guid so we can identify this later when it
    // returns via Pusher with the real sequenceNumber
    const tempActionID = `${Date.now()}_${guid()}`;

    // Optimistically add the new comment to the store before waiting to save it to the server
    Ion.merge(`${IONKEYS.COLLECTION.REPORT_ACTIONS}${reportID}`, {
        [tempActionID]: {
=======
    // The new sequence number will be one higher than the highest
    const highestSequenceNumber = reportMaxSequenceNumbers[reportID] || 0;
    const newSequenceNumber = highestSequenceNumber + 1;

    // Update the report in Onyx to have the new sequence number
    Onyx.merge(`${ONYXKEYS.COLLECTION.REPORT}${reportID}`, {
        maxSequenceNumber: newSequenceNumber,
    });

    // Optimistically add the new comment to the store before waiting to save it to the server
    Onyx.merge(actionKey, {
        [newSequenceNumber]: {
>>>>>>> 5d6a99f8
            actionName: 'ADDCOMMENT',
            actorEmail: currentUserEmail,
            person: [
                {
                    style: 'strong',
                    text: myPersonalDetails.displayName || currentUserEmail,
                    type: 'TEXT'
                }
            ],
            automatic: false,

            // Use the client generated ID as a temporary action ID
            // so we can remove it later
            sequenceNumber: tempActionID,
            avatar: myPersonalDetails.avatarURL,
            timestamp: moment().unix(),
            message: [
                {
                    type: 'COMMENT',
                    html: isAttachment ? 'Uploading Attachment...' : htmlComment,

                    // Remove HTML from text when applying optimistic offline comment
                    text: isAttachment ? '[Attachment]'
                        : htmlComment.replace(/<[^>]*>?/gm, ''),
                }
            ],
            isFirstItem: false,
            isAttachment,
            loading: true,
        },
    });

    API.addReportComment({
        reportID,
        reportComment: htmlComment,
        file,
        clientGUID: tempActionID,
    });
}

/**
 * Updates the last read action ID on the report. It optimistically makes the change to the store, and then let's the
 * network layer handle the delayed write.
 *
 * @param {number} reportID
 * @param {number} sequenceNumber
 */
function updateLastReadActionID(reportID, sequenceNumber) {
    const currentMaxSequenceNumber = reportMaxSequenceNumbers[reportID];
    if (sequenceNumber < currentMaxSequenceNumber) {
        return;
    }

    setLocalLastReadActionID(reportID, sequenceNumber);

    // Mark the report as not having any unread items
    API.setLastReadActionID({
        accountID: currentUserAccountID,
        reportID,
        sequenceNumber,
    });
}

/**
 * Toggles the pinned state of the report
 *
 * @param {object} report
 */
function togglePinnedState(report) {
    const pinnedValue = !report.isPinned;
    Onyx.merge(`${ONYXKEYS.COLLECTION.REPORT}${report.reportID}`, {isPinned: pinnedValue});
    API.togglePinnedReport({
        reportID: report.reportID,
        pinnedValue,
    });
}

/**
 * Saves the comment left by the user as they are typing. By saving this data the user can switch between chats, close
 * tab, refresh etc without worrying about loosing what they typed out.
 *
 * @param {number} reportID
 * @param {string} comment
 */
function saveReportComment(reportID, comment) {
    Onyx.merge(`${ONYXKEYS.COLLECTION.REPORT_DRAFT_COMMENT}${reportID}`, comment);
}

/**
 * Broadcasts whether or not a user is typing on a report over the report's private pusher channel.
 *
 * @param {number} reportID
 */
function broadcastUserIsTyping(reportID) {
    const privateReportChannelName = getReportChannelName(reportID);
    const typingStatus = {};
    typingStatus[currentUserEmail] = true;
    Pusher.sendEvent(privateReportChannelName, 'client-userIsTyping', typingStatus);
}

/**
 * When a report changes in Onyx, this fetches the report from the API if the report doesn't have a name
 * and it keeps track of the max sequence number on the report actions.
 *
 * @param {object} report
 */
function handleReportChanged(report) {
    if (!report) {
        return;
    }

    // A report can be missing a name if a comment is received via pusher event
    // and the report does not yet exist in Onyx (eg. a new DM created with the logged in person)
    if (report.reportName === undefined) {
        fetchChatReportsByIDs([report.reportID]);
    }

    // Store the max sequence number for each report
    reportMaxSequenceNumbers[report.reportID] = report.maxSequenceNumber;
}

Onyx.connect({
    key: ONYXKEYS.COLLECTION.REPORT,
    callback: handleReportChanged
});

Ion.connect({
    key: IONKEYS.COLLECTION.REPORT_ACTIONS,
    callback: (val, key, options = {}) => {
        // We only want to remove any stale loading reportActions on app init
        if (!options.isInitialLoad) {
            return;
        }

        const reportID = key.replace(IONKEYS.COLLECTION.REPORT_ACTIONS, '');

        // Remove any actions in the loading state.
        _.each(val, (action, actionID) => {
            if (action.loading) {
                removeLoadingAction(Number(reportID), actionID);
            }
        });
    },
});

// When the app reconnects from being offline, fetch all of the reports and their actions
NetworkConnection.onReconnect(() => {
    fetchAll(false, true);
});

export {
    fetchAll,
    fetchActions,
    fetchOrCreateChatReport,
    addAction,
    updateLastReadActionID,
    subscribeToReportCommentEvents,
    subscribeToReportTypingEvents,
    unsubscribeFromReportChannel,
    saveReportComment,
    broadcastUserIsTyping,
    togglePinnedState,
};<|MERGE_RESOLUTION|>--- conflicted
+++ resolved
@@ -202,7 +202,7 @@
  * @param {String} actionID
  */
 function removeLoadingAction(reportID, actionID) {
-    Ion.merge(`${IONKEYS.COLLECTION.REPORT_ACTIONS}${reportID}`, {
+    Onyx.merge(`${ONYXKEYS.COLLECTION.REPORT_ACTIONS}${reportID}`, {
         [actionID]: null,
     });
 }
@@ -234,7 +234,6 @@
         maxSequenceNumber: reportAction.sequenceNumber,
     });
 
-<<<<<<< HEAD
     // Check the reportAction for a clientGUID and remove the temporary action
     // since we are about to merge in the real action with accurate sequenceNumber
     const clientGUID = reportAction.clientGUID;
@@ -244,10 +243,7 @@
         removeLoadingAction(reportID, clientGUID);
     }
 
-    // Add the action into Ion
-=======
     // Add the action into Onyx
->>>>>>> 5d6a99f8
     const messageText = lodashGet(reportAction, ['message', 0, 'text'], '');
     Onyx.merge(`${ONYXKEYS.COLLECTION.REPORT_ACTIONS}${reportID}`, {
         [reportAction.sequenceNumber]: {
@@ -492,38 +488,27 @@
  * @param {object} file
  */
 function addAction(reportID, text, file) {
-<<<<<<< HEAD
-=======
-    const actionKey = `${ONYXKEYS.COLLECTION.REPORT_ACTIONS}${reportID}`;
-
->>>>>>> 5d6a99f8
     // Convert the comment from MD into HTML because that's how it is stored in the database
     const parser = new ExpensiMark();
     const htmlComment = parser.replace(text);
     const isAttachment = _.isEmpty(text) && file !== undefined;
 
-<<<<<<< HEAD
+    // The new sequence number will be one higher than the highest
+    const highestSequenceNumber = reportMaxSequenceNumbers[reportID] || 0;
+    const newSequenceNumber = highestSequenceNumber + 1;
+
+    // Update the report in Onyx to have the new sequence number
+    Onyx.merge(`${ONYXKEYS.COLLECTION.REPORT}${reportID}`, {
+        maxSequenceNumber: newSequenceNumber,
+    });
+
     // Generate a client guid so we can identify this later when it
     // returns via Pusher with the real sequenceNumber
     const tempActionID = `${Date.now()}_${guid()}`;
 
     // Optimistically add the new comment to the store before waiting to save it to the server
-    Ion.merge(`${IONKEYS.COLLECTION.REPORT_ACTIONS}${reportID}`, {
+    Onyx.merge(`${ONYXKEYS.COLLECTION.REPORT_ACTIONS}${reportID}`, {
         [tempActionID]: {
-=======
-    // The new sequence number will be one higher than the highest
-    const highestSequenceNumber = reportMaxSequenceNumbers[reportID] || 0;
-    const newSequenceNumber = highestSequenceNumber + 1;
-
-    // Update the report in Onyx to have the new sequence number
-    Onyx.merge(`${ONYXKEYS.COLLECTION.REPORT}${reportID}`, {
-        maxSequenceNumber: newSequenceNumber,
-    });
-
-    // Optimistically add the new comment to the store before waiting to save it to the server
-    Onyx.merge(actionKey, {
-        [newSequenceNumber]: {
->>>>>>> 5d6a99f8
             actionName: 'ADDCOMMENT',
             actorEmail: currentUserEmail,
             person: [
@@ -650,15 +635,15 @@
     callback: handleReportChanged
 });
 
-Ion.connect({
-    key: IONKEYS.COLLECTION.REPORT_ACTIONS,
+Onyx.connect({
+    key: ONYXKEYS.COLLECTION.REPORT_ACTIONS,
     callback: (val, key, options = {}) => {
         // We only want to remove any stale loading reportActions on app init
         if (!options.isInitialLoad) {
             return;
         }
 
-        const reportID = key.replace(IONKEYS.COLLECTION.REPORT_ACTIONS, '');
+        const reportID = key.replace(ONYXKEYS.COLLECTION.REPORT_ACTIONS, '');
 
         // Remove any actions in the loading state.
         _.each(val, (action, actionID) => {

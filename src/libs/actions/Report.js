import {Linking} from 'react-native';
import moment from 'moment';
import _ from 'underscore';
import lodashGet from 'lodash/get';
import ExpensiMark from 'expensify-common/lib/ExpensiMark';
import Str from 'expensify-common/lib/str';
import Onyx from 'react-native-onyx';
import ONYXKEYS from '../../ONYXKEYS';
import * as Pusher from '../Pusher/pusher';
import LocalNotification from '../Notification/LocalNotification';
import PushNotification from '../Notification/PushNotification';
import * as PersonalDetails from './PersonalDetails';
import Navigation from '../Navigation/Navigation';
import * as ActiveClientManager from '../ActiveClientManager';
import Visibility from '../Visibility';
import ROUTES from '../../ROUTES';
import NetworkConnection from '../NetworkConnection';
import Timing from './Timing';
import * as API from '../API';
import CONST from '../../CONST';
import Log from '../Log';
import {
    isConciergeChatReport, isDefaultRoom, isReportMessageAttachment, sortReportsByLastVisited, isArchivedRoom,
} from '../reportUtils';
import Timers from '../Timers';
import {dangerouslyGetReportActionsMaxSequenceNumber, isReportMissingActions} from './ReportActions';
import Growl from '../Growl';
import {translateLocal} from '../translate';

let currentUserEmail;
let currentUserAccountID;
Onyx.connect({
    key: ONYXKEYS.SESSION,
    callback: (val) => {
        // When signed out, val is undefined
        if (val) {
            currentUserEmail = val.email;
            currentUserAccountID = val.accountID;
        }
    },
});

let lastViewedReportID;
Onyx.connect({
    key: ONYXKEYS.CURRENTLY_VIEWED_REPORTID,
    callback: val => lastViewedReportID = val ? Number(val) : null,
});

let myPersonalDetails;
Onyx.connect({
    key: ONYXKEYS.MY_PERSONAL_DETAILS,
    callback: val => myPersonalDetails = val,
});

const allReports = {};
let conciergeChatReportID;
const typingWatchTimers = {};

/**
 * Map of the most recent sequenceNumber for a reports_* key in Onyx by reportID.
 *
 * There are several sources that can set the most recent reportAction's sequenceNumber for a report:
 *
 *     - Fetching the report object
 *     - Fetching the report history
 *     - Optimistically creating a report action
 *     - Handling a report action via Pusher
 *
 * Those values are stored in reportMaxSequenceNumbers and treated as the main source of truth for each report's max
 * sequenceNumber.
 */
const reportMaxSequenceNumbers = {};

// Keeps track of the last read for each report
const lastReadSequenceNumbers = {};

// Map of optimistic report action IDs. These should be cleared when replaced by a recent fetch of report history
// since we will then be up to date and any optimistic actions that are still waiting to be replaced can be removed.
const optimisticReportActionIDs = {};

// Boolean to indicate if report data comes from the API request or from local cache.
let isReportDataFresh = false;

/**
 * Checks the report to see if there are any unread action items
 *
 * @param {Object} report
 * @returns {Boolean}
 */
function getUnreadActionCount(report) {
    const lastReadSequenceNumber = lodashGet(report, [
        'reportNameValuePairs',
        `lastRead_${currentUserAccountID}`,
        'sequenceNumber',
    ]);

    // Save the lastReadActionID locally so we can access this later
    lastReadSequenceNumbers[report.reportID] = lastReadSequenceNumber;

    if (report.reportActionCount === 0) {
        return 0;
    }

    if (!lastReadSequenceNumber) {
        return report.reportActionCount;
    }

    // There are unread items if the last one the user has read is less
    // than the highest sequence number we have
    const unreadActionCount = report.reportActionCount - lastReadSequenceNumber;
    return Math.max(0, unreadActionCount);
}

/**
 * @param {Object} report
 * @return {String[]}
 */
function getParticipantEmailsFromReport({sharedReportList}) {
    const emailArray = _.map(sharedReportList, participant => participant.email);
    return _.without(emailArray, currentUserEmail);
}

/**
 * Returns the title for a default room or generates one based on the participants
 *
 * @param {Object} fullReport
 * @param {String} chatType
 * @return {String}
 */
function getChatReportName(fullReport, chatType) {
    if (isDefaultRoom({chatType})) {
        return `#${fullReport.reportName}${(isArchivedRoom({
            chatType,
            stateNum: fullReport.state,
            statusNum: fullReport.status,
        })
            ? ` (${translateLocal('common.deleted')})`
            : '')}`;
    }

    const {sharedReportList} = fullReport;
    return _.chain(sharedReportList)
        .map(participant => participant.email)
        .filter(participant => participant !== currentUserEmail)
        .map(participant => PersonalDetails.getDisplayName(participant))
        .value()
        .join(', ');
}

/**
 * Only store the minimal amount of data in Onyx that needs to be stored
 * because space is limited
 *
 * @param {Object} report
 * @param {Number} report.reportID
 * @param {String} report.reportName
 * @param {Object} report.reportNameValuePairs
 * @returns {Object}
 */
function getSimplifiedReportObject(report) {
    const createTimestamp = lodashGet(report, 'lastActionCreated', 0);
    const lastMessageTimestamp = moment.utc(createTimestamp).unix();
    const lastActionMessage = lodashGet(report, ['lastActionMessage', 'html'], '');
    const isLastMessageAttachment = /<img([^>]+)\/>/gi.test(lastActionMessage);
    const chatType = lodashGet(report, ['reportNameValuePairs', 'chatType'], '');

    // We are removing any html tags from the message html since we cannot access the text version of any comments as
    // the report only has the raw reportActionList and not the processed version returned by Report_GetHistory
    // We convert the line-breaks in html to space ' ' before striping the tags
    const lastMessageText = lastActionMessage
        .replace(/((<br[^>]*>)+)/gi, ' ')
        .replace(/(<([^>]+)>)/gi, '');
    const reportName = lodashGet(report, ['reportNameValuePairs', 'type']) === 'chat'
        ? getChatReportName(report, chatType)
        : report.reportName;
    const lastActorEmail = lodashGet(report, 'lastActionActorEmail', '');
    const notificationPreference = isDefaultRoom({chatType})
        ? lodashGet(report, ['reportNameValuePairs', 'notificationPreferences', currentUserAccountID], 'daily')
        : '';

    // Used for archived rooms, will store the policy name that the room used to belong to.
    const oldPolicyName = lodashGet(report, ['reportNameValuePairs', 'oldPolicyName'], '');

    return {
        reportID: report.reportID,
        reportName,
        chatType,
        ownerEmail: lodashGet(report, ['ownerEmail'], ''),
        policyID: lodashGet(report, ['reportNameValuePairs', 'expensify_policyID'], ''),
        unreadActionCount: getUnreadActionCount(report),
        maxSequenceNumber: lodashGet(report, 'reportActionCount', 0),
        participants: getParticipantEmailsFromReport(report),
        isPinned: report.isPinned,
        lastVisitedTimestamp: lodashGet(report, [
            'reportNameValuePairs',
            `lastRead_${currentUserAccountID}`,
            'timestamp',
        ], 0),
        lastMessageTimestamp,
        lastMessageText: isLastMessageAttachment ? '[Attachment]' : lastMessageText,
        lastActorEmail,
        hasOutstandingIOU: false,
        notificationPreference,
        stateNum: report.state,
        statusNum: report.status,
        oldPolicyName,
    };
}

/**
 * Get a simplified version of an IOU report
 *
 * @param {Object} reportData
 * @param {String} reportData.transactionID
 * @param {Number} reportData.amount
 * @param {String} reportData.currency
 * @param {String} reportData.created
 * @param {String} reportData.comment
 * @param {Object[]} reportData.transactionList
 * @param {String} reportData.ownerEmail
 * @param {String} reportData.managerEmail
 * @param {Number} reportData.reportID
 * @param {Number|String} chatReportID
 * @returns {Object}
 */
function getSimplifiedIOUReport(reportData, chatReportID) {
    return {
        reportID: reportData.reportID,
        ownerEmail: reportData.ownerEmail,
        managerEmail: reportData.managerEmail,
        currency: reportData.currency,
        chatReportID: Number(chatReportID),
        state: reportData.state,
        cachedTotal: reportData.cachedTotal,
        total: reportData.total,
        status: reportData.status,
        stateNum: reportData.stateNum,
        submitterPayPalMeAddress: reportData.submitterPayPalMeAddress,
        submitterPhoneNumbers: reportData.submitterPhoneNumbers,
        hasOutstandingIOU: reportData.stateNum === CONST.REPORT.STATE_NUM.PROCESSING && reportData.total !== 0,
    };
}

/**
 * Given IOU and chat report ID fetches most recent IOU data from API.
 *
 * @param {Number} iouReportID
 * @param {Number} chatReportID
 * @returns {Promise}
 */
function fetchIOUReport(iouReportID, chatReportID) {
    return API.Get({
        returnValueList: 'reportStuff',
        reportIDList: iouReportID,
        shouldLoadOptionalKeys: true,
        includePinnedReports: true,
    }).then((response) => {
        if (!response) {
            return;
        }
        if (response.jsonCode !== 200) {
            console.error(response.message);
            return;
        }
        const iouReportData = response.reports[iouReportID];
        if (!iouReportData) {
            // IOU data for a report will be missing when the IOU report has already been paid.
            // This is expected and we return early as no further processing can be done.
            return;
        }
        return getSimplifiedIOUReport(iouReportData, chatReportID);
    }).catch((error) => {
        Log.hmmm('[Report] Failed to populate IOU Collection:', error.message);
    });
}

/**
 * Given debtorEmail finds active IOU report ID via GetIOUReport API call
 *
 * @param {String} debtorEmail
 * @returns {Promise}
 */
function fetchIOUReportID(debtorEmail) {
    return API.GetIOUReport({
        debtorEmail,
    }).then((response) => {
        const iouReportID = response.reportID || 0;
        if (response.jsonCode !== 200) {
            console.error(response.message);
            return;
        }
        if (iouReportID === 0) {
            // If there is no IOU report for this user then we will assume it has been paid and do nothing here.
            // All reports are initialized with hasOutstandingIOU: false. Since the IOU report we were looking for has
            // been settled then there's nothing more to do.
            Log.info('GetIOUReport returned a reportID of 0, not fetching IOU report data');
            return;
        }
        return iouReportID;
    });
}

/**
 * Fetches chat reports when provided a list of chat report IDs.
 * If the shouldRedirectIfInaccessible flag is set, we redirect to the Concierge chat
 * when we find an inaccessible chat
 * @param {Array} chatList
 * @param {Boolean} shouldRedirectIfInaccessible
 * @returns {Promise<Object[]>} only used internally when fetchAllReports() is called
 */
function fetchChatReportsByIDs(chatList, shouldRedirectIfInaccessible = false) {
    let fetchedReports;
    const simplifiedReports = {};
    return API.GetReportSummaryList({reportIDList: chatList.join(',')})
        .then(({reportSummaryList, jsonCode}) => {
            Log.info('[Report] successfully fetched report data', false, {chatList});
            fetchedReports = reportSummaryList;

            // If we receive a 404 response while fetching a single report, treat that report as inaccessible.
            if (jsonCode === 404 && shouldRedirectIfInaccessible) {
                throw new Error(CONST.REPORT.ERROR.INACCESSIBLE_REPORT);
            }

            return Promise.all(_.map(fetchedReports, (chatReport) => {
                // If there aren't any IOU actions, we don't need to fetch any additional data
                if (!chatReport.hasIOUAction) {
                    return;
                }

                // Group chat reports cannot and should not be associated with a specific IOU report
                const participants = getParticipantEmailsFromReport(chatReport);
                if (participants.length > 1) {
                    return;
                }
                if (participants.length === 0) {
                    Log.alert('[Report] Report with IOU action but does not have any participant.', {
                        reportID: chatReport.reportID,
                        participants,
                    });
                    return;
                }

                return fetchIOUReportID(participants[0])
                    .then((iouReportID) => {
                        if (!iouReportID) {
                            return Promise.resolve();
                        }

                        return fetchIOUReport(iouReportID, chatReport.reportID);
                    });
            }));
        })
        .then((iouReportObjects) => {
            // Process the reports and store them in Onyx. At the same time we'll save the simplified reports in this
            // variable called simplifiedReports which hold the participants (minus the current user) for each report.
            // Using this simplifiedReport we can call PersonalDetails.getFromReportParticipants to get the
            // personal details of all the participants and even link up their avatars to report icons.
            const reportIOUData = {};
            _.each(fetchedReports, (report) => {
                const simplifiedReport = getSimplifiedReportObject(report);
                simplifiedReports[`${ONYXKEYS.COLLECTION.REPORT}${report.reportID}`] = simplifiedReport;
            });

            _.each(iouReportObjects, (iouReportObject) => {
                if (!iouReportObject) {
                    return;
                }

                const iouReportKey = `${ONYXKEYS.COLLECTION.REPORT_IOUS}${iouReportObject.reportID}`;
                const reportKey = `${ONYXKEYS.COLLECTION.REPORT}${iouReportObject.chatReportID}`;
                reportIOUData[iouReportKey] = iouReportObject;
                simplifiedReports[reportKey].iouReportID = iouReportObject.reportID;
                simplifiedReports[reportKey].hasOutstandingIOU = iouReportObject.stateNum
                    === CONST.REPORT.STATE_NUM.PROCESSING && iouReportObject.total !== 0;
            });

            // We use mergeCollection such that it updates the collection in one go.
            // Any withOnyx subscribers to this key will also receive the complete updated props just once
            // than updating props for each report and re-rendering had merge been used.
            Onyx.mergeCollection(ONYXKEYS.COLLECTION.REPORT_IOUS, reportIOUData);
            Onyx.mergeCollection(ONYXKEYS.COLLECTION.REPORT, simplifiedReports);

            // Fetch the personal details if there are any
            PersonalDetails.getFromReportParticipants(_.values(simplifiedReports));
            return fetchedReports;
        })
        .catch((err) => {
            if (err.message === CONST.REPORT.ERROR.INACCESSIBLE_REPORT) {
                // eslint-disable-next-line no-use-before-define
                handleInaccessibleReport();
            }
        });
}

/**
 * Given IOU object, save the data to Onyx.
 *
 * @param {Object} iouReportObject
 * @param {Number} iouReportObject.stateNum
 * @param {Number} iouReportObject.total
 * @param {Number} iouReportObject.reportID
 */
function setLocalIOUReportData(iouReportObject) {
    const iouReportKey = `${ONYXKEYS.COLLECTION.REPORT_IOUS}${iouReportObject.reportID}`;
    Onyx.merge(iouReportKey, iouReportObject);
}

/**
 * Update the lastRead actionID and timestamp in local memory and Onyx
 *
 * @param {Number} reportID
 * @param {Number} lastReadSequenceNumber
 */
function setLocalLastRead(reportID, lastReadSequenceNumber) {
    lastReadSequenceNumbers[reportID] = lastReadSequenceNumber;
    const reportMaxSequenceNumber = reportMaxSequenceNumbers[reportID];

    // Determine the number of unread actions by deducting the last read sequence from the total. If, for some reason,
    // the last read sequence is higher than the actual last sequence, let's just assume all actions are read
    const unreadActionCount = Math.max(reportMaxSequenceNumber - lastReadSequenceNumber, 0);

    // Update the report optimistically.
    Onyx.merge(`${ONYXKEYS.COLLECTION.REPORT}${reportID}`, {
        unreadActionCount,
        lastVisitedTimestamp: Date.now(),
    });
}

/**
 * Remove all optimistic actions from report actions and reset the optimisticReportActionsIDs array. We do this
 * to clear any stuck optimistic actions that have not be updated for whatever reason.
 *
 * @param {Number} reportID
 */
function removeOptimisticActions(reportID) {
    const actionIDs = optimisticReportActionIDs[reportID] || [];
    const actionsToRemove = _.reduce(actionIDs, (actions, actionID) => ({
        ...actions,
        [actionID]: null,
    }), {});
    Onyx.merge(`${ONYXKEYS.COLLECTION.REPORT_ACTIONS}${reportID}`, actionsToRemove);

    // Reset the optimistic report action IDs to an empty array
    Onyx.merge(`${ONYXKEYS.COLLECTION.REPORT}${reportID}`, {
        optimisticReportActionIDs: [],
    });
}

/**
 * Fetch the iouReport and persist the data to Onyx.
 *
 * @param {Number} iouReportID - ID of the report we are fetching
 * @param {Number} chatReportID - associated chatReportID, set as an iouReport field
 * @param {Boolean} [shouldRedirectIfEmpty=false] - Whether to redirect to Active Report Screen if IOUReport is empty
 * @returns {Promise}
 */
function fetchIOUReportByID(iouReportID, chatReportID, shouldRedirectIfEmpty = false) {
    return fetchIOUReport(iouReportID, chatReportID)
        .then((iouReportObject) => {
            if (!iouReportObject && shouldRedirectIfEmpty) {
                Growl.error(translateLocal('notFound.iouReportNotFound'));
                Navigation.navigate(ROUTES.REPORT);
                return;
            }
            setLocalIOUReportData(iouReportObject);
            return iouReportObject;
        });
}

/**
 * If an iouReport is open (has an IOU, but is not yet paid) then we sync the reportIDs of both chatReport and
 * iouReport in Onyx, simplifying IOU data retrieval and reducing necessary API calls when displaying IOU components:
 * - chatReport: {id: 123, iouReportID: 987, ...}
 * - iouReport: {id: 987, chatReportID: 123, ...}
 *
 * The reports must remain in sync when the iouReport is modified. This function ensures that we sync reportIds after
 * fetching the iouReport and therefore should only be called if we are certain that the fetched iouReport is currently
 * open - else we would overwrite the existing open iouReportID with a closed iouReportID.
 *
 * Examples of usage include 'receieving a push notification', or 'paying an IOU', because both of these cases can only
 * occur for an iouReport that is currently open (notifications are not sent for closed iouReports, and you cannot pay a
 * closed IOU).
 *
 * @param {Number} iouReportID - ID of the report we are fetching
 * @param {Number} chatReportID - associated chatReportID, used to sync the reports
 */
function fetchIOUReportByIDAndUpdateChatReport(iouReportID, chatReportID) {
    fetchIOUReportByID(iouReportID, chatReportID)
        .then((iouReportObject) => {
            // Now sync the chatReport data to ensure it has a reference to the updated iouReportID
            const chatReportObject = {
                hasOutstandingIOU: iouReportObject.stateNum === CONST.REPORT.STATE_NUM.PROCESSING
                    && iouReportObject.total !== 0,
                iouReportID: iouReportObject.reportID,
            };

            if (!chatReportObject.hasOutstandingIOU) {
                chatReportObject.iouReportID = null;
            }

            const reportKey = `${ONYXKEYS.COLLECTION.REPORT}${chatReportID}`;
            Onyx.merge(reportKey, chatReportObject);
        });
}

/**
 * @param {Number} reportID
 * @param {Number} sequenceNumber
 */
function setNewMarkerPosition(reportID, sequenceNumber) {
    Onyx.merge(`${ONYXKEYS.COLLECTION.REPORT}${reportID}`, {
        newMarkerSequenceNumber: sequenceNumber,
    });
}

/**
 * Updates a report action's message to be a new value.
 *
 * @param {Number} reportID
 * @param {Number} sequenceNumber
 * @param {Object} message
 */
function updateReportActionMessage(reportID, sequenceNumber, message) {
    const actionToMerge = {};
    actionToMerge[sequenceNumber] = {message: [message]};
    Onyx.merge(`${ONYXKEYS.COLLECTION.REPORT_ACTIONS}${reportID}`, actionToMerge);

    // If this is the most recent message, update the lastMessageText in the report object as well
    if (sequenceNumber === reportMaxSequenceNumbers[reportID]) {
        Onyx.merge(`${ONYXKEYS.COLLECTION.REPORT}${reportID}`, {
            lastMessageText: message.text,
        });
    }
}

/**
 * Updates a report in the store with a new report action
 *
 * @param {Number} reportID
 * @param {Object} reportAction
 * @param {String} [notificationPreference] On what cadence the user would like to be notified
 */
function updateReportWithNewAction(
    reportID,
    reportAction,
    notificationPreference = CONST.REPORT.NOTIFICATION_PREFERENCE.ALWAYS,
) {
    const newMaxSequenceNumber = reportAction.sequenceNumber;
    const isFromCurrentUser = reportAction.actorAccountID === currentUserAccountID;
    const initialLastReadSequenceNumber = lastReadSequenceNumbers[reportID] || 0;

    // When handling an action from the current users we can assume that their
    // last read actionID has been updated in the server but not necessarily reflected
    // locally so we must first update it and then calculate the unread (which should be 0)
    if (isFromCurrentUser) {
        setLocalLastRead(reportID, newMaxSequenceNumber);
    }

    const messageText = lodashGet(reportAction, ['message', 0, 'text'], '');

    // Always merge the reportID into Onyx
    // If the report doesn't exist in Onyx yet, then all the rest of the data will be filled out
    // by handleReportChanged
    const updatedReportObject = {
        reportID,

        // Use updated lastReadSequenceNumber, value may have been modified by setLocalLastRead
        unreadActionCount: newMaxSequenceNumber - (lastReadSequenceNumbers[reportID] || 0),
        maxSequenceNumber: reportAction.sequenceNumber,
    };

    // If the report action from pusher is a higher sequence number than we know about (meaning it has come from
    // a chat participant in another application), then the last message text and author needs to be updated as well
    if (newMaxSequenceNumber > initialLastReadSequenceNumber) {
        updatedReportObject.lastMessageTimestamp = reportAction.timestamp;
        updatedReportObject.lastMessageText = messageText;
        updatedReportObject.lastActorEmail = reportAction.actorEmail;
    }

    Onyx.merge(`${ONYXKEYS.COLLECTION.REPORT}${reportID}`, updatedReportObject);

    const reportActionsToMerge = {};
    if (reportAction.clientID) {
        // Remove the optimistic action from the report since we are about to replace it
        // with the real one (which has the true sequenceNumber)
        reportActionsToMerge[reportAction.clientID] = null;
    }

    // Add the action into Onyx
    reportActionsToMerge[reportAction.sequenceNumber] = {
        ...reportAction,
        isAttachment: isReportMessageAttachment(messageText),
        loading: false,
    };

    Onyx.merge(`${ONYXKEYS.COLLECTION.REPORT_ACTIONS}${reportID}`, reportActionsToMerge);

    // If chat report receives an action with IOU and we have an IOUReportID, update IOU object
    if (reportAction.actionName === CONST.REPORT.ACTIONS.TYPE.IOU && reportAction.originalMessage.IOUReportID) {
        const iouReportID = reportAction.originalMessage.IOUReportID;

        // We know this iouReport is open because reportActions of type CONST.REPORT.ACTIONS.TYPE.IOU can only be
        // triggered for an open iouReport (an open iouReport has an IOU, but is not yet paid). After fetching the
        // iouReport we must update the chatReport with the correct iouReportID. If we don't, then new IOUs would not
        // be displayed and paid IOUs would show as unpaid.
        fetchIOUReportByIDAndUpdateChatReport(iouReportID, reportID);
    }

    if (!ActiveClientManager.isClientTheLeader()) {
        Log.info('[LOCAL_NOTIFICATION] Skipping notification because this client is not the leader');
        return;
    }

    // We don't want to send a local notification if the user preference is daily or mute
    if (notificationPreference === 'mute' || notificationPreference === 'daily') {
        // eslint-disable-next-line max-len
        Log.info(`[LOCAL_NOTIFICATION] No notification because user preference is to be notified: ${notificationPreference}`);
        return;
    }

    // If this comment is from the current user we don't want to parrot whatever they wrote back to them.
    if (isFromCurrentUser) {
        Log.info('[LOCAL_NOTIFICATION] No notification because comment is from the currently logged in user');
        return;
    }

    // If we are currently viewing this report do not show a notification.
    if (reportID === lastViewedReportID && Visibility.isVisible()) {
        Log.info('[LOCAL_NOTIFICATION] No notification because it was a comment for the current report');
        return;
    }

    // If the comment came from Concierge let's not show a notification since we already show one for expensify.com
    if (lodashGet(reportAction, 'actorEmail') === CONST.EMAIL.CONCIERGE) {
        return;
    }

    // When a new message comes in, if the New marker is not already set (newMarkerSequenceNumber === 0), set the
    // marker above the incoming message.
    if (lodashGet(allReports, [reportID, 'newMarkerSequenceNumber'], 0) === 0
        && updatedReportObject.unreadActionCount > 0) {
        const oldestUnreadSeq = (updatedReportObject.maxSequenceNumber - updatedReportObject.unreadActionCount) + 1;
        setNewMarkerPosition(reportID, oldestUnreadSeq);
    }
    Log.info('[LOCAL_NOTIFICATION] Creating notification');
    LocalNotification.showCommentNotification({
        reportAction,
        onClick: () => {
            // Navigate to this report onClick
            Navigation.navigate(ROUTES.getReportRoute(reportID));
        },
    });
}

/**
 * Updates a report in Onyx with a new pinned state.
 *
 * @param {Number} reportID
 * @param {Boolean} isPinned
 */
function updateReportPinnedState(reportID, isPinned) {
    Onyx.merge(`${ONYXKEYS.COLLECTION.REPORT}${reportID}`, {isPinned});
}

/**
 * Get the private pusher channel name for a Report.
 *
 * @param {Number} reportID
 * @returns {String}
 */
function getReportChannelName(reportID) {
    return `private-report-reportID-${reportID}`;
}

/**
 * Initialize our pusher subscriptions to listen for new report comments and pin toggles
 */
function subscribeToUserEvents() {
    // If we don't have the user's accountID yet we can't subscribe so return early
    if (!currentUserAccountID) {
        return;
    }

    const pusherChannelName = `private-user-accountID-${currentUserAccountID}`;
    if (Pusher.isSubscribed(pusherChannelName) || Pusher.isAlreadySubscribing(pusherChannelName)) {
        return;
    }

    // Live-update a report's actions when a 'report comment' event is received.
    Pusher.subscribe(pusherChannelName, Pusher.TYPE.REPORT_COMMENT, (pushJSON) => {
        Log.info(
            `[Report] Handled ${Pusher.TYPE.REPORT_COMMENT} event sent by Pusher`, false, {reportID: pushJSON.reportID},
        );
        updateReportWithNewAction(pushJSON.reportID, pushJSON.reportAction, pushJSON.notificationPreference);
    }, false,
    () => {
        NetworkConnection.triggerReconnectionCallbacks('pusher re-subscribed to private user channel');
    })
        .catch((error) => {
            Log.info(
                '[Report] Failed to subscribe to Pusher channel',
                false,
                {error, pusherChannelName, eventName: Pusher.TYPE.REPORT_COMMENT},
            );
        });

    // Live-update a report's actions when an 'edit comment' event is received.
    Pusher.subscribe(pusherChannelName, Pusher.TYPE.REPORT_COMMENT_EDIT, (pushJSON) => {
        Log.info(
            `[Report] Handled ${Pusher.TYPE.REPORT_COMMENT_EDIT} event sent by Pusher`, false, {
                reportActionID: pushJSON.reportActionID,
            },
        );
        updateReportActionMessage(pushJSON.reportID, pushJSON.sequenceNumber, pushJSON.message);
    }, false,
    () => {
        NetworkConnection.triggerReconnectionCallbacks('pusher re-subscribed to private user channel');
    })
        .catch((error) => {
            Log.info(
                '[Report] Failed to subscribe to Pusher channel',
                false,
                {error, pusherChannelName, eventName: Pusher.TYPE.REPORT_COMMENT_EDIT},
            );
        });

    // Live-update a report's pinned state when a 'report toggle pinned' event is received.
    Pusher.subscribe(pusherChannelName, Pusher.TYPE.REPORT_TOGGLE_PINNED, (pushJSON) => {
        Log.info(
            `[Report] Handled ${Pusher.TYPE.REPORT_TOGGLE_PINNED} event sent by Pusher`,
            false,
            {reportID: pushJSON.reportID},
        );
        updateReportPinnedState(pushJSON.reportID, pushJSON.isPinned);
    }, false,
    () => {
        NetworkConnection.triggerReconnectionCallbacks('pusher re-subscribed to private user channel');
    })
        .catch((error) => {
            Log.info(
                '[Report] Failed to subscribe to Pusher channel',
                false,
                {error, pusherChannelName, eventName: Pusher.TYPE.REPORT_TOGGLE_PINNED},
            );
        });
}

/**
 * Setup reportComment push notification callbacks.
 */
function subscribeToReportCommentPushNotifications() {
    PushNotification.onReceived(PushNotification.TYPE.REPORT_COMMENT, ({reportID, reportAction}) => {
        Log.info('[Report] Handled event sent by Airship', false, {reportID});
        updateReportWithNewAction(reportID, reportAction);
    });

    // Open correct report when push notification is clicked
    PushNotification.onSelected(PushNotification.TYPE.REPORT_COMMENT, ({reportID}) => {
        Navigation.setDidTapNotification();
        Linking.openURL(`${CONST.DEEPLINK_BASE_URL}${ROUTES.getReportRoute(reportID)}`);
    });
}

/**
 * There are 2 possibilities that we can receive via pusher for a user's typing status:
 * 1. The "new" way from New Expensify is passed as {[login]: Boolean} (e.g. {yuwen@expensify.com: true}), where the value
 * is whether the user with that login is typing on the report or not.
 * 2. The "old" way from e.com which is passed as {userLogin: login} (e.g. {userLogin: bstites@expensify.com})
 *
 * This method makes sure that no matter which we get, we return the "new" format
 *
 * @param {Object} typingStatus
 * @returns {Object}
 */
function getNormalizedTypingStatus(typingStatus) {
    let normalizedTypingStatus = typingStatus;

    if (_.first(_.keys(typingStatus)) === 'userLogin') {
        normalizedTypingStatus = {[typingStatus.userLogin]: true};
    }

    return normalizedTypingStatus;
}

/**
 * Initialize our pusher subscriptions to listen for someone typing in a report.
 *
 * @param {Number} reportID
 */
function subscribeToReportTypingEvents(reportID) {
    if (!reportID) {
        return;
    }

    // Make sure we have a clean Typing indicator before subscribing to typing events
    Onyx.set(`${ONYXKEYS.COLLECTION.REPORT_USER_IS_TYPING}${reportID}`, {});

    const pusherChannelName = getReportChannelName(reportID);
    Pusher.subscribe(pusherChannelName, 'client-userIsTyping', (typingStatus) => {
        const normalizedTypingStatus = getNormalizedTypingStatus(typingStatus);
        const login = _.first(_.keys(normalizedTypingStatus));

        if (!login) {
            return;
        }

        // Don't show the typing indicator if a user is typing on another platform
        if (login === currentUserEmail) {
            return;
        }

        // Use a combo of the reportID and the login as a key for holding our timers.
        const reportUserIdentifier = `${reportID}-${login}`;
        clearTimeout(typingWatchTimers[reportUserIdentifier]);
        Onyx.merge(`${ONYXKEYS.COLLECTION.REPORT_USER_IS_TYPING}${reportID}`, normalizedTypingStatus);

        // Wait for 1.5s of no additional typing events before setting the status back to false.
        typingWatchTimers[reportUserIdentifier] = setTimeout(() => {
            const typingStoppedStatus = {};
            typingStoppedStatus[login] = false;
            Onyx.merge(`${ONYXKEYS.COLLECTION.REPORT_USER_IS_TYPING}${reportID}`, typingStoppedStatus);
            delete typingWatchTimers[reportUserIdentifier];
        }, 1500);
    })
        .catch((error) => {
            Log.info('[Report] Failed to initially subscribe to Pusher channel', false, {error, pusherChannelName});
        });
}

/**
 * Remove our pusher subscriptions to listen for someone typing in a report.
 *
 * @param {Number} reportID
 */
function unsubscribeFromReportChannel(reportID) {
    if (!reportID) {
        return;
    }

    const pusherChannelName = getReportChannelName(reportID);
    Onyx.set(`${ONYXKEYS.COLLECTION.REPORT_USER_IS_TYPING}${reportID}`, {});
    Pusher.unsubscribe(pusherChannelName);
}

/**
 * Get the report ID for a chat report for a specific
 * set of participants and navigate to it if wanted.
 *
 * @param {String[]} participants
 * @param {Boolean} shouldNavigate
 * @returns {Promise<Object[]>}
 */
function fetchOrCreateChatReport(participants, shouldNavigate = true) {
    if (participants.length < 2) {
        throw new Error('fetchOrCreateChatReport() must have at least two participants.');
    }

    return API.CreateChatReport({
        emailList: participants.join(','),
    })
        .then((data) => {
            if (data.jsonCode !== 200) {
                console.error(data.message);
                Growl.error(data.message);
                return;
            }

            // Merge report into Onyx
            Onyx.merge(`${ONYXKEYS.COLLECTION.REPORT}${data.reportID}`, {reportID: data.reportID});

            if (shouldNavigate) {
                // Redirect the logged in person to the new report
                Navigation.navigate(ROUTES.getReportRoute(data.reportID));
            }

            // We are returning an array with a report object here since fetchAllReports calls this method or
            // fetchChatReportsByIDs which returns an array of report objects.
            return [data];
        });
}

/**
 * Get the actions of a report
 *
 * @param {Number} reportID
 * @param {Number} [offset]
 * @returns {Promise}
 */
function fetchActions(reportID, offset) {
    const reportActionsOffset = !_.isUndefined(offset) ? offset : -1;

    if (!_.isNumber(reportActionsOffset)) {
        Log.alert('[Report] Offset provided is not a number', {
            offset,
            reportActionsOffset,
        });
        return;
    }

    return API.Report_GetHistory({
        reportID,
        reportActionsOffset,
        reportActionsLimit: CONST.REPORT.ACTIONS.LIMIT,
    })
        .then((data) => {
            // We must remove all optimistic actions so there will not be any stuck comments. At this point, we should
            // be caught up and no longer need any optimistic comments.
            removeOptimisticActions(reportID);

            const indexedData = _.indexBy(data.history, 'sequenceNumber');
            Onyx.merge(`${ONYXKEYS.COLLECTION.REPORT_ACTIONS}${reportID}`, indexedData);
        });
}

/**
 * Get the actions of a report
 *
 * @param {Number} reportID
 * @param {Number} [offset]
 */
function fetchActionsWithLoadingState(reportID, offset) {
    Onyx.set(ONYXKEYS.IS_LOADING_REPORT_ACTIONS, true);
    fetchActions(reportID, offset)
        .finally(() => Onyx.set(ONYXKEYS.IS_LOADING_REPORT_ACTIONS, false));
}

/**
 * Get all of our reports
 *
 * @param {Boolean} shouldRecordHomePageTiming whether or not performance timing should be measured
 * @param {Boolean} shouldDelayActionsFetch when the app loads we want to delay the fetching of additional actions
 * @returns {Promise}
 */
function fetchAllReports(
    shouldRecordHomePageTiming = false,
    shouldDelayActionsFetch = false,
) {
    return API.Get({
        returnValueList: 'chatList',
    })
        .then((response) => {
            if (response.jsonCode !== 200) {
                return;
            }

            // The cast here is necessary as Get rvl='chatList' may return an int or Array
            const reportIDs = _.filter(String(response.chatList).split(','), _.identity);

            // Get all the chat reports if they have any, otherwise create one with concierge
            if (reportIDs.length > 0) {
                return fetchChatReportsByIDs(reportIDs);
            }

            return fetchOrCreateChatReport([currentUserEmail, CONST.EMAIL.CONCIERGE], false);
        })
        .then((returnedReports) => {
            Onyx.set(ONYXKEYS.INITIAL_REPORT_DATA_LOADED, true);
            isReportDataFresh = true;

            // If at this point the user still doesn't have a Concierge report, create it for them.
            // This means they were a participant in reports before their account was created (e.g. default rooms)
            const hasConciergeChat = _.some(returnedReports, report => isConciergeChatReport(report));
            if (!hasConciergeChat) {
                fetchOrCreateChatReport([currentUserEmail, CONST.EMAIL.CONCIERGE], false);
            }

            if (shouldRecordHomePageTiming) {
                Timing.end(CONST.TIMING.HOMEPAGE_REPORTS_LOADED);
            }

            // Delay fetching report history as it significantly increases sign in to interactive time.
            // Register the timer so we can clean it up if the user quickly logs out after logging in. If we don't
            // cancel the timer we'll make unnecessary API requests from the sign in page.
            Timers.register(setTimeout(() => {
                // Filter reports to see which ones have actions we need to fetch so we can preload Onyx with new
                // content and improve chat switching experience by only downloading content we don't have yet.
                // This improves performance significantly when reconnecting by limiting API requests and unnecessary
                // data processing by Onyx.
                const reportIDsWithMissingActions = _.chain(returnedReports)
                    .map(report => report.reportID)
                    .filter(reportID => isReportMissingActions(reportID, reportMaxSequenceNumbers[reportID]))
                    .value();

                // Once we have the reports that are missing actions we will find the intersection between the most
                // recently accessed reports and reports missing actions. Then we'll fetch the history for a small
                // set to avoid making too many network requests at once.
                const reportIDsToFetchActions = _.chain(sortReportsByLastVisited(allReports))
                    .map(report => report.reportID)
                    .reverse()
                    .intersection(reportIDsWithMissingActions)
                    .slice(0, 10)
                    .value();

                if (_.isEmpty(reportIDsToFetchActions)) {
                    Log.info('[Report] Local reportActions up to date. Not fetching additional actions.');
                    return;
                }

                Log.info('[Report] Fetching reportActions for reportIDs: ', false, {
                    reportIDs: reportIDsToFetchActions,
                });
                _.each(reportIDsToFetchActions, (reportID) => {
                    const offset = dangerouslyGetReportActionsMaxSequenceNumber(reportID, false);
                    fetchActions(reportID, offset);
                });

                // We are waiting a set amount of time to allow the UI to finish loading before bogging it down with
                // more requests and operations. Startup delay is longer since there is a lot more work done to build
                // up the UI when the app first initializes.
            }, shouldDelayActionsFetch ? CONST.FETCH_ACTIONS_DELAY.STARTUP : CONST.FETCH_ACTIONS_DELAY.RECONNECT));
        });
}

/**
 * Add an action item to a report
 *
 * @param {Number} reportID
 * @param {String} text
 * @param {Object} [file]
 */
function addAction(reportID, text, file) {
    // Convert the comment from MD into HTML because that's how it is stored in the database
    const parser = new ExpensiMark();
    const commentText = parser.replace(text);
    const isAttachment = _.isEmpty(text) && file !== undefined;

    // The new sequence number will be one higher than the highest
    const highestSequenceNumber = reportMaxSequenceNumbers[reportID] || 0;
    const newSequenceNumber = highestSequenceNumber + 1;
    const htmlForNewComment = isAttachment ? 'Uploading Attachment...' : commentText;

    // Remove HTML from text when applying optimistic offline comment
    const textForNewComment = isAttachment ? '[Attachment]'
        : htmlForNewComment.replace(/((<br[^>]*>)+)/gi, ' ').replace(/<[^>]*>?/gm, '');

    // Update the report in Onyx to have the new sequence number
    Onyx.merge(`${ONYXKEYS.COLLECTION.REPORT}${reportID}`, {
        maxSequenceNumber: newSequenceNumber,
        lastMessageTimestamp: moment().unix(),
        lastMessageText: textForNewComment,
        lastActorEmail: currentUserEmail,
    });

    // Generate a clientID so we can save the optimistic action to storage with the clientID as key. Later, we will
    // remove the optimistic action when we add the real action created in the server. We do this because it's not
    // safe to assume that this will use the very next sequenceNumber. An action created by another can overwrite that
    // sequenceNumber if it is created before this one. We use a combination of current epoch timestamp (milliseconds)
    // and a random number so that the probability of someone else having the same optimisticReportActionID is
    // extremely low even if they left the comment at the same moment as another user on the same report. The random
    // number is 3 digits because if we go any higher JS will convert the digits after the 16th position to 0's in
    // optimisticReportActionID.
    const randomNumber = Math.floor((Math.random() * (999 - 100)) + 100);
    const optimisticReportActionID = parseInt(`${Date.now()}${randomNumber}`, 10);

    // Store the optimistic action ID on the report the comment was added to. It will be removed later when refetching
    // report actions in order to clear out any stuck actions (i.e. actions where the client never received a Pusher
    // event, for whatever reason, from the server with the new action data
    Onyx.merge(`${ONYXKEYS.COLLECTION.REPORT}${reportID}`, {
        optimisticReportActionIDs: [...(optimisticReportActionIDs[reportID] || []), optimisticReportActionID],
    });

    // Optimistically add the new comment to the store before waiting to save it to the server
    Onyx.merge(`${ONYXKEYS.COLLECTION.REPORT_ACTIONS}${reportID}`, {
        [optimisticReportActionID]: {
            actionName: CONST.REPORT.ACTIONS.TYPE.ADDCOMMENT,
            actorEmail: currentUserEmail,
            actorAccountID: currentUserAccountID,
            person: [
                {
                    style: 'strong',
                    text: myPersonalDetails.displayName || currentUserEmail,
                    type: 'TEXT',
                },
            ],
            automatic: false,

            // Use the client generated ID as a optimistic action ID so we can remove it later
            sequenceNumber: optimisticReportActionID,
            clientID: optimisticReportActionID,
            avatar: myPersonalDetails.avatar,
            timestamp: moment().unix(),
            message: [
                {
                    type: CONST.REPORT.MESSAGE.TYPE.COMMENT,
                    html: htmlForNewComment,
                    text: textForNewComment,
                },
            ],
            isFirstItem: false,
            isAttachment,
            loading: true,
            shouldShow: true,
        },
    });

    API.Report_AddComment({
        reportID,
        reportComment: commentText,
        file,
        clientID: optimisticReportActionID,

        // The persist flag enables this request to be retried if we are offline and the app is completely killed. We do
        // not retry attachments as we have no solution for storing them persistently and attachments can't be "lost" in
        // the same way report actions can.
        persist: !isAttachment,
    })
        .then((response) => {
            if (response.jsonCode === 408) {
                Growl.error(translateLocal('reportActionCompose.fileUploadFailed'));
                Onyx.merge(`${ONYXKEYS.COLLECTION.REPORT_ACTIONS}${reportID}`, {
                    [optimisticReportActionID]: null,
                });
                console.error(response.message);
                return;
            }
            updateReportWithNewAction(reportID, response.reportAction);
        });
}

/**
 * Deletes a comment from the report, basically sets it as empty string
 *
 * @param {Number} reportID
 * @param {Object} reportAction
 */
function deleteReportComment(reportID, reportAction) {
    // Optimistic Response
    const sequenceNumber = reportAction.sequenceNumber;
    const reportActionsToMerge = {};
    const oldMessage = {...reportAction.message};
    reportActionsToMerge[sequenceNumber] = {
        ...reportAction,
        message: [
            {
                type: CONST.REPORT.MESSAGE.TYPE.COMMENT,
                html: '',
                text: '',
            },
        ],
    };

    Onyx.merge(`${ONYXKEYS.COLLECTION.REPORT_ACTIONS}${reportID}`, reportActionsToMerge);

    // Try to delete the comment by calling the API
    API.Report_EditComment({
        reportID,
        reportActionID: reportAction.reportActionID,
        reportComment: '',
        sequenceNumber,
    })
        .then((response) => {
            if (response.jsonCode !== 200) {
                // Reverse Optimistic Response
                reportActionsToMerge[sequenceNumber] = {
                    ...reportAction,
                    message: oldMessage,
                };

                Onyx.merge(`${ONYXKEYS.COLLECTION.REPORT_ACTIONS}${reportID}`, reportActionsToMerge);
            }
        });
}

/**
 * Updates the last read action ID on the report. It optimistically makes the change to the store, and then let's the
 * network layer handle the delayed write.
 *
 * @param {Number} reportID
 * @param {Number} [sequenceNumber] This can be used to set the last read actionID to a specific
 *  spot (eg. mark-as-unread). Otherwise, when this param is omitted, the highest sequence number becomes the one that
 *  is last read (meaning that the entire report history has been read)
 */
function updateLastReadActionID(reportID, sequenceNumber) {
    // If we aren't specifying a sequenceNumber and have no valid maxSequenceNumber for this report then we should not
    // update the last read. Most likely, we have just created the report and it has no comments. But we should err on
    // the side of caution and do nothing in this case.
    if (_.isUndefined(sequenceNumber)
        && (!reportMaxSequenceNumbers[reportID] && reportMaxSequenceNumbers[reportID] !== 0)) {
        return;
    }

    // Need to subtract 1 from sequenceNumber so that the "New" marker appears in the right spot (the last read
    // action). If 1 isn't subtracted then the "New" marker appears one row below the action (the first unread action)
    const lastReadSequenceNumber = (sequenceNumber - 1) || reportMaxSequenceNumbers[reportID];

    // We call this method in many cases where there's nothing to update because we already updated it, so we avoid
    // doing an unnecessary server call if the last read is the same one we had already
    if (lastReadSequenceNumbers[reportID] === lastReadSequenceNumber) {
        return;
    }
    setLocalLastRead(reportID, lastReadSequenceNumber);

    // Mark the report as not having any unread items
    API.Report_UpdateLastRead({
        accountID: currentUserAccountID,
        reportID,
        sequenceNumber: lastReadSequenceNumber,
    });
}

/**
 * Toggles the pinned state of the report.
 *
 * @param {Object} report
 */
function togglePinnedState(report) {
    const pinnedValue = !report.isPinned;
    updateReportPinnedState(report.reportID, pinnedValue);
    API.Report_TogglePinned({
        reportID: report.reportID,
        pinnedValue,
    });
}

/**
 * Saves the comment left by the user as they are typing. By saving this data the user can switch between chats, close
 * tab, refresh etc without worrying about loosing what they typed out.
 *
 * @param {Number} reportID
 * @param {String} comment
 */
function saveReportComment(reportID, comment) {
    Onyx.merge(`${ONYXKEYS.COLLECTION.REPORT_DRAFT_COMMENT}${reportID}`, comment);
}

/**
 * Broadcasts whether or not a user is typing on a report over the report's private pusher channel.
 *
 * @param {Number} reportID
 */
function broadcastUserIsTyping(reportID) {
    const privateReportChannelName = getReportChannelName(reportID);
    const typingStatus = {};
    typingStatus[currentUserEmail] = true;
    Pusher.sendEvent(privateReportChannelName, 'client-userIsTyping', typingStatus);
}

/**
 * When a report changes in Onyx, this fetches the report from the API if the report doesn't have a name
 * and it keeps track of the max sequence number on the report actions.
 *
 * @param {Object} report
 */
function handleReportChanged(report) {
    if (!report) {
        return;
    }

    if (report && report.reportID) {
        allReports[report.reportID] = report;

        if (isConciergeChatReport(report)) {
            conciergeChatReportID = report.reportID;
        }
    }

    // A report can be missing a name if a comment is received via pusher event
    // and the report does not yet exist in Onyx (eg. a new DM created with the logged in person)
    if (report.reportID && report.reportName === undefined) {
        fetchChatReportsByIDs([report.reportID]);
    }

    // Store the max sequence number for each report
    reportMaxSequenceNumbers[report.reportID] = report.maxSequenceNumber;

    // Store optimistic actions IDs for each report
    optimisticReportActionIDs[report.reportID] = report.optimisticReportActionIDs;
}

/**
 * @param {Number} reportID
 */
function updateCurrentlyViewedReportID(reportID) {
    Onyx.merge(ONYXKEYS.CURRENTLY_VIEWED_REPORTID, String(reportID));
}

Onyx.connect({
    key: ONYXKEYS.COLLECTION.REPORT,
    callback: handleReportChanged,
});

// When the app reconnects from being offline, fetch all of the reports and their actions
NetworkConnection.onReconnect(fetchAllReports);

/**
 * Saves a new message for a comment. Marks the comment as edited, which will be reflected in the UI.
 *
 * @param {Number} reportID
 * @param {Object} originalReportAction
 * @param {String} textForNewComment
 */
function editReportComment(reportID, originalReportAction, textForNewComment) {
    const parser = new ExpensiMark();
    const htmlForNewComment = parser.replace(textForNewComment);

    //  Delete the comment if it's empty
    if (_.isEmpty(htmlForNewComment)) {
        deleteReportComment(reportID, originalReportAction);
        return;
    }

    // Skip the Edit if message is not changed
    if (originalReportAction.message[0].html === htmlForNewComment.trim()) {
        return;
    }

    // Optimistically update the report action with the new message
    const sequenceNumber = originalReportAction.sequenceNumber;
    const newReportAction = {...originalReportAction};
    const actionToMerge = {};
    newReportAction.message[0].isEdited = true;
    newReportAction.message[0].html = htmlForNewComment;
    newReportAction.message[0].text = Str.stripHTML(htmlForNewComment.replace(/((<br[^>]*>)+)/gi, ' '));
    actionToMerge[sequenceNumber] = newReportAction;
    Onyx.merge(`${ONYXKEYS.COLLECTION.REPORT_ACTIONS}${reportID}`, actionToMerge);

    // Persist the updated report comment
    API.Report_EditComment({
        reportID,
        reportActionID: originalReportAction.reportActionID,
        reportComment: htmlForNewComment,
        sequenceNumber,
    })
        .catch(() => {
            // If it fails, reset Onyx
            actionToMerge[sequenceNumber] = originalReportAction;
            Onyx.merge(`${ONYXKEYS.COLLECTION.REPORT_ACTIONS}${reportID}`, actionToMerge);
        });
}

/**
 * Saves the draft for a comment report action. This will put the comment into "edit mode"
 *
 * @param {Number} reportID
 * @param {Number} reportActionID
 * @param {String} draftMessage
 */
function saveReportActionDraft(reportID, reportActionID, draftMessage) {
    Onyx.set(`${ONYXKEYS.COLLECTION.REPORT_ACTIONS_DRAFTS}${reportID}_${reportActionID}`, draftMessage);
}

/**
 * Syncs up a chat report and an IOU report in Onyx after an IOU transaction has been made
 * by setting the iouReportID and hasOutstandingIOU for the chat report.
 * Even though both reports are updated in the back-end, the API doesn't handle syncing their reportIDs.
 * If we didn't sync these reportIDs, the paid IOU would still be shown to users as unpaid.
 * The iouReport being fetched here must be open, because only an open iouReport can be paid.
 *
 * @param {Object} chatReport
 * @param {Object} iouReport
 */
function syncChatAndIOUReports(chatReport, iouReport) {
    // Return early in case there's a back-end issue preventing the IOU command from returning the report objects.
    if (!chatReport || !iouReport) {
        return;
    }

    const simplifiedIouReport = {};
    const simplifiedReport = {};
    const chatReportKey = `${ONYXKEYS.COLLECTION.REPORT}${chatReport.reportID}`;
    const iouReportKey = `${ONYXKEYS.COLLECTION.REPORT_IOUS}${iouReport.reportID}`;

    // We don't want to sync an iou report that's already been reimbursed with its chat report.
    if (!iouReport.stateNum === CONST.REPORT.STATE_NUM.SUBMITTED) {
        simplifiedReport[chatReportKey].iouReportID = iouReport.reportID;
    }
    simplifiedReport[chatReportKey] = getSimplifiedReportObject(chatReport);
    simplifiedReport[chatReportKey].hasOutstandingIOU = iouReport.stateNum
        === (CONST.REPORT.STATE_NUM.PROCESSING && iouReport.total !== 0);
    simplifiedIouReport[iouReportKey] = getSimplifiedIOUReport(iouReport, chatReport.reportID);

    Onyx.mergeCollection(ONYXKEYS.COLLECTION.REPORT_IOUS, simplifiedIouReport);
    Onyx.mergeCollection(ONYXKEYS.COLLECTION.REPORT, simplifiedReport);
}

/**
 * Updates a user's notification preferences for a chat room
 *
 * @param {Number} reportID
 * @param {String} notificationPreference
 */
function updateNotificationPreference(reportID, notificationPreference) {
    Onyx.merge(`${ONYXKEYS.COLLECTION.REPORT}${reportID}`, {notificationPreference});
    API.Report_UpdateNotificationPreference({reportID, notificationPreference});
}

/**
 * Navigates to the 1:1 report with Concierge
 */
function navigateToConciergeChat() {
    // If we don't have a chat with Concierge then create it
    if (!conciergeChatReportID) {
        fetchOrCreateChatReport([currentUserEmail, CONST.EMAIL.CONCIERGE], true);
        return;
    }

    Navigation.navigate(ROUTES.getReportRoute(conciergeChatReportID));
    Navigation.closeDrawer();
}

/**
 * Handle the navigation when report is inaccessible
 */
function handleInaccessibleReport() {
    Growl.error(translateLocal('notFound.chatYouLookingForCannotBeFound'));
    navigateToConciergeChat();
}

/**
 * Check if report data is up to date or it comes from local cache
 * @returns {Boolean}
 */
function isReportDataUptoDate() {
    return isReportDataFresh;
}

export {
    fetchAllReports,
    fetchActions,
    fetchOrCreateChatReport,
    fetchChatReportsByIDs,
    fetchIOUReportByID,
    fetchIOUReportByIDAndUpdateChatReport,
    addAction,
    updateLastReadActionID,
    updateNotificationPreference,
    setNewMarkerPosition,
    subscribeToReportTypingEvents,
    subscribeToUserEvents,
    subscribeToReportCommentPushNotifications,
    unsubscribeFromReportChannel,
    saveReportComment,
    broadcastUserIsTyping,
    togglePinnedState,
    updateCurrentlyViewedReportID,
    editReportComment,
    saveReportActionDraft,
    deleteReportComment,
    getSimplifiedIOUReport,
    syncChatAndIOUReports,
    navigateToConciergeChat,
    handleInaccessibleReport,
<<<<<<< HEAD
    isReportDataUptoDate,
=======
    fetchActionsWithLoadingState,
>>>>>>> 1a7f3275
};<|MERGE_RESOLUTION|>--- conflicted
+++ resolved
@@ -1440,9 +1440,6 @@
     syncChatAndIOUReports,
     navigateToConciergeChat,
     handleInaccessibleReport,
-<<<<<<< HEAD
     isReportDataUptoDate,
-=======
     fetchActionsWithLoadingState,
->>>>>>> 1a7f3275
 };
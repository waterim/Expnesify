--- conflicted
+++ resolved
@@ -2003,7 +2003,7 @@
 
     // Navigate to the report after sign-in/sign-up.
     InteractionManager.runAfterInteractions(() => {
-<<<<<<< HEAD
+
         Session.waitForUserSignIn().then(() => {
             Navigation.waitForProtectedRoutes().then(() => {
                 const route = ReportUtils.getRouteFromLink(url);
@@ -2012,15 +2012,6 @@
                     return;
                 }
                 if (Session.isAnonymousUser() && !Session.canAccessRouteByAnonymousUser(route)) {
-=======
-        SidebarUtils.isSidebarLoadedReady().then(() => {
-            if (route === ROUTES.CONCIERGE) {
-                navigateToConciergeChat(true);
-                return;
-            }
-            if (Session.isAnonymousUser() && !Session.canAccessRouteByAnonymousUser(route)) {
-                Navigation.isNavigationReady().then(() => {
->>>>>>> 222993c4
                     Session.signOutAndRedirectToSignIn();
                     return;
                 }

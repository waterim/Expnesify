--- conflicted
+++ resolved
@@ -437,11 +437,7 @@
         {
             optimisticData: [
                 {
-<<<<<<< HEAD
-                    onyxMethod: CONST.ONYX.METHOD.MERGE,
-=======
                     onyxMethod: Onyx.METHOD.MERGE,
->>>>>>> 6d17cc80
                     key: `${ONYXKEYS.COLLECTION.REPORT}${reportID}`,
                     value: {
                         isLoadingReportActions: true,
@@ -452,11 +448,7 @@
             ],
             successData: [
                 {
-<<<<<<< HEAD
-                    onyxMethod: CONST.ONYX.METHOD.MERGE,
-=======
                     onyxMethod: Onyx.METHOD.MERGE,
->>>>>>> 6d17cc80
                     key: `${ONYXKEYS.COLLECTION.REPORT}${reportID}`,
                     value: {
                         isLoadingReportActions: false,
@@ -465,11 +457,7 @@
             ],
             failureData: [
                 {
-<<<<<<< HEAD
-                    onyxMethod: CONST.ONYX.METHOD.MERGE,
-=======
                     onyxMethod: Onyx.METHOD.MERGE,
->>>>>>> 6d17cc80
                     key: `${ONYXKEYS.COLLECTION.REPORT}${reportID}`,
                     value: {
                         isLoadingReportActions: false,
@@ -497,11 +485,7 @@
         {
             optimisticData: [
                 {
-<<<<<<< HEAD
-                    onyxMethod: CONST.ONYX.METHOD.MERGE,
-=======
                     onyxMethod: Onyx.METHOD.MERGE,
->>>>>>> 6d17cc80
                     key: `${ONYXKEYS.COLLECTION.REPORT}${reportID}`,
                     value: {
                         isLoadingMoreReportActions: true,
@@ -510,11 +494,7 @@
             ],
             successData: [
                 {
-<<<<<<< HEAD
-                    onyxMethod: CONST.ONYX.METHOD.MERGE,
-=======
                     onyxMethod: Onyx.METHOD.MERGE,
->>>>>>> 6d17cc80
                     key: `${ONYXKEYS.COLLECTION.REPORT}${reportID}`,
                     value: {
                         isLoadingMoreReportActions: false,
@@ -523,11 +503,7 @@
             ],
             failureData: [
                 {
-<<<<<<< HEAD
-                    onyxMethod: CONST.ONYX.METHOD.MERGE,
-=======
                     onyxMethod: Onyx.METHOD.MERGE,
->>>>>>> 6d17cc80
                     key: `${ONYXKEYS.COLLECTION.REPORT}${reportID}`,
                     value: {
                         isLoadingMoreReportActions: false,
@@ -554,11 +530,7 @@
         {
             optimisticData: [
                 {
-<<<<<<< HEAD
-                    onyxMethod: CONST.ONYX.METHOD.MERGE,
-=======
                     onyxMethod: Onyx.METHOD.MERGE,
->>>>>>> 6d17cc80
                     key: ONYXKEYS.IOU,
                     value: {
                         loading: true,
@@ -567,11 +539,7 @@
             ],
             successData: [
                 {
-<<<<<<< HEAD
-                    onyxMethod: CONST.ONYX.METHOD.MERGE,
-=======
                     onyxMethod: Onyx.METHOD.MERGE,
->>>>>>> 6d17cc80
                     key: ONYXKEYS.IOU,
                     value: {
                         loading: false,
@@ -580,11 +548,7 @@
             ],
             failureData: [
                 {
-<<<<<<< HEAD
-                    onyxMethod: CONST.ONYX.METHOD.MERGE,
-=======
                     onyxMethod: Onyx.METHOD.MERGE,
->>>>>>> 6d17cc80
                     key: ONYXKEYS.IOU,
                     value: {
                         loading: false,
@@ -611,11 +575,7 @@
         {
             optimisticData: [
                 {
-<<<<<<< HEAD
-                    onyxMethod: CONST.ONYX.METHOD.MERGE,
-=======
                     onyxMethod: Onyx.METHOD.MERGE,
->>>>>>> 6d17cc80
                     key: ONYXKEYS.IOU,
                     value: {
                         loading: true,
@@ -624,11 +584,7 @@
             ],
             successData: [
                 {
-<<<<<<< HEAD
-                    onyxMethod: CONST.ONYX.METHOD.MERGE,
-=======
                     onyxMethod: Onyx.METHOD.MERGE,
->>>>>>> 6d17cc80
                     key: ONYXKEYS.IOU,
                     value: {
                         loading: false,
@@ -637,11 +593,7 @@
             ],
             failureData: [
                 {
-<<<<<<< HEAD
-                    onyxMethod: CONST.ONYX.METHOD.MERGE,
-=======
                     onyxMethod: Onyx.METHOD.MERGE,
->>>>>>> 6d17cc80
                     key: ONYXKEYS.IOU,
                     value: {
                         loading: false,
@@ -666,11 +618,7 @@
         {
             optimisticData: [
                 {
-<<<<<<< HEAD
-                    onyxMethod: CONST.ONYX.METHOD.MERGE,
-=======
                     onyxMethod: Onyx.METHOD.MERGE,
->>>>>>> 6d17cc80
                     key: `${ONYXKEYS.COLLECTION.REPORT}${reportID}`,
                     value: {
                         lastReadTime: DateUtils.getDBTime(),
@@ -701,11 +649,7 @@
         {
             optimisticData: [
                 {
-<<<<<<< HEAD
-                    onyxMethod: CONST.ONYX.METHOD.MERGE,
-=======
                     onyxMethod: Onyx.METHOD.MERGE,
->>>>>>> 6d17cc80
                     key: `${ONYXKEYS.COLLECTION.REPORT}${reportID}`,
                     value: {
                         lastReadTime,
@@ -1276,11 +1220,7 @@
     ];
     const successData = [
         {
-<<<<<<< HEAD
-            onyxMethod: CONST.ONYX.METHOD.MERGE,
-=======
-            onyxMethod: Onyx.METHOD.MERGE,
->>>>>>> 6d17cc80
+            onyxMethod: Onyx.METHOD.MERGE,
             key: `${ONYXKEYS.COLLECTION.REPORT}${reportID}`,
             value: {
                 pendingFields: {
@@ -1291,11 +1231,7 @@
     ];
     const failureData = [
         {
-<<<<<<< HEAD
-            onyxMethod: CONST.ONYX.METHOD.MERGE,
-=======
-            onyxMethod: Onyx.METHOD.MERGE,
->>>>>>> 6d17cc80
+            onyxMethod: Onyx.METHOD.MERGE,
             key: `${ONYXKEYS.COLLECTION.REPORT}${reportID}`,
             value: {
                 reportName: previousName,

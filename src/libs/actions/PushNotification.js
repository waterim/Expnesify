--- conflicted
+++ resolved
@@ -6,7 +6,7 @@
 let isUserOptedInToPushNotifications = false;
 Onyx.connect({
     key: ONYXKEYS.PUSH_NOTIFICATIONS_ENABLED,
-    callback: (val) => (isUserOptedInToPushNotifications = val),
+    callback: val => isUserOptedInToPushNotifications = val,
 });
 
 /**
@@ -15,26 +15,6 @@
  * @param {Boolean} isOptingIn
  */
 function setPushNotificationOptInStatus(isOptingIn) {
-<<<<<<< HEAD
-    Device.getDeviceID().then((deviceID) => {
-        const commandName = isOptingIn ? 'OptInToPushNotifications' : 'OptOutOfPushNotifications';
-        const optimisticData = [
-            {
-                onyxMethod: CONST.ONYX.METHOD.MERGE,
-                key: ONYXKEYS.PUSH_NOTIFICATIONS_ENABLED,
-                value: isOptingIn,
-            },
-        ];
-        const failureData = [
-            {
-                onyxMethod: CONST.ONYX.METHOD.MERGE,
-                key: ONYXKEYS.PUSH_NOTIFICATIONS_ENABLED,
-                value: isUserOptedInToPushNotifications,
-            },
-        ];
-        API.write(commandName, {deviceID}, {optimisticData, failureData});
-    });
-=======
     Device.getDeviceID()
         .then((deviceID) => {
             const commandName = isOptingIn ? 'OptInToPushNotifications' : 'OptOutOfPushNotifications';
@@ -54,7 +34,6 @@
             ];
             API.write(commandName, {deviceID}, {optimisticData, failureData});
         });
->>>>>>> cc78a083
 }
 
 export {

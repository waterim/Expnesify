--- conflicted
+++ resolved
@@ -285,17 +285,13 @@
     const policy = allPolicies?.[`${ONYXKEYS.COLLECTION.POLICY}${policyID}`];
     const policyTaxRates = policy?.taxRates?.taxes;
     const foreignTaxDefault = policy?.taxRates?.foreignTaxDefault;
-<<<<<<< HEAD
-    const firstTaxID = Object.keys(policyTaxRates ?? {}).sort((a, b) => a.localeCompare(b))[0];
+    const firstTaxID = Object.keys(policyTaxRates ?? {})
+        .sort((a, b) => a.localeCompare(b))
+        .at(0);
     const customUnits = policy?.customUnits ?? {};
     const ratesToUpdate = Object.values(customUnits?.[Object.keys(customUnits)[0]]?.rates ?? {}).filter(
         (rate) => !!rate.attributes?.taxRateExternalID && taxesToDelete.includes(rate.attributes?.taxRateExternalID),
     );
-=======
-    const firstTaxID = Object.keys(policyTaxRates ?? {})
-        .sort((a, b) => a.localeCompare(b))
-        .at(0);
->>>>>>> ba9af8f0
 
     if (!policyTaxRates) {
         console.debug('Policy or tax rates not found');

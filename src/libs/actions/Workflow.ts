import lodashDropRightWhile from 'lodash/dropRightWhile';
import lodashMapKeys from 'lodash/mapKeys';
import type {NullishDeep, OnyxCollection, OnyxUpdate} from 'react-native-onyx';
import Onyx from 'react-native-onyx';
import * as API from '@libs/API';
import type {CreateWorkspaceApprovalParams, RemoveWorkspaceApprovalParams, UpdateWorkspaceApprovalParams} from '@libs/API/parameters';
import {WRITE_COMMANDS} from '@libs/API/types';
import {calculateApprovers, convertApprovalWorkflowToPolicyEmployees} from '@libs/WorkflowUtils';
import CONST from '@src/CONST';
import type {TranslationPaths} from '@src/languages/types';
import ONYXKEYS from '@src/ONYXKEYS';
import type {ApprovalWorkflowOnyx, PersonalDetailsList, Policy} from '@src/types/onyx';
import type {Approver, Member} from '@src/types/onyx/ApprovalWorkflow';
import type ApprovalWorkflow from '@src/types/onyx/ApprovalWorkflow';
import {isEmptyObject} from '@src/types/utils/EmptyObject';

let currentApprovalWorkflow: ApprovalWorkflowOnyx | undefined;
Onyx.connect({
    key: ONYXKEYS.APPROVAL_WORKFLOW,
    callback: (approvalWorkflow) => {
        currentApprovalWorkflow = approvalWorkflow;
    },
});

let allPolicies: OnyxCollection<Policy>;
Onyx.connect({
    key: ONYXKEYS.COLLECTION.POLICY,
    waitForCollectionCallback: true,
    callback: (value) => (allPolicies = value),
});

let authToken: string | undefined;
Onyx.connect({
    key: ONYXKEYS.SESSION,
    callback: (value) => {
        authToken = value?.authToken;
    },
});

let personalDetails: PersonalDetailsList | undefined;
Onyx.connect({
    key: ONYXKEYS.PERSONAL_DETAILS_LIST,
    callback: (value) => {
        personalDetails = value;
    },
});

function createApprovalWorkflow(policyID: string, approvalWorkflow: ApprovalWorkflow) {
    const policy = allPolicies?.[`${ONYXKEYS.COLLECTION.POLICY}${policyID}`];

    if (!authToken || !policy) {
        return;
    }

    const previousEmployeeList = Object.fromEntries(Object.entries(policy.employeeList ?? {}).map(([key, value]) => [key, {...value, pendingAction: null}]));
    const previousApprovalMode = policy.approvalMode;
    const updatedEmployees = convertApprovalWorkflowToPolicyEmployees({previousEmployeeList, approvalWorkflow, type: CONST.APPROVAL_WORKFLOW.TYPE.CREATE});

    const optimisticData: OnyxUpdate[] = [
        {
            onyxMethod: Onyx.METHOD.MERGE,
            key: ONYXKEYS.APPROVAL_WORKFLOW,
            value: {
                isLoading: true,
            },
        },
        {
            onyxMethod: Onyx.METHOD.MERGE,
            key: `${ONYXKEYS.COLLECTION.POLICY}${policyID}`,
            value: {
                employeeList: updatedEmployees,
                approvalMode: CONST.POLICY.APPROVAL_MODE.ADVANCED,
            },
        },
    ];

    const failureData: OnyxUpdate[] = [
        {
            onyxMethod: Onyx.METHOD.MERGE,
            key: ONYXKEYS.APPROVAL_WORKFLOW,
            value: {...approvalWorkflow, isLoading: false},
        },
        {
            onyxMethod: Onyx.METHOD.MERGE,
            key: `${ONYXKEYS.COLLECTION.POLICY}${policyID}`,
            value: {
                employeeList: previousEmployeeList,
                approvalMode: previousApprovalMode,
            },
        },
    ];

    const successData: OnyxUpdate[] = [
        {
            onyxMethod: Onyx.METHOD.SET,
            key: ONYXKEYS.APPROVAL_WORKFLOW,
            value: null,
        },
        {
            onyxMethod: Onyx.METHOD.MERGE,
            key: `${ONYXKEYS.COLLECTION.POLICY}${policyID}`,
            value: {
                employeeList: Object.fromEntries(Object.keys(updatedEmployees).map((key) => [key, {pendingAction: null}])),
            },
        },
    ];

    const parameters: CreateWorkspaceApprovalParams = {policyID, authToken, employees: JSON.stringify(Object.values(updatedEmployees))};
    API.write(WRITE_COMMANDS.CREATE_WORKSPACE_APPROVAL, parameters, {optimisticData, failureData, successData});
}

function updateApprovalWorkflow(policyID: string, approvalWorkflow: ApprovalWorkflow, membersToRemove: Member[], approversToRemove: Approver[]) {
    const policy = allPolicies?.[`${ONYXKEYS.COLLECTION.POLICY}${policyID}`];

    if (!authToken || !policy) {
        return;
    }

    const previousDefaultApprover = policy.approver ?? policy.owner;
    const newDefaultApprover = approvalWorkflow.isDefault ? approvalWorkflow.approvers[0].email : undefined;
<<<<<<< HEAD
    const previousEmployeeList = Object.fromEntries(Object.entries(policy.employeeList ?? {}).map(([key, value]) => [key, {...value, pendingAction: null}]));
    const updatedEmployees = convertApprovalWorkflowToPolicyEmployees({approvalWorkflow, type: CONST.APPROVAL_WORKFLOW.TYPE.UPDATE, membersToRemove});
=======
    const previousEmployeeList = {...policy.employeeList};
    const updatedEmployees = convertApprovalWorkflowToPolicyEmployees({
        previousEmployeeList,
        approvalWorkflow,
        type: CONST.APPROVAL_WORKFLOW.TYPE.UPDATE,
        membersToRemove,
        approversToRemove,
    });
>>>>>>> f040cf22

    const optimisticData: OnyxUpdate[] = [
        {
            onyxMethod: Onyx.METHOD.MERGE,
            key: ONYXKEYS.APPROVAL_WORKFLOW,
            value: {
                isLoading: true,
            },
        },
        {
            onyxMethod: Onyx.METHOD.MERGE,
            key: `${ONYXKEYS.COLLECTION.POLICY}${policyID}`,
            value: {
                employeeList: updatedEmployees,
                ...(newDefaultApprover ? {approver: newDefaultApprover} : {}),
            },
        },
    ];

    const failureData: OnyxUpdate[] = [
        {
            onyxMethod: Onyx.METHOD.MERGE,
            key: ONYXKEYS.APPROVAL_WORKFLOW,
            value: {...approvalWorkflow, isLoading: false},
        },
        {
            onyxMethod: Onyx.METHOD.MERGE,
            key: `${ONYXKEYS.COLLECTION.POLICY}${policyID}`,
            value: {
                employeeList: previousEmployeeList,
                pendingFields: {employeeList: null},
                ...(newDefaultApprover ? {approver: previousDefaultApprover} : {}),
            },
        },
    ];

    const successData: OnyxUpdate[] = [
        {
            onyxMethod: Onyx.METHOD.SET,
            key: ONYXKEYS.APPROVAL_WORKFLOW,
            value: null,
        },
        {
            onyxMethod: Onyx.METHOD.MERGE,
            key: `${ONYXKEYS.COLLECTION.POLICY}${policyID}`,
            value: {
                employeeList: Object.fromEntries(Object.keys(updatedEmployees).map((key) => [key, {pendingAction: null}])),
            },
        },
    ];

    const parameters: UpdateWorkspaceApprovalParams = {
        policyID,
        authToken,
        employees: JSON.stringify(Object.values(updatedEmployees)),
        defaultApprover: newDefaultApprover,
    };
    API.write(WRITE_COMMANDS.UPDATE_WORKSPACE_APPROVAL, parameters, {optimisticData, failureData, successData});
}

function removeApprovalWorkflow(policyID: string, approvalWorkflow: ApprovalWorkflow) {
    const policy = allPolicies?.[`${ONYXKEYS.COLLECTION.POLICY}${policyID}`];

    if (!authToken || !policy) {
        return;
    }

<<<<<<< HEAD
    const updatedEmployees = convertApprovalWorkflowToPolicyEmployees({approvalWorkflow, type: CONST.APPROVAL_WORKFLOW.TYPE.REMOVE});
    const previousEmployeeList = Object.fromEntries(Object.entries(policy.employeeList ?? {}).map(([key, value]) => [key, {...value, pendingAction: null}]));
=======
    const previousEmployeeList = {...policy.employeeList};
    const updatedEmployees = convertApprovalWorkflowToPolicyEmployees({previousEmployeeList, approvalWorkflow, type: CONST.APPROVAL_WORKFLOW.TYPE.REMOVE});
>>>>>>> f040cf22
    const updatedEmployeeList = {...previousEmployeeList, ...updatedEmployees};

    const defaultApprover = policy.approver ?? policy.owner;
    // If there is more than one workflow, we need to keep the advanced approval mode (first workflow is the default)
    const hasMoreThanOneWorkflow = Object.values(updatedEmployeeList).some((employee) => !!employee.submitsTo && employee.submitsTo !== defaultApprover);

    const optimisticData: OnyxUpdate[] = [
        {
            onyxMethod: Onyx.METHOD.MERGE,
            key: ONYXKEYS.APPROVAL_WORKFLOW,
            value: {
                isLoading: true,
            },
        },
        {
            onyxMethod: Onyx.METHOD.MERGE,
            key: `${ONYXKEYS.COLLECTION.POLICY}${policyID}`,
            value: {
                employeeList: updatedEmployees,
                approvalMode: hasMoreThanOneWorkflow ? CONST.POLICY.APPROVAL_MODE.ADVANCED : CONST.POLICY.APPROVAL_MODE.BASIC,
            },
        },
    ];

    const failureData: OnyxUpdate[] = [
        {
            onyxMethod: Onyx.METHOD.MERGE,
            key: ONYXKEYS.APPROVAL_WORKFLOW,
            value: {...approvalWorkflow, isLoading: false},
        },
        {
            onyxMethod: Onyx.METHOD.MERGE,
            key: `${ONYXKEYS.COLLECTION.POLICY}${policyID}`,
            value: {
                employeeList: previousEmployeeList,
                approvalMode: CONST.POLICY.APPROVAL_MODE.ADVANCED,
            },
        },
    ];

    const successData: OnyxUpdate[] = [
        {
            onyxMethod: Onyx.METHOD.SET,
            key: ONYXKEYS.APPROVAL_WORKFLOW,
            value: null,
        },
        {
            onyxMethod: Onyx.METHOD.MERGE,
            key: `${ONYXKEYS.COLLECTION.POLICY}${policyID}`,
            value: {
                employeeList: Object.fromEntries(Object.keys(updatedEmployees).map((key) => [key, {pendingAction: null}])),
            },
        },
    ];

    const parameters: RemoveWorkspaceApprovalParams = {policyID, authToken, employees: JSON.stringify(Object.values(updatedEmployees))};
    API.write(WRITE_COMMANDS.REMOVE_WORKSPACE_APPROVAL, parameters, {optimisticData, failureData, successData});
}

function setApprovalWorkflowMembers(members: Member[]) {
    Onyx.merge(ONYXKEYS.APPROVAL_WORKFLOW, {members, errors: null});
}

/**
 * Set the approver at the specified index in the current approval workflow
 * @param approver - The new approver to set
 * @param approverIndex - The index of the approver to set
 * @param policyID - The ID of the policy
 */
function setApprovalWorkflowApprover(approver: Approver, approverIndex: number, policyID: string) {
    const policy = allPolicies?.[`${ONYXKEYS.COLLECTION.POLICY}${policyID}`];

    if (!currentApprovalWorkflow || !policy?.employeeList) {
        return;
    }

    const approvers: Array<Approver | undefined> = [...currentApprovalWorkflow.approvers];
    approvers[approverIndex] = approver;

    // Check if the approver forwards to other approvers and add them to the list
    if (policy.employeeList[approver.email]?.forwardsTo) {
        const personalDetailsByEmail = lodashMapKeys(personalDetails, (value, key) => value?.login ?? key);
        const additionalApprovers = calculateApprovers({employees: policy.employeeList, firstEmail: approver.email, personalDetailsByEmail});
        approvers.splice(approverIndex, approvers.length, ...additionalApprovers);
    }

    const errors: Record<string, TranslationPaths | null> = {additionalApprover: null};
    // Check for circular references and reset errors
    const updatedApprovers = approvers.map((existingApprover, index) => {
        if (!existingApprover) {
            return;
        }

        const hasCircularReference = approvers.slice(0, index).some((previousApprover) => existingApprover.email === previousApprover?.email);
        if (hasCircularReference) {
            errors[`approver-${index}`] = 'workflowsPage.approverCircularReference';
        } else {
            errors[`approver-${index}`] = null;
        }

        return {
            ...existingApprover,
            isCircularReference: hasCircularReference,
        };
    });

    Onyx.merge(ONYXKEYS.APPROVAL_WORKFLOW, {approvers: updatedApprovers, errors});
}

function clearApprovalWorkflowApprover(approverIndex: number) {
    if (!currentApprovalWorkflow) {
        return;
    }

    const approvers: Array<Approver | undefined> = [...currentApprovalWorkflow.approvers];
    approvers[approverIndex] = undefined;

    Onyx.merge(ONYXKEYS.APPROVAL_WORKFLOW, {approvers: lodashDropRightWhile(approvers, (approver) => !approver), errors: null});
}

function clearApprovalWorkflowApprovers() {
    Onyx.merge(ONYXKEYS.APPROVAL_WORKFLOW, {approvers: []});
}

function setApprovalWorkflow(approvalWorkflow: NullishDeep<ApprovalWorkflowOnyx>) {
    Onyx.merge(ONYXKEYS.APPROVAL_WORKFLOW, approvalWorkflow);
}

function clearApprovalWorkflow() {
    Onyx.set(ONYXKEYS.APPROVAL_WORKFLOW, null);
}

type ApprovalWorkflowOnyxValidated = Omit<ApprovalWorkflowOnyx, 'approvers'> & {approvers: Approver[]};

function validateApprovalWorkflow(approvalWorkflow: ApprovalWorkflowOnyx): approvalWorkflow is ApprovalWorkflowOnyxValidated {
    const errors: Record<string, TranslationPaths> = {};

    approvalWorkflow.approvers.forEach((approver, approverIndex) => {
        if (!approver) {
            errors[`approver-${approverIndex}`] = 'common.error.fieldRequired';
        }

        if (approver?.isCircularReference) {
            errors[`approver-${approverIndex}`] = 'workflowsPage.approverCircularReference';
        }
    });

    if (!approvalWorkflow.members.length && !approvalWorkflow.isDefault) {
        errors.members = 'common.error.fieldRequired';
    }

    if (!approvalWorkflow.approvers.length) {
        errors.additionalApprover = 'common.error.fieldRequired';
    }

    Onyx.merge(ONYXKEYS.APPROVAL_WORKFLOW, {errors});

    // Return false if there are errors
    return isEmptyObject(errors);
}

export {
    createApprovalWorkflow,
    updateApprovalWorkflow,
    removeApprovalWorkflow,
    setApprovalWorkflowMembers,
    setApprovalWorkflowApprover,
    setApprovalWorkflow,
    clearApprovalWorkflowApprover,
    clearApprovalWorkflowApprovers,
    clearApprovalWorkflow,
    validateApprovalWorkflow,
};<|MERGE_RESOLUTION|>--- conflicted
+++ resolved
@@ -118,11 +118,7 @@
 
     const previousDefaultApprover = policy.approver ?? policy.owner;
     const newDefaultApprover = approvalWorkflow.isDefault ? approvalWorkflow.approvers[0].email : undefined;
-<<<<<<< HEAD
     const previousEmployeeList = Object.fromEntries(Object.entries(policy.employeeList ?? {}).map(([key, value]) => [key, {...value, pendingAction: null}]));
-    const updatedEmployees = convertApprovalWorkflowToPolicyEmployees({approvalWorkflow, type: CONST.APPROVAL_WORKFLOW.TYPE.UPDATE, membersToRemove});
-=======
-    const previousEmployeeList = {...policy.employeeList};
     const updatedEmployees = convertApprovalWorkflowToPolicyEmployees({
         previousEmployeeList,
         approvalWorkflow,
@@ -130,7 +126,6 @@
         membersToRemove,
         approversToRemove,
     });
->>>>>>> f040cf22
 
     const optimisticData: OnyxUpdate[] = [
         {
@@ -198,13 +193,8 @@
         return;
     }
 
-<<<<<<< HEAD
-    const updatedEmployees = convertApprovalWorkflowToPolicyEmployees({approvalWorkflow, type: CONST.APPROVAL_WORKFLOW.TYPE.REMOVE});
     const previousEmployeeList = Object.fromEntries(Object.entries(policy.employeeList ?? {}).map(([key, value]) => [key, {...value, pendingAction: null}]));
-=======
-    const previousEmployeeList = {...policy.employeeList};
     const updatedEmployees = convertApprovalWorkflowToPolicyEmployees({previousEmployeeList, approvalWorkflow, type: CONST.APPROVAL_WORKFLOW.TYPE.REMOVE});
->>>>>>> f040cf22
     const updatedEmployeeList = {...previousEmployeeList, ...updatedEmployees};
 
     const defaultApprover = policy.approver ?? policy.owner;

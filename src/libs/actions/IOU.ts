--- conflicted
+++ resolved
@@ -243,18 +243,7 @@
     },
 });
 
-<<<<<<< HEAD
-const reportActionsByReport: OnyxCollection<OnyxTypes.ReportActions> = {};
-=======
-let allPolicies: OnyxCollection<OnyxTypes.Policy>;
-Onyx.connect({
-    key: ONYXKEYS.COLLECTION.POLICY,
-    waitForCollectionCallback: true,
-    callback: (value) => (allPolicies = value),
-});
-
 let allReportActions: OnyxCollection<OnyxTypes.ReportActions>;
->>>>>>> e95fd063
 Onyx.connect({
     key: ONYXKEYS.COLLECTION.REPORT_ACTIONS,
     waitForCollectionCallback: true,

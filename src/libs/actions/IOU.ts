--- conflicted
+++ resolved
@@ -2037,11 +2037,8 @@
     payeeEmail = currentUserEmail,
     moneyRequestReportID = '',
     linkedTrackedExpenseReportAction?: OnyxTypes.ReportAction,
-<<<<<<< HEAD
     attendees?: Attendee[],
-=======
     existingTransaction: OnyxEntry<OnyxTypes.Transaction> | undefined = undefined,
->>>>>>> 4f0ca943
 ): MoneyRequestInformation {
     const payerEmail = PhoneNumber.addSMSDomainIfPhoneNumber(participant.login ?? '');
     const payerAccountID = Number(participant.accountID);
@@ -2748,7 +2745,6 @@
         }
     }
 
-<<<<<<< HEAD
     const overLimitViolation = violations?.find((violation) => violation.name === 'overLimit');
     // Update violation limit, if we modify attendees. The given limit value is for a single attendee, if we have multiple attendees we should multpiply limit by attende count
     if ('attendees' in transactionChanges && !!overLimitViolation) {
@@ -2762,11 +2758,9 @@
         }
     }
 
-=======
     const clearedPendingFields = Object.fromEntries(Object.keys(updatedTransaction?.pendingFields ?? transactionChanges).map((key) => [key, null]));
 
     // Clear out the error fields and loading states on success
->>>>>>> 4f0ca943
     successData.push({
         onyxMethod: Onyx.METHOD.MERGE,
         key: `${ONYXKEYS.COLLECTION.TRANSACTION}${transactionID}`,
@@ -5290,6 +5284,7 @@
             currentUserEmail,
             moneyRequestReportID,
             undefined,
+            undefined,
             existingTransaction,
         );
         onyxData = moneyRequestOnyxData;

import type {StackScreenProps} from '@react-navigation/stack';
import {format} from 'date-fns';
import fastMerge from 'expensify-common/lib/fastMerge';
import Str from 'expensify-common/lib/str';
import Onyx from 'react-native-onyx';
import type {OnyxCollection, OnyxEntry, OnyxUpdate} from 'react-native-onyx';
import type {ValueOf} from 'type-fest';
import ReceiptGeneric from '@assets/images/receipt-generic.png';
import * as API from '@libs/API';
import type {
    ApproveMoneyRequestParams,
    CompleteSplitBillParams,
    CreateDistanceRequestParams,
    DeleteMoneyRequestParams,
    DetachReceiptParams,
    EditMoneyRequestParams,
    PayMoneyRequestParams,
    ReplaceReceiptParams,
    RequestMoneyParams,
    SendMoneyParams,
    SplitBillParams,
    StartSplitBillParams,
    SubmitReportParams,
    UpdateMoneyRequestParams,
} from '@libs/API/parameters';
import {WRITE_COMMANDS} from '@libs/API/types';
import * as CurrencyUtils from '@libs/CurrencyUtils';
import DateUtils from '@libs/DateUtils';
import * as ErrorUtils from '@libs/ErrorUtils';
import * as FileUtils from '@libs/fileDownload/FileUtils';
import * as IOUUtils from '@libs/IOUUtils';
import * as LocalePhoneNumber from '@libs/LocalePhoneNumber';
import * as Localize from '@libs/Localize';
import Navigation from '@libs/Navigation/Navigation';
import * as NextStepUtils from '@libs/NextStepUtils';
import * as NumberUtils from '@libs/NumberUtils';
import * as OptionsListUtils from '@libs/OptionsListUtils';
import Permissions from '@libs/Permissions';
import * as PolicyUtils from '@libs/PolicyUtils';
import * as ReportActionsUtils from '@libs/ReportActionsUtils';
import * as ReportUtils from '@libs/ReportUtils';
import type {OptimisticChatReport, OptimisticCreatedReportAction, OptimisticIOUReportAction, TransactionDetails} from '@libs/ReportUtils';
import * as TransactionUtils from '@libs/TransactionUtils';
import * as UserUtils from '@libs/UserUtils';
import ViolationsUtils from '@libs/Violations/ViolationsUtils';
import type {MoneyRequestNavigatorParamList} from '@navigation/types';
import CONST from '@src/CONST';
import ONYXKEYS from '@src/ONYXKEYS';
import ROUTES from '@src/ROUTES';
import type SCREENS from '@src/SCREENS';
import type * as OnyxTypes from '@src/types/onyx';
import type {Participant, Split} from '@src/types/onyx/IOU';
import type {ErrorFields, Errors, PendingFields} from '@src/types/onyx/OnyxCommon';
import type {PaymentMethodType} from '@src/types/onyx/OriginalMessage';
import type ReportAction from '@src/types/onyx/ReportAction';
import type {OnyxData} from '@src/types/onyx/Request';
import type {Comment, Receipt, ReceiptSource, TaxRate, TransactionChanges, WaypointCollection} from '@src/types/onyx/Transaction';
import type {EmptyObject} from '@src/types/utils/EmptyObject';
import {isEmptyObject} from '@src/types/utils/EmptyObject';
import * as Policy from './Policy';
import * as Report from './Report';

type MoneyRequestRoute = StackScreenProps<MoneyRequestNavigatorParamList, typeof SCREENS.MONEY_REQUEST.CATEGORY | typeof SCREENS.MONEY_REQUEST.CONFIRMATION>['route'];

type IOURequestType = ValueOf<typeof CONST.IOU.REQUEST_TYPE>;

type OneOnOneIOUReport = OnyxTypes.Report | undefined | null;

type MoneyRequestInformation = {
    payerAccountID: number;
    payerEmail: string;
    iouReport: OnyxTypes.Report;
    chatReport: OnyxTypes.Report;
    transaction: OnyxTypes.Transaction;
    iouAction: OptimisticIOUReportAction;
    createdChatReportActionID: string;
    createdIOUReportActionID: string;
    reportPreviewAction: OnyxTypes.ReportAction;
    onyxData: OnyxData;
};

type SplitData = {
    chatReportID: string;
    transactionID: string;
    reportActionID: string;
    policyID?: string;
    createdReportActionID?: string;
};

type SplitsAndOnyxData = {
    splitData: SplitData;
    splits: Split[];
    onyxData: OnyxData;
};

type UpdateMoneyRequestData = {
    params: UpdateMoneyRequestParams;
    onyxData: OnyxData;
};

type PayMoneyRequestData = {
    params: PayMoneyRequestParams;
    optimisticData: OnyxUpdate[];
    successData: OnyxUpdate[];
    failureData: OnyxUpdate[];
};

type SendMoneyParamsData = {
    params: SendMoneyParams;
    optimisticData: OnyxUpdate[];
    successData: OnyxUpdate[];
    failureData: OnyxUpdate[];
};

type OutstandingChildRequest = {
    hasOutstandingChildRequest?: boolean;
};

let betas: OnyxTypes.Beta[] = [];
Onyx.connect({
    key: ONYXKEYS.BETAS,
    callback: (value) => (betas = value ?? []),
});

let allPersonalDetails: OnyxTypes.PersonalDetailsList = {};
Onyx.connect({
    key: ONYXKEYS.PERSONAL_DETAILS_LIST,
    callback: (value) => {
        allPersonalDetails = value ?? {};
    },
});

let allReports: OnyxCollection<OnyxTypes.Report> = null;
Onyx.connect({
    key: ONYXKEYS.COLLECTION.REPORT,
    waitForCollectionCallback: true,
    callback: (value) => (allReports = value),
});

let allTransactions: NonNullable<OnyxCollection<OnyxTypes.Transaction>> = {};
Onyx.connect({
    key: ONYXKEYS.COLLECTION.TRANSACTION,
    waitForCollectionCallback: true,
    callback: (value) => {
        if (!value) {
            allTransactions = {};
            return;
        }

        allTransactions = value;
    },
});

let allTransactionDrafts: NonNullable<OnyxCollection<OnyxTypes.Transaction>> = {};
Onyx.connect({
    key: ONYXKEYS.COLLECTION.TRANSACTION_DRAFT,
    waitForCollectionCallback: true,
    callback: (value) => {
        allTransactionDrafts = value ?? {};
    },
});

let allTransactionViolations: NonNullable<OnyxCollection<OnyxTypes.TransactionViolations>> = {};
Onyx.connect({
    key: ONYXKEYS.COLLECTION.TRANSACTION_VIOLATIONS,
    waitForCollectionCallback: true,
    callback: (value) => {
        if (!value) {
            allTransactionViolations = {};
            return;
        }

        allTransactionViolations = value;
    },
});

let allDraftSplitTransactions: NonNullable<OnyxCollection<OnyxTypes.Transaction>> = {};
Onyx.connect({
    key: ONYXKEYS.COLLECTION.SPLIT_TRANSACTION_DRAFT,
    waitForCollectionCallback: true,
    callback: (value) => {
        allDraftSplitTransactions = value ?? {};
    },
});

let allNextSteps: NonNullable<OnyxCollection<OnyxTypes.ReportNextStep>> = {};
Onyx.connect({
    key: ONYXKEYS.COLLECTION.NEXT_STEP,
    waitForCollectionCallback: true,
    callback: (value) => {
        allNextSteps = value ?? {};
    },
});

let userAccountID = -1;
let currentUserEmail = '';
Onyx.connect({
    key: ONYXKEYS.SESSION,
    callback: (value) => {
        currentUserEmail = value?.email ?? '';
        userAccountID = value?.accountID ?? -1;
    },
});

let currentUserPersonalDetails: OnyxTypes.PersonalDetails | EmptyObject = {};
Onyx.connect({
    key: ONYXKEYS.PERSONAL_DETAILS_LIST,
    callback: (value) => {
        currentUserPersonalDetails = value?.[userAccountID] ?? {};
    },
});

let currentDate: OnyxEntry<string> = '';
Onyx.connect({
    key: ONYXKEYS.CURRENT_DATE,
    callback: (value) => {
        currentDate = value;
    },
});

/**
 * Initialize money request info
 * @param reportID to attach the transaction to
 * @param iouRequestType one of manual/scan/distance
 */
// eslint-disable-next-line @typescript-eslint/naming-convention
function startMoneyRequest_temporaryForRefactor(reportID: string, isFromGlobalCreate: boolean, iouRequestType: IOURequestType = CONST.IOU.REQUEST_TYPE.MANUAL) {
    // Generate a brand new transactionID
    const newTransactionID = CONST.IOU.OPTIMISTIC_TRANSACTION_ID;
    // Disabling this line since currentDate can be an empty string
    // eslint-disable-next-line @typescript-eslint/prefer-nullish-coalescing
    const created = currentDate || format(new Date(), 'yyyy-MM-dd');
    const comment: Comment = {};

    // Add initial empty waypoints when starting a distance request
    if (iouRequestType === CONST.IOU.REQUEST_TYPE.DISTANCE) {
        comment.waypoints = {
            waypoint0: {},
            waypoint1: {},
        };
    }

    // Store the transaction in Onyx and mark it as not saved so it can be cleaned up later
    // Use set() here so that there is no way that data will be leaked between objects when it gets reset
    Onyx.set(`${ONYXKEYS.COLLECTION.TRANSACTION_DRAFT}${newTransactionID}`, {
        amount: 0,
        comment,
        created,
        currency: currentUserPersonalDetails.localCurrencyCode ?? CONST.CURRENCY.USD,
        iouRequestType,
        reportID,
        transactionID: newTransactionID,
        isFromGlobalCreate,
        merchant: CONST.TRANSACTION.PARTIAL_TRANSACTION_MERCHANT,
    });
}

function clearMoneyRequest(transactionID: string) {
    Onyx.set(`${ONYXKEYS.COLLECTION.TRANSACTION_DRAFT}${transactionID}`, null);
}

// eslint-disable-next-line @typescript-eslint/naming-convention
function setMoneyRequestAmount_temporaryForRefactor(transactionID: string, amount: number, currency: string, removeOriginalCurrency = false) {
    if (removeOriginalCurrency) {
        Onyx.merge(`${ONYXKEYS.COLLECTION.TRANSACTION_DRAFT}${transactionID}`, {amount, currency, originalCurrency: null});
        return;
    }
    Onyx.merge(`${ONYXKEYS.COLLECTION.TRANSACTION_DRAFT}${transactionID}`, {amount, currency});
}

// eslint-disable-next-line @typescript-eslint/naming-convention
function setMoneyRequestCreated_temporaryForRefactor(transactionID: string, created: string) {
    Onyx.merge(`${ONYXKEYS.COLLECTION.TRANSACTION_DRAFT}${transactionID}`, {created});
}

// eslint-disable-next-line @typescript-eslint/naming-convention
function setMoneyRequestCurrency_temporaryForRefactor(transactionID: string, currency: string, removeOriginalCurrency = false) {
    if (removeOriginalCurrency) {
        Onyx.merge(`${ONYXKEYS.COLLECTION.TRANSACTION_DRAFT}${transactionID}`, {currency, originalCurrency: null});
        return;
    }
    Onyx.merge(`${ONYXKEYS.COLLECTION.TRANSACTION_DRAFT}${transactionID}`, {currency});
}

// eslint-disable-next-line @typescript-eslint/naming-convention
function setMoneyRequestOriginalCurrency_temporaryForRefactor(transactionID: string, originalCurrency: string) {
    Onyx.merge(`${ONYXKEYS.COLLECTION.TRANSACTION_DRAFT}${transactionID}`, {originalCurrency});
}

function setMoneyRequestDescription(transactionID: string, comment: string, isDraft: boolean) {
    Onyx.merge(`${isDraft ? ONYXKEYS.COLLECTION.TRANSACTION_DRAFT : ONYXKEYS.COLLECTION.TRANSACTION}${transactionID}`, {comment: {comment: comment.trim()}});
}

// eslint-disable-next-line @typescript-eslint/naming-convention
function setMoneyRequestMerchant_temporaryForRefactor(transactionID: string, merchant: string) {
    Onyx.merge(`${ONYXKEYS.COLLECTION.TRANSACTION_DRAFT}${transactionID}`, {merchant: merchant.trim()});
}

function setMoneyRequestPendingFields(transactionID: string, pendingFields: PendingFields) {
    Onyx.merge(`${ONYXKEYS.COLLECTION.TRANSACTION_DRAFT}${transactionID}`, {pendingFields});
}

// eslint-disable-next-line @typescript-eslint/naming-convention
function setMoneyRequestCategory_temporaryForRefactor(transactionID: string, category: string) {
    Onyx.merge(`${ONYXKEYS.COLLECTION.TRANSACTION_DRAFT}${transactionID}`, {category});
}

// eslint-disable-next-line @typescript-eslint/naming-convention
function resetMoneyRequestCategory_temporaryForRefactor(transactionID: string) {
    Onyx.merge(`${ONYXKEYS.COLLECTION.TRANSACTION_DRAFT}${transactionID}`, {category: null});
}

function setMoneyRequestTag(transactionID: string, tag: string) {
    Onyx.merge(`${ONYXKEYS.COLLECTION.TRANSACTION_DRAFT}${transactionID}`, {tag});
}

// eslint-disable-next-line @typescript-eslint/naming-convention
function setMoneyRequestBillable_temporaryForRefactor(transactionID: string, billable: boolean) {
    Onyx.merge(`${ONYXKEYS.COLLECTION.TRANSACTION_DRAFT}${transactionID}`, {billable});
}

// eslint-disable-next-line @typescript-eslint/naming-convention
function setMoneyRequestParticipants_temporaryForRefactor(transactionID: string, participants: Participant[]) {
    Onyx.merge(`${ONYXKEYS.COLLECTION.TRANSACTION_DRAFT}${transactionID}`, {participants});
}

function setMoneyRequestReceipt(transactionID: string, source: string, filename: string, isDraft: boolean) {
    Onyx.merge(`${isDraft ? ONYXKEYS.COLLECTION.TRANSACTION_DRAFT : ONYXKEYS.COLLECTION.TRANSACTION}${transactionID}`, {
        receipt: {source},
        filename,
    });
}

/** Reset money request info from the store with its initial value */
function resetMoneyRequestInfo(id = '') {
    // Disabling this line since currentDate can be an empty string
    // eslint-disable-next-line @typescript-eslint/prefer-nullish-coalescing
    const created = currentDate || format(new Date(), CONST.DATE.FNS_FORMAT_STRING);
    Onyx.merge(ONYXKEYS.IOU, {
        id,
        amount: 0,
        currency: currentUserPersonalDetails.localCurrencyCode ?? CONST.CURRENCY.USD,
        comment: '',
        participants: [],
        merchant: CONST.TRANSACTION.PARTIAL_TRANSACTION_MERCHANT,
        category: '',
        tag: '',
        created,
        receiptPath: '',
        receiptFilename: '',
        transactionID: '',
        billable: null,
        isSplitRequest: false,
    });
}

/** Helper function to get the receipt error for money requests, or the generic error if there's no receipt */
function getReceiptError(receipt?: Receipt, filename?: string, isScanRequest = true): Errors | ErrorFields {
    return isEmptyObject(receipt) || !isScanRequest
        ? ErrorUtils.getMicroSecondOnyxError('iou.error.genericCreateFailureMessage')
        : ErrorUtils.getMicroSecondOnyxErrorObject({error: CONST.IOU.RECEIPT_ERROR, source: receipt.source?.toString() ?? '', filename: filename ?? ''});
}

/** Return the object to update hasOutstandingChildRequest */
function getOutstandingChildRequest(needsToBeManuallySubmitted: boolean, policy: OnyxEntry<OnyxTypes.Policy> | EmptyObject = null): OutstandingChildRequest {
    if (!needsToBeManuallySubmitted) {
        return {
            hasOutstandingChildRequest: false,
        };
    }

    if (PolicyUtils.isPolicyAdmin(policy)) {
        return {
            hasOutstandingChildRequest: true,
        };
    }

    // We don't need to update hasOutstandingChildRequest in this case
    return {};
}

/** Builds the Onyx data for a money request */
function buildOnyxDataForMoneyRequest(
    chatReport: OnyxEntry<OnyxTypes.Report>,
    iouReport: OnyxTypes.Report,
    transaction: OnyxTypes.Transaction,
    chatCreatedAction: OptimisticCreatedReportAction,
    iouCreatedAction: OptimisticCreatedReportAction,
    iouAction: OptimisticIOUReportAction,
    optimisticPersonalDetailListAction: OnyxTypes.PersonalDetailsList,
    reportPreviewAction: ReportAction,
    optimisticPolicyRecentlyUsedCategories: string[],
    optimisticPolicyRecentlyUsedTags: OnyxTypes.RecentlyUsedTags,
    isNewChatReport: boolean,
    shouldCreateNewMoneyRequestReport: boolean,
<<<<<<< HEAD
    policy?: OnyxEntry<OnyxTypes.Policy>,
    policyTags?: OnyxEntry<OnyxTypes.PolicyTagList>,
    policyCategories?: OnyxEntry<OnyxTypes.PolicyCategories>,
=======
    policy?: OnyxTypes.Policy | EmptyObject,
    policyTags?: OnyxTypes.PolicyTags,
    policyCategories?: OnyxTypes.PolicyCategories,
    optimisticNextStep?: OnyxTypes.ReportNextStep | null,
>>>>>>> 004d8e92
    needsToBeManuallySubmitted = true,
): [OnyxUpdate[], OnyxUpdate[], OnyxUpdate[]] {
    const isScanRequest = TransactionUtils.isScanRequest(transaction);
    const outstandingChildRequest = getOutstandingChildRequest(needsToBeManuallySubmitted, policy);
    const optimisticData: OnyxUpdate[] = [];

    if (chatReport) {
        optimisticData.push({
            // Use SET for new reports because it doesn't exist yet, is faster and we need the data to be available when we navigate to the chat page
            onyxMethod: isNewChatReport ? Onyx.METHOD.SET : Onyx.METHOD.MERGE,
            key: `${ONYXKEYS.COLLECTION.REPORT}${chatReport.reportID}`,
            value: {
                ...chatReport,
                lastReadTime: DateUtils.getDBTime(),
                lastMessageTranslationKey: '',
                iouReportID: iouReport.reportID,
                ...outstandingChildRequest,
                ...(isNewChatReport ? {pendingFields: {createChat: CONST.RED_BRICK_ROAD_PENDING_ACTION.ADD}} : {}),
            },
        });
    }

    optimisticData.push(
        {
            onyxMethod: shouldCreateNewMoneyRequestReport ? Onyx.METHOD.SET : Onyx.METHOD.MERGE,
            key: `${ONYXKEYS.COLLECTION.REPORT}${iouReport.reportID}`,
            value: {
                ...iouReport,
                lastMessageText: iouAction.message?.[0].text,
                lastMessageHtml: iouAction.message?.[0].html,
                pendingFields: {
                    ...(shouldCreateNewMoneyRequestReport ? {createChat: CONST.RED_BRICK_ROAD_PENDING_ACTION.ADD} : {preview: CONST.RED_BRICK_ROAD_PENDING_ACTION.UPDATE}),
                },
            },
        },
        {
            onyxMethod: Onyx.METHOD.SET,
            key: `${ONYXKEYS.COLLECTION.TRANSACTION}${transaction.transactionID}`,
            value: transaction,
        },
        isNewChatReport
            ? {
                  onyxMethod: Onyx.METHOD.SET,
                  key: `${ONYXKEYS.COLLECTION.REPORT_ACTIONS}${chatReport?.reportID}`,
                  value: {
                      [chatCreatedAction.reportActionID]: chatCreatedAction,
                      [reportPreviewAction.reportActionID]: reportPreviewAction,
                  },
              }
            : {
                  onyxMethod: Onyx.METHOD.MERGE,
                  key: `${ONYXKEYS.COLLECTION.REPORT_ACTIONS}${chatReport?.reportID}`,
                  value: {
                      [reportPreviewAction.reportActionID]: reportPreviewAction,
                  },
              },
        shouldCreateNewMoneyRequestReport
            ? {
                  onyxMethod: Onyx.METHOD.SET,
                  key: `${ONYXKEYS.COLLECTION.REPORT_ACTIONS}${iouReport.reportID}`,
                  value: {
                      [iouCreatedAction.reportActionID]: iouCreatedAction as OnyxTypes.ReportAction,
                      [iouAction.reportActionID]: iouAction as OnyxTypes.ReportAction,
                  },
              }
            : {
                  onyxMethod: Onyx.METHOD.MERGE,
                  key: `${ONYXKEYS.COLLECTION.REPORT_ACTIONS}${iouReport.reportID}`,
                  value: {
                      [iouAction.reportActionID]: iouAction as OnyxTypes.ReportAction,
                  },
              },

        // Remove the temporary transaction used during the creation flow
        {
            onyxMethod: Onyx.METHOD.SET,
            key: `${ONYXKEYS.COLLECTION.TRANSACTION_DRAFT}${CONST.IOU.OPTIMISTIC_TRANSACTION_ID}`,
            value: null,
        },
    );

    if (optimisticPolicyRecentlyUsedCategories.length) {
        optimisticData.push({
            onyxMethod: Onyx.METHOD.SET,
            key: `${ONYXKEYS.COLLECTION.POLICY_RECENTLY_USED_CATEGORIES}${iouReport.policyID}`,
            value: optimisticPolicyRecentlyUsedCategories,
        });
    }

    if (!isEmptyObject(optimisticPolicyRecentlyUsedTags)) {
        optimisticData.push({
            onyxMethod: Onyx.METHOD.MERGE,
            key: `${ONYXKEYS.COLLECTION.POLICY_RECENTLY_USED_TAGS}${iouReport.policyID}`,
            value: optimisticPolicyRecentlyUsedTags,
        });
    }

    if (!isEmptyObject(optimisticPersonalDetailListAction)) {
        optimisticData.push({
            onyxMethod: Onyx.METHOD.MERGE,
            key: ONYXKEYS.PERSONAL_DETAILS_LIST,
            value: optimisticPersonalDetailListAction,
        });
    }

    if (!isEmptyObject(optimisticNextStep)) {
        optimisticData.push({
            onyxMethod: Onyx.METHOD.MERGE,
            key: `${ONYXKEYS.COLLECTION.NEXT_STEP}${iouReport.reportID}`,
            value: optimisticNextStep,
        });
    }

    const successData: OnyxUpdate[] = [];

    if (isNewChatReport) {
        successData.push({
            onyxMethod: Onyx.METHOD.MERGE,
            key: `${ONYXKEYS.COLLECTION.REPORT}${chatReport?.reportID}`,
            value: {
                pendingFields: null,
                errorFields: null,
            },
        });
    }

    successData.push(
        {
            onyxMethod: Onyx.METHOD.MERGE,
            key: `${ONYXKEYS.COLLECTION.REPORT}${iouReport.reportID}`,
            value: {
                pendingFields: null,
                errorFields: null,
            },
        },
        {
            onyxMethod: Onyx.METHOD.MERGE,
            key: `${ONYXKEYS.COLLECTION.TRANSACTION}${transaction.transactionID}`,
            value: {
                pendingAction: null,
                pendingFields: null,
            },
        },

        {
            onyxMethod: Onyx.METHOD.MERGE,
            key: `${ONYXKEYS.COLLECTION.REPORT_ACTIONS}${chatReport?.reportID}`,
            value: {
                ...(isNewChatReport
                    ? {
                          [chatCreatedAction.reportActionID]: {
                              pendingAction: null,
                              errors: null,
                          },
                      }
                    : {}),
                [reportPreviewAction.reportActionID]: {
                    pendingAction: null,
                },
            },
        },
        {
            onyxMethod: Onyx.METHOD.MERGE,
            key: `${ONYXKEYS.COLLECTION.REPORT_ACTIONS}${iouReport.reportID}`,
            value: {
                ...(shouldCreateNewMoneyRequestReport
                    ? {
                          [iouCreatedAction.reportActionID]: {
                              pendingAction: null,
                              errors: null,
                          },
                      }
                    : {}),
                [iouAction.reportActionID]: {
                    pendingAction: null,
                    errors: null,
                },
            },
        },
    );

    const failureData: OnyxUpdate[] = [
        {
            onyxMethod: Onyx.METHOD.MERGE,
            key: `${ONYXKEYS.COLLECTION.REPORT}${chatReport?.reportID}`,
            value: {
                iouReportID: chatReport?.iouReportID,
                lastReadTime: chatReport?.lastReadTime,
                pendingFields: null,
                hasOutstandingChildRequest: chatReport?.hasOutstandingChildRequest,
                ...(isNewChatReport
                    ? {
                          errorFields: {
                              createChat: ErrorUtils.getMicroSecondOnyxError('report.genericCreateReportFailureMessage'),
                          },
                      }
                    : {}),
            },
        },
        {
            onyxMethod: Onyx.METHOD.MERGE,
            key: `${ONYXKEYS.COLLECTION.REPORT}${iouReport.reportID}`,
            value: {
                pendingFields: null,
                errorFields: {
                    ...(shouldCreateNewMoneyRequestReport ? {createChat: ErrorUtils.getMicroSecondOnyxError('report.genericCreateReportFailureMessage')} : {}),
                },
            },
        },
        {
            onyxMethod: Onyx.METHOD.MERGE,
            key: `${ONYXKEYS.COLLECTION.TRANSACTION}${transaction.transactionID}`,
            value: {
                errors: ErrorUtils.getMicroSecondOnyxError('iou.error.genericCreateFailureMessage'),
                pendingAction: null,
                pendingFields: null,
            },
        },

        // Remove the temporary transaction used during the creation flow
        {
            onyxMethod: Onyx.METHOD.SET,
            key: `${ONYXKEYS.COLLECTION.TRANSACTION_DRAFT}${CONST.IOU.OPTIMISTIC_TRANSACTION_ID}`,
            value: null,
        },

        {
            onyxMethod: Onyx.METHOD.MERGE,
            key: `${ONYXKEYS.COLLECTION.REPORT_ACTIONS}${chatReport?.reportID}`,
            value: {
                ...(isNewChatReport
                    ? {
                          [chatCreatedAction.reportActionID]: {
                              // Disabling this line since transaction.filename can be an empty string
                              // eslint-disable-next-line @typescript-eslint/prefer-nullish-coalescing
                              errors: getReceiptError(transaction?.receipt, transaction.filename || transaction.receipt?.filename, isScanRequest),
                          },
                          [reportPreviewAction.reportActionID]: {
                              errors: ErrorUtils.getMicroSecondOnyxError(null),
                          },
                      }
                    : {
                          [reportPreviewAction.reportActionID]: {
                              created: reportPreviewAction.created,
                              // Disabling this line since transaction.filename can be an empty string
                              // eslint-disable-next-line @typescript-eslint/prefer-nullish-coalescing
                              errors: getReceiptError(transaction?.receipt, transaction.filename || transaction.receipt?.filename, isScanRequest),
                          },
                      }),
            },
        },
        {
            onyxMethod: Onyx.METHOD.MERGE,
            key: `${ONYXKEYS.COLLECTION.REPORT_ACTIONS}${iouReport.reportID}`,
            value: {
                ...(shouldCreateNewMoneyRequestReport
                    ? {
                          [iouCreatedAction.reportActionID]: {
                              // Disabling this line since transaction.filename can be an empty string
                              // eslint-disable-next-line @typescript-eslint/prefer-nullish-coalescing
                              errors: getReceiptError(transaction.receipt, transaction.filename || transaction.receipt?.filename, isScanRequest),
                          },
                          [iouAction.reportActionID]: {
                              errors: ErrorUtils.getMicroSecondOnyxError(null),
                          },
                      }
                    : {
                          [iouAction.reportActionID]: {
                              // Disabling this line since transaction.filename can be an empty string
                              // eslint-disable-next-line @typescript-eslint/prefer-nullish-coalescing
                              errors: getReceiptError(transaction.receipt, transaction.filename || transaction.receipt?.filename, isScanRequest),
                          },
                      }),
            },
        },
    ];

    // Policy won't be set for P2P cases for which we don't need to compute violations
    if (!policy?.id) {
        return [optimisticData, successData, failureData];
    }

    const violationsOnyxData = ViolationsUtils.getViolationsOnyxData(transaction, [], !!policy.requiresTag, policyTags ?? {}, !!policy.requiresCategory, policyCategories ?? {});

    if (violationsOnyxData) {
        optimisticData.push(violationsOnyxData);
        failureData.push({
            onyxMethod: Onyx.METHOD.SET,
            key: `${ONYXKEYS.COLLECTION.TRANSACTION_VIOLATIONS}${transaction.transactionID}`,
            value: [],
        });
    }

    return [optimisticData, successData, failureData];
}

/**
 * Gathers all the data needed to make a money request. It attempts to find existing reports, iouReports, and receipts. If it doesn't find them, then
 * it creates optimistic versions of them and uses those instead
 */
function getMoneyRequestInformation(
    parentChatReport: OnyxEntry<OnyxTypes.Report> | EmptyObject,
    participant: Participant,
    comment: string,
    amount: number,
    currency: string,
    created: string,
    merchant: string,
    receipt: Receipt | undefined,
    existingTransactionID: string | undefined,
    category: string | undefined,
    tag: string | undefined,
    billable: boolean | undefined,
    policy: OnyxEntry<OnyxTypes.Policy> | undefined,
    policyTags: OnyxEntry<OnyxTypes.PolicyTagList> | undefined,
    policyCategories: OnyxEntry<OnyxTypes.PolicyCategories> | undefined,
    payeeAccountID = userAccountID,
    payeeEmail = currentUserEmail,
    moneyRequestReportID = '',
): MoneyRequestInformation {
    const payerEmail = OptionsListUtils.addSMSDomainIfPhoneNumber(participant.login ?? '');
    const payerAccountID = Number(participant.accountID);
    const isPolicyExpenseChat = participant.isPolicyExpenseChat;

    // STEP 1: Get existing chat report OR build a new optimistic one
    let isNewChatReport = false;
    let chatReport = !isEmptyObject(parentChatReport) && parentChatReport?.reportID ? parentChatReport : null;

    // If this is a policyExpenseChat, the chatReport must exist and we can get it from Onyx.
    // report is null if the flow is initiated from the global create menu. However, participant always stores the reportID if it exists, which is the case for policyExpenseChats
    if (!chatReport && isPolicyExpenseChat) {
        chatReport = allReports?.[`${ONYXKEYS.COLLECTION.REPORT}${participant.reportID}`] ?? null;
    }

    if (!chatReport) {
        chatReport = ReportUtils.getChatByParticipants([payerAccountID]);
    }

    // If we still don't have a report, it likely doens't exist and we need to build an optimistic one
    if (!chatReport) {
        isNewChatReport = true;
        chatReport = ReportUtils.buildOptimisticChatReport([payerAccountID]);
    }

    // STEP 2: Get the money request report. If the moneyRequestReportID has been provided, we want to add the transaction to this specific report.
    // If no such reportID has been provided, let's use the chatReport.iouReportID property. In case that is not present, build a new optimistic money request report.
    let iouReport: OnyxEntry<OnyxTypes.Report> = null;
    const shouldCreateNewMoneyRequestReport = !moneyRequestReportID && (!chatReport.iouReportID || ReportUtils.hasIOUWaitingOnCurrentUserBankAccount(chatReport));
    if (moneyRequestReportID) {
        iouReport = allReports?.[`${ONYXKEYS.COLLECTION.REPORT}${moneyRequestReportID}`] ?? null;
    } else if (!shouldCreateNewMoneyRequestReport) {
        iouReport = allReports?.[`${ONYXKEYS.COLLECTION.REPORT}${chatReport.iouReportID}`] ?? null;
    }

    // Check if the Scheduled Submit is enabled in case of expense report
    let needsToBeManuallySubmitted = true;
    let isFromPaidPolicy = false;
    if (isPolicyExpenseChat) {
        isFromPaidPolicy = PolicyUtils.isPaidGroupPolicy(policy ?? null);

        // If the scheduled submit is turned off on the policy, user needs to manually submit the report which is indicated by GBR in LHN
        needsToBeManuallySubmitted = isFromPaidPolicy && !policy?.harvesting?.enabled;

        // If the linked expense report on paid policy is not draft, we need to create a new draft expense report
        if (iouReport && isFromPaidPolicy && !ReportUtils.isDraftExpenseReport(iouReport)) {
            iouReport = null;
        }
    }

    if (iouReport) {
        if (isPolicyExpenseChat) {
            iouReport = {...iouReport};
            if (iouReport?.currency === currency && typeof iouReport.total === 'number') {
                // Because of the Expense reports are stored as negative values, we substract the total from the amount
                iouReport.total -= amount;
            }
        } else {
            iouReport = IOUUtils.updateIOUOwnerAndTotal(iouReport, payeeAccountID, amount, currency);
        }
    } else {
        iouReport = isPolicyExpenseChat
            ? ReportUtils.buildOptimisticExpenseReport(chatReport.reportID, chatReport.policyID ?? '', payeeAccountID, amount, currency)
            : ReportUtils.buildOptimisticIOUReport(payeeAccountID, payerAccountID, amount, chatReport.reportID, currency);
    }

    // STEP 3: Build optimistic receipt and transaction
    const receiptObject: Receipt = {};
    let filename;
    if (receipt?.source) {
        receiptObject.source = receipt.source;
        receiptObject.state = receipt.state ?? CONST.IOU.RECEIPT_STATE.SCANREADY;
        filename = receipt.name;
    }
    let optimisticTransaction = TransactionUtils.buildOptimisticTransaction(
        ReportUtils.isExpenseReport(iouReport) ? -amount : amount,
        currency,
        iouReport.reportID,
        comment,
        created,
        '',
        '',
        merchant,
        receiptObject,
        filename,
        existingTransactionID,
        category,
        tag,
        billable,
    );

    const optimisticPolicyRecentlyUsedCategories = Policy.buildOptimisticPolicyRecentlyUsedCategories(iouReport.policyID, category);

    const optimisticPolicyRecentlyUsedTags = Policy.buildOptimisticPolicyRecentlyUsedTags(iouReport.policyID, tag);

    // If there is an existing transaction (which is the case for distance requests), then the data from the existing transaction
    // needs to be manually merged into the optimistic transaction. This is because buildOnyxDataForMoneyRequest() uses `Onyx.set()` for the transaction
    // data. This is a big can of worms to change it to `Onyx.merge()` as explored in https://expensify.slack.com/archives/C05DWUDHVK7/p1692139468252109.
    // I want to clean this up at some point, but it's possible this will live in the code for a while so I've created https://github.com/Expensify/App/issues/25417
    // to remind me to do this.
    const existingTransaction = allTransactionDrafts[`${ONYXKEYS.COLLECTION.TRANSACTION_DRAFT}${CONST.IOU.OPTIMISTIC_TRANSACTION_ID}`];
    if (existingTransaction && existingTransaction.iouRequestType === CONST.IOU.REQUEST_TYPE.DISTANCE) {
        optimisticTransaction = fastMerge(existingTransaction, optimisticTransaction, false);
    }

    // STEP 4: Build optimistic reportActions. We need:
    // 1. CREATED action for the chatReport
    // 2. CREATED action for the iouReport
    // 3. IOU action for the iouReport
    // 4. REPORTPREVIEW action for the chatReport
    // Note: The CREATED action for the IOU report must be optimistically generated before the IOU action so there's no chance that it appears after the IOU action in the chat
    const currentTime = DateUtils.getDBTime();
    const optimisticCreatedActionForChat = ReportUtils.buildOptimisticCreatedReportAction(payeeEmail);
    const optimisticCreatedActionForIOU = ReportUtils.buildOptimisticCreatedReportAction(payeeEmail, DateUtils.subtractMillisecondsFromDateTime(currentTime, 1));
    const iouAction = ReportUtils.buildOptimisticIOUReportAction(
        CONST.IOU.REPORT_ACTION_TYPE.CREATE,
        amount,
        currency,
        comment,
        [participant],
        optimisticTransaction.transactionID,
        undefined,
        iouReport.reportID,
        false,
        false,
        receiptObject,
        false,
        currentTime,
    );

    let reportPreviewAction = shouldCreateNewMoneyRequestReport ? null : ReportActionsUtils.getReportPreviewAction(chatReport.reportID, iouReport.reportID);
    if (reportPreviewAction) {
        reportPreviewAction = ReportUtils.updateReportPreview(iouReport, reportPreviewAction, false, comment, optimisticTransaction);
    } else {
        reportPreviewAction = ReportUtils.buildOptimisticReportPreview(chatReport, iouReport, comment, optimisticTransaction);

        // Generated ReportPreview action is a parent report action of the iou report.
        // We are setting the iou report's parentReportActionID to display subtitle correctly in IOU page when offline.
        iouReport.parentReportActionID = reportPreviewAction.reportActionID;
    }

    const shouldCreateOptimisticPersonalDetails = isNewChatReport && !allPersonalDetails[payerAccountID];
    // Add optimistic personal details for participant
    const optimisticPersonalDetailListAction = shouldCreateOptimisticPersonalDetails
        ? {
              [payerAccountID]: {
                  accountID: payerAccountID,
                  avatar: UserUtils.getDefaultAvatarURL(payerAccountID),
                  // Disabling this line since participant.displayName can be an empty string
                  // eslint-disable-next-line @typescript-eslint/prefer-nullish-coalescing
                  displayName: LocalePhoneNumber.formatPhoneNumber(participant.displayName || payerEmail),
                  login: participant.login,
                  isOptimisticPersonalDetail: true,
              },
          }
        : {};

    const optimisticNextStep = NextStepUtils.buildNextStep(iouReport, needsToBeManuallySubmitted ? CONST.REPORT.STATUS_NUM.OPEN : CONST.REPORT.STATUS_NUM.SUBMITTED);

    // STEP 5: Build Onyx Data
    const [optimisticData, successData, failureData] = buildOnyxDataForMoneyRequest(
        chatReport,
        iouReport,
        optimisticTransaction,
        optimisticCreatedActionForChat,
        optimisticCreatedActionForIOU,
        iouAction,
        optimisticPersonalDetailListAction,
        reportPreviewAction,
        optimisticPolicyRecentlyUsedCategories,
        optimisticPolicyRecentlyUsedTags,
        isNewChatReport,
        shouldCreateNewMoneyRequestReport,
        policy,
        policyTags,
        policyCategories,
        optimisticNextStep,
        needsToBeManuallySubmitted,
    );

    return {
        payerAccountID,
        payerEmail,
        iouReport,
        chatReport,
        transaction: optimisticTransaction,
        iouAction,
        createdChatReportActionID: isNewChatReport ? optimisticCreatedActionForChat.reportActionID : '0',
        createdIOUReportActionID: shouldCreateNewMoneyRequestReport ? optimisticCreatedActionForIOU.reportActionID : '0',
        reportPreviewAction,
        onyxData: {
            optimisticData,
            successData,
            failureData,
        },
    };
}

/** Requests money based on a distance (eg. mileage from a map) */
function createDistanceRequest(
    report: OnyxTypes.Report,
    participant: Participant,
    comment: string,
    created: string,
    category: string | undefined,
    tag: string | undefined,
    amount: number,
    currency: string,
    merchant: string,
    billable: boolean | undefined,
    validWaypoints: WaypointCollection,
    policy: OnyxEntry<OnyxTypes.Policy>,
    policyTags: OnyxEntry<OnyxTypes.PolicyTagList>,
    policyCategories: OnyxEntry<OnyxTypes.PolicyCategories>,
) {
    // If the report is an iou or expense report, we should get the linked chat report to be passed to the getMoneyRequestInformation function
    const isMoneyRequestReport = ReportUtils.isMoneyRequestReport(report);
    const currentChatReport = isMoneyRequestReport ? ReportUtils.getReport(report.chatReportID) : report;
    const moneyRequestReportID = isMoneyRequestReport ? report.reportID : '';
    const currentCreated = DateUtils.enrichMoneyRequestTimestamp(created);

    const optimisticReceipt: Receipt = {
        source: ReceiptGeneric as ReceiptSource,
        state: CONST.IOU.RECEIPT_STATE.OPEN,
    };
    const {iouReport, chatReport, transaction, iouAction, createdChatReportActionID, createdIOUReportActionID, reportPreviewAction, onyxData} = getMoneyRequestInformation(
        currentChatReport,
        participant,
        comment,
        amount,
        currency,
        currentCreated,
        merchant,
        optimisticReceipt,
        undefined,
        category,
        tag,
        billable,
        policy,
        policyTags,
        policyCategories,
        userAccountID,
        currentUserEmail,
        moneyRequestReportID,
    );

    const parameters: CreateDistanceRequestParams = {
        comment,
        iouReportID: iouReport.reportID,
        chatReportID: chatReport.reportID,
        transactionID: transaction.transactionID,
        reportActionID: iouAction.reportActionID,
        createdChatReportActionID,
        createdIOUReportActionID,
        reportPreviewReportActionID: reportPreviewAction.reportActionID,
        waypoints: JSON.stringify(validWaypoints),
        created: currentCreated,
        category,
        tag,
        billable,
    };

    API.write(WRITE_COMMANDS.CREATE_DISTANCE_REQUEST, parameters, onyxData);
    Navigation.dismissModal(isMoneyRequestReport ? report.reportID : chatReport.reportID);
    Report.notifyNewAction(chatReport.reportID, userAccountID);
}

/**
 * @param transactionID
 * @param transactionThreadReportID
 * @param transactionChanges
 * @param [transactionChanges.created] Present when updated the date field
 * @param policy  May be undefined, an empty object, or an object matching the Policy type (src/types/onyx/Policy.ts)
 * @param policyTags
 * @param policyCategories
 * @param onlyIncludeChangedFields
 *               When 'true', then the returned params will only include the transaction details for the fields that were changed.
 *               When `false`, then the returned params will include all the transaction details, regardless of which fields were changed.
 *               This setting is necessary while the UpdateDistanceRequest API is refactored to be fully 1:1:1 in https://github.com/Expensify/App/issues/28358
 */
function getUpdateMoneyRequestParams(
    transactionID: string,
    transactionThreadReportID: string,
    transactionChanges: TransactionChanges,
    policy: OnyxEntry<OnyxTypes.Policy>,
    policyTags: OnyxEntry<OnyxTypes.PolicyTagList>,
    policyCategories: OnyxEntry<OnyxTypes.PolicyCategories>,
    onlyIncludeChangedFields: boolean,
): UpdateMoneyRequestData {
    const optimisticData: OnyxUpdate[] = [];
    const successData: OnyxUpdate[] = [];
    const failureData: OnyxUpdate[] = [];

    // Step 1: Set any "pending fields" (ones updated while the user was offline) to have error messages in the failureData
    const pendingFields = Object.fromEntries(Object.keys(transactionChanges).map((key) => [key, CONST.RED_BRICK_ROAD_PENDING_ACTION.UPDATE]));
    const clearedPendingFields = Object.fromEntries(Object.keys(transactionChanges).map((key) => [key, null]));
    const errorFields = Object.fromEntries(Object.keys(pendingFields).map((key) => [key, {[DateUtils.getMicroseconds()]: Localize.translateLocal('iou.error.genericEditFailureMessage')}]));

    // Step 2: Get all the collections being updated
    const transactionThread = allReports?.[`${ONYXKEYS.COLLECTION.REPORT}${transactionThreadReportID}`] ?? null;
    const transaction = allTransactions?.[`${ONYXKEYS.COLLECTION.TRANSACTION}${transactionID}`];
    const iouReport = allReports?.[`${ONYXKEYS.COLLECTION.REPORT}${transactionThread?.parentReportID}`] ?? null;
    const isFromExpenseReport = ReportUtils.isExpenseReport(iouReport);
    const isScanning = TransactionUtils.hasReceipt(transaction) && TransactionUtils.isReceiptBeingScanned(transaction);
    let updatedTransaction = transaction ? TransactionUtils.getUpdatedTransaction(transaction, transactionChanges, isFromExpenseReport) : null;
    const transactionDetails = ReportUtils.getTransactionDetails(updatedTransaction);

    if (transactionDetails?.waypoints) {
        // This needs to be a JSON string since we're sending this to the MapBox API
        transactionDetails.waypoints = JSON.stringify(transactionDetails.waypoints);
    }

    const dataToIncludeInParams: Partial<TransactionDetails> | undefined = onlyIncludeChangedFields
        ? Object.fromEntries(Object.entries(transactionDetails ?? {}).filter(([key]) => Object.keys(transactionChanges).includes(key)))
        : transactionDetails;

    const params: UpdateMoneyRequestParams = {
        ...dataToIncludeInParams,
        reportID: iouReport?.reportID,
        transactionID,
    };

    const hasPendingWaypoints = 'waypoints' in transactionChanges;
    if (transaction && updatedTransaction && hasPendingWaypoints) {
        updatedTransaction = {
            ...updatedTransaction,
            amount: CONST.IOU.DEFAULT_AMOUNT,
            modifiedAmount: CONST.IOU.DEFAULT_AMOUNT,
            modifiedMerchant: Localize.translateLocal('iou.routePending'),
        };

        // Delete the draft transaction when editing waypoints when the server responds successfully and there are no errors
        successData.push({
            onyxMethod: Onyx.METHOD.SET,
            key: `${ONYXKEYS.COLLECTION.TRANSACTION_DRAFT}${transactionID}`,
            value: null,
        });

        // Revert the transaction's amount to the original value on failure.
        // The IOU Report will be fully reverted in the failureData further below.
        failureData.push({
            onyxMethod: Onyx.METHOD.MERGE,
            key: `${ONYXKEYS.COLLECTION.TRANSACTION}${transactionID}`,
            value: {
                amount: transaction.amount,
                modifiedAmount: transaction.modifiedAmount,
                modifiedMerchant: transaction.modifiedMerchant,
            },
        });
    }

    // Step 3: Build the modified expense report actions
    // We don't create a modified report action if we're updating the waypoints,
    // since there isn't actually any optimistic data we can create for them and the report action is created on the server
    // with the response from the MapBox API
    const updatedReportAction = ReportUtils.buildOptimisticModifiedExpenseReportAction(transactionThread, transaction, transactionChanges, isFromExpenseReport);
    if (!hasPendingWaypoints) {
        params.reportActionID = updatedReportAction.reportActionID;

        optimisticData.push({
            onyxMethod: Onyx.METHOD.MERGE,
            key: `${ONYXKEYS.COLLECTION.REPORT_ACTIONS}${transactionThread?.reportID}`,
            value: {
                [updatedReportAction.reportActionID]: updatedReportAction as OnyxTypes.ReportAction,
            },
        });
        successData.push({
            onyxMethod: Onyx.METHOD.MERGE,
            key: `${ONYXKEYS.COLLECTION.REPORT_ACTIONS}${transactionThread?.reportID}`,
            value: {
                [updatedReportAction.reportActionID]: {pendingAction: null},
            },
        });
        failureData.push({
            onyxMethod: Onyx.METHOD.MERGE,
            key: `${ONYXKEYS.COLLECTION.REPORT_ACTIONS}${transactionThread?.reportID}`,
            value: {
                [updatedReportAction.reportActionID]: {
                    ...(updatedReportAction as OnyxTypes.ReportAction),
                    errors: ErrorUtils.getMicroSecondOnyxError('iou.error.genericEditFailureMessage'),
                },
            },
        });
    }

    // Step 4: Compute the IOU total and update the report preview message (and report header) so LHN amount owed is correct.
    // Should only update if the transaction matches the currency of the report, else we wait for the update
    // from the server with the currency conversion
    let updatedMoneyRequestReport = {...iouReport};
    if ((hasPendingWaypoints || updatedTransaction?.modifiedAmount) && updatedTransaction?.currency === iouReport?.currency) {
        const diff = TransactionUtils.getAmount(transaction, true) - TransactionUtils.getAmount(updatedTransaction, true);
        if (ReportUtils.isExpenseReport(iouReport) && typeof updatedMoneyRequestReport.total === 'number') {
            updatedMoneyRequestReport.total += diff;
        } else {
            updatedMoneyRequestReport = iouReport
                ? IOUUtils.updateIOUOwnerAndTotal(iouReport, updatedReportAction.actorAccountID ?? -1, diff, TransactionUtils.getCurrency(transaction), false)
                : {};
        }

        updatedMoneyRequestReport.cachedTotal = CurrencyUtils.convertToDisplayString(updatedMoneyRequestReport.total, updatedTransaction?.currency);
        optimisticData.push({
            onyxMethod: Onyx.METHOD.MERGE,
            key: `${ONYXKEYS.COLLECTION.REPORT}${iouReport?.reportID}`,
            value: updatedMoneyRequestReport,
        });
        successData.push({
            onyxMethod: Onyx.METHOD.MERGE,
            key: `${ONYXKEYS.COLLECTION.REPORT}${iouReport?.reportID}`,
            value: {pendingAction: null},
        });
    }

    // Optimistically modify the transaction
    optimisticData.push({
        onyxMethod: Onyx.METHOD.MERGE,
        key: `${ONYXKEYS.COLLECTION.TRANSACTION}${transactionID}`,
        value: {
            ...updatedTransaction,
            pendingFields,
            isLoading: hasPendingWaypoints,
            errorFields: null,
        },
    });

    if (isScanning && ('amount' in transactionChanges || 'currency' in transactionChanges)) {
        optimisticData.push(
            {
                onyxMethod: Onyx.METHOD.MERGE,
                key: `${ONYXKEYS.COLLECTION.REPORT_ACTIONS}${iouReport?.reportID}`,
                value: {
                    [transactionThread?.parentReportActionID ?? '']: {
                        whisperedToAccountIDs: [],
                    },
                },
            },
            {
                onyxMethod: Onyx.METHOD.MERGE,
                key: `${ONYXKEYS.COLLECTION.REPORT_ACTIONS}${iouReport?.parentReportID}`,
                value: {
                    [iouReport?.parentReportActionID ?? '']: {
                        whisperedToAccountIDs: [],
                    },
                },
            },
        );
    }

    // Update recently used categories if the category is changed
    if ('category' in transactionChanges) {
        const optimisticPolicyRecentlyUsedCategories = Policy.buildOptimisticPolicyRecentlyUsedCategories(iouReport?.policyID, transactionChanges.category);
        if (optimisticPolicyRecentlyUsedCategories.length) {
            optimisticData.push({
                onyxMethod: Onyx.METHOD.SET,
                key: `${ONYXKEYS.COLLECTION.POLICY_RECENTLY_USED_CATEGORIES}${iouReport?.policyID}`,
                value: optimisticPolicyRecentlyUsedCategories,
            });
        }
    }

    // Update recently used categories if the tag is changed
    if ('tag' in transactionChanges) {
        const optimisticPolicyRecentlyUsedTags = Policy.buildOptimisticPolicyRecentlyUsedTags(iouReport?.policyID, transactionChanges.tag);
        if (!isEmptyObject(optimisticPolicyRecentlyUsedTags)) {
            optimisticData.push({
                onyxMethod: Onyx.METHOD.MERGE,
                key: `${ONYXKEYS.COLLECTION.POLICY_RECENTLY_USED_TAGS}${iouReport?.policyID}`,
                value: optimisticPolicyRecentlyUsedTags,
            });
        }
    }

    // Clear out the error fields and loading states on success
    successData.push({
        onyxMethod: Onyx.METHOD.MERGE,
        key: `${ONYXKEYS.COLLECTION.TRANSACTION}${transactionID}`,
        value: {
            pendingFields: clearedPendingFields,
            isLoading: false,
            errorFields: null,
        },
    });

    // Clear out loading states, pending fields, and add the error fields
    failureData.push({
        onyxMethod: Onyx.METHOD.MERGE,
        key: `${ONYXKEYS.COLLECTION.TRANSACTION}${transactionID}`,
        value: {
            pendingFields: clearedPendingFields,
            isLoading: false,
            errorFields,
        },
    });

    if (iouReport) {
        // Reset the iouReport to its original state
        failureData.push({
            onyxMethod: Onyx.METHOD.MERGE,
            key: `${ONYXKEYS.COLLECTION.REPORT}${iouReport.reportID}`,
            value: iouReport,
        });
    }

    if (policy?.id && updatedTransaction) {
        const currentTransactionViolations = allTransactionViolations[`${ONYXKEYS.COLLECTION.TRANSACTION_VIOLATIONS}${transactionID}`] ?? [];
        optimisticData.push(
            ViolationsUtils.getViolationsOnyxData(
                updatedTransaction,
                currentTransactionViolations,
                !!policy.requiresTag,
                policyTags ?? {},
                !!policy.requiresCategory,
                policyCategories ?? {},
            ),
        );
        failureData.push({
            onyxMethod: Onyx.METHOD.MERGE,
            key: `${ONYXKEYS.COLLECTION.TRANSACTION_VIOLATIONS}${transactionID}`,
            value: currentTransactionViolations,
        });
    }

    return {
        params,
        onyxData: {optimisticData, successData, failureData},
    };
}

/** Updates the created date of a money request */
function updateMoneyRequestDate(
    transactionID: string,
    transactionThreadReportID: string,
    value: string,
    policy: OnyxEntry<OnyxTypes.Policy>,
    policyTags: OnyxEntry<OnyxTypes.PolicyTagList>,
    policyCategories: OnyxEntry<OnyxTypes.PolicyCategories>,
) {
    const transactionChanges: TransactionChanges = {
        created: value,
    };
    const {params, onyxData} = getUpdateMoneyRequestParams(transactionID, transactionThreadReportID, transactionChanges, policy, policyTags, policyCategories, true);
    API.write(WRITE_COMMANDS.UPDATE_MONEY_REQUEST_DATE, params, onyxData);
}

/** Updates the billable field of a money request */
function updateMoneyRequestBillable(
    transactionID: string,
    transactionThreadReportID: string,
    value: boolean,
    policy: OnyxEntry<OnyxTypes.Policy>,
    policyTags: OnyxEntry<OnyxTypes.PolicyTagList>,
    policyCategories: OnyxEntry<OnyxTypes.PolicyCategories>,
) {
    const transactionChanges: TransactionChanges = {
        billable: value,
    };
    const {params, onyxData} = getUpdateMoneyRequestParams(transactionID, transactionThreadReportID, transactionChanges, policy, policyTags, policyCategories, true);
    API.write(WRITE_COMMANDS.UPDATE_MONEY_REQUEST_BILLABLE, params, onyxData);
}

/** Updates the merchant field of a money request */
function updateMoneyRequestMerchant(
    transactionID: string,
    transactionThreadReportID: string,
    value: string,
    policy: OnyxEntry<OnyxTypes.Policy>,
    policyTags: OnyxEntry<OnyxTypes.PolicyTagList>,
    policyCategories: OnyxEntry<OnyxTypes.PolicyCategories>,
) {
    const transactionChanges: TransactionChanges = {
        merchant: value,
    };
    const {params, onyxData} = getUpdateMoneyRequestParams(transactionID, transactionThreadReportID, transactionChanges, policy, policyTags, policyCategories, true);
    API.write(WRITE_COMMANDS.UPDATE_MONEY_REQUEST_MERCHANT, params, onyxData);
}

/** Updates the tag of a money request */
function updateMoneyRequestTag(
    transactionID: string,
    transactionThreadReportID: string,
    tag: string,
    policy: OnyxEntry<OnyxTypes.Policy>,
    policyTags: OnyxEntry<OnyxTypes.PolicyTagList>,
    policyCategories: OnyxEntry<OnyxTypes.PolicyCategories>,
) {
    const transactionChanges: TransactionChanges = {
        tag,
    };
    const {params, onyxData} = getUpdateMoneyRequestParams(transactionID, transactionThreadReportID, transactionChanges, policy, policyTags, policyCategories, true);
    API.write(WRITE_COMMANDS.UPDATE_MONEY_REQUEST_TAG, params, onyxData);
}

/** Updates the waypoints of a distance money request */
function updateMoneyRequestDistance(
    transactionID: string,
    transactionThreadReportID: string,
    waypoints: WaypointCollection,
    policy: OnyxEntry<OnyxTypes.Policy>,
    policyTags: OnyxEntry<OnyxTypes.PolicyTagList>,
    policyCategories: OnyxEntry<OnyxTypes.PolicyCategories>,
) {
    const transactionChanges: TransactionChanges = {
        waypoints,
    };
    const {params, onyxData} = getUpdateMoneyRequestParams(transactionID, transactionThreadReportID, transactionChanges, policy, policyTags, policyCategories, true);
    API.write(WRITE_COMMANDS.UPDATE_MONEY_REQUEST_DISTANCE, params, onyxData);
}

/** Updates the category of a money request */
function updateMoneyRequestCategory(
    transactionID: string,
    transactionThreadReportID: string,
    category: string,
    policy: OnyxEntry<OnyxTypes.Policy>,
    policyTags: OnyxEntry<OnyxTypes.PolicyTagList>,
    policyCategories: OnyxEntry<OnyxTypes.PolicyCategories>,
) {
    const transactionChanges: TransactionChanges = {
        category,
    };
    const {params, onyxData} = getUpdateMoneyRequestParams(transactionID, transactionThreadReportID, transactionChanges, policy, policyTags, policyCategories, true);
    API.write(WRITE_COMMANDS.UPDATE_MONEY_REQUEST_CATEGORY, params, onyxData);
}

/** Updates the description of a money request */
function updateMoneyRequestDescription(
    transactionID: string,
    transactionThreadReportID: string,
    comment: string,
    policy: OnyxEntry<OnyxTypes.Policy>,
    policyTags: OnyxEntry<OnyxTypes.PolicyTagList>,
    policyCategories: OnyxEntry<OnyxTypes.PolicyCategories>,
) {
    const transactionChanges: TransactionChanges = {
        comment,
    };
    const {params, onyxData} = getUpdateMoneyRequestParams(transactionID, transactionThreadReportID, transactionChanges, policy, policyTags, policyCategories, true);
    API.write(WRITE_COMMANDS.UPDATE_MONEY_REQUEST_DESCRIPTION, params, onyxData);
}

/** Edits an existing distance request */
function updateDistanceRequest(
    transactionID: string,
    transactionThreadReportID: string,
    transactionChanges: TransactionChanges,
    policy: OnyxTypes.Policy,
    policyTags: OnyxTypes.PolicyTagList,
    policyCategories: OnyxTypes.PolicyCategories,
) {
    const {params, onyxData} = getUpdateMoneyRequestParams(transactionID, transactionThreadReportID, transactionChanges, policy, policyTags, policyCategories, false);
    API.write(WRITE_COMMANDS.UPDATE_DISTANCE_REQUEST, params, onyxData);
}

/**
 * Request money from another user
 */
function requestMoney(
    report: OnyxTypes.Report,
    amount: number,
    currency: string,
    created: string,
    merchant: string,
    payeeEmail: string,
    payeeAccountID: number,
    participant: Participant,
    comment: string,
    receipt: Receipt,
    category?: string,
    tag?: string,
    taxCode = '',
    taxAmount = 0,
    billable?: boolean,
    policy?: OnyxEntry<OnyxTypes.Policy>,
    policyTags?: OnyxEntry<OnyxTypes.PolicyTagList>,
    policyCategories?: OnyxEntry<OnyxTypes.PolicyCategories>,
    gpsPoints = undefined,
) {
    // If the report is iou or expense report, we should get the linked chat report to be passed to the getMoneyRequestInformation function
    const isMoneyRequestReport = ReportUtils.isMoneyRequestReport(report);
    const currentChatReport = isMoneyRequestReport ? ReportUtils.getReport(report.chatReportID) : report;
    const moneyRequestReportID = isMoneyRequestReport ? report.reportID : '';
    const currentCreated = DateUtils.enrichMoneyRequestTimestamp(created);
    const {payerAccountID, payerEmail, iouReport, chatReport, transaction, iouAction, createdChatReportActionID, createdIOUReportActionID, reportPreviewAction, onyxData} =
        getMoneyRequestInformation(
            currentChatReport,
            participant,
            comment,
            amount,
            currency,
            currentCreated,
            merchant,
            receipt,
            undefined,
            category,
            tag,
            billable,
            policy,
            policyTags,
            policyCategories,
            payeeAccountID,
            payeeEmail,
            moneyRequestReportID,
        );
    const activeReportID = isMoneyRequestReport ? report.reportID : chatReport.reportID;

    const parameters: RequestMoneyParams = {
        debtorEmail: payerEmail,
        debtorAccountID: payerAccountID,
        amount,
        currency,
        comment,
        created: currentCreated,
        merchant,
        iouReportID: iouReport.reportID,
        chatReportID: chatReport.reportID,
        transactionID: transaction.transactionID,
        reportActionID: iouAction.reportActionID,
        createdChatReportActionID,
        createdIOUReportActionID,
        reportPreviewReportActionID: reportPreviewAction.reportActionID,
        receipt,
        receiptState: receipt?.state,
        category,
        tag,
        taxCode,
        taxAmount,
        billable,

        // This needs to be a string of JSON because of limitations with the fetch() API and nested objects
        gpsPoints: gpsPoints ? JSON.stringify(gpsPoints) : undefined,
    };

    API.write(WRITE_COMMANDS.REQUEST_MONEY, parameters, onyxData);
    resetMoneyRequestInfo();
    Navigation.dismissModal(activeReportID);
    Report.notifyNewAction(activeReportID, payeeAccountID);
}

/**
 * Build the Onyx data and IOU split necessary for splitting a bill with 3+ users.
 * 1. Build the optimistic Onyx data for the group chat, i.e. chatReport and iouReportAction creating the former if it doesn't yet exist.
 * 2. Loop over the group chat participant list, building optimistic or updating existing chatReports, iouReports and iouReportActions between the user and each participant.
 * We build both Onyx data and the IOU split that is sent as a request param and is used by Auth to create the chatReports, iouReports and iouReportActions in the database.
 * The IOU split has the following shape:
 *  [
 *      {email: 'currentUser', amount: 100},
 *      {email: 'user2', amount: 100, iouReportID: '100', chatReportID: '110', transactionID: '120', reportActionID: '130'},
 *      {email: 'user3', amount: 100, iouReportID: '200', chatReportID: '210', transactionID: '220', reportActionID: '230'}
 *  ]
 * @param amount - always in the smallest unit of the currency
 * @param existingSplitChatReportID - the report ID where the split bill happens, could be a group chat or a workspace chat
 */
function createSplitsAndOnyxData(
    participants: Participant[],
    currentUserLogin: string,
    currentUserAccountID: number,
    amount: number,
    comment: string,
    currency: string,
    merchant: string,
    category: string,
    tag: string,
    existingSplitChatReportID = '',
    billable = false,
): SplitsAndOnyxData {
    const currentUserEmailForIOUSplit = OptionsListUtils.addSMSDomainIfPhoneNumber(currentUserLogin);
    const participantAccountIDs = participants.map((participant) => Number(participant.accountID));
    const existingSplitChatReport =
        existingSplitChatReportID || participants[0].reportID
            ? allReports?.[`${ONYXKEYS.COLLECTION.REPORT}${existingSplitChatReportID || participants[0].reportID}`]
            : ReportUtils.getChatByParticipants(participantAccountIDs);
    const splitChatReport = existingSplitChatReport ?? ReportUtils.buildOptimisticChatReport(participantAccountIDs);
    const isOwnPolicyExpenseChat = !!splitChatReport.isOwnPolicyExpenseChat;

    const splitTransaction = TransactionUtils.buildOptimisticTransaction(
        amount,
        currency,
        CONST.REPORT.SPLIT_REPORTID,
        comment,
        '',
        '',
        '',
        merchant || Localize.translateLocal('iou.request'),
        undefined,
        undefined,
        undefined,
        category,
        tag,
        billable,
    );

    // Note: The created action must be optimistically generated before the IOU action so there's no chance that the created action appears after the IOU action in the chat
    const splitCreatedReportAction = ReportUtils.buildOptimisticCreatedReportAction(currentUserEmailForIOUSplit);
    const splitIOUReportAction = ReportUtils.buildOptimisticIOUReportAction(
        CONST.IOU.REPORT_ACTION_TYPE.SPLIT,
        amount,
        currency,
        comment,
        participants,
        splitTransaction.transactionID,
        undefined,
        '',
        false,
        false,
        {},
        isOwnPolicyExpenseChat,
    );

    splitChatReport.lastReadTime = DateUtils.getDBTime();
    splitChatReport.lastMessageText = splitIOUReportAction.message?.[0].text;
    splitChatReport.lastMessageHtml = splitIOUReportAction.message?.[0].html;

    // If we have an existing splitChatReport (group chat or workspace) use it's pending fields, otherwise indicate that we are adding a chat
    if (!existingSplitChatReport) {
        splitChatReport.pendingFields = {
            createChat: CONST.RED_BRICK_ROAD_PENDING_ACTION.ADD,
        };
    }

    const optimisticData: OnyxUpdate[] = [
        {
            // Use set for new reports because it doesn't exist yet, is faster,
            // and we need the data to be available when we navigate to the chat page
            onyxMethod: existingSplitChatReport ? Onyx.METHOD.MERGE : Onyx.METHOD.SET,
            key: `${ONYXKEYS.COLLECTION.REPORT}${splitChatReport.reportID}`,
            value: splitChatReport,
        },
        existingSplitChatReport
            ? {
                  onyxMethod: Onyx.METHOD.MERGE,
                  key: `${ONYXKEYS.COLLECTION.REPORT_ACTIONS}${splitChatReport.reportID}`,
                  value: {
                      [splitIOUReportAction.reportActionID]: splitIOUReportAction as OnyxTypes.ReportAction,
                  },
              }
            : {
                  onyxMethod: Onyx.METHOD.SET,
                  key: `${ONYXKEYS.COLLECTION.REPORT_ACTIONS}${splitChatReport.reportID}`,
                  value: {
                      [splitCreatedReportAction.reportActionID]: splitCreatedReportAction as OnyxTypes.ReportAction,
                      [splitIOUReportAction.reportActionID]: splitIOUReportAction as OnyxTypes.ReportAction,
                  },
              },
        {
            onyxMethod: Onyx.METHOD.SET,
            key: `${ONYXKEYS.COLLECTION.TRANSACTION}${splitTransaction.transactionID}`,
            value: splitTransaction,
        },
    ];

    const successData: OnyxUpdate[] = [
        {
            onyxMethod: Onyx.METHOD.MERGE,
            key: `${ONYXKEYS.COLLECTION.REPORT_ACTIONS}${splitChatReport.reportID}`,
            value: {
                ...(existingSplitChatReport ? {} : {[splitCreatedReportAction.reportActionID]: {pendingAction: null}}),
                [splitIOUReportAction.reportActionID]: {pendingAction: null},
            },
        },
        {
            onyxMethod: Onyx.METHOD.MERGE,
            key: `${ONYXKEYS.COLLECTION.TRANSACTION}${splitTransaction.transactionID}`,
            value: {pendingAction: null},
        },
        {
            onyxMethod: Onyx.METHOD.MERGE,
            key: `${ONYXKEYS.COLLECTION.TRANSACTION_DRAFT}${CONST.IOU.OPTIMISTIC_TRANSACTION_ID}`,
            value: null,
        },
    ];

    if (!existingSplitChatReport) {
        successData.push({
            onyxMethod: Onyx.METHOD.MERGE,
            key: `${ONYXKEYS.COLLECTION.REPORT}${splitChatReport.reportID}`,
            value: {pendingFields: {createChat: null}},
        });
    }

    const failureData: OnyxUpdate[] = [
        {
            onyxMethod: Onyx.METHOD.MERGE,
            key: `${ONYXKEYS.COLLECTION.TRANSACTION}${splitTransaction.transactionID}`,
            value: {
                errors: ErrorUtils.getMicroSecondOnyxError('iou.error.genericCreateFailureMessage'),
            },
        },
        {
            onyxMethod: Onyx.METHOD.MERGE,
            key: `${ONYXKEYS.COLLECTION.TRANSACTION_DRAFT}${CONST.IOU.OPTIMISTIC_TRANSACTION_ID}`,
            value: null,
        },
    ];

    if (existingSplitChatReport) {
        failureData.push({
            onyxMethod: Onyx.METHOD.MERGE,
            key: `${ONYXKEYS.COLLECTION.REPORT_ACTIONS}${splitChatReport.reportID}`,
            value: {
                [splitIOUReportAction.reportActionID]: {
                    errors: ErrorUtils.getMicroSecondOnyxError('iou.error.genericCreateFailureMessage'),
                },
            },
        });
    } else {
        failureData.push(
            {
                onyxMethod: Onyx.METHOD.MERGE,
                key: `${ONYXKEYS.COLLECTION.REPORT}${splitChatReport.reportID}`,
                value: {
                    errorFields: {
                        createChat: ErrorUtils.getMicroSecondOnyxError('report.genericCreateReportFailureMessage'),
                    },
                },
            },
            {
                onyxMethod: Onyx.METHOD.MERGE,
                key: `${ONYXKEYS.COLLECTION.REPORT_ACTIONS}${splitChatReport.reportID}`,
                value: {
                    [splitIOUReportAction.reportActionID]: {
                        errors: ErrorUtils.getMicroSecondOnyxError(null),
                    },
                },
            },
        );
    }

    // Loop through participants creating individual chats, iouReports and reportActionIDs as needed
    const splitAmount = IOUUtils.calculateAmount(participants.length, amount, currency, false);
    const splits: Split[] = [{email: currentUserEmailForIOUSplit, accountID: currentUserAccountID, amount: IOUUtils.calculateAmount(participants.length, amount, currency, true)}];

    const hasMultipleParticipants = participants.length > 1;
    participants.forEach((participant) => {
        // In a case when a participant is a workspace, even when a current user is not an owner of the workspace
        const isPolicyExpenseChat = ReportUtils.isPolicyExpenseChat(participant);

        // In case the participant is a workspace, email & accountID should remain undefined and won't be used in the rest of this code
        // participant.login is undefined when the request is initiated from a group DM with an unknown user, so we need to add a default
        const email = isOwnPolicyExpenseChat || isPolicyExpenseChat ? '' : OptionsListUtils.addSMSDomainIfPhoneNumber(participant.login ?? '').toLowerCase();
        const accountID = isOwnPolicyExpenseChat || isPolicyExpenseChat ? 0 : Number(participant.accountID);
        if (email === currentUserEmailForIOUSplit) {
            return;
        }

        // STEP 1: Get existing chat report OR build a new optimistic one
        // If we only have one participant and the request was initiated from the global create menu, i.e. !existingGroupChatReportID, the oneOnOneChatReport is the groupChatReport
        let oneOnOneChatReport: OptimisticChatReport;
        let isNewOneOnOneChatReport = false;
        let shouldCreateOptimisticPersonalDetails = false;
        const personalDetailExists = accountID in allPersonalDetails;

        // If this is a split between two people only and the function
        // wasn't provided with an existing group chat report id
        // or, if the split is being made from the workspace chat, then the oneOnOneChatReport is the same as the splitChatReport
        // in this case existingSplitChatReport will belong to the policy expense chat and we won't be
        // entering code that creates optimistic personal details
        if ((!hasMultipleParticipants && !existingSplitChatReportID) || isOwnPolicyExpenseChat) {
            oneOnOneChatReport = splitChatReport;
            shouldCreateOptimisticPersonalDetails = !existingSplitChatReport && !personalDetailExists;
        } else {
            const existingChatReport = ReportUtils.getChatByParticipants([accountID]);
            isNewOneOnOneChatReport = !existingChatReport;
            shouldCreateOptimisticPersonalDetails = isNewOneOnOneChatReport && !personalDetailExists;
            oneOnOneChatReport = existingChatReport ?? ReportUtils.buildOptimisticChatReport([accountID]);
        }

        // STEP 2: Get existing IOU/Expense report and update its total OR build a new optimistic one
        // For Control policy expense chats, if the report is already approved, create a new expense report
        let oneOnOneIOUReport: OneOnOneIOUReport = oneOnOneChatReport.iouReportID ? allReports?.[`${ONYXKEYS.COLLECTION.REPORT}${oneOnOneChatReport.iouReportID}`] : null;
        const shouldCreateNewOneOnOneIOUReport =
            !oneOnOneIOUReport || (isOwnPolicyExpenseChat && ReportUtils.isControlPolicyExpenseReport(oneOnOneIOUReport) && ReportUtils.isReportApproved(oneOnOneIOUReport));

        if (!oneOnOneIOUReport || shouldCreateNewOneOnOneIOUReport) {
            oneOnOneIOUReport = isOwnPolicyExpenseChat
                ? ReportUtils.buildOptimisticExpenseReport(oneOnOneChatReport.reportID, oneOnOneChatReport.policyID ?? '', currentUserAccountID, splitAmount, currency)
                : ReportUtils.buildOptimisticIOUReport(currentUserAccountID, accountID, splitAmount, oneOnOneChatReport.reportID, currency);
        } else if (isOwnPolicyExpenseChat) {
            if (typeof oneOnOneIOUReport?.total === 'number') {
                // Because of the Expense reports are stored as negative values, we subtract the total from the amount
                oneOnOneIOUReport.total -= splitAmount;
            }
        } else {
            oneOnOneIOUReport = IOUUtils.updateIOUOwnerAndTotal(oneOnOneIOUReport, currentUserAccountID, splitAmount, currency);
        }

        // STEP 3: Build optimistic transaction
        const oneOnOneTransaction = TransactionUtils.buildOptimisticTransaction(
            ReportUtils.isExpenseReport(oneOnOneIOUReport) ? -splitAmount : splitAmount,
            currency,
            oneOnOneIOUReport.reportID,
            comment,
            '',
            CONST.IOU.TYPE.SPLIT,
            splitTransaction.transactionID,
            merchant || Localize.translateLocal('iou.request'),
            undefined,
            undefined,
            undefined,
            category,
            tag,
            billable,
        );

        // STEP 4: Build optimistic reportActions. We need:
        // 1. CREATED action for the chatReport
        // 2. CREATED action for the iouReport
        // 3. IOU action for the iouReport
        // 4. REPORTPREVIEW action for the chatReport
        // Note: The CREATED action for the IOU report must be optimistically generated before the IOU action so there's no chance that it appears after the IOU action in the chat
        const currentTime = DateUtils.getDBTime();
        const oneOnOneCreatedActionForChat = ReportUtils.buildOptimisticCreatedReportAction(currentUserEmailForIOUSplit);
        const oneOnOneCreatedActionForIOU = ReportUtils.buildOptimisticCreatedReportAction(currentUserEmailForIOUSplit, DateUtils.subtractMillisecondsFromDateTime(currentTime, 1));
        const oneOnOneIOUAction = ReportUtils.buildOptimisticIOUReportAction(
            CONST.IOU.REPORT_ACTION_TYPE.CREATE,
            splitAmount,
            currency,
            comment,
            [participant],
            oneOnOneTransaction.transactionID,
            undefined,
            oneOnOneIOUReport.reportID,
            undefined,
            undefined,
            undefined,
            undefined,
            currentTime,
        );

        // Add optimistic personal details for new participants
        const oneOnOnePersonalDetailListAction: OnyxTypes.PersonalDetailsList = shouldCreateOptimisticPersonalDetails
            ? {
                  [accountID]: {
                      accountID,
                      avatar: UserUtils.getDefaultAvatarURL(accountID),
                      // Disabling this line since participant.displayName can be an empty string
                      // eslint-disable-next-line @typescript-eslint/prefer-nullish-coalescing
                      displayName: LocalePhoneNumber.formatPhoneNumber(participant.displayName || email),
                      login: participant.login,
                      isOptimisticPersonalDetail: true,
                  },
              }
            : {};

        let oneOnOneReportPreviewAction = ReportActionsUtils.getReportPreviewAction(oneOnOneChatReport.reportID, oneOnOneIOUReport.reportID);
        if (oneOnOneReportPreviewAction) {
            oneOnOneReportPreviewAction = ReportUtils.updateReportPreview(oneOnOneIOUReport, oneOnOneReportPreviewAction);
        } else {
            oneOnOneReportPreviewAction = ReportUtils.buildOptimisticReportPreview(oneOnOneChatReport, oneOnOneIOUReport);
        }

        // Add category to optimistic policy recently used categories when a participant is a workspace
        const optimisticPolicyRecentlyUsedCategories = isPolicyExpenseChat ? Policy.buildOptimisticPolicyRecentlyUsedCategories(participant.policyID, category) : [];

        // Add tag to optimistic policy recently used tags when a participant is a workspace
        const optimisticPolicyRecentlyUsedTags = isPolicyExpenseChat ? Policy.buildOptimisticPolicyRecentlyUsedTags(participant.policyID, tag) : {};

        // STEP 5: Build Onyx Data
        const [oneOnOneOptimisticData, oneOnOneSuccessData, oneOnOneFailureData] = buildOnyxDataForMoneyRequest(
            oneOnOneChatReport,
            oneOnOneIOUReport,
            oneOnOneTransaction,
            oneOnOneCreatedActionForChat,
            oneOnOneCreatedActionForIOU,
            oneOnOneIOUAction,
            oneOnOnePersonalDetailListAction,
            oneOnOneReportPreviewAction,
            optimisticPolicyRecentlyUsedCategories,
            optimisticPolicyRecentlyUsedTags,
            isNewOneOnOneChatReport,
            shouldCreateNewOneOnOneIOUReport,
        );

        const individualSplit = {
            email,
            accountID,
            amount: splitAmount,
            iouReportID: oneOnOneIOUReport.reportID,
            chatReportID: oneOnOneChatReport.reportID,
            transactionID: oneOnOneTransaction.transactionID,
            reportActionID: oneOnOneIOUAction.reportActionID,
            createdChatReportActionID: oneOnOneCreatedActionForChat.reportActionID,
            createdIOUReportActionID: oneOnOneCreatedActionForIOU.reportActionID,
            reportPreviewReportActionID: oneOnOneReportPreviewAction.reportActionID,
        };

        splits.push(individualSplit);
        optimisticData.push(...oneOnOneOptimisticData);
        successData.push(...oneOnOneSuccessData);
        failureData.push(...oneOnOneFailureData);
    });

    const splitData: SplitData = {
        chatReportID: splitChatReport.reportID,
        transactionID: splitTransaction.transactionID,
        reportActionID: splitIOUReportAction.reportActionID,
        policyID: splitChatReport.policyID,
    };

    if (!existingSplitChatReport) {
        splitData.createdReportActionID = splitCreatedReportAction.reportActionID;
    }

    return {
        splitData,
        splits,
        onyxData: {optimisticData, successData, failureData},
    };
}

/**
 * @param amount - always in smallest currency unit
 * @param existingSplitChatReportID - Either a group DM or a workspace chat
 */
function splitBill(
    participants: Participant[],
    currentUserLogin: string,
    currentUserAccountID: number,
    amount: number,
    comment: string,
    currency: string,
    merchant: string,
    category: string,
    tag: string,
    existingSplitChatReportID = '',
    billable = false,
) {
    const {splitData, splits, onyxData} = createSplitsAndOnyxData(
        participants,
        currentUserLogin,
        currentUserAccountID,
        amount,
        comment,
        currency,
        merchant,
        category,
        tag,
        existingSplitChatReportID,
        billable,
    );

    const parameters: SplitBillParams = {
        reportID: splitData.chatReportID,
        amount,
        splits: JSON.stringify(splits),
        currency,
        comment,
        category,
        merchant,
        tag,
        billable,
        transactionID: splitData.transactionID,
        reportActionID: splitData.reportActionID,
        createdReportActionID: splitData.createdReportActionID,
        policyID: splitData.policyID,
    };

    API.write(WRITE_COMMANDS.SPLIT_BILL, parameters, onyxData);

    resetMoneyRequestInfo();
    Navigation.dismissModal();
    Report.notifyNewAction(splitData.chatReportID, currentUserAccountID);
}

/**
 * @param amount - always in smallest currency unit
 */
function splitBillAndOpenReport(
    participants: Participant[],
    currentUserLogin: string,
    currentUserAccountID: number,
    amount: number,
    comment: string,
    currency: string,
    merchant: string,
    category: string,
    tag: string,
    billable: boolean,
) {
    const {splitData, splits, onyxData} = createSplitsAndOnyxData(participants, currentUserLogin, currentUserAccountID, amount, comment, currency, merchant, category, tag);

    const parameters: SplitBillParams = {
        reportID: splitData.chatReportID,
        amount,
        splits: JSON.stringify(splits),
        currency,
        merchant,
        comment,
        category,
        tag,
        billable,
        transactionID: splitData.transactionID,
        reportActionID: splitData.reportActionID,
        createdReportActionID: splitData.createdReportActionID,
        policyID: splitData.policyID,
    };

    API.write(WRITE_COMMANDS.SPLIT_BILL_AND_OPEN_REPORT, parameters, onyxData);

    resetMoneyRequestInfo();
    Navigation.dismissModal(splitData.chatReportID);
    Report.notifyNewAction(splitData.chatReportID, currentUserAccountID);
}

/** Used exclusively for starting a split bill request that contains a receipt, the split request will be completed once the receipt is scanned
 *  or user enters details manually.
 *
 * @param existingSplitChatReportID - Either a group DM or a workspace chat
 */
function startSplitBill(
    participants: Participant[],
    currentUserLogin: string,
    currentUserAccountID: number,
    comment: string,
    category: string,
    tag: string,
    receipt: Receipt,
    existingSplitChatReportID = '',
    billable = false,
) {
    const currentUserEmailForIOUSplit = OptionsListUtils.addSMSDomainIfPhoneNumber(currentUserLogin);
    const participantAccountIDs = participants.map((participant) => Number(participant.accountID));
    const existingSplitChatReport =
        existingSplitChatReportID || participants[0].reportID
            ? allReports?.[`${ONYXKEYS.COLLECTION.REPORT}${existingSplitChatReportID || participants[0].reportID}`]
            : ReportUtils.getChatByParticipants(participantAccountIDs);
    const splitChatReport = existingSplitChatReport ?? ReportUtils.buildOptimisticChatReport(participantAccountIDs);
    const isOwnPolicyExpenseChat = !!splitChatReport.isOwnPolicyExpenseChat;

    const {name: filename, source, state = CONST.IOU.RECEIPT_STATE.SCANREADY} = receipt;
    const receiptObject: Receipt = {state, source};

    // ReportID is -2 (aka "deleted") on the group transaction
    const splitTransaction = TransactionUtils.buildOptimisticTransaction(
        0,
        CONST.CURRENCY.USD,
        CONST.REPORT.SPLIT_REPORTID,
        comment,
        '',
        '',
        '',
        CONST.TRANSACTION.PARTIAL_TRANSACTION_MERCHANT,
        receiptObject,
        filename,
        undefined,
        category,
        tag,
        billable,
    );

    // Note: The created action must be optimistically generated before the IOU action so there's no chance that the created action appears after the IOU action in the chat
    const splitChatCreatedReportAction = ReportUtils.buildOptimisticCreatedReportAction(currentUserEmailForIOUSplit);
    const splitIOUReportAction = ReportUtils.buildOptimisticIOUReportAction(
        CONST.IOU.REPORT_ACTION_TYPE.SPLIT,
        0,
        CONST.CURRENCY.USD,
        comment,
        participants,
        splitTransaction.transactionID,
        undefined,
        '',
        false,
        false,
        receiptObject,
        isOwnPolicyExpenseChat,
    );

    splitChatReport.lastReadTime = DateUtils.getDBTime();
    splitChatReport.lastMessageText = splitIOUReportAction.message?.[0].text;
    splitChatReport.lastMessageHtml = splitIOUReportAction.message?.[0].html;

    // If we have an existing splitChatReport (group chat or workspace) use it's pending fields, otherwise indicate that we are adding a chat
    if (!existingSplitChatReport) {
        splitChatReport.pendingFields = {
            createChat: CONST.RED_BRICK_ROAD_PENDING_ACTION.ADD,
        };
    }

    const optimisticData: OnyxUpdate[] = [
        {
            // Use set for new reports because it doesn't exist yet, is faster,
            // and we need the data to be available when we navigate to the chat page
            onyxMethod: existingSplitChatReport ? Onyx.METHOD.MERGE : Onyx.METHOD.SET,
            key: `${ONYXKEYS.COLLECTION.REPORT}${splitChatReport.reportID}`,
            value: splitChatReport,
        },
        existingSplitChatReport
            ? {
                  onyxMethod: Onyx.METHOD.MERGE,
                  key: `${ONYXKEYS.COLLECTION.REPORT_ACTIONS}${splitChatReport.reportID}`,
                  value: {
                      [splitIOUReportAction.reportActionID]: splitIOUReportAction as OnyxTypes.ReportAction,
                  },
              }
            : {
                  onyxMethod: Onyx.METHOD.SET,
                  key: `${ONYXKEYS.COLLECTION.REPORT_ACTIONS}${splitChatReport.reportID}`,
                  value: {
                      [splitChatCreatedReportAction.reportActionID]: splitChatCreatedReportAction,
                      [splitIOUReportAction.reportActionID]: splitIOUReportAction as OnyxTypes.ReportAction,
                  },
              },
        {
            onyxMethod: Onyx.METHOD.SET,
            key: `${ONYXKEYS.COLLECTION.TRANSACTION}${splitTransaction.transactionID}`,
            value: splitTransaction,
        },
    ];

    const successData: OnyxUpdate[] = [
        {
            onyxMethod: Onyx.METHOD.MERGE,
            key: `${ONYXKEYS.COLLECTION.REPORT_ACTIONS}${splitChatReport.reportID}`,
            value: {
                ...(existingSplitChatReport ? {} : {[splitChatCreatedReportAction.reportActionID]: {pendingAction: null}}),
                [splitIOUReportAction.reportActionID]: {pendingAction: null},
            },
        },
        {
            onyxMethod: Onyx.METHOD.MERGE,
            key: `${ONYXKEYS.COLLECTION.TRANSACTION}${splitTransaction.transactionID}`,
            value: {pendingAction: null},
        },
    ];

    if (!existingSplitChatReport) {
        successData.push({
            onyxMethod: Onyx.METHOD.MERGE,
            key: `${ONYXKEYS.COLLECTION.REPORT}${splitChatReport.reportID}`,
            value: {pendingFields: {createChat: null}},
        });
    }

    const failureData: OnyxUpdate[] = [
        {
            onyxMethod: Onyx.METHOD.MERGE,
            key: `${ONYXKEYS.COLLECTION.TRANSACTION}${splitTransaction.transactionID}`,
            value: {
                errors: ErrorUtils.getMicroSecondOnyxError('iou.error.genericCreateFailureMessage'),
            },
        },
    ];

    if (existingSplitChatReport) {
        failureData.push({
            onyxMethod: Onyx.METHOD.MERGE,
            key: `${ONYXKEYS.COLLECTION.REPORT_ACTIONS}${splitChatReport.reportID}`,
            value: {
                [splitIOUReportAction.reportActionID]: {
                    errors: getReceiptError(receipt, filename),
                },
            },
        });
    } else {
        failureData.push(
            {
                onyxMethod: Onyx.METHOD.MERGE,
                key: `${ONYXKEYS.COLLECTION.REPORT}${splitChatReport.reportID}`,
                value: {
                    errorFields: {
                        createChat: ErrorUtils.getMicroSecondOnyxError('report.genericCreateReportFailureMessage'),
                    },
                },
            },
            {
                onyxMethod: Onyx.METHOD.MERGE,
                key: `${ONYXKEYS.COLLECTION.REPORT_ACTIONS}${splitChatReport.reportID}`,
                value: {
                    [splitChatCreatedReportAction.reportActionID]: {
                        errors: ErrorUtils.getMicroSecondOnyxError('report.genericCreateReportFailureMessage'),
                    },
                    [splitIOUReportAction.reportActionID]: {
                        errors: getReceiptError(receipt, filename),
                    },
                },
            },
        );
    }

    const splits: Split[] = [{email: currentUserEmailForIOUSplit, accountID: currentUserAccountID}];

    participants.forEach((participant) => {
        // Disabling this line since participant.login can be an empty string
        // eslint-disable-next-line @typescript-eslint/prefer-nullish-coalescing
        const email = participant.isOwnPolicyExpenseChat ? '' : OptionsListUtils.addSMSDomainIfPhoneNumber(participant.login || participant.text || '').toLowerCase();
        const accountID = participant.isOwnPolicyExpenseChat ? 0 : Number(participant.accountID);
        if (email === currentUserEmailForIOUSplit) {
            return;
        }

        // When splitting with a workspace chat, we only need to supply the policyID and the workspace reportID as it's needed so we can update the report preview
        if (participant.isOwnPolicyExpenseChat) {
            splits.push({
                policyID: participant.policyID,
                chatReportID: splitChatReport.reportID,
            });
            return;
        }

        const participantPersonalDetails = allPersonalDetails[participant?.accountID ?? -1];
        if (!participantPersonalDetails) {
            optimisticData.push({
                onyxMethod: Onyx.METHOD.MERGE,
                key: ONYXKEYS.PERSONAL_DETAILS_LIST,
                value: {
                    [accountID]: {
                        accountID,
                        avatar: UserUtils.getDefaultAvatarURL(accountID),
                        // Disabling this line since participant.displayName can be an empty string
                        // eslint-disable-next-line @typescript-eslint/prefer-nullish-coalescing
                        displayName: LocalePhoneNumber.formatPhoneNumber(participant.displayName || email),
                        // Disabling this line since participant.login can be an empty string
                        // eslint-disable-next-line @typescript-eslint/prefer-nullish-coalescing
                        login: participant.login || participant.text,
                        isOptimisticPersonalDetail: true,
                    },
                },
            });
        }

        splits.push({
            email,
            accountID,
        });
    });

    participants.forEach((participant) => {
        const isPolicyExpenseChat = ReportUtils.isPolicyExpenseChat(participant);
        if (!isPolicyExpenseChat) {
            return;
        }

        const optimisticPolicyRecentlyUsedCategories = Policy.buildOptimisticPolicyRecentlyUsedCategories(participant.policyID, category);
        const optimisticPolicyRecentlyUsedTags = Policy.buildOptimisticPolicyRecentlyUsedTags(participant.policyID, tag);

        if (optimisticPolicyRecentlyUsedCategories.length > 0) {
            optimisticData.push({
                onyxMethod: Onyx.METHOD.SET,
                key: `${ONYXKEYS.COLLECTION.POLICY_RECENTLY_USED_CATEGORIES}${participant.policyID}`,
                value: optimisticPolicyRecentlyUsedCategories,
            });
        }

        if (!isEmptyObject(optimisticPolicyRecentlyUsedTags)) {
            optimisticData.push({
                onyxMethod: Onyx.METHOD.MERGE,
                key: `${ONYXKEYS.COLLECTION.POLICY_RECENTLY_USED_TAGS}${participant.policyID}`,
                value: optimisticPolicyRecentlyUsedTags,
            });
        }
    });

    // Save the new splits array into the transaction's comment in case the user calls CompleteSplitBill while offline
    optimisticData.push({
        onyxMethod: Onyx.METHOD.MERGE,
        key: `${ONYXKEYS.COLLECTION.TRANSACTION}${splitTransaction.transactionID}`,
        value: {
            comment: {
                splits,
            },
        },
    });

    const parameters: StartSplitBillParams = {
        chatReportID: splitChatReport.reportID,
        reportActionID: splitIOUReportAction.reportActionID,
        transactionID: splitTransaction.transactionID,
        splits: JSON.stringify(splits),
        receipt,
        comment,
        category,
        tag,
        isFromGroupDM: !existingSplitChatReport,
        billable,
        ...(existingSplitChatReport ? {} : {createdReportActionID: splitChatCreatedReportAction.reportActionID}),
    };

    API.write(WRITE_COMMANDS.START_SPLIT_BILL, parameters, {optimisticData, successData, failureData});

    resetMoneyRequestInfo();
    Navigation.dismissModalWithReport(splitChatReport);
    Report.notifyNewAction(splitChatReport.chatReportID ?? '', currentUserAccountID);
}

/** Used for editing a split bill while it's still scanning or when SmartScan fails, it completes a split bill started by startSplitBill above.
 *
 * @param chatReportID - The group chat or workspace reportID
 * @param reportAction - The split action that lives in the chatReport above
 * @param updatedTransaction - The updated **draft** split transaction
 * @param sessionAccountID - accountID of the current user
 * @param sessionEmail - email of the current user
 */
function completeSplitBill(chatReportID: string, reportAction: OnyxTypes.ReportAction, updatedTransaction: OnyxTypes.Transaction, sessionAccountID: number, sessionEmail: string) {
    const currentUserEmailForIOUSplit = OptionsListUtils.addSMSDomainIfPhoneNumber(sessionEmail);
    const {transactionID} = updatedTransaction;
    const unmodifiedTransaction = allTransactions[`${ONYXKEYS.COLLECTION.TRANSACTION}${transactionID}`];

    // Save optimistic updated transaction and action
    const optimisticData: OnyxUpdate[] = [
        {
            onyxMethod: Onyx.METHOD.MERGE,
            key: `${ONYXKEYS.COLLECTION.TRANSACTION}${transactionID}`,
            value: {
                ...updatedTransaction,
                receipt: {
                    state: CONST.IOU.RECEIPT_STATE.OPEN,
                },
            },
        },
        {
            onyxMethod: Onyx.METHOD.MERGE,
            key: `${ONYXKEYS.COLLECTION.REPORT_ACTIONS}${chatReportID}`,
            value: {
                [reportAction.reportActionID]: {
                    lastModified: DateUtils.getDBTime(),
                    whisperedToAccountIDs: [],
                },
            },
        },
    ];

    const successData: OnyxUpdate[] = [
        {
            onyxMethod: Onyx.METHOD.MERGE,
            key: `${ONYXKEYS.COLLECTION.TRANSACTION}${transactionID}`,
            value: {pendingAction: null},
        },
        {
            onyxMethod: Onyx.METHOD.MERGE,
            key: `${ONYXKEYS.COLLECTION.SPLIT_TRANSACTION_DRAFT}${transactionID}`,
            value: {pendingAction: null},
        },
    ];

    const failureData: OnyxUpdate[] = [
        {
            onyxMethod: Onyx.METHOD.MERGE,
            key: `${ONYXKEYS.COLLECTION.TRANSACTION}${transactionID}`,
            value: {
                ...unmodifiedTransaction,
                errors: ErrorUtils.getMicroSecondOnyxError('iou.error.genericCreateFailureMessage'),
            },
        },
        {
            onyxMethod: Onyx.METHOD.MERGE,
            key: `${ONYXKEYS.COLLECTION.REPORT_ACTIONS}${chatReportID}`,
            value: {
                [reportAction.reportActionID]: {
                    ...reportAction,
                    errors: ErrorUtils.getMicroSecondOnyxError('iou.error.genericCreateFailureMessage'),
                },
            },
        },
    ];

    const splitParticipants: Split[] = updatedTransaction.comment.splits ?? [];
    const {modifiedAmount: amount, modifiedCurrency: currency} = updatedTransaction;

    // Exclude the current user when calculating the split amount, `calculateAmount` takes it into account
    const splitAmount = IOUUtils.calculateAmount(splitParticipants.length - 1, amount ?? 0, currency ?? '', false);

    const splits: Split[] = [{email: currentUserEmailForIOUSplit}];
    splitParticipants.forEach((participant) => {
        // Skip creating the transaction for the current user
        if (participant.email === currentUserEmailForIOUSplit) {
            return;
        }
        const isPolicyExpenseChat = !!participant.policyID;

        if (!isPolicyExpenseChat) {
            // In case this is still the optimistic accountID saved in the splits array, return early as we cannot know
            // if there is an existing chat between the split creator and this participant
            // Instead, we will rely on Auth generating the report IDs and the user won't see any optimistic chats or reports created
            const participantPersonalDetails: OnyxTypes.PersonalDetails | EmptyObject = allPersonalDetails[participant?.accountID ?? -1] ?? {};
            if (!participantPersonalDetails || participantPersonalDetails.isOptimisticPersonalDetail) {
                splits.push({
                    email: participant.email,
                });
                return;
            }
        }

        let oneOnOneChatReport: OnyxTypes.Report | null;
        let isNewOneOnOneChatReport = false;
        if (isPolicyExpenseChat) {
            // The workspace chat reportID is saved in the splits array when starting a split bill with a workspace
            oneOnOneChatReport = allReports?.[`${ONYXKEYS.COLLECTION.REPORT}${participant.chatReportID}`] ?? null;
        } else {
            const existingChatReport = ReportUtils.getChatByParticipants(participant.accountID ? [participant.accountID] : []);
            isNewOneOnOneChatReport = !existingChatReport;
            oneOnOneChatReport = existingChatReport ?? ReportUtils.buildOptimisticChatReport(participant.accountID ? [participant.accountID] : []);
        }

        let oneOnOneIOUReport: OneOnOneIOUReport = oneOnOneChatReport?.iouReportID ? allReports?.[`${ONYXKEYS.COLLECTION.REPORT}${oneOnOneChatReport.iouReportID}`] : null;
        const shouldCreateNewOneOnOneIOUReport =
            !oneOnOneIOUReport || (isPolicyExpenseChat && ReportUtils.isControlPolicyExpenseReport(oneOnOneIOUReport) && ReportUtils.isReportApproved(oneOnOneIOUReport));

        if (!oneOnOneIOUReport || shouldCreateNewOneOnOneIOUReport) {
            oneOnOneIOUReport = isPolicyExpenseChat
                ? ReportUtils.buildOptimisticExpenseReport(oneOnOneChatReport?.reportID ?? '', participant.policyID ?? '', sessionAccountID, splitAmount, currency ?? '')
                : ReportUtils.buildOptimisticIOUReport(sessionAccountID, participant.accountID ?? -1, splitAmount, oneOnOneChatReport?.reportID ?? '', currency ?? '');
        } else if (isPolicyExpenseChat) {
            if (typeof oneOnOneIOUReport?.total === 'number') {
                // Because of the Expense reports are stored as negative values, we subtract the total from the amount
                oneOnOneIOUReport.total -= splitAmount;
            }
        } else {
            oneOnOneIOUReport = IOUUtils.updateIOUOwnerAndTotal(oneOnOneIOUReport, sessionAccountID, splitAmount, currency ?? '');
        }

        const oneOnOneTransaction = TransactionUtils.buildOptimisticTransaction(
            isPolicyExpenseChat ? -splitAmount : splitAmount,
            currency ?? '',
            oneOnOneIOUReport?.reportID ?? '',
            updatedTransaction.comment.comment,
            updatedTransaction.modifiedCreated,
            CONST.IOU.TYPE.SPLIT,
            transactionID,
            updatedTransaction.modifiedMerchant,
            {...updatedTransaction.receipt, state: CONST.IOU.RECEIPT_STATE.OPEN},
            updatedTransaction.filename,
        );

        const oneOnOneCreatedActionForChat = ReportUtils.buildOptimisticCreatedReportAction(currentUserEmailForIOUSplit);
        const oneOnOneCreatedActionForIOU = ReportUtils.buildOptimisticCreatedReportAction(currentUserEmailForIOUSplit);
        const oneOnOneIOUAction = ReportUtils.buildOptimisticIOUReportAction(
            CONST.IOU.REPORT_ACTION_TYPE.CREATE,
            splitAmount,
            currency ?? '',
            updatedTransaction.comment.comment ?? '',
            [participant],
            oneOnOneTransaction.transactionID,
            undefined,
            oneOnOneIOUReport?.reportID,
        );

        let oneOnOneReportPreviewAction = ReportActionsUtils.getReportPreviewAction(oneOnOneChatReport?.reportID ?? '', oneOnOneIOUReport?.reportID ?? '');
        if (oneOnOneReportPreviewAction) {
            oneOnOneReportPreviewAction = ReportUtils.updateReportPreview(oneOnOneIOUReport, oneOnOneReportPreviewAction);
        } else {
            oneOnOneReportPreviewAction = ReportUtils.buildOptimisticReportPreview(oneOnOneChatReport, oneOnOneIOUReport, '', oneOnOneTransaction);
        }

        const [oneOnOneOptimisticData, oneOnOneSuccessData, oneOnOneFailureData] = buildOnyxDataForMoneyRequest(
            oneOnOneChatReport,
            oneOnOneIOUReport,
            oneOnOneTransaction,
            oneOnOneCreatedActionForChat,
            oneOnOneCreatedActionForIOU,
            oneOnOneIOUAction,
            {},
            oneOnOneReportPreviewAction,
            [],
            {},
            isNewOneOnOneChatReport,
            shouldCreateNewOneOnOneIOUReport,
        );

        splits.push({
            email: participant.email,
            accountID: participant.accountID,
            policyID: participant.policyID,
            iouReportID: oneOnOneIOUReport?.reportID,
            chatReportID: oneOnOneChatReport?.reportID,
            transactionID: oneOnOneTransaction.transactionID,
            reportActionID: oneOnOneIOUAction.reportActionID,
            createdChatReportActionID: oneOnOneCreatedActionForChat.reportActionID,
            createdIOUReportActionID: oneOnOneCreatedActionForIOU.reportActionID,
            reportPreviewReportActionID: oneOnOneReportPreviewAction.reportActionID,
        });

        optimisticData.push(...oneOnOneOptimisticData);
        successData.push(...oneOnOneSuccessData);
        failureData.push(...oneOnOneFailureData);
    });

    const {
        amount: transactionAmount,
        currency: transactionCurrency,
        created: transactionCreated,
        merchant: transactionMerchant,
        comment: transactionComment,
        category: transactionCategory,
        tag: transactionTag,
    } = ReportUtils.getTransactionDetails(updatedTransaction) ?? {};

    const parameters: CompleteSplitBillParams = {
        transactionID,
        amount: transactionAmount,
        currency: transactionCurrency,
        created: transactionCreated,
        merchant: transactionMerchant,
        comment: transactionComment,
        category: transactionCategory,
        tag: transactionTag,
        splits: JSON.stringify(splits),
    };

    API.write(WRITE_COMMANDS.COMPLETE_SPLIT_BILL, parameters, {optimisticData, successData, failureData});
    Navigation.dismissModal(chatReportID);
    Report.notifyNewAction(chatReportID, sessionAccountID);
}

function setDraftSplitTransaction(transactionID: string, transactionChanges: TransactionChanges = {}) {
    let draftSplitTransaction = allDraftSplitTransactions[`${ONYXKEYS.COLLECTION.SPLIT_TRANSACTION_DRAFT}${transactionID}`];

    if (!draftSplitTransaction) {
        draftSplitTransaction = allTransactions[`${ONYXKEYS.COLLECTION.TRANSACTION}${transactionID}`];
    }

    const updatedTransaction = draftSplitTransaction ? TransactionUtils.getUpdatedTransaction(draftSplitTransaction, transactionChanges, false, false) : null;

    Onyx.merge(`${ONYXKEYS.COLLECTION.SPLIT_TRANSACTION_DRAFT}${transactionID}`, updatedTransaction);
}

function editRegularMoneyRequest(
    transactionID: string,
    transactionThreadReportID: string,
    transactionChanges: TransactionChanges,
    policy: OnyxTypes.Policy,
    policyTags: OnyxTypes.PolicyTagList,
    policyCategories: OnyxTypes.PolicyCategories,
) {
    // STEP 1: Get all collections we're updating
    const transactionThread = allReports?.[`${ONYXKEYS.COLLECTION.REPORT}${transactionThreadReportID}`] ?? null;
    const transaction = allTransactions[`${ONYXKEYS.COLLECTION.TRANSACTION}${transactionID}`];
    const iouReport = allReports?.[`${ONYXKEYS.COLLECTION.REPORT}${transactionThread?.parentReportID}`] ?? null;
    const chatReport = allReports?.[`${ONYXKEYS.COLLECTION.REPORT}${iouReport?.chatReportID}`] ?? null;
    const isFromExpenseReport = ReportUtils.isExpenseReport(iouReport);

    // STEP 2: Build new modified expense report action.
    const updatedReportAction = ReportUtils.buildOptimisticModifiedExpenseReportAction(transactionThread, transaction, transactionChanges, isFromExpenseReport);
    const updatedTransaction = transaction ? TransactionUtils.getUpdatedTransaction(transaction, transactionChanges, isFromExpenseReport) : null;

    // STEP 3: Compute the IOU total and update the report preview message so LHN amount owed is correct
    // Should only update if the transaction matches the currency of the report, else we wait for the update
    // from the server with the currency conversion
    let updatedMoneyRequestReport = {...iouReport};
    const updatedChatReport = {...chatReport};
    const diff = TransactionUtils.getAmount(transaction, true) - TransactionUtils.getAmount(updatedTransaction, true);
    if (updatedTransaction?.currency === iouReport?.currency && updatedTransaction?.modifiedAmount && diff !== 0) {
        if (ReportUtils.isExpenseReport(iouReport) && typeof updatedMoneyRequestReport.total === 'number') {
            updatedMoneyRequestReport.total += diff;
        } else {
            updatedMoneyRequestReport = iouReport
                ? IOUUtils.updateIOUOwnerAndTotal(iouReport, updatedReportAction.actorAccountID ?? -1, diff, TransactionUtils.getCurrency(transaction), false)
                : {};
        }

        updatedMoneyRequestReport.cachedTotal = CurrencyUtils.convertToDisplayString(updatedMoneyRequestReport.total, updatedTransaction.currency);

        // Update the last message of the IOU report
        const lastMessage = ReportUtils.getIOUReportActionMessage(
            iouReport?.reportID ?? '',
            CONST.IOU.REPORT_ACTION_TYPE.CREATE,
            updatedMoneyRequestReport.total ?? 0,
            '',
            updatedTransaction.currency,
            '',
            false,
        );
        updatedMoneyRequestReport.lastMessageText = lastMessage[0].text;
        updatedMoneyRequestReport.lastMessageHtml = lastMessage[0].html;

        // Update the last message of the chat report
        const hasNonReimbursableTransactions = ReportUtils.hasNonReimbursableTransactions(iouReport?.reportID);
        const messageText = Localize.translateLocal(hasNonReimbursableTransactions ? 'iou.payerSpentAmount' : 'iou.payerOwesAmount', {
            payer: ReportUtils.getPersonalDetailsForAccountID(updatedMoneyRequestReport.managerID ?? -1).login ?? '',
            amount: CurrencyUtils.convertToDisplayString(updatedMoneyRequestReport.total, updatedMoneyRequestReport.currency),
        });
        updatedChatReport.lastMessageText = messageText;
        updatedChatReport.lastMessageHtml = messageText;
    }

    const isScanning = TransactionUtils.hasReceipt(updatedTransaction) && TransactionUtils.isReceiptBeingScanned(updatedTransaction);

    // STEP 4: Compose the optimistic data
    const currentTime = DateUtils.getDBTime();
    const optimisticData: OnyxUpdate[] = [
        {
            onyxMethod: Onyx.METHOD.MERGE,
            key: `${ONYXKEYS.COLLECTION.REPORT_ACTIONS}${transactionThread?.reportID}`,
            value: {
                [updatedReportAction.reportActionID]: updatedReportAction as OnyxTypes.ReportAction,
            },
        },
        {
            onyxMethod: Onyx.METHOD.MERGE,
            key: `${ONYXKEYS.COLLECTION.TRANSACTION}${transactionID}`,
            value: updatedTransaction,
        },
        {
            onyxMethod: Onyx.METHOD.MERGE,
            key: `${ONYXKEYS.COLLECTION.REPORT}${iouReport?.reportID}`,
            value: updatedMoneyRequestReport,
        },
        {
            onyxMethod: Onyx.METHOD.MERGE,
            key: `${ONYXKEYS.COLLECTION.REPORT}${iouReport?.chatReportID}`,
            value: updatedChatReport,
        },
        {
            onyxMethod: Onyx.METHOD.MERGE,
            key: `${ONYXKEYS.COLLECTION.REPORT}${transactionThreadReportID}`,
            value: {
                lastReadTime: currentTime,
                lastVisibleActionCreated: currentTime,
            },
        },
    ];

    if (!isScanning) {
        optimisticData.push(
            {
                onyxMethod: Onyx.METHOD.MERGE,
                key: `${ONYXKEYS.COLLECTION.REPORT_ACTIONS}${iouReport?.reportID}`,
                value: {
                    [transactionThread?.parentReportActionID ?? '']: {
                        whisperedToAccountIDs: [],
                    },
                },
            },
            {
                onyxMethod: Onyx.METHOD.MERGE,
                key: `${ONYXKEYS.COLLECTION.REPORT_ACTIONS}${iouReport?.parentReportID}`,
                value: {
                    [iouReport?.parentReportActionID ?? '']: {
                        whisperedToAccountIDs: [],
                    },
                },
            },
        );
    }

    // Update recently used categories if the category is changed
    if ('category' in transactionChanges) {
        const optimisticPolicyRecentlyUsedCategories = Policy.buildOptimisticPolicyRecentlyUsedCategories(iouReport?.policyID, transactionChanges.category);
        if (optimisticPolicyRecentlyUsedCategories.length) {
            optimisticData.push({
                onyxMethod: Onyx.METHOD.SET,
                key: `${ONYXKEYS.COLLECTION.POLICY_RECENTLY_USED_CATEGORIES}${iouReport?.policyID}`,
                value: optimisticPolicyRecentlyUsedCategories,
            });
        }
    }

    // Update recently used categories if the tag is changed
    if ('tag' in transactionChanges) {
        const optimisticPolicyRecentlyUsedTags = Policy.buildOptimisticPolicyRecentlyUsedTags(iouReport?.policyID, transactionChanges.tag);
        if (!isEmptyObject(optimisticPolicyRecentlyUsedTags)) {
            optimisticData.push({
                onyxMethod: Onyx.METHOD.MERGE,
                key: `${ONYXKEYS.COLLECTION.POLICY_RECENTLY_USED_TAGS}${iouReport?.policyID}`,
                value: optimisticPolicyRecentlyUsedTags,
            });
        }
    }

    const successData: OnyxUpdate[] = [
        {
            onyxMethod: Onyx.METHOD.MERGE,
            key: `${ONYXKEYS.COLLECTION.REPORT_ACTIONS}${transactionThread?.reportID}`,
            value: {
                [updatedReportAction.reportActionID]: {pendingAction: null},
            },
        },
        {
            onyxMethod: Onyx.METHOD.MERGE,
            key: `${ONYXKEYS.COLLECTION.TRANSACTION}${transactionID}`,
            value: {
                pendingFields: {
                    comment: null,
                    amount: null,
                    created: null,
                    currency: null,
                    merchant: null,
                    billable: null,
                    category: null,
                    tag: null,
                },
            },
        },
        {
            onyxMethod: Onyx.METHOD.MERGE,
            key: `${ONYXKEYS.COLLECTION.REPORT}${iouReport?.reportID}`,
            value: {pendingAction: null},
        },
    ];

    const failureData: OnyxUpdate[] = [
        {
            onyxMethod: Onyx.METHOD.MERGE,
            key: `${ONYXKEYS.COLLECTION.REPORT_ACTIONS}${transactionThread?.reportID}`,
            value: {
                [updatedReportAction.reportActionID]: {
                    errors: ErrorUtils.getMicroSecondOnyxError('iou.error.genericEditFailureMessage'),
                },
            },
        },
        {
            onyxMethod: Onyx.METHOD.MERGE,
            key: `${ONYXKEYS.COLLECTION.TRANSACTION}${transactionID}`,
            value: {
                ...transaction,
                modifiedCreated: transaction?.modifiedCreated ? transaction.modifiedCreated : null,
                modifiedAmount: transaction?.modifiedAmount ? transaction.modifiedAmount : null,
                modifiedCurrency: transaction?.modifiedCurrency ? transaction.modifiedCurrency : null,
                modifiedMerchant: transaction?.modifiedMerchant ? transaction.modifiedMerchant : null,
                modifiedWaypoints: transaction?.modifiedWaypoints ? transaction.modifiedWaypoints : null,
                pendingFields: null,
            },
        },
        {
            onyxMethod: Onyx.METHOD.MERGE,
            key: `${ONYXKEYS.COLLECTION.REPORT}${iouReport?.reportID}`,
            value: {
                ...iouReport,
                cachedTotal: iouReport?.cachedTotal ? iouReport?.cachedTotal : null,
            },
        },
        {
            onyxMethod: Onyx.METHOD.MERGE,
            key: `${ONYXKEYS.COLLECTION.REPORT}${iouReport?.chatReportID}`,
            value: chatReport,
        },
        {
            onyxMethod: Onyx.METHOD.MERGE,
            key: `${ONYXKEYS.COLLECTION.REPORT}${transactionThreadReportID}`,
            value: {
                lastReadTime: transactionThread?.lastReadTime,
                lastVisibleActionCreated: transactionThread?.lastVisibleActionCreated,
            },
        },
    ];

    // Add transaction violations if there is a policy and updated transaaction
    if (policy?.id && updatedTransaction) {
        const currentTransactionViolations = allTransactionViolations[`${ONYXKEYS.COLLECTION.TRANSACTION_VIOLATIONS}${transactionID}`] ?? [];
        const updatedViolationsOnyxData = ViolationsUtils.getViolationsOnyxData(
            updatedTransaction,
            currentTransactionViolations,
            !!policy.requiresTag,
            policyTags,
            !!policy.requiresCategory,
            policyCategories,
        );
        optimisticData.push(updatedViolationsOnyxData);
        failureData.push({
            onyxMethod: Onyx.METHOD.MERGE,
            key: `${ONYXKEYS.COLLECTION.TRANSACTION_VIOLATIONS}${transactionID}`,
            value: currentTransactionViolations,
        });
    }

    // STEP 6: Call the API endpoint
    const {created, amount, currency, comment, merchant, category, billable, tag} = ReportUtils.getTransactionDetails(updatedTransaction) ?? {};

    const parameters: EditMoneyRequestParams = {
        transactionID,
        reportActionID: updatedReportAction.reportActionID,
        created,
        amount,
        currency,
        comment,
        merchant,
        category,
        billable,
        tag,
    };

    API.write(WRITE_COMMANDS.EDIT_MONEY_REQUEST, parameters, {optimisticData, successData, failureData});
}

function editMoneyRequest(
    transaction: OnyxTypes.Transaction,
    transactionThreadReportID: string,
    transactionChanges: TransactionChanges,
    policy: OnyxTypes.Policy,
    policyTags: OnyxTypes.PolicyTagList,
    policyCategories: OnyxTypes.PolicyCategories,
) {
    if (TransactionUtils.isDistanceRequest(transaction)) {
        updateDistanceRequest(transaction.transactionID, transactionThreadReportID, transactionChanges, policy, policyTags, policyCategories);
    } else {
        editRegularMoneyRequest(transaction.transactionID, transactionThreadReportID, transactionChanges, policy, policyTags, policyCategories);
    }
}

/** Updates the amount and currency fields of a money request */
function updateMoneyRequestAmountAndCurrency(
    transactionID: string,
    transactionThreadReportID: string,
    currency: string,
    amount: number,
    policy: OnyxEntry<OnyxTypes.Policy>,
    policyTags: OnyxEntry<OnyxTypes.PolicyTagList>,
    policyCategories: OnyxEntry<OnyxTypes.PolicyCategories>,
) {
    const transactionChanges = {
        amount,
        currency,
    };
    const {params, onyxData} = getUpdateMoneyRequestParams(transactionID, transactionThreadReportID, transactionChanges, policy, policyTags, policyCategories, true);
    API.write(WRITE_COMMANDS.UPDATE_MONEY_REQUEST_AMOUNT_AND_CURRENCY, params, onyxData);
}

function deleteMoneyRequest(transactionID: string, reportAction: OnyxTypes.ReportAction, isSingleTransactionView = false) {
    // STEP 1: Get all collections we're updating
    const iouReportID = reportAction?.actionName === CONST.REPORT.ACTIONS.TYPE.IOU ? reportAction.originalMessage.IOUReportID : '';
    const iouReport = allReports?.[`${ONYXKEYS.COLLECTION.REPORT}${iouReportID}`] ?? null;
    const chatReport = allReports?.[`${ONYXKEYS.COLLECTION.REPORT}${iouReport?.chatReportID}`];
    const reportPreviewAction = ReportActionsUtils.getReportPreviewAction(iouReport?.chatReportID ?? '', iouReport?.reportID ?? '');
    const transaction = allTransactions[`${ONYXKEYS.COLLECTION.TRANSACTION}${transactionID}`];
    const transactionViolations = allTransactionViolations[`${ONYXKEYS.COLLECTION.TRANSACTION_VIOLATIONS}${transactionID}`];
    const transactionThreadID = reportAction.childReportID;
    let transactionThread = null;
    if (transactionThreadID) {
        transactionThread = allReports?.[`${ONYXKEYS.COLLECTION.REPORT}${transactionThreadID}`] ?? null;
    }

    // STEP 2: Decide if we need to:
    // 1. Delete the transactionThread - delete if there are no visible comments in the thread
    // 2. Update the moneyRequestPreview to show [Deleted request] - update if the transactionThread exists AND it isn't being deleted
    const shouldDeleteTransactionThread = transactionThreadID ? (reportAction?.childVisibleActionCount ?? 0) === 0 : false;
    const shouldShowDeletedRequestMessage = !!transactionThreadID && !shouldDeleteTransactionThread;

    // STEP 3: Update the IOU reportAction and decide if the iouReport should be deleted. We delete the iouReport if there are no visible comments left in the report.
    const updatedReportAction = {
        [reportAction.reportActionID]: {
            pendingAction: shouldShowDeletedRequestMessage ? CONST.RED_BRICK_ROAD_PENDING_ACTION.UPDATE : CONST.RED_BRICK_ROAD_PENDING_ACTION.DELETE,
            previousMessage: reportAction.message,
            message: [
                {
                    type: 'COMMENT',
                    html: '',
                    text: '',
                    isEdited: true,
                    isDeletedParentAction: shouldShowDeletedRequestMessage,
                },
            ],
            originalMessage: {
                IOUTransactionID: null,
            },
            errors: undefined,
        },
    } as OnyxTypes.ReportActions;

    const lastVisibleAction = ReportActionsUtils.getLastVisibleAction(iouReport?.reportID ?? '', updatedReportAction);
    const iouReportLastMessageText = ReportActionsUtils.getLastVisibleMessage(iouReport?.reportID ?? '', updatedReportAction).lastMessageText;
    const shouldDeleteIOUReport =
        iouReportLastMessageText.length === 0 && !ReportActionsUtils.isDeletedParentAction(lastVisibleAction) && (!transactionThreadID || shouldDeleteTransactionThread);

    // STEP 4: Update the iouReport and reportPreview with new totals and messages if it wasn't deleted
    let updatedIOUReport: OnyxTypes.Report | null;
    const updatedReportPreviewAction: OnyxTypes.ReportAction | EmptyObject = {...reportPreviewAction};
    updatedReportPreviewAction.pendingAction = shouldDeleteIOUReport ? CONST.RED_BRICK_ROAD_PENDING_ACTION.DELETE : CONST.RED_BRICK_ROAD_PENDING_ACTION.UPDATE;
    if (iouReport && ReportUtils.isExpenseReport(iouReport)) {
        updatedIOUReport = {...iouReport};

        if (typeof updatedIOUReport.total === 'number') {
            // Because of the Expense reports are stored as negative values, we add the total from the amount
            updatedIOUReport.total += TransactionUtils.getAmount(transaction, true);
        }
    } else {
        updatedIOUReport = IOUUtils.updateIOUOwnerAndTotal(
            iouReport,
            reportAction.actorAccountID ?? -1,
            TransactionUtils.getAmount(transaction, false),
            TransactionUtils.getCurrency(transaction),
            true,
        );
    }

    if (updatedIOUReport) {
        updatedIOUReport.lastMessageText = iouReportLastMessageText;
        updatedIOUReport.lastVisibleActionCreated = lastVisibleAction?.created;
    }

    const hasNonReimbursableTransactions = ReportUtils.hasNonReimbursableTransactions(iouReport?.reportID);
    const messageText = Localize.translateLocal(hasNonReimbursableTransactions ? 'iou.payerSpentAmount' : 'iou.payerOwesAmount', {
        payer: ReportUtils.getPersonalDetailsForAccountID(updatedIOUReport?.managerID ?? -1).login ?? '',
        amount: CurrencyUtils.convertToDisplayString(updatedIOUReport?.total, updatedIOUReport?.currency),
    });

    if (updatedReportPreviewAction?.message?.[0]) {
        updatedReportPreviewAction.message[0].text = messageText;
        updatedReportPreviewAction.message[0].html = shouldDeleteIOUReport ? '' : messageText;
    }

    if (updatedReportPreviewAction && reportPreviewAction?.childMoneyRequestCount && reportPreviewAction?.childMoneyRequestCount > 0) {
        updatedReportPreviewAction.childMoneyRequestCount = reportPreviewAction.childMoneyRequestCount - 1;
    }

    // STEP 5: Build Onyx data
    const optimisticData: OnyxUpdate[] = [
        {
            onyxMethod: Onyx.METHOD.SET,
            key: `${ONYXKEYS.COLLECTION.TRANSACTION}${transactionID}`,
            value: null,
        },
    ];

    if (Permissions.canUseViolations(betas)) {
        optimisticData.push({
            onyxMethod: Onyx.METHOD.SET,
            key: `${ONYXKEYS.COLLECTION.TRANSACTION_VIOLATIONS}${transactionID}`,
            value: null,
        });
    }

    if (shouldDeleteTransactionThread) {
        optimisticData.push(
            {
                onyxMethod: Onyx.METHOD.SET,
                key: `${ONYXKEYS.COLLECTION.REPORT}${transactionThreadID}`,
                value: null,
            },
            {
                onyxMethod: Onyx.METHOD.SET,
                key: `${ONYXKEYS.COLLECTION.REPORT_ACTIONS}${transactionThreadID}`,
                value: null,
            },
        );
    }

    optimisticData.push(
        {
            onyxMethod: Onyx.METHOD.MERGE,
            key: `${ONYXKEYS.COLLECTION.REPORT_ACTIONS}${iouReport?.reportID}`,
            value: updatedReportAction,
        },
        {
            onyxMethod: Onyx.METHOD.MERGE,
            key: `${ONYXKEYS.COLLECTION.REPORT}${iouReport?.reportID}`,
            value: updatedIOUReport,
        },
        {
            onyxMethod: Onyx.METHOD.MERGE,
            key: `${ONYXKEYS.COLLECTION.REPORT_ACTIONS}${chatReport?.reportID}`,
            value: {
                [reportPreviewAction?.reportActionID ?? '']: updatedReportPreviewAction,
            },
        },
    );

    if (!shouldDeleteIOUReport && updatedReportPreviewAction.childMoneyRequestCount === 0) {
        optimisticData.push({
            onyxMethod: Onyx.METHOD.MERGE,
            key: `${ONYXKEYS.COLLECTION.REPORT}${chatReport?.reportID}`,
            value: {
                hasOutstandingChildRequest: false,
            },
        });
    }

    if (shouldDeleteIOUReport) {
        optimisticData.push({
            onyxMethod: Onyx.METHOD.MERGE,
            key: `${ONYXKEYS.COLLECTION.REPORT}${chatReport?.reportID}`,
            value: {
                hasOutstandingChildRequest: false,
                iouReportID: null,
                lastMessageText: ReportActionsUtils.getLastVisibleMessage(iouReport?.chatReportID ?? '', {[reportPreviewAction?.reportActionID ?? '']: null})?.lastMessageText,
                lastVisibleActionCreated: ReportActionsUtils.getLastVisibleAction(iouReport?.chatReportID ?? '', {[reportPreviewAction?.reportActionID ?? '']: null})?.created,
            },
        });
    }

    const successData: OnyxUpdate[] = [
        {
            onyxMethod: Onyx.METHOD.MERGE,
            key: `${ONYXKEYS.COLLECTION.REPORT_ACTIONS}${iouReport?.reportID}`,
            value: {
                [reportAction.reportActionID]: shouldDeleteIOUReport
                    ? null
                    : {
                          pendingAction: null,
                      },
            },
        },
        {
            onyxMethod: Onyx.METHOD.MERGE,
            key: `${ONYXKEYS.COLLECTION.REPORT_ACTIONS}${chatReport?.reportID}`,
            value: {
                [reportPreviewAction?.reportActionID ?? '']: shouldDeleteIOUReport
                    ? null
                    : {
                          pendingAction: null,
                          errors: null,
                      },
            },
        },
    ];

    if (shouldDeleteIOUReport) {
        successData.push({
            onyxMethod: Onyx.METHOD.SET,
            key: `${ONYXKEYS.COLLECTION.REPORT}${iouReport?.reportID}`,
            value: null,
        });
    }

    const failureData: OnyxUpdate[] = [
        {
            onyxMethod: Onyx.METHOD.SET,
            key: `${ONYXKEYS.COLLECTION.TRANSACTION}${transactionID}`,
            value: transaction,
        },
    ];

    if (Permissions.canUseViolations(betas)) {
        failureData.push({
            onyxMethod: Onyx.METHOD.SET,
            key: `${ONYXKEYS.COLLECTION.TRANSACTION_VIOLATIONS}${transactionID}`,
            value: transactionViolations,
        });
    }

    if (shouldDeleteTransactionThread) {
        failureData.push({
            onyxMethod: Onyx.METHOD.SET,
            key: `${ONYXKEYS.COLLECTION.REPORT}${transactionThreadID}`,
            value: transactionThread,
        });
    }

    failureData.push(
        {
            onyxMethod: Onyx.METHOD.MERGE,
            key: `${ONYXKEYS.COLLECTION.REPORT_ACTIONS}${iouReport?.reportID}`,
            value: {
                [reportAction.reportActionID]: {
                    ...reportAction,
                    pendingAction: null,
                    errors: ErrorUtils.getMicroSecondOnyxError('iou.error.genericDeleteFailureMessage'),
                },
            },
        },
        shouldDeleteIOUReport
            ? {
                  onyxMethod: Onyx.METHOD.SET,
                  key: `${ONYXKEYS.COLLECTION.REPORT}${iouReport?.reportID}`,
                  value: iouReport,
              }
            : {
                  onyxMethod: Onyx.METHOD.MERGE,
                  key: `${ONYXKEYS.COLLECTION.REPORT}${iouReport?.reportID}`,
                  value: iouReport,
              },
        {
            onyxMethod: Onyx.METHOD.MERGE,
            key: `${ONYXKEYS.COLLECTION.REPORT_ACTIONS}${chatReport?.reportID}`,
            value: {
                [reportPreviewAction?.reportActionID ?? '']: {
                    ...reportPreviewAction,
                    pendingAction: null,
                    errors: ErrorUtils.getMicroSecondOnyxError('iou.error.genericDeleteFailureMessage'),
                },
            },
        },
    );

    if (chatReport && shouldDeleteIOUReport) {
        failureData.push({
            onyxMethod: Onyx.METHOD.MERGE,
            key: `${ONYXKEYS.COLLECTION.REPORT}${chatReport.reportID}`,
            value: chatReport,
        });
    }

    if (!shouldDeleteIOUReport && updatedReportPreviewAction.childMoneyRequestCount === 0) {
        failureData.push({
            onyxMethod: Onyx.METHOD.MERGE,
            key: `${ONYXKEYS.COLLECTION.REPORT}${chatReport?.reportID}`,
            value: {
                hasOutstandingChildRequest: true,
            },
        });
    }

    const parameters: DeleteMoneyRequestParams = {
        transactionID,
        reportActionID: reportAction.reportActionID,
    };

    // STEP 6: Make the API request
    API.write(WRITE_COMMANDS.DELETE_MONEY_REQUEST, parameters, {optimisticData, successData, failureData});

    // STEP 7: Navigate the user depending on which page they are on and which resources were deleted
    if (iouReport && isSingleTransactionView && shouldDeleteTransactionThread && !shouldDeleteIOUReport) {
        // Pop the deleted report screen before navigating. This prevents navigating to the Concierge chat due to the missing report.
        Navigation.goBack(ROUTES.REPORT_WITH_ID.getRoute(iouReport.reportID));
        return;
    }

    if (iouReport?.chatReportID && shouldDeleteIOUReport) {
        // Pop the deleted report screen before navigating. This prevents navigating to the Concierge chat due to the missing report.
        Navigation.goBack(ROUTES.REPORT_WITH_ID.getRoute(iouReport.chatReportID));
    }
}

/**
 * @param managerID - Account ID of the person sending the money
 * @param recipient - The user receiving the money
 */
function getSendMoneyParams(
    report: OnyxTypes.Report,
    amount: number,
    currency: string,
    comment: string,
    paymentMethodType: PaymentMethodType,
    managerID: number,
    recipient: Participant,
): SendMoneyParamsData {
    const recipientEmail = OptionsListUtils.addSMSDomainIfPhoneNumber(recipient.login ?? '');
    const recipientAccountID = Number(recipient.accountID);
    const newIOUReportDetails = JSON.stringify({
        amount,
        currency,
        requestorEmail: recipientEmail,
        requestorAccountID: recipientAccountID,
        comment,
        idempotencyKey: Str.guid(),
    });

    let chatReport = report.reportID ? report : null;
    let isNewChat = false;
    if (!chatReport) {
        chatReport = ReportUtils.getChatByParticipants([recipientAccountID]);
    }
    if (!chatReport) {
        chatReport = ReportUtils.buildOptimisticChatReport([recipientAccountID]);
        isNewChat = true;
    }
    const optimisticIOUReport = ReportUtils.buildOptimisticIOUReport(recipientAccountID, managerID, amount, chatReport.reportID, currency, true);

    const optimisticTransaction = TransactionUtils.buildOptimisticTransaction(amount, currency, optimisticIOUReport.reportID, comment);
    const optimisticTransactionData: OnyxUpdate = {
        onyxMethod: Onyx.METHOD.SET,
        key: `${ONYXKEYS.COLLECTION.TRANSACTION}${optimisticTransaction.transactionID}`,
        value: optimisticTransaction,
    };

    // Note: The created action must be optimistically generated before the IOU action so there's no chance that the created action appears after the IOU action in the chat
    const optimisticCreatedAction = ReportUtils.buildOptimisticCreatedReportAction(recipientEmail);
    const optimisticIOUReportAction = ReportUtils.buildOptimisticIOUReportAction(
        CONST.IOU.REPORT_ACTION_TYPE.PAY,
        amount,
        currency,
        comment,
        [recipient],
        optimisticTransaction.transactionID,
        paymentMethodType,
        optimisticIOUReport.reportID,
        false,
        true,
    );

    const reportPreviewAction = ReportUtils.buildOptimisticReportPreview(chatReport, optimisticIOUReport);

    // Change the method to set for new reports because it doesn't exist yet, is faster,
    // and we need the data to be available when we navigate to the chat page
    const optimisticChatReportData: OnyxUpdate = isNewChat
        ? {
              onyxMethod: Onyx.METHOD.SET,
              key: `${ONYXKEYS.COLLECTION.REPORT}${chatReport.reportID}`,
              value: {
                  ...chatReport,
                  // Set and clear pending fields on the chat report
                  pendingFields: {createChat: CONST.RED_BRICK_ROAD_PENDING_ACTION.ADD},
                  lastReadTime: DateUtils.getDBTime(),
                  lastVisibleActionCreated: reportPreviewAction.created,
              },
          }
        : {
              onyxMethod: Onyx.METHOD.MERGE,
              key: `${ONYXKEYS.COLLECTION.REPORT}${chatReport.reportID}`,
              value: {
                  ...chatReport,
                  lastReadTime: DateUtils.getDBTime(),
                  lastVisibleActionCreated: reportPreviewAction.created,
              },
          };
    const optimisticIOUReportData: OnyxUpdate = {
        onyxMethod: Onyx.METHOD.SET,
        key: `${ONYXKEYS.COLLECTION.REPORT}${optimisticIOUReport.reportID}`,
        value: {
            ...optimisticIOUReport,
            lastMessageText: optimisticIOUReportAction.message?.[0].text,
            lastMessageHtml: optimisticIOUReportAction.message?.[0].html,
        },
    };
    const optimisticIOUReportActionsData: OnyxUpdate = {
        onyxMethod: Onyx.METHOD.MERGE,
        key: `${ONYXKEYS.COLLECTION.REPORT_ACTIONS}${optimisticIOUReport.reportID}`,
        value: {
            [optimisticIOUReportAction.reportActionID]: {
                ...(optimisticIOUReportAction as OnyxTypes.ReportAction),
                pendingAction: CONST.RED_BRICK_ROAD_PENDING_ACTION.ADD,
            },
        },
    };
    const optimisticChatReportActionsData: OnyxUpdate = {
        onyxMethod: Onyx.METHOD.MERGE,
        key: `${ONYXKEYS.COLLECTION.REPORT_ACTIONS}${chatReport.reportID}`,
        value: {
            [reportPreviewAction.reportActionID]: reportPreviewAction,
        },
    };

    const successData: OnyxUpdate[] = [
        {
            onyxMethod: Onyx.METHOD.MERGE,
            key: `${ONYXKEYS.COLLECTION.REPORT_ACTIONS}${optimisticIOUReport.reportID}`,
            value: {
                [optimisticIOUReportAction.reportActionID]: {
                    pendingAction: null,
                },
            },
        },
        {
            onyxMethod: Onyx.METHOD.MERGE,
            key: `${ONYXKEYS.COLLECTION.TRANSACTION}${optimisticTransaction.transactionID}`,
            value: {pendingAction: null},
        },
        {
            onyxMethod: Onyx.METHOD.MERGE,
            key: `${ONYXKEYS.COLLECTION.REPORT_ACTIONS}${chatReport.reportID}`,
            value: {
                [reportPreviewAction.reportActionID]: {
                    pendingAction: null,
                },
            },
        },
    ];

    const failureData: OnyxUpdate[] = [
        {
            onyxMethod: Onyx.METHOD.MERGE,
            key: `${ONYXKEYS.COLLECTION.TRANSACTION}${optimisticTransaction.transactionID}`,
            value: {
                errors: ErrorUtils.getMicroSecondOnyxError('iou.error.other'),
            },
        },
    ];

    let optimisticPersonalDetailListData: OnyxUpdate | EmptyObject = {};

    // Now, let's add the data we need just when we are creating a new chat report
    if (isNewChat) {
        successData.push({
            onyxMethod: Onyx.METHOD.MERGE,
            key: `${ONYXKEYS.COLLECTION.REPORT}${chatReport.reportID}`,
            value: {pendingFields: null},
        });
        failureData.push(
            {
                onyxMethod: Onyx.METHOD.MERGE,
                key: `${ONYXKEYS.COLLECTION.REPORT}${chatReport.reportID}`,
                value: {
                    errorFields: {
                        createChat: ErrorUtils.getMicroSecondOnyxError('report.genericCreateReportFailureMessage'),
                    },
                },
            },
            {
                onyxMethod: Onyx.METHOD.MERGE,
                key: `${ONYXKEYS.COLLECTION.REPORT_ACTIONS}${optimisticIOUReport.reportID}`,
                value: {
                    [optimisticIOUReportAction.reportActionID]: {
                        errors: ErrorUtils.getMicroSecondOnyxError(null),
                    },
                },
            },
        );

        // Add optimistic personal details for recipient
        optimisticPersonalDetailListData = {
            onyxMethod: Onyx.METHOD.MERGE,
            key: ONYXKEYS.PERSONAL_DETAILS_LIST,
            value: {
                [recipientAccountID]: {
                    accountID: recipientAccountID,
                    avatar: UserUtils.getDefaultAvatarURL(recipient.accountID),
                    // Disabling this line since participant.displayName can be an empty string
                    // eslint-disable-next-line @typescript-eslint/prefer-nullish-coalescing
                    displayName: recipient.displayName || recipient.login,
                    login: recipient.login,
                },
            },
        };

        if (optimisticChatReportActionsData.value) {
            // Add an optimistic created action to the optimistic chat reportActions data
            optimisticChatReportActionsData.value[optimisticCreatedAction.reportActionID] = optimisticCreatedAction;
        }
    } else {
        failureData.push({
            onyxMethod: Onyx.METHOD.MERGE,
            key: `${ONYXKEYS.COLLECTION.REPORT_ACTIONS}${optimisticIOUReport.reportID}`,
            value: {
                [optimisticIOUReportAction.reportActionID]: {
                    errors: ErrorUtils.getMicroSecondOnyxError('iou.error.other'),
                },
            },
        });
    }

    const optimisticData: OnyxUpdate[] = [optimisticChatReportData, optimisticIOUReportData, optimisticChatReportActionsData, optimisticIOUReportActionsData, optimisticTransactionData];
    if (!isEmptyObject(optimisticPersonalDetailListData)) {
        optimisticData.push(optimisticPersonalDetailListData);
    }

    return {
        params: {
            iouReportID: optimisticIOUReport.reportID,
            chatReportID: chatReport.reportID,
            reportActionID: optimisticIOUReportAction.reportActionID,
            paymentMethodType,
            transactionID: optimisticTransaction.transactionID,
            newIOUReportDetails,
            createdReportActionID: isNewChat ? optimisticCreatedAction.reportActionID : '0',
            reportPreviewReportActionID: reportPreviewAction.reportActionID,
        },
        optimisticData,
        successData,
        failureData,
    };
}

function getPayMoneyRequestParams(chatReport: OnyxTypes.Report, iouReport: OnyxTypes.Report, recipient: Participant, paymentMethodType: PaymentMethodType): PayMoneyRequestData {
    const optimisticIOUReportAction = ReportUtils.buildOptimisticIOUReportAction(
        CONST.IOU.REPORT_ACTION_TYPE.PAY,
        -(iouReport.total ?? 0),
        iouReport.currency ?? '',
        '',
        [recipient],
        '',
        paymentMethodType,
        iouReport.reportID,
        true,
    );

    // In some instances, the report preview action might not be available to the payer (only whispered to the requestor)
    // hence we need to make the updates to the action safely.
    let optimisticReportPreviewAction = null;
    const reportPreviewAction = ReportActionsUtils.getReportPreviewAction(chatReport.reportID, iouReport.reportID);
    if (reportPreviewAction) {
        optimisticReportPreviewAction = ReportUtils.updateReportPreview(iouReport, reportPreviewAction, true);
    }

    const currentNextStep = allNextSteps[`${ONYXKEYS.COLLECTION.NEXT_STEP}${iouReport.reportID}`] ?? null;
    const optimisticNextStep = NextStepUtils.buildNextStep(iouReport, CONST.REPORT.STATUS_NUM.REIMBURSED, {isPaidWithWallet: paymentMethodType === CONST.IOU.PAYMENT_TYPE.EXPENSIFY});

    const optimisticData: OnyxUpdate[] = [
        {
            onyxMethod: Onyx.METHOD.MERGE,
            key: `${ONYXKEYS.COLLECTION.REPORT}${chatReport.reportID}`,
            value: {
                ...chatReport,
                lastReadTime: DateUtils.getDBTime(),
                lastVisibleActionCreated: optimisticIOUReportAction.created,
                hasOutstandingChildRequest: false,
                iouReportID: null,
                lastMessageText: optimisticIOUReportAction.message?.[0].text,
                lastMessageHtml: optimisticIOUReportAction.message?.[0].html,
            },
        },
        {
            onyxMethod: Onyx.METHOD.MERGE,
            key: `${ONYXKEYS.COLLECTION.REPORT_ACTIONS}${iouReport.reportID}`,
            value: {
                [optimisticIOUReportAction.reportActionID]: {
                    ...(optimisticIOUReportAction as OnyxTypes.ReportAction),
                    pendingAction: CONST.RED_BRICK_ROAD_PENDING_ACTION.ADD,
                },
            },
        },
        {
            onyxMethod: Onyx.METHOD.MERGE,
            key: `${ONYXKEYS.COLLECTION.REPORT}${iouReport.reportID}`,
            value: {
                ...iouReport,
                lastMessageText: optimisticIOUReportAction.message?.[0].text,
                lastMessageHtml: optimisticIOUReportAction.message?.[0].html,
                hasOutstandingChildRequest: false,
                statusNum: CONST.REPORT.STATUS_NUM.REIMBURSED,
                pendingFields: {
                    preview: CONST.RED_BRICK_ROAD_PENDING_ACTION.UPDATE,
                    reimbursed: CONST.RED_BRICK_ROAD_PENDING_ACTION.UPDATE,
                },
            },
        },
        {
            onyxMethod: Onyx.METHOD.MERGE,
            key: ONYXKEYS.NVP_LAST_PAYMENT_METHOD,
            value: {[iouReport.policyID ?? '']: paymentMethodType},
        },
        {
            onyxMethod: Onyx.METHOD.MERGE,
            key: `${ONYXKEYS.COLLECTION.NEXT_STEP}${iouReport.reportID}`,
            value: optimisticNextStep,
        },
    ];

    const successData: OnyxUpdate[] = [
        {
            onyxMethod: Onyx.METHOD.MERGE,
            key: `${ONYXKEYS.COLLECTION.REPORT_ACTIONS}${iouReport.reportID}`,
            value: {
                [optimisticIOUReportAction.reportActionID]: {
                    pendingAction: null,
                },
            },
        },
        {
            onyxMethod: Onyx.METHOD.MERGE,
            key: `${ONYXKEYS.COLLECTION.REPORT}${iouReport.reportID}`,
            value: {
                pendingFields: {
                    preview: null,
                    reimbursed: null,
                },
            },
        },
    ];

    const failureData: OnyxUpdate[] = [
        {
            onyxMethod: Onyx.METHOD.MERGE,
            key: `${ONYXKEYS.COLLECTION.REPORT_ACTIONS}${iouReport.reportID}`,
            value: {
                [optimisticIOUReportAction.reportActionID]: {
                    errors: ErrorUtils.getMicroSecondOnyxError('iou.error.other'),
                },
            },
        },
        {
            onyxMethod: Onyx.METHOD.MERGE,
            key: `${ONYXKEYS.COLLECTION.REPORT}${iouReport.reportID}`,
            value: iouReport,
        },
        {
            onyxMethod: Onyx.METHOD.MERGE,
            key: `${ONYXKEYS.COLLECTION.REPORT}${chatReport.reportID}`,
            value: chatReport,
        },
        {
            onyxMethod: Onyx.METHOD.MERGE,
            key: `${ONYXKEYS.COLLECTION.NEXT_STEP}${iouReport.reportID}`,
            value: currentNextStep,
        },
    ];

    // In case the report preview action is loaded locally, let's update it.
    if (optimisticReportPreviewAction) {
        optimisticData.push({
            onyxMethod: Onyx.METHOD.MERGE,
            key: `${ONYXKEYS.COLLECTION.REPORT_ACTIONS}${chatReport.reportID}`,
            value: {
                [optimisticReportPreviewAction.reportActionID]: optimisticReportPreviewAction,
            },
        });
        failureData.push({
            onyxMethod: Onyx.METHOD.MERGE,
            key: `${ONYXKEYS.COLLECTION.REPORT_ACTIONS}${chatReport.reportID}`,
            value: {
                [optimisticReportPreviewAction.reportActionID]: {
                    created: optimisticReportPreviewAction.created,
                },
            },
        });
    }

    return {
        params: {
            iouReportID: iouReport.reportID,
            chatReportID: chatReport.reportID,
            reportActionID: optimisticIOUReportAction.reportActionID,
            paymentMethodType,
        },
        optimisticData,
        successData,
        failureData,
    };
}

/**
 * @param managerID - Account ID of the person sending the money
 * @param recipient - The user receiving the money
 */
function sendMoneyElsewhere(report: OnyxTypes.Report, amount: number, currency: string, comment: string, managerID: number, recipient: Participant) {
    const {params, optimisticData, successData, failureData} = getSendMoneyParams(report, amount, currency, comment, CONST.IOU.PAYMENT_TYPE.ELSEWHERE, managerID, recipient);

    API.write(WRITE_COMMANDS.SEND_MONEY_ELSEWHERE, params, {optimisticData, successData, failureData});

    resetMoneyRequestInfo();
    Navigation.dismissModal(params.chatReportID);
    Report.notifyNewAction(params.chatReportID, managerID);
}

/**
 * @param managerID - Account ID of the person sending the money
 * @param recipient - The user receiving the money
 */
function sendMoneyWithWallet(report: OnyxTypes.Report, amount: number, currency: string, comment: string, managerID: number, recipient: Participant) {
    const {params, optimisticData, successData, failureData} = getSendMoneyParams(report, amount, currency, comment, CONST.IOU.PAYMENT_TYPE.EXPENSIFY, managerID, recipient);

    API.write(WRITE_COMMANDS.SEND_MONEY_WITH_WALLET, params, {optimisticData, successData, failureData});

    resetMoneyRequestInfo();
    Navigation.dismissModal(params.chatReportID);
    Report.notifyNewAction(params.chatReportID, managerID);
}

function approveMoneyRequest(expenseReport: OnyxTypes.Report | EmptyObject) {
    const currentNextStep = allNextSteps[`${ONYXKEYS.COLLECTION.NEXT_STEP}${expenseReport.reportID}`] ?? null;
    const optimisticApprovedReportAction = ReportUtils.buildOptimisticApprovedReportAction(expenseReport.total ?? 0, expenseReport.currency ?? '', expenseReport.reportID);
    const optimisticNextStep = NextStepUtils.buildNextStep(expenseReport, CONST.REPORT.STATUS_NUM.APPROVED);

    const optimisticReportActionsData: OnyxUpdate = {
        onyxMethod: Onyx.METHOD.MERGE,
        key: `${ONYXKEYS.COLLECTION.REPORT_ACTIONS}${expenseReport.reportID}`,
        value: {
            [optimisticApprovedReportAction.reportActionID]: {
                ...(optimisticApprovedReportAction as OnyxTypes.ReportAction),
                pendingAction: CONST.RED_BRICK_ROAD_PENDING_ACTION.ADD,
            },
        },
    };
    const optimisticIOUReportData: OnyxUpdate = {
        onyxMethod: Onyx.METHOD.MERGE,
        key: `${ONYXKEYS.COLLECTION.REPORT}${expenseReport.reportID}`,
        value: {
            ...expenseReport,
            lastMessageText: optimisticApprovedReportAction.message?.[0].text,
            lastMessageHtml: optimisticApprovedReportAction.message?.[0].html,
            stateNum: CONST.REPORT.STATE_NUM.APPROVED,
            statusNum: CONST.REPORT.STATUS_NUM.APPROVED,
        },
    };
    const optimisticNextStepData: OnyxUpdate = {
        onyxMethod: Onyx.METHOD.MERGE,
        key: `${ONYXKEYS.COLLECTION.NEXT_STEP}${expenseReport.reportID}`,
        value: optimisticNextStep,
    };
    const optimisticData: OnyxUpdate[] = [optimisticIOUReportData, optimisticReportActionsData, optimisticNextStepData];

    const successData: OnyxUpdate[] = [
        {
            onyxMethod: Onyx.METHOD.MERGE,
            key: `${ONYXKEYS.COLLECTION.REPORT_ACTIONS}${expenseReport.reportID}`,
            value: {
                [optimisticApprovedReportAction.reportActionID]: {
                    pendingAction: null,
                },
            },
        },
    ];

    const failureData: OnyxUpdate[] = [
        {
            onyxMethod: Onyx.METHOD.MERGE,
            key: `${ONYXKEYS.COLLECTION.REPORT_ACTIONS}${expenseReport.reportID}`,
            value: {
                [expenseReport.reportActionID ?? '']: {
                    errors: ErrorUtils.getMicroSecondOnyxError('iou.error.other'),
                },
            },
        },
        {
            onyxMethod: Onyx.METHOD.MERGE,
            key: `${ONYXKEYS.COLLECTION.NEXT_STEP}${expenseReport.reportID}`,
            value: currentNextStep,
        },
    ];

    const parameters: ApproveMoneyRequestParams = {
        reportID: expenseReport.reportID,
        approvedReportActionID: optimisticApprovedReportAction.reportActionID,
    };

    API.write(WRITE_COMMANDS.APPROVE_MONEY_REQUEST, parameters, {optimisticData, successData, failureData});
}

function submitReport(expenseReport: OnyxTypes.Report) {
    const currentNextStep = allNextSteps[`${ONYXKEYS.COLLECTION.NEXT_STEP}${expenseReport.reportID}`] ?? null;
    const optimisticSubmittedReportAction = ReportUtils.buildOptimisticSubmittedReportAction(expenseReport?.total ?? 0, expenseReport.currency ?? '', expenseReport.reportID);
    const parentReport = ReportUtils.getReport(expenseReport.parentReportID);
    const policy = ReportUtils.getPolicy(expenseReport.policyID);
    const isCurrentUserManager = currentUserPersonalDetails.accountID === expenseReport.managerID;
    const optimisticNextStep = NextStepUtils.buildNextStep(expenseReport, CONST.REPORT.STATUS_NUM.SUBMITTED);

    const optimisticData: OnyxUpdate[] = [
        {
            onyxMethod: Onyx.METHOD.MERGE,
            key: `${ONYXKEYS.COLLECTION.REPORT_ACTIONS}${expenseReport.reportID}`,
            value: {
                [optimisticSubmittedReportAction.reportActionID]: {
                    ...(optimisticSubmittedReportAction as OnyxTypes.ReportAction),
                    pendingAction: CONST.RED_BRICK_ROAD_PENDING_ACTION.ADD,
                },
            },
        },
        {
            onyxMethod: Onyx.METHOD.MERGE,
            key: `${ONYXKEYS.COLLECTION.REPORT}${expenseReport.reportID}`,
            value: {
                ...expenseReport,
                lastMessageText: optimisticSubmittedReportAction.message?.[0].text ?? '',
                lastMessageHtml: optimisticSubmittedReportAction.message?.[0].html ?? '',
                stateNum: CONST.REPORT.STATE_NUM.SUBMITTED,
                statusNum: CONST.REPORT.STATUS_NUM.SUBMITTED,
            },
        },
        {
            onyxMethod: Onyx.METHOD.MERGE,
            key: `${ONYXKEYS.COLLECTION.NEXT_STEP}${expenseReport.reportID}`,
            value: optimisticNextStep,
        },
    ];

    if (parentReport?.reportID) {
        optimisticData.push({
            onyxMethod: Onyx.METHOD.MERGE,
            key: `${ONYXKEYS.COLLECTION.REPORT}${parentReport.reportID}`,
            value: {
                ...parentReport,
                // In case its a manager who force submitted the report, they are the next user who needs to take an action
                hasOutstandingChildRequest: isCurrentUserManager,
                iouReportID: null,
            },
        });
    }

    const successData: OnyxUpdate[] = [
        {
            onyxMethod: Onyx.METHOD.MERGE,
            key: `${ONYXKEYS.COLLECTION.REPORT_ACTIONS}${expenseReport.reportID}`,
            value: {
                [optimisticSubmittedReportAction.reportActionID]: {
                    pendingAction: null,
                },
            },
        },
    ];

    const failureData: OnyxUpdate[] = [
        {
            onyxMethod: Onyx.METHOD.MERGE,
            key: `${ONYXKEYS.COLLECTION.REPORT_ACTIONS}${expenseReport.reportID}`,
            value: {
                [optimisticSubmittedReportAction.reportActionID]: {
                    errors: ErrorUtils.getMicroSecondOnyxError('iou.error.other'),
                },
            },
        },
        {
            onyxMethod: Onyx.METHOD.MERGE,
            key: `${ONYXKEYS.COLLECTION.REPORT}${expenseReport.reportID}`,
            value: {
                statusNum: CONST.REPORT.STATUS_NUM.OPEN,
                stateNum: CONST.REPORT.STATE_NUM.OPEN,
            },
        },
        {
            onyxMethod: Onyx.METHOD.MERGE,
            key: `${ONYXKEYS.COLLECTION.NEXT_STEP}${expenseReport.reportID}`,
            value: currentNextStep,
        },
    ];

    if (parentReport?.reportID) {
        failureData.push({
            onyxMethod: Onyx.METHOD.MERGE,
            key: `${ONYXKEYS.COLLECTION.REPORT}${parentReport.reportID}`,
            value: {
                hasOutstandingChildRequest: parentReport.hasOutstandingChildRequest,
                iouReportID: expenseReport.reportID,
            },
        });
    }

    const parameters: SubmitReportParams = {
        reportID: expenseReport.reportID,
        managerAccountID: policy.submitsTo ?? expenseReport.managerID,
        reportActionID: optimisticSubmittedReportAction.reportActionID,
    };

    API.write(WRITE_COMMANDS.SUBMIT_REPORT, parameters, {optimisticData, successData, failureData});
}

function payMoneyRequest(paymentType: PaymentMethodType, chatReport: OnyxTypes.Report, iouReport: OnyxTypes.Report) {
    const recipient = {accountID: iouReport.ownerAccountID};
    const {params, optimisticData, successData, failureData} = getPayMoneyRequestParams(chatReport, iouReport, recipient, paymentType);

    // For now we need to call the PayMoneyRequestWithWallet API since PayMoneyRequest was not updated to work with
    // Expensify Wallets.
    const apiCommand = paymentType === CONST.IOU.PAYMENT_TYPE.EXPENSIFY ? WRITE_COMMANDS.PAY_MONEY_REQUEST_WITH_WALLET : WRITE_COMMANDS.PAY_MONEY_REQUEST;

    API.write(apiCommand, params, {optimisticData, successData, failureData});
    Navigation.dismissModalWithReport(chatReport);
}

function detachReceipt(transactionID: string) {
    const transaction = allTransactions[`${ONYXKEYS.COLLECTION.TRANSACTION}${transactionID}`];
    const newTransaction = transaction ? {...transaction, filename: '', receipt: {}} : null;

    const optimisticData: OnyxUpdate[] = [
        {
            onyxMethod: Onyx.METHOD.SET,
            key: `${ONYXKEYS.COLLECTION.TRANSACTION}${transactionID}`,
            value: newTransaction,
        },
    ];

    const failureData: OnyxUpdate[] = [
        {
            onyxMethod: Onyx.METHOD.MERGE,
            key: `${ONYXKEYS.COLLECTION.TRANSACTION}${transactionID}`,
            value: transaction,
        },
    ];

    const parameters: DetachReceiptParams = {transactionID};

    API.write(WRITE_COMMANDS.DETACH_RECEIPT, parameters, {optimisticData, failureData});
}

function replaceReceipt(transactionID: string, file: File, source: string) {
    const transaction = allTransactions[`${ONYXKEYS.COLLECTION.TRANSACTION}${transactionID}`];
    const oldReceipt = transaction?.receipt ?? {};
    const receiptOptimistic = {
        source,
        state: CONST.IOU.RECEIPT_STATE.OPEN,
    };

    const optimisticData: OnyxUpdate[] = [
        {
            onyxMethod: Onyx.METHOD.MERGE,
            key: `${ONYXKEYS.COLLECTION.TRANSACTION}${transactionID}`,
            value: {
                receipt: receiptOptimistic,
                filename: file.name,
            },
        },
    ];

    const failureData: OnyxUpdate[] = [
        {
            onyxMethod: Onyx.METHOD.MERGE,
            key: `${ONYXKEYS.COLLECTION.TRANSACTION}${transactionID}`,
            value: {
                receipt: oldReceipt,
                filename: transaction?.filename,
                errors: getReceiptError(receiptOptimistic, file.name),
            },
        },
    ];

    const parameters: ReplaceReceiptParams = {
        transactionID,
        receipt: file,
    };

    API.write(WRITE_COMMANDS.REPLACE_RECEIPT, parameters, {optimisticData, failureData});
}

/**
 * Finds the participants for an IOU based on the attached report
 * @param transactionID of the transaction to set the participants of
 * @param report attached to the transaction
 */
function setMoneyRequestParticipantsFromReport(transactionID: string, report: OnyxTypes.Report) {
    // If the report is iou or expense report, we should get the chat report to set participant for request money
    const chatReport = ReportUtils.isMoneyRequestReport(report) ? ReportUtils.getReport(report.chatReportID) : report;
    const currentUserAccountID = currentUserPersonalDetails.accountID;
    const participants: Participant[] = ReportUtils.isPolicyExpenseChat(chatReport)
        ? [{reportID: chatReport?.reportID, isPolicyExpenseChat: true, selected: true}]
        : (chatReport?.participantAccountIDs ?? []).filter((accountID) => currentUserAccountID !== accountID).map((accountID) => ({accountID, selected: true}));

    Onyx.merge(`${ONYXKEYS.COLLECTION.TRANSACTION_DRAFT}${transactionID}`, {participants, participantsAutoAssigned: true});
}

/** Initialize money request info and navigate to the MoneyRequest page */
function startMoneyRequest(iouType: string, reportID = '') {
    resetMoneyRequestInfo(`${iouType}${reportID}`);
    Navigation.navigate(ROUTES.MONEY_REQUEST.getRoute(iouType, reportID));
}

function setMoneyRequestId(id: string) {
    Onyx.merge(ONYXKEYS.IOU, {id});
}

function setMoneyRequestAmount(amount: number) {
    Onyx.merge(ONYXKEYS.IOU, {amount});
}

function setMoneyRequestCreated(created: string) {
    Onyx.merge(ONYXKEYS.IOU, {created});
}

function setMoneyRequestCurrency(currency: string) {
    Onyx.merge(ONYXKEYS.IOU, {currency});
}

function setMoneyRequestMerchant(merchant: string) {
    Onyx.merge(ONYXKEYS.IOU, {merchant: merchant.trim()});
}

function setMoneyRequestCategory(category: string) {
    Onyx.merge(ONYXKEYS.IOU, {category});
}

function resetMoneyRequestCategory() {
    Onyx.merge(ONYXKEYS.IOU, {category: ''});
}

function setMoneyRequestTaxRate(transactionID: string, taxRate: TaxRate) {
    Onyx.merge(`${ONYXKEYS.COLLECTION.TRANSACTION_DRAFT}${transactionID}`, {taxRate});
}

function setMoneyRequestTaxAmount(transactionID: string, taxAmount: number) {
    Onyx.merge(`${ONYXKEYS.COLLECTION.TRANSACTION_DRAFT}${transactionID}`, {taxAmount});
}

function setMoneyRequestBillable(billable: boolean) {
    Onyx.merge(ONYXKEYS.IOU, {billable});
}

function setMoneyRequestParticipants(participants: Participant[], isSplitRequest?: boolean) {
    Onyx.merge(ONYXKEYS.IOU, {participants, isSplitRequest});
}

function setUpDistanceTransaction() {
    const transactionID = NumberUtils.rand64();
    Onyx.merge(`${ONYXKEYS.COLLECTION.TRANSACTION}${transactionID}`, {
        transactionID,
        comment: {type: CONST.TRANSACTION.TYPE.CUSTOM_UNIT, customUnit: {name: CONST.CUSTOM_UNITS.NAME_DISTANCE}},
    });
    Onyx.merge(ONYXKEYS.IOU, {transactionID});
}

/** Navigates to the next IOU page based on where the IOU request was started */
function navigateToNextPage(iou: OnyxEntry<OnyxTypes.IOU>, iouType: string, report?: OnyxTypes.Report, path = '') {
    const moneyRequestID = `${iouType}${report?.reportID ?? ''}`;
    const shouldReset = iou?.id !== moneyRequestID && !!report?.reportID;

    // If the money request ID in Onyx does not match the ID from params, we want to start a new request
    // with the ID from params. We need to clear the participants in case the new request is initiated from FAB.
    if (shouldReset) {
        resetMoneyRequestInfo(moneyRequestID);
    }

    // If we're adding a receipt, that means the user came from the confirmation page and we need to navigate back to it.
    if (path.slice(1) === ROUTES.MONEY_REQUEST_RECEIPT.getRoute(iouType, report?.reportID)) {
        Navigation.navigate(ROUTES.MONEY_REQUEST_CONFIRMATION.getRoute(iouType, report?.reportID));
        return;
    }

    // If a request is initiated on a report, skip the participants selection step and navigate to the confirmation page.
    if (report?.reportID) {
        // If the report is iou or expense report, we should get the chat report to set participant for request money
        const chatReport = ReportUtils.isMoneyRequestReport(report) ? ReportUtils.getReport(report.chatReportID) : report;
        // Reinitialize the participants when the money request ID in Onyx does not match the ID from params
        if (!iou?.participants?.length || shouldReset) {
            const currentUserAccountID = currentUserPersonalDetails.accountID;
            const participants: Participant[] = ReportUtils.isPolicyExpenseChat(chatReport)
                ? [{reportID: chatReport?.reportID, isPolicyExpenseChat: true, selected: true}]
                : (chatReport?.participantAccountIDs ?? []).filter((accountID) => currentUserAccountID !== accountID).map((accountID) => ({accountID, selected: true}));
            setMoneyRequestParticipants(participants);
            resetMoneyRequestCategory();
        }
        Navigation.navigate(ROUTES.MONEY_REQUEST_CONFIRMATION.getRoute(iouType, report.reportID));
        return;
    }
    Navigation.navigate(ROUTES.MONEY_REQUEST_PARTICIPANTS.getRoute(iouType));
}

/**
 *  When the money request or split bill creation flow is initialized via FAB, the reportID is not passed as a navigation
 * parameter.
 * Gets a report id from the first participant of the IOU object stored in Onyx.
 */
function getIOUReportID(iou?: OnyxTypes.IOU, route?: MoneyRequestRoute): string {
    // Disabling this line for safeness as nullish coalescing works only if the value is undefined or null
    // eslint-disable-next-line @typescript-eslint/prefer-nullish-coalescing
    return route?.params.reportID || iou?.participants?.[0]?.reportID || '';
}

// eslint-disable-next-line rulesdir/no-negated-variables
function navigateToStartStepIfScanFileCannotBeRead(
    receiptFilename: string,
    receiptPath: string,
    onSuccess: (file: File) => void,
    requestType: ValueOf<typeof CONST.IOU.REQUEST_TYPE>,
    iouType: ValueOf<typeof CONST.IOU.TYPE>,
    transactionID: string,
    reportID: string,
) {
    if (!receiptFilename || !receiptPath) {
        return;
    }

    const onFailure = () => {
        setMoneyRequestReceipt(transactionID, '', '', true);
        if (requestType === CONST.IOU.REQUEST_TYPE.MANUAL) {
            Navigation.navigate(ROUTES.MONEY_REQUEST_STEP_SCAN.getRoute(CONST.IOU.ACTION.CREATE, iouType, transactionID, reportID, Navigation.getActiveRouteWithoutParams()));
            return;
        }
        IOUUtils.navigateToStartMoneyRequestStep(requestType, iouType, transactionID, reportID);
    };
    FileUtils.readFileAsync(receiptPath, receiptFilename, onSuccess, onFailure);
}

/** Save the preferred payment method for a policy */
function savePreferredPaymentMethod(policyID: string, paymentMethod: PaymentMethodType) {
    Onyx.merge(`${ONYXKEYS.NVP_LAST_PAYMENT_METHOD}`, {[policyID]: paymentMethod});
}

export {
    setMoneyRequestParticipants,
    createDistanceRequest,
    deleteMoneyRequest,
    splitBill,
    splitBillAndOpenReport,
    setDraftSplitTransaction,
    startSplitBill,
    completeSplitBill,
    requestMoney,
    sendMoneyElsewhere,
    approveMoneyRequest,
    submitReport,
    payMoneyRequest,
    sendMoneyWithWallet,
    startMoneyRequest,
    startMoneyRequest_temporaryForRefactor,
    resetMoneyRequestCategory,
    resetMoneyRequestCategory_temporaryForRefactor,
    resetMoneyRequestInfo,
    clearMoneyRequest,
    setMoneyRequestAmount_temporaryForRefactor,
    setMoneyRequestBillable_temporaryForRefactor,
    setMoneyRequestCategory_temporaryForRefactor,
    setMoneyRequestCreated_temporaryForRefactor,
    setMoneyRequestCurrency_temporaryForRefactor,
    setMoneyRequestDescription,
    setMoneyRequestOriginalCurrency_temporaryForRefactor,
    setMoneyRequestMerchant_temporaryForRefactor,
    setMoneyRequestParticipants_temporaryForRefactor,
    setMoneyRequestPendingFields,
    setMoneyRequestReceipt,
    setMoneyRequestAmount,
    setMoneyRequestBillable,
    setMoneyRequestCategory,
    setMoneyRequestCreated,
    setMoneyRequestCurrency,
    setMoneyRequestId,
    setMoneyRequestMerchant,
    setMoneyRequestParticipantsFromReport,
    setMoneyRequestTag,
    setMoneyRequestTaxAmount,
    setMoneyRequestTaxRate,
    setUpDistanceTransaction,
    navigateToNextPage,
    updateMoneyRequestDate,
    updateMoneyRequestBillable,
    updateMoneyRequestMerchant,
    updateMoneyRequestTag,
    updateMoneyRequestDistance,
    updateMoneyRequestCategory,
    updateMoneyRequestAmountAndCurrency,
    updateMoneyRequestDescription,
    replaceReceipt,
    detachReceipt,
    getIOUReportID,
    editMoneyRequest,
    navigateToStartStepIfScanFileCannotBeRead,
    savePreferredPaymentMethod,
};<|MERGE_RESOLUTION|>--- conflicted
+++ resolved
@@ -393,16 +393,10 @@
     optimisticPolicyRecentlyUsedTags: OnyxTypes.RecentlyUsedTags,
     isNewChatReport: boolean,
     shouldCreateNewMoneyRequestReport: boolean,
-<<<<<<< HEAD
     policy?: OnyxEntry<OnyxTypes.Policy>,
     policyTags?: OnyxEntry<OnyxTypes.PolicyTagList>,
     policyCategories?: OnyxEntry<OnyxTypes.PolicyCategories>,
-=======
-    policy?: OnyxTypes.Policy | EmptyObject,
-    policyTags?: OnyxTypes.PolicyTags,
-    policyCategories?: OnyxTypes.PolicyCategories,
     optimisticNextStep?: OnyxTypes.ReportNextStep | null,
->>>>>>> 004d8e92
     needsToBeManuallySubmitted = true,
 ): [OnyxUpdate[], OnyxUpdate[], OnyxUpdate[]] {
     const isScanRequest = TransactionUtils.isScanRequest(transaction);

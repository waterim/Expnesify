import {format} from 'date-fns';
import {fastMerge, Str} from 'expensify-common';
import type {OnyxCollection, OnyxEntry, OnyxInputValue, OnyxUpdate} from 'react-native-onyx';
import Onyx from 'react-native-onyx';
import type {ValueOf} from 'type-fest';
import ReceiptGeneric from '@assets/images/receipt-generic.png';
import * as API from '@libs/API';
import type {
    ApproveMoneyRequestParams,
    CompleteSplitBillParams,
    CreateDistanceRequestParams,
    CreateWorkspaceParams,
    DeleteMoneyRequestParams,
    DetachReceiptParams,
    EditMoneyRequestParams,
    PayInvoiceParams,
    PayMoneyRequestParams,
    ReplaceReceiptParams,
    RequestMoneyParams,
    SendInvoiceParams,
    SendMoneyParams,
    SplitBillParams,
    StartSplitBillParams,
    SubmitReportParams,
    TrackExpenseParams,
    UpdateMoneyRequestParams,
} from '@libs/API/parameters';
import {WRITE_COMMANDS} from '@libs/API/types';
import * as CurrencyUtils from '@libs/CurrencyUtils';
import DateUtils from '@libs/DateUtils';
import DistanceRequestUtils from '@libs/DistanceRequestUtils';
import * as ErrorUtils from '@libs/ErrorUtils';
import * as FileUtils from '@libs/fileDownload/FileUtils';
import * as IOUUtils from '@libs/IOUUtils';
import {toLocaleDigit} from '@libs/LocaleDigitUtils';
import * as LocalePhoneNumber from '@libs/LocalePhoneNumber';
import * as Localize from '@libs/Localize';
import Navigation from '@libs/Navigation/Navigation';
import * as NextStepUtils from '@libs/NextStepUtils';
import Permissions from '@libs/Permissions';
import * as PhoneNumber from '@libs/PhoneNumber';
import * as PolicyUtils from '@libs/PolicyUtils';
import * as ReportActionsUtils from '@libs/ReportActionsUtils';
import type {OptimisticChatReport, OptimisticCreatedReportAction, OptimisticIOUReportAction, TransactionDetails} from '@libs/ReportUtils';
import * as ReportUtils from '@libs/ReportUtils';
import * as TransactionUtils from '@libs/TransactionUtils';
import ViolationsUtils from '@libs/Violations/ViolationsUtils';
import type {IOUAction, IOUType} from '@src/CONST';
import CONST from '@src/CONST';
import ONYXKEYS from '@src/ONYXKEYS';
import ROUTES from '@src/ROUTES';
import type * as OnyxTypes from '@src/types/onyx';
import type {Participant, Split} from '@src/types/onyx/IOU';
import type {ErrorFields, Errors} from '@src/types/onyx/OnyxCommon';
import type {IOUMessage, PaymentMethodType} from '@src/types/onyx/OriginalMessage';
import type ReportAction from '@src/types/onyx/ReportAction';
import type {ReportPreviewAction} from '@src/types/onyx/ReportAction';
import type {OnyxData} from '@src/types/onyx/Request';
import type {Comment, Receipt, ReceiptSource, Routes, SplitShares, TransactionChanges, WaypointCollection} from '@src/types/onyx/Transaction';
import type DeepValueOf from '@src/types/utils/DeepValueOf';
import {isEmptyObject} from '@src/types/utils/EmptyObject';
import * as CachedPDFPaths from './CachedPDFPaths';
import * as Category from './Policy/Category';
import * as Policy from './Policy/Policy';
import * as Tag from './Policy/Tag';
import * as Report from './Report';

type IOURequestType = ValueOf<typeof CONST.IOU.REQUEST_TYPE>;

type OneOnOneIOUReport = OnyxTypes.Report | undefined | null;

type MoneyRequestInformation = {
    payerAccountID: number;
    payerEmail: string;
    iouReport: OnyxTypes.Report;
    chatReport: OnyxTypes.Report;
    transaction: OnyxTypes.Transaction;
    iouAction: OptimisticIOUReportAction;
    createdChatReportActionID: string;
    createdIOUReportActionID: string;
    reportPreviewAction: OnyxTypes.ReportAction;
    transactionThreadReportID: string;
    createdReportActionIDForThread: string;
    onyxData: OnyxData;
};

type TrackExpenseInformation = {
    createdWorkspaceParams?: CreateWorkspaceParams;
    iouReport?: OnyxTypes.Report;
    chatReport: OnyxTypes.Report;
    transaction: OnyxTypes.Transaction;
    iouAction: OptimisticIOUReportAction;
    createdChatReportActionID: string;
    createdIOUReportActionID?: string;
    reportPreviewAction?: OnyxTypes.ReportAction;
    transactionThreadReportID: string;
    createdReportActionIDForThread: string;
    actionableWhisperReportActionIDParam?: string;
    onyxData: OnyxData;
};

type SendInvoiceInformation = {
    senderWorkspaceID: string;
    receiver: Partial<OnyxTypes.PersonalDetails>;
    invoiceRoom: OnyxTypes.Report;
    createdChatReportActionID: string;
    invoiceReportID: string;
    reportPreviewReportActionID: string;
    transactionID: string;
    transactionThreadReportID: string;
    onyxData: OnyxData;
};

type SplitData = {
    chatReportID: string;
    transactionID: string;
    reportActionID: string;
    policyID?: string;
    createdReportActionID?: string;
    chatType?: string;
};

type SplitsAndOnyxData = {
    splitData: SplitData;
    splits: Split[];
    onyxData: OnyxData;
};

type UpdateMoneyRequestData = {
    params: UpdateMoneyRequestParams;
    onyxData: OnyxData;
};

type PayMoneyRequestData = {
    params: PayMoneyRequestParams;
    optimisticData: OnyxUpdate[];
    successData: OnyxUpdate[];
    failureData: OnyxUpdate[];
};

type SendMoneyParamsData = {
    params: SendMoneyParams;
    optimisticData: OnyxUpdate[];
    successData: OnyxUpdate[];
    failureData: OnyxUpdate[];
};

type GPSPoint = {
    lat: number;
    long: number;
};

let betas: OnyxTypes.Beta[] = [];
Onyx.connect({
    key: ONYXKEYS.BETAS,
    callback: (value) => (betas = value ?? []),
});

let allPersonalDetails: OnyxTypes.PersonalDetailsList = {};
Onyx.connect({
    key: ONYXKEYS.PERSONAL_DETAILS_LIST,
    callback: (value) => {
        allPersonalDetails = value ?? {};
    },
});

let allReports: OnyxCollection<OnyxTypes.Report> | null = null;
Onyx.connect({
    key: ONYXKEYS.COLLECTION.REPORT,
    waitForCollectionCallback: true,
    callback: (value) => (allReports = value ?? null),
});

let allTransactions: NonNullable<OnyxCollection<OnyxTypes.Transaction>> = {};
Onyx.connect({
    key: ONYXKEYS.COLLECTION.TRANSACTION,
    waitForCollectionCallback: true,
    callback: (value) => {
        if (!value) {
            allTransactions = {};
            return;
        }

        allTransactions = value;
    },
});

let allTransactionDrafts: NonNullable<OnyxCollection<OnyxTypes.Transaction>> = {};
Onyx.connect({
    key: ONYXKEYS.COLLECTION.TRANSACTION_DRAFT,
    waitForCollectionCallback: true,
    callback: (value) => {
        allTransactionDrafts = value ?? {};
    },
});

let allTransactionViolations: NonNullable<OnyxCollection<OnyxTypes.TransactionViolations>> = {};
Onyx.connect({
    key: ONYXKEYS.COLLECTION.TRANSACTION_VIOLATIONS,
    waitForCollectionCallback: true,
    callback: (value) => {
        if (!value) {
            allTransactionViolations = {};
            return;
        }

        allTransactionViolations = value;
    },
});

let allDraftSplitTransactions: NonNullable<OnyxCollection<OnyxTypes.Transaction>> = {};
Onyx.connect({
    key: ONYXKEYS.COLLECTION.SPLIT_TRANSACTION_DRAFT,
    waitForCollectionCallback: true,
    callback: (value) => {
        allDraftSplitTransactions = value ?? {};
    },
});

let allNextSteps: NonNullable<OnyxCollection<OnyxTypes.ReportNextStep>> = {};
Onyx.connect({
    key: ONYXKEYS.COLLECTION.NEXT_STEP,
    waitForCollectionCallback: true,
    callback: (value) => {
        allNextSteps = value ?? {};
    },
});

let userAccountID = -1;
let currentUserEmail = '';
Onyx.connect({
    key: ONYXKEYS.SESSION,
    callback: (value) => {
        currentUserEmail = value?.email ?? '';
        userAccountID = value?.accountID ?? -1;
    },
});

let currentUserPersonalDetails: OnyxEntry<OnyxTypes.PersonalDetails>;
Onyx.connect({
    key: ONYXKEYS.PERSONAL_DETAILS_LIST,
    callback: (value) => {
        currentUserPersonalDetails = value?.[userAccountID] ?? undefined;
    },
});

let currentDate: OnyxEntry<string> = '';
Onyx.connect({
    key: ONYXKEYS.CURRENT_DATE,
    callback: (value) => {
        currentDate = value;
    },
});

let quickAction: OnyxEntry<OnyxTypes.QuickAction> = {};
Onyx.connect({
    key: ONYXKEYS.NVP_QUICK_ACTION_GLOBAL_CREATE,
    callback: (value) => {
        quickAction = value;
    },
});

let allReportActions: OnyxCollection<OnyxTypes.ReportActions>;
Onyx.connect({
    key: ONYXKEYS.COLLECTION.REPORT_ACTIONS,
    waitForCollectionCallback: true,
    callback: (actions) => {
        if (!actions) {
            return;
        }
        allReportActions = actions;
    },
});

let preferredLocale: DeepValueOf<typeof CONST.LOCALES> = CONST.LOCALES.DEFAULT;
Onyx.connect({
    key: ONYXKEYS.NVP_PREFERRED_LOCALE,
    callback: (value) => {
        if (!value) {
            return;
        }
        preferredLocale = value;
    },
});

/**
 * Find the report preview action from given chat report and iou report
 */
function getReportPreviewAction(chatReportID: string, iouReportID: string): OnyxInputValue<ReportAction> {
    const reportActions = allReportActions?.[`${ONYXKEYS.COLLECTION.REPORT_ACTIONS}${chatReportID}`] ?? {};

    // Find the report preview action from the chat report
    return (
        Object.values(reportActions).find(
            (reportAction) => reportAction && reportAction.actionName === CONST.REPORT.ACTIONS.TYPE.REPORT_PREVIEW && reportAction.originalMessage.linkedReportID === iouReportID,
        ) ?? null
    );
}

/**
 * Initialize expense info
 * @param reportID to attach the transaction to
 * @param policy
 * @param isFromGlobalCreate
 * @param iouRequestType one of manual/scan/distance
 * @param skipConfirmation if true, skip confirmation step
 */
function initMoneyRequest(reportID: string, policy: OnyxEntry<OnyxTypes.Policy>, isFromGlobalCreate: boolean, iouRequestType: IOURequestType = CONST.IOU.REQUEST_TYPE.MANUAL) {
    // Generate a brand new transactionID
    const newTransactionID = CONST.IOU.OPTIMISTIC_TRANSACTION_ID;
    // Disabling this line since currentDate can be an empty string
    // eslint-disable-next-line @typescript-eslint/prefer-nullish-coalescing
    const created = currentDate || format(new Date(), 'yyyy-MM-dd');
    const comment: Comment = {};

    // Add initial empty waypoints when starting a distance expense
    if (iouRequestType === CONST.IOU.REQUEST_TYPE.DISTANCE) {
        comment.waypoints = {
            waypoint0: {},
            waypoint1: {},
        };
        if (!isFromGlobalCreate) {
            const customUnitRateID = DistanceRequestUtils.getCustomUnitRateID(reportID);
            comment.customUnit = {customUnitRateID};
        }
    }

    // Store the transaction in Onyx and mark it as not saved so it can be cleaned up later
    // Use set() here so that there is no way that data will be leaked between objects when it gets reset
    Onyx.set(`${ONYXKEYS.COLLECTION.TRANSACTION_DRAFT}${newTransactionID}`, {
        amount: 0,
        comment,
        created,
        currency: currentUserPersonalDetails?.localCurrencyCode ?? CONST.CURRENCY.USD,
        iouRequestType,
        reportID,
        transactionID: newTransactionID,
        isFromGlobalCreate,
        merchant: CONST.TRANSACTION.PARTIAL_TRANSACTION_MERCHANT,
        splitPayerAccountIDs: currentUserPersonalDetails ? [currentUserPersonalDetails.accountID] : undefined,
    });
}

function createDraftTransaction(transaction: OnyxTypes.Transaction) {
    if (!transaction) {
        return;
    }

    const newTransaction = {
        ...transaction,
    };

    Onyx.set(`${ONYXKEYS.COLLECTION.TRANSACTION_DRAFT}${transaction.transactionID}`, newTransaction);
}

function clearMoneyRequest(transactionID: string, skipConfirmation = false) {
    Onyx.set(`${ONYXKEYS.COLLECTION.SKIP_CONFIRMATION}${transactionID}`, skipConfirmation);
    Onyx.set(`${ONYXKEYS.COLLECTION.TRANSACTION_DRAFT}${transactionID}`, null);
}

function startMoneyRequest(iouType: ValueOf<typeof CONST.IOU.TYPE>, reportID: string, requestType?: IOURequestType, skipConfirmation = false) {
    clearMoneyRequest(CONST.IOU.OPTIMISTIC_TRANSACTION_ID, skipConfirmation);
    switch (requestType) {
        case CONST.IOU.REQUEST_TYPE.MANUAL:
            Navigation.navigate(ROUTES.MONEY_REQUEST_CREATE_TAB_MANUAL.getRoute(CONST.IOU.ACTION.CREATE, iouType, CONST.IOU.OPTIMISTIC_TRANSACTION_ID, reportID));
            return;
        case CONST.IOU.REQUEST_TYPE.SCAN:
            Navigation.navigate(ROUTES.MONEY_REQUEST_CREATE_TAB_SCAN.getRoute(CONST.IOU.ACTION.CREATE, iouType, CONST.IOU.OPTIMISTIC_TRANSACTION_ID, reportID));
            return;
        case CONST.IOU.REQUEST_TYPE.DISTANCE:
            Navigation.navigate(ROUTES.MONEY_REQUEST_CREATE_TAB_DISTANCE.getRoute(CONST.IOU.ACTION.CREATE, iouType, CONST.IOU.OPTIMISTIC_TRANSACTION_ID, reportID));
            return;
        default:
            Navigation.navigate(ROUTES.MONEY_REQUEST_CREATE.getRoute(CONST.IOU.ACTION.CREATE, iouType, CONST.IOU.OPTIMISTIC_TRANSACTION_ID, reportID));
    }
}

function setMoneyRequestAmount(transactionID: string, amount: number, currency: string, shouldShowOriginalAmount = false) {
    Onyx.merge(`${ONYXKEYS.COLLECTION.TRANSACTION_DRAFT}${transactionID}`, {amount, currency, shouldShowOriginalAmount});
}

function setMoneyRequestCreated(transactionID: string, created: string, isDraft: boolean) {
    Onyx.merge(`${isDraft ? ONYXKEYS.COLLECTION.TRANSACTION_DRAFT : ONYXKEYS.COLLECTION.TRANSACTION}${transactionID}`, {created});
}

function setMoneyRequestCurrency(transactionID: string, currency: string, isEditing = false) {
    const fieldToUpdate = isEditing ? 'modifiedCurrency' : 'currency';
    Onyx.merge(`${ONYXKEYS.COLLECTION.TRANSACTION_DRAFT}${transactionID}`, {[fieldToUpdate]: currency});
}

function setMoneyRequestDescription(transactionID: string, comment: string, isDraft: boolean) {
    Onyx.merge(`${isDraft ? ONYXKEYS.COLLECTION.TRANSACTION_DRAFT : ONYXKEYS.COLLECTION.TRANSACTION}${transactionID}`, {comment: {comment: comment.trim()}});
}

function setMoneyRequestMerchant(transactionID: string, merchant: string, isDraft: boolean) {
    Onyx.merge(`${isDraft ? ONYXKEYS.COLLECTION.TRANSACTION_DRAFT : ONYXKEYS.COLLECTION.TRANSACTION}${transactionID}`, {merchant});
}

function setMoneyRequestPendingFields(transactionID: string, pendingFields: OnyxTypes.Transaction['pendingFields']) {
    Onyx.merge(`${ONYXKEYS.COLLECTION.TRANSACTION_DRAFT}${transactionID}`, {pendingFields});
}

function setMoneyRequestCategory(transactionID: string, category: string) {
    Onyx.merge(`${ONYXKEYS.COLLECTION.TRANSACTION_DRAFT}${transactionID}`, {category});
}

function setMoneyRequestTag(transactionID: string, tag: string) {
    Onyx.merge(`${ONYXKEYS.COLLECTION.TRANSACTION_DRAFT}${transactionID}`, {tag});
}

function setMoneyRequestBillable(transactionID: string, billable: boolean) {
    Onyx.merge(`${ONYXKEYS.COLLECTION.TRANSACTION_DRAFT}${transactionID}`, {billable});
}

function setMoneyRequestParticipants(transactionID: string, participants: Participant[] = []) {
    Onyx.merge(`${ONYXKEYS.COLLECTION.TRANSACTION_DRAFT}${transactionID}`, {participants});
}

function setSplitPayer(transactionID: string, payerAccountID: number) {
    Onyx.merge(`${ONYXKEYS.COLLECTION.TRANSACTION_DRAFT}${transactionID}`, {splitPayerAccountIDs: [payerAccountID]});
}

function setMoneyRequestReceipt(transactionID: string, source: string, filename: string, isDraft: boolean, type?: string) {
    Onyx.merge(`${isDraft ? ONYXKEYS.COLLECTION.TRANSACTION_DRAFT : ONYXKEYS.COLLECTION.TRANSACTION}${transactionID}`, {
        receipt: {source, type: type ?? ''},
        filename,
    });
}

/**
 * Set custom unit rateID for the transaction draft
 */
function setCustomUnitRateID(transactionID: string, customUnitRateID: string) {
    Onyx.merge(`${ONYXKEYS.COLLECTION.TRANSACTION_DRAFT}${transactionID}`, {comment: {customUnit: {customUnitRateID}}});
}

/** Update transaction distance rate */
function updateDistanceRequestRate(transactionID: string, rateID: string, policyID: string) {
    Onyx.merge(ONYXKEYS.NVP_LAST_SELECTED_DISTANCE_RATES, {[policyID]: rateID});
    Onyx.merge(`${ONYXKEYS.COLLECTION.TRANSACTION_DRAFT}${transactionID}`, {comment: {customUnit: {customUnitRateID: rateID}}});
}

/** Helper function to get the receipt error for expenses, or the generic error if there's no receipt */
function getReceiptError(receipt: OnyxEntry<Receipt>, filename?: string, isScanRequest = true, errorKey?: number): Errors | ErrorFields {
    return isEmptyObject(receipt) || !isScanRequest
        ? ErrorUtils.getMicroSecondOnyxErrorWithTranslationKey('iou.error.genericCreateFailureMessage', errorKey)
        : ErrorUtils.getMicroSecondOnyxErrorObject({error: CONST.IOU.RECEIPT_ERROR, source: receipt.source?.toString() ?? '', filename: filename ?? ''}, errorKey);
}

/** Builds the Onyx data for an expense */
function buildOnyxDataForMoneyRequest(
    chatReport: OnyxTypes.OnyxInputOrEntry<OnyxTypes.Report>,
    iouReport: OnyxTypes.Report,
    transaction: OnyxTypes.Transaction,
    chatCreatedAction: OptimisticCreatedReportAction,
    iouCreatedAction: OptimisticCreatedReportAction,
    iouAction: OptimisticIOUReportAction,
    optimisticPersonalDetailListAction: OnyxTypes.PersonalDetailsList,
    reportPreviewAction: ReportAction,
    optimisticPolicyRecentlyUsedCategories: string[],
    optimisticPolicyRecentlyUsedTags: OnyxTypes.RecentlyUsedTags,
    isNewChatReport: boolean,
    transactionThreadReport: OptimisticChatReport | null,
    transactionThreadCreatedReportAction: OptimisticCreatedReportAction | null,
    shouldCreateNewMoneyRequestReport: boolean,
    policy?: OnyxTypes.OnyxInputOrEntry<OnyxTypes.Policy>,
    policyTagList?: OnyxTypes.OnyxInputOrEntry<OnyxTypes.PolicyTagList>,
    policyCategories?: OnyxTypes.OnyxInputOrEntry<OnyxTypes.PolicyCategories>,
    optimisticNextStep?: OnyxTypes.ReportNextStep | null,
    isOneOnOneSplit = false,
    existingTransactionThreadReportID?: string,
): [OnyxUpdate[], OnyxUpdate[], OnyxUpdate[]] {
    const isScanRequest = TransactionUtils.isScanRequest(transaction);
    const outstandingChildRequest = ReportUtils.getOutstandingChildRequest(iouReport);
    const clearedPendingFields = Object.fromEntries(Object.keys(transaction.pendingFields ?? {}).map((key) => [key, null]));
    const optimisticData: OnyxUpdate[] = [];
    const successData: OnyxUpdate[] = [];
    let newQuickAction: ValueOf<typeof CONST.QUICK_ACTIONS> = isScanRequest ? CONST.QUICK_ACTIONS.REQUEST_SCAN : CONST.QUICK_ACTIONS.REQUEST_MANUAL;
    if (TransactionUtils.isDistanceRequest(transaction)) {
        newQuickAction = CONST.QUICK_ACTIONS.REQUEST_DISTANCE;
    }
    const existingTransactionThreadReport = allReports?.[`${ONYXKEYS.COLLECTION.REPORT}${existingTransactionThreadReportID}`] ?? null;

    if (chatReport) {
        optimisticData.push({
            // Use SET for new reports because it doesn't exist yet, is faster and we need the data to be available when we navigate to the chat page
            onyxMethod: isNewChatReport ? Onyx.METHOD.SET : Onyx.METHOD.MERGE,
            key: `${ONYXKEYS.COLLECTION.REPORT}${chatReport.reportID}`,
            value: {
                ...chatReport,
                lastReadTime: DateUtils.getDBTime(),
                lastMessageTranslationKey: '',
                iouReportID: iouReport.reportID,
                ...outstandingChildRequest,
                ...(isNewChatReport ? {pendingFields: {createChat: CONST.RED_BRICK_ROAD_PENDING_ACTION.ADD}} : {}),
            },
        });
    }

    optimisticData.push(
        {
            onyxMethod: shouldCreateNewMoneyRequestReport ? Onyx.METHOD.SET : Onyx.METHOD.MERGE,
            key: `${ONYXKEYS.COLLECTION.REPORT}${iouReport.reportID}`,
            value: {
                ...iouReport,
                lastMessageText: iouAction.message?.[0]?.text,
                lastMessageHtml: iouAction.message?.[0]?.html,
                lastVisibleActionCreated: iouAction.created,
                pendingFields: {
                    ...(shouldCreateNewMoneyRequestReport ? {createChat: CONST.RED_BRICK_ROAD_PENDING_ACTION.ADD} : {preview: CONST.RED_BRICK_ROAD_PENDING_ACTION.UPDATE}),
                },
            },
        },
        {
            onyxMethod: Onyx.METHOD.SET,
            key: `${ONYXKEYS.COLLECTION.TRANSACTION}${transaction.transactionID}`,
            value: transaction,
        },
        isNewChatReport
            ? {
                  onyxMethod: Onyx.METHOD.SET,
                  key: `${ONYXKEYS.COLLECTION.REPORT_ACTIONS}${chatReport?.reportID}`,
                  value: {
                      [chatCreatedAction.reportActionID]: chatCreatedAction,
                      [reportPreviewAction.reportActionID]: reportPreviewAction,
                  },
              }
            : {
                  onyxMethod: Onyx.METHOD.MERGE,
                  key: `${ONYXKEYS.COLLECTION.REPORT_ACTIONS}${chatReport?.reportID}`,
                  value: {
                      [reportPreviewAction.reportActionID]: reportPreviewAction,
                  },
              },
        shouldCreateNewMoneyRequestReport
            ? {
                  onyxMethod: Onyx.METHOD.SET,
                  key: `${ONYXKEYS.COLLECTION.REPORT_ACTIONS}${iouReport.reportID}`,
                  value: {
                      [iouCreatedAction.reportActionID]: iouCreatedAction as OnyxTypes.ReportAction,
                      [iouAction.reportActionID]: iouAction as OnyxTypes.ReportAction,
                  },
              }
            : {
                  onyxMethod: Onyx.METHOD.MERGE,
                  key: `${ONYXKEYS.COLLECTION.REPORT_ACTIONS}${iouReport.reportID}`,
                  value: {
                      [iouAction.reportActionID]: iouAction as OnyxTypes.ReportAction,
                  },
              },
        {
            onyxMethod: Onyx.METHOD.MERGE,
            key: `${ONYXKEYS.COLLECTION.REPORT}${transactionThreadReport?.reportID}`,
            value: {
                ...transactionThreadReport,
                pendingFields: {createChat: CONST.RED_BRICK_ROAD_PENDING_ACTION.ADD},
            },
        },
        // Remove the temporary transaction used during the creation flow
        {
            onyxMethod: Onyx.METHOD.SET,
            key: `${ONYXKEYS.COLLECTION.TRANSACTION_DRAFT}${CONST.IOU.OPTIMISTIC_TRANSACTION_ID}`,
            value: null,
        },
    );

    if (!isEmptyObject(transactionThreadCreatedReportAction)) {
        optimisticData.push({
            onyxMethod: Onyx.METHOD.MERGE,
            key: `${ONYXKEYS.COLLECTION.REPORT_ACTIONS}${transactionThreadReport?.reportID}`,
            value: {
                [transactionThreadCreatedReportAction.reportActionID]: transactionThreadCreatedReportAction,
            },
        });
    }

    if (!isOneOnOneSplit) {
        optimisticData.push({
            onyxMethod: Onyx.METHOD.SET,
            key: ONYXKEYS.NVP_QUICK_ACTION_GLOBAL_CREATE,
            value: {
                action: newQuickAction,
                chatReportID: chatReport?.reportID,
                isFirstQuickAction: isEmptyObject(quickAction),
            },
        });
    }

    if (optimisticPolicyRecentlyUsedCategories.length) {
        optimisticData.push({
            onyxMethod: Onyx.METHOD.SET,
            key: `${ONYXKEYS.COLLECTION.POLICY_RECENTLY_USED_CATEGORIES}${iouReport.policyID}`,
            value: optimisticPolicyRecentlyUsedCategories,
        });
    }

    if (!isEmptyObject(optimisticPolicyRecentlyUsedTags)) {
        optimisticData.push({
            onyxMethod: Onyx.METHOD.MERGE,
            key: `${ONYXKEYS.COLLECTION.POLICY_RECENTLY_USED_TAGS}${iouReport.policyID}`,
            value: optimisticPolicyRecentlyUsedTags,
        });
    }

    const redundantParticipants: Record<number, null> = {};
    if (!isEmptyObject(optimisticPersonalDetailListAction)) {
        const successPersonalDetailListAction: Record<number, null> = {};

        // BE will send different participants. We clear the optimistic ones to avoid duplicated entries
        Object.keys(optimisticPersonalDetailListAction).forEach((accountIDKey) => {
            const accountID = Number(accountIDKey);
            successPersonalDetailListAction[accountID] = null;
            redundantParticipants[accountID] = null;
        });

        optimisticData.push({
            onyxMethod: Onyx.METHOD.MERGE,
            key: ONYXKEYS.PERSONAL_DETAILS_LIST,
            value: optimisticPersonalDetailListAction,
        });
        successData.push({
            onyxMethod: Onyx.METHOD.MERGE,
            key: ONYXKEYS.PERSONAL_DETAILS_LIST,
            value: successPersonalDetailListAction,
        });
    }

    if (!isEmptyObject(optimisticNextStep)) {
        optimisticData.push({
            onyxMethod: Onyx.METHOD.MERGE,
            key: `${ONYXKEYS.COLLECTION.NEXT_STEP}${iouReport.reportID}`,
            value: optimisticNextStep,
        });
    }

    if (isNewChatReport) {
        successData.push({
            onyxMethod: Onyx.METHOD.MERGE,
            key: `${ONYXKEYS.COLLECTION.REPORT}${chatReport?.reportID}`,
            value: {
                participants: redundantParticipants,
                pendingFields: null,
                errorFields: null,
                isOptimisticReport: false,
            },
        });
    }

    successData.push(
        {
            onyxMethod: Onyx.METHOD.MERGE,
            key: `${ONYXKEYS.COLLECTION.REPORT}${iouReport.reportID}`,
            value: {
                participants: redundantParticipants,
                pendingFields: null,
                errorFields: null,
                isOptimisticReport: false,
            },
        },
        {
            onyxMethod: Onyx.METHOD.MERGE,
            key: `${ONYXKEYS.COLLECTION.REPORT}${transactionThreadReport?.reportID}`,
            value: {
                participants: redundantParticipants,
                pendingFields: null,
                errorFields: null,
                isOptimisticReport: false,
            },
        },
        {
            onyxMethod: Onyx.METHOD.MERGE,
            key: `${ONYXKEYS.COLLECTION.TRANSACTION}${transaction.transactionID}`,
            value: {
                pendingAction: null,
                pendingFields: clearedPendingFields,
            },
        },

        {
            onyxMethod: Onyx.METHOD.MERGE,
            key: `${ONYXKEYS.COLLECTION.REPORT_ACTIONS}${chatReport?.reportID}`,
            value: {
                ...(isNewChatReport
                    ? {
                          [chatCreatedAction.reportActionID]: {
                              pendingAction: null,
                              errors: null,
                          },
                      }
                    : {}),
                [reportPreviewAction.reportActionID]: {
                    pendingAction: null,
                },
            },
        },
        {
            onyxMethod: Onyx.METHOD.MERGE,
            key: `${ONYXKEYS.COLLECTION.REPORT_ACTIONS}${iouReport.reportID}`,
            value: {
                ...(shouldCreateNewMoneyRequestReport
                    ? {
                          [iouCreatedAction.reportActionID]: {
                              pendingAction: null,
                              errors: null,
                          },
                      }
                    : {}),
                [iouAction.reportActionID]: {
                    pendingAction: null,
                    errors: null,
                },
            },
        },
    );

    if (!isEmptyObject(transactionThreadCreatedReportAction)) {
        successData.push({
            onyxMethod: Onyx.METHOD.MERGE,
            key: `${ONYXKEYS.COLLECTION.REPORT_ACTIONS}${transactionThreadReport?.reportID}`,
            value: {
                [transactionThreadCreatedReportAction.reportActionID]: {
                    pendingAction: null,
                    errors: null,
                },
            },
        });
    }

    const errorKey = DateUtils.getMicroseconds();

    const failureData: OnyxUpdate[] = [
        {
            onyxMethod: Onyx.METHOD.MERGE,
            key: `${ONYXKEYS.COLLECTION.REPORT}${chatReport?.reportID}`,
            value: {
                iouReportID: chatReport?.iouReportID,
                lastReadTime: chatReport?.lastReadTime,
                pendingFields: null,
                hasOutstandingChildRequest: chatReport?.hasOutstandingChildRequest,
                ...(isNewChatReport
                    ? {
                          errorFields: {
                              createChat: ErrorUtils.getMicroSecondOnyxErrorWithTranslationKey('report.genericCreateReportFailureMessage'),
                          },
                      }
                    : {}),
            },
        },
        {
            onyxMethod: Onyx.METHOD.MERGE,
            key: `${ONYXKEYS.COLLECTION.REPORT}${iouReport.reportID}`,
            value: {
                pendingFields: null,
                errorFields: {
                    ...(shouldCreateNewMoneyRequestReport ? {createChat: ErrorUtils.getMicroSecondOnyxErrorWithTranslationKey('report.genericCreateReportFailureMessage')} : {}),
                },
            },
        },
        {
            onyxMethod: Onyx.METHOD.MERGE,
            key: `${ONYXKEYS.COLLECTION.REPORT}${transactionThreadReport?.reportID}`,
            value: {
                pendingFields: null,
                errorFields: existingTransactionThreadReport
                    ? null
                    : {
                          createChat: ErrorUtils.getMicroSecondOnyxErrorWithTranslationKey('report.genericCreateReportFailureMessage'),
                      },
            },
        },
        {
            onyxMethod: Onyx.METHOD.MERGE,
            key: `${ONYXKEYS.COLLECTION.TRANSACTION}${transaction.transactionID}`,
            value: {
                // Disabling this line since transaction.filename can be an empty string
                // eslint-disable-next-line @typescript-eslint/prefer-nullish-coalescing
                errors: getReceiptError(transaction.receipt, transaction.filename || transaction.receipt?.filename, isScanRequest, errorKey),
                pendingAction: null,
                pendingFields: clearedPendingFields,
            },
        },
        {
            onyxMethod: Onyx.METHOD.MERGE,
            key: `${ONYXKEYS.COLLECTION.REPORT_ACTIONS}${iouReport.reportID}`,
            value: {
                ...(shouldCreateNewMoneyRequestReport
                    ? {
                          [iouCreatedAction.reportActionID]: {
                              // Disabling this line since transaction.filename can be an empty string
                              // eslint-disable-next-line @typescript-eslint/prefer-nullish-coalescing
                              errors: getReceiptError(transaction.receipt, transaction.filename || transaction.receipt?.filename, isScanRequest, errorKey),
                          },
                          [iouAction.reportActionID]: {
                              errors: ErrorUtils.getMicroSecondOnyxErrorWithTranslationKey('iou.error.genericCreateFailureMessage'),
                          },
                      }
                    : {
                          [iouAction.reportActionID]: {
                              // Disabling this line since transaction.filename can be an empty string
                              // eslint-disable-next-line @typescript-eslint/prefer-nullish-coalescing
                              errors: getReceiptError(transaction.receipt, transaction.filename || transaction.receipt?.filename, isScanRequest, errorKey),
                          },
                      }),
            },
        },
    ];

    if (!isEmptyObject(transactionThreadCreatedReportAction)) {
        failureData.push({
            onyxMethod: Onyx.METHOD.MERGE,
            key: `${ONYXKEYS.COLLECTION.REPORT_ACTIONS}${transactionThreadReport?.reportID}`,
            value: {
                [transactionThreadCreatedReportAction.reportActionID]: {
                    errors: ErrorUtils.getMicroSecondOnyxErrorWithTranslationKey('iou.error.genericCreateFailureMessage'),
                },
            },
        });
    }

    // We don't need to compute violations unless we're on a paid policy
    if (!policy || !PolicyUtils.isPaidGroupPolicy(policy)) {
        return [optimisticData, successData, failureData];
    }

    const violationsOnyxData = ViolationsUtils.getViolationsOnyxData(
        transaction,
        [],
        !!policy.requiresTag,
        policyTagList ?? {},
        !!policy.requiresCategory,
        policyCategories ?? {},
        PolicyUtils.hasDependentTags(policy, policyTagList ?? {}),
    );

    if (violationsOnyxData) {
        optimisticData.push(violationsOnyxData);
        failureData.push({
            onyxMethod: Onyx.METHOD.SET,
            key: `${ONYXKEYS.COLLECTION.TRANSACTION_VIOLATIONS}${transaction.transactionID}`,
            value: [],
        });
    }

    return [optimisticData, successData, failureData];
}

/** Builds the Onyx data for an invoice */
function buildOnyxDataForInvoice(
    chatReport: OnyxEntry<OnyxTypes.Report>,
    iouReport: OnyxTypes.Report,
    transaction: OnyxTypes.Transaction,
    chatCreatedAction: OptimisticCreatedReportAction,
    iouCreatedAction: OptimisticCreatedReportAction,
    iouAction: OptimisticIOUReportAction,
    optimisticPersonalDetailListAction: OnyxTypes.PersonalDetailsList,
    reportPreviewAction: ReportAction,
    optimisticPolicyRecentlyUsedCategories: string[],
    optimisticPolicyRecentlyUsedTags: OnyxTypes.RecentlyUsedTags,
    isNewChatReport: boolean,
    transactionThreadReport: OptimisticChatReport,
    transactionThreadCreatedReportAction: OptimisticCreatedReportAction | null,
    policy?: OnyxEntry<OnyxTypes.Policy>,
    policyTagList?: OnyxEntry<OnyxTypes.PolicyTagList>,
    policyCategories?: OnyxEntry<OnyxTypes.PolicyCategories>,
): [OnyxUpdate[], OnyxUpdate[], OnyxUpdate[]] {
    const clearedPendingFields = Object.fromEntries(Object.keys(transaction.pendingFields ?? {}).map((key) => [key, null]));
    const optimisticData: OnyxUpdate[] = [
        {
            onyxMethod: Onyx.METHOD.SET,
            key: `${ONYXKEYS.COLLECTION.REPORT}${iouReport.reportID}`,
            value: {
                ...iouReport,
                lastMessageText: iouAction.message?.[0]?.text,
                lastMessageHtml: iouAction.message?.[0]?.html,
                pendingFields: {
                    createChat: CONST.RED_BRICK_ROAD_PENDING_ACTION.ADD,
                },
            },
        },
        {
            onyxMethod: Onyx.METHOD.SET,
            key: `${ONYXKEYS.COLLECTION.TRANSACTION}${transaction.transactionID}`,
            value: transaction,
        },
        isNewChatReport
            ? {
                  onyxMethod: Onyx.METHOD.SET,
                  key: `${ONYXKEYS.COLLECTION.REPORT_ACTIONS}${chatReport?.reportID}`,
                  value: {
                      [chatCreatedAction.reportActionID]: chatCreatedAction,
                      [reportPreviewAction.reportActionID]: reportPreviewAction,
                  },
              }
            : {
                  onyxMethod: Onyx.METHOD.MERGE,
                  key: `${ONYXKEYS.COLLECTION.REPORT_ACTIONS}${chatReport?.reportID}`,
                  value: {
                      [reportPreviewAction.reportActionID]: reportPreviewAction,
                  },
              },
        {
            onyxMethod: Onyx.METHOD.MERGE,
            key: `${ONYXKEYS.COLLECTION.REPORT_ACTIONS}${iouReport.reportID}`,
            value: {
                [iouCreatedAction.reportActionID]: iouCreatedAction as OnyxTypes.ReportAction,
                [iouAction.reportActionID]: iouAction as OnyxTypes.ReportAction,
            },
        },
        {
            onyxMethod: Onyx.METHOD.MERGE,
            key: `${ONYXKEYS.COLLECTION.REPORT}${transactionThreadReport.reportID}`,
            value: transactionThreadReport,
        },
        {
            onyxMethod: Onyx.METHOD.MERGE,
            key: `${ONYXKEYS.COLLECTION.REPORT_ACTIONS}${transactionThreadReport.reportID}`,
            value: {
                [transactionThreadCreatedReportAction?.reportActionID ?? '-1']: transactionThreadCreatedReportAction,
            },
        },
        // Remove the temporary transaction used during the creation flow
        {
            onyxMethod: Onyx.METHOD.SET,
            key: `${ONYXKEYS.COLLECTION.TRANSACTION_DRAFT}${CONST.IOU.OPTIMISTIC_TRANSACTION_ID}`,
            value: null,
        },
    ];
    const successData: OnyxUpdate[] = [];

    if (chatReport) {
        optimisticData.push({
            // Use SET for new reports because it doesn't exist yet, is faster and we need the data to be available when we navigate to the chat page
            onyxMethod: isNewChatReport ? Onyx.METHOD.SET : Onyx.METHOD.MERGE,
            key: `${ONYXKEYS.COLLECTION.REPORT}${chatReport.reportID}`,
            value: {
                ...chatReport,
                lastReadTime: DateUtils.getDBTime(),
                lastMessageTranslationKey: '',
                iouReportID: iouReport.reportID,
                ...(isNewChatReport ? {pendingFields: {createChat: CONST.RED_BRICK_ROAD_PENDING_ACTION.ADD}} : {}),
            },
        });
    }

    if (optimisticPolicyRecentlyUsedCategories.length) {
        optimisticData.push({
            onyxMethod: Onyx.METHOD.SET,
            key: `${ONYXKEYS.COLLECTION.POLICY_RECENTLY_USED_CATEGORIES}${iouReport.policyID}`,
            value: optimisticPolicyRecentlyUsedCategories,
        });
    }

    if (!isEmptyObject(optimisticPolicyRecentlyUsedTags)) {
        optimisticData.push({
            onyxMethod: Onyx.METHOD.MERGE,
            key: `${ONYXKEYS.COLLECTION.POLICY_RECENTLY_USED_TAGS}${iouReport.policyID}`,
            value: optimisticPolicyRecentlyUsedTags,
        });
    }

    const redundantParticipants: Record<number, null> = {};
    if (!isEmptyObject(optimisticPersonalDetailListAction)) {
        const successPersonalDetailListAction: Record<number, null> = {};

        // BE will send different participants. We clear the optimistic ones to avoid duplicated entries
        Object.keys(optimisticPersonalDetailListAction).forEach((accountIDKey) => {
            const accountID = Number(accountIDKey);
            successPersonalDetailListAction[accountID] = null;
            redundantParticipants[accountID] = null;
        });

        optimisticData.push({
            onyxMethod: Onyx.METHOD.MERGE,
            key: ONYXKEYS.PERSONAL_DETAILS_LIST,
            value: optimisticPersonalDetailListAction,
        });
        successData.push({
            onyxMethod: Onyx.METHOD.MERGE,
            key: ONYXKEYS.PERSONAL_DETAILS_LIST,
            value: successPersonalDetailListAction,
        });
    }

    successData.push(
        {
            onyxMethod: Onyx.METHOD.MERGE,
            key: `${ONYXKEYS.COLLECTION.REPORT}${iouReport.reportID}`,
            value: {
                participants: redundantParticipants,
                pendingFields: null,
                errorFields: null,
                isOptimisticReport: false,
            },
        },
        {
            onyxMethod: Onyx.METHOD.MERGE,
            key: `${ONYXKEYS.COLLECTION.REPORT}${transactionThreadReport.reportID}`,
            value: {
                participants: redundantParticipants,
                pendingFields: null,
                errorFields: null,
                isOptimisticReport: false,
            },
        },
        {
            onyxMethod: Onyx.METHOD.MERGE,
            key: `${ONYXKEYS.COLLECTION.TRANSACTION}${transaction.transactionID}`,
            value: {
                pendingAction: null,
                pendingFields: clearedPendingFields,
            },
        },
        {
            onyxMethod: Onyx.METHOD.MERGE,
            key: `${ONYXKEYS.COLLECTION.REPORT_ACTIONS}${chatReport?.reportID}`,
            value: {
                ...(isNewChatReport
                    ? {
                          [chatCreatedAction.reportActionID]: {
                              pendingAction: null,
                              errors: null,
                          },
                      }
                    : {}),
                [reportPreviewAction.reportActionID]: {
                    pendingAction: null,
                },
            },
        },
        {
            onyxMethod: Onyx.METHOD.MERGE,
            key: `${ONYXKEYS.COLLECTION.REPORT_ACTIONS}${iouReport.reportID}`,
            value: {
                [iouCreatedAction.reportActionID]: {
                    pendingAction: null,
                    errors: null,
                },
                [iouAction.reportActionID]: {
                    pendingAction: null,
                    errors: null,
                },
            },
        },
        {
            onyxMethod: Onyx.METHOD.MERGE,
            key: `${ONYXKEYS.COLLECTION.REPORT_ACTIONS}${transactionThreadReport.reportID}`,
            value: {
                [transactionThreadCreatedReportAction?.reportActionID ?? '-1']: {
                    pendingAction: null,
                    errors: null,
                },
            },
        },
    );

    if (isNewChatReport) {
        successData.push({
            onyxMethod: Onyx.METHOD.MERGE,
            key: `${ONYXKEYS.COLLECTION.REPORT}${chatReport?.reportID}`,
            value: {
                participants: redundantParticipants,
                pendingFields: null,
                errorFields: null,
                isOptimisticReport: false,
            },
        });
    }

    const errorKey = DateUtils.getMicroseconds();

    const failureData: OnyxUpdate[] = [
        {
            onyxMethod: Onyx.METHOD.MERGE,
            key: `${ONYXKEYS.COLLECTION.REPORT}${chatReport?.reportID}`,
            value: {
                iouReportID: chatReport?.iouReportID,
                lastReadTime: chatReport?.lastReadTime,
                pendingFields: null,
                hasOutstandingChildRequest: chatReport?.hasOutstandingChildRequest,
                ...(isNewChatReport
                    ? {
                          errorFields: {
                              createChat: ErrorUtils.getMicroSecondOnyxErrorWithTranslationKey('report.genericCreateReportFailureMessage'),
                          },
                      }
                    : {}),
            },
        },
        {
            onyxMethod: Onyx.METHOD.MERGE,
            key: `${ONYXKEYS.COLLECTION.REPORT}${iouReport.reportID}`,
            value: {
                pendingFields: null,
                errorFields: {
                    createChat: ErrorUtils.getMicroSecondOnyxErrorWithTranslationKey('report.genericCreateReportFailureMessage'),
                },
            },
        },
        {
            onyxMethod: Onyx.METHOD.MERGE,
            key: `${ONYXKEYS.COLLECTION.REPORT}${transactionThreadReport.reportID}`,
            value: {
                errorFields: {
                    createChat: ErrorUtils.getMicroSecondOnyxErrorWithTranslationKey('report.genericCreateReportFailureMessage'),
                },
            },
        },
        {
            onyxMethod: Onyx.METHOD.MERGE,
            key: `${ONYXKEYS.COLLECTION.TRANSACTION}${transaction.transactionID}`,
            value: {
                errors: ErrorUtils.getMicroSecondOnyxErrorWithTranslationKey('iou.error.genericCreateInvoiceFailureMessage'),
                pendingAction: null,
                pendingFields: clearedPendingFields,
            },
        },
        {
            onyxMethod: Onyx.METHOD.MERGE,
            key: `${ONYXKEYS.COLLECTION.REPORT_ACTIONS}${iouReport.reportID}`,
            value: {
                [iouCreatedAction.reportActionID]: {
                    // Disabling this line since transaction.filename can be an empty string
                    // eslint-disable-next-line @typescript-eslint/prefer-nullish-coalescing
                    errors: getReceiptError(transaction.receipt, transaction.filename || transaction.receipt?.filename, false, errorKey),
                },
                [iouAction.reportActionID]: {
                    errors: ErrorUtils.getMicroSecondOnyxErrorWithTranslationKey('iou.error.genericCreateInvoiceFailureMessage'),
                },
            },
        },
        {
            onyxMethod: Onyx.METHOD.MERGE,
            key: `${ONYXKEYS.COLLECTION.REPORT_ACTIONS}${transactionThreadReport.reportID}`,
            value: {
<<<<<<< HEAD
                [transactionThreadCreatedReportAction?.reportActionID ?? '-1']: {
                    errors: ErrorUtils.getMicroSecondOnyxError('iou.error.genericCreateInvoiceFailureMessage', false, errorKey),
=======
                [transactionThreadCreatedReportAction.reportActionID]: {
                    errors: ErrorUtils.getMicroSecondOnyxErrorWithTranslationKey('iou.error.genericCreateInvoiceFailureMessage', errorKey),
>>>>>>> 9ec57c03
                },
            },
        },
    ];

    // We don't need to compute violations unless we're on a paid policy
    if (!policy || !PolicyUtils.isPaidGroupPolicy(policy)) {
        return [optimisticData, successData, failureData];
    }

    const violationsOnyxData = ViolationsUtils.getViolationsOnyxData(
        transaction,
        [],
        !!policy.requiresTag,
        policyTagList ?? {},
        !!policy.requiresCategory,
        policyCategories ?? {},
        PolicyUtils.hasDependentTags(policy, policyTagList ?? {}),
    );

    if (violationsOnyxData) {
        optimisticData.push(violationsOnyxData);
        failureData.push({
            onyxMethod: Onyx.METHOD.SET,
            key: `${ONYXKEYS.COLLECTION.TRANSACTION_VIOLATIONS}${transaction.transactionID}`,
            value: [],
        });
    }

    return [optimisticData, successData, failureData];
}

/** Builds the Onyx data for track expense */
function buildOnyxDataForTrackExpense(
    chatReport: OnyxInputValue<OnyxTypes.Report>,
    iouReport: OnyxInputValue<OnyxTypes.Report>,
    transaction: OnyxTypes.Transaction,
    iouCreatedAction: OptimisticCreatedReportAction,
    iouAction: OptimisticIOUReportAction,
    reportPreviewAction: OnyxInputValue<ReportAction>,
    transactionThreadReport: OptimisticChatReport | null,
    transactionThreadCreatedReportAction: OptimisticCreatedReportAction | null,
    shouldCreateNewMoneyRequestReport: boolean,
    policy?: OnyxInputValue<OnyxTypes.Policy>,
    policyTagList?: OnyxInputValue<OnyxTypes.PolicyTagList>,
    policyCategories?: OnyxInputValue<OnyxTypes.PolicyCategories>,
    existingTransactionThreadReportID?: string,
    actionableTrackExpenseWhisper?: OnyxInputValue<OnyxTypes.ReportAction>,
): [OnyxUpdate[], OnyxUpdate[], OnyxUpdate[]] {
    const isScanRequest = TransactionUtils.isScanRequest(transaction);
    const isDistanceRequest = TransactionUtils.isDistanceRequest(transaction);
    const clearedPendingFields = Object.fromEntries(Object.keys(transaction.pendingFields ?? {}).map((key) => [key, null]));
    const optimisticData: OnyxUpdate[] = [];
    const successData: OnyxUpdate[] = [];
    const failureData: OnyxUpdate[] = [];

    let newQuickAction: ValueOf<typeof CONST.QUICK_ACTIONS> = CONST.QUICK_ACTIONS.TRACK_MANUAL;
    if (isScanRequest) {
        newQuickAction = CONST.QUICK_ACTIONS.TRACK_SCAN;
    } else if (isDistanceRequest) {
        newQuickAction = CONST.QUICK_ACTIONS.TRACK_DISTANCE;
    }
    const existingTransactionThreadReport = allReports?.[`${ONYXKEYS.COLLECTION.REPORT}${existingTransactionThreadReportID}`] ?? null;

    if (chatReport) {
        optimisticData.push(
            {
                onyxMethod: Onyx.METHOD.MERGE,
                key: `${ONYXKEYS.COLLECTION.REPORT}${chatReport.reportID}`,
                value: {
                    ...chatReport,
                    lastMessageText: iouAction.message?.[0]?.text,
                    lastMessageHtml: iouAction.message?.[0]?.html,
                    lastReadTime: DateUtils.getDBTime(),
                    iouReportID: iouReport?.reportID,
                },
            },
            {
                onyxMethod: Onyx.METHOD.SET,
                key: ONYXKEYS.NVP_QUICK_ACTION_GLOBAL_CREATE,
                value: {
                    action: newQuickAction,
                    chatReportID: chatReport.reportID,
                    isFirstQuickAction: isEmptyObject(quickAction),
                },
            },
        );

        if (actionableTrackExpenseWhisper && !iouReport) {
            optimisticData.push({
                onyxMethod: Onyx.METHOD.MERGE,
                key: `${ONYXKEYS.COLLECTION.REPORT_ACTIONS}${chatReport?.reportID}`,
                value: {
                    [actionableTrackExpenseWhisper.reportActionID]: actionableTrackExpenseWhisper,
                },
            });
            optimisticData.push({
                onyxMethod: Onyx.METHOD.MERGE,
                key: `${ONYXKEYS.COLLECTION.REPORT}${chatReport.reportID}`,
                value: {
                    lastVisibleActionCreated: actionableTrackExpenseWhisper.created,
                    lastMessageText: CONST.ACTIONABLE_TRACK_EXPENSE_WHISPER_MESSAGE,
                },
            });
            successData.push({
                onyxMethod: Onyx.METHOD.MERGE,
                key: `${ONYXKEYS.COLLECTION.REPORT_ACTIONS}${chatReport?.reportID}`,
                value: {
                    [actionableTrackExpenseWhisper.reportActionID]: {pendingAction: null, errors: null},
                },
            });
            failureData.push({
                onyxMethod: Onyx.METHOD.SET,
                key: `${ONYXKEYS.COLLECTION.REPORT_ACTIONS}${chatReport?.reportID}`,
                value: {[actionableTrackExpenseWhisper.reportActionID]: {} as ReportAction},
            });
        }
    }

    if (iouReport) {
        optimisticData.push(
            {
                onyxMethod: shouldCreateNewMoneyRequestReport ? Onyx.METHOD.SET : Onyx.METHOD.MERGE,
                key: `${ONYXKEYS.COLLECTION.REPORT}${iouReport.reportID}`,
                value: {
                    ...iouReport,
                    lastMessageText: iouAction.message?.[0]?.text,
                    lastMessageHtml: iouAction.message?.[0]?.html,
                    pendingFields: {
                        ...(shouldCreateNewMoneyRequestReport ? {createChat: CONST.RED_BRICK_ROAD_PENDING_ACTION.ADD} : {preview: CONST.RED_BRICK_ROAD_PENDING_ACTION.UPDATE}),
                    },
                },
            },
            shouldCreateNewMoneyRequestReport
                ? {
                      onyxMethod: Onyx.METHOD.SET,
                      key: `${ONYXKEYS.COLLECTION.REPORT_ACTIONS}${iouReport.reportID}`,
                      value: {
                          [iouCreatedAction.reportActionID]: iouCreatedAction as OnyxTypes.ReportAction,
                          [iouAction.reportActionID]: iouAction as OnyxTypes.ReportAction,
                      },
                  }
                : {
                      onyxMethod: Onyx.METHOD.MERGE,
                      key: `${ONYXKEYS.COLLECTION.REPORT_ACTIONS}${iouReport.reportID}`,
                      value: {
                          [iouAction.reportActionID]: iouAction as OnyxTypes.ReportAction,
                      },
                  },
            {
                onyxMethod: Onyx.METHOD.MERGE,
                key: `${ONYXKEYS.COLLECTION.REPORT_ACTIONS}${chatReport?.reportID}`,
                value: {
                    ...(reportPreviewAction && {[reportPreviewAction.reportActionID]: reportPreviewAction}),
                },
            },
        );
    } else {
        optimisticData.push({
            onyxMethod: Onyx.METHOD.MERGE,
            key: `${ONYXKEYS.COLLECTION.REPORT_ACTIONS}${chatReport?.reportID}`,
            value: {
                [iouAction.reportActionID]: iouAction as OnyxTypes.ReportAction,
            },
        });
    }

    optimisticData.push(
        {
            onyxMethod: Onyx.METHOD.SET,
            key: `${ONYXKEYS.COLLECTION.TRANSACTION}${transaction.transactionID}`,
            value: transaction,
        },
        {
            onyxMethod: Onyx.METHOD.MERGE,
            key: `${ONYXKEYS.COLLECTION.REPORT}${transactionThreadReport?.reportID}`,
            value: {
                ...transactionThreadReport,
                pendingFields: {createChat: CONST.RED_BRICK_ROAD_PENDING_ACTION.ADD},
            },
        },
        // Remove the temporary transaction used during the creation flow
        {
            onyxMethod: Onyx.METHOD.SET,
            key: `${ONYXKEYS.COLLECTION.TRANSACTION_DRAFT}${CONST.IOU.OPTIMISTIC_TRANSACTION_ID}`,
            value: null,
        },
    );

    if (!isEmptyObject(transactionThreadCreatedReportAction)) {
        optimisticData.push({
            onyxMethod: Onyx.METHOD.MERGE,
            key: `${ONYXKEYS.COLLECTION.REPORT_ACTIONS}${transactionThreadReport?.reportID}`,
            value: {
                [transactionThreadCreatedReportAction.reportActionID]: transactionThreadCreatedReportAction,
            },
        });
    }

    if (iouReport) {
        successData.push(
            {
                onyxMethod: Onyx.METHOD.MERGE,
                key: `${ONYXKEYS.COLLECTION.REPORT}${iouReport?.reportID}`,
                value: {
                    pendingFields: null,
                    errorFields: null,
                },
            },
            {
                onyxMethod: Onyx.METHOD.MERGE,
                key: `${ONYXKEYS.COLLECTION.REPORT_ACTIONS}${iouReport?.reportID}`,
                value: {
                    ...(shouldCreateNewMoneyRequestReport
                        ? {
                              [iouCreatedAction.reportActionID]: {
                                  pendingAction: null,
                                  errors: null,
                              },
                          }
                        : {}),
                    [iouAction.reportActionID]: {
                        pendingAction: null,
                        errors: null,
                    },
                },
            },
            {
                onyxMethod: Onyx.METHOD.MERGE,
                key: `${ONYXKEYS.COLLECTION.REPORT_ACTIONS}${chatReport?.reportID}`,
                value: {
                    ...(reportPreviewAction && {[reportPreviewAction.reportActionID]: {pendingAction: null}}),
                },
            },
        );
    } else {
        successData.push({
            onyxMethod: Onyx.METHOD.MERGE,
            key: `${ONYXKEYS.COLLECTION.REPORT_ACTIONS}${chatReport?.reportID}`,
            value: {
                [iouAction.reportActionID]: {
                    pendingAction: null,
                    errors: null,
                },
                ...(reportPreviewAction && {[reportPreviewAction.reportActionID]: {pendingAction: null}}),
            },
        });
    }

    successData.push(
        {
            onyxMethod: Onyx.METHOD.MERGE,
            key: `${ONYXKEYS.COLLECTION.REPORT}${transactionThreadReport?.reportID}`,
            value: {
                pendingFields: null,
                errorFields: null,
            },
        },
        {
            onyxMethod: Onyx.METHOD.MERGE,
            key: `${ONYXKEYS.COLLECTION.TRANSACTION}${transaction.transactionID}`,
            value: {
                pendingAction: null,
                pendingFields: clearedPendingFields,
            },
        },
    );

    if (!isEmptyObject(transactionThreadCreatedReportAction)) {
        successData.push({
            onyxMethod: Onyx.METHOD.MERGE,
            key: `${ONYXKEYS.COLLECTION.REPORT_ACTIONS}${transactionThreadReport?.reportID}`,
            value: {
                [transactionThreadCreatedReportAction.reportActionID]: {
                    pendingAction: null,
                    errors: null,
                },
            },
        });
    }

    failureData.push({
        onyxMethod: Onyx.METHOD.SET,
        key: ONYXKEYS.NVP_QUICK_ACTION_GLOBAL_CREATE,
        value: quickAction ?? null,
    });

    if (iouReport) {
        failureData.push(
            {
                onyxMethod: Onyx.METHOD.MERGE,
                key: `${ONYXKEYS.COLLECTION.REPORT}${iouReport.reportID}`,
                value: {
                    pendingFields: null,
                    errorFields: {
                        ...(shouldCreateNewMoneyRequestReport ? {createChat: ErrorUtils.getMicroSecondOnyxErrorWithTranslationKey('report.genericCreateReportFailureMessage')} : {}),
                    },
                },
            },
            {
                onyxMethod: Onyx.METHOD.MERGE,
                key: `${ONYXKEYS.COLLECTION.REPORT_ACTIONS}${iouReport.reportID}`,
                value: {
                    ...(shouldCreateNewMoneyRequestReport
                        ? {
                              [iouCreatedAction.reportActionID]: {
                                  // Disabling this line since transaction.filename can be an empty string
                                  // eslint-disable-next-line @typescript-eslint/prefer-nullish-coalescing
                                  errors: getReceiptError(transaction.receipt, transaction.filename || transaction.receipt?.filename, isScanRequest),
                              },
                              [iouAction.reportActionID]: {
                                  errors: ErrorUtils.getMicroSecondOnyxErrorWithTranslationKey('iou.error.genericCreateFailureMessage'),
                              },
                          }
                        : {
                              [iouAction.reportActionID]: {
                                  // Disabling this line since transaction.filename can be an empty string
                                  // eslint-disable-next-line @typescript-eslint/prefer-nullish-coalescing
                                  errors: getReceiptError(transaction.receipt, transaction.filename || transaction.receipt?.filename, isScanRequest),
                              },
                          }),
                },
            },
        );
    } else {
        failureData.push({
            onyxMethod: Onyx.METHOD.MERGE,
            key: `${ONYXKEYS.COLLECTION.REPORT_ACTIONS}${chatReport?.reportID}`,
            value: {
                [iouAction.reportActionID]: {
                    // Disabling this line since transaction.filename can be an empty string
                    // eslint-disable-next-line @typescript-eslint/prefer-nullish-coalescing
                    errors: getReceiptError(transaction.receipt, transaction.filename || transaction.receipt?.filename, isScanRequest),
                },
            },
        });
    }

    failureData.push(
        {
            onyxMethod: Onyx.METHOD.MERGE,
            key: `${ONYXKEYS.COLLECTION.REPORT}${chatReport?.reportID}`,
            value: {
                lastReadTime: chatReport?.lastReadTime,
                lastMessageText: chatReport?.lastMessageText,
                lastMessageHtml: chatReport?.lastMessageHtml,
            },
        },
        {
            onyxMethod: Onyx.METHOD.MERGE,
            key: `${ONYXKEYS.COLLECTION.REPORT}${transactionThreadReport?.reportID}`,
            value: {
                pendingFields: null,
                errorFields: existingTransactionThreadReport
                    ? null
                    : {
                          createChat: ErrorUtils.getMicroSecondOnyxErrorWithTranslationKey('report.genericCreateReportFailureMessage'),
                      },
            },
        },
        {
            onyxMethod: Onyx.METHOD.MERGE,
            key: `${ONYXKEYS.COLLECTION.TRANSACTION}${transaction.transactionID}`,
            value: {
                // Disabling this line since transaction.filename can be an empty string
                // eslint-disable-next-line @typescript-eslint/prefer-nullish-coalescing
                errors: getReceiptError(transaction.receipt, transaction.filename || transaction.receipt?.filename, isScanRequest),
                pendingAction: null,
                pendingFields: clearedPendingFields,
            },
        },
        {
            onyxMethod: Onyx.METHOD.MERGE,
            key: `${ONYXKEYS.COLLECTION.REPORT_ACTIONS}${transactionThreadReport?.reportID}`,
            value: {
<<<<<<< HEAD
                [transactionThreadCreatedReportAction?.reportActionID ?? '-1']: {
                    errors: ErrorUtils.getMicroSecondOnyxError('iou.error.genericCreateFailureMessage'),
=======
                [transactionThreadCreatedReportAction.reportActionID]: {
                    errors: ErrorUtils.getMicroSecondOnyxErrorWithTranslationKey('iou.error.genericCreateFailureMessage'),
>>>>>>> 9ec57c03
                },
            },
        },
    );

    // We don't need to compute violations unless we're on a paid policy
    if (!policy || !PolicyUtils.isPaidGroupPolicy(policy)) {
        return [optimisticData, successData, failureData];
    }

    const violationsOnyxData = ViolationsUtils.getViolationsOnyxData(
        transaction,
        [],
        !!policy.requiresTag,
        policyTagList ?? {},
        !!policy.requiresCategory,
        policyCategories ?? {},
        PolicyUtils.hasDependentTags(policy, policyTagList ?? {}),
    );

    if (violationsOnyxData) {
        optimisticData.push(violationsOnyxData);
        failureData.push({
            onyxMethod: Onyx.METHOD.SET,
            key: `${ONYXKEYS.COLLECTION.TRANSACTION_VIOLATIONS}${transaction.transactionID}`,
            value: [],
        });
    }

    return [optimisticData, successData, failureData];
}

function getDeleteTrackExpenseInformation(
    chatReportID: string,
    transactionID: string,
    reportAction: OnyxTypes.ReportAction,
    shouldDeleteTransactionFromOnyx = true,
    isMovingTransactionFromTrackExpense = false,
    actionableWhisperReportActionID = '',
    resolution = '',
) {
    // STEP 1: Get all collections we're updating
    const chatReport = allReports?.[`${ONYXKEYS.COLLECTION.REPORT}${chatReportID}`] ?? null;
    const transaction = allTransactions[`${ONYXKEYS.COLLECTION.TRANSACTION}${transactionID}`];
    const transactionViolations = allTransactionViolations[`${ONYXKEYS.COLLECTION.TRANSACTION_VIOLATIONS}${transactionID}`];
    const transactionThreadID = reportAction.childReportID;
    let transactionThread = null;
    if (transactionThreadID) {
        transactionThread = allReports?.[`${ONYXKEYS.COLLECTION.REPORT}${transactionThreadID}`] ?? null;
    }

    // STEP 2: Decide if we need to:
    // 1. Delete the transactionThread - delete if there are no visible comments in the thread and we're not moving the transaction
    // 2. Update the moneyRequestPreview to show [Deleted expense] - update if the transactionThread exists AND it isn't being deleted and we're not moving the transaction
    const shouldDeleteTransactionThread = !isMovingTransactionFromTrackExpense && (transactionThreadID ? (reportAction?.childVisibleActionCount ?? 0) === 0 : false);

    const shouldShowDeletedRequestMessage = !isMovingTransactionFromTrackExpense && !!transactionThreadID && !shouldDeleteTransactionThread;

    // STEP 3: Update the IOU reportAction.
    const updatedReportAction = {
        [reportAction.reportActionID]: {
            pendingAction: shouldShowDeletedRequestMessage ? CONST.RED_BRICK_ROAD_PENDING_ACTION.UPDATE : CONST.RED_BRICK_ROAD_PENDING_ACTION.DELETE,
            previousMessage: reportAction.message,
            message: [
                {
                    type: 'COMMENT',
                    html: '',
                    text: '',
                    isEdited: true,
                    isDeletedParentAction: shouldShowDeletedRequestMessage,
                },
            ],
            originalMessage: {
                IOUTransactionID: null,
            },
            errors: undefined,
        },
        ...(actionableWhisperReportActionID && {[actionableWhisperReportActionID]: {originalMessage: {resolution}}}),
    } as OnyxTypes.ReportActions;
    const lastVisibleAction = ReportActionsUtils.getLastVisibleAction(chatReport?.reportID ?? '-1', updatedReportAction);
    const {lastMessageText = '', lastMessageHtml = ''} = ReportActionsUtils.getLastVisibleMessage(chatReport?.reportID ?? '-1', updatedReportAction);

    // STEP 4: Build Onyx data
    const optimisticData: OnyxUpdate[] = [];

    if (shouldDeleteTransactionFromOnyx) {
        optimisticData.push({
            onyxMethod: Onyx.METHOD.SET,
            key: `${ONYXKEYS.COLLECTION.TRANSACTION}${transactionID}`,
            value: null,
        });
    }

    if (Permissions.canUseViolations(betas)) {
        optimisticData.push({
            onyxMethod: Onyx.METHOD.SET,
            key: `${ONYXKEYS.COLLECTION.TRANSACTION_VIOLATIONS}${transactionID}`,
            value: null,
        });
    }

    if (shouldDeleteTransactionThread) {
        optimisticData.push(
            {
                onyxMethod: Onyx.METHOD.SET,
                key: `${ONYXKEYS.COLLECTION.REPORT}${transactionThreadID}`,
                value: null,
            },
            {
                onyxMethod: Onyx.METHOD.SET,
                key: `${ONYXKEYS.COLLECTION.REPORT_ACTIONS}${transactionThreadID}`,
                value: null,
            },
        );
    }

    optimisticData.push(
        {
            onyxMethod: Onyx.METHOD.MERGE,
            key: `${ONYXKEYS.COLLECTION.REPORT_ACTIONS}${chatReport?.reportID}`,
            value: updatedReportAction,
        },
        {
            onyxMethod: Onyx.METHOD.MERGE,
            key: `${ONYXKEYS.COLLECTION.REPORT}${chatReport?.reportID}`,
            value: {
                lastMessageText,
                lastVisibleActionCreated: lastVisibleAction?.created,
                lastMessageHtml: !lastMessageHtml ? lastMessageText : lastMessageHtml,
            },
        },
    );

    const successData: OnyxUpdate[] = [
        {
            onyxMethod: Onyx.METHOD.MERGE,
            key: `${ONYXKEYS.COLLECTION.REPORT_ACTIONS}${chatReport?.reportID}`,
            value: {
                [reportAction.reportActionID]: {
                    pendingAction: null,
                    errors: null,
                },
            },
        },
    ];

    const failureData: OnyxUpdate[] = [];

    if (shouldDeleteTransactionFromOnyx) {
        failureData.push({
            onyxMethod: Onyx.METHOD.SET,
            key: `${ONYXKEYS.COLLECTION.TRANSACTION}${transactionID}`,
            value: transaction ?? null,
        });
    }

    if (Permissions.canUseViolations(betas)) {
        failureData.push({
            onyxMethod: Onyx.METHOD.SET,
            key: `${ONYXKEYS.COLLECTION.TRANSACTION_VIOLATIONS}${transactionID}`,
            value: transactionViolations ?? null,
        });
    }

    if (shouldDeleteTransactionThread) {
        failureData.push({
            onyxMethod: Onyx.METHOD.SET,
            key: `${ONYXKEYS.COLLECTION.REPORT}${transactionThreadID}`,
            value: transactionThread,
        });
    }

    if (actionableWhisperReportActionID) {
        failureData.push({
            onyxMethod: Onyx.METHOD.MERGE,
            key: `${ONYXKEYS.COLLECTION.REPORT_ACTIONS}${chatReport?.reportID}`,
            value: {
                [actionableWhisperReportActionID]: {
                    originalMessage: {
                        resolution: null,
                    },
                },
            },
        });
    }
    failureData.push(
        {
            onyxMethod: Onyx.METHOD.MERGE,
            key: `${ONYXKEYS.COLLECTION.REPORT_ACTIONS}${chatReport?.reportID}`,
            value: {
                [reportAction.reportActionID]: {
                    ...reportAction,
                    pendingAction: null,
                    errors: ErrorUtils.getMicroSecondOnyxErrorWithTranslationKey('iou.error.genericDeleteFailureMessage'),
                },
            },
        },
        {
            onyxMethod: Onyx.METHOD.MERGE,
            key: `${ONYXKEYS.COLLECTION.REPORT}${chatReport?.reportID}`,
            value: chatReport,
        },
    );

    const parameters: DeleteMoneyRequestParams = {
        transactionID,
        reportActionID: reportAction.reportActionID,
    };

    return {parameters, optimisticData, successData, failureData, shouldDeleteTransactionThread, chatReport};
}

/** Gathers all the data needed to create an invoice. */
function getSendInvoiceInformation(
    transaction: OnyxEntry<OnyxTypes.Transaction>,
    currentUserAccountID: number,
    invoiceChatReport?: OnyxEntry<OnyxTypes.Report>,
    receipt?: Receipt,
    policy?: OnyxEntry<OnyxTypes.Policy>,
    policyTagList?: OnyxEntry<OnyxTypes.PolicyTagList>,
    policyCategories?: OnyxEntry<OnyxTypes.PolicyCategories>,
): SendInvoiceInformation {
    const {amount = 0, currency = '', created = '', merchant = '', category = '', tag = '', taxCode = '', taxAmount = 0, billable, comment, participants} = transaction ?? {};
    const trimmedComment = (comment?.comment ?? '').trim();
    const senderWorkspaceID = participants?.find((participant) => participant?.isSender)?.policyID ?? '-1';
    const receiverParticipant = participants?.find((participant) => participant?.accountID) ?? invoiceChatReport?.invoiceReceiver;
    const receiverAccountID = receiverParticipant && 'accountID' in receiverParticipant && receiverParticipant.accountID ? receiverParticipant.accountID : -1;
    let receiver = ReportUtils.getPersonalDetailsForAccountID(receiverAccountID);
    let optimisticPersonalDetailListAction = {};

    // STEP 1: Get existing chat report OR build a new optimistic one
    let isNewChatReport = false;
    let chatReport = !isEmptyObject(invoiceChatReport) && invoiceChatReport?.reportID ? invoiceChatReport : null;

    if (!chatReport) {
        chatReport = ReportUtils.getInvoiceChatByParticipants(senderWorkspaceID, receiverAccountID) ?? null;
    }

    if (!chatReport) {
        isNewChatReport = true;
        chatReport = ReportUtils.buildOptimisticChatReport([receiverAccountID, currentUserAccountID], CONST.REPORT.DEFAULT_REPORT_NAME, CONST.REPORT.CHAT_TYPE.INVOICE, senderWorkspaceID);
    }

    // STEP 2: Create a new optimistic invoice report.
    const optimisticInvoiceReport = ReportUtils.buildOptimisticInvoiceReport(chatReport.reportID, senderWorkspaceID, receiverAccountID, receiver.displayName ?? '', amount, currency);

    // STEP 3: Build optimistic receipt and transaction
    const receiptObject: Receipt = {};
    let filename;
    if (receipt?.source) {
        receiptObject.source = receipt.source;
        receiptObject.state = receipt.state ?? CONST.IOU.RECEIPT_STATE.SCANREADY;
        filename = receipt.name;
    }
    const optimisticTransaction = TransactionUtils.buildOptimisticTransaction(
        amount,
        currency,
        optimisticInvoiceReport.reportID,
        trimmedComment,
        created,
        '',
        '',
        merchant,
        receiptObject,
        filename,
        undefined,
        category,
        tag,
        taxCode,
        taxAmount,
        billable,
    );

    const optimisticPolicyRecentlyUsedCategories = Category.buildOptimisticPolicyRecentlyUsedCategories(optimisticInvoiceReport.policyID, category);
    const optimisticPolicyRecentlyUsedTags = Tag.buildOptimisticPolicyRecentlyUsedTags(optimisticInvoiceReport.policyID, tag);

    // STEP 4: Add optimistic personal details for participant
    const shouldCreateOptimisticPersonalDetails = isNewChatReport && !allPersonalDetails[receiverAccountID];
    if (shouldCreateOptimisticPersonalDetails) {
        const receiverLogin = receiverParticipant && 'login' in receiverParticipant && receiverParticipant.login ? receiverParticipant.login : '';
        receiver = {
            accountID: receiverAccountID,
            displayName: LocalePhoneNumber.formatPhoneNumber(receiverLogin),
            login: receiverLogin,
            isOptimisticPersonalDetail: true,
        };

        optimisticPersonalDetailListAction = {[receiverAccountID]: receiver};
    }

    // STEP 5: Build optimistic reportActions.
    const [optimisticCreatedActionForChat, optimisticCreatedActionForIOUReport, iouAction, optimisticTransactionThread, optimisticCreatedActionForTransactionThread] =
        ReportUtils.buildOptimisticMoneyRequestEntities(
            optimisticInvoiceReport,
            CONST.IOU.REPORT_ACTION_TYPE.CREATE,
            amount,
            currency,
            trimmedComment,
            receiver.login ?? '',
            [receiver],
            optimisticTransaction.transactionID,
            undefined,
            false,
            false,
            receiptObject,
            false,
        );
    const reportPreviewAction = ReportUtils.buildOptimisticReportPreview(chatReport, optimisticInvoiceReport, trimmedComment, optimisticTransaction);

    // STEP 6: Build Onyx Data
    const [optimisticData, successData, failureData] = buildOnyxDataForInvoice(
        chatReport,
        optimisticInvoiceReport,
        optimisticTransaction,
        optimisticCreatedActionForChat,
        optimisticCreatedActionForIOUReport,
        iouAction,
        optimisticPersonalDetailListAction,
        reportPreviewAction,
        optimisticPolicyRecentlyUsedCategories,
        optimisticPolicyRecentlyUsedTags,
        isNewChatReport,
        optimisticTransactionThread,
        optimisticCreatedActionForTransactionThread,
        policy,
        policyTagList,
        policyCategories,
    );

    return {
        senderWorkspaceID,
        receiver,
        invoiceRoom: chatReport,
        createdChatReportActionID: optimisticCreatedActionForChat.reportActionID,
        invoiceReportID: optimisticInvoiceReport.reportID,
        reportPreviewReportActionID: reportPreviewAction.reportActionID,
        transactionID: optimisticTransaction.transactionID,
        transactionThreadReportID: optimisticTransactionThread.reportID,
        onyxData: {
            optimisticData,
            successData,
            failureData,
        },
    };
}

/**
 * Gathers all the data needed to submit an expense. It attempts to find existing reports, iouReports, and receipts. If it doesn't find them, then
 * it creates optimistic versions of them and uses those instead
 */
function getMoneyRequestInformation(
    parentChatReport: OnyxEntry<OnyxTypes.Report>,
    participant: Participant,
    comment: string,
    amount: number,
    currency: string,
    created: string,
    merchant: string,
    receipt: Receipt | undefined,
    existingTransactionID: string | undefined,
    category: string | undefined,
    tag: string | undefined,
    taxCode: string | undefined,
    taxAmount: number | undefined,
    billable: boolean | undefined,
    policy: OnyxEntry<OnyxTypes.Policy> | undefined,
    policyTagList: OnyxEntry<OnyxTypes.PolicyTagList> | undefined,
    policyCategories: OnyxEntry<OnyxTypes.PolicyCategories> | undefined,
    payeeAccountID = userAccountID,
    payeeEmail = currentUserEmail,
    moneyRequestReportID = '',
    linkedTrackedExpenseReportAction?: OnyxTypes.ReportAction,
): MoneyRequestInformation {
    const payerEmail = PhoneNumber.addSMSDomainIfPhoneNumber(participant.login ?? '');
    const payerAccountID = Number(participant.accountID);
    const isPolicyExpenseChat = participant.isPolicyExpenseChat;

    // STEP 1: Get existing chat report OR build a new optimistic one
    let isNewChatReport = false;
    let chatReport = !isEmptyObject(parentChatReport) && parentChatReport?.reportID ? parentChatReport : null;

    // If this is a policyExpenseChat, the chatReport must exist and we can get it from Onyx.
    // report is null if the flow is initiated from the global create menu. However, participant always stores the reportID if it exists, which is the case for policyExpenseChats
    if (!chatReport && isPolicyExpenseChat) {
        chatReport = allReports?.[`${ONYXKEYS.COLLECTION.REPORT}${participant.reportID}`] ?? null;
    }

    if (!chatReport) {
        chatReport = ReportUtils.getChatByParticipants([payerAccountID, payeeAccountID]) ?? null;
    }

    // If we still don't have a report, it likely doens't exist and we need to build an optimistic one
    if (!chatReport) {
        isNewChatReport = true;
        chatReport = ReportUtils.buildOptimisticChatReport([payerAccountID, payeeAccountID]);
    }

    // STEP 2: Get the Expense/IOU report. If the moneyRequestReportID has been provided, we want to add the transaction to this specific report.
    // If no such reportID has been provided, let's use the chatReport.iouReportID property. In case that is not present, build a new optimistic Expense/IOU report.
    let iouReport: OnyxInputValue<OnyxTypes.Report> = null;
    if (moneyRequestReportID) {
        iouReport = allReports?.[`${ONYXKEYS.COLLECTION.REPORT}${moneyRequestReportID}`] ?? null;
    } else {
        iouReport = allReports?.[`${ONYXKEYS.COLLECTION.REPORT}${chatReport.iouReportID}`] ?? null;
    }

    const shouldCreateNewMoneyRequestReport = ReportUtils.shouldCreateNewMoneyRequestReport(iouReport, chatReport);

    if (!iouReport || shouldCreateNewMoneyRequestReport) {
        iouReport = isPolicyExpenseChat
            ? ReportUtils.buildOptimisticExpenseReport(chatReport.reportID, chatReport.policyID ?? '-1', payeeAccountID, amount, currency)
            : ReportUtils.buildOptimisticIOUReport(payeeAccountID, payerAccountID, amount, chatReport.reportID, currency);
    } else if (isPolicyExpenseChat) {
        iouReport = {...iouReport};
        if (iouReport?.currency === currency && typeof iouReport.total === 'number') {
            // Because of the Expense reports are stored as negative values, we subtract the total from the amount
            iouReport.total -= amount;
        }
    } else {
        iouReport = IOUUtils.updateIOUOwnerAndTotal(iouReport, payeeAccountID, amount, currency);
    }
    // STEP 3: Build optimistic receipt and transaction
    const receiptObject: Receipt = {};
    let filename;
    if (receipt?.source) {
        receiptObject.source = receipt.source;
        receiptObject.state = receipt.state ?? CONST.IOU.RECEIPT_STATE.SCANREADY;
        filename = receipt.name;
    }
    const existingTransaction = allTransactionDrafts[`${ONYXKEYS.COLLECTION.TRANSACTION_DRAFT}${existingTransactionID ?? CONST.IOU.OPTIMISTIC_TRANSACTION_ID}`];
    const isDistanceRequest = existingTransaction && existingTransaction.iouRequestType === CONST.IOU.REQUEST_TYPE.DISTANCE;
    let optimisticTransaction = TransactionUtils.buildOptimisticTransaction(
        ReportUtils.isExpenseReport(iouReport) ? -amount : amount,
        currency,
        iouReport.reportID,
        comment,
        created,
        '',
        '',
        merchant,
        receiptObject,
        filename,
        existingTransactionID,
        category,
        tag,
        taxCode,
        ReportUtils.isExpenseReport(iouReport) ? -(taxAmount ?? 0) : taxAmount,
        billable,
        isDistanceRequest ? {waypoints: CONST.RED_BRICK_ROAD_PENDING_ACTION.ADD} : undefined,
    );

    const optimisticPolicyRecentlyUsedCategories = Category.buildOptimisticPolicyRecentlyUsedCategories(iouReport.policyID, category);
    const optimisticPolicyRecentlyUsedTags = Tag.buildOptimisticPolicyRecentlyUsedTags(iouReport.policyID, tag);

    // If there is an existing transaction (which is the case for distance requests), then the data from the existing transaction
    // needs to be manually merged into the optimistic transaction. This is because buildOnyxDataForMoneyRequest() uses `Onyx.set()` for the transaction
    // data. This is a big can of worms to change it to `Onyx.merge()` as explored in https://expensify.slack.com/archives/C05DWUDHVK7/p1692139468252109.
    // I want to clean this up at some point, but it's possible this will live in the code for a while so I've created https://github.com/Expensify/App/issues/25417
    // to remind me to do this.
    if (isDistanceRequest) {
        optimisticTransaction = fastMerge(existingTransaction, optimisticTransaction, false);
    }

    // STEP 4: Build optimistic reportActions. We need:
    // 1. CREATED action for the chatReport
    // 2. CREATED action for the iouReport
    // 3. IOU action for the iouReport
    // 4. The transaction thread, which requires the iouAction, and CREATED action for the transaction thread
    // 5. REPORT_PREVIEW action for the chatReport
    // Note: The CREATED action for the IOU report must be optimistically generated before the IOU action so there's no chance that it appears after the IOU action in the chat
    const [optimisticCreatedActionForChat, optimisticCreatedActionForIOUReport, iouAction, optimisticTransactionThread, optimisticCreatedActionForTransactionThread] =
        ReportUtils.buildOptimisticMoneyRequestEntities(
            iouReport,
            CONST.IOU.REPORT_ACTION_TYPE.CREATE,
            amount,
            currency,
            comment,
            payeeEmail,
            [participant],
            optimisticTransaction.transactionID,
            undefined,
            false,
            false,
            receiptObject,
            false,
            undefined,
            linkedTrackedExpenseReportAction?.childReportID,
            linkedTrackedExpenseReportAction,
        );

    let reportPreviewAction = shouldCreateNewMoneyRequestReport ? null : getReportPreviewAction(chatReport.reportID, iouReport.reportID);

    if (reportPreviewAction) {
        reportPreviewAction = ReportUtils.updateReportPreview(iouReport, reportPreviewAction as ReportPreviewAction, false, comment, optimisticTransaction);
    } else {
        reportPreviewAction = ReportUtils.buildOptimisticReportPreview(chatReport, iouReport, comment, optimisticTransaction);
        chatReport.lastVisibleActionCreated = reportPreviewAction.created;

        // Generated ReportPreview action is a parent report action of the iou report.
        // We are setting the iou report's parentReportActionID to display subtitle correctly in IOU page when offline.
        iouReport.parentReportActionID = reportPreviewAction.reportActionID;
    }

    const shouldCreateOptimisticPersonalDetails = isNewChatReport && !allPersonalDetails[payerAccountID];
    // Add optimistic personal details for participant
    const optimisticPersonalDetailListAction = shouldCreateOptimisticPersonalDetails
        ? {
              [payerAccountID]: {
                  accountID: payerAccountID,
                  // Disabling this line since participant.displayName can be an empty string
                  // eslint-disable-next-line @typescript-eslint/prefer-nullish-coalescing
                  displayName: LocalePhoneNumber.formatPhoneNumber(participant.displayName || payerEmail),
                  login: participant.login,
                  isOptimisticPersonalDetail: true,
              },
          }
        : {};

    const optimisticNextStep = NextStepUtils.buildNextStep(iouReport, CONST.REPORT.STATUS_NUM.OPEN);

    // STEP 5: Build Onyx Data
    const [optimisticData, successData, failureData] = buildOnyxDataForMoneyRequest(
        chatReport,
        iouReport,
        optimisticTransaction,
        optimisticCreatedActionForChat,
        optimisticCreatedActionForIOUReport,
        iouAction,
        optimisticPersonalDetailListAction,
        reportPreviewAction,
        optimisticPolicyRecentlyUsedCategories,
        optimisticPolicyRecentlyUsedTags,
        isNewChatReport,
        optimisticTransactionThread ?? {},
        optimisticCreatedActionForTransactionThread,
        shouldCreateNewMoneyRequestReport,
        policy,
        policyTagList,
        policyCategories,
        optimisticNextStep,
    );

    return {
        payerAccountID,
        payerEmail,
        iouReport,
        chatReport,
        transaction: optimisticTransaction,
        iouAction,
        createdChatReportActionID: isNewChatReport ? optimisticCreatedActionForChat.reportActionID : '-1',
        createdIOUReportActionID: shouldCreateNewMoneyRequestReport ? optimisticCreatedActionForIOUReport.reportActionID : '-1',
        reportPreviewAction,
        transactionThreadReportID: optimisticTransactionThread?.reportID ?? '-1',
        createdReportActionIDForThread: optimisticCreatedActionForTransactionThread?.reportActionID ?? '-1',
        onyxData: {
            optimisticData,
            successData,
            failureData,
        },
    };
}

/**
 * Gathers all the data needed to make an expense. It attempts to find existing reports, iouReports, and receipts. If it doesn't find them, then
 * it creates optimistic versions of them and uses those instead
 */
function getTrackExpenseInformation(
    parentChatReport: OnyxEntry<OnyxTypes.Report>,
    participant: Participant,
    comment: string,
    amount: number,
    currency: string,
    created: string,
    merchant: string,
    receipt: OnyxEntry<Receipt>,
    category: string | undefined,
    tag: string | undefined,
    taxCode: string | undefined,
    taxAmount: number | undefined,
    billable: boolean | undefined,
    policy: OnyxEntry<OnyxTypes.Policy> | undefined,
    policyTagList: OnyxEntry<OnyxTypes.PolicyTagList> | undefined,
    policyCategories: OnyxEntry<OnyxTypes.PolicyCategories> | undefined,
    payeeEmail = currentUserEmail,
    payeeAccountID = userAccountID,
    moneyRequestReportID = '',
    linkedTrackedExpenseReportAction?: OnyxTypes.ReportAction,
    existingTransactionID?: string,
): TrackExpenseInformation | null {
    const optimisticData: OnyxUpdate[] = [];
    const successData: OnyxUpdate[] = [];
    const failureData: OnyxUpdate[] = [];

    const isPolicyExpenseChat = participant.isPolicyExpenseChat;

    // STEP 1: Get existing chat report
    let chatReport = !isEmptyObject(parentChatReport) && parentChatReport?.reportID ? parentChatReport : null;

    // The chatReport always exists, and we can get it from Onyx if chatReport is null.
    if (!chatReport) {
        chatReport = allReports?.[`${ONYXKEYS.COLLECTION.REPORT}${participant.reportID}`] ?? null;
    }

    // If we still don't have a report, it likely doesn't exist, and we will early return here as it should not happen
    // Maybe later, we can build an optimistic selfDM chat.
    if (!chatReport) {
        return null;
    }

    // Check if the report is a draft
    const isDraftReport = ReportUtils.isDraftReport(chatReport?.reportID);

    let createdWorkspaceParams: CreateWorkspaceParams | undefined;

    if (isDraftReport) {
        const workspaceData = Policy.buildPolicyData(undefined, policy?.makeMeAdmin, policy?.name, policy?.id, chatReport?.reportID);
        createdWorkspaceParams = workspaceData.params;
        optimisticData.push(...workspaceData.optimisticData);
        successData.push(...workspaceData.successData);
        failureData.push(...workspaceData.failureData);
    }

    // STEP 2: If not in the self-DM flow, we need to use the expense report.
    // For this, first use the chatReport.iouReportID property. Build a new optimistic expense report if needed.
    const shouldUseMoneyReport = !!isPolicyExpenseChat;

    let iouReport: OnyxInputValue<OnyxTypes.Report> = null;
    let shouldCreateNewMoneyRequestReport = false;

    if (shouldUseMoneyReport) {
        if (moneyRequestReportID) {
            iouReport = allReports?.[`${ONYXKEYS.COLLECTION.REPORT}${moneyRequestReportID}`] ?? null;
        } else {
            iouReport = allReports?.[`${ONYXKEYS.COLLECTION.REPORT}${chatReport.iouReportID}`] ?? null;
        }

        shouldCreateNewMoneyRequestReport = ReportUtils.shouldCreateNewMoneyRequestReport(iouReport, chatReport);
        if (!iouReport || shouldCreateNewMoneyRequestReport) {
            iouReport = ReportUtils.buildOptimisticExpenseReport(chatReport.reportID, chatReport.policyID ?? '-1', payeeAccountID, amount, currency, false);
        } else {
            iouReport = {...iouReport};
            if (iouReport?.currency === currency && typeof iouReport.total === 'number' && typeof iouReport.nonReimbursableTotal === 'number') {
                // Because of the Expense reports are stored as negative values, we subtract the total from the amount
                iouReport.total -= amount;
                iouReport.nonReimbursableTotal -= amount;
            }
        }
    }

    // If shouldUseMoneyReport is true, the iouReport was defined.
    // But we'll use the `shouldUseMoneyReport && iouReport` check further instead of `shouldUseMoneyReport` to avoid TS errors.

    // STEP 3: Build optimistic receipt and transaction
    const receiptObject: Receipt = {};
    let filename;
    if (receipt?.source) {
        receiptObject.source = receipt.source;
        receiptObject.state = receipt.state ?? CONST.IOU.RECEIPT_STATE.SCANREADY;
        filename = receipt.name;
    }
    const existingTransaction = allTransactionDrafts[`${ONYXKEYS.COLLECTION.TRANSACTION_DRAFT}${existingTransactionID ?? CONST.IOU.OPTIMISTIC_TRANSACTION_ID}`];
    const isDistanceRequest = existingTransaction && existingTransaction.iouRequestType === CONST.IOU.REQUEST_TYPE.DISTANCE;
    let optimisticTransaction = TransactionUtils.buildOptimisticTransaction(
        ReportUtils.isExpenseReport(iouReport) ? -amount : amount,
        currency,
        shouldUseMoneyReport && iouReport ? iouReport.reportID : '-1',
        comment,
        created,
        '',
        '',
        merchant,
        receiptObject,
        filename,
        existingTransactionID ?? null,
        category,
        tag,
        taxCode,
        taxAmount,
        billable,
        isDistanceRequest ? {waypoints: CONST.RED_BRICK_ROAD_PENDING_ACTION.ADD} : undefined,
        false,
    );

    // If there is an existing transaction (which is the case for distance requests), then the data from the existing transaction
    // needs to be manually merged into the optimistic transaction. This is because buildOnyxDataForMoneyRequest() uses `Onyx.set()` for the transaction
    // data. This is a big can of worms to change it to `Onyx.merge()` as explored in https://expensify.slack.com/archives/C05DWUDHVK7/p1692139468252109.
    // I want to clean this up at some point, but it's possible this will live in the code for a while so I've created https://github.com/Expensify/App/issues/25417
    // to remind me to do this.
    if (isDistanceRequest) {
        optimisticTransaction = fastMerge(existingTransaction, optimisticTransaction, false);
    }

    // STEP 4: Build optimistic reportActions. We need:
    // 1. CREATED action for the iouReport (if tracking in the Expense chat)
    // 2. IOU action for the iouReport (if tracking in the Expense chat), otherwise – for chatReport
    // 3. The transaction thread, which requires the iouAction, and CREATED action for the transaction thread
    // 4. REPORT_PREVIEW action for the chatReport (if tracking in the Expense chat)
    const [, optimisticCreatedActionForIOUReport, iouAction, optimisticTransactionThread, optimisticCreatedActionForTransactionThread] = ReportUtils.buildOptimisticMoneyRequestEntities(
        shouldUseMoneyReport && iouReport ? iouReport : chatReport,
        CONST.IOU.REPORT_ACTION_TYPE.TRACK,
        amount,
        currency,
        comment,
        payeeEmail,
        [participant],
        optimisticTransaction.transactionID,
        undefined,
        false,
        false,
        receiptObject,
        false,
        !shouldUseMoneyReport,
        linkedTrackedExpenseReportAction?.childReportID,
        linkedTrackedExpenseReportAction,
    );

    let reportPreviewAction: OnyxInputValue<OnyxTypes.ReportAction> = null;
    if (shouldUseMoneyReport && iouReport) {
        reportPreviewAction = shouldCreateNewMoneyRequestReport ? null : getReportPreviewAction(chatReport.reportID, iouReport.reportID);

        if (reportPreviewAction) {
            reportPreviewAction = ReportUtils.updateReportPreview(iouReport, reportPreviewAction as ReportPreviewAction, false, comment, optimisticTransaction);
        } else {
            reportPreviewAction = ReportUtils.buildOptimisticReportPreview(chatReport, iouReport, comment, optimisticTransaction);
            // Generated ReportPreview action is a parent report action of the iou report.
            // We are setting the iou report's parentReportActionID to display subtitle correctly in IOU page when offline.
            iouReport.parentReportActionID = reportPreviewAction.reportActionID;
        }
    }

    let actionableTrackExpenseWhisper: OnyxInputValue<OnyxTypes.ReportAction> = null;
    if (!isPolicyExpenseChat) {
        actionableTrackExpenseWhisper = ReportUtils.buildOptimisticActionableTrackExpenseWhisper(iouAction, optimisticTransaction.transactionID);
    }

    // STEP 5: Build Onyx Data
    const trackExpenseOnyxData = buildOnyxDataForTrackExpense(
        chatReport,
        iouReport,
        optimisticTransaction,
        optimisticCreatedActionForIOUReport,
        iouAction,
        reportPreviewAction,
        optimisticTransactionThread ?? {},
        optimisticCreatedActionForTransactionThread,
        shouldCreateNewMoneyRequestReport,
        policy,
        policyTagList,
        policyCategories,
        undefined,
        actionableTrackExpenseWhisper,
    );

    return {
        createdWorkspaceParams,
        chatReport,
        iouReport: iouReport ?? undefined,
        transaction: optimisticTransaction,
        iouAction,
        createdChatReportActionID: '-1',
        createdIOUReportActionID: shouldCreateNewMoneyRequestReport ? optimisticCreatedActionForIOUReport.reportActionID : '-1',
        reportPreviewAction: reportPreviewAction ?? undefined,
        transactionThreadReportID: optimisticTransactionThread.reportID,
        createdReportActionIDForThread: optimisticCreatedActionForTransactionThread?.reportActionID ?? '-1',
        actionableWhisperReportActionIDParam: actionableTrackExpenseWhisper?.reportActionID ?? '',
        onyxData: {
            optimisticData: optimisticData.concat(trackExpenseOnyxData[0]),
            successData: successData.concat(trackExpenseOnyxData[1]),
            failureData: failureData.concat(trackExpenseOnyxData[2]),
        },
    };
}

/** Requests money based on a distance (e.g. mileage from a map) */
function createDistanceRequest(
    report: OnyxEntry<OnyxTypes.Report>,
    participant: Participant,
    comment: string,
    created: string,
    category: string | undefined,
    tag: string | undefined,
    taxCode: string | undefined,
    taxAmount: number | undefined,
    amount: number,
    currency: string,
    merchant: string,
    billable: boolean | undefined,
    validWaypoints: WaypointCollection,
    policy?: OnyxEntry<OnyxTypes.Policy>,
    policyTagList?: OnyxEntry<OnyxTypes.PolicyTagList>,
    policyCategories?: OnyxEntry<OnyxTypes.PolicyCategories>,
    customUnitRateID?: string,
) {
    // If the report is an iou or expense report, we should get the linked chat report to be passed to the getMoneyRequestInformation function
    const isMoneyRequestReport = ReportUtils.isMoneyRequestReport(report);
    const currentChatReport = isMoneyRequestReport ? ReportUtils.getReport(report?.chatReportID) : report;
    const moneyRequestReportID = isMoneyRequestReport ? report?.reportID : '';

    const optimisticReceipt: Receipt = {
        source: ReceiptGeneric as ReceiptSource,
        state: CONST.IOU.RECEIPT_STATE.OPEN,
    };
    const {
        iouReport,
        chatReport,
        transaction,
        iouAction,
        createdChatReportActionID,
        createdIOUReportActionID,
        reportPreviewAction,
        transactionThreadReportID,
        createdReportActionIDForThread,
        payerEmail,
        onyxData,
    } = getMoneyRequestInformation(
        currentChatReport,
        participant,
        comment,
        amount,
        currency,
        created,
        merchant,
        optimisticReceipt,
        undefined,
        category,
        tag,
        taxCode,
        taxAmount,
        billable,
        policy,
        policyTagList,
        policyCategories,
        userAccountID,
        currentUserEmail,
        moneyRequestReportID,
    );

    const activeReportID = isMoneyRequestReport ? report?.reportID ?? '-1' : chatReport.reportID;
    const parameters: CreateDistanceRequestParams = {
        comment,
        iouReportID: iouReport.reportID,
        chatReportID: chatReport.reportID,
        transactionID: transaction.transactionID,
        reportActionID: iouAction.reportActionID,
        createdChatReportActionID,
        createdIOUReportActionID,
        reportPreviewReportActionID: reportPreviewAction.reportActionID,
        waypoints: JSON.stringify(validWaypoints),
        created,
        category,
        tag,
        taxCode,
        taxAmount,
        billable,
        transactionThreadReportID,
        createdReportActionIDForThread,
        payerEmail,
        customUnitRateID,
    };

    API.write(WRITE_COMMANDS.CREATE_DISTANCE_REQUEST, parameters, onyxData);
    Navigation.dismissModal(activeReportID);
    Report.notifyNewAction(activeReportID, userAccountID);
}

/**
 * Compute the diff amount when we update the transaction
 */
function calculateDiffAmount(
    iouReport: OnyxTypes.OnyxInputOrEntry<OnyxTypes.Report>,
    updatedTransaction: OnyxTypes.OnyxInputOrEntry<OnyxTypes.Transaction>,
    transaction: OnyxEntry<OnyxTypes.Transaction>,
): number {
    if (!iouReport) {
        return 0;
    }
    const isExpenseReport = ReportUtils.isExpenseReport(iouReport);
    const updatedCurrency = TransactionUtils.getCurrency(updatedTransaction);
    const currentCurrency = TransactionUtils.getCurrency(transaction);

    const currentAmount = TransactionUtils.getAmount(transaction, isExpenseReport);
    const updatedAmount = TransactionUtils.getAmount(updatedTransaction, isExpenseReport);

    if (updatedCurrency === iouReport?.currency && currentCurrency !== iouReport?.currency) {
        // Add the diff to the total if we change the currency from a different currency to the currency of the IOU report
        return updatedAmount;
    }
    if (updatedCurrency !== iouReport?.currency && currentCurrency === iouReport?.currency) {
        // Subtract the diff from the total if we change the currency from the currency of IOU report to a different currency
        return -updatedAmount;
    }
    if (updatedCurrency === iouReport?.currency && updatedAmount !== currentAmount) {
        // Calculate the diff between the updated amount and the current amount if we change the amount and the currency of the transaction is the currency of the report
        return updatedAmount - currentAmount;
    }

    return 0;
}

function calculateAmountForUpdatedWaypoint(
    transaction: OnyxTypes.OnyxInputOrEntry<OnyxTypes.Transaction>,
    transactionChanges: TransactionChanges,
    policy: OnyxTypes.OnyxInputOrEntry<OnyxTypes.Policy>,
    iouReport: OnyxTypes.OnyxInputOrEntry<OnyxTypes.Report>,
) {
    let updatedAmount: number = CONST.IOU.DEFAULT_AMOUNT;
    let updatedMerchant = Localize.translateLocal('iou.fieldPending');
    if (!isEmptyObject(transactionChanges?.routes)) {
        const customUnitRateID = TransactionUtils.getRateID(transaction) ?? '';
        const mileageRates = DistanceRequestUtils.getMileageRates(policy, true);
        const policyCurrency = policy?.outputCurrency ?? PolicyUtils.getPersonalPolicy()?.outputCurrency ?? CONST.CURRENCY.USD;
        const mileageRate = TransactionUtils.isCustomUnitRateIDForP2P(transaction)
            ? DistanceRequestUtils.getRateForP2P(policyCurrency)
            : mileageRates?.[customUnitRateID] ?? DistanceRequestUtils.getDefaultMileageRate(policy);
        const {unit, rate} = mileageRate;
        const distance = TransactionUtils.getDistance(transaction);
        const amount = DistanceRequestUtils.getDistanceRequestAmount(distance, unit, rate ?? 0);
        updatedAmount = ReportUtils.isExpenseReport(iouReport) ? -amount : amount;
        updatedMerchant = DistanceRequestUtils.getDistanceMerchant(true, distance, unit, rate, transaction?.currency ?? CONST.CURRENCY.USD, Localize.translateLocal, (digit) =>
            toLocaleDigit(preferredLocale, digit),
        );
    }
    return {amount: updatedAmount, modifiedAmount: updatedAmount, modifiedMerchant: updatedMerchant};
}

/**
 * @param transactionID
 * @param transactionThreadReportID
 * @param transactionChanges
 * @param [transactionChanges.created] Present when updated the date field
 * @param policy  May be undefined, an empty object, or an object matching the Policy type (src/types/onyx/Policy.ts)
 * @param policyTagList
 * @param policyCategories
 * @param onlyIncludeChangedFields
 *               When 'true', then the returned params will only include the transaction details for the fields that were changed.
 *               When `false`, then the returned params will include all the transaction details, regardless of which fields were changed.
 *               This setting is necessary while the UpdateDistanceRequest API is refactored to be fully 1:1:1 in https://github.com/Expensify/App/issues/28358
 */
function getUpdateMoneyRequestParams(
    transactionID: string,
    transactionThreadReportID: string,
    transactionChanges: TransactionChanges,
    policy: OnyxTypes.OnyxInputOrEntry<OnyxTypes.Policy>,
    policyTagList: OnyxTypes.OnyxInputOrEntry<OnyxTypes.PolicyTagList>,
    policyCategories: OnyxTypes.OnyxInputOrEntry<OnyxTypes.PolicyCategories>,
    onlyIncludeChangedFields: boolean,
): UpdateMoneyRequestData {
    const optimisticData: OnyxUpdate[] = [];
    const successData: OnyxUpdate[] = [];
    const failureData: OnyxUpdate[] = [];

    // Step 1: Set any "pending fields" (ones updated while the user was offline) to have error messages in the failureData
    const pendingFields = Object.fromEntries(Object.keys(transactionChanges).map((key) => [key, CONST.RED_BRICK_ROAD_PENDING_ACTION.UPDATE]));
    const clearedPendingFields = Object.fromEntries(Object.keys(transactionChanges).map((key) => [key, null]));
    const errorFields = Object.fromEntries(Object.keys(pendingFields).map((key) => [key, {[DateUtils.getMicroseconds()]: Localize.translateLocal('iou.error.genericEditFailureMessage')}]));

    // Step 2: Get all the collections being updated
    const transactionThread = allReports?.[`${ONYXKEYS.COLLECTION.REPORT}${transactionThreadReportID}`] ?? null;
    const transaction = allTransactions?.[`${ONYXKEYS.COLLECTION.TRANSACTION}${transactionID}`];
    const iouReport = allReports?.[`${ONYXKEYS.COLLECTION.REPORT}${transactionThread?.parentReportID}`] ?? null;
    const isFromExpenseReport = ReportUtils.isExpenseReport(iouReport);
    const isScanning = TransactionUtils.hasReceipt(transaction) && TransactionUtils.isReceiptBeingScanned(transaction);
    let updatedTransaction = transaction ? TransactionUtils.getUpdatedTransaction(transaction, transactionChanges, isFromExpenseReport) : null;
    const transactionDetails = ReportUtils.getTransactionDetails(updatedTransaction);

    if (transactionDetails?.waypoints) {
        // This needs to be a JSON string since we're sending this to the MapBox API
        transactionDetails.waypoints = JSON.stringify(transactionDetails.waypoints);
    }

    const dataToIncludeInParams: Partial<TransactionDetails> | undefined = onlyIncludeChangedFields
        ? Object.fromEntries(Object.entries(transactionDetails ?? {}).filter(([key]) => Object.keys(transactionChanges).includes(key)))
        : transactionDetails;

    const params: UpdateMoneyRequestParams = {
        ...dataToIncludeInParams,
        reportID: iouReport?.reportID,
        transactionID,
    };

    const hasPendingWaypoints = 'waypoints' in transactionChanges;
    if (transaction && updatedTransaction && hasPendingWaypoints) {
        updatedTransaction = {
            ...updatedTransaction,
            ...calculateAmountForUpdatedWaypoint(transaction, transactionChanges, policy, iouReport),
        };

        // Delete the draft transaction when editing waypoints when the server responds successfully and there are no errors
        successData.push({
            onyxMethod: Onyx.METHOD.SET,
            key: `${ONYXKEYS.COLLECTION.TRANSACTION_DRAFT}${transactionID}`,
            value: null,
        });

        // Revert the transaction's amount to the original value on failure.
        // The IOU Report will be fully reverted in the failureData further below.
        failureData.push({
            onyxMethod: Onyx.METHOD.MERGE,
            key: `${ONYXKEYS.COLLECTION.TRANSACTION}${transactionID}`,
            value: {
                amount: transaction.amount,
                modifiedAmount: transaction.modifiedAmount,
                modifiedMerchant: transaction.modifiedMerchant,
            },
        });
    }

    // Step 3: Build the modified expense report actions
    // We don't create a modified report action if we're updating the waypoints,
    // since there isn't actually any optimistic data we can create for them and the report action is created on the server
    // with the response from the MapBox API
    const updatedReportAction = ReportUtils.buildOptimisticModifiedExpenseReportAction(transactionThread, transaction, transactionChanges, isFromExpenseReport, policy);
    if (!hasPendingWaypoints) {
        params.reportActionID = updatedReportAction.reportActionID;

        optimisticData.push({
            onyxMethod: Onyx.METHOD.MERGE,
            key: `${ONYXKEYS.COLLECTION.REPORT_ACTIONS}${transactionThread?.reportID}`,
            value: {
                [updatedReportAction.reportActionID]: updatedReportAction as OnyxTypes.ReportAction,
            },
        });
        successData.push({
            onyxMethod: Onyx.METHOD.MERGE,
            key: `${ONYXKEYS.COLLECTION.REPORT_ACTIONS}${transactionThread?.reportID}`,
            value: {
                [updatedReportAction.reportActionID]: {pendingAction: null},
            },
        });
        failureData.push({
            onyxMethod: Onyx.METHOD.MERGE,
            key: `${ONYXKEYS.COLLECTION.REPORT_ACTIONS}${transactionThread?.reportID}`,
            value: {
                [updatedReportAction.reportActionID]: {
                    ...(updatedReportAction as OnyxTypes.ReportAction),
                    errors: ErrorUtils.getMicroSecondOnyxErrorWithTranslationKey('iou.error.genericEditFailureMessage'),
                },
            },
        });
    }

    // Step 4: Compute the IOU total and update the report preview message (and report header) so LHN amount owed is correct.
    const diff = calculateDiffAmount(iouReport, updatedTransaction, transaction);

    let updatedMoneyRequestReport: OnyxTypes.OnyxInputOrEntry<OnyxTypes.Report>;
    if (!iouReport) {
        updatedMoneyRequestReport = null;
    } else if ((ReportUtils.isExpenseReport(iouReport) || ReportUtils.isInvoiceReport(iouReport)) && typeof iouReport.total === 'number') {
        // For expense report, the amount is negative, so we should subtract total from diff
        updatedMoneyRequestReport = {
            ...iouReport,
            total: iouReport.total - diff,
        };
        if (!transaction?.reimbursable && typeof updatedMoneyRequestReport.nonReimbursableTotal === 'number') {
            updatedMoneyRequestReport.nonReimbursableTotal -= diff;
        }
    } else {
        updatedMoneyRequestReport = IOUUtils.updateIOUOwnerAndTotal(iouReport, updatedReportAction.actorAccountID ?? -1, diff, TransactionUtils.getCurrency(transaction), false, true);
    }

    if (updatedMoneyRequestReport) {
        updatedMoneyRequestReport.cachedTotal = CurrencyUtils.convertToDisplayString(updatedMoneyRequestReport.total, transactionDetails?.currency);
    }

    optimisticData.push(
        {
            onyxMethod: Onyx.METHOD.MERGE,
            key: `${ONYXKEYS.COLLECTION.REPORT}${iouReport?.reportID}`,
            value: updatedMoneyRequestReport,
        },
        {
            onyxMethod: Onyx.METHOD.MERGE,
            key: `${ONYXKEYS.COLLECTION.REPORT}${iouReport?.parentReportID}`,
            value: ReportUtils.getOutstandingChildRequest(updatedMoneyRequestReport),
        },
    );
    successData.push({
        onyxMethod: Onyx.METHOD.MERGE,
        key: `${ONYXKEYS.COLLECTION.REPORT}${iouReport?.reportID}`,
        value: {pendingAction: null},
    });

    // Optimistically modify the transaction and the transaction thread
    optimisticData.push({
        onyxMethod: Onyx.METHOD.MERGE,
        key: `${ONYXKEYS.COLLECTION.TRANSACTION}${transactionID}`,
        value: {
            ...updatedTransaction,
            pendingFields,
            isLoading: hasPendingWaypoints,
            errorFields: null,
        },
    });

    optimisticData.push({
        onyxMethod: Onyx.METHOD.MERGE,
        key: `${ONYXKEYS.COLLECTION.REPORT}${transactionThreadReportID}`,
        value: {
            lastActorAccountID: updatedReportAction.actorAccountID,
        },
    });

    if (isScanning && ('amount' in transactionChanges || 'currency' in transactionChanges)) {
        optimisticData.push(
            {
                onyxMethod: Onyx.METHOD.MERGE,
                key: `${ONYXKEYS.COLLECTION.REPORT_ACTIONS}${iouReport?.reportID}`,
                value: {
                    [transactionThread?.parentReportActionID ?? '-1']: {
                        originalMessage: {
                            whisperedTo: [],
                        },
                    },
                },
            },
            {
                onyxMethod: Onyx.METHOD.MERGE,
                key: `${ONYXKEYS.COLLECTION.REPORT_ACTIONS}${iouReport?.parentReportID}`,
                value: {
                    [iouReport?.parentReportActionID ?? '-1']: {
                        originalMessage: {
                            whisperedTo: [],
                        },
                    },
                },
            },
        );
    }

    // Update recently used categories if the category is changed
    if ('category' in transactionChanges) {
        const optimisticPolicyRecentlyUsedCategories = Category.buildOptimisticPolicyRecentlyUsedCategories(iouReport?.policyID, transactionChanges.category);
        if (optimisticPolicyRecentlyUsedCategories.length) {
            optimisticData.push({
                onyxMethod: Onyx.METHOD.SET,
                key: `${ONYXKEYS.COLLECTION.POLICY_RECENTLY_USED_CATEGORIES}${iouReport?.policyID}`,
                value: optimisticPolicyRecentlyUsedCategories,
            });
        }
    }

    // Update recently used categories if the tag is changed
    if ('tag' in transactionChanges) {
        const optimisticPolicyRecentlyUsedTags = Tag.buildOptimisticPolicyRecentlyUsedTags(iouReport?.policyID, transactionChanges.tag);
        if (!isEmptyObject(optimisticPolicyRecentlyUsedTags)) {
            optimisticData.push({
                onyxMethod: Onyx.METHOD.MERGE,
                key: `${ONYXKEYS.COLLECTION.POLICY_RECENTLY_USED_TAGS}${iouReport?.policyID}`,
                value: optimisticPolicyRecentlyUsedTags,
            });
        }
    }

    // Clear out the error fields and loading states on success
    successData.push({
        onyxMethod: Onyx.METHOD.MERGE,
        key: `${ONYXKEYS.COLLECTION.TRANSACTION}${transactionID}`,
        value: {
            pendingFields: clearedPendingFields,
            isLoading: false,
            errorFields: null,
        },
    });

    // Clear out loading states, pending fields, and add the error fields
    failureData.push({
        onyxMethod: Onyx.METHOD.MERGE,
        key: `${ONYXKEYS.COLLECTION.TRANSACTION}${transactionID}`,
        value: {
            pendingFields: clearedPendingFields,
            isLoading: false,
            errorFields,
        },
    });

    if (iouReport) {
        // Reset the iouReport to its original state
        failureData.push({
            onyxMethod: Onyx.METHOD.MERGE,
            key: `${ONYXKEYS.COLLECTION.REPORT}${iouReport.reportID}`,
            value: iouReport,
        });
    }

    if (policy && PolicyUtils.isPaidGroupPolicy(policy) && updatedTransaction) {
        const currentTransactionViolations = allTransactionViolations[`${ONYXKEYS.COLLECTION.TRANSACTION_VIOLATIONS}${transactionID}`] ?? [];
        optimisticData.push(
            ViolationsUtils.getViolationsOnyxData(
                updatedTransaction,
                currentTransactionViolations,
                !!policy.requiresTag,
                policyTagList ?? {},
                !!policy.requiresCategory,
                policyCategories ?? {},
                PolicyUtils.hasDependentTags(policy, policyTagList ?? {}),
            ),
        );
        failureData.push({
            onyxMethod: Onyx.METHOD.MERGE,
            key: `${ONYXKEYS.COLLECTION.TRANSACTION_VIOLATIONS}${transactionID}`,
            value: currentTransactionViolations,
        });
    }

    // Reset the transaction thread to its original state
    failureData.push({
        onyxMethod: Onyx.METHOD.MERGE,
        key: `${ONYXKEYS.COLLECTION.REPORT}${transactionThreadReportID}`,
        value: transactionThread,
    });

    return {
        params,
        onyxData: {optimisticData, successData, failureData},
    };
}

/**
 * @param transactionID
 * @param transactionThreadReportID
 * @param transactionChanges
 * @param [transactionChanges.created] Present when updated the date field
 * @param onlyIncludeChangedFields
 *               When 'true', then the returned params will only include the transaction details for the fields that were changed.
 *               When `false`, then the returned params will include all the transaction details, regardless of which fields were changed.
 *               This setting is necessary while the UpdateDistanceRequest API is refactored to be fully 1:1:1 in https://github.com/Expensify/App/issues/28358
 * @param policy  May be undefined, an empty object, or an object matching the Policy type (src/types/onyx/Policy.ts)
 */
function getUpdateTrackExpenseParams(
    transactionID: string,
    transactionThreadReportID: string,
    transactionChanges: TransactionChanges,
    onlyIncludeChangedFields: boolean,
    policy: OnyxTypes.OnyxInputOrEntry<OnyxTypes.Policy>,
): UpdateMoneyRequestData {
    const optimisticData: OnyxUpdate[] = [];
    const successData: OnyxUpdate[] = [];
    const failureData: OnyxUpdate[] = [];

    // Step 1: Set any "pending fields" (ones updated while the user was offline) to have error messages in the failureData
    const pendingFields = Object.fromEntries(Object.keys(transactionChanges).map((key) => [key, CONST.RED_BRICK_ROAD_PENDING_ACTION.UPDATE]));
    const clearedPendingFields = Object.fromEntries(Object.keys(transactionChanges).map((key) => [key, null]));
    const errorFields = Object.fromEntries(Object.keys(pendingFields).map((key) => [key, {[DateUtils.getMicroseconds()]: Localize.translateLocal('iou.error.genericEditFailureMessage')}]));

    // Step 2: Get all the collections being updated
    const transactionThread = allReports?.[`${ONYXKEYS.COLLECTION.REPORT}${transactionThreadReportID}`] ?? null;
    const transaction = allTransactions?.[`${ONYXKEYS.COLLECTION.TRANSACTION}${transactionID}`];
    const chatReport = allReports?.[`${ONYXKEYS.COLLECTION.REPORT}${transactionThread?.parentReportID}`] ?? null;
    const isScanning = TransactionUtils.hasReceipt(transaction) && TransactionUtils.isReceiptBeingScanned(transaction);
    let updatedTransaction = transaction ? TransactionUtils.getUpdatedTransaction(transaction, transactionChanges, false) : null;
    const transactionDetails = ReportUtils.getTransactionDetails(updatedTransaction);

    if (transactionDetails?.waypoints) {
        // This needs to be a JSON string since we're sending this to the MapBox API
        transactionDetails.waypoints = JSON.stringify(transactionDetails.waypoints);
    }

    const dataToIncludeInParams: Partial<TransactionDetails> | undefined = onlyIncludeChangedFields
        ? Object.fromEntries(Object.entries(transactionDetails ?? {}).filter(([key]) => Object.keys(transactionChanges).includes(key)))
        : transactionDetails;

    const params: UpdateMoneyRequestParams = {
        ...dataToIncludeInParams,
        reportID: chatReport?.reportID,
        transactionID,
    };

    const hasPendingWaypoints = 'waypoints' in transactionChanges;
    if (transaction && updatedTransaction && hasPendingWaypoints) {
        updatedTransaction = {
            ...updatedTransaction,
            ...calculateAmountForUpdatedWaypoint(transaction, transactionChanges, policy, transactionThread),
        };

        // Delete the draft transaction when editing waypoints when the server responds successfully and there are no errors
        successData.push({
            onyxMethod: Onyx.METHOD.SET,
            key: `${ONYXKEYS.COLLECTION.TRANSACTION_DRAFT}${transactionID}`,
            value: null,
        });

        // Revert the transaction's amount to the original value on failure.
        // The IOU Report will be fully reverted in the failureData further below.
        failureData.push({
            onyxMethod: Onyx.METHOD.MERGE,
            key: `${ONYXKEYS.COLLECTION.TRANSACTION}${transactionID}`,
            value: {
                amount: transaction.amount,
                modifiedAmount: transaction.modifiedAmount,
                modifiedMerchant: transaction.modifiedMerchant,
            },
        });
    }

    // Step 3: Build the modified expense report actions
    // We don't create a modified report action if we're updating the waypoints,
    // since there isn't actually any optimistic data we can create for them and the report action is created on the server
    // with the response from the MapBox API
    const updatedReportAction = ReportUtils.buildOptimisticModifiedExpenseReportAction(transactionThread, transaction, transactionChanges, false, policy);
    if (!hasPendingWaypoints) {
        params.reportActionID = updatedReportAction.reportActionID;

        optimisticData.push({
            onyxMethod: Onyx.METHOD.MERGE,
            key: `${ONYXKEYS.COLLECTION.REPORT_ACTIONS}${transactionThread?.reportID}`,
            value: {
                [updatedReportAction.reportActionID]: updatedReportAction as OnyxTypes.ReportAction,
            },
        });
        successData.push({
            onyxMethod: Onyx.METHOD.MERGE,
            key: `${ONYXKEYS.COLLECTION.REPORT_ACTIONS}${transactionThread?.reportID}`,
            value: {
                [updatedReportAction.reportActionID]: {pendingAction: null},
            },
        });
        failureData.push({
            onyxMethod: Onyx.METHOD.MERGE,
            key: `${ONYXKEYS.COLLECTION.REPORT_ACTIONS}${transactionThread?.reportID}`,
            value: {
                [updatedReportAction.reportActionID]: {
                    ...(updatedReportAction as OnyxTypes.ReportAction),
                    errors: ErrorUtils.getMicroSecondOnyxErrorWithTranslationKey('iou.error.genericEditFailureMessage'),
                },
            },
        });
    }

    // Step 4: Update the report preview message (and report header) so LHN amount tracked is correct.
    // Optimistically modify the transaction and the transaction thread
    optimisticData.push({
        onyxMethod: Onyx.METHOD.MERGE,
        key: `${ONYXKEYS.COLLECTION.TRANSACTION}${transactionID}`,
        value: {
            ...updatedTransaction,
            pendingFields,
            isLoading: hasPendingWaypoints,
            errorFields: null,
        },
    });

    optimisticData.push({
        onyxMethod: Onyx.METHOD.MERGE,
        key: `${ONYXKEYS.COLLECTION.REPORT}${transactionThreadReportID}`,
        value: {
            lastActorAccountID: updatedReportAction.actorAccountID,
        },
    });

    if (isScanning && ('amount' in transactionChanges || 'currency' in transactionChanges)) {
        optimisticData.push({
            onyxMethod: Onyx.METHOD.MERGE,
            key: `${ONYXKEYS.COLLECTION.REPORT_ACTIONS}${chatReport?.reportID}`,
            value: {
                [transactionThread?.parentReportActionID ?? '-1']: {
                    originalMessage: {
                        whisperedTo: [],
                    },
                },
            },
        });
    }

    // Clear out the error fields and loading states on success
    successData.push({
        onyxMethod: Onyx.METHOD.MERGE,
        key: `${ONYXKEYS.COLLECTION.TRANSACTION}${transactionID}`,
        value: {
            pendingFields: clearedPendingFields,
            isLoading: false,
            errorFields: null,
        },
    });

    // Clear out loading states, pending fields, and add the error fields
    failureData.push({
        onyxMethod: Onyx.METHOD.MERGE,
        key: `${ONYXKEYS.COLLECTION.TRANSACTION}${transactionID}`,
        value: {
            pendingFields: clearedPendingFields,
            isLoading: false,
            errorFields,
        },
    });

    // Reset the transaction thread to its original state
    failureData.push({
        onyxMethod: Onyx.METHOD.MERGE,
        key: `${ONYXKEYS.COLLECTION.REPORT}${transactionThreadReportID}`,
        value: transactionThread,
    });

    return {
        params,
        onyxData: {optimisticData, successData, failureData},
    };
}

/** Updates the created date of an expense */
function updateMoneyRequestDate(
    transactionID: string,
    transactionThreadReportID: string,
    value: string,
    policy: OnyxEntry<OnyxTypes.Policy>,
    policyTags: OnyxEntry<OnyxTypes.PolicyTagList>,
    policyCategories: OnyxEntry<OnyxTypes.PolicyCategories>,
) {
    const transactionChanges: TransactionChanges = {
        created: value,
    };
    const transactionThreadReport = allReports?.[`${ONYXKEYS.COLLECTION.REPORT}${transactionThreadReportID}`] ?? null;
    const parentReport = allReports?.[`${ONYXKEYS.COLLECTION.REPORT}${transactionThreadReport?.parentReportID}`] ?? null;
    let data: UpdateMoneyRequestData;
    if (ReportUtils.isTrackExpenseReport(transactionThreadReport) && ReportUtils.isSelfDM(parentReport)) {
        data = getUpdateTrackExpenseParams(transactionID, transactionThreadReportID, transactionChanges, true, policy);
    } else {
        data = getUpdateMoneyRequestParams(transactionID, transactionThreadReportID, transactionChanges, policy, policyTags, policyCategories, true);
    }
    const {params, onyxData} = data;
    API.write(WRITE_COMMANDS.UPDATE_MONEY_REQUEST_DATE, params, onyxData);
}

/** Updates the billable field of an expense */
function updateMoneyRequestBillable(
    transactionID: string,
    transactionThreadReportID: string,
    value: boolean,
    policy: OnyxEntry<OnyxTypes.Policy>,
    policyTagList: OnyxEntry<OnyxTypes.PolicyTagList>,
    policyCategories: OnyxEntry<OnyxTypes.PolicyCategories>,
) {
    const transactionChanges: TransactionChanges = {
        billable: value,
    };
    const {params, onyxData} = getUpdateMoneyRequestParams(transactionID, transactionThreadReportID, transactionChanges, policy, policyTagList, policyCategories, true);
    API.write(WRITE_COMMANDS.UPDATE_MONEY_REQUEST_BILLABLE, params, onyxData);
}

/** Updates the merchant field of an expense */
function updateMoneyRequestMerchant(
    transactionID: string,
    transactionThreadReportID: string,
    value: string,
    policy: OnyxEntry<OnyxTypes.Policy>,
    policyTagList: OnyxEntry<OnyxTypes.PolicyTagList>,
    policyCategories: OnyxEntry<OnyxTypes.PolicyCategories>,
) {
    const transactionChanges: TransactionChanges = {
        merchant: value,
    };
    const transactionThreadReport = allReports?.[`${ONYXKEYS.COLLECTION.REPORT}${transactionThreadReportID}`] ?? null;
    const parentReport = allReports?.[`${ONYXKEYS.COLLECTION.REPORT}${transactionThreadReport?.parentReportID}`] ?? null;
    let data: UpdateMoneyRequestData;
    if (ReportUtils.isTrackExpenseReport(transactionThreadReport) && ReportUtils.isSelfDM(parentReport)) {
        data = getUpdateTrackExpenseParams(transactionID, transactionThreadReportID, transactionChanges, true, policy);
    } else {
        data = getUpdateMoneyRequestParams(transactionID, transactionThreadReportID, transactionChanges, policy, policyTagList, policyCategories, true);
    }
    const {params, onyxData} = data;
    API.write(WRITE_COMMANDS.UPDATE_MONEY_REQUEST_MERCHANT, params, onyxData);
}

/** Updates the tag of an expense */
function updateMoneyRequestTag(
    transactionID: string,
    transactionThreadReportID: string,
    tag: string,
    policy: OnyxEntry<OnyxTypes.Policy>,
    policyTagList: OnyxEntry<OnyxTypes.PolicyTagList>,
    policyCategories: OnyxEntry<OnyxTypes.PolicyCategories>,
) {
    const transactionChanges: TransactionChanges = {
        tag,
    };
    const {params, onyxData} = getUpdateMoneyRequestParams(transactionID, transactionThreadReportID, transactionChanges, policy, policyTagList, policyCategories, true);
    API.write(WRITE_COMMANDS.UPDATE_MONEY_REQUEST_TAG, params, onyxData);
}

/** Updates the created tax amount of an expense */
function updateMoneyRequestTaxAmount(
    transactionID: string,
    optimisticReportActionID: string,
    taxAmount: number,
    policy: OnyxEntry<OnyxTypes.Policy>,
    policyTagList: OnyxEntry<OnyxTypes.PolicyTagList>,
    policyCategories: OnyxEntry<OnyxTypes.PolicyCategories>,
) {
    const transactionChanges = {
        taxAmount,
    };
    const {params, onyxData} = getUpdateMoneyRequestParams(transactionID, optimisticReportActionID, transactionChanges, policy, policyTagList, policyCategories, true);
    API.write('UpdateMoneyRequestTaxAmount', params, onyxData);
}

type UpdateMoneyRequestTaxRateParams = {
    transactionID: string;
    optimisticReportActionID: string;
    taxCode: string;
    taxAmount: number;
    policy: OnyxEntry<OnyxTypes.Policy>;
    policyTagList: OnyxEntry<OnyxTypes.PolicyTagList>;
    policyCategories: OnyxEntry<OnyxTypes.PolicyCategories>;
};

/** Updates the created tax rate of an expense */
function updateMoneyRequestTaxRate({transactionID, optimisticReportActionID, taxCode, taxAmount, policy, policyTagList, policyCategories}: UpdateMoneyRequestTaxRateParams) {
    const transactionChanges = {
        taxCode,
        taxAmount,
    };
    const {params, onyxData} = getUpdateMoneyRequestParams(transactionID, optimisticReportActionID, transactionChanges, policy, policyTagList, policyCategories, true);
    API.write('UpdateMoneyRequestTaxRate', params, onyxData);
}

type UpdateMoneyRequestDistanceParams = {
    transactionID: string;
    transactionThreadReportID: string;
    waypoints: WaypointCollection;
    routes?: Routes;
    policy?: OnyxEntry<OnyxTypes.Policy>;
    policyTagList?: OnyxEntry<OnyxTypes.PolicyTagList>;
    policyCategories?: OnyxEntry<OnyxTypes.PolicyCategories>;
};

/** Updates the waypoints of a distance expense */
function updateMoneyRequestDistance({
    transactionID,
    transactionThreadReportID,
    waypoints,
    routes = undefined,
    policy = {} as OnyxTypes.Policy,
    policyTagList = {},
    policyCategories = {},
}: UpdateMoneyRequestDistanceParams) {
    const transactionChanges: TransactionChanges = {
        waypoints,
        routes,
    };
    const transactionThreadReport = allReports?.[`${ONYXKEYS.COLLECTION.REPORT}${transactionThreadReportID}`] ?? null;
    const parentReport = allReports?.[`${ONYXKEYS.COLLECTION.REPORT}${transactionThreadReport?.parentReportID}`] ?? null;
    let data: UpdateMoneyRequestData;
    if (ReportUtils.isTrackExpenseReport(transactionThreadReport) && ReportUtils.isSelfDM(parentReport)) {
        data = getUpdateTrackExpenseParams(transactionID, transactionThreadReportID, transactionChanges, true, policy);
    } else {
        data = getUpdateMoneyRequestParams(transactionID, transactionThreadReportID, transactionChanges, policy, policyTagList, policyCategories, true);
    }
    const {params, onyxData} = data;
    API.write(WRITE_COMMANDS.UPDATE_MONEY_REQUEST_DISTANCE, params, onyxData);
}

/** Updates the category of an expense */
function updateMoneyRequestCategory(
    transactionID: string,
    transactionThreadReportID: string,
    category: string,
    policy: OnyxEntry<OnyxTypes.Policy>,
    policyTagList: OnyxEntry<OnyxTypes.PolicyTagList>,
    policyCategories: OnyxEntry<OnyxTypes.PolicyCategories>,
) {
    const transactionChanges: TransactionChanges = {
        category,
    };
    const {params, onyxData} = getUpdateMoneyRequestParams(transactionID, transactionThreadReportID, transactionChanges, policy, policyTagList, policyCategories, true);
    API.write(WRITE_COMMANDS.UPDATE_MONEY_REQUEST_CATEGORY, params, onyxData);
}

/** Updates the description of an expense */
function updateMoneyRequestDescription(
    transactionID: string,
    transactionThreadReportID: string,
    comment: string,
    policy: OnyxEntry<OnyxTypes.Policy>,
    policyTagList: OnyxEntry<OnyxTypes.PolicyTagList>,
    policyCategories: OnyxEntry<OnyxTypes.PolicyCategories>,
) {
    const transactionChanges: TransactionChanges = {
        comment,
    };
    const transactionThreadReport = allReports?.[`${ONYXKEYS.COLLECTION.REPORT}${transactionThreadReportID}`] ?? null;
    const parentReport = allReports?.[`${ONYXKEYS.COLLECTION.REPORT}${transactionThreadReport?.parentReportID}`] ?? null;
    let data: UpdateMoneyRequestData;
    if (ReportUtils.isTrackExpenseReport(transactionThreadReport) && ReportUtils.isSelfDM(parentReport)) {
        data = getUpdateTrackExpenseParams(transactionID, transactionThreadReportID, transactionChanges, true, policy);
    } else {
        data = getUpdateMoneyRequestParams(transactionID, transactionThreadReportID, transactionChanges, policy, policyTagList, policyCategories, true);
    }
    const {params, onyxData} = data;
    API.write(WRITE_COMMANDS.UPDATE_MONEY_REQUEST_DESCRIPTION, params, onyxData);
}

/** Edits an existing distance expense */
function updateDistanceRequest(
    transactionID: string,
    transactionThreadReportID: string,
    transactionChanges: TransactionChanges,
    policy: OnyxTypes.Policy,
    policyTagList: OnyxTypes.PolicyTagList,
    policyCategories: OnyxTypes.PolicyCategories,
) {
    const {params, onyxData} = getUpdateMoneyRequestParams(transactionID, transactionThreadReportID, transactionChanges, policy, policyTagList, policyCategories, false);
    API.write(WRITE_COMMANDS.UPDATE_DISTANCE_REQUEST, params, onyxData);
}

const getConvertTrackedExpenseInformation = (
    transactionID: string,
    actionableWhisperReportActionID: string,
    moneyRequestReportID: string,
    linkedTrackedExpenseReportAction: OnyxTypes.ReportAction,
    linkedTrackedExpenseReportID: string,
    transactionThreadReportID: string,
    resolution: IOUAction,
) => {
    const optimisticData: OnyxUpdate[] = [];
    const successData: OnyxUpdate[] = [];
    const failureData: OnyxUpdate[] = [];

    // Delete the transaction from the track expense report
    const {
        optimisticData: deleteOptimisticData,
        successData: deleteSuccessData,
        failureData: deleteFailureData,
    } = getDeleteTrackExpenseInformation(linkedTrackedExpenseReportID, transactionID, linkedTrackedExpenseReportAction, false, true, actionableWhisperReportActionID, resolution);

    optimisticData?.push(...deleteOptimisticData);
    successData?.push(...deleteSuccessData);
    failureData?.push(...deleteFailureData);

    // Build modified expense report action with the transaction changes
    const modifiedExpenseReportAction = ReportUtils.buildOptimisticMovedTrackedExpenseModifiedReportAction(transactionThreadReportID, moneyRequestReportID);

    optimisticData?.push({
        onyxMethod: Onyx.METHOD.MERGE,
        key: `${ONYXKEYS.COLLECTION.REPORT_ACTIONS}${transactionThreadReportID}`,
        value: {
            [modifiedExpenseReportAction.reportActionID]: modifiedExpenseReportAction as OnyxTypes.ReportAction,
        },
    });
    successData?.push({
        onyxMethod: Onyx.METHOD.MERGE,
        key: `${ONYXKEYS.COLLECTION.REPORT_ACTIONS}${transactionThreadReportID}`,
        value: {
            [modifiedExpenseReportAction.reportActionID]: {pendingAction: null},
        },
    });
    failureData?.push({
        onyxMethod: Onyx.METHOD.MERGE,
        key: `${ONYXKEYS.COLLECTION.REPORT_ACTIONS}${transactionThreadReportID}`,
        value: {
            [modifiedExpenseReportAction.reportActionID]: {
                ...(modifiedExpenseReportAction as OnyxTypes.ReportAction),
                errors: ErrorUtils.getMicroSecondOnyxErrorWithTranslationKey('iou.error.genericEditFailureMessage'),
            },
        },
    });

    return {optimisticData, successData, failureData, modifiedExpenseReportActionID: modifiedExpenseReportAction.reportActionID};
};

function convertTrackedExpenseToRequest(
    payerAccountID: number,
    payerEmail: string,
    chatReportID: string,
    transactionID: string,
    actionableWhisperReportActionID: string,
    createdChatReportActionID: string,
    moneyRequestReportID: string,
    moneyRequestCreatedReportActionID: string,
    moneyRequestPreviewReportActionID: string,
    linkedTrackedExpenseReportAction: OnyxTypes.ReportAction,
    linkedTrackedExpenseReportID: string,
    transactionThreadReportID: string,
    reportPreviewReportActionID: string,
    onyxData: OnyxData,
    amount: number,
    currency: string,
    comment: string,
    merchant: string,
    created: string,
    receipt?: Receipt,
) {
    const {optimisticData, successData, failureData} = onyxData;

    const {
        optimisticData: moveTransactionOptimisticData,
        successData: moveTransactionSuccessData,
        failureData: moveTransactionFailureData,
        modifiedExpenseReportActionID,
    } = getConvertTrackedExpenseInformation(
        transactionID,
        actionableWhisperReportActionID,
        moneyRequestReportID,
        linkedTrackedExpenseReportAction,
        linkedTrackedExpenseReportID,
        transactionThreadReportID,
        CONST.IOU.ACTION.SUBMIT,
    );

    optimisticData?.push(...moveTransactionOptimisticData);
    successData?.push(...moveTransactionSuccessData);
    failureData?.push(...moveTransactionFailureData);

    const parameters = {
        amount,
        currency,
        comment,
        created,
        merchant,
        receipt,
        payerAccountID,
        payerEmail,
        chatReportID,
        transactionID,
        actionableWhisperReportActionID,
        createdChatReportActionID,
        moneyRequestReportID,
        moneyRequestCreatedReportActionID,
        moneyRequestPreviewReportActionID,
        transactionThreadReportID,
        modifiedExpenseReportActionID,
        reportPreviewReportActionID,
    };
    API.write(WRITE_COMMANDS.CONVERT_TRACKED_EXPENSE_TO_REQUEST, parameters, {optimisticData, successData, failureData});
}

function categorizeTrackedExpense(
    policyID: string,
    transactionID: string,
    moneyRequestPreviewReportActionID: string,
    moneyRequestReportID: string,
    moneyRequestCreatedReportActionID: string,
    actionableWhisperReportActionID: string,
    linkedTrackedExpenseReportAction: OnyxTypes.ReportAction,
    linkedTrackedExpenseReportID: string,
    transactionThreadReportID: string,
    reportPreviewReportActionID: string,
    onyxData: OnyxData | undefined,
    amount: number,
    currency: string,
    comment: string,
    merchant: string,
    created: string,
    category?: string,
    tag?: string,
    taxCode = '',
    taxAmount = 0,
    billable?: boolean,
    receipt?: Receipt,
    createdWorkspaceParams?: CreateWorkspaceParams,
) {
    const {optimisticData, successData, failureData} = onyxData ?? {};

    const {
        optimisticData: moveTransactionOptimisticData,
        successData: moveTransactionSuccessData,
        failureData: moveTransactionFailureData,
        modifiedExpenseReportActionID,
    } = getConvertTrackedExpenseInformation(
        transactionID,
        actionableWhisperReportActionID,
        moneyRequestReportID,
        linkedTrackedExpenseReportAction,
        linkedTrackedExpenseReportID,
        transactionThreadReportID,
        CONST.IOU.ACTION.CATEGORIZE,
    );

    optimisticData?.push(...moveTransactionOptimisticData);
    successData?.push(...moveTransactionSuccessData);
    failureData?.push(...moveTransactionFailureData);

    const parameters = {
        policyID,
        transactionID,
        moneyRequestPreviewReportActionID,
        moneyRequestReportID,
        moneyRequestCreatedReportActionID,
        actionableWhisperReportActionID,
        modifiedExpenseReportActionID,
        reportPreviewReportActionID,
        amount,
        currency,
        comment,
        merchant,
        category,
        tag,
        taxCode,
        taxAmount,
        billable,
        created,
        receipt,
        policyExpenseChatReportID: createdWorkspaceParams?.expenseChatReportID,
        policyExpenseCreatedReportActionID: createdWorkspaceParams?.expenseCreatedReportActionID,
        announceChatReportID: createdWorkspaceParams?.announceChatReportID,
        announceCreatedReportActionID: createdWorkspaceParams?.announceCreatedReportActionID,
        adminsChatReportID: createdWorkspaceParams?.adminsChatReportID,
        adminsCreatedReportActionID: createdWorkspaceParams?.adminsCreatedReportActionID,
    };

    API.write(WRITE_COMMANDS.CATEGORIZE_TRACKED_EXPENSE, parameters, {optimisticData, successData, failureData});
}

function shareTrackedExpense(
    policyID: string,
    transactionID: string,
    moneyRequestPreviewReportActionID: string,
    moneyRequestReportID: string,
    moneyRequestCreatedReportActionID: string,
    actionableWhisperReportActionID: string,
    linkedTrackedExpenseReportAction: OnyxTypes.ReportAction,
    linkedTrackedExpenseReportID: string,
    transactionThreadReportID: string,
    reportPreviewReportActionID: string,
    onyxData: OnyxData | undefined,
    amount: number,
    currency: string,
    comment: string,
    merchant: string,
    created: string,
    category?: string,
    tag?: string,
    taxCode = '',
    taxAmount = 0,
    billable?: boolean,
    receipt?: Receipt,
    createdWorkspaceParams?: CreateWorkspaceParams,
) {
    const {optimisticData, successData, failureData} = onyxData ?? {};

    const {
        optimisticData: moveTransactionOptimisticData,
        successData: moveTransactionSuccessData,
        failureData: moveTransactionFailureData,
        modifiedExpenseReportActionID,
    } = getConvertTrackedExpenseInformation(
        transactionID,
        actionableWhisperReportActionID,
        moneyRequestReportID,
        linkedTrackedExpenseReportAction,
        linkedTrackedExpenseReportID,
        transactionThreadReportID,
        CONST.IOU.ACTION.SHARE,
    );

    optimisticData?.push(...moveTransactionOptimisticData);
    successData?.push(...moveTransactionSuccessData);
    failureData?.push(...moveTransactionFailureData);

    const parameters = {
        policyID,
        transactionID,
        moneyRequestPreviewReportActionID,
        moneyRequestReportID,
        moneyRequestCreatedReportActionID,
        actionableWhisperReportActionID,
        modifiedExpenseReportActionID,
        reportPreviewReportActionID,
        amount,
        currency,
        comment,
        merchant,
        created,
        category,
        tag,
        taxCode,
        taxAmount,
        billable,
        receipt,
        policyExpenseChatReportID: createdWorkspaceParams?.expenseChatReportID,
        policyExpenseCreatedReportActionID: createdWorkspaceParams?.expenseCreatedReportActionID,
        announceChatReportID: createdWorkspaceParams?.announceChatReportID,
        announceCreatedReportActionID: createdWorkspaceParams?.announceCreatedReportActionID,
        adminsChatReportID: createdWorkspaceParams?.adminsChatReportID,
        adminsCreatedReportActionID: createdWorkspaceParams?.adminsCreatedReportActionID,
    };

    API.write(WRITE_COMMANDS.SHARE_TRACKED_EXPENSE, parameters, {optimisticData, successData, failureData});
}

/**
 * Submit expense to another user
 */
function requestMoney(
    report: OnyxEntry<OnyxTypes.Report>,
    amount: number,
    currency: string,
    created: string,
    merchant: string,
    payeeEmail: string | undefined,
    payeeAccountID: number,
    participant: Participant,
    comment: string,
    receipt: Receipt | undefined,
    category?: string,
    tag?: string,
    taxCode = '',
    taxAmount = 0,
    billable?: boolean,
    policy?: OnyxEntry<OnyxTypes.Policy>,
    policyTagList?: OnyxEntry<OnyxTypes.PolicyTagList>,
    policyCategories?: OnyxEntry<OnyxTypes.PolicyCategories>,
    gpsPoints?: GPSPoint,
    action?: IOUAction,
    actionableWhisperReportActionID?: string,
    linkedTrackedExpenseReportAction?: OnyxTypes.ReportAction,
    linkedTrackedExpenseReportID?: string,
) {
    // If the report is iou or expense report, we should get the linked chat report to be passed to the getMoneyRequestInformation function
    const isMoneyRequestReport = ReportUtils.isMoneyRequestReport(report);
    const currentChatReport = isMoneyRequestReport ? ReportUtils.getReport(report?.chatReportID) : report;
    const moneyRequestReportID = isMoneyRequestReport ? report?.reportID : '';
    const isMovingTransactionFromTrackExpense = IOUUtils.isMovingTransactionFromTrackExpense(action);

    const {
        payerAccountID,
        payerEmail,
        iouReport,
        chatReport,
        transaction,
        iouAction,
        createdChatReportActionID,
        createdIOUReportActionID,
        reportPreviewAction,
        transactionThreadReportID,
        createdReportActionIDForThread,
        onyxData,
    } = getMoneyRequestInformation(
        isMovingTransactionFromTrackExpense ? undefined : currentChatReport,
        participant,
        comment,
        amount,
        currency,
        created,
        merchant,
        receipt,
        isMovingTransactionFromTrackExpense ? (linkedTrackedExpenseReportAction?.originalMessage as IOUMessage)?.IOUTransactionID : undefined,
        category,
        tag,
        taxCode,
        taxAmount,
        billable,
        policy,
        policyTagList,
        policyCategories,
        payeeAccountID,
        payeeEmail,
        moneyRequestReportID,
        linkedTrackedExpenseReportAction,
    );
    const activeReportID = isMoneyRequestReport ? report?.reportID : chatReport.reportID;

    switch (action) {
        case CONST.IOU.ACTION.SUBMIT: {
            if (!linkedTrackedExpenseReportAction || !actionableWhisperReportActionID || !linkedTrackedExpenseReportID) {
                return;
            }

            convertTrackedExpenseToRequest(
                payerAccountID,
                payerEmail,
                chatReport.reportID,
                transaction.transactionID,
                actionableWhisperReportActionID,
                createdChatReportActionID,
                iouReport.reportID,
                createdIOUReportActionID,
                iouAction.reportActionID,
                linkedTrackedExpenseReportAction,
                linkedTrackedExpenseReportID,
                transactionThreadReportID,
                reportPreviewAction.reportActionID,
                onyxData,
                amount,
                currency,
                comment,
                merchant,
                created,
                receipt,
            );
            break;
        }
        default: {
            const parameters: RequestMoneyParams = {
                debtorEmail: payerEmail,
                debtorAccountID: payerAccountID,
                amount,
                currency,
                comment,
                created,
                merchant,
                iouReportID: iouReport.reportID,
                chatReportID: chatReport.reportID,
                transactionID: transaction.transactionID,
                reportActionID: iouAction.reportActionID,
                createdChatReportActionID,
                createdIOUReportActionID,
                reportPreviewReportActionID: reportPreviewAction.reportActionID,
                receipt,
                receiptState: receipt?.state,
                category,
                tag,
                taxCode,
                taxAmount,
                billable,
                // This needs to be a string of JSON because of limitations with the fetch() API and nested objects
                receiptGpsPoints: gpsPoints ? JSON.stringify(gpsPoints) : undefined,
                transactionThreadReportID,
                createdReportActionIDForThread,
            };

            // eslint-disable-next-line rulesdir/no-multiple-api-calls
            API.write(WRITE_COMMANDS.REQUEST_MONEY, parameters, onyxData);
        }
    }

    Navigation.dismissModal(activeReportID);
    if (activeReportID) {
        Report.notifyNewAction(activeReportID, payeeAccountID);
    }
}

function sendInvoice(
    currentUserAccountID: number,
    transaction: OnyxEntry<OnyxTypes.Transaction>,
    invoiceChatReport?: OnyxEntry<OnyxTypes.Report>,
    receiptFile?: Receipt,
    policy?: OnyxEntry<OnyxTypes.Policy>,
    policyTagList?: OnyxEntry<OnyxTypes.PolicyTagList>,
    policyCategories?: OnyxEntry<OnyxTypes.PolicyCategories>,
) {
    const {senderWorkspaceID, receiver, invoiceRoom, createdChatReportActionID, invoiceReportID, reportPreviewReportActionID, transactionID, transactionThreadReportID, onyxData} =
        getSendInvoiceInformation(transaction, currentUserAccountID, invoiceChatReport, receiptFile, policy, policyTagList, policyCategories);

    const parameters: SendInvoiceParams = {
        senderWorkspaceID,
        accountID: currentUserAccountID,
        amount: transaction?.amount ?? 0,
        currency: transaction?.currency ?? '',
        comment: transaction?.comment?.comment ? transaction.comment.comment.trim() : '',
        merchant: transaction?.merchant ?? '',
        category: transaction?.category,
        date: transaction?.created ?? '',
        invoiceRoomReportID: invoiceRoom.reportID,
        createdChatReportActionID,
        invoiceReportID,
        reportPreviewReportActionID,
        transactionID,
        transactionThreadReportID,
        ...(invoiceChatReport?.reportID ? {receiverInvoiceRoomID: invoiceChatReport.reportID} : {receiverEmail: receiver.login ?? ''}),
    };

    API.write(WRITE_COMMANDS.SEND_INVOICE, parameters, onyxData);

    Navigation.dismissModalWithReport(invoiceRoom);
    Report.notifyNewAction(invoiceRoom.reportID, receiver.accountID);
}

/**
 * Track an expense
 */
function trackExpense(
    report: OnyxTypes.Report,
    amount: number,
    currency: string,
    created: string,
    merchant: string,
    payeeEmail: string | undefined,
    payeeAccountID: number,
    participant: Participant,
    comment: string,
    receipt?: Receipt,
    category?: string,
    tag?: string,
    taxCode = '',
    taxAmount = 0,
    billable?: boolean,
    policy?: OnyxEntry<OnyxTypes.Policy>,
    policyTagList?: OnyxEntry<OnyxTypes.PolicyTagList>,
    policyCategories?: OnyxEntry<OnyxTypes.PolicyCategories>,
    gpsPoints?: GPSPoint,
    validWaypoints?: WaypointCollection,
    action?: IOUAction,
    actionableWhisperReportActionID?: string,
    linkedTrackedExpenseReportAction?: OnyxTypes.ReportAction,
    linkedTrackedExpenseReportID?: string,
) {
    const isMoneyRequestReport = ReportUtils.isMoneyRequestReport(report);
    const currentChatReport = isMoneyRequestReport ? ReportUtils.getReport(report.chatReportID) : report;
    const moneyRequestReportID = isMoneyRequestReport ? report.reportID : '';
    const isMovingTransactionFromTrackExpense = IOUUtils.isMovingTransactionFromTrackExpense(action);

    const {
        createdWorkspaceParams,
        iouReport,
        chatReport,
        transaction,
        iouAction,
        createdChatReportActionID,
        createdIOUReportActionID,
        reportPreviewAction,
        transactionThreadReportID,
        createdReportActionIDForThread,
        actionableWhisperReportActionIDParam,
        onyxData,
    } =
        getTrackExpenseInformation(
            currentChatReport,
            participant,
            comment,
            amount,
            currency,
            created,
            merchant,
            receipt,
            category,
            tag,
            taxCode,
            taxAmount,
            billable,
            policy,
            policyTagList,
            policyCategories,
            payeeEmail,
            payeeAccountID,
            moneyRequestReportID,
            linkedTrackedExpenseReportAction,
            isMovingTransactionFromTrackExpense ? (linkedTrackedExpenseReportAction?.originalMessage as IOUMessage)?.IOUTransactionID : undefined,
        ) ?? {};
    const activeReportID = isMoneyRequestReport ? report.reportID : chatReport?.reportID;

    switch (action) {
        case CONST.IOU.ACTION.CATEGORIZE: {
            if (!linkedTrackedExpenseReportAction || !actionableWhisperReportActionID || !linkedTrackedExpenseReportID) {
                return;
            }
            categorizeTrackedExpense(
                chatReport?.policyID ?? '-1',
                transaction?.transactionID ?? '-1',
                iouAction?.reportActionID ?? '-1',
                iouReport?.reportID ?? '-1',
                createdIOUReportActionID ?? '-1',
                actionableWhisperReportActionID,
                linkedTrackedExpenseReportAction,
                linkedTrackedExpenseReportID,
                transactionThreadReportID ?? '-1',
                reportPreviewAction?.reportActionID ?? '-1',
                onyxData,
                amount,
                currency,
                comment,
                merchant,
                created,
                category,
                tag,
                taxCode,
                taxAmount,
                billable,
                receipt,
                createdWorkspaceParams,
            );
            break;
        }
        case CONST.IOU.ACTION.SHARE: {
            if (!linkedTrackedExpenseReportAction || !actionableWhisperReportActionID || !linkedTrackedExpenseReportID) {
                return;
            }
            shareTrackedExpense(
                chatReport?.policyID ?? '-1',
                transaction?.transactionID ?? '-1',
                iouAction?.reportActionID ?? '-1',
                iouReport?.reportID ?? '-1',
                createdIOUReportActionID ?? '-1',
                actionableWhisperReportActionID,
                linkedTrackedExpenseReportAction,
                linkedTrackedExpenseReportID,
                transactionThreadReportID ?? '-1',
                reportPreviewAction?.reportActionID ?? '-1',
                onyxData,
                amount,
                currency,
                comment,
                merchant,
                created,
                category,
                tag,
                taxCode,
                taxAmount,
                billable,
                receipt,
                createdWorkspaceParams,
            );
            break;
        }
        default: {
            const parameters: TrackExpenseParams = {
                amount,
                currency,
                comment,
                created,
                merchant,
                iouReportID: iouReport?.reportID,
                chatReportID: chatReport?.reportID ?? '-1',
                transactionID: transaction?.transactionID ?? '-1',
                reportActionID: iouAction?.reportActionID ?? '-1',
                createdChatReportActionID: createdChatReportActionID ?? '-1',
                createdIOUReportActionID,
                reportPreviewReportActionID: reportPreviewAction?.reportActionID,
                receipt,
                receiptState: receipt?.state,
                category,
                tag,
                taxCode,
                taxAmount,
                billable,
                // This needs to be a string of JSON because of limitations with the fetch() API and nested objects
                receiptGpsPoints: gpsPoints ? JSON.stringify(gpsPoints) : undefined,
                transactionThreadReportID: transactionThreadReportID ?? '-1',
                createdReportActionIDForThread: createdReportActionIDForThread ?? '-1',
                waypoints: validWaypoints ? JSON.stringify(validWaypoints) : undefined,
            };
            if (actionableWhisperReportActionIDParam) {
                parameters.actionableWhisperReportActionID = actionableWhisperReportActionIDParam;
            }
            API.write(WRITE_COMMANDS.TRACK_EXPENSE, parameters, onyxData);
        }
    }
    Navigation.dismissModal(activeReportID);

    if (action === CONST.IOU.ACTION.SHARE) {
        Navigation.navigate(ROUTES.ROOM_INVITE.getRoute(activeReportID ?? '-1', CONST.IOU.SHARE.ROLE.ACCOUNTANT));
    }

    Report.notifyNewAction(activeReportID ?? '', payeeAccountID);
}

function getOrCreateOptimisticSplitChatReport(existingSplitChatReportID: string, participants: Participant[], participantAccountIDs: number[], currentUserAccountID: number) {
    // The existing chat report could be passed as reportID or exist on the sole "participant" (in this case a report option)
    const existingChatReportID = existingSplitChatReportID || participants[0].reportID;

    // Check if the report is available locally if we do have one
    let existingSplitChatReport = allReports?.[`${ONYXKEYS.COLLECTION.REPORT}${existingChatReportID}`];

    // If we do not have one locally then we will search for a chat with the same participants (only for 1:1 chats).
    const shouldGetOrCreateOneOneDM = participants.length < 2;
    const allParticipantsAccountIDs = [...participantAccountIDs, currentUserAccountID];
    if (!existingSplitChatReport && shouldGetOrCreateOneOneDM) {
        existingSplitChatReport = ReportUtils.getChatByParticipants(allParticipantsAccountIDs);
    }

    // We found an existing chat report we are done...
    if (existingSplitChatReport) {
        // Yes, these are the same, but give the caller a way to identify if we created a new report or not
        return {existingSplitChatReport, splitChatReport: existingSplitChatReport};
    }

    // Create a Group Chat if we have multiple participants
    if (participants.length > 1) {
        const splitChatReport = ReportUtils.buildOptimisticChatReport(
            allParticipantsAccountIDs,
            '',
            CONST.REPORT.CHAT_TYPE.GROUP,
            undefined,
            undefined,
            undefined,
            undefined,
            undefined,
            undefined,
            CONST.REPORT.NOTIFICATION_PREFERENCE.HIDDEN,
        );
        return {existingSplitChatReport: null, splitChatReport};
    }

    // Otherwise, create a new 1:1 chat report
    const splitChatReport = ReportUtils.buildOptimisticChatReport(participantAccountIDs);
    return {existingSplitChatReport: null, splitChatReport};
}

/**
 * Build the Onyx data and IOU split necessary for splitting a bill with 3+ users.
 * 1. Build the optimistic Onyx data for the group chat, i.e. chatReport and iouReportAction creating the former if it doesn't yet exist.
 * 2. Loop over the group chat participant list, building optimistic or updating existing chatReports, iouReports and iouReportActions between the user and each participant.
 * We build both Onyx data and the IOU split that is sent as a request param and is used by Auth to create the chatReports, iouReports and iouReportActions in the database.
 * The IOU split has the following shape:
 *  [
 *      {email: 'currentUser', amount: 100},
 *      {email: 'user2', amount: 100, iouReportID: '100', chatReportID: '110', transactionID: '120', reportActionID: '130'},
 *      {email: 'user3', amount: 100, iouReportID: '200', chatReportID: '210', transactionID: '220', reportActionID: '230'}
 *  ]
 * @param amount - always in the smallest unit of the currency
 * @param existingSplitChatReportID - the report ID where the split expense happens, could be a group chat or a workspace chat
 */
function createSplitsAndOnyxData(
    participants: Participant[],
    currentUserLogin: string,
    currentUserAccountID: number,
    amount: number,
    comment: string,
    currency: string,
    merchant: string,
    created: string,
    category: string,
    tag: string,
    splitShares: SplitShares = {},
    existingSplitChatReportID = '',
    billable = false,
    iouRequestType: IOURequestType = CONST.IOU.REQUEST_TYPE.MANUAL,
    taxCode = '',
    taxAmount = 0,
): SplitsAndOnyxData {
    const currentUserEmailForIOUSplit = PhoneNumber.addSMSDomainIfPhoneNumber(currentUserLogin);
    const participantAccountIDs = participants.map((participant) => Number(participant.accountID));

    const {splitChatReport, existingSplitChatReport} = getOrCreateOptimisticSplitChatReport(existingSplitChatReportID, participants, participantAccountIDs, currentUserAccountID);
    const isOwnPolicyExpenseChat = !!splitChatReport.isOwnPolicyExpenseChat;

    const splitTransaction = TransactionUtils.buildOptimisticTransaction(
        amount,
        currency,
        CONST.REPORT.SPLIT_REPORTID,
        comment,
        created,
        '',
        '',
        merchant || Localize.translateLocal('iou.expense'),
        undefined,
        undefined,
        undefined,
        category,
        tag,
        taxCode,
        taxAmount,
        billable,
    );

    // Note: The created action must be optimistically generated before the IOU action so there's no chance that the created action appears after the IOU action in the chat
    const splitCreatedReportAction = ReportUtils.buildOptimisticCreatedReportAction(currentUserEmailForIOUSplit);
    const splitIOUReportAction = ReportUtils.buildOptimisticIOUReportAction(
        CONST.IOU.REPORT_ACTION_TYPE.SPLIT,
        amount,
        currency,
        comment,
        participants,
        splitTransaction.transactionID,
        undefined,
        '',
        false,
        false,
        {},
        isOwnPolicyExpenseChat,
    );

    splitChatReport.lastReadTime = DateUtils.getDBTime();
    splitChatReport.lastMessageText = splitIOUReportAction.message?.[0]?.text;
    splitChatReport.lastMessageHtml = splitIOUReportAction.message?.[0]?.html;
    splitChatReport.lastActorAccountID = currentUserAccountID;
    splitChatReport.lastVisibleActionCreated = splitIOUReportAction.created;

    let splitChatReportNotificationPreference = splitChatReport.notificationPreference;
    if (splitChatReportNotificationPreference === CONST.REPORT.NOTIFICATION_PREFERENCE.HIDDEN) {
        splitChatReportNotificationPreference = CONST.REPORT.NOTIFICATION_PREFERENCE.ALWAYS;
    }

    // If we have an existing splitChatReport (group chat or workspace) use it's pending fields, otherwise indicate that we are adding a chat
    if (!existingSplitChatReport) {
        splitChatReport.pendingFields = {
            createChat: CONST.RED_BRICK_ROAD_PENDING_ACTION.ADD,
        };
    }

    const optimisticData: OnyxUpdate[] = [
        {
            // Use set for new reports because it doesn't exist yet, is faster,
            // and we need the data to be available when we navigate to the chat page
            onyxMethod: existingSplitChatReport ? Onyx.METHOD.MERGE : Onyx.METHOD.SET,
            key: `${ONYXKEYS.COLLECTION.REPORT}${splitChatReport.reportID}`,
            value: {
                ...splitChatReport,
                notificationPreference: splitChatReportNotificationPreference,
            },
        },
        {
            onyxMethod: Onyx.METHOD.SET,
            key: ONYXKEYS.NVP_QUICK_ACTION_GLOBAL_CREATE,
            value: {
                action: iouRequestType === CONST.IOU.REQUEST_TYPE.DISTANCE ? CONST.QUICK_ACTIONS.SPLIT_DISTANCE : CONST.QUICK_ACTIONS.SPLIT_MANUAL,
                chatReportID: splitChatReport.reportID,
                isFirstQuickAction: isEmptyObject(quickAction),
            },
        },
        existingSplitChatReport
            ? {
                  onyxMethod: Onyx.METHOD.MERGE,
                  key: `${ONYXKEYS.COLLECTION.REPORT_ACTIONS}${splitChatReport.reportID}`,
                  value: {
                      [splitIOUReportAction.reportActionID]: splitIOUReportAction as OnyxTypes.ReportAction,
                  },
              }
            : {
                  onyxMethod: Onyx.METHOD.SET,
                  key: `${ONYXKEYS.COLLECTION.REPORT_ACTIONS}${splitChatReport.reportID}`,
                  value: {
                      [splitCreatedReportAction.reportActionID]: splitCreatedReportAction as OnyxTypes.ReportAction,
                      [splitIOUReportAction.reportActionID]: splitIOUReportAction as OnyxTypes.ReportAction,
                  },
              },
        {
            onyxMethod: Onyx.METHOD.SET,
            key: `${ONYXKEYS.COLLECTION.TRANSACTION}${splitTransaction.transactionID}`,
            value: splitTransaction,
        },
        {
            onyxMethod: Onyx.METHOD.MERGE,
            key: `${ONYXKEYS.COLLECTION.TRANSACTION_DRAFT}${CONST.IOU.OPTIMISTIC_TRANSACTION_ID}`,
            value: null,
        },
    ];
    const successData: OnyxUpdate[] = [
        {
            onyxMethod: Onyx.METHOD.MERGE,
            key: `${ONYXKEYS.COLLECTION.REPORT_ACTIONS}${splitChatReport.reportID}`,
            value: {
                ...(existingSplitChatReport ? {} : {[splitCreatedReportAction.reportActionID]: {pendingAction: null}}),
                [splitIOUReportAction.reportActionID]: {pendingAction: null},
            },
        },
        {
            onyxMethod: Onyx.METHOD.MERGE,
            key: `${ONYXKEYS.COLLECTION.TRANSACTION}${splitTransaction.transactionID}`,
            value: {pendingAction: null},
        },
    ];

    const redundantParticipants: Record<number, null> = {};
    if (!existingSplitChatReport) {
        successData.push({
            onyxMethod: Onyx.METHOD.MERGE,
            key: `${ONYXKEYS.COLLECTION.REPORT}${splitChatReport.reportID}`,
            value: {pendingFields: {createChat: null}, participants: redundantParticipants},
        });
    }

    const failureData: OnyxUpdate[] = [
        {
            onyxMethod: Onyx.METHOD.MERGE,
            key: `${ONYXKEYS.COLLECTION.TRANSACTION}${splitTransaction.transactionID}`,
            value: {
                errors: ErrorUtils.getMicroSecondOnyxErrorWithTranslationKey('iou.error.genericCreateFailureMessage'),
            },
        },
    ];

    if (existingSplitChatReport) {
        failureData.push({
            onyxMethod: Onyx.METHOD.MERGE,
            key: `${ONYXKEYS.COLLECTION.REPORT_ACTIONS}${splitChatReport.reportID}`,
            value: {
                [splitIOUReportAction.reportActionID]: {
                    errors: ErrorUtils.getMicroSecondOnyxErrorWithTranslationKey('iou.error.genericCreateFailureMessage'),
                },
            },
        });
    } else {
        failureData.push(
            {
                onyxMethod: Onyx.METHOD.MERGE,
                key: `${ONYXKEYS.COLLECTION.REPORT}${splitChatReport.reportID}`,
                value: {
                    errorFields: {
                        createChat: ErrorUtils.getMicroSecondOnyxErrorWithTranslationKey('report.genericCreateReportFailureMessage'),
                    },
                },
            },
            {
                onyxMethod: Onyx.METHOD.MERGE,
                key: `${ONYXKEYS.COLLECTION.REPORT_ACTIONS}${splitChatReport.reportID}`,
                value: {
                    [splitIOUReportAction.reportActionID]: {
                        errors: ErrorUtils.getMicroSecondOnyxErrorWithTranslationKey('iou.error.genericCreateFailureMessage'),
                    },
                },
            },
        );
    }

    // Loop through participants creating individual chats, iouReports and reportActionIDs as needed
    const currentUserAmount = splitShares?.[currentUserAccountID]?.amount ?? IOUUtils.calculateAmount(participants.length, amount, currency, true);
    const currentUserTaxAmount = IOUUtils.calculateAmount(participants.length, taxAmount, currency, true);

    const splits: Split[] = [{email: currentUserEmailForIOUSplit, accountID: currentUserAccountID, amount: currentUserAmount, taxAmount: currentUserTaxAmount}];

    const hasMultipleParticipants = participants.length > 1;
    participants.forEach((participant) => {
        // In a case when a participant is a workspace, even when a current user is not an owner of the workspace
        const isPolicyExpenseChat = ReportUtils.isPolicyExpenseChat(participant);
        const splitAmount = splitShares?.[participant.accountID ?? -1]?.amount ?? IOUUtils.calculateAmount(participants.length, amount, currency, false);
        const splitTaxAmount = IOUUtils.calculateAmount(participants.length, taxAmount, currency, false);

        // To exclude someone from a split, the amount can be 0. The scenario for this is when creating a split from a group chat, we have remove the option to deselect users to exclude them.
        // We can input '0' next to someone we want to exclude.
        if (splitAmount === 0) {
            return;
        }

        // In case the participant is a workspace, email & accountID should remain undefined and won't be used in the rest of this code
        // participant.login is undefined when the request is initiated from a group DM with an unknown user, so we need to add a default
        const email = isOwnPolicyExpenseChat || isPolicyExpenseChat ? '' : PhoneNumber.addSMSDomainIfPhoneNumber(participant.login ?? '').toLowerCase();
        const accountID = isOwnPolicyExpenseChat || isPolicyExpenseChat ? 0 : Number(participant.accountID);
        if (email === currentUserEmailForIOUSplit) {
            return;
        }

        // STEP 1: Get existing chat report OR build a new optimistic one
        // If we only have one participant and the request was initiated from the global create menu, i.e. !existingGroupChatReportID, the oneOnOneChatReport is the groupChatReport
        let oneOnOneChatReport: OnyxTypes.Report | OptimisticChatReport;
        let isNewOneOnOneChatReport = false;
        let shouldCreateOptimisticPersonalDetails = false;
        const personalDetailExists = accountID in allPersonalDetails;

        // If this is a split between two people only and the function
        // wasn't provided with an existing group chat report id
        // or, if the split is being made from the workspace chat, then the oneOnOneChatReport is the same as the splitChatReport
        // in this case existingSplitChatReport will belong to the policy expense chat and we won't be
        // entering code that creates optimistic personal details
        if ((!hasMultipleParticipants && !existingSplitChatReportID) || isOwnPolicyExpenseChat) {
            oneOnOneChatReport = splitChatReport;
            shouldCreateOptimisticPersonalDetails = !existingSplitChatReport && !personalDetailExists;
        } else {
            const existingChatReport = ReportUtils.getChatByParticipants([accountID, currentUserAccountID]);
            isNewOneOnOneChatReport = !existingChatReport;
            shouldCreateOptimisticPersonalDetails = isNewOneOnOneChatReport && !personalDetailExists;
            oneOnOneChatReport = existingChatReport ?? ReportUtils.buildOptimisticChatReport([accountID, currentUserAccountID]);
        }

        // STEP 2: Get existing IOU/Expense report and update its total OR build a new optimistic one
        let oneOnOneIOUReport: OneOnOneIOUReport = oneOnOneChatReport.iouReportID ? allReports?.[`${ONYXKEYS.COLLECTION.REPORT}${oneOnOneChatReport.iouReportID}`] : null;
        const shouldCreateNewOneOnOneIOUReport = ReportUtils.shouldCreateNewMoneyRequestReport(oneOnOneIOUReport, oneOnOneChatReport);

        if (!oneOnOneIOUReport || shouldCreateNewOneOnOneIOUReport) {
            oneOnOneIOUReport = isOwnPolicyExpenseChat
                ? ReportUtils.buildOptimisticExpenseReport(oneOnOneChatReport.reportID, oneOnOneChatReport.policyID ?? '-1', currentUserAccountID, splitAmount, currency)
                : ReportUtils.buildOptimisticIOUReport(currentUserAccountID, accountID, splitAmount, oneOnOneChatReport.reportID, currency);
        } else if (isOwnPolicyExpenseChat) {
            if (typeof oneOnOneIOUReport?.total === 'number') {
                // Because of the Expense reports are stored as negative values, we subtract the total from the amount
                oneOnOneIOUReport.total -= splitAmount;
            }
        } else {
            oneOnOneIOUReport = IOUUtils.updateIOUOwnerAndTotal(oneOnOneIOUReport, currentUserAccountID, splitAmount, currency);
        }

        // STEP 3: Build optimistic transaction
        const oneOnOneTransaction = TransactionUtils.buildOptimisticTransaction(
            ReportUtils.isExpenseReport(oneOnOneIOUReport) ? -splitAmount : splitAmount,
            currency,
            oneOnOneIOUReport.reportID,
            comment,
            created,
            CONST.IOU.TYPE.SPLIT,
            splitTransaction.transactionID,
            merchant || Localize.translateLocal('iou.expense'),
            undefined,
            undefined,
            undefined,
            category,
            tag,
            taxCode,
            ReportUtils.isExpenseReport(oneOnOneIOUReport) ? -splitTaxAmount : splitTaxAmount,
            billable,
        );

        // STEP 4: Build optimistic reportActions. We need:
        // 1. CREATED action for the chatReport
        // 2. CREATED action for the iouReport
        // 3. IOU action for the iouReport
        // 4. Transaction Thread and the CREATED action for it
        // 5. REPORT_PREVIEW action for the chatReport
        const [oneOnOneCreatedActionForChat, oneOnOneCreatedActionForIOU, oneOnOneIOUAction, optimisticTransactionThread, optimisticCreatedActionForTransactionThread] =
            ReportUtils.buildOptimisticMoneyRequestEntities(
                oneOnOneIOUReport,
                CONST.IOU.REPORT_ACTION_TYPE.CREATE,
                splitAmount,
                currency,
                comment,
                currentUserEmailForIOUSplit,
                [participant],
                oneOnOneTransaction.transactionID,
            );

        // Add optimistic personal details for new participants
        const oneOnOnePersonalDetailListAction: OnyxTypes.PersonalDetailsList = shouldCreateOptimisticPersonalDetails
            ? {
                  [accountID]: {
                      accountID,
                      // Disabling this line since participant.displayName can be an empty string
                      // eslint-disable-next-line @typescript-eslint/prefer-nullish-coalescing
                      displayName: LocalePhoneNumber.formatPhoneNumber(participant.displayName || email),
                      login: participant.login,
                      isOptimisticPersonalDetail: true,
                  },
              }
            : {};

        if (shouldCreateOptimisticPersonalDetails) {
            // BE will send different participants. We clear the optimistic ones to avoid duplicated entries
            redundantParticipants[accountID] = null;
        }

        let oneOnOneReportPreviewAction = getReportPreviewAction(oneOnOneChatReport.reportID, oneOnOneIOUReport.reportID);
        if (oneOnOneReportPreviewAction) {
            oneOnOneReportPreviewAction = ReportUtils.updateReportPreview(oneOnOneIOUReport, oneOnOneReportPreviewAction as ReportPreviewAction);
        } else {
            oneOnOneReportPreviewAction = ReportUtils.buildOptimisticReportPreview(oneOnOneChatReport, oneOnOneIOUReport);
        }

        // Add category to optimistic policy recently used categories when a participant is a workspace
        const optimisticPolicyRecentlyUsedCategories = isPolicyExpenseChat ? Category.buildOptimisticPolicyRecentlyUsedCategories(participant.policyID, category) : [];

        // Add tag to optimistic policy recently used tags when a participant is a workspace
        const optimisticPolicyRecentlyUsedTags = isPolicyExpenseChat ? Tag.buildOptimisticPolicyRecentlyUsedTags(participant.policyID, tag) : {};

        // STEP 5: Build Onyx Data
        const [oneOnOneOptimisticData, oneOnOneSuccessData, oneOnOneFailureData] = buildOnyxDataForMoneyRequest(
            oneOnOneChatReport,
            oneOnOneIOUReport,
            oneOnOneTransaction,
            oneOnOneCreatedActionForChat,
            oneOnOneCreatedActionForIOU,
            oneOnOneIOUAction,
            oneOnOnePersonalDetailListAction,
            oneOnOneReportPreviewAction,
            optimisticPolicyRecentlyUsedCategories,
            optimisticPolicyRecentlyUsedTags,
            isNewOneOnOneChatReport,
            optimisticTransactionThread,
            optimisticCreatedActionForTransactionThread,
            shouldCreateNewOneOnOneIOUReport,
            null,
            null,
            null,
            null,
            true,
        );

        const individualSplit = {
            email,
            accountID,
            isOptimisticAccount: ReportUtils.isOptimisticPersonalDetail(accountID),
            amount: splitAmount,
            iouReportID: oneOnOneIOUReport.reportID,
            chatReportID: oneOnOneChatReport.reportID,
            transactionID: oneOnOneTransaction.transactionID,
            reportActionID: oneOnOneIOUAction.reportActionID,
            createdChatReportActionID: oneOnOneCreatedActionForChat.reportActionID,
            createdIOUReportActionID: oneOnOneCreatedActionForIOU.reportActionID,
            reportPreviewReportActionID: oneOnOneReportPreviewAction.reportActionID,
            transactionThreadReportID: optimisticTransactionThread.reportID,
            createdReportActionIDForThread: optimisticCreatedActionForTransactionThread?.reportActionID,
            taxAmount: splitTaxAmount,
        };

        splits.push(individualSplit);
        optimisticData.push(...oneOnOneOptimisticData);
        successData.push(...oneOnOneSuccessData);
        failureData.push(...oneOnOneFailureData);
    });

    optimisticData.push({
        onyxMethod: Onyx.METHOD.MERGE,
        key: `${ONYXKEYS.COLLECTION.TRANSACTION}${splitTransaction.transactionID}`,
        value: {
            comment: {
                splits: splits.map((split) => ({accountID: split.accountID, amount: split.amount})),
            },
        },
    });

    const splitData: SplitData = {
        chatReportID: splitChatReport.reportID,
        transactionID: splitTransaction.transactionID,
        reportActionID: splitIOUReportAction.reportActionID,
        policyID: splitChatReport.policyID,
        chatType: splitChatReport.chatType,
    };

    if (!existingSplitChatReport) {
        splitData.createdReportActionID = splitCreatedReportAction.reportActionID;
    }

    return {
        splitData,
        splits,
        onyxData: {optimisticData, successData, failureData},
    };
}

type SplitBillActionsParams = {
    participants: Participant[];
    currentUserLogin: string;
    currentUserAccountID: number;
    amount: number;
    comment: string;
    currency: string;
    merchant: string;
    created: string;
    category?: string;
    tag?: string;
    billable?: boolean;
    iouRequestType?: IOURequestType;
    existingSplitChatReportID?: string;
    splitShares?: SplitShares;
    splitPayerAccountIDs?: number[];
    taxCode?: string;
    taxAmount?: number;
};

/**
 * @param amount - always in smallest currency unit
 * @param existingSplitChatReportID - Either a group DM or a workspace chat
 */
function splitBill({
    participants,
    currentUserLogin,
    currentUserAccountID,
    amount,
    comment,
    currency,
    merchant,
    created,
    category = '',
    tag = '',
    billable = false,
    iouRequestType = CONST.IOU.REQUEST_TYPE.MANUAL,
    existingSplitChatReportID = '',
    splitShares = {},
    splitPayerAccountIDs = [],
    taxCode = '',
    taxAmount = 0,
}: SplitBillActionsParams) {
    const {splitData, splits, onyxData} = createSplitsAndOnyxData(
        participants,
        currentUserLogin,
        currentUserAccountID,
        amount,
        comment,
        currency,
        merchant,
        created,
        category,
        tag,
        splitShares,
        existingSplitChatReportID,
        billable,
        iouRequestType,
        taxCode,
        taxAmount,
    );

    const parameters: SplitBillParams = {
        reportID: splitData.chatReportID,
        amount,
        splits: JSON.stringify(splits),
        currency,
        comment,
        category,
        merchant,
        created,
        tag,
        billable,
        transactionID: splitData.transactionID,
        reportActionID: splitData.reportActionID,
        createdReportActionID: splitData.createdReportActionID,
        policyID: splitData.policyID,
        chatType: splitData.chatType,
        splitPayerAccountIDs,
        taxCode,
        taxAmount,
    };

    API.write(WRITE_COMMANDS.SPLIT_BILL, parameters, onyxData);

    Navigation.dismissModal(existingSplitChatReportID);
    Report.notifyNewAction(splitData.chatReportID, currentUserAccountID);
}

/**
 * @param amount - always in the smallest currency unit
 */
function splitBillAndOpenReport({
    participants,
    currentUserLogin,
    currentUserAccountID,
    amount,
    comment,
    currency,
    merchant,
    created,
    category = '',
    tag = '',
    billable = false,
    iouRequestType = CONST.IOU.REQUEST_TYPE.MANUAL,
    splitShares = {},
    splitPayerAccountIDs = [],
    taxCode = '',
    taxAmount = 0,
}: SplitBillActionsParams) {
    const {splitData, splits, onyxData} = createSplitsAndOnyxData(
        participants,
        currentUserLogin,
        currentUserAccountID,
        amount,
        comment,
        currency,
        merchant,
        created,
        category,
        tag,
        splitShares,
        '',
        billable,
        iouRequestType,
        taxCode,
        taxAmount,
    );

    const parameters: SplitBillParams = {
        reportID: splitData.chatReportID,
        amount,
        splits: JSON.stringify(splits),
        currency,
        merchant,
        created,
        comment,
        category,
        tag,
        billable,
        transactionID: splitData.transactionID,
        reportActionID: splitData.reportActionID,
        createdReportActionID: splitData.createdReportActionID,
        policyID: splitData.policyID,
        chatType: splitData.chatType,
        splitPayerAccountIDs,
        taxCode,
        taxAmount,
    };

    API.write(WRITE_COMMANDS.SPLIT_BILL_AND_OPEN_REPORT, parameters, onyxData);

    Navigation.dismissModal(splitData.chatReportID);
    Report.notifyNewAction(splitData.chatReportID, currentUserAccountID);
}

type StartSplitBilActionParams = {
    participants: Participant[];
    currentUserLogin: string;
    currentUserAccountID: number;
    comment: string;
    receipt: Receipt;
    existingSplitChatReportID?: string;
    billable?: boolean;
    category: string | undefined;
    tag: string | undefined;
    currency: string;
    taxCode: string;
    taxAmount: number;
};

/** Used exclusively for starting a split expense request that contains a receipt, the split request will be completed once the receipt is scanned
 *  or user enters details manually.
 *
 * @param existingSplitChatReportID - Either a group DM or a workspace chat
 */
function startSplitBill({
    participants,
    currentUserLogin,
    currentUserAccountID,
    comment,
    receipt,
    existingSplitChatReportID = '',
    billable = false,
    category = '',
    tag = '',
    currency,
    taxCode = '',
    taxAmount = 0,
}: StartSplitBilActionParams) {
    const currentUserEmailForIOUSplit = PhoneNumber.addSMSDomainIfPhoneNumber(currentUserLogin);
    const participantAccountIDs = participants.map((participant) => Number(participant.accountID));
    const {splitChatReport, existingSplitChatReport} = getOrCreateOptimisticSplitChatReport(existingSplitChatReportID, participants, participantAccountIDs, currentUserAccountID);
    const isOwnPolicyExpenseChat = !!splitChatReport.isOwnPolicyExpenseChat;

    const {name: filename, source, state = CONST.IOU.RECEIPT_STATE.SCANREADY} = receipt;
    const receiptObject: Receipt = {state, source};

    // ReportID is -2 (aka "deleted") on the group transaction
    const splitTransaction = TransactionUtils.buildOptimisticTransaction(
        0,
        currency,
        CONST.REPORT.SPLIT_REPORTID,
        comment,
        '',
        '',
        '',
        CONST.TRANSACTION.PARTIAL_TRANSACTION_MERCHANT,
        receiptObject,
        filename,
        undefined,
        category,
        tag,
        taxCode,
        taxAmount,
        billable,
    );

    // Note: The created action must be optimistically generated before the IOU action so there's no chance that the created action appears after the IOU action in the chat
    const splitChatCreatedReportAction = ReportUtils.buildOptimisticCreatedReportAction(currentUserEmailForIOUSplit);
    const splitIOUReportAction = ReportUtils.buildOptimisticIOUReportAction(
        CONST.IOU.REPORT_ACTION_TYPE.SPLIT,
        0,
        CONST.CURRENCY.USD,
        comment,
        participants,
        splitTransaction.transactionID,
        undefined,
        '',
        false,
        false,
        receiptObject,
        isOwnPolicyExpenseChat,
    );

    splitChatReport.lastReadTime = DateUtils.getDBTime();
    splitChatReport.lastMessageText = splitIOUReportAction.message?.[0]?.text;
    splitChatReport.lastMessageHtml = splitIOUReportAction.message?.[0]?.html;

    // If we have an existing splitChatReport (group chat or workspace) use it's pending fields, otherwise indicate that we are adding a chat
    if (!existingSplitChatReport) {
        splitChatReport.pendingFields = {
            createChat: CONST.RED_BRICK_ROAD_PENDING_ACTION.ADD,
        };
    }

    const optimisticData: OnyxUpdate[] = [
        {
            // Use set for new reports because it doesn't exist yet, is faster,
            // and we need the data to be available when we navigate to the chat page
            onyxMethod: existingSplitChatReport ? Onyx.METHOD.MERGE : Onyx.METHOD.SET,
            key: `${ONYXKEYS.COLLECTION.REPORT}${splitChatReport.reportID}`,
            value: splitChatReport,
        },
        {
            onyxMethod: Onyx.METHOD.SET,
            key: ONYXKEYS.NVP_QUICK_ACTION_GLOBAL_CREATE,
            value: {
                action: CONST.QUICK_ACTIONS.SPLIT_SCAN,
                chatReportID: splitChatReport.reportID,
                isFirstQuickAction: isEmptyObject(quickAction),
            },
        },
        existingSplitChatReport
            ? {
                  onyxMethod: Onyx.METHOD.MERGE,
                  key: `${ONYXKEYS.COLLECTION.REPORT_ACTIONS}${splitChatReport.reportID}`,
                  value: {
                      [splitIOUReportAction.reportActionID]: splitIOUReportAction as OnyxTypes.ReportAction,
                  },
              }
            : {
                  onyxMethod: Onyx.METHOD.SET,
                  key: `${ONYXKEYS.COLLECTION.REPORT_ACTIONS}${splitChatReport.reportID}`,
                  value: {
                      [splitChatCreatedReportAction.reportActionID]: splitChatCreatedReportAction,
                      [splitIOUReportAction.reportActionID]: splitIOUReportAction as OnyxTypes.ReportAction,
                  },
              },
        {
            onyxMethod: Onyx.METHOD.SET,
            key: `${ONYXKEYS.COLLECTION.TRANSACTION}${splitTransaction.transactionID}`,
            value: splitTransaction,
        },
    ];

    const successData: OnyxUpdate[] = [
        {
            onyxMethod: Onyx.METHOD.MERGE,
            key: `${ONYXKEYS.COLLECTION.REPORT_ACTIONS}${splitChatReport.reportID}`,
            value: {
                ...(existingSplitChatReport ? {} : {[splitChatCreatedReportAction.reportActionID]: {pendingAction: null}}),
                [splitIOUReportAction.reportActionID]: {pendingAction: null},
            },
        },
        {
            onyxMethod: Onyx.METHOD.MERGE,
            key: `${ONYXKEYS.COLLECTION.TRANSACTION}${splitTransaction.transactionID}`,
            value: {pendingAction: null},
        },
    ];

    const redundantParticipants: Record<number, null> = {};
    if (!existingSplitChatReport) {
        successData.push({
            onyxMethod: Onyx.METHOD.MERGE,
            key: `${ONYXKEYS.COLLECTION.REPORT}${splitChatReport.reportID}`,
            value: {pendingFields: {createChat: null}, participants: redundantParticipants},
        });
    }

    const failureData: OnyxUpdate[] = [
        {
            onyxMethod: Onyx.METHOD.MERGE,
            key: `${ONYXKEYS.COLLECTION.TRANSACTION}${splitTransaction.transactionID}`,
            value: {
                errors: ErrorUtils.getMicroSecondOnyxErrorWithTranslationKey('iou.error.genericCreateFailureMessage'),
            },
        },
    ];

    if (existingSplitChatReport) {
        failureData.push({
            onyxMethod: Onyx.METHOD.MERGE,
            key: `${ONYXKEYS.COLLECTION.REPORT_ACTIONS}${splitChatReport.reportID}`,
            value: {
                [splitIOUReportAction.reportActionID]: {
                    errors: getReceiptError(receipt, filename),
                },
            },
        });
    } else {
        failureData.push(
            {
                onyxMethod: Onyx.METHOD.MERGE,
                key: `${ONYXKEYS.COLLECTION.REPORT}${splitChatReport.reportID}`,
                value: {
                    errorFields: {
                        createChat: ErrorUtils.getMicroSecondOnyxErrorWithTranslationKey('report.genericCreateReportFailureMessage'),
                    },
                },
            },
            {
                onyxMethod: Onyx.METHOD.MERGE,
                key: `${ONYXKEYS.COLLECTION.REPORT_ACTIONS}${splitChatReport.reportID}`,
                value: {
                    [splitChatCreatedReportAction.reportActionID]: {
                        errors: ErrorUtils.getMicroSecondOnyxErrorWithTranslationKey('report.genericCreateReportFailureMessage'),
                    },
                    [splitIOUReportAction.reportActionID]: {
                        errors: getReceiptError(receipt, filename),
                    },
                },
            },
        );
    }

    const splits: Split[] = [{email: currentUserEmailForIOUSplit, accountID: currentUserAccountID}];

    participants.forEach((participant) => {
        // Disabling this line since participant.login can be an empty string
        // eslint-disable-next-line @typescript-eslint/prefer-nullish-coalescing
        const email = participant.isOwnPolicyExpenseChat ? '' : PhoneNumber.addSMSDomainIfPhoneNumber(participant.login || participant.text || '').toLowerCase();
        const accountID = participant.isOwnPolicyExpenseChat ? 0 : Number(participant.accountID);
        if (email === currentUserEmailForIOUSplit) {
            return;
        }

        // When splitting with a workspace chat, we only need to supply the policyID and the workspace reportID as it's needed so we can update the report preview
        if (participant.isOwnPolicyExpenseChat) {
            splits.push({
                policyID: participant.policyID,
                chatReportID: splitChatReport.reportID,
            });
            return;
        }

        const participantPersonalDetails = allPersonalDetails[participant?.accountID ?? -1];
        if (!participantPersonalDetails) {
            optimisticData.push({
                onyxMethod: Onyx.METHOD.MERGE,
                key: ONYXKEYS.PERSONAL_DETAILS_LIST,
                value: {
                    [accountID]: {
                        accountID,
                        // Disabling this line since participant.displayName can be an empty string
                        // eslint-disable-next-line @typescript-eslint/prefer-nullish-coalescing
                        displayName: LocalePhoneNumber.formatPhoneNumber(participant.displayName || email),
                        // Disabling this line since participant.login can be an empty string
                        // eslint-disable-next-line @typescript-eslint/prefer-nullish-coalescing
                        login: participant.login || participant.text,
                        isOptimisticPersonalDetail: true,
                    },
                },
            });
            // BE will send different participants. We clear the optimistic ones to avoid duplicated entries
            redundantParticipants[accountID] = null;
        }

        splits.push({
            email,
            accountID,
        });
    });

    participants.forEach((participant) => {
        const isPolicyExpenseChat = ReportUtils.isPolicyExpenseChat(participant);
        if (!isPolicyExpenseChat) {
            return;
        }

        const optimisticPolicyRecentlyUsedCategories = Category.buildOptimisticPolicyRecentlyUsedCategories(participant.policyID, category);
        const optimisticPolicyRecentlyUsedTags = Tag.buildOptimisticPolicyRecentlyUsedTags(participant.policyID, tag);

        if (optimisticPolicyRecentlyUsedCategories.length > 0) {
            optimisticData.push({
                onyxMethod: Onyx.METHOD.SET,
                key: `${ONYXKEYS.COLLECTION.POLICY_RECENTLY_USED_CATEGORIES}${participant.policyID}`,
                value: optimisticPolicyRecentlyUsedCategories,
            });
        }

        if (!isEmptyObject(optimisticPolicyRecentlyUsedTags)) {
            optimisticData.push({
                onyxMethod: Onyx.METHOD.MERGE,
                key: `${ONYXKEYS.COLLECTION.POLICY_RECENTLY_USED_TAGS}${participant.policyID}`,
                value: optimisticPolicyRecentlyUsedTags,
            });
        }
    });

    // Save the new splits array into the transaction's comment in case the user calls CompleteSplitBill while offline
    optimisticData.push({
        onyxMethod: Onyx.METHOD.MERGE,
        key: `${ONYXKEYS.COLLECTION.TRANSACTION}${splitTransaction.transactionID}`,
        value: {
            comment: {
                splits,
            },
        },
    });

    const parameters: StartSplitBillParams = {
        chatReportID: splitChatReport.reportID,
        reportActionID: splitIOUReportAction.reportActionID,
        transactionID: splitTransaction.transactionID,
        splits: JSON.stringify(splits),
        receipt,
        comment,
        category,
        tag,
        currency,
        isFromGroupDM: !existingSplitChatReport,
        billable,
        ...(existingSplitChatReport ? {} : {createdReportActionID: splitChatCreatedReportAction.reportActionID}),
        chatType: splitChatReport?.chatType,
        taxCode,
        taxAmount,
    };

    API.write(WRITE_COMMANDS.START_SPLIT_BILL, parameters, {optimisticData, successData, failureData});

    Navigation.dismissModalWithReport(splitChatReport);
    Report.notifyNewAction(splitChatReport.reportID ?? '-1', currentUserAccountID);
}

/** Used for editing a split expense while it's still scanning or when SmartScan fails, it completes a split expense started by startSplitBill above.
 *
 * @param chatReportID - The group chat or workspace reportID
 * @param reportAction - The split action that lives in the chatReport above
 * @param updatedTransaction - The updated **draft** split transaction
 * @param sessionAccountID - accountID of the current user
 * @param sessionEmail - email of the current user
 */
function completeSplitBill(chatReportID: string, reportAction: OnyxTypes.ReportAction, updatedTransaction: OnyxEntry<OnyxTypes.Transaction>, sessionAccountID: number, sessionEmail: string) {
    const currentUserEmailForIOUSplit = PhoneNumber.addSMSDomainIfPhoneNumber(sessionEmail);
    const transactionID = updatedTransaction?.transactionID ?? '-1';
    const unmodifiedTransaction = allTransactions[`${ONYXKEYS.COLLECTION.TRANSACTION}${transactionID}`];

    // Save optimistic updated transaction and action
    const optimisticData: OnyxUpdate[] = [
        {
            onyxMethod: Onyx.METHOD.MERGE,
            key: `${ONYXKEYS.COLLECTION.TRANSACTION}${transactionID}`,
            value: {
                ...updatedTransaction,
                receipt: {
                    state: CONST.IOU.RECEIPT_STATE.OPEN,
                },
            },
        },
        {
            onyxMethod: Onyx.METHOD.MERGE,
            key: `${ONYXKEYS.COLLECTION.REPORT_ACTIONS}${chatReportID}`,
            value: {
                [reportAction.reportActionID]: {
                    lastModified: DateUtils.getDBTime(),
                    originalMessage: {
                        whisperedTo: [],
                    },
                },
            },
        },
    ];

    const successData: OnyxUpdate[] = [
        {
            onyxMethod: Onyx.METHOD.MERGE,
            key: `${ONYXKEYS.COLLECTION.TRANSACTION}${transactionID}`,
            value: {pendingAction: null},
        },
        {
            onyxMethod: Onyx.METHOD.MERGE,
            key: `${ONYXKEYS.COLLECTION.SPLIT_TRANSACTION_DRAFT}${transactionID}`,
            value: {pendingAction: null},
        },
    ];

    const failureData: OnyxUpdate[] = [
        {
            onyxMethod: Onyx.METHOD.MERGE,
            key: `${ONYXKEYS.COLLECTION.TRANSACTION}${transactionID}`,
            value: {
                ...unmodifiedTransaction,
                errors: ErrorUtils.getMicroSecondOnyxErrorWithTranslationKey('iou.error.genericCreateFailureMessage'),
            },
        },
        {
            onyxMethod: Onyx.METHOD.MERGE,
            key: `${ONYXKEYS.COLLECTION.REPORT_ACTIONS}${chatReportID}`,
            value: {
                [reportAction.reportActionID]: {
                    ...reportAction,
                    errors: ErrorUtils.getMicroSecondOnyxErrorWithTranslationKey('iou.error.genericCreateFailureMessage'),
                },
            },
        },
    ];

    const splitParticipants: Split[] = updatedTransaction?.comment.splits ?? [];
    const amount = updatedTransaction?.modifiedAmount;
    const currency = updatedTransaction?.modifiedCurrency;
    console.debug(updatedTransaction);

    // Exclude the current user when calculating the split amount, `calculateAmount` takes it into account
    const splitAmount = IOUUtils.calculateAmount(splitParticipants.length - 1, amount ?? 0, currency ?? '', false);
    const splitTaxAmount = IOUUtils.calculateAmount(splitParticipants.length - 1, updatedTransaction?.taxAmount ?? 0, currency ?? '', false);

    const splits: Split[] = [{email: currentUserEmailForIOUSplit}];
    splitParticipants.forEach((participant) => {
        // Skip creating the transaction for the current user
        if (participant.email === currentUserEmailForIOUSplit) {
            return;
        }
        const isPolicyExpenseChat = !!participant.policyID;

        if (!isPolicyExpenseChat) {
            // In case this is still the optimistic accountID saved in the splits array, return early as we cannot know
            // if there is an existing chat between the split creator and this participant
            // Instead, we will rely on Auth generating the report IDs and the user won't see any optimistic chats or reports created
            const participantPersonalDetails: OnyxTypes.PersonalDetails | null = allPersonalDetails[participant?.accountID ?? -1];
            if (!participantPersonalDetails || participantPersonalDetails.isOptimisticPersonalDetail) {
                splits.push({
                    email: participant.email,
                });
                return;
            }
        }

        let oneOnOneChatReport: OnyxEntry<OnyxTypes.Report>;
        let isNewOneOnOneChatReport = false;
        if (isPolicyExpenseChat) {
            // The workspace chat reportID is saved in the splits array when starting a split expense with a workspace
            oneOnOneChatReport = allReports?.[`${ONYXKEYS.COLLECTION.REPORT}${participant.chatReportID}`];
        } else {
            const existingChatReport = ReportUtils.getChatByParticipants(participant.accountID ? [participant.accountID, sessionAccountID] : []);
            isNewOneOnOneChatReport = !existingChatReport;
            oneOnOneChatReport = existingChatReport ?? ReportUtils.buildOptimisticChatReport(participant.accountID ? [participant.accountID, sessionAccountID] : []);
        }

        let oneOnOneIOUReport: OneOnOneIOUReport = oneOnOneChatReport?.iouReportID ? allReports?.[`${ONYXKEYS.COLLECTION.REPORT}${oneOnOneChatReport.iouReportID}`] : null;
        const shouldCreateNewOneOnOneIOUReport = ReportUtils.shouldCreateNewMoneyRequestReport(oneOnOneIOUReport, oneOnOneChatReport);

        if (!oneOnOneIOUReport || shouldCreateNewOneOnOneIOUReport) {
            oneOnOneIOUReport = isPolicyExpenseChat
                ? ReportUtils.buildOptimisticExpenseReport(oneOnOneChatReport?.reportID ?? '-1', participant.policyID ?? '-1', sessionAccountID, splitAmount, currency ?? '')
                : ReportUtils.buildOptimisticIOUReport(sessionAccountID, participant.accountID ?? -1, splitAmount, oneOnOneChatReport?.reportID ?? '-1', currency ?? '');
        } else if (isPolicyExpenseChat) {
            if (typeof oneOnOneIOUReport?.total === 'number') {
                // Because of the Expense reports are stored as negative values, we subtract the total from the amount
                oneOnOneIOUReport.total -= splitAmount;
            }
        } else {
            oneOnOneIOUReport = IOUUtils.updateIOUOwnerAndTotal(oneOnOneIOUReport, sessionAccountID, splitAmount, currency ?? '');
        }

        const oneOnOneTransaction = TransactionUtils.buildOptimisticTransaction(
            isPolicyExpenseChat ? -splitAmount : splitAmount,
            currency ?? '',
            oneOnOneIOUReport?.reportID ?? '-1',
            updatedTransaction?.comment.comment,
            updatedTransaction?.modifiedCreated,
            CONST.IOU.TYPE.SPLIT,
            transactionID,
            updatedTransaction?.modifiedMerchant,
            {...updatedTransaction?.receipt, state: CONST.IOU.RECEIPT_STATE.OPEN},
            updatedTransaction?.filename,
            undefined,
            updatedTransaction?.category,
            updatedTransaction?.tag,
            updatedTransaction?.taxCode,
            isPolicyExpenseChat ? -splitTaxAmount : splitAmount,
            updatedTransaction?.billable,
        );

        const [oneOnOneCreatedActionForChat, oneOnOneCreatedActionForIOU, oneOnOneIOUAction, optimisticTransactionThread, optimisticCreatedActionForTransactionThread] =
            ReportUtils.buildOptimisticMoneyRequestEntities(
                oneOnOneIOUReport,
                CONST.IOU.REPORT_ACTION_TYPE.CREATE,
                splitAmount,
                currency ?? '',
                updatedTransaction?.comment.comment ?? '',
                currentUserEmailForIOUSplit,
                [participant],
                oneOnOneTransaction.transactionID,
                undefined,
            );

        let oneOnOneReportPreviewAction = getReportPreviewAction(oneOnOneChatReport?.reportID ?? '-1', oneOnOneIOUReport?.reportID ?? '-1');
        if (oneOnOneReportPreviewAction) {
            oneOnOneReportPreviewAction = ReportUtils.updateReportPreview(oneOnOneIOUReport, oneOnOneReportPreviewAction as ReportPreviewAction);
        } else {
            oneOnOneReportPreviewAction = ReportUtils.buildOptimisticReportPreview(oneOnOneChatReport, oneOnOneIOUReport, '', oneOnOneTransaction);
        }

        const [oneOnOneOptimisticData, oneOnOneSuccessData, oneOnOneFailureData] = buildOnyxDataForMoneyRequest(
            oneOnOneChatReport,
            oneOnOneIOUReport,
            oneOnOneTransaction,
            oneOnOneCreatedActionForChat,
            oneOnOneCreatedActionForIOU,
            oneOnOneIOUAction,
            {},
            oneOnOneReportPreviewAction,
            [],
            {},
            isNewOneOnOneChatReport,
            optimisticTransactionThread,
            optimisticCreatedActionForTransactionThread,
            shouldCreateNewOneOnOneIOUReport,
            null,
            null,
            null,
            null,
            true,
        );

        splits.push({
            email: participant.email,
            accountID: participant.accountID,
            policyID: participant.policyID,
            iouReportID: oneOnOneIOUReport?.reportID,
            chatReportID: oneOnOneChatReport?.reportID,
            transactionID: oneOnOneTransaction.transactionID,
            reportActionID: oneOnOneIOUAction.reportActionID,
            createdChatReportActionID: oneOnOneCreatedActionForChat.reportActionID,
            createdIOUReportActionID: oneOnOneCreatedActionForIOU.reportActionID,
            reportPreviewReportActionID: oneOnOneReportPreviewAction.reportActionID,
            transactionThreadReportID: optimisticTransactionThread.reportID,
            createdReportActionIDForThread: optimisticCreatedActionForTransactionThread?.reportActionID,
        });

        optimisticData.push(...oneOnOneOptimisticData);
        successData.push(...oneOnOneSuccessData);
        failureData.push(...oneOnOneFailureData);
    });

    const {
        amount: transactionAmount,
        currency: transactionCurrency,
        created: transactionCreated,
        merchant: transactionMerchant,
        comment: transactionComment,
        category: transactionCategory,
        tag: transactionTag,
        taxCode: transactionTaxCode,
        taxAmount: transactionTaxAmount,
    } = ReportUtils.getTransactionDetails(updatedTransaction) ?? {};

    const parameters: CompleteSplitBillParams = {
        transactionID,
        amount: transactionAmount,
        currency: transactionCurrency,
        created: transactionCreated,
        merchant: transactionMerchant,
        comment: transactionComment,
        category: transactionCategory,
        tag: transactionTag,
        splits: JSON.stringify(splits),
        taxCode: transactionTaxCode,
        taxAmount: transactionTaxAmount,
    };

    API.write(WRITE_COMMANDS.COMPLETE_SPLIT_BILL, parameters, {optimisticData, successData, failureData});
    Navigation.dismissModal(chatReportID);
    Report.notifyNewAction(chatReportID, sessionAccountID);
}

function setDraftSplitTransaction(transactionID: string, transactionChanges: TransactionChanges = {}) {
    let draftSplitTransaction = allDraftSplitTransactions[`${ONYXKEYS.COLLECTION.SPLIT_TRANSACTION_DRAFT}${transactionID}`];

    if (!draftSplitTransaction) {
        draftSplitTransaction = allTransactions[`${ONYXKEYS.COLLECTION.TRANSACTION}${transactionID}`];
    }

    const updatedTransaction = draftSplitTransaction ? TransactionUtils.getUpdatedTransaction(draftSplitTransaction, transactionChanges, false, false) : null;

    Onyx.merge(`${ONYXKEYS.COLLECTION.SPLIT_TRANSACTION_DRAFT}${transactionID}`, updatedTransaction);
}

function editRegularMoneyRequest(
    transactionID: string,
    transactionThreadReportID: string,
    transactionChanges: TransactionChanges,
    policy: OnyxTypes.Policy,
    policyTags: OnyxTypes.PolicyTagList,
    policyCategories: OnyxTypes.PolicyCategories,
) {
    // STEP 1: Get all collections we're updating
    const transactionThread = allReports?.[`${ONYXKEYS.COLLECTION.REPORT}${transactionThreadReportID}`] ?? null;
    const transaction = allTransactions[`${ONYXKEYS.COLLECTION.TRANSACTION}${transactionID}`];
    const iouReport = allReports?.[`${ONYXKEYS.COLLECTION.REPORT}${transactionThread?.parentReportID}`] ?? null;
    const chatReport = allReports?.[`${ONYXKEYS.COLLECTION.REPORT}${iouReport?.chatReportID}`] ?? null;
    const isFromExpenseReport = ReportUtils.isExpenseReport(iouReport);

    // STEP 2: Build new modified expense report action.
    const updatedReportAction = ReportUtils.buildOptimisticModifiedExpenseReportAction(transactionThread, transaction, transactionChanges, isFromExpenseReport, policy);
    const updatedTransaction = transaction ? TransactionUtils.getUpdatedTransaction(transaction, transactionChanges, isFromExpenseReport) : null;

    // STEP 3: Compute the IOU total and update the report preview message so LHN amount owed is correct
    // Should only update if the transaction matches the currency of the report, else we wait for the update
    // from the server with the currency conversion
    let updatedMoneyRequestReport = {...iouReport};
    const updatedChatReport = {...chatReport};
    const diff = TransactionUtils.getAmount(transaction, true) - TransactionUtils.getAmount(updatedTransaction, true);
    if (updatedTransaction?.currency === iouReport?.currency && updatedTransaction?.modifiedAmount && diff !== 0) {
        if (ReportUtils.isExpenseReport(iouReport) && typeof updatedMoneyRequestReport.total === 'number') {
            updatedMoneyRequestReport.total += diff;
        } else {
            updatedMoneyRequestReport = iouReport
                ? IOUUtils.updateIOUOwnerAndTotal(iouReport, updatedReportAction.actorAccountID ?? -1, diff, TransactionUtils.getCurrency(transaction), false)
                : {};
        }

        updatedMoneyRequestReport.cachedTotal = CurrencyUtils.convertToDisplayString(updatedMoneyRequestReport.total, updatedTransaction.currency);

        // Update the last message of the IOU report
        const lastMessage = ReportUtils.getIOUReportActionMessage(
            iouReport?.reportID ?? '-1',
            CONST.IOU.REPORT_ACTION_TYPE.CREATE,
            updatedMoneyRequestReport.total ?? 0,
            '',
            updatedTransaction.currency,
            '',
            false,
        );
        updatedMoneyRequestReport.lastMessageText = lastMessage[0].text;
        updatedMoneyRequestReport.lastMessageHtml = lastMessage[0].html;

        // Update the last message of the chat report
        const hasNonReimbursableTransactions = ReportUtils.hasNonReimbursableTransactions(iouReport?.reportID);
        const messageText = Localize.translateLocal(hasNonReimbursableTransactions ? 'iou.payerSpentAmount' : 'iou.payerOwesAmount', {
            payer: ReportUtils.getPersonalDetailsForAccountID(updatedMoneyRequestReport.managerID ?? -1).login ?? '',
            amount: CurrencyUtils.convertToDisplayString(updatedMoneyRequestReport.total, updatedMoneyRequestReport.currency),
        });
        updatedChatReport.lastMessageText = messageText;
        updatedChatReport.lastMessageHtml = messageText;
    }

    const isScanning = TransactionUtils.hasReceipt(updatedTransaction) && TransactionUtils.isReceiptBeingScanned(updatedTransaction);

    // STEP 4: Compose the optimistic data
    const currentTime = DateUtils.getDBTime();
    const optimisticData: OnyxUpdate[] = [
        {
            onyxMethod: Onyx.METHOD.MERGE,
            key: `${ONYXKEYS.COLLECTION.REPORT_ACTIONS}${transactionThread?.reportID}`,
            value: {
                [updatedReportAction.reportActionID]: updatedReportAction as OnyxTypes.ReportAction,
            },
        },
        {
            onyxMethod: Onyx.METHOD.MERGE,
            key: `${ONYXKEYS.COLLECTION.TRANSACTION}${transactionID}`,
            value: updatedTransaction,
        },
        {
            onyxMethod: Onyx.METHOD.MERGE,
            key: `${ONYXKEYS.COLLECTION.REPORT}${iouReport?.reportID}`,
            value: updatedMoneyRequestReport,
        },
        {
            onyxMethod: Onyx.METHOD.MERGE,
            key: `${ONYXKEYS.COLLECTION.REPORT}${iouReport?.chatReportID}`,
            value: updatedChatReport,
        },
        {
            onyxMethod: Onyx.METHOD.MERGE,
            key: `${ONYXKEYS.COLLECTION.REPORT}${transactionThreadReportID}`,
            value: {
                lastReadTime: currentTime,
                lastVisibleActionCreated: currentTime,
            },
        },
    ];

    if (!isScanning) {
        optimisticData.push(
            {
                onyxMethod: Onyx.METHOD.MERGE,
                key: `${ONYXKEYS.COLLECTION.REPORT_ACTIONS}${iouReport?.reportID}`,
                value: {
                    [transactionThread?.parentReportActionID ?? '-1']: {
                        originalMessage: {
                            whisperedTo: [],
                        },
                    },
                },
            },
            {
                onyxMethod: Onyx.METHOD.MERGE,
                key: `${ONYXKEYS.COLLECTION.REPORT_ACTIONS}${iouReport?.parentReportID}`,
                value: {
                    [iouReport?.parentReportActionID ?? '-1']: {
                        originalMessage: {
                            whisperedTo: [],
                        },
                    },
                },
            },
        );
    }

    // Update recently used categories if the category is changed
    if ('category' in transactionChanges) {
        const optimisticPolicyRecentlyUsedCategories = Category.buildOptimisticPolicyRecentlyUsedCategories(iouReport?.policyID, transactionChanges.category);
        if (optimisticPolicyRecentlyUsedCategories.length) {
            optimisticData.push({
                onyxMethod: Onyx.METHOD.SET,
                key: `${ONYXKEYS.COLLECTION.POLICY_RECENTLY_USED_CATEGORIES}${iouReport?.policyID}`,
                value: optimisticPolicyRecentlyUsedCategories,
            });
        }
    }

    // Update recently used categories if the tag is changed
    if ('tag' in transactionChanges) {
        const optimisticPolicyRecentlyUsedTags = Tag.buildOptimisticPolicyRecentlyUsedTags(iouReport?.policyID, transactionChanges.tag);
        if (!isEmptyObject(optimisticPolicyRecentlyUsedTags)) {
            optimisticData.push({
                onyxMethod: Onyx.METHOD.MERGE,
                key: `${ONYXKEYS.COLLECTION.POLICY_RECENTLY_USED_TAGS}${iouReport?.policyID}`,
                value: optimisticPolicyRecentlyUsedTags,
            });
        }
    }

    const successData: OnyxUpdate[] = [
        {
            onyxMethod: Onyx.METHOD.MERGE,
            key: `${ONYXKEYS.COLLECTION.REPORT_ACTIONS}${transactionThread?.reportID}`,
            value: {
                [updatedReportAction.reportActionID]: {pendingAction: null},
            },
        },
        {
            onyxMethod: Onyx.METHOD.MERGE,
            key: `${ONYXKEYS.COLLECTION.TRANSACTION}${transactionID}`,
            value: {
                pendingFields: {
                    comment: null,
                    amount: null,
                    created: null,
                    currency: null,
                    merchant: null,
                    billable: null,
                    category: null,
                    tag: null,
                },
            },
        },
        {
            onyxMethod: Onyx.METHOD.MERGE,
            key: `${ONYXKEYS.COLLECTION.REPORT}${iouReport?.reportID}`,
            value: {pendingAction: null},
        },
    ];

    const failureData: OnyxUpdate[] = [
        {
            onyxMethod: Onyx.METHOD.MERGE,
            key: `${ONYXKEYS.COLLECTION.REPORT_ACTIONS}${transactionThread?.reportID}`,
            value: {
                [updatedReportAction.reportActionID]: {
                    errors: ErrorUtils.getMicroSecondOnyxErrorWithTranslationKey('iou.error.genericEditFailureMessage'),
                },
            },
        },
        {
            onyxMethod: Onyx.METHOD.MERGE,
            key: `${ONYXKEYS.COLLECTION.TRANSACTION}${transactionID}`,
            value: {
                ...transaction,
                modifiedCreated: transaction?.modifiedCreated ? transaction.modifiedCreated : null,
                modifiedAmount: transaction?.modifiedAmount ? transaction.modifiedAmount : null,
                modifiedCurrency: transaction?.modifiedCurrency ? transaction.modifiedCurrency : null,
                modifiedMerchant: transaction?.modifiedMerchant ? transaction.modifiedMerchant : null,
                modifiedWaypoints: transaction?.modifiedWaypoints ? transaction.modifiedWaypoints : null,
                pendingFields: null,
            },
        },
        {
            onyxMethod: Onyx.METHOD.MERGE,
            key: `${ONYXKEYS.COLLECTION.REPORT}${iouReport?.reportID}`,
            value: {
                ...iouReport,
                cachedTotal: iouReport?.cachedTotal ? iouReport?.cachedTotal : null,
            },
        },
        {
            onyxMethod: Onyx.METHOD.MERGE,
            key: `${ONYXKEYS.COLLECTION.REPORT}${iouReport?.chatReportID}`,
            value: chatReport,
        },
        {
            onyxMethod: Onyx.METHOD.MERGE,
            key: `${ONYXKEYS.COLLECTION.REPORT}${transactionThreadReportID}`,
            value: {
                lastReadTime: transactionThread?.lastReadTime,
                lastVisibleActionCreated: transactionThread?.lastVisibleActionCreated,
            },
        },
    ];

    // Add transaction violations if we have a paid policy and an updated transaction
    if (policy && PolicyUtils.isPaidGroupPolicy(policy) && updatedTransaction) {
        const currentTransactionViolations = allTransactionViolations[`${ONYXKEYS.COLLECTION.TRANSACTION_VIOLATIONS}${transactionID}`] ?? [];
        const updatedViolationsOnyxData = ViolationsUtils.getViolationsOnyxData(
            updatedTransaction,
            currentTransactionViolations,
            !!policy.requiresTag,
            policyTags,
            !!policy.requiresCategory,
            policyCategories,
            PolicyUtils.hasDependentTags(policy, policyTags),
        );
        optimisticData.push(updatedViolationsOnyxData);
        failureData.push({
            onyxMethod: Onyx.METHOD.MERGE,
            key: `${ONYXKEYS.COLLECTION.TRANSACTION_VIOLATIONS}${transactionID}`,
            value: currentTransactionViolations,
        });
    }

    // STEP 6: Call the API endpoint
    const {created, amount, currency, comment, merchant, category, billable, tag} = ReportUtils.getTransactionDetails(updatedTransaction) ?? {};

    const parameters: EditMoneyRequestParams = {
        transactionID,
        reportActionID: updatedReportAction.reportActionID,
        created,
        amount,
        currency,
        comment,
        merchant,
        category,
        billable,
        tag,
    };

    API.write(WRITE_COMMANDS.EDIT_MONEY_REQUEST, parameters, {optimisticData, successData, failureData});
}

function editMoneyRequest(
    transaction: OnyxTypes.Transaction,
    transactionThreadReportID: string,
    transactionChanges: TransactionChanges,
    policy: OnyxTypes.Policy,
    policyTags: OnyxTypes.PolicyTagList,
    policyCategories: OnyxTypes.PolicyCategories,
) {
    if (TransactionUtils.isDistanceRequest(transaction)) {
        updateDistanceRequest(transaction.transactionID, transactionThreadReportID, transactionChanges, policy, policyTags, policyCategories);
    } else {
        editRegularMoneyRequest(transaction.transactionID, transactionThreadReportID, transactionChanges, policy, policyTags, policyCategories);
    }
}

type UpdateMoneyRequestAmountAndCurrencyParams = {
    transactionID: string;
    transactionThreadReportID: string;
    currency: string;
    amount: number;
    taxAmount: number;
    policy?: OnyxEntry<OnyxTypes.Policy>;
    policyTagList?: OnyxEntry<OnyxTypes.PolicyTagList>;
    policyCategories?: OnyxEntry<OnyxTypes.PolicyCategories>;
    taxCode: string;
};

/** Updates the amount and currency fields of an expense */
function updateMoneyRequestAmountAndCurrency({
    transactionID,
    transactionThreadReportID,
    currency,
    amount,
    taxAmount,
    policy,
    policyTagList,
    policyCategories,
    taxCode,
}: UpdateMoneyRequestAmountAndCurrencyParams) {
    const transactionChanges = {
        amount,
        currency,
        taxCode,
        taxAmount,
    };
    const transactionThreadReport = allReports?.[`${ONYXKEYS.COLLECTION.REPORT}${transactionThreadReportID}`] ?? null;
    const parentReport = allReports?.[`${ONYXKEYS.COLLECTION.REPORT}${transactionThreadReport?.parentReportID}`] ?? null;
    let data: UpdateMoneyRequestData;
    if (ReportUtils.isTrackExpenseReport(transactionThreadReport) && ReportUtils.isSelfDM(parentReport)) {
        data = getUpdateTrackExpenseParams(transactionID, transactionThreadReportID, transactionChanges, true, policy ?? null);
    } else {
        data = getUpdateMoneyRequestParams(transactionID, transactionThreadReportID, transactionChanges, policy ?? null, policyTagList ?? null, policyCategories ?? null, true);
    }
    const {params, onyxData} = data;
    API.write(WRITE_COMMANDS.UPDATE_MONEY_REQUEST_AMOUNT_AND_CURRENCY, params, onyxData);
}

function deleteMoneyRequest(transactionID: string, reportAction: OnyxTypes.ReportAction, isSingleTransactionView = false) {
    // STEP 1: Get all collections we're updating
    const iouReportID = reportAction?.actionName === CONST.REPORT.ACTIONS.TYPE.IOU ? reportAction.originalMessage.IOUReportID : '-1';
    const iouReport = allReports?.[`${ONYXKEYS.COLLECTION.REPORT}${iouReportID}`] ?? null;
    const chatReport = allReports?.[`${ONYXKEYS.COLLECTION.REPORT}${iouReport?.chatReportID}`];
    const reportPreviewAction = getReportPreviewAction(iouReport?.chatReportID ?? '-1', iouReport?.reportID ?? '-1');
    const transaction = allTransactions[`${ONYXKEYS.COLLECTION.TRANSACTION}${transactionID}`];
    const transactionViolations = allTransactionViolations[`${ONYXKEYS.COLLECTION.TRANSACTION_VIOLATIONS}${transactionID}`];
    const transactionThreadID = reportAction.childReportID;
    let transactionThread = null;
    if (transactionThreadID) {
        transactionThread = allReports?.[`${ONYXKEYS.COLLECTION.REPORT}${transactionThreadID}`] ?? null;
    }

    // STEP 2: Decide if we need to:
    // 1. Delete the transactionThread - delete if there are no visible comments in the thread
    // 2. Update the moneyRequestPreview to show [Deleted expense] - update if the transactionThread exists AND it isn't being deleted
    const shouldDeleteTransactionThread = transactionThreadID ? (reportAction?.childVisibleActionCount ?? 0) === 0 : false;
    const shouldShowDeletedRequestMessage = !!transactionThreadID && !shouldDeleteTransactionThread;

    // STEP 3: Update the IOU reportAction and decide if the iouReport should be deleted. We delete the iouReport if there are no visible comments left in the report.
    const updatedReportAction = {
        [reportAction.reportActionID]: {
            pendingAction: shouldShowDeletedRequestMessage ? CONST.RED_BRICK_ROAD_PENDING_ACTION.UPDATE : CONST.RED_BRICK_ROAD_PENDING_ACTION.DELETE,
            previousMessage: reportAction.message,
            message: [
                {
                    type: 'COMMENT',
                    html: '',
                    text: '',
                    isEdited: true,
                    isDeletedParentAction: shouldShowDeletedRequestMessage,
                },
            ],
            originalMessage: {
                IOUTransactionID: null,
            },
            errors: undefined,
        },
    } as OnyxTypes.ReportActions;

    const lastVisibleAction = ReportActionsUtils.getLastVisibleAction(iouReport?.reportID ?? '-1', updatedReportAction);
    const iouReportLastMessageText = ReportActionsUtils.getLastVisibleMessage(iouReport?.reportID ?? '-1', updatedReportAction).lastMessageText;
    const shouldDeleteIOUReport =
        iouReportLastMessageText.length === 0 && !ReportActionsUtils.isDeletedParentAction(lastVisibleAction) && (!transactionThreadID || shouldDeleteTransactionThread);

    // STEP 4: Update the iouReport and reportPreview with new totals and messages if it wasn't deleted
    let updatedIOUReport: OnyxInputValue<OnyxTypes.Report>;
    const currency = TransactionUtils.getCurrency(transaction);
    const updatedReportPreviewAction: OnyxInputValue<OnyxTypes.ReportAction> = reportPreviewAction;
    if (updatedReportPreviewAction) {
        updatedReportPreviewAction.pendingAction = shouldDeleteIOUReport ? CONST.RED_BRICK_ROAD_PENDING_ACTION.DELETE : CONST.RED_BRICK_ROAD_PENDING_ACTION.UPDATE;
    }
    if (iouReport && ReportUtils.isExpenseReport(iouReport)) {
        updatedIOUReport = {...iouReport};

        if (typeof updatedIOUReport.total === 'number' && currency === iouReport?.currency) {
            // Because of the Expense reports are stored as negative values, we add the total from the amount
            const amountDiff = TransactionUtils.getAmount(transaction, true);
            updatedIOUReport.total += amountDiff;

            if (!transaction?.reimbursable && typeof updatedIOUReport.nonReimbursableTotal === 'number') {
                updatedIOUReport.nonReimbursableTotal += amountDiff;
            }
        }
    } else {
        updatedIOUReport = IOUUtils.updateIOUOwnerAndTotal(iouReport, reportAction.actorAccountID ?? -1, TransactionUtils.getAmount(transaction, false), currency, true);
    }

    if (updatedIOUReport) {
        updatedIOUReport.lastMessageText = iouReportLastMessageText;
        updatedIOUReport.lastVisibleActionCreated = lastVisibleAction?.created;
    }

    const hasNonReimbursableTransactions = ReportUtils.hasNonReimbursableTransactions(iouReport?.reportID);
    const messageText = Localize.translateLocal(hasNonReimbursableTransactions ? 'iou.payerSpentAmount' : 'iou.payerOwesAmount', {
        payer: ReportUtils.getPersonalDetailsForAccountID(updatedIOUReport?.managerID ?? -1).login ?? '',
        amount: CurrencyUtils.convertToDisplayString(updatedIOUReport?.total, updatedIOUReport?.currency),
    });

    if (updatedReportPreviewAction?.message?.[0]) {
        updatedReportPreviewAction.message[0].text = messageText;
        updatedReportPreviewAction.message[0].deleted = shouldDeleteIOUReport ? DateUtils.getDBTime() : '';
    }

    if (updatedReportPreviewAction && reportPreviewAction?.childMoneyRequestCount && reportPreviewAction?.childMoneyRequestCount > 0) {
        updatedReportPreviewAction.childMoneyRequestCount = reportPreviewAction.childMoneyRequestCount - 1;
    }

    // STEP 5: Build Onyx data
    const optimisticData: OnyxUpdate[] = [
        {
            onyxMethod: Onyx.METHOD.SET,
            key: `${ONYXKEYS.COLLECTION.TRANSACTION}${transactionID}`,
            value: null,
        },
    ];

    if (Permissions.canUseViolations(betas)) {
        optimisticData.push({
            onyxMethod: Onyx.METHOD.SET,
            key: `${ONYXKEYS.COLLECTION.TRANSACTION_VIOLATIONS}${transactionID}`,
            value: null,
        });
    }

    if (shouldDeleteTransactionThread) {
        optimisticData.push(
            {
                onyxMethod: Onyx.METHOD.SET,
                key: `${ONYXKEYS.COLLECTION.REPORT}${transactionThreadID}`,
                value: null,
            },
            {
                onyxMethod: Onyx.METHOD.SET,
                key: `${ONYXKEYS.COLLECTION.REPORT_ACTIONS}${transactionThreadID}`,
                value: null,
            },
        );
    }

    optimisticData.push(
        {
            onyxMethod: Onyx.METHOD.MERGE,
            key: `${ONYXKEYS.COLLECTION.REPORT_ACTIONS}${iouReport?.reportID}`,
            value: updatedReportAction,
        },
        {
            onyxMethod: Onyx.METHOD.MERGE,
            key: `${ONYXKEYS.COLLECTION.REPORT}${iouReport?.reportID}`,
            value: updatedIOUReport,
        },
        {
            onyxMethod: Onyx.METHOD.MERGE,
            key: `${ONYXKEYS.COLLECTION.REPORT_ACTIONS}${chatReport?.reportID}`,
            value: {
                [reportPreviewAction?.reportActionID ?? '-1']: updatedReportPreviewAction,
            },
        },
        {
            onyxMethod: Onyx.METHOD.MERGE,
            key: `${ONYXKEYS.COLLECTION.REPORT}${chatReport?.reportID}`,
            value: ReportUtils.getOutstandingChildRequest(updatedIOUReport),
        },
    );

    if (!shouldDeleteIOUReport && updatedReportPreviewAction?.childMoneyRequestCount === 0) {
        optimisticData.push({
            onyxMethod: Onyx.METHOD.MERGE,
            key: `${ONYXKEYS.COLLECTION.REPORT}${chatReport?.reportID}`,
            value: {
                hasOutstandingChildRequest: false,
            },
        });
    }

    if (shouldDeleteIOUReport) {
        optimisticData.push({
            onyxMethod: Onyx.METHOD.MERGE,
            key: `${ONYXKEYS.COLLECTION.REPORT}${chatReport?.reportID}`,
            value: {
                hasOutstandingChildRequest: false,
                iouReportID: null,
                lastMessageText: ReportActionsUtils.getLastVisibleMessage(iouReport?.chatReportID ?? '-1', {[reportPreviewAction?.reportActionID ?? '-1']: null})?.lastMessageText,
                lastVisibleActionCreated: ReportActionsUtils.getLastVisibleAction(iouReport?.chatReportID ?? '-1', {[reportPreviewAction?.reportActionID ?? '-1']: null})?.created,
            },
        });
    }

    const successData: OnyxUpdate[] = [
        {
            onyxMethod: Onyx.METHOD.MERGE,
            key: `${ONYXKEYS.COLLECTION.REPORT_ACTIONS}${iouReport?.reportID}`,
            value: {
                [reportAction.reportActionID]: shouldDeleteIOUReport
                    ? null
                    : {
                          pendingAction: null,
                      },
            },
        },
        {
            onyxMethod: Onyx.METHOD.MERGE,
            key: `${ONYXKEYS.COLLECTION.REPORT_ACTIONS}${chatReport?.reportID}`,
            value: {
                [reportPreviewAction?.reportActionID ?? '-1']: {
                    pendingAction: null,
                    errors: null,
                },
            },
        },
    ];

    if (shouldDeleteIOUReport) {
        successData.push({
            onyxMethod: Onyx.METHOD.SET,
            key: `${ONYXKEYS.COLLECTION.REPORT}${iouReport?.reportID}`,
            value: null,
        });
    }

    const failureData: OnyxUpdate[] = [
        {
            onyxMethod: Onyx.METHOD.SET,
            key: `${ONYXKEYS.COLLECTION.TRANSACTION}${transactionID}`,
            value: transaction ?? null,
        },
    ];

    if (Permissions.canUseViolations(betas)) {
        failureData.push({
            onyxMethod: Onyx.METHOD.SET,
            key: `${ONYXKEYS.COLLECTION.TRANSACTION_VIOLATIONS}${transactionID}`,
            value: transactionViolations ?? null,
        });
    }

    if (shouldDeleteTransactionThread) {
        failureData.push({
            onyxMethod: Onyx.METHOD.SET,
            key: `${ONYXKEYS.COLLECTION.REPORT}${transactionThreadID}`,
            value: transactionThread,
        });
    }

    const errorKey = DateUtils.getMicroseconds();

    failureData.push(
        {
            onyxMethod: Onyx.METHOD.MERGE,
            key: `${ONYXKEYS.COLLECTION.REPORT_ACTIONS}${iouReport?.reportID}`,
            value: {
                [reportAction.reportActionID]: {
                    ...reportAction,
                    pendingAction: null,
                    errors: {
                        [errorKey]: Localize.translateLocal('iou.error.genericDeleteFailureMessage'),
                    },
                },
            },
        },
        shouldDeleteIOUReport
            ? {
                  onyxMethod: Onyx.METHOD.SET,
                  key: `${ONYXKEYS.COLLECTION.REPORT}${iouReport?.reportID}`,
                  value: iouReport,
              }
            : {
                  onyxMethod: Onyx.METHOD.MERGE,
                  key: `${ONYXKEYS.COLLECTION.REPORT}${iouReport?.reportID}`,
                  value: iouReport,
              },
        {
            onyxMethod: Onyx.METHOD.MERGE,
            key: `${ONYXKEYS.COLLECTION.REPORT_ACTIONS}${chatReport?.reportID}`,
            value: {
                [reportPreviewAction?.reportActionID ?? '-1']: {
                    ...reportPreviewAction,
                    pendingAction: null,
                    errors: {
                        [errorKey]: Localize.translateLocal('iou.error.genericDeleteFailureMessage'),
                    },
                },
            },
        },
    );

    if (chatReport && shouldDeleteIOUReport) {
        failureData.push({
            onyxMethod: Onyx.METHOD.MERGE,
            key: `${ONYXKEYS.COLLECTION.REPORT}${chatReport.reportID}`,
            value: chatReport,
        });
    }

    if (!shouldDeleteIOUReport && updatedReportPreviewAction?.childMoneyRequestCount === 0) {
        failureData.push({
            onyxMethod: Onyx.METHOD.MERGE,
            key: `${ONYXKEYS.COLLECTION.REPORT}${chatReport?.reportID}`,
            value: {
                hasOutstandingChildRequest: true,
            },
        });
    }

    const parameters: DeleteMoneyRequestParams = {
        transactionID,
        reportActionID: reportAction.reportActionID,
    };

    // STEP 6: Make the API request
    API.write(WRITE_COMMANDS.DELETE_MONEY_REQUEST, parameters, {optimisticData, successData, failureData});
    CachedPDFPaths.clearByKey(transactionID);

    // STEP 7: Navigate the user depending on which page they are on and which resources were deleted
    if (iouReport && isSingleTransactionView && shouldDeleteTransactionThread && !shouldDeleteIOUReport) {
        // Pop the deleted report screen before navigating. This prevents navigating to the Concierge chat due to the missing report.
        return ROUTES.REPORT_WITH_ID.getRoute(iouReport.reportID);
    }

    if (iouReport?.chatReportID && shouldDeleteIOUReport) {
        // Pop the deleted report screen before navigating. This prevents navigating to the Concierge chat due to the missing report.
        return ROUTES.REPORT_WITH_ID.getRoute(iouReport.chatReportID);
    }
}

function deleteTrackExpense(chatReportID: string, transactionID: string, reportAction: OnyxTypes.ReportAction, isSingleTransactionView = false) {
    // STEP 1: Get all collections we're updating
    const chatReport = allReports?.[`${ONYXKEYS.COLLECTION.REPORT}${chatReportID}`] ?? null;
    if (!ReportUtils.isSelfDM(chatReport)) {
        return deleteMoneyRequest(transactionID, reportAction, isSingleTransactionView);
    }

    const {parameters, optimisticData, successData, failureData, shouldDeleteTransactionThread} = getDeleteTrackExpenseInformation(chatReportID, transactionID, reportAction);

    // STEP 6: Make the API request
    API.write(WRITE_COMMANDS.DELETE_MONEY_REQUEST, parameters, {optimisticData, successData, failureData});
    CachedPDFPaths.clearByKey(transactionID);

    // STEP 7: Navigate the user depending on which page they are on and which resources were deleted
    if (isSingleTransactionView && shouldDeleteTransactionThread) {
        // Pop the deleted report screen before navigating. This prevents navigating to the Concierge chat due to the missing report.
        return ROUTES.REPORT_WITH_ID.getRoute(chatReport?.reportID ?? '-1');
    }
}

/**
 * @param managerID - Account ID of the person sending the money
 * @param recipient - The user receiving the money
 */
function getSendMoneyParams(
    report: OnyxEntry<OnyxTypes.Report>,
    amount: number,
    currency: string,
    comment: string,
    paymentMethodType: PaymentMethodType,
    managerID: number,
    recipient: Participant,
): SendMoneyParamsData {
    const recipientEmail = PhoneNumber.addSMSDomainIfPhoneNumber(recipient.login ?? '');
    const recipientAccountID = Number(recipient.accountID);
    const newIOUReportDetails = JSON.stringify({
        amount,
        currency,
        requestorEmail: recipientEmail,
        requestorAccountID: recipientAccountID,
        comment,
        idempotencyKey: Str.guid(),
    });

    let chatReport = !isEmptyObject(report) && report?.reportID ? report : ReportUtils.getChatByParticipants([recipientAccountID, managerID]);
    let isNewChat = false;
    if (!chatReport) {
        chatReport = ReportUtils.buildOptimisticChatReport([recipientAccountID, managerID]);
        isNewChat = true;
    }
    const optimisticIOUReport = ReportUtils.buildOptimisticIOUReport(recipientAccountID, managerID, amount, chatReport.reportID, currency, true);

    const optimisticTransaction = TransactionUtils.buildOptimisticTransaction(amount, currency, optimisticIOUReport.reportID, comment);
    const optimisticTransactionData: OnyxUpdate = {
        onyxMethod: Onyx.METHOD.SET,
        key: `${ONYXKEYS.COLLECTION.TRANSACTION}${optimisticTransaction.transactionID}`,
        value: optimisticTransaction,
    };

    const [optimisticCreatedActionForChat, optimisticCreatedActionForIOUReport, optimisticIOUReportAction, optimisticTransactionThread, optimisticCreatedActionForTransactionThread] =
        ReportUtils.buildOptimisticMoneyRequestEntities(
            optimisticIOUReport,
            CONST.IOU.REPORT_ACTION_TYPE.PAY,
            amount,
            currency,
            comment,
            recipientEmail,
            [recipient],
            optimisticTransaction.transactionID,
            paymentMethodType,
            false,
            true,
        );

    const reportPreviewAction = ReportUtils.buildOptimisticReportPreview(chatReport, optimisticIOUReport);

    // Change the method to set for new reports because it doesn't exist yet, is faster,
    // and we need the data to be available when we navigate to the chat page
    const optimisticChatReportData: OnyxUpdate = isNewChat
        ? {
              onyxMethod: Onyx.METHOD.SET,
              key: `${ONYXKEYS.COLLECTION.REPORT}${chatReport.reportID}`,
              value: {
                  ...chatReport,
                  // Set and clear pending fields on the chat report
                  pendingFields: {createChat: CONST.RED_BRICK_ROAD_PENDING_ACTION.ADD},
                  lastReadTime: DateUtils.getDBTime(),
                  lastVisibleActionCreated: reportPreviewAction.created,
              },
          }
        : {
              onyxMethod: Onyx.METHOD.MERGE,
              key: `${ONYXKEYS.COLLECTION.REPORT}${chatReport.reportID}`,
              value: {
                  ...chatReport,
                  lastReadTime: DateUtils.getDBTime(),
                  lastVisibleActionCreated: reportPreviewAction.created,
              },
          };
    const optimisticQuickActionData: OnyxUpdate = {
        onyxMethod: Onyx.METHOD.SET,
        key: ONYXKEYS.NVP_QUICK_ACTION_GLOBAL_CREATE,
        value: {
            action: CONST.QUICK_ACTIONS.SEND_MONEY,
            chatReportID: chatReport.reportID,
            isFirstQuickAction: isEmptyObject(quickAction),
        },
    };
    const optimisticIOUReportData: OnyxUpdate = {
        onyxMethod: Onyx.METHOD.SET,
        key: `${ONYXKEYS.COLLECTION.REPORT}${optimisticIOUReport.reportID}`,
        value: {
            ...optimisticIOUReport,
            lastMessageText: optimisticIOUReportAction.message?.[0]?.text,
            lastMessageHtml: optimisticIOUReportAction.message?.[0]?.html,
        },
    };
    const optimisticTransactionThreadData: OnyxUpdate = {
        onyxMethod: Onyx.METHOD.SET,
        key: `${ONYXKEYS.COLLECTION.REPORT}${optimisticTransactionThread.reportID}`,
        value: optimisticTransactionThread,
    };
    const optimisticIOUReportActionsData: OnyxUpdate = {
        onyxMethod: Onyx.METHOD.MERGE,
        key: `${ONYXKEYS.COLLECTION.REPORT_ACTIONS}${optimisticIOUReport.reportID}`,
        value: {
            [optimisticCreatedActionForIOUReport.reportActionID]: optimisticCreatedActionForIOUReport,
            [optimisticIOUReportAction.reportActionID]: {
                ...(optimisticIOUReportAction as OnyxTypes.ReportAction),
                pendingAction: CONST.RED_BRICK_ROAD_PENDING_ACTION.ADD,
            },
        },
    };
    const optimisticChatReportActionsData: OnyxUpdate = {
        onyxMethod: Onyx.METHOD.MERGE,
        key: `${ONYXKEYS.COLLECTION.REPORT_ACTIONS}${chatReport.reportID}`,
        value: {
            [reportPreviewAction.reportActionID]: reportPreviewAction,
        },
    };
    const optimisticTransactionThreadReportActionsData: OnyxUpdate = {
        onyxMethod: Onyx.METHOD.MERGE,
        key: `${ONYXKEYS.COLLECTION.REPORT_ACTIONS}${optimisticTransactionThread.reportID}`,
        value: {
            [optimisticCreatedActionForTransactionThread?.reportActionID ?? '-1']: optimisticCreatedActionForTransactionThread,
        },
    };

    const successData: OnyxUpdate[] = [];

    // Add optimistic personal details for recipient
    let optimisticPersonalDetailListData: OnyxUpdate | null = null;
    const optimisticPersonalDetailListAction = isNewChat
        ? {
              [recipientAccountID]: {
                  accountID: recipientAccountID,
                  // Disabling this line since participant.displayName can be an empty string
                  // eslint-disable-next-line @typescript-eslint/prefer-nullish-coalescing
                  displayName: recipient.displayName || recipient.login,
                  login: recipient.login,
              },
          }
        : {};

    const redundantParticipants: Record<number, null> = {};
    if (!isEmptyObject(optimisticPersonalDetailListAction)) {
        const successPersonalDetailListAction: Record<number, null> = {};

        // BE will send different participants. We clear the optimistic ones to avoid duplicated entries
        Object.keys(optimisticPersonalDetailListAction).forEach((accountIDKey) => {
            const accountID = Number(accountIDKey);
            successPersonalDetailListAction[accountID] = null;
            redundantParticipants[accountID] = null;
        });

        optimisticPersonalDetailListData = {
            onyxMethod: Onyx.METHOD.MERGE,
            key: ONYXKEYS.PERSONAL_DETAILS_LIST,
            value: optimisticPersonalDetailListAction,
        };
        successData.push({
            onyxMethod: Onyx.METHOD.MERGE,
            key: ONYXKEYS.PERSONAL_DETAILS_LIST,
            value: successPersonalDetailListAction,
        });
    }

    successData.push(
        {
            onyxMethod: Onyx.METHOD.MERGE,
            key: `${ONYXKEYS.COLLECTION.REPORT}${optimisticIOUReport.reportID}`,
            value: {
                participants: redundantParticipants,
            },
        },
        {
            onyxMethod: Onyx.METHOD.MERGE,
            key: `${ONYXKEYS.COLLECTION.REPORT}${optimisticTransactionThread.reportID}`,
            value: {
                participants: redundantParticipants,
            },
        },
        {
            onyxMethod: Onyx.METHOD.MERGE,
            key: `${ONYXKEYS.COLLECTION.REPORT_ACTIONS}${optimisticIOUReport.reportID}`,
            value: {
                [optimisticIOUReportAction.reportActionID]: {
                    pendingAction: null,
                },
            },
        },
        {
            onyxMethod: Onyx.METHOD.MERGE,
            key: `${ONYXKEYS.COLLECTION.TRANSACTION}${optimisticTransaction.transactionID}`,
            value: {pendingAction: null},
        },
        {
            onyxMethod: Onyx.METHOD.MERGE,
            key: `${ONYXKEYS.COLLECTION.REPORT_ACTIONS}${chatReport.reportID}`,
            value: {
                [reportPreviewAction.reportActionID]: {
                    pendingAction: null,
                },
            },
        },
        {
            onyxMethod: Onyx.METHOD.MERGE,
            key: `${ONYXKEYS.COLLECTION.REPORT_ACTIONS}${optimisticTransactionThread.reportID}`,
            value: {
                [optimisticCreatedActionForTransactionThread?.reportActionID ?? '-1']: {
                    pendingAction: null,
                },
            },
        },
    );

    const failureData: OnyxUpdate[] = [
        {
            onyxMethod: Onyx.METHOD.MERGE,
            key: `${ONYXKEYS.COLLECTION.TRANSACTION}${optimisticTransaction.transactionID}`,
            value: {
                errors: ErrorUtils.getMicroSecondOnyxErrorWithTranslationKey('iou.error.other'),
            },
        },
        {
            onyxMethod: Onyx.METHOD.MERGE,
            key: `${ONYXKEYS.COLLECTION.REPORT}${optimisticTransactionThread.reportID}`,
            value: {
                errorFields: {
                    createChat: ErrorUtils.getMicroSecondOnyxErrorWithTranslationKey('report.genericCreateReportFailureMessage'),
                },
            },
        },
        {
            onyxMethod: Onyx.METHOD.MERGE,
            key: `${ONYXKEYS.COLLECTION.REPORT_ACTIONS}${optimisticTransactionThread.reportID}`,
            value: {
<<<<<<< HEAD
                [optimisticCreatedActionForTransactionThread?.reportActionID ?? '-1']: {
                    errors: ErrorUtils.getMicroSecondOnyxError('iou.error.genericCreateFailureMessage'),
=======
                [optimisticCreatedActionForTransactionThread.reportActionID]: {
                    errors: ErrorUtils.getMicroSecondOnyxErrorWithTranslationKey('iou.error.genericCreateFailureMessage'),
>>>>>>> 9ec57c03
                },
            },
        },
    ];

    // Now, let's add the data we need just when we are creating a new chat report
    if (isNewChat) {
        successData.push({
            onyxMethod: Onyx.METHOD.MERGE,
            key: `${ONYXKEYS.COLLECTION.REPORT}${chatReport.reportID}`,
            value: {pendingFields: null, participants: redundantParticipants},
        });
        failureData.push(
            {
                onyxMethod: Onyx.METHOD.MERGE,
                key: `${ONYXKEYS.COLLECTION.REPORT}${chatReport.reportID}`,
                value: {
                    errorFields: {
                        createChat: ErrorUtils.getMicroSecondOnyxErrorWithTranslationKey('report.genericCreateReportFailureMessage'),
                    },
                },
            },
            {
                onyxMethod: Onyx.METHOD.MERGE,
                key: `${ONYXKEYS.COLLECTION.REPORT_ACTIONS}${optimisticIOUReport.reportID}`,
                value: {
                    [optimisticIOUReportAction.reportActionID]: {
                        errors: ErrorUtils.getMicroSecondOnyxErrorWithTranslationKey('iou.error.genericCreateFailureMessage'),
                    },
                },
            },
        );

        if (optimisticChatReportActionsData.value) {
            // Add an optimistic created action to the optimistic chat reportActions data
            optimisticChatReportActionsData.value[optimisticCreatedActionForChat.reportActionID] = optimisticCreatedActionForChat;
        }
    } else {
        failureData.push({
            onyxMethod: Onyx.METHOD.MERGE,
            key: `${ONYXKEYS.COLLECTION.REPORT_ACTIONS}${optimisticIOUReport.reportID}`,
            value: {
                [optimisticIOUReportAction.reportActionID]: {
                    errors: ErrorUtils.getMicroSecondOnyxErrorWithTranslationKey('iou.error.other'),
                },
            },
        });
    }

    const optimisticData: OnyxUpdate[] = [
        optimisticChatReportData,
        optimisticQuickActionData,
        optimisticIOUReportData,
        optimisticChatReportActionsData,
        optimisticIOUReportActionsData,
        optimisticTransactionData,
        optimisticTransactionThreadData,
        optimisticTransactionThreadReportActionsData,
    ];

    if (!isEmptyObject(optimisticPersonalDetailListData)) {
        optimisticData.push(optimisticPersonalDetailListData);
    }

    return {
        params: {
            iouReportID: optimisticIOUReport.reportID,
            chatReportID: chatReport.reportID,
            reportActionID: optimisticIOUReportAction.reportActionID,
            paymentMethodType,
            transactionID: optimisticTransaction.transactionID,
            newIOUReportDetails,
            createdReportActionID: isNewChat ? optimisticCreatedActionForChat.reportActionID : '-1',
            reportPreviewReportActionID: reportPreviewAction.reportActionID,
            createdIOUReportActionID: optimisticCreatedActionForIOUReport.reportActionID,
            transactionThreadReportID: optimisticTransactionThread.reportID,
            createdReportActionIDForThread: optimisticCreatedActionForTransactionThread?.reportActionID ?? '-1',
        },
        optimisticData,
        successData,
        failureData,
    };
}

function getPayMoneyRequestParams(
    chatReport: OnyxTypes.Report,
    iouReport: OnyxTypes.Report,
    recipient: Participant,
    paymentMethodType: PaymentMethodType,
    full: boolean,
): PayMoneyRequestData {
    const isInvoiceReport = ReportUtils.isInvoiceReport(iouReport);

    let total = (iouReport.total ?? 0) - (iouReport.nonReimbursableTotal ?? 0);
    if (ReportUtils.hasHeldExpenses(iouReport.reportID) && !full && !!iouReport.unheldTotal) {
        total = iouReport.unheldTotal;
    }

    const optimisticIOUReportAction = ReportUtils.buildOptimisticIOUReportAction(
        CONST.IOU.REPORT_ACTION_TYPE.PAY,
        ReportUtils.isExpenseReport(iouReport) ? -total : total,
        iouReport.currency ?? '',
        '',
        [recipient],
        '',
        paymentMethodType,
        iouReport.reportID,
        true,
    );

    // In some instances, the report preview action might not be available to the payer (only whispered to the requestor)
    // hence we need to make the updates to the action safely.
    let optimisticReportPreviewAction = null;
    const reportPreviewAction = getReportPreviewAction(chatReport.reportID, iouReport.reportID);
    if (reportPreviewAction) {
        optimisticReportPreviewAction = ReportUtils.updateReportPreview(iouReport, reportPreviewAction as ReportPreviewAction, true);
    }
    let currentNextStep = null;
    let optimisticNextStep = null;
    if (!isInvoiceReport) {
        currentNextStep = allNextSteps[`${ONYXKEYS.COLLECTION.NEXT_STEP}${iouReport.reportID}`] ?? null;
        optimisticNextStep = NextStepUtils.buildNextStep(iouReport, CONST.REPORT.STATUS_NUM.REIMBURSED, {isPaidWithExpensify: paymentMethodType === CONST.IOU.PAYMENT_TYPE.VBBA});
    }

    const optimisticData: OnyxUpdate[] = [
        {
            onyxMethod: Onyx.METHOD.MERGE,
            key: `${ONYXKEYS.COLLECTION.REPORT}${chatReport.reportID}`,
            value: {
                ...chatReport,
                lastReadTime: DateUtils.getDBTime(),
                lastVisibleActionCreated: optimisticIOUReportAction.created,
                hasOutstandingChildRequest: false,
                iouReportID: null,
                lastMessageText: optimisticIOUReportAction.message?.[0]?.text,
                lastMessageHtml: optimisticIOUReportAction.message?.[0]?.html,
            },
        },
        {
            onyxMethod: Onyx.METHOD.MERGE,
            key: `${ONYXKEYS.COLLECTION.REPORT_ACTIONS}${iouReport.reportID}`,
            value: {
                [optimisticIOUReportAction.reportActionID]: {
                    ...(optimisticIOUReportAction as OnyxTypes.ReportAction),
                    pendingAction: CONST.RED_BRICK_ROAD_PENDING_ACTION.ADD,
                },
            },
        },
        {
            onyxMethod: Onyx.METHOD.MERGE,
            key: `${ONYXKEYS.COLLECTION.REPORT}${iouReport.reportID}`,
            value: {
                ...iouReport,
                lastMessageText: optimisticIOUReportAction.message?.[0]?.text,
                lastMessageHtml: optimisticIOUReportAction.message?.[0]?.html,
                hasOutstandingChildRequest: false,
                statusNum: CONST.REPORT.STATUS_NUM.REIMBURSED,
                pendingFields: {
                    preview: CONST.RED_BRICK_ROAD_PENDING_ACTION.UPDATE,
                    reimbursed: CONST.RED_BRICK_ROAD_PENDING_ACTION.UPDATE,
                    partial: full ? null : CONST.RED_BRICK_ROAD_PENDING_ACTION.UPDATE,
                },
            },
        },
        {
            onyxMethod: Onyx.METHOD.MERGE,
            key: ONYXKEYS.NVP_LAST_PAYMENT_METHOD,
            value: {[iouReport.policyID ?? '-1']: paymentMethodType},
        },
        {
            onyxMethod: Onyx.METHOD.MERGE,
            key: `${ONYXKEYS.COLLECTION.NEXT_STEP}${iouReport.reportID}`,
            value: optimisticNextStep,
        },
    ];

    const successData: OnyxUpdate[] = [
        {
            onyxMethod: Onyx.METHOD.MERGE,
            key: `${ONYXKEYS.COLLECTION.REPORT}${iouReport.reportID}`,
            value: {
                pendingFields: {
                    preview: null,
                    reimbursed: null,
                    partial: null,
                },
            },
        },
    ];

    const failureData: OnyxUpdate[] = [
        {
            onyxMethod: Onyx.METHOD.MERGE,
            key: `${ONYXKEYS.COLLECTION.REPORT_ACTIONS}${iouReport.reportID}`,
            value: {
                [optimisticIOUReportAction.reportActionID]: {
                    errors: ErrorUtils.getMicroSecondOnyxErrorWithTranslationKey('iou.error.other'),
                },
            },
        },
        {
            onyxMethod: Onyx.METHOD.MERGE,
            key: `${ONYXKEYS.COLLECTION.REPORT}${iouReport.reportID}`,
            value: {
                ...iouReport,
            },
        },
        {
            onyxMethod: Onyx.METHOD.MERGE,
            key: `${ONYXKEYS.COLLECTION.REPORT}${chatReport.reportID}`,
            value: chatReport,
        },
        {
            onyxMethod: Onyx.METHOD.MERGE,
            key: `${ONYXKEYS.COLLECTION.NEXT_STEP}${iouReport.reportID}`,
            value: currentNextStep,
        },
    ];

    // In case the report preview action is loaded locally, let's update it.
    if (optimisticReportPreviewAction) {
        optimisticData.push({
            onyxMethod: Onyx.METHOD.MERGE,
            key: `${ONYXKEYS.COLLECTION.REPORT_ACTIONS}${chatReport.reportID}`,
            value: {
                [optimisticReportPreviewAction.reportActionID]: optimisticReportPreviewAction,
            },
        });
        failureData.push({
            onyxMethod: Onyx.METHOD.MERGE,
            key: `${ONYXKEYS.COLLECTION.REPORT_ACTIONS}${chatReport.reportID}`,
            value: {
                [optimisticReportPreviewAction.reportActionID]: {
                    created: optimisticReportPreviewAction.created,
                },
            },
        });
    }

    return {
        params: {
            iouReportID: iouReport.reportID,
            chatReportID: chatReport.reportID,
            reportActionID: optimisticIOUReportAction.reportActionID,
            paymentMethodType,
            full,
            amount: Math.abs(total),
        },
        optimisticData,
        successData,
        failureData,
    };
}

/**
 * @param managerID - Account ID of the person sending the money
 * @param recipient - The user receiving the money
 */
function sendMoneyElsewhere(report: OnyxEntry<OnyxTypes.Report>, amount: number, currency: string, comment: string, managerID: number, recipient: Participant) {
    const {params, optimisticData, successData, failureData} = getSendMoneyParams(report, amount, currency, comment, CONST.IOU.PAYMENT_TYPE.ELSEWHERE, managerID, recipient);

    API.write(WRITE_COMMANDS.SEND_MONEY_ELSEWHERE, params, {optimisticData, successData, failureData});

    Navigation.dismissModal(params.chatReportID);
    Report.notifyNewAction(params.chatReportID, managerID);
}

/**
 * @param managerID - Account ID of the person sending the money
 * @param recipient - The user receiving the money
 */
function sendMoneyWithWallet(report: OnyxEntry<OnyxTypes.Report>, amount: number, currency: string, comment: string, managerID: number, recipient: Participant | ReportUtils.OptionData) {
    const {params, optimisticData, successData, failureData} = getSendMoneyParams(report, amount, currency, comment, CONST.IOU.PAYMENT_TYPE.EXPENSIFY, managerID, recipient);

    API.write(WRITE_COMMANDS.SEND_MONEY_WITH_WALLET, params, {optimisticData, successData, failureData});

    Navigation.dismissModal(params.chatReportID);
    Report.notifyNewAction(params.chatReportID, managerID);
}

function canApproveIOU(
    iouReport: OnyxTypes.OnyxInputOrEntry<OnyxTypes.Report>,
    chatReport: OnyxTypes.OnyxInputOrEntry<OnyxTypes.Report>,
    policy: OnyxTypes.OnyxInputOrEntry<OnyxTypes.Policy>,
) {
    if (isEmptyObject(chatReport)) {
        return false;
    }
    const isPaidGroupPolicy = ReportUtils.isPaidGroupPolicyExpenseChat(chatReport);
    if (!isPaidGroupPolicy) {
        return false;
    }

    const isOnInstantSubmitPolicy = PolicyUtils.isInstantSubmitEnabled(policy);
    const isOnSubmitAndClosePolicy = PolicyUtils.isSubmitAndClose(policy);
    if (isOnInstantSubmitPolicy && isOnSubmitAndClosePolicy) {
        return false;
    }

    const managerID = iouReport?.managerID ?? -1;
    const isCurrentUserManager = managerID === userAccountID;
    const isPolicyExpenseChat = ReportUtils.isPolicyExpenseChat(chatReport);

    const isOpenExpenseReport = isPolicyExpenseChat && ReportUtils.isOpenExpenseReport(iouReport);
    const isApproved = ReportUtils.isReportApproved(iouReport);
    const iouSettled = ReportUtils.isSettled(iouReport?.reportID);
    const isArchivedReport = ReportUtils.isArchivedRoom(iouReport);

    return isCurrentUserManager && !isOpenExpenseReport && !isApproved && !iouSettled && !isArchivedReport;
}

function canIOUBePaid(
    iouReport: OnyxTypes.OnyxInputOrEntry<OnyxTypes.Report>,
    chatReport: OnyxTypes.OnyxInputOrEntry<OnyxTypes.Report>,
    policy: OnyxTypes.OnyxInputOrEntry<OnyxTypes.Policy>,
) {
    const isPolicyExpenseChat = ReportUtils.isPolicyExpenseChat(chatReport);
    const isChatReportArchived = ReportUtils.isArchivedRoom(chatReport);
    const iouSettled = ReportUtils.isSettled(iouReport?.reportID);

    if (isEmptyObject(iouReport)) {
        return false;
    }

    if (policy?.reimbursementChoice === CONST.POLICY.REIMBURSEMENT_CHOICES.REIMBURSEMENT_NO) {
        return false;
    }

    if (ReportUtils.isInvoiceReport(iouReport)) {
        if (iouSettled) {
            return false;
        }
        if (chatReport?.invoiceReceiver?.type === CONST.REPORT.INVOICE_RECEIVER_TYPE.INDIVIDUAL) {
            return chatReport?.invoiceReceiver?.accountID === userAccountID;
        }
        return PolicyUtils.getPolicy(chatReport?.invoiceReceiver?.policyID)?.role === CONST.POLICY.ROLE.ADMIN;
    }

    const isPayer = ReportUtils.isPayer(
        {
            email: currentUserEmail,
            accountID: userAccountID,
        },
        iouReport,
    );

    const isOpenExpenseReport = isPolicyExpenseChat && ReportUtils.isOpenExpenseReport(iouReport);

    const {reimbursableSpend} = ReportUtils.getMoneyRequestSpendBreakdown(iouReport);
    const isAutoReimbursable = policy?.reimbursementChoice === CONST.POLICY.REIMBURSEMENT_CHOICES.REIMBURSEMENT_YES ? false : ReportUtils.canBeAutoReimbursed(iouReport, policy);
    const shouldBeApproved = canApproveIOU(iouReport, chatReport, policy);

    return (
        isPayer && !isOpenExpenseReport && !iouSettled && !iouReport?.isWaitingOnBankAccount && reimbursableSpend !== 0 && !isChatReportArchived && !isAutoReimbursable && !shouldBeApproved
    );
}

function hasIOUToApproveOrPay(chatReport: OnyxEntry<OnyxTypes.Report>, excludedIOUReportID: string): boolean {
    const chatReportActions = allReportActions?.[`${ONYXKEYS.COLLECTION.REPORT_ACTIONS}${chatReport?.reportID}`] ?? {};

    return Object.values(chatReportActions).some((action) => {
        const iouReport = ReportUtils.getReport(action.childReportID ?? '-1');
        const policy = PolicyUtils.getPolicy(iouReport?.policyID);
        const shouldShowSettlementButton = canIOUBePaid(iouReport, chatReport, policy) || canApproveIOU(iouReport, chatReport, policy);
        return action.childReportID?.toString() !== excludedIOUReportID && action.actionName === CONST.REPORT.ACTIONS.TYPE.REPORT_PREVIEW && shouldShowSettlementButton;
    });
}

function approveMoneyRequest(expenseReport: OnyxEntry<OnyxTypes.Report>, full?: boolean) {
    const currentNextStep = allNextSteps[`${ONYXKEYS.COLLECTION.NEXT_STEP}${expenseReport?.reportID}`] ?? null;
    let total = expenseReport?.total ?? 0;
    const hasHeldExpenses = ReportUtils.hasHeldExpenses(expenseReport?.reportID);
    if (hasHeldExpenses && !full && !!expenseReport?.unheldTotal) {
        total = expenseReport?.unheldTotal;
    }
    const optimisticApprovedReportAction = ReportUtils.buildOptimisticApprovedReportAction(total, expenseReport?.currency ?? '', expenseReport?.reportID ?? '-1');
    const optimisticNextStep = NextStepUtils.buildNextStep(expenseReport, CONST.REPORT.STATUS_NUM.APPROVED);
    const chatReport = ReportUtils.getReport(expenseReport?.chatReportID);

    const optimisticReportActionsData: OnyxUpdate = {
        onyxMethod: Onyx.METHOD.MERGE,
        key: `${ONYXKEYS.COLLECTION.REPORT_ACTIONS}${expenseReport?.reportID}`,
        value: {
            [optimisticApprovedReportAction.reportActionID]: {
                ...(optimisticApprovedReportAction as OnyxTypes.ReportAction),
                pendingAction: CONST.RED_BRICK_ROAD_PENDING_ACTION.ADD,
            },
        },
    };
    const optimisticIOUReportData: OnyxUpdate = {
        onyxMethod: Onyx.METHOD.MERGE,
        key: `${ONYXKEYS.COLLECTION.REPORT}${expenseReport?.reportID}`,
        value: {
            ...expenseReport,
            lastMessageText: optimisticApprovedReportAction.message?.[0]?.text,
            lastMessageHtml: optimisticApprovedReportAction.message?.[0]?.html,
            stateNum: CONST.REPORT.STATE_NUM.APPROVED,
            statusNum: CONST.REPORT.STATUS_NUM.APPROVED,
            pendingFields: {
                partial: full ? null : CONST.RED_BRICK_ROAD_PENDING_ACTION.UPDATE,
            },
        },
    };

    const optimisticChatReportData: OnyxUpdate = {
        onyxMethod: Onyx.METHOD.MERGE,
        key: `${ONYXKEYS.COLLECTION.REPORT}${expenseReport?.chatReportID}`,
        value: {
            hasOutstandingChildRequest: hasIOUToApproveOrPay(chatReport, expenseReport?.reportID ?? '-1'),
        },
    };

    const optimisticNextStepData: OnyxUpdate = {
        onyxMethod: Onyx.METHOD.MERGE,
        key: `${ONYXKEYS.COLLECTION.NEXT_STEP}${expenseReport?.reportID}`,
        value: optimisticNextStep,
    };
    const optimisticData: OnyxUpdate[] = [optimisticIOUReportData, optimisticReportActionsData, optimisticNextStepData, optimisticChatReportData];

    const successData: OnyxUpdate[] = [
        {
            onyxMethod: Onyx.METHOD.MERGE,
            key: `${ONYXKEYS.COLLECTION.REPORT_ACTIONS}${expenseReport?.reportID}`,
            value: {
                [optimisticApprovedReportAction.reportActionID]: {
                    pendingAction: null,
                },
            },
        },
        {
            onyxMethod: Onyx.METHOD.MERGE,
            key: `${ONYXKEYS.COLLECTION.REPORT}${expenseReport?.reportID}`,
            value: {
                pendingFields: {
                    partial: null,
                },
            },
        },
    ];

    const failureData: OnyxUpdate[] = [
        {
            onyxMethod: Onyx.METHOD.MERGE,
            key: `${ONYXKEYS.COLLECTION.REPORT_ACTIONS}${expenseReport?.reportID}`,
            value: {
                [optimisticApprovedReportAction.reportActionID]: {
                    errors: ErrorUtils.getMicroSecondOnyxErrorWithTranslationKey('iou.error.other'),
                },
            },
        },
        {
            onyxMethod: Onyx.METHOD.MERGE,
            key: `${ONYXKEYS.COLLECTION.REPORT}${expenseReport?.chatReportID}`,
            value: {
                hasOutstandingChildRequest: chatReport?.hasOutstandingChildRequest,
                pendingFields: {
                    partial: null,
                },
            },
        },
        {
            onyxMethod: Onyx.METHOD.MERGE,
            key: `${ONYXKEYS.COLLECTION.NEXT_STEP}${expenseReport?.reportID}`,
            value: currentNextStep,
        },
    ];

    // Clear hold reason of all transactions if we approve all requests
    if (full && hasHeldExpenses) {
        const heldTransactions = ReportUtils.getAllHeldTransactions(expenseReport?.reportID);
        heldTransactions.forEach((heldTransaction) => {
            optimisticData.push({
                onyxMethod: Onyx.METHOD.MERGE,
                key: `${ONYXKEYS.COLLECTION.TRANSACTION}${heldTransaction.transactionID}`,
                value: {
                    comment: {
                        hold: '',
                    },
                },
            });
            failureData.push({
                onyxMethod: Onyx.METHOD.MERGE,
                key: `${ONYXKEYS.COLLECTION.TRANSACTION}${heldTransaction.transactionID}`,
                value: {
                    comment: {
                        hold: heldTransaction.comment.hold,
                    },
                },
            });
        });
    }

    const parameters: ApproveMoneyRequestParams = {
        reportID: expenseReport?.reportID ?? '-1',
        approvedReportActionID: optimisticApprovedReportAction.reportActionID,
        full,
    };

    API.write(WRITE_COMMANDS.APPROVE_MONEY_REQUEST, parameters, {optimisticData, successData, failureData});
}

function submitReport(expenseReport: OnyxTypes.Report) {
    const currentNextStep = allNextSteps[`${ONYXKEYS.COLLECTION.NEXT_STEP}${expenseReport.reportID}`] ?? null;
    const parentReport = ReportUtils.getReport(expenseReport.parentReportID);
    const policy = PolicyUtils.getPolicy(expenseReport.policyID);
    const isCurrentUserManager = currentUserPersonalDetails?.accountID === expenseReport.managerID;
    const isSubmitAndClosePolicy = PolicyUtils.isSubmitAndClose(policy);
    const adminAccountID = policy?.role === CONST.POLICY.ROLE.ADMIN ? currentUserPersonalDetails?.accountID : undefined;
    const optimisticSubmittedReportAction = ReportUtils.buildOptimisticSubmittedReportAction(expenseReport?.total ?? 0, expenseReport.currency ?? '', expenseReport.reportID, adminAccountID);
    const optimisticNextStep = NextStepUtils.buildNextStep(expenseReport, isSubmitAndClosePolicy ? CONST.REPORT.STATUS_NUM.CLOSED : CONST.REPORT.STATUS_NUM.SUBMITTED);

    const optimisticData: OnyxUpdate[] = !isSubmitAndClosePolicy
        ? [
              {
                  onyxMethod: Onyx.METHOD.MERGE,
                  key: `${ONYXKEYS.COLLECTION.REPORT_ACTIONS}${expenseReport.reportID}`,
                  value: {
                      [optimisticSubmittedReportAction.reportActionID]: {
                          ...(optimisticSubmittedReportAction as OnyxTypes.ReportAction),
                          pendingAction: CONST.RED_BRICK_ROAD_PENDING_ACTION.ADD,
                      },
                  },
              },
              {
                  onyxMethod: Onyx.METHOD.MERGE,
                  key: `${ONYXKEYS.COLLECTION.REPORT}${expenseReport.reportID}`,
                  value: {
                      ...expenseReport,
                      lastMessageText: optimisticSubmittedReportAction.message?.[0]?.text ?? '',
                      lastMessageHtml: optimisticSubmittedReportAction.message?.[0]?.html ?? '',
                      stateNum: CONST.REPORT.STATE_NUM.SUBMITTED,
                      statusNum: CONST.REPORT.STATUS_NUM.SUBMITTED,
                  },
              },
          ]
        : [
              {
                  onyxMethod: Onyx.METHOD.MERGE,
                  key: `${ONYXKEYS.COLLECTION.REPORT}${expenseReport.reportID}`,
                  value: {
                      ...expenseReport,
                      stateNum: CONST.REPORT.STATE_NUM.APPROVED,
                      statusNum: CONST.REPORT.STATUS_NUM.CLOSED,
                  },
              },
          ];

    optimisticData.push({
        onyxMethod: Onyx.METHOD.MERGE,
        key: `${ONYXKEYS.COLLECTION.NEXT_STEP}${expenseReport.reportID}`,
        value: optimisticNextStep,
    });

    if (parentReport?.reportID) {
        optimisticData.push({
            onyxMethod: Onyx.METHOD.MERGE,
            key: `${ONYXKEYS.COLLECTION.REPORT}${parentReport.reportID}`,
            value: {
                ...parentReport,
                // In case its a manager who force submitted the report, they are the next user who needs to take an action
                hasOutstandingChildRequest: isCurrentUserManager,
                iouReportID: null,
            },
        });
    }

    const successData: OnyxUpdate[] = [];
    if (!isSubmitAndClosePolicy) {
        successData.push({
            onyxMethod: Onyx.METHOD.MERGE,
            key: `${ONYXKEYS.COLLECTION.REPORT_ACTIONS}${expenseReport.reportID}`,
            value: {
                [optimisticSubmittedReportAction.reportActionID]: {
                    pendingAction: null,
                },
            },
        });
    }

    const failureData: OnyxUpdate[] = [
        {
            onyxMethod: Onyx.METHOD.MERGE,
            key: `${ONYXKEYS.COLLECTION.REPORT}${expenseReport.reportID}`,
            value: {
                statusNum: CONST.REPORT.STATUS_NUM.OPEN,
                stateNum: CONST.REPORT.STATE_NUM.OPEN,
            },
        },
        {
            onyxMethod: Onyx.METHOD.MERGE,
            key: `${ONYXKEYS.COLLECTION.NEXT_STEP}${expenseReport.reportID}`,
            value: currentNextStep,
        },
    ];
    if (!isSubmitAndClosePolicy) {
        failureData.push({
            onyxMethod: Onyx.METHOD.MERGE,
            key: `${ONYXKEYS.COLLECTION.REPORT_ACTIONS}${expenseReport.reportID}`,
            value: {
                [optimisticSubmittedReportAction.reportActionID]: {
                    errors: ErrorUtils.getMicroSecondOnyxErrorWithTranslationKey('iou.error.other'),
                },
            },
        });
    }

    if (parentReport?.reportID) {
        failureData.push({
            onyxMethod: Onyx.METHOD.MERGE,
            key: `${ONYXKEYS.COLLECTION.REPORT}${parentReport.reportID}`,
            value: {
                hasOutstandingChildRequest: parentReport.hasOutstandingChildRequest,
                iouReportID: expenseReport.reportID,
            },
        });
    }

    const parameters: SubmitReportParams = {
        reportID: expenseReport.reportID,
        managerAccountID: PolicyUtils.getSubmitToAccountID(policy, expenseReport.ownerAccountID ?? -1) ?? expenseReport.managerID,
        reportActionID: optimisticSubmittedReportAction.reportActionID,
    };

    API.write(WRITE_COMMANDS.SUBMIT_REPORT, parameters, {optimisticData, successData, failureData});
}

function cancelPayment(expenseReport: OnyxTypes.Report, chatReport: OnyxTypes.Report) {
    const optimisticReportAction = ReportUtils.buildOptimisticCancelPaymentReportAction(expenseReport.reportID, -(expenseReport.total ?? 0), expenseReport.currency ?? '');
    const policy = PolicyUtils.getPolicy(chatReport.policyID);
    const isFree = policy && policy.type === CONST.POLICY.TYPE.FREE;
    const approvalMode = policy?.approvalMode ?? CONST.POLICY.APPROVAL_MODE.BASIC;
    let stateNum: ValueOf<typeof CONST.REPORT.STATE_NUM> = CONST.REPORT.STATE_NUM.SUBMITTED;
    let statusNum: ValueOf<typeof CONST.REPORT.STATUS_NUM> = CONST.REPORT.STATUS_NUM.SUBMITTED;
    if (!isFree) {
        stateNum = approvalMode === CONST.POLICY.APPROVAL_MODE.OPTIONAL ? CONST.REPORT.STATE_NUM.SUBMITTED : CONST.REPORT.STATE_NUM.APPROVED;
        statusNum = approvalMode === CONST.POLICY.APPROVAL_MODE.OPTIONAL ? CONST.REPORT.STATUS_NUM.CLOSED : CONST.REPORT.STATUS_NUM.APPROVED;
    }
    const optimisticNextStep = NextStepUtils.buildNextStep(expenseReport, statusNum);
    const optimisticData: OnyxUpdate[] = [
        {
            onyxMethod: Onyx.METHOD.MERGE,
            key: `${ONYXKEYS.COLLECTION.REPORT_ACTIONS}${expenseReport.reportID}`,
            value: {
                [optimisticReportAction.reportActionID]: {
                    ...(optimisticReportAction as OnyxTypes.ReportAction),
                    pendingAction: CONST.RED_BRICK_ROAD_PENDING_ACTION.ADD,
                },
            },
        },
        {
            onyxMethod: Onyx.METHOD.MERGE,
            key: `${ONYXKEYS.COLLECTION.REPORT}${expenseReport.reportID}`,
            value: {
                ...expenseReport,
                lastMessageText: optimisticReportAction.message?.[0]?.text,
                lastMessageHtml: optimisticReportAction.message?.[0]?.html,
                stateNum,
                statusNum,
            },
        },
    ];

    if (!isFree) {
        optimisticData.push({
            onyxMethod: Onyx.METHOD.MERGE,
            key: `${ONYXKEYS.COLLECTION.NEXT_STEP}${expenseReport.reportID}`,
            value: optimisticNextStep,
        });
    }

    const successData: OnyxUpdate[] = [
        {
            onyxMethod: Onyx.METHOD.MERGE,
            key: `${ONYXKEYS.COLLECTION.REPORT_ACTIONS}${expenseReport.reportID}`,
            value: {
                [optimisticReportAction.reportActionID]: {
                    pendingAction: null,
                },
            },
        },
    ];

    const failureData: OnyxUpdate[] = [
        {
            onyxMethod: Onyx.METHOD.MERGE,
            key: `${ONYXKEYS.COLLECTION.REPORT_ACTIONS}${expenseReport.reportID}`,
            value: {
                [optimisticReportAction.reportActionID ?? '-1']: {
                    errors: ErrorUtils.getMicroSecondOnyxErrorWithTranslationKey('iou.error.other'),
                },
            },
        },
        {
            onyxMethod: Onyx.METHOD.MERGE,
            key: `${ONYXKEYS.COLLECTION.REPORT}${expenseReport.reportID}`,
            value: {
                statusNum: CONST.REPORT.STATUS_NUM.REIMBURSED,
            },
        },
    ];

    if (chatReport?.reportID) {
        failureData.push({
            onyxMethod: Onyx.METHOD.MERGE,
            key: `${ONYXKEYS.COLLECTION.REPORT}${chatReport.reportID}`,
            value: {
                hasOutstandingChildRequest: true,
                iouReportID: expenseReport.reportID,
            },
        });
    }
    if (!isFree) {
        failureData.push({
            onyxMethod: Onyx.METHOD.MERGE,
            key: `${ONYXKEYS.COLLECTION.NEXT_STEP}${expenseReport.reportID}`,
            value: NextStepUtils.buildNextStep(expenseReport, CONST.REPORT.STATUS_NUM.REIMBURSED),
        });
    }

    API.write(
        WRITE_COMMANDS.CANCEL_PAYMENT,
        {
            iouReportID: expenseReport.reportID,
            chatReportID: chatReport.reportID,
            managerAccountID: expenseReport.managerID ?? -1,
            reportActionID: optimisticReportAction.reportActionID,
        },
        {optimisticData, successData, failureData},
    );
}

function payMoneyRequest(paymentType: PaymentMethodType, chatReport: OnyxTypes.Report, iouReport: OnyxTypes.Report, full = true) {
    const recipient = {accountID: iouReport.ownerAccountID};
    const {params, optimisticData, successData, failureData} = getPayMoneyRequestParams(chatReport, iouReport, recipient, paymentType, full);

    // For now, we need to call the PayMoneyRequestWithWallet API since PayMoneyRequest was not updated to work with
    // Expensify Wallets.
    const apiCommand = paymentType === CONST.IOU.PAYMENT_TYPE.EXPENSIFY ? WRITE_COMMANDS.PAY_MONEY_REQUEST_WITH_WALLET : WRITE_COMMANDS.PAY_MONEY_REQUEST;

    API.write(apiCommand, params, {optimisticData, successData, failureData});
    Navigation.dismissModalWithReport(chatReport);
}

function payInvoice(paymentMethodType: PaymentMethodType, chatReport: OnyxTypes.Report, invoiceReport: OnyxTypes.Report) {
    const recipient = {accountID: invoiceReport.ownerAccountID};
    const {
        optimisticData,
        successData,
        failureData,
        params: {reportActionID},
    } = getPayMoneyRequestParams(chatReport, invoiceReport, recipient, paymentMethodType, true);

    const params: PayInvoiceParams = {
        reportID: invoiceReport.reportID,
        reportActionID,
        paymentMethodType,
    };

    API.write(WRITE_COMMANDS.PAY_INVOICE, params, {optimisticData, successData, failureData});
}

function detachReceipt(transactionID: string) {
    const transaction = allTransactions[`${ONYXKEYS.COLLECTION.TRANSACTION}${transactionID}`];
    const newTransaction = transaction ? {...transaction, filename: '', receipt: {}} : null;

    const optimisticData: OnyxUpdate[] = [
        {
            onyxMethod: Onyx.METHOD.SET,
            key: `${ONYXKEYS.COLLECTION.TRANSACTION}${transactionID}`,
            value: newTransaction,
        },
    ];

    const failureData: OnyxUpdate[] = [
        {
            onyxMethod: Onyx.METHOD.MERGE,
            key: `${ONYXKEYS.COLLECTION.TRANSACTION}${transactionID}`,
            value: {
                ...(transaction ?? null),
                errors: ErrorUtils.getMicroSecondOnyxErrorWithTranslationKey('iou.error.receiptDeleteFailureError'),
            },
        },
    ];

    const parameters: DetachReceiptParams = {transactionID};

    API.write(WRITE_COMMANDS.DETACH_RECEIPT, parameters, {optimisticData, failureData});
}

function replaceReceipt(transactionID: string, file: File, source: string) {
    const transaction = allTransactions[`${ONYXKEYS.COLLECTION.TRANSACTION}${transactionID}`];
    const oldReceipt = transaction?.receipt ?? {};
    const receiptOptimistic = {
        source,
        state: CONST.IOU.RECEIPT_STATE.OPEN,
    };

    const optimisticData: OnyxUpdate[] = [
        {
            onyxMethod: Onyx.METHOD.MERGE,
            key: `${ONYXKEYS.COLLECTION.TRANSACTION}${transactionID}`,
            value: {
                receipt: receiptOptimistic,
                filename: file.name,
            },
        },
    ];

    const failureData: OnyxUpdate[] = [
        {
            onyxMethod: Onyx.METHOD.MERGE,
            key: `${ONYXKEYS.COLLECTION.TRANSACTION}${transactionID}`,
            value: {
                receipt: oldReceipt,
                filename: transaction?.filename,
                errors: getReceiptError(receiptOptimistic, file.name),
            },
        },
    ];

    const parameters: ReplaceReceiptParams = {
        transactionID,
        receipt: file,
    };

    API.write(WRITE_COMMANDS.REPLACE_RECEIPT, parameters, {optimisticData, failureData});
}

/**
 * Finds the participants for an IOU based on the attached report
 * @param transactionID of the transaction to set the participants of
 * @param report attached to the transaction
 */
function setMoneyRequestParticipantsFromReport(transactionID: string, report: OnyxEntry<OnyxTypes.Report>): Participant[] {
    // If the report is iou or expense report, we should get the chat report to set participant for request money
    const chatReport = ReportUtils.isMoneyRequestReport(report) ? ReportUtils.getReport(report?.chatReportID) : report;
    const currentUserAccountID = currentUserPersonalDetails?.accountID;
    const shouldAddAsReport = !isEmptyObject(chatReport) && ReportUtils.isSelfDM(chatReport);
    let participants: Participant[] = [];

    if (ReportUtils.isPolicyExpenseChat(chatReport) || shouldAddAsReport) {
        participants = [{accountID: 0, reportID: chatReport?.reportID, isPolicyExpenseChat: ReportUtils.isPolicyExpenseChat(chatReport), selected: true}];
    } else if (ReportUtils.isInvoiceRoom(chatReport)) {
        participants = [
            {reportID: chatReport?.reportID, selected: true},
            {
                policyID: chatReport?.policyID,
                isSender: true,
                selected: false,
            },
        ];
    } else {
        const chatReportOtherParticipants = Object.keys(chatReport?.participants ?? {})
            .map(Number)
            .filter((accountID) => accountID !== currentUserAccountID);
        participants = chatReportOtherParticipants.map((accountID) => ({accountID, selected: true}));
    }

    Onyx.merge(`${ONYXKEYS.COLLECTION.TRANSACTION_DRAFT}${transactionID}`, {participants, participantsAutoAssigned: true});

    return participants;
}

function setMoneyRequestTaxRate(transactionID: string, taxCode: string) {
    Onyx.merge(`${ONYXKEYS.COLLECTION.TRANSACTION_DRAFT}${transactionID}`, {taxCode});
}

function setMoneyRequestTaxAmount(transactionID: string, taxAmount: number | null) {
    Onyx.merge(`${ONYXKEYS.COLLECTION.TRANSACTION_DRAFT}${transactionID}`, {taxAmount});
}

function setShownHoldUseExplanation() {
    Onyx.set(ONYXKEYS.NVP_HOLD_USE_EXPLAINED, true);
}

/**
 * Sets the `splitShares` map that holds individual shares of a split bill
 */
function setSplitShares(transaction: OnyxEntry<OnyxTypes.Transaction>, amount: number, currency: string, newAccountIDs: number[]) {
    if (!transaction) {
        return;
    }
    const oldAccountIDs = Object.keys(transaction.splitShares ?? {}).map((key) => Number(key));

    // Create an array containing unique IDs of the current transaction participants and the new ones
    // The current userAccountID might not be included in newAccountIDs if this is called from the participants step using Global Create
    // If this is called from an existing group chat, it'll be included. So we manually add them to account for both cases.
    const accountIDs = [...new Set<number>([userAccountID, ...newAccountIDs, ...oldAccountIDs])];

    const splitShares: SplitShares = accountIDs.reduce((acc: SplitShares, accountID): SplitShares => {
        // We want to replace the contents of splitShares to contain only `newAccountIDs` entries
        // In the case of going back to the participants page and removing a participant
        // a simple merge will have the previous participant still present in the splitshares object
        // So we manually set their entry to null
        if (!newAccountIDs.includes(accountID) && accountID !== userAccountID) {
            acc[accountID] = null;
            return acc;
        }

        const isPayer = accountID === userAccountID;
        const participantsLength = newAccountIDs.includes(userAccountID) ? newAccountIDs.length - 1 : newAccountIDs.length;
        const splitAmount = IOUUtils.calculateAmount(participantsLength, amount, currency, isPayer);
        acc[accountID] = {
            amount: splitAmount,
            isModified: false,
        };
        return acc;
    }, {});

    Onyx.merge(`${ONYXKEYS.COLLECTION.TRANSACTION_DRAFT}${transaction.transactionID}`, {splitShares});
}

function resetSplitShares(transaction: OnyxEntry<OnyxTypes.Transaction>, newAmount?: number, currency?: string) {
    if (!transaction) {
        return;
    }
    const accountIDs = Object.keys(transaction.splitShares ?? {}).map((key) => Number(key));
    if (!accountIDs) {
        return;
    }
    setSplitShares(transaction, newAmount ?? transaction.amount, currency ?? transaction.currency, accountIDs);
}

/**
 * Sets an individual split share of the participant accountID supplied
 */
function setIndividualShare(transactionID: string, participantAccountID: number, participantShare: number) {
    Onyx.merge(`${ONYXKEYS.COLLECTION.TRANSACTION_DRAFT}${transactionID}`, {
        splitShares: {
            [participantAccountID]: {amount: participantShare, isModified: true},
        },
    });
}

/**
 * Adjusts remaining unmodified shares when another share is modified
 * E.g. if total bill is $100 and split between 3 participants, when the user changes the first share to $50, the remaining unmodified shares will become $25 each.
 */
function adjustRemainingSplitShares(transaction: NonNullable<OnyxTypes.Transaction>) {
    const modifiedShares = Object.keys(transaction.splitShares ?? {}).filter((key: string) => transaction?.splitShares?.[Number(key)]?.isModified);

    if (!modifiedShares.length) {
        return;
    }

    const sumOfManualShares = modifiedShares
        .map((key: string): number => transaction?.splitShares?.[Number(key)]?.amount ?? 0)
        .reduce((prev: number, current: number): number => prev + current, 0);

    const unmodifiedSharesAccountIDs = Object.keys(transaction.splitShares ?? {})
        .filter((key: string) => !transaction?.splitShares?.[Number(key)]?.isModified)
        .map((key: string) => Number(key));

    const remainingTotal = transaction.amount - sumOfManualShares;
    if (remainingTotal < 0) {
        return;
    }

    const splitShares: SplitShares = unmodifiedSharesAccountIDs.reduce((acc: SplitShares, accountID: number, index: number): SplitShares => {
        const splitAmount = IOUUtils.calculateAmount(unmodifiedSharesAccountIDs.length - 1, remainingTotal, transaction.currency, index === 0);
        acc[accountID] = {
            amount: splitAmount,
        };
        return acc;
    }, {});

    Onyx.merge(`${ONYXKEYS.COLLECTION.TRANSACTION_DRAFT}${transaction.transactionID}`, {splitShares});
}

/**
 * Put expense on HOLD
 */
function putOnHold(transactionID: string, comment: string, reportID: string) {
    const currentTime = DateUtils.getDBTime();
    const createdReportAction = ReportUtils.buildOptimisticHoldReportAction(currentTime);
    const createdReportActionComment = ReportUtils.buildOptimisticHoldReportActionComment(comment, DateUtils.addMillisecondsFromDateTime(currentTime, 1));

    const optimisticData: OnyxUpdate[] = [
        {
            onyxMethod: Onyx.METHOD.MERGE,
            key: `${ONYXKEYS.COLLECTION.REPORT_ACTIONS}${reportID}`,
            value: {
                [createdReportAction.reportActionID]: createdReportAction as ReportAction,
                [createdReportActionComment.reportActionID]: createdReportActionComment as ReportAction,
            },
        },
        {
            onyxMethod: Onyx.METHOD.MERGE,
            key: `${ONYXKEYS.COLLECTION.TRANSACTION}${transactionID}`,
            value: {
                pendingAction: CONST.RED_BRICK_ROAD_PENDING_ACTION.UPDATE,
                comment: {
                    hold: createdReportAction.reportActionID,
                },
            },
        },
    ];

    const successData: OnyxUpdate[] = [
        {
            onyxMethod: Onyx.METHOD.MERGE,
            key: `${ONYXKEYS.COLLECTION.TRANSACTION}${transactionID}`,
            value: {
                pendingAction: null,
            },
        },
    ];

    const failureData: OnyxUpdate[] = [
        {
            onyxMethod: Onyx.METHOD.MERGE,
            key: `${ONYXKEYS.COLLECTION.TRANSACTION}${transactionID}`,
            value: {
                pendingAction: null,
                comment: {
                    hold: null,
                },
                errors: ErrorUtils.getMicroSecondOnyxErrorWithTranslationKey('iou.error.genericHoldExpenseFailureMessage'),
            },
        },
    ];

    API.write(
        'HoldRequest',
        {
            transactionID,
            comment,
            reportActionID: createdReportAction.reportActionID,
            commentReportActionID: createdReportActionComment.reportActionID,
        },
        {optimisticData, successData, failureData},
    );
}

/**
 * Remove expense from HOLD
 */
function unholdRequest(transactionID: string, reportID: string) {
    const createdReportAction = ReportUtils.buildOptimisticUnHoldReportAction();

    const optimisticData: OnyxUpdate[] = [
        {
            onyxMethod: Onyx.METHOD.MERGE,
            key: `${ONYXKEYS.COLLECTION.REPORT_ACTIONS}${reportID}`,
            value: {
                [createdReportAction.reportActionID]: createdReportAction as ReportAction,
            },
        },
        {
            onyxMethod: Onyx.METHOD.MERGE,
            key: `${ONYXKEYS.COLLECTION.TRANSACTION}${transactionID}`,
            value: {
                pendingAction: CONST.RED_BRICK_ROAD_PENDING_ACTION.UPDATE,
                comment: {
                    hold: null,
                },
            },
        },
    ];

    const successData: OnyxUpdate[] = [
        {
            onyxMethod: Onyx.METHOD.MERGE,
            key: `${ONYXKEYS.COLLECTION.TRANSACTION}${transactionID}`,
            value: {
                pendingAction: null,
                comment: {
                    hold: null,
                },
            },
        },
    ];

    const failureData: OnyxUpdate[] = [
        {
            onyxMethod: Onyx.METHOD.MERGE,
            key: `${ONYXKEYS.COLLECTION.TRANSACTION}${transactionID}`,
            value: {
                pendingAction: null,
                errors: ErrorUtils.getMicroSecondOnyxErrorWithTranslationKey('iou.error.genericUnholdExpenseFailureMessage'),
            },
        },
    ];

    API.write(
        'UnHoldRequest',
        {
            transactionID,
            reportActionID: createdReportAction.reportActionID,
        },
        {optimisticData, successData, failureData},
    );
}
// eslint-disable-next-line rulesdir/no-negated-variables
function navigateToStartStepIfScanFileCannotBeRead(
    receiptFilename: string | undefined,
    receiptPath: ReceiptSource | undefined,
    onSuccess: (file: File) => void,
    requestType: IOURequestType,
    iouType: IOUType,
    transactionID: string,
    reportID: string,
    receiptType: string | undefined,
) {
    if (!receiptFilename || !receiptPath) {
        return;
    }

    const onFailure = () => {
        setMoneyRequestReceipt(transactionID, '', '', true);
        if (requestType === CONST.IOU.REQUEST_TYPE.MANUAL) {
            Navigation.navigate(ROUTES.MONEY_REQUEST_STEP_SCAN.getRoute(CONST.IOU.ACTION.CREATE, iouType, transactionID, reportID, Navigation.getActiveRouteWithoutParams()));
            return;
        }
        IOUUtils.navigateToStartMoneyRequestStep(requestType, iouType, transactionID, reportID);
    };
    FileUtils.readFileAsync(receiptPath.toString(), receiptFilename, onSuccess, onFailure, receiptType);
}

/** Save the preferred payment method for a policy */
function savePreferredPaymentMethod(policyID: string, paymentMethod: PaymentMethodType) {
    Onyx.merge(`${ONYXKEYS.NVP_LAST_PAYMENT_METHOD}`, {[policyID]: paymentMethod});
}

/** Get report policy id of IOU request */
function getIOURequestPolicyID(transaction: OnyxEntry<OnyxTypes.Transaction>, report: OnyxEntry<OnyxTypes.Report>): string {
    // Workspace sender will exist for invoices
    const workspaceSender = transaction?.participants?.find((participant) => participant.isSender);
    return workspaceSender?.policyID ?? report?.policyID ?? '-1';
}

export {
    approveMoneyRequest,
    canApproveIOU,
    canIOUBePaid,
    cancelPayment,
    clearMoneyRequest,
    completeSplitBill,
    createDistanceRequest,
    createDraftTransaction,
    deleteMoneyRequest,
    deleteTrackExpense,
    detachReceipt,
    editMoneyRequest,
    initMoneyRequest,
    navigateToStartStepIfScanFileCannotBeRead,
    payMoneyRequest,
    payInvoice,
    putOnHold,
    replaceReceipt,
    requestMoney,
    savePreferredPaymentMethod,
    sendMoneyElsewhere,
    sendMoneyWithWallet,
    setCustomUnitRateID,
    setDraftSplitTransaction,
    setMoneyRequestAmount,
    setMoneyRequestBillable,
    setMoneyRequestCategory,
    setMoneyRequestCreated,
    setMoneyRequestCurrency,
    setMoneyRequestDescription,
    setMoneyRequestMerchant,
    setMoneyRequestParticipants,
    setMoneyRequestParticipantsFromReport,
    setMoneyRequestPendingFields,
    setMoneyRequestReceipt,
    setSplitPayer,
    setMoneyRequestTag,
    setMoneyRequestTaxAmount,
    setMoneyRequestTaxRate,
    setShownHoldUseExplanation,
    setSplitShares,
    resetSplitShares,
    setIndividualShare,
    adjustRemainingSplitShares,
    splitBill,
    splitBillAndOpenReport,
    startMoneyRequest,
    startSplitBill,
    submitReport,
    trackExpense,
    unholdRequest,
    updateDistanceRequestRate,
    updateMoneyRequestAmountAndCurrency,
    updateMoneyRequestBillable,
    updateMoneyRequestCategory,
    updateMoneyRequestDate,
    updateMoneyRequestDescription,
    updateMoneyRequestDistance,
    updateMoneyRequestMerchant,
    updateMoneyRequestTag,
    updateMoneyRequestTaxAmount,
    updateMoneyRequestTaxRate,
    sendInvoice,
    getIOURequestPolicyID,
};
export type {GPSPoint as GpsPoint, IOURequestType};<|MERGE_RESOLUTION|>--- conflicted
+++ resolved
@@ -1132,13 +1132,8 @@
             onyxMethod: Onyx.METHOD.MERGE,
             key: `${ONYXKEYS.COLLECTION.REPORT_ACTIONS}${transactionThreadReport.reportID}`,
             value: {
-<<<<<<< HEAD
                 [transactionThreadCreatedReportAction?.reportActionID ?? '-1']: {
-                    errors: ErrorUtils.getMicroSecondOnyxError('iou.error.genericCreateInvoiceFailureMessage', false, errorKey),
-=======
-                [transactionThreadCreatedReportAction.reportActionID]: {
                     errors: ErrorUtils.getMicroSecondOnyxErrorWithTranslationKey('iou.error.genericCreateInvoiceFailureMessage', errorKey),
->>>>>>> 9ec57c03
                 },
             },
         },
@@ -1514,13 +1509,8 @@
             onyxMethod: Onyx.METHOD.MERGE,
             key: `${ONYXKEYS.COLLECTION.REPORT_ACTIONS}${transactionThreadReport?.reportID}`,
             value: {
-<<<<<<< HEAD
                 [transactionThreadCreatedReportAction?.reportActionID ?? '-1']: {
-                    errors: ErrorUtils.getMicroSecondOnyxError('iou.error.genericCreateFailureMessage'),
-=======
-                [transactionThreadCreatedReportAction.reportActionID]: {
                     errors: ErrorUtils.getMicroSecondOnyxErrorWithTranslationKey('iou.error.genericCreateFailureMessage'),
->>>>>>> 9ec57c03
                 },
             },
         },
@@ -5818,13 +5808,8 @@
             onyxMethod: Onyx.METHOD.MERGE,
             key: `${ONYXKEYS.COLLECTION.REPORT_ACTIONS}${optimisticTransactionThread.reportID}`,
             value: {
-<<<<<<< HEAD
                 [optimisticCreatedActionForTransactionThread?.reportActionID ?? '-1']: {
-                    errors: ErrorUtils.getMicroSecondOnyxError('iou.error.genericCreateFailureMessage'),
-=======
-                [optimisticCreatedActionForTransactionThread.reportActionID]: {
                     errors: ErrorUtils.getMicroSecondOnyxErrorWithTranslationKey('iou.error.genericCreateFailureMessage'),
->>>>>>> 9ec57c03
                 },
             },
         },

import {format} from 'date-fns';
import {fastMerge, Str} from 'expensify-common';
import type {NullishDeep, OnyxCollection, OnyxEntry, OnyxInputValue, OnyxUpdate} from 'react-native-onyx';
import Onyx from 'react-native-onyx';
import type {ValueOf} from 'type-fest';
import ReceiptGeneric from '@assets/images/receipt-generic.png';
import * as API from '@libs/API';
import type {
    ApproveMoneyRequestParams,
    CompleteSplitBillParams,
    CreateDistanceRequestParams,
    CreateWorkspaceParams,
    DeleteMoneyRequestParams,
    DetachReceiptParams,
    EditMoneyRequestParams,
    PayInvoiceParams,
    PayMoneyRequestParams,
    ReplaceReceiptParams,
    RequestMoneyParams,
    SendInvoiceParams,
    SendMoneyParams,
    SetNameValuePairParams,
    SplitBillParams,
    StartSplitBillParams,
    SubmitReportParams,
    TrackExpenseParams,
    TransactionMergeParams,
    UnapproveExpenseReportParams,
    UpdateMoneyRequestParams,
} from '@libs/API/parameters';
import {WRITE_COMMANDS} from '@libs/API/types';
import * as CurrencyUtils from '@libs/CurrencyUtils';
import DateUtils from '@libs/DateUtils';
import DistanceRequestUtils from '@libs/DistanceRequestUtils';
import * as ErrorUtils from '@libs/ErrorUtils';
import * as FileUtils from '@libs/fileDownload/FileUtils';
import * as IOUUtils from '@libs/IOUUtils';
import {toLocaleDigit} from '@libs/LocaleDigitUtils';
import * as LocalePhoneNumber from '@libs/LocalePhoneNumber';
import * as Localize from '@libs/Localize';
import Navigation from '@libs/Navigation/Navigation';
import * as NextStepUtils from '@libs/NextStepUtils';
<<<<<<< HEAD
=======
import {rand64} from '@libs/NumberUtils';
import Permissions from '@libs/Permissions';
>>>>>>> b330f3aa
import * as PhoneNumber from '@libs/PhoneNumber';
import * as PolicyUtils from '@libs/PolicyUtils';
import * as ReportActionsUtils from '@libs/ReportActionsUtils';
import * as ReportConnection from '@libs/ReportConnection';
import type {OptimisticChatReport, OptimisticCreatedReportAction, OptimisticIOUReportAction, TransactionDetails} from '@libs/ReportUtils';
import * as ReportUtils from '@libs/ReportUtils';
import * as SubscriptionUtils from '@libs/SubscriptionUtils';
import * as TransactionUtils from '@libs/TransactionUtils';
import {getCurrency, getTransaction} from '@libs/TransactionUtils';
import ViolationsUtils from '@libs/Violations/ViolationsUtils';
import type {IOUAction, IOUType} from '@src/CONST';
import CONST from '@src/CONST';
import ONYXKEYS from '@src/ONYXKEYS';
import ROUTES from '@src/ROUTES';
import type * as OnyxTypes from '@src/types/onyx';
import type {Participant, Split} from '@src/types/onyx/IOU';
import type {ErrorFields, Errors} from '@src/types/onyx/OnyxCommon';
import type {PaymentMethodType} from '@src/types/onyx/OriginalMessage';
import type ReportAction from '@src/types/onyx/ReportAction';
import type {OnyxData} from '@src/types/onyx/Request';
import type {Comment, Receipt, ReceiptSource, Routes, SplitShares, TransactionChanges, WaypointCollection} from '@src/types/onyx/Transaction';
import type DeepValueOf from '@src/types/utils/DeepValueOf';
import {isEmptyObject} from '@src/types/utils/EmptyObject';
import * as CachedPDFPaths from './CachedPDFPaths';
import * as Category from './Policy/Category';
import * as Policy from './Policy/Policy';
import * as Tag from './Policy/Tag';
import * as Report from './Report';

type IOURequestType = ValueOf<typeof CONST.IOU.REQUEST_TYPE>;

type OneOnOneIOUReport = OnyxTypes.Report | undefined | null;

type MoneyRequestInformation = {
    payerAccountID: number;
    payerEmail: string;
    iouReport: OnyxTypes.Report;
    chatReport: OnyxTypes.Report;
    transaction: OnyxTypes.Transaction;
    iouAction: OptimisticIOUReportAction;
    createdChatReportActionID: string;
    createdIOUReportActionID: string;
    reportPreviewAction: OnyxTypes.ReportAction;
    transactionThreadReportID: string;
    createdReportActionIDForThread: string;
    onyxData: OnyxData;
};

type TrackExpenseInformation = {
    createdWorkspaceParams?: CreateWorkspaceParams;
    iouReport?: OnyxTypes.Report;
    chatReport: OnyxTypes.Report;
    transaction: OnyxTypes.Transaction;
    iouAction: OptimisticIOUReportAction;
    createdChatReportActionID: string;
    createdIOUReportActionID?: string;
    reportPreviewAction?: OnyxTypes.ReportAction;
    transactionThreadReportID: string;
    createdReportActionIDForThread: string;
    actionableWhisperReportActionIDParam?: string;
    onyxData: OnyxData;
};

type SendInvoiceInformation = {
    senderWorkspaceID: string;
    receiver: Partial<OnyxTypes.PersonalDetails>;
    invoiceRoom: OnyxTypes.Report;
    createdChatReportActionID: string;
    invoiceReportID: string;
    reportPreviewReportActionID: string;
    transactionID: string;
    transactionThreadReportID: string;
    onyxData: OnyxData;
};

type SplitData = {
    chatReportID: string;
    transactionID: string;
    reportActionID: string;
    policyID?: string;
    createdReportActionID?: string;
    chatType?: string;
};

type SplitsAndOnyxData = {
    splitData: SplitData;
    splits: Split[];
    onyxData: OnyxData;
};

type UpdateMoneyRequestData = {
    params: UpdateMoneyRequestParams;
    onyxData: OnyxData;
};

type PayMoneyRequestData = {
    params: PayMoneyRequestParams;
    optimisticData: OnyxUpdate[];
    successData: OnyxUpdate[];
    failureData: OnyxUpdate[];
};

type SendMoneyParamsData = {
    params: SendMoneyParams;
    optimisticData: OnyxUpdate[];
    successData: OnyxUpdate[];
    failureData: OnyxUpdate[];
};

type GPSPoint = {
    lat: number;
    long: number;
};

let allPersonalDetails: OnyxTypes.PersonalDetailsList = {};
Onyx.connect({
    key: ONYXKEYS.PERSONAL_DETAILS_LIST,
    callback: (value) => {
        allPersonalDetails = value ?? {};
    },
});

let allReportsDraft: OnyxCollection<OnyxTypes.Report>;
Onyx.connect({
    key: ONYXKEYS.COLLECTION.REPORT_DRAFT,
    waitForCollectionCallback: true,
    callback: (value) => (allReportsDraft = value),
});

let allTransactions: NonNullable<OnyxCollection<OnyxTypes.Transaction>> = {};
Onyx.connect({
    key: ONYXKEYS.COLLECTION.TRANSACTION,
    waitForCollectionCallback: true,
    callback: (value) => {
        if (!value) {
            allTransactions = {};
            return;
        }

        allTransactions = value;
    },
});

let allTransactionDrafts: NonNullable<OnyxCollection<OnyxTypes.Transaction>> = {};
Onyx.connect({
    key: ONYXKEYS.COLLECTION.TRANSACTION_DRAFT,
    waitForCollectionCallback: true,
    callback: (value) => {
        allTransactionDrafts = value ?? {};
    },
});

let allTransactionViolations: NonNullable<OnyxCollection<OnyxTypes.TransactionViolations>> = {};
Onyx.connect({
    key: ONYXKEYS.COLLECTION.TRANSACTION_VIOLATIONS,
    waitForCollectionCallback: true,
    callback: (value) => {
        if (!value) {
            allTransactionViolations = {};
            return;
        }

        allTransactionViolations = value;
    },
});

let allDraftSplitTransactions: NonNullable<OnyxCollection<OnyxTypes.Transaction>> = {};
Onyx.connect({
    key: ONYXKEYS.COLLECTION.SPLIT_TRANSACTION_DRAFT,
    waitForCollectionCallback: true,
    callback: (value) => {
        allDraftSplitTransactions = value ?? {};
    },
});

let allNextSteps: NonNullable<OnyxCollection<OnyxTypes.ReportNextStep>> = {};
Onyx.connect({
    key: ONYXKEYS.COLLECTION.NEXT_STEP,
    waitForCollectionCallback: true,
    callback: (value) => {
        allNextSteps = value ?? {};
    },
});

let userAccountID = -1;
let currentUserEmail = '';
Onyx.connect({
    key: ONYXKEYS.SESSION,
    callback: (value) => {
        currentUserEmail = value?.email ?? '';
        userAccountID = value?.accountID ?? -1;
    },
});

let currentUserPersonalDetails: OnyxEntry<OnyxTypes.PersonalDetails>;
Onyx.connect({
    key: ONYXKEYS.PERSONAL_DETAILS_LIST,
    callback: (value) => {
        currentUserPersonalDetails = value?.[userAccountID] ?? undefined;
    },
});

let currentDate: OnyxEntry<string> = '';
Onyx.connect({
    key: ONYXKEYS.CURRENT_DATE,
    callback: (value) => {
        currentDate = value;
    },
});

let quickAction: OnyxEntry<OnyxTypes.QuickAction> = {};
Onyx.connect({
    key: ONYXKEYS.NVP_QUICK_ACTION_GLOBAL_CREATE,
    callback: (value) => {
        quickAction = value;
    },
});

let allReportActions: OnyxCollection<OnyxTypes.ReportActions>;
Onyx.connect({
    key: ONYXKEYS.COLLECTION.REPORT_ACTIONS,
    waitForCollectionCallback: true,
    callback: (actions) => {
        if (!actions) {
            return;
        }
        allReportActions = actions;
    },
});

let preferredLocale: DeepValueOf<typeof CONST.LOCALES> = CONST.LOCALES.DEFAULT;
Onyx.connect({
    key: ONYXKEYS.NVP_PREFERRED_LOCALE,
    callback: (value) => {
        if (!value) {
            return;
        }
        preferredLocale = value;
    },
});

/**
 * Get the report or draft report given a reportID
 */
function getReportOrDraftReport(reportID: string | undefined): OnyxEntry<OnyxTypes.Report> {
    const allReports = ReportConnection.getAllReports();
    if (!allReports && !allReportsDraft) {
        return undefined;
    }

    const report = allReports?.[`${ONYXKEYS.COLLECTION.REPORT}${reportID}`];
    const draftReport = allReportsDraft?.[`${ONYXKEYS.COLLECTION.REPORT_DRAFT}${reportID}`];

    return report ?? draftReport;
}

/**
 * Find the report preview action from given chat report and iou report
 */
function getReportPreviewAction(chatReportID: string, iouReportID: string): OnyxInputValue<ReportAction<typeof CONST.REPORT.ACTIONS.TYPE.REPORT_PREVIEW>> {
    const reportActions = allReportActions?.[`${ONYXKEYS.COLLECTION.REPORT_ACTIONS}${chatReportID}`] ?? {};

    // Find the report preview action from the chat report
    return (
        Object.values(reportActions).find(
            (reportAction): reportAction is ReportAction<typeof CONST.REPORT.ACTIONS.TYPE.REPORT_PREVIEW> =>
                reportAction && ReportActionsUtils.isReportPreviewAction(reportAction) && ReportActionsUtils.getOriginalMessage(reportAction)?.linkedReportID === iouReportID,
        ) ?? null
    );
}

/**
 * Initialize expense info
 * @param reportID to attach the transaction to
 * @param policy
 * @param isFromGlobalCreate
 * @param iouRequestType one of manual/scan/distance
 */
function initMoneyRequest(reportID: string, policy: OnyxEntry<OnyxTypes.Policy>, isFromGlobalCreate: boolean, iouRequestType: IOURequestType = CONST.IOU.REQUEST_TYPE.MANUAL) {
    // Generate a brand new transactionID
    const newTransactionID = CONST.IOU.OPTIMISTIC_TRANSACTION_ID;
    const currency = policy?.outputCurrency ?? currentUserPersonalDetails?.localCurrencyCode ?? CONST.CURRENCY.USD;
    // Disabling this line since currentDate can be an empty string
    // eslint-disable-next-line @typescript-eslint/prefer-nullish-coalescing
    const created = currentDate || format(new Date(), 'yyyy-MM-dd');

    const currentTransaction = allTransactionDrafts?.[`${ONYXKEYS.COLLECTION.TRANSACTION_DRAFT}${newTransactionID}`];

    // in case we have to re-init money request, but the IOU request type is the same with the old draft transaction,
    // we should keep most of the existing data by using the ONYX MERGE operation
    if (currentTransaction?.iouRequestType === iouRequestType) {
        // so, we just need to update the reportID, isFromGlobalCreate, created, currency
        Onyx.merge(`${ONYXKEYS.COLLECTION.TRANSACTION_DRAFT}${newTransactionID}`, {
            reportID,
            isFromGlobalCreate,
            created,
            currency,
            transactionID: newTransactionID,
        });
        return;
    }

    const comment: Comment = {};

    // Add initial empty waypoints when starting a distance expense
    if (iouRequestType === CONST.IOU.REQUEST_TYPE.DISTANCE) {
        comment.waypoints = {
            waypoint0: {keyForList: 'start_waypoint'},
            waypoint1: {keyForList: 'stop_waypoint'},
        };
        if (!isFromGlobalCreate) {
            const customUnitRateID = DistanceRequestUtils.getCustomUnitRateID(reportID);
            comment.customUnit = {customUnitRateID};
        }
    }

    // Store the transaction in Onyx and mark it as not saved so it can be cleaned up later
    // Use set() here so that there is no way that data will be leaked between objects when it gets reset
    Onyx.set(`${ONYXKEYS.COLLECTION.TRANSACTION_DRAFT}${newTransactionID}`, {
        amount: 0,
        comment,
        created,
        currency,
        iouRequestType,
        reportID,
        transactionID: newTransactionID,
        isFromGlobalCreate,
        merchant: CONST.TRANSACTION.PARTIAL_TRANSACTION_MERCHANT,
        splitPayerAccountIDs: currentUserPersonalDetails ? [currentUserPersonalDetails.accountID] : undefined,
    });
}

function createDraftTransaction(transaction: OnyxTypes.Transaction) {
    if (!transaction) {
        return;
    }

    const newTransaction = {
        ...transaction,
    };

    Onyx.set(`${ONYXKEYS.COLLECTION.TRANSACTION_DRAFT}${transaction.transactionID}`, newTransaction);
}

function clearMoneyRequest(transactionID: string, skipConfirmation = false) {
    Onyx.set(`${ONYXKEYS.COLLECTION.SKIP_CONFIRMATION}${transactionID}`, skipConfirmation);
    Onyx.set(`${ONYXKEYS.COLLECTION.TRANSACTION_DRAFT}${transactionID}`, null);
}

function startMoneyRequest(iouType: ValueOf<typeof CONST.IOU.TYPE>, reportID: string, requestType?: IOURequestType, skipConfirmation = false) {
    clearMoneyRequest(CONST.IOU.OPTIMISTIC_TRANSACTION_ID, skipConfirmation);
    switch (requestType) {
        case CONST.IOU.REQUEST_TYPE.MANUAL:
            Navigation.navigate(ROUTES.MONEY_REQUEST_CREATE_TAB_MANUAL.getRoute(CONST.IOU.ACTION.CREATE, iouType, CONST.IOU.OPTIMISTIC_TRANSACTION_ID, reportID));
            return;
        case CONST.IOU.REQUEST_TYPE.SCAN:
            Navigation.navigate(ROUTES.MONEY_REQUEST_CREATE_TAB_SCAN.getRoute(CONST.IOU.ACTION.CREATE, iouType, CONST.IOU.OPTIMISTIC_TRANSACTION_ID, reportID));
            return;
        case CONST.IOU.REQUEST_TYPE.DISTANCE:
            Navigation.navigate(ROUTES.MONEY_REQUEST_CREATE_TAB_DISTANCE.getRoute(CONST.IOU.ACTION.CREATE, iouType, CONST.IOU.OPTIMISTIC_TRANSACTION_ID, reportID));
            return;
        default:
            Navigation.navigate(ROUTES.MONEY_REQUEST_CREATE.getRoute(CONST.IOU.ACTION.CREATE, iouType, CONST.IOU.OPTIMISTIC_TRANSACTION_ID, reportID));
    }
}

function setMoneyRequestAmount(transactionID: string, amount: number, currency: string, shouldShowOriginalAmount = false) {
    Onyx.merge(`${ONYXKEYS.COLLECTION.TRANSACTION_DRAFT}${transactionID}`, {amount, currency, shouldShowOriginalAmount});
}

function setMoneyRequestCreated(transactionID: string, created: string, isDraft: boolean) {
    Onyx.merge(`${isDraft ? ONYXKEYS.COLLECTION.TRANSACTION_DRAFT : ONYXKEYS.COLLECTION.TRANSACTION}${transactionID}`, {created});
}

function setMoneyRequestCurrency(transactionID: string, currency: string, isEditing = false) {
    const fieldToUpdate = isEditing ? 'modifiedCurrency' : 'currency';
    Onyx.merge(`${ONYXKEYS.COLLECTION.TRANSACTION_DRAFT}${transactionID}`, {[fieldToUpdate]: currency});
}

function setMoneyRequestDescription(transactionID: string, comment: string, isDraft: boolean) {
    Onyx.merge(`${isDraft ? ONYXKEYS.COLLECTION.TRANSACTION_DRAFT : ONYXKEYS.COLLECTION.TRANSACTION}${transactionID}`, {comment: {comment: comment.trim()}});
}

function setMoneyRequestMerchant(transactionID: string, merchant: string, isDraft: boolean) {
    Onyx.merge(`${isDraft ? ONYXKEYS.COLLECTION.TRANSACTION_DRAFT : ONYXKEYS.COLLECTION.TRANSACTION}${transactionID}`, {merchant});
}

function setMoneyRequestPendingFields(transactionID: string, pendingFields: OnyxTypes.Transaction['pendingFields']) {
    Onyx.merge(`${ONYXKEYS.COLLECTION.TRANSACTION_DRAFT}${transactionID}`, {pendingFields});
}

function setMoneyRequestCategory(transactionID: string, category: string) {
    Onyx.merge(`${ONYXKEYS.COLLECTION.TRANSACTION_DRAFT}${transactionID}`, {category});
}

function setMoneyRequestTag(transactionID: string, tag: string) {
    Onyx.merge(`${ONYXKEYS.COLLECTION.TRANSACTION_DRAFT}${transactionID}`, {tag});
}

function setMoneyRequestBillable(transactionID: string, billable: boolean) {
    Onyx.merge(`${ONYXKEYS.COLLECTION.TRANSACTION_DRAFT}${transactionID}`, {billable});
}

function setMoneyRequestParticipants(transactionID: string, participants: Participant[] = []) {
    Onyx.merge(`${ONYXKEYS.COLLECTION.TRANSACTION_DRAFT}${transactionID}`, {participants});
}

function setSplitPayer(transactionID: string, payerAccountID: number) {
    Onyx.merge(`${ONYXKEYS.COLLECTION.TRANSACTION_DRAFT}${transactionID}`, {splitPayerAccountIDs: [payerAccountID]});
}

function setMoneyRequestReceipt(transactionID: string, source: string, filename: string, isDraft: boolean, type?: string) {
    Onyx.merge(`${isDraft ? ONYXKEYS.COLLECTION.TRANSACTION_DRAFT : ONYXKEYS.COLLECTION.TRANSACTION}${transactionID}`, {
        receipt: {source, type: type ?? ''},
        filename,
    });
}

/**
 * Set custom unit rateID for the transaction draft
 */
function setCustomUnitRateID(transactionID: string, customUnitRateID: string) {
    Onyx.merge(`${ONYXKEYS.COLLECTION.TRANSACTION_DRAFT}${transactionID}`, {comment: {customUnit: {customUnitRateID}}});
}

/** Update transaction distance rate */
function updateDistanceRequestRate(transactionID: string, rateID: string, policyID: string) {
    Onyx.merge(ONYXKEYS.NVP_LAST_SELECTED_DISTANCE_RATES, {[policyID]: rateID});
    Onyx.merge(`${ONYXKEYS.COLLECTION.TRANSACTION_DRAFT}${transactionID}`, {comment: {customUnit: {customUnitRateID: rateID}}});
}

/** Helper function to get the receipt error for expenses, or the generic error if there's no receipt */
function getReceiptError(receipt: OnyxEntry<Receipt>, filename?: string, isScanRequest = true, errorKey?: number): Errors | ErrorFields {
    return isEmptyObject(receipt) || !isScanRequest
        ? ErrorUtils.getMicroSecondOnyxErrorWithTranslationKey('iou.error.genericCreateFailureMessage', errorKey)
        : ErrorUtils.getMicroSecondOnyxErrorObject({error: CONST.IOU.RECEIPT_ERROR, source: receipt.source?.toString() ?? '', filename: filename ?? ''}, errorKey);
}

/** Builds the Onyx data for an expense */
function buildOnyxDataForMoneyRequest(
    chatReport: OnyxTypes.OnyxInputOrEntry<OnyxTypes.Report>,
    iouReport: OnyxTypes.Report,
    transaction: OnyxTypes.Transaction,
    chatCreatedAction: OptimisticCreatedReportAction,
    iouCreatedAction: OptimisticCreatedReportAction,
    iouAction: OptimisticIOUReportAction,
    optimisticPersonalDetailListAction: OnyxTypes.PersonalDetailsList,
    reportPreviewAction: ReportAction,
    optimisticPolicyRecentlyUsedCategories: string[],
    optimisticPolicyRecentlyUsedTags: OnyxTypes.RecentlyUsedTags,
    isNewChatReport: boolean,
    transactionThreadReport: OptimisticChatReport | null,
    transactionThreadCreatedReportAction: OptimisticCreatedReportAction | null,
    shouldCreateNewMoneyRequestReport: boolean,
    policy?: OnyxTypes.OnyxInputOrEntry<OnyxTypes.Policy>,
    policyTagList?: OnyxTypes.OnyxInputOrEntry<OnyxTypes.PolicyTagList>,
    policyCategories?: OnyxTypes.OnyxInputOrEntry<OnyxTypes.PolicyCategories>,
    optimisticNextStep?: OnyxTypes.ReportNextStep | null,
    isOneOnOneSplit = false,
    existingTransactionThreadReportID?: string,
): [OnyxUpdate[], OnyxUpdate[], OnyxUpdate[]] {
    const isScanRequest = TransactionUtils.isScanRequest(transaction);
    const outstandingChildRequest = ReportUtils.getOutstandingChildRequest(iouReport);
    const clearedPendingFields = Object.fromEntries(Object.keys(transaction.pendingFields ?? {}).map((key) => [key, null]));
    const optimisticData: OnyxUpdate[] = [];
    const successData: OnyxUpdate[] = [];
    let newQuickAction: ValueOf<typeof CONST.QUICK_ACTIONS> = isScanRequest ? CONST.QUICK_ACTIONS.REQUEST_SCAN : CONST.QUICK_ACTIONS.REQUEST_MANUAL;
    if (TransactionUtils.isDistanceRequest(transaction)) {
        newQuickAction = CONST.QUICK_ACTIONS.REQUEST_DISTANCE;
    }
    const existingTransactionThreadReport = ReportConnection.getAllReports()?.[`${ONYXKEYS.COLLECTION.REPORT}${existingTransactionThreadReportID}`] ?? null;

    if (chatReport) {
        optimisticData.push({
            // Use SET for new reports because it doesn't exist yet, is faster and we need the data to be available when we navigate to the chat page
            onyxMethod: isNewChatReport ? Onyx.METHOD.SET : Onyx.METHOD.MERGE,
            key: `${ONYXKEYS.COLLECTION.REPORT}${chatReport.reportID}`,
            value: {
                ...chatReport,
                lastReadTime: DateUtils.getDBTime(),
                lastMessageTranslationKey: '',
                iouReportID: iouReport.reportID,
                ...outstandingChildRequest,
                ...(isNewChatReport ? {pendingFields: {createChat: CONST.RED_BRICK_ROAD_PENDING_ACTION.ADD}} : {}),
            },
        });
    }

    optimisticData.push(
        {
            onyxMethod: shouldCreateNewMoneyRequestReport ? Onyx.METHOD.SET : Onyx.METHOD.MERGE,
            key: `${ONYXKEYS.COLLECTION.REPORT}${iouReport.reportID}`,
            value: {
                ...iouReport,
                lastMessageText: ReportActionsUtils.getReportActionText(iouAction),
                lastMessageHtml: ReportActionsUtils.getReportActionHtml(iouAction),
                lastVisibleActionCreated: iouAction.created,
                pendingFields: {
                    ...(shouldCreateNewMoneyRequestReport ? {createChat: CONST.RED_BRICK_ROAD_PENDING_ACTION.ADD} : {preview: CONST.RED_BRICK_ROAD_PENDING_ACTION.UPDATE}),
                },
            },
        },
        {
            onyxMethod: Onyx.METHOD.SET,
            key: `${ONYXKEYS.COLLECTION.TRANSACTION}${transaction.transactionID}`,
            value: transaction,
        },
        isNewChatReport
            ? {
                  onyxMethod: Onyx.METHOD.SET,
                  key: `${ONYXKEYS.COLLECTION.REPORT_ACTIONS}${chatReport?.reportID}`,
                  value: {
                      [chatCreatedAction.reportActionID]: chatCreatedAction,
                      [reportPreviewAction.reportActionID]: reportPreviewAction,
                  },
              }
            : {
                  onyxMethod: Onyx.METHOD.MERGE,
                  key: `${ONYXKEYS.COLLECTION.REPORT_ACTIONS}${chatReport?.reportID}`,
                  value: {
                      [reportPreviewAction.reportActionID]: reportPreviewAction,
                  },
              },
        shouldCreateNewMoneyRequestReport
            ? {
                  onyxMethod: Onyx.METHOD.SET,
                  key: `${ONYXKEYS.COLLECTION.REPORT_ACTIONS}${iouReport.reportID}`,
                  value: {
                      [iouCreatedAction.reportActionID]: iouCreatedAction as OnyxTypes.ReportAction,
                      [iouAction.reportActionID]: iouAction as OnyxTypes.ReportAction,
                  },
              }
            : {
                  onyxMethod: Onyx.METHOD.MERGE,
                  key: `${ONYXKEYS.COLLECTION.REPORT_ACTIONS}${iouReport.reportID}`,
                  value: {
                      [iouAction.reportActionID]: iouAction as OnyxTypes.ReportAction,
                  },
              },
        {
            onyxMethod: Onyx.METHOD.MERGE,
            key: `${ONYXKEYS.COLLECTION.REPORT}${transactionThreadReport?.reportID}`,
            value: {
                ...transactionThreadReport,
                pendingFields: {createChat: CONST.RED_BRICK_ROAD_PENDING_ACTION.ADD},
            },
        },
        // Remove the temporary transaction used during the creation flow
        {
            onyxMethod: Onyx.METHOD.SET,
            key: `${ONYXKEYS.COLLECTION.TRANSACTION_DRAFT}${CONST.IOU.OPTIMISTIC_TRANSACTION_ID}`,
            value: null,
        },
    );

    if (!isEmptyObject(transactionThreadCreatedReportAction)) {
        optimisticData.push({
            onyxMethod: Onyx.METHOD.MERGE,
            key: `${ONYXKEYS.COLLECTION.REPORT_ACTIONS}${transactionThreadReport?.reportID}`,
            value: {
                [transactionThreadCreatedReportAction.reportActionID]: transactionThreadCreatedReportAction,
            },
        });
    }

    if (!isOneOnOneSplit) {
        optimisticData.push({
            onyxMethod: Onyx.METHOD.SET,
            key: ONYXKEYS.NVP_QUICK_ACTION_GLOBAL_CREATE,
            value: {
                action: newQuickAction,
                chatReportID: chatReport?.reportID,
                isFirstQuickAction: isEmptyObject(quickAction),
            },
        });
    }

    if (optimisticPolicyRecentlyUsedCategories.length) {
        optimisticData.push({
            onyxMethod: Onyx.METHOD.SET,
            key: `${ONYXKEYS.COLLECTION.POLICY_RECENTLY_USED_CATEGORIES}${iouReport.policyID}`,
            value: optimisticPolicyRecentlyUsedCategories,
        });
    }

    if (!isEmptyObject(optimisticPolicyRecentlyUsedTags)) {
        optimisticData.push({
            onyxMethod: Onyx.METHOD.MERGE,
            key: `${ONYXKEYS.COLLECTION.POLICY_RECENTLY_USED_TAGS}${iouReport.policyID}`,
            value: optimisticPolicyRecentlyUsedTags,
        });
    }

    const redundantParticipants: Record<number, null> = {};
    if (!isEmptyObject(optimisticPersonalDetailListAction)) {
        const successPersonalDetailListAction: Record<number, null> = {};

        // BE will send different participants. We clear the optimistic ones to avoid duplicated entries
        Object.keys(optimisticPersonalDetailListAction).forEach((accountIDKey) => {
            const accountID = Number(accountIDKey);
            successPersonalDetailListAction[accountID] = null;
            redundantParticipants[accountID] = null;
        });

        optimisticData.push({
            onyxMethod: Onyx.METHOD.MERGE,
            key: ONYXKEYS.PERSONAL_DETAILS_LIST,
            value: optimisticPersonalDetailListAction,
        });
        successData.push({
            onyxMethod: Onyx.METHOD.MERGE,
            key: ONYXKEYS.PERSONAL_DETAILS_LIST,
            value: successPersonalDetailListAction,
        });
    }

    if (!isEmptyObject(optimisticNextStep)) {
        optimisticData.push({
            onyxMethod: Onyx.METHOD.MERGE,
            key: `${ONYXKEYS.COLLECTION.NEXT_STEP}${iouReport.reportID}`,
            value: optimisticNextStep,
        });
    }

    if (isNewChatReport) {
        successData.push({
            onyxMethod: Onyx.METHOD.MERGE,
            key: `${ONYXKEYS.COLLECTION.REPORT}${chatReport?.reportID}`,
            value: {
                participants: redundantParticipants,
                pendingFields: null,
                errorFields: null,
                isOptimisticReport: false,
            },
        });
    }

    successData.push(
        {
            onyxMethod: Onyx.METHOD.MERGE,
            key: `${ONYXKEYS.COLLECTION.REPORT}${iouReport.reportID}`,
            value: {
                participants: redundantParticipants,
                pendingFields: null,
                errorFields: null,
                isOptimisticReport: false,
            },
        },
        {
            onyxMethod: Onyx.METHOD.MERGE,
            key: `${ONYXKEYS.COLLECTION.REPORT}${transactionThreadReport?.reportID}`,
            value: {
                participants: redundantParticipants,
                pendingFields: null,
                errorFields: null,
                isOptimisticReport: false,
            },
        },
        {
            onyxMethod: Onyx.METHOD.MERGE,
            key: `${ONYXKEYS.COLLECTION.TRANSACTION}${transaction.transactionID}`,
            value: {
                pendingAction: null,
                pendingFields: clearedPendingFields,
            },
        },

        {
            onyxMethod: Onyx.METHOD.MERGE,
            key: `${ONYXKEYS.COLLECTION.REPORT_ACTIONS}${chatReport?.reportID}`,
            value: {
                ...(isNewChatReport
                    ? {
                          [chatCreatedAction.reportActionID]: {
                              pendingAction: null,
                              errors: null,
                          },
                      }
                    : {}),
                [reportPreviewAction.reportActionID]: {
                    pendingAction: null,
                },
            },
        },
        {
            onyxMethod: Onyx.METHOD.MERGE,
            key: `${ONYXKEYS.COLLECTION.REPORT_ACTIONS}${iouReport.reportID}`,
            value: {
                ...(shouldCreateNewMoneyRequestReport
                    ? {
                          [iouCreatedAction.reportActionID]: {
                              pendingAction: null,
                              errors: null,
                          },
                      }
                    : {}),
                [iouAction.reportActionID]: {
                    pendingAction: null,
                    errors: null,
                },
            },
        },
    );

    if (!isEmptyObject(transactionThreadCreatedReportAction)) {
        successData.push({
            onyxMethod: Onyx.METHOD.MERGE,
            key: `${ONYXKEYS.COLLECTION.REPORT_ACTIONS}${transactionThreadReport?.reportID}`,
            value: {
                [transactionThreadCreatedReportAction.reportActionID]: {
                    pendingAction: null,
                    errors: null,
                },
            },
        });
    }

    const errorKey = DateUtils.getMicroseconds();

    const failureData: OnyxUpdate[] = [
        {
            onyxMethod: Onyx.METHOD.MERGE,
            key: `${ONYXKEYS.COLLECTION.REPORT}${chatReport?.reportID}`,
            value: {
                iouReportID: chatReport?.iouReportID,
                lastReadTime: chatReport?.lastReadTime,
                pendingFields: null,
                hasOutstandingChildRequest: chatReport?.hasOutstandingChildRequest,
                ...(isNewChatReport
                    ? {
                          errorFields: {
                              createChat: ErrorUtils.getMicroSecondOnyxErrorWithTranslationKey('report.genericCreateReportFailureMessage'),
                          },
                      }
                    : {}),
            },
        },
        {
            onyxMethod: Onyx.METHOD.MERGE,
            key: `${ONYXKEYS.COLLECTION.REPORT}${iouReport.reportID}`,
            value: {
                pendingFields: null,
                errorFields: {
                    ...(shouldCreateNewMoneyRequestReport ? {createChat: ErrorUtils.getMicroSecondOnyxErrorWithTranslationKey('report.genericCreateReportFailureMessage')} : {}),
                },
            },
        },
        {
            onyxMethod: Onyx.METHOD.MERGE,
            key: `${ONYXKEYS.COLLECTION.REPORT}${transactionThreadReport?.reportID}`,
            value: {
                pendingFields: null,
                errorFields: existingTransactionThreadReport
                    ? null
                    : {
                          createChat: ErrorUtils.getMicroSecondOnyxErrorWithTranslationKey('report.genericCreateReportFailureMessage'),
                      },
            },
        },
        {
            onyxMethod: Onyx.METHOD.MERGE,
            key: `${ONYXKEYS.COLLECTION.TRANSACTION}${transaction.transactionID}`,
            value: {
                // Disabling this line since transaction.filename can be an empty string
                // eslint-disable-next-line @typescript-eslint/prefer-nullish-coalescing
                errors: getReceiptError(transaction.receipt, transaction.filename || transaction.receipt?.filename, isScanRequest, errorKey),
                pendingFields: clearedPendingFields,
            },
        },
        {
            onyxMethod: Onyx.METHOD.MERGE,
            key: `${ONYXKEYS.COLLECTION.REPORT_ACTIONS}${iouReport.reportID}`,
            value: {
                ...(shouldCreateNewMoneyRequestReport
                    ? {
                          [iouCreatedAction.reportActionID]: {
                              // Disabling this line since transaction.filename can be an empty string
                              // eslint-disable-next-line @typescript-eslint/prefer-nullish-coalescing
                              errors: getReceiptError(transaction.receipt, transaction.filename || transaction.receipt?.filename, isScanRequest, errorKey),
                          },
                          [iouAction.reportActionID]: {
                              errors: ErrorUtils.getMicroSecondOnyxErrorWithTranslationKey('iou.error.genericCreateFailureMessage'),
                          },
                      }
                    : {
                          [iouAction.reportActionID]: {
                              // Disabling this line since transaction.filename can be an empty string
                              // eslint-disable-next-line @typescript-eslint/prefer-nullish-coalescing
                              errors: getReceiptError(transaction.receipt, transaction.filename || transaction.receipt?.filename, isScanRequest, errorKey),
                          },
                      }),
            },
        },
    ];

    if (!isEmptyObject(transactionThreadCreatedReportAction)) {
        failureData.push({
            onyxMethod: Onyx.METHOD.MERGE,
            key: `${ONYXKEYS.COLLECTION.REPORT_ACTIONS}${transactionThreadReport?.reportID}`,
            value: {
                [transactionThreadCreatedReportAction.reportActionID]: {
                    errors: ErrorUtils.getMicroSecondOnyxErrorWithTranslationKey('iou.error.genericCreateFailureMessage'),
                },
            },
        });
    }

    const missingFields: OnyxTypes.ReportFieldsViolations = {};
    const excludedFields = Object.values(CONST.REPORT_VIOLATIONS_EXCLUDED_FIELDS) as string[];

    Object.values(iouReport.fieldList ?? {}).forEach((field) => {
        if (excludedFields.includes(field.fieldID) || !!field.value) {
            return;
        }
        // in case of missing field violation the empty object is indicator.
        missingFields[field.fieldID] = {};
    });

    optimisticData.push({
        onyxMethod: Onyx.METHOD.SET,
        key: `${ONYXKEYS.COLLECTION.REPORT_VIOLATIONS}${iouReport.reportID}`,
        value: {
            fieldRequired: missingFields,
        },
    });

    failureData.push({
        onyxMethod: Onyx.METHOD.SET,
        key: `${ONYXKEYS.COLLECTION.REPORT_VIOLATIONS}${iouReport.reportID}`,
        value: null,
    });

    // We don't need to compute violations unless we're on a paid policy
    if (!policy || !PolicyUtils.isPaidGroupPolicy(policy)) {
        return [optimisticData, successData, failureData];
    }

    const violationsOnyxData = ViolationsUtils.getViolationsOnyxData(
        transaction,
        [],
        !!policy.requiresTag,
        policyTagList ?? {},
        !!policy.requiresCategory,
        policyCategories ?? {},
        PolicyUtils.hasDependentTags(policy, policyTagList ?? {}),
    );

    if (violationsOnyxData) {
        optimisticData.push(violationsOnyxData);
        failureData.push({
            onyxMethod: Onyx.METHOD.SET,
            key: `${ONYXKEYS.COLLECTION.TRANSACTION_VIOLATIONS}${transaction.transactionID}`,
            value: [],
        });
    }

    return [optimisticData, successData, failureData];
}

/** Builds the Onyx data for an invoice */
function buildOnyxDataForInvoice(
    chatReport: OnyxEntry<OnyxTypes.Report>,
    iouReport: OnyxTypes.Report,
    transaction: OnyxTypes.Transaction,
    chatCreatedAction: OptimisticCreatedReportAction,
    iouCreatedAction: OptimisticCreatedReportAction,
    iouAction: OptimisticIOUReportAction,
    optimisticPersonalDetailListAction: OnyxTypes.PersonalDetailsList,
    reportPreviewAction: ReportAction,
    optimisticPolicyRecentlyUsedCategories: string[],
    optimisticPolicyRecentlyUsedTags: OnyxTypes.RecentlyUsedTags,
    isNewChatReport: boolean,
    transactionThreadReport: OptimisticChatReport,
    transactionThreadCreatedReportAction: OptimisticCreatedReportAction | null,
    policy?: OnyxEntry<OnyxTypes.Policy>,
    policyTagList?: OnyxEntry<OnyxTypes.PolicyTagList>,
    policyCategories?: OnyxEntry<OnyxTypes.PolicyCategories>,
): [OnyxUpdate[], OnyxUpdate[], OnyxUpdate[]] {
    const clearedPendingFields = Object.fromEntries(Object.keys(transaction.pendingFields ?? {}).map((key) => [key, null]));
    const optimisticData: OnyxUpdate[] = [
        {
            onyxMethod: Onyx.METHOD.SET,
            key: `${ONYXKEYS.COLLECTION.REPORT}${iouReport.reportID}`,
            value: {
                ...iouReport,
                lastMessageText: ReportActionsUtils.getReportActionText(iouAction),
                lastMessageHtml: ReportActionsUtils.getReportActionHtml(iouAction),
                pendingFields: {
                    createChat: CONST.RED_BRICK_ROAD_PENDING_ACTION.ADD,
                },
            },
        },
        {
            onyxMethod: Onyx.METHOD.SET,
            key: `${ONYXKEYS.COLLECTION.TRANSACTION}${transaction.transactionID}`,
            value: transaction,
        },
        isNewChatReport
            ? {
                  onyxMethod: Onyx.METHOD.SET,
                  key: `${ONYXKEYS.COLLECTION.REPORT_ACTIONS}${chatReport?.reportID}`,
                  value: {
                      [chatCreatedAction.reportActionID]: chatCreatedAction,
                      [reportPreviewAction.reportActionID]: reportPreviewAction,
                  },
              }
            : {
                  onyxMethod: Onyx.METHOD.MERGE,
                  key: `${ONYXKEYS.COLLECTION.REPORT_ACTIONS}${chatReport?.reportID}`,
                  value: {
                      [reportPreviewAction.reportActionID]: reportPreviewAction,
                  },
              },
        {
            onyxMethod: Onyx.METHOD.MERGE,
            key: `${ONYXKEYS.COLLECTION.REPORT_ACTIONS}${iouReport.reportID}`,
            value: {
                [iouCreatedAction.reportActionID]: iouCreatedAction as OnyxTypes.ReportAction,
                [iouAction.reportActionID]: iouAction as OnyxTypes.ReportAction,
            },
        },
        {
            onyxMethod: Onyx.METHOD.MERGE,
            key: `${ONYXKEYS.COLLECTION.REPORT}${transactionThreadReport.reportID}`,
            value: transactionThreadReport,
        },
        {
            onyxMethod: Onyx.METHOD.MERGE,
            key: `${ONYXKEYS.COLLECTION.REPORT_ACTIONS}${transactionThreadReport.reportID}`,
            value: {
                [transactionThreadCreatedReportAction?.reportActionID ?? '-1']: transactionThreadCreatedReportAction,
            },
        },
        // Remove the temporary transaction used during the creation flow
        {
            onyxMethod: Onyx.METHOD.SET,
            key: `${ONYXKEYS.COLLECTION.TRANSACTION_DRAFT}${CONST.IOU.OPTIMISTIC_TRANSACTION_ID}`,
            value: null,
        },
    ];
    const successData: OnyxUpdate[] = [];

    if (chatReport) {
        optimisticData.push({
            // Use SET for new reports because it doesn't exist yet, is faster and we need the data to be available when we navigate to the chat page
            onyxMethod: isNewChatReport ? Onyx.METHOD.SET : Onyx.METHOD.MERGE,
            key: `${ONYXKEYS.COLLECTION.REPORT}${chatReport.reportID}`,
            value: {
                ...chatReport,
                lastReadTime: DateUtils.getDBTime(),
                lastMessageTranslationKey: '',
                iouReportID: iouReport.reportID,
                ...(isNewChatReport ? {pendingFields: {createChat: CONST.RED_BRICK_ROAD_PENDING_ACTION.ADD}} : {}),
            },
        });
    }

    if (optimisticPolicyRecentlyUsedCategories.length) {
        optimisticData.push({
            onyxMethod: Onyx.METHOD.SET,
            key: `${ONYXKEYS.COLLECTION.POLICY_RECENTLY_USED_CATEGORIES}${iouReport.policyID}`,
            value: optimisticPolicyRecentlyUsedCategories,
        });
    }

    if (!isEmptyObject(optimisticPolicyRecentlyUsedTags)) {
        optimisticData.push({
            onyxMethod: Onyx.METHOD.MERGE,
            key: `${ONYXKEYS.COLLECTION.POLICY_RECENTLY_USED_TAGS}${iouReport.policyID}`,
            value: optimisticPolicyRecentlyUsedTags,
        });
    }

    const redundantParticipants: Record<number, null> = {};
    if (!isEmptyObject(optimisticPersonalDetailListAction)) {
        const successPersonalDetailListAction: Record<number, null> = {};

        // BE will send different participants. We clear the optimistic ones to avoid duplicated entries
        Object.keys(optimisticPersonalDetailListAction).forEach((accountIDKey) => {
            const accountID = Number(accountIDKey);
            successPersonalDetailListAction[accountID] = null;
            redundantParticipants[accountID] = null;
        });

        optimisticData.push({
            onyxMethod: Onyx.METHOD.MERGE,
            key: ONYXKEYS.PERSONAL_DETAILS_LIST,
            value: optimisticPersonalDetailListAction,
        });
        successData.push({
            onyxMethod: Onyx.METHOD.MERGE,
            key: ONYXKEYS.PERSONAL_DETAILS_LIST,
            value: successPersonalDetailListAction,
        });
    }

    successData.push(
        {
            onyxMethod: Onyx.METHOD.MERGE,
            key: `${ONYXKEYS.COLLECTION.REPORT}${iouReport.reportID}`,
            value: {
                participants: redundantParticipants,
                pendingFields: null,
                errorFields: null,
                isOptimisticReport: false,
            },
        },
        {
            onyxMethod: Onyx.METHOD.MERGE,
            key: `${ONYXKEYS.COLLECTION.REPORT}${transactionThreadReport.reportID}`,
            value: {
                participants: redundantParticipants,
                pendingFields: null,
                errorFields: null,
                isOptimisticReport: false,
            },
        },
        {
            onyxMethod: Onyx.METHOD.MERGE,
            key: `${ONYXKEYS.COLLECTION.TRANSACTION}${transaction.transactionID}`,
            value: {
                pendingAction: null,
                pendingFields: clearedPendingFields,
            },
        },
        {
            onyxMethod: Onyx.METHOD.MERGE,
            key: `${ONYXKEYS.COLLECTION.REPORT_ACTIONS}${chatReport?.reportID}`,
            value: {
                ...(isNewChatReport
                    ? {
                          [chatCreatedAction.reportActionID]: {
                              pendingAction: null,
                              errors: null,
                          },
                      }
                    : {}),
                [reportPreviewAction.reportActionID]: {
                    pendingAction: null,
                },
            },
        },
        {
            onyxMethod: Onyx.METHOD.MERGE,
            key: `${ONYXKEYS.COLLECTION.REPORT_ACTIONS}${iouReport.reportID}`,
            value: {
                [iouCreatedAction.reportActionID]: {
                    pendingAction: null,
                    errors: null,
                },
                [iouAction.reportActionID]: {
                    pendingAction: null,
                    errors: null,
                },
            },
        },
        {
            onyxMethod: Onyx.METHOD.MERGE,
            key: `${ONYXKEYS.COLLECTION.REPORT_ACTIONS}${transactionThreadReport.reportID}`,
            value: {
                [transactionThreadCreatedReportAction?.reportActionID ?? '-1']: {
                    pendingAction: null,
                    errors: null,
                },
            },
        },
    );

    if (isNewChatReport) {
        successData.push({
            onyxMethod: Onyx.METHOD.MERGE,
            key: `${ONYXKEYS.COLLECTION.REPORT}${chatReport?.reportID}`,
            value: {
                participants: redundantParticipants,
                pendingFields: null,
                errorFields: null,
                isOptimisticReport: false,
            },
        });
    }

    const errorKey = DateUtils.getMicroseconds();

    const failureData: OnyxUpdate[] = [
        {
            onyxMethod: Onyx.METHOD.MERGE,
            key: `${ONYXKEYS.COLLECTION.REPORT}${chatReport?.reportID}`,
            value: {
                iouReportID: chatReport?.iouReportID,
                lastReadTime: chatReport?.lastReadTime,
                pendingFields: null,
                hasOutstandingChildRequest: chatReport?.hasOutstandingChildRequest,
                ...(isNewChatReport
                    ? {
                          errorFields: {
                              createChat: ErrorUtils.getMicroSecondOnyxErrorWithTranslationKey('report.genericCreateReportFailureMessage'),
                          },
                      }
                    : {}),
            },
        },
        {
            onyxMethod: Onyx.METHOD.MERGE,
            key: `${ONYXKEYS.COLLECTION.REPORT}${iouReport.reportID}`,
            value: {
                pendingFields: null,
                errorFields: {
                    createChat: ErrorUtils.getMicroSecondOnyxErrorWithTranslationKey('report.genericCreateReportFailureMessage'),
                },
            },
        },
        {
            onyxMethod: Onyx.METHOD.MERGE,
            key: `${ONYXKEYS.COLLECTION.REPORT}${transactionThreadReport.reportID}`,
            value: {
                errorFields: {
                    createChat: ErrorUtils.getMicroSecondOnyxErrorWithTranslationKey('report.genericCreateReportFailureMessage'),
                },
            },
        },
        {
            onyxMethod: Onyx.METHOD.MERGE,
            key: `${ONYXKEYS.COLLECTION.TRANSACTION}${transaction.transactionID}`,
            value: {
                errors: ErrorUtils.getMicroSecondOnyxErrorWithTranslationKey('iou.error.genericCreateInvoiceFailureMessage'),
                pendingAction: null,
                pendingFields: clearedPendingFields,
            },
        },
        {
            onyxMethod: Onyx.METHOD.MERGE,
            key: `${ONYXKEYS.COLLECTION.REPORT_ACTIONS}${iouReport.reportID}`,
            value: {
                [iouCreatedAction.reportActionID]: {
                    // Disabling this line since transaction.filename can be an empty string
                    // eslint-disable-next-line @typescript-eslint/prefer-nullish-coalescing
                    errors: getReceiptError(transaction.receipt, transaction.filename || transaction.receipt?.filename, false, errorKey),
                },
                [iouAction.reportActionID]: {
                    errors: ErrorUtils.getMicroSecondOnyxErrorWithTranslationKey('iou.error.genericCreateInvoiceFailureMessage'),
                },
            },
        },
        {
            onyxMethod: Onyx.METHOD.MERGE,
            key: `${ONYXKEYS.COLLECTION.REPORT_ACTIONS}${transactionThreadReport.reportID}`,
            value: {
                [transactionThreadCreatedReportAction?.reportActionID ?? '-1']: {
                    errors: ErrorUtils.getMicroSecondOnyxErrorWithTranslationKey('iou.error.genericCreateInvoiceFailureMessage', errorKey),
                },
            },
        },
    ];

    // We don't need to compute violations unless we're on a paid policy
    if (!policy || !PolicyUtils.isPaidGroupPolicy(policy)) {
        return [optimisticData, successData, failureData];
    }

    const violationsOnyxData = ViolationsUtils.getViolationsOnyxData(
        transaction,
        [],
        !!policy.requiresTag,
        policyTagList ?? {},
        !!policy.requiresCategory,
        policyCategories ?? {},
        PolicyUtils.hasDependentTags(policy, policyTagList ?? {}),
    );

    if (violationsOnyxData) {
        optimisticData.push(violationsOnyxData);
        failureData.push({
            onyxMethod: Onyx.METHOD.SET,
            key: `${ONYXKEYS.COLLECTION.TRANSACTION_VIOLATIONS}${transaction.transactionID}`,
            value: [],
        });
    }

    return [optimisticData, successData, failureData];
}

/** Builds the Onyx data for track expense */
function buildOnyxDataForTrackExpense(
    chatReport: OnyxInputValue<OnyxTypes.Report>,
    iouReport: OnyxInputValue<OnyxTypes.Report>,
    transaction: OnyxTypes.Transaction,
    iouCreatedAction: OptimisticCreatedReportAction,
    iouAction: OptimisticIOUReportAction,
    reportPreviewAction: OnyxInputValue<ReportAction>,
    transactionThreadReport: OptimisticChatReport | null,
    transactionThreadCreatedReportAction: OptimisticCreatedReportAction | null,
    shouldCreateNewMoneyRequestReport: boolean,
    policy?: OnyxInputValue<OnyxTypes.Policy>,
    policyTagList?: OnyxInputValue<OnyxTypes.PolicyTagList>,
    policyCategories?: OnyxInputValue<OnyxTypes.PolicyCategories>,
    existingTransactionThreadReportID?: string,
    actionableTrackExpenseWhisper?: OnyxInputValue<OnyxTypes.ReportAction>,
): [OnyxUpdate[], OnyxUpdate[], OnyxUpdate[]] {
    const isScanRequest = TransactionUtils.isScanRequest(transaction);
    const isDistanceRequest = TransactionUtils.isDistanceRequest(transaction);
    const clearedPendingFields = Object.fromEntries(Object.keys(transaction.pendingFields ?? {}).map((key) => [key, null]));
    const optimisticData: OnyxUpdate[] = [];
    const successData: OnyxUpdate[] = [];
    const failureData: OnyxUpdate[] = [];

    let newQuickAction: ValueOf<typeof CONST.QUICK_ACTIONS> = CONST.QUICK_ACTIONS.TRACK_MANUAL;
    if (isScanRequest) {
        newQuickAction = CONST.QUICK_ACTIONS.TRACK_SCAN;
    } else if (isDistanceRequest) {
        newQuickAction = CONST.QUICK_ACTIONS.TRACK_DISTANCE;
    }
    const existingTransactionThreadReport = ReportConnection.getAllReports()?.[`${ONYXKEYS.COLLECTION.REPORT}${existingTransactionThreadReportID}`] ?? null;

    if (chatReport) {
        optimisticData.push(
            {
                onyxMethod: Onyx.METHOD.MERGE,
                key: `${ONYXKEYS.COLLECTION.REPORT}${chatReport.reportID}`,
                value: {
                    ...chatReport,
                    lastMessageText: ReportActionsUtils.getReportActionText(iouAction),
                    lastMessageHtml: ReportActionsUtils.getReportActionHtml(iouAction),
                    lastReadTime: DateUtils.getDBTime(),
                    iouReportID: iouReport?.reportID,
                },
            },
            {
                onyxMethod: Onyx.METHOD.SET,
                key: ONYXKEYS.NVP_QUICK_ACTION_GLOBAL_CREATE,
                value: {
                    action: newQuickAction,
                    chatReportID: chatReport.reportID,
                    isFirstQuickAction: isEmptyObject(quickAction),
                },
            },
        );

        if (actionableTrackExpenseWhisper && !iouReport) {
            optimisticData.push({
                onyxMethod: Onyx.METHOD.MERGE,
                key: `${ONYXKEYS.COLLECTION.REPORT_ACTIONS}${chatReport?.reportID}`,
                value: {
                    [actionableTrackExpenseWhisper.reportActionID]: actionableTrackExpenseWhisper,
                },
            });
            optimisticData.push({
                onyxMethod: Onyx.METHOD.MERGE,
                key: `${ONYXKEYS.COLLECTION.REPORT}${chatReport.reportID}`,
                value: {
                    lastVisibleActionCreated: actionableTrackExpenseWhisper.created,
                    lastMessageText: CONST.ACTIONABLE_TRACK_EXPENSE_WHISPER_MESSAGE,
                },
            });
            successData.push({
                onyxMethod: Onyx.METHOD.MERGE,
                key: `${ONYXKEYS.COLLECTION.REPORT_ACTIONS}${chatReport?.reportID}`,
                value: {
                    [actionableTrackExpenseWhisper.reportActionID]: {pendingAction: null, errors: null},
                },
            });
            failureData.push({
                onyxMethod: Onyx.METHOD.SET,
                key: `${ONYXKEYS.COLLECTION.REPORT_ACTIONS}${chatReport?.reportID}`,
                value: {[actionableTrackExpenseWhisper.reportActionID]: {} as ReportAction},
            });
        }
    }

    if (iouReport) {
        optimisticData.push(
            {
                onyxMethod: shouldCreateNewMoneyRequestReport ? Onyx.METHOD.SET : Onyx.METHOD.MERGE,
                key: `${ONYXKEYS.COLLECTION.REPORT}${iouReport.reportID}`,
                value: {
                    ...iouReport,
                    lastMessageText: ReportActionsUtils.getReportActionText(iouAction),
                    lastMessageHtml: ReportActionsUtils.getReportActionHtml(iouAction),
                    pendingFields: {
                        ...(shouldCreateNewMoneyRequestReport ? {createChat: CONST.RED_BRICK_ROAD_PENDING_ACTION.ADD} : {preview: CONST.RED_BRICK_ROAD_PENDING_ACTION.UPDATE}),
                    },
                },
            },
            shouldCreateNewMoneyRequestReport
                ? {
                      onyxMethod: Onyx.METHOD.SET,
                      key: `${ONYXKEYS.COLLECTION.REPORT_ACTIONS}${iouReport.reportID}`,
                      value: {
                          [iouCreatedAction.reportActionID]: iouCreatedAction as OnyxTypes.ReportAction,
                          [iouAction.reportActionID]: iouAction as OnyxTypes.ReportAction,
                      },
                  }
                : {
                      onyxMethod: Onyx.METHOD.MERGE,
                      key: `${ONYXKEYS.COLLECTION.REPORT_ACTIONS}${iouReport.reportID}`,
                      value: {
                          [iouAction.reportActionID]: iouAction as OnyxTypes.ReportAction,
                      },
                  },
            {
                onyxMethod: Onyx.METHOD.MERGE,
                key: `${ONYXKEYS.COLLECTION.REPORT_ACTIONS}${chatReport?.reportID}`,
                value: {
                    ...(reportPreviewAction && {[reportPreviewAction.reportActionID]: reportPreviewAction}),
                },
            },
        );
    } else {
        optimisticData.push({
            onyxMethod: Onyx.METHOD.MERGE,
            key: `${ONYXKEYS.COLLECTION.REPORT_ACTIONS}${chatReport?.reportID}`,
            value: {
                [iouAction.reportActionID]: iouAction as OnyxTypes.ReportAction,
            },
        });
    }

    optimisticData.push(
        {
            onyxMethod: Onyx.METHOD.SET,
            key: `${ONYXKEYS.COLLECTION.TRANSACTION}${transaction.transactionID}`,
            value: transaction,
        },
        {
            onyxMethod: Onyx.METHOD.MERGE,
            key: `${ONYXKEYS.COLLECTION.REPORT}${transactionThreadReport?.reportID}`,
            value: {
                ...transactionThreadReport,
                pendingFields: {createChat: CONST.RED_BRICK_ROAD_PENDING_ACTION.ADD},
            },
        },
        // Remove the temporary transaction used during the creation flow
        {
            onyxMethod: Onyx.METHOD.SET,
            key: `${ONYXKEYS.COLLECTION.TRANSACTION_DRAFT}${CONST.IOU.OPTIMISTIC_TRANSACTION_ID}`,
            value: null,
        },
    );

    if (!isEmptyObject(transactionThreadCreatedReportAction)) {
        optimisticData.push({
            onyxMethod: Onyx.METHOD.MERGE,
            key: `${ONYXKEYS.COLLECTION.REPORT_ACTIONS}${transactionThreadReport?.reportID}`,
            value: {
                [transactionThreadCreatedReportAction.reportActionID]: transactionThreadCreatedReportAction,
            },
        });
    }

    if (iouReport) {
        successData.push(
            {
                onyxMethod: Onyx.METHOD.MERGE,
                key: `${ONYXKEYS.COLLECTION.REPORT}${iouReport?.reportID}`,
                value: {
                    pendingFields: null,
                    errorFields: null,
                },
            },
            {
                onyxMethod: Onyx.METHOD.MERGE,
                key: `${ONYXKEYS.COLLECTION.REPORT_ACTIONS}${iouReport?.reportID}`,
                value: {
                    ...(shouldCreateNewMoneyRequestReport
                        ? {
                              [iouCreatedAction.reportActionID]: {
                                  pendingAction: null,
                                  errors: null,
                              },
                          }
                        : {}),
                    [iouAction.reportActionID]: {
                        pendingAction: null,
                        errors: null,
                    },
                },
            },
            {
                onyxMethod: Onyx.METHOD.MERGE,
                key: `${ONYXKEYS.COLLECTION.REPORT_ACTIONS}${chatReport?.reportID}`,
                value: {
                    ...(reportPreviewAction && {[reportPreviewAction.reportActionID]: {pendingAction: null}}),
                },
            },
        );
    } else {
        successData.push({
            onyxMethod: Onyx.METHOD.MERGE,
            key: `${ONYXKEYS.COLLECTION.REPORT_ACTIONS}${chatReport?.reportID}`,
            value: {
                [iouAction.reportActionID]: {
                    pendingAction: null,
                    errors: null,
                },
                ...(reportPreviewAction && {[reportPreviewAction.reportActionID]: {pendingAction: null}}),
            },
        });
    }

    successData.push(
        {
            onyxMethod: Onyx.METHOD.MERGE,
            key: `${ONYXKEYS.COLLECTION.REPORT}${transactionThreadReport?.reportID}`,
            value: {
                pendingFields: null,
                errorFields: null,
            },
        },
        {
            onyxMethod: Onyx.METHOD.MERGE,
            key: `${ONYXKEYS.COLLECTION.TRANSACTION}${transaction.transactionID}`,
            value: {
                pendingAction: null,
                pendingFields: clearedPendingFields,
            },
        },
    );

    if (!isEmptyObject(transactionThreadCreatedReportAction)) {
        successData.push({
            onyxMethod: Onyx.METHOD.MERGE,
            key: `${ONYXKEYS.COLLECTION.REPORT_ACTIONS}${transactionThreadReport?.reportID}`,
            value: {
                [transactionThreadCreatedReportAction.reportActionID]: {
                    pendingAction: null,
                    errors: null,
                },
            },
        });
    }

    failureData.push({
        onyxMethod: Onyx.METHOD.SET,
        key: ONYXKEYS.NVP_QUICK_ACTION_GLOBAL_CREATE,
        value: quickAction ?? null,
    });

    if (iouReport) {
        failureData.push(
            {
                onyxMethod: Onyx.METHOD.MERGE,
                key: `${ONYXKEYS.COLLECTION.REPORT}${iouReport.reportID}`,
                value: {
                    pendingFields: null,
                    errorFields: {
                        ...(shouldCreateNewMoneyRequestReport ? {createChat: ErrorUtils.getMicroSecondOnyxErrorWithTranslationKey('report.genericCreateReportFailureMessage')} : {}),
                    },
                },
            },
            {
                onyxMethod: Onyx.METHOD.MERGE,
                key: `${ONYXKEYS.COLLECTION.REPORT_ACTIONS}${iouReport.reportID}`,
                value: {
                    ...(shouldCreateNewMoneyRequestReport
                        ? {
                              [iouCreatedAction.reportActionID]: {
                                  // Disabling this line since transaction.filename can be an empty string
                                  // eslint-disable-next-line @typescript-eslint/prefer-nullish-coalescing
                                  errors: getReceiptError(transaction.receipt, transaction.filename || transaction.receipt?.filename, isScanRequest),
                              },
                              [iouAction.reportActionID]: {
                                  errors: ErrorUtils.getMicroSecondOnyxErrorWithTranslationKey('iou.error.genericCreateFailureMessage'),
                              },
                          }
                        : {
                              [iouAction.reportActionID]: {
                                  // Disabling this line since transaction.filename can be an empty string
                                  // eslint-disable-next-line @typescript-eslint/prefer-nullish-coalescing
                                  errors: getReceiptError(transaction.receipt, transaction.filename || transaction.receipt?.filename, isScanRequest),
                              },
                          }),
                },
            },
        );
    } else {
        failureData.push({
            onyxMethod: Onyx.METHOD.MERGE,
            key: `${ONYXKEYS.COLLECTION.REPORT_ACTIONS}${chatReport?.reportID}`,
            value: {
                [iouAction.reportActionID]: {
                    // Disabling this line since transaction.filename can be an empty string
                    // eslint-disable-next-line @typescript-eslint/prefer-nullish-coalescing
                    errors: getReceiptError(transaction.receipt, transaction.filename || transaction.receipt?.filename, isScanRequest),
                },
            },
        });
    }

    failureData.push(
        {
            onyxMethod: Onyx.METHOD.MERGE,
            key: `${ONYXKEYS.COLLECTION.REPORT}${chatReport?.reportID}`,
            value: {
                lastReadTime: chatReport?.lastReadTime,
                lastMessageText: chatReport?.lastMessageText,
                lastMessageHtml: chatReport?.lastMessageHtml,
            },
        },
        {
            onyxMethod: Onyx.METHOD.MERGE,
            key: `${ONYXKEYS.COLLECTION.REPORT}${transactionThreadReport?.reportID}`,
            value: {
                pendingFields: null,
                errorFields: existingTransactionThreadReport
                    ? null
                    : {
                          createChat: ErrorUtils.getMicroSecondOnyxErrorWithTranslationKey('report.genericCreateReportFailureMessage'),
                      },
            },
        },
        {
            onyxMethod: Onyx.METHOD.MERGE,
            key: `${ONYXKEYS.COLLECTION.TRANSACTION}${transaction.transactionID}`,
            value: {
                // Disabling this line since transaction.filename can be an empty string
                // eslint-disable-next-line @typescript-eslint/prefer-nullish-coalescing
                errors: getReceiptError(transaction.receipt, transaction.filename || transaction.receipt?.filename, isScanRequest),
                pendingFields: clearedPendingFields,
            },
        },
        {
            onyxMethod: Onyx.METHOD.MERGE,
            key: `${ONYXKEYS.COLLECTION.REPORT_ACTIONS}${transactionThreadReport?.reportID}`,
            value: {
                [transactionThreadCreatedReportAction?.reportActionID ?? '-1']: {
                    errors: ErrorUtils.getMicroSecondOnyxErrorWithTranslationKey('iou.error.genericCreateFailureMessage'),
                },
            },
        },
    );

    // We don't need to compute violations unless we're on a paid policy
    if (!policy || !PolicyUtils.isPaidGroupPolicy(policy)) {
        return [optimisticData, successData, failureData];
    }

    const violationsOnyxData = ViolationsUtils.getViolationsOnyxData(
        transaction,
        [],
        !!policy.requiresTag,
        policyTagList ?? {},
        !!policy.requiresCategory,
        policyCategories ?? {},
        PolicyUtils.hasDependentTags(policy, policyTagList ?? {}),
    );

    if (violationsOnyxData) {
        optimisticData.push(violationsOnyxData);
        failureData.push({
            onyxMethod: Onyx.METHOD.SET,
            key: `${ONYXKEYS.COLLECTION.TRANSACTION_VIOLATIONS}${transaction.transactionID}`,
            value: [],
        });
    }

    return [optimisticData, successData, failureData];
}

function getDeleteTrackExpenseInformation(
    chatReportID: string,
    transactionID: string,
    reportAction: OnyxTypes.ReportAction,
    shouldDeleteTransactionFromOnyx = true,
    isMovingTransactionFromTrackExpense = false,
    actionableWhisperReportActionID = '',
    resolution = '',
) {
    const allReports = ReportConnection.getAllReports();
    // STEP 1: Get all collections we're updating
    const chatReport = allReports?.[`${ONYXKEYS.COLLECTION.REPORT}${chatReportID}`] ?? null;
    const transaction = allTransactions[`${ONYXKEYS.COLLECTION.TRANSACTION}${transactionID}`];
    const transactionViolations = allTransactionViolations[`${ONYXKEYS.COLLECTION.TRANSACTION_VIOLATIONS}${transactionID}`];
    const transactionThreadID = reportAction.childReportID;
    let transactionThread = null;
    if (transactionThreadID) {
        transactionThread = allReports?.[`${ONYXKEYS.COLLECTION.REPORT}${transactionThreadID}`] ?? null;
    }

    // STEP 2: Decide if we need to:
    // 1. Delete the transactionThread - delete if there are no visible comments in the thread and we're not moving the transaction
    // 2. Update the moneyRequestPreview to show [Deleted expense] - update if the transactionThread exists AND it isn't being deleted and we're not moving the transaction
    const shouldDeleteTransactionThread = !isMovingTransactionFromTrackExpense && (transactionThreadID ? (reportAction?.childVisibleActionCount ?? 0) === 0 : false);

    const shouldShowDeletedRequestMessage = !isMovingTransactionFromTrackExpense && !!transactionThreadID && !shouldDeleteTransactionThread;

    // STEP 3: Update the IOU reportAction.
    const updatedReportAction = {
        [reportAction.reportActionID]: {
            pendingAction: shouldShowDeletedRequestMessage ? CONST.RED_BRICK_ROAD_PENDING_ACTION.UPDATE : CONST.RED_BRICK_ROAD_PENDING_ACTION.DELETE,
            previousMessage: reportAction.message,
            message: [
                {
                    type: 'COMMENT',
                    html: '',
                    text: '',
                    isEdited: true,
                    isDeletedParentAction: shouldShowDeletedRequestMessage,
                },
            ],
            originalMessage: {
                IOUTransactionID: null,
            },
            errors: undefined,
        },
        ...(actionableWhisperReportActionID && {[actionableWhisperReportActionID]: {originalMessage: {resolution}}}),
    } as OnyxTypes.ReportActions;
    const lastVisibleAction = ReportActionsUtils.getLastVisibleAction(chatReport?.reportID ?? '-1', updatedReportAction);
    const {lastMessageText = '', lastMessageHtml = ''} = ReportActionsUtils.getLastVisibleMessage(chatReport?.reportID ?? '-1', updatedReportAction);

    // STEP 4: Build Onyx data
    const optimisticData: OnyxUpdate[] = [];

    if (shouldDeleteTransactionFromOnyx) {
        optimisticData.push({
            onyxMethod: Onyx.METHOD.SET,
            key: `${ONYXKEYS.COLLECTION.TRANSACTION}${transactionID}`,
            value: null,
        });
    }

    optimisticData.push({
        onyxMethod: Onyx.METHOD.SET,
        key: `${ONYXKEYS.COLLECTION.TRANSACTION_VIOLATIONS}${transactionID}`,
        value: null,
    });

    if (shouldDeleteTransactionThread) {
        optimisticData.push(
            {
                onyxMethod: Onyx.METHOD.SET,
                key: `${ONYXKEYS.COLLECTION.REPORT}${transactionThreadID}`,
                value: null,
            },
            {
                onyxMethod: Onyx.METHOD.SET,
                key: `${ONYXKEYS.COLLECTION.REPORT_ACTIONS}${transactionThreadID}`,
                value: null,
            },
        );
    }

    optimisticData.push(
        {
            onyxMethod: Onyx.METHOD.MERGE,
            key: `${ONYXKEYS.COLLECTION.REPORT_ACTIONS}${chatReport?.reportID}`,
            value: updatedReportAction,
        },
        {
            onyxMethod: Onyx.METHOD.MERGE,
            key: `${ONYXKEYS.COLLECTION.REPORT}${chatReport?.reportID}`,
            value: {
                lastMessageText,
                lastVisibleActionCreated: lastVisibleAction?.created,
                lastMessageHtml: !lastMessageHtml ? lastMessageText : lastMessageHtml,
            },
        },
    );

    const successData: OnyxUpdate[] = [
        {
            onyxMethod: Onyx.METHOD.MERGE,
            key: `${ONYXKEYS.COLLECTION.REPORT_ACTIONS}${chatReport?.reportID}`,
            value: {
                [reportAction.reportActionID]: {
                    pendingAction: null,
                    errors: null,
                },
            },
        },
    ];

    const failureData: OnyxUpdate[] = [];

    if (shouldDeleteTransactionFromOnyx) {
        failureData.push({
            onyxMethod: Onyx.METHOD.SET,
            key: `${ONYXKEYS.COLLECTION.TRANSACTION}${transactionID}`,
            value: transaction ?? null,
        });
    }

    failureData.push({
        onyxMethod: Onyx.METHOD.SET,
        key: `${ONYXKEYS.COLLECTION.TRANSACTION_VIOLATIONS}${transactionID}`,
        value: transactionViolations ?? null,
    });

    if (shouldDeleteTransactionThread) {
        failureData.push({
            onyxMethod: Onyx.METHOD.SET,
            key: `${ONYXKEYS.COLLECTION.REPORT}${transactionThreadID}`,
            value: transactionThread,
        });
    }

    if (actionableWhisperReportActionID) {
        const actionableWhisperReportAction = ReportActionsUtils.getReportAction(chatReportID, actionableWhisperReportActionID);
        failureData.push({
            onyxMethod: Onyx.METHOD.MERGE,
            key: `${ONYXKEYS.COLLECTION.REPORT_ACTIONS}${chatReport?.reportID}`,
            value: {
                [actionableWhisperReportActionID]: {
                    originalMessage: {
                        resolution: ReportActionsUtils.isActionableTrackExpense(actionableWhisperReportAction)
                            ? ReportActionsUtils.getOriginalMessage(actionableWhisperReportAction)?.resolution ?? null
                            : null,
                    },
                },
            },
        });
    }
    failureData.push(
        {
            onyxMethod: Onyx.METHOD.MERGE,
            key: `${ONYXKEYS.COLLECTION.REPORT_ACTIONS}${chatReport?.reportID}`,
            value: {
                [reportAction.reportActionID]: {
                    ...reportAction,
                    pendingAction: null,
                    errors: ErrorUtils.getMicroSecondOnyxErrorWithTranslationKey('iou.error.genericDeleteFailureMessage'),
                },
            },
        },
        {
            onyxMethod: Onyx.METHOD.MERGE,
            key: `${ONYXKEYS.COLLECTION.REPORT}${chatReport?.reportID}`,
            value: chatReport,
        },
    );

    const parameters: DeleteMoneyRequestParams = {
        transactionID,
        reportActionID: reportAction.reportActionID,
    };

    return {parameters, optimisticData, successData, failureData, shouldDeleteTransactionThread, chatReport};
}

/** Gathers all the data needed to create an invoice. */
function getSendInvoiceInformation(
    transaction: OnyxEntry<OnyxTypes.Transaction>,
    currentUserAccountID: number,
    invoiceChatReport?: OnyxEntry<OnyxTypes.Report>,
    receipt?: Receipt,
    policy?: OnyxEntry<OnyxTypes.Policy>,
    policyTagList?: OnyxEntry<OnyxTypes.PolicyTagList>,
    policyCategories?: OnyxEntry<OnyxTypes.PolicyCategories>,
): SendInvoiceInformation {
    const {amount = 0, currency = '', created = '', merchant = '', category = '', tag = '', taxCode = '', taxAmount = 0, billable, comment, participants} = transaction ?? {};
    const trimmedComment = (comment?.comment ?? '').trim();
    const senderWorkspaceID = participants?.find((participant) => participant?.isSender)?.policyID ?? '-1';
    const receiverParticipant = participants?.find((participant) => participant?.accountID) ?? invoiceChatReport?.invoiceReceiver;
    const receiverAccountID = receiverParticipant && 'accountID' in receiverParticipant && receiverParticipant.accountID ? receiverParticipant.accountID : -1;
    let receiver = ReportUtils.getPersonalDetailsForAccountID(receiverAccountID);
    let optimisticPersonalDetailListAction = {};

    // STEP 1: Get existing chat report OR build a new optimistic one
    let isNewChatReport = false;
    let chatReport = !isEmptyObject(invoiceChatReport) && invoiceChatReport?.reportID ? invoiceChatReport : null;

    if (!chatReport) {
        chatReport = ReportUtils.getInvoiceChatByParticipants(senderWorkspaceID, receiverAccountID) ?? null;
    }

    if (!chatReport) {
        isNewChatReport = true;
        chatReport = ReportUtils.buildOptimisticChatReport([receiverAccountID, currentUserAccountID], CONST.REPORT.DEFAULT_REPORT_NAME, CONST.REPORT.CHAT_TYPE.INVOICE, senderWorkspaceID);
    }

    // STEP 2: Create a new optimistic invoice report.
    const optimisticInvoiceReport = ReportUtils.buildOptimisticInvoiceReport(chatReport.reportID, senderWorkspaceID, receiverAccountID, receiver.displayName ?? '', amount, currency);

    // STEP 3: Build optimistic receipt and transaction
    const receiptObject: Receipt = {};
    let filename;
    if (receipt?.source) {
        receiptObject.source = receipt.source;
        receiptObject.state = receipt.state ?? CONST.IOU.RECEIPT_STATE.SCANREADY;
        filename = receipt.name;
    }
    const optimisticTransaction = TransactionUtils.buildOptimisticTransaction(
        amount,
        currency,
        optimisticInvoiceReport.reportID,
        trimmedComment,
        created,
        '',
        '',
        merchant,
        receiptObject,
        filename,
        undefined,
        category,
        tag,
        taxCode,
        taxAmount,
        billable,
    );

    const optimisticPolicyRecentlyUsedCategories = Category.buildOptimisticPolicyRecentlyUsedCategories(optimisticInvoiceReport.policyID, category);
    const optimisticPolicyRecentlyUsedTags = Tag.buildOptimisticPolicyRecentlyUsedTags(optimisticInvoiceReport.policyID, tag);

    // STEP 4: Add optimistic personal details for participant
    const shouldCreateOptimisticPersonalDetails = isNewChatReport && !allPersonalDetails[receiverAccountID];
    if (shouldCreateOptimisticPersonalDetails) {
        const receiverLogin = receiverParticipant && 'login' in receiverParticipant && receiverParticipant.login ? receiverParticipant.login : '';
        receiver = {
            accountID: receiverAccountID,
            displayName: LocalePhoneNumber.formatPhoneNumber(receiverLogin),
            login: receiverLogin,
            isOptimisticPersonalDetail: true,
        };

        optimisticPersonalDetailListAction = {[receiverAccountID]: receiver};
    }

    // STEP 5: Build optimistic reportActions.
    const reportPreviewAction = ReportUtils.buildOptimisticReportPreview(chatReport, optimisticInvoiceReport, trimmedComment, optimisticTransaction);
    optimisticInvoiceReport.parentReportActionID = reportPreviewAction.reportActionID;
    chatReport.lastVisibleActionCreated = reportPreviewAction.created;
    const [optimisticCreatedActionForChat, optimisticCreatedActionForIOUReport, iouAction, optimisticTransactionThread, optimisticCreatedActionForTransactionThread] =
        ReportUtils.buildOptimisticMoneyRequestEntities(
            optimisticInvoiceReport,
            CONST.IOU.REPORT_ACTION_TYPE.CREATE,
            amount,
            currency,
            trimmedComment,
            receiver.login ?? '',
            [receiver],
            optimisticTransaction.transactionID,
            undefined,
            false,
            false,
            false,
        );

    // STEP 6: Build Onyx Data
    const [optimisticData, successData, failureData] = buildOnyxDataForInvoice(
        chatReport,
        optimisticInvoiceReport,
        optimisticTransaction,
        optimisticCreatedActionForChat,
        optimisticCreatedActionForIOUReport,
        iouAction,
        optimisticPersonalDetailListAction,
        reportPreviewAction,
        optimisticPolicyRecentlyUsedCategories,
        optimisticPolicyRecentlyUsedTags,
        isNewChatReport,
        optimisticTransactionThread,
        optimisticCreatedActionForTransactionThread,
        policy,
        policyTagList,
        policyCategories,
    );

    return {
        senderWorkspaceID,
        receiver,
        invoiceRoom: chatReport,
        createdChatReportActionID: optimisticCreatedActionForChat.reportActionID,
        invoiceReportID: optimisticInvoiceReport.reportID,
        reportPreviewReportActionID: reportPreviewAction.reportActionID,
        transactionID: optimisticTransaction.transactionID,
        transactionThreadReportID: optimisticTransactionThread.reportID,
        onyxData: {
            optimisticData,
            successData,
            failureData,
        },
    };
}

/**
 * Gathers all the data needed to submit an expense. It attempts to find existing reports, iouReports, and receipts. If it doesn't find them, then
 * it creates optimistic versions of them and uses those instead
 */
function getMoneyRequestInformation(
    parentChatReport: OnyxEntry<OnyxTypes.Report>,
    participant: Participant,
    comment: string,
    amount: number,
    currency: string,
    created: string,
    merchant: string,
    receipt: Receipt | undefined,
    existingTransactionID: string | undefined,
    category: string | undefined,
    tag: string | undefined,
    taxCode: string | undefined,
    taxAmount: number | undefined,
    billable: boolean | undefined,
    policy: OnyxEntry<OnyxTypes.Policy> | undefined,
    policyTagList: OnyxEntry<OnyxTypes.PolicyTagList> | undefined,
    policyCategories: OnyxEntry<OnyxTypes.PolicyCategories> | undefined,
    payeeAccountID = userAccountID,
    payeeEmail = currentUserEmail,
    moneyRequestReportID = '',
    linkedTrackedExpenseReportAction?: OnyxTypes.ReportAction,
): MoneyRequestInformation {
    const payerEmail = PhoneNumber.addSMSDomainIfPhoneNumber(participant.login ?? '');
    const payerAccountID = Number(participant.accountID);
    const isPolicyExpenseChat = participant.isPolicyExpenseChat;

    // STEP 1: Get existing chat report OR build a new optimistic one
    let isNewChatReport = false;
    let chatReport = !isEmptyObject(parentChatReport) && parentChatReport?.reportID ? parentChatReport : null;

    const allReports = ReportConnection.getAllReports();
    // If this is a policyExpenseChat, the chatReport must exist and we can get it from Onyx.
    // report is null if the flow is initiated from the global create menu. However, participant always stores the reportID if it exists, which is the case for policyExpenseChats
    if (!chatReport && isPolicyExpenseChat) {
        chatReport = allReports?.[`${ONYXKEYS.COLLECTION.REPORT}${participant.reportID}`] ?? null;
    }

    if (!chatReport) {
        chatReport = ReportUtils.getChatByParticipants([payerAccountID, payeeAccountID]) ?? null;
    }

    // If we still don't have a report, it likely doens't exist and we need to build an optimistic one
    if (!chatReport) {
        isNewChatReport = true;
        chatReport = ReportUtils.buildOptimisticChatReport([payerAccountID, payeeAccountID]);
    }

    // STEP 2: Get the Expense/IOU report. If the moneyRequestReportID has been provided, we want to add the transaction to this specific report.
    // If no such reportID has been provided, let's use the chatReport.iouReportID property. In case that is not present, build a new optimistic Expense/IOU report.
    let iouReport: OnyxInputValue<OnyxTypes.Report> = null;
    if (moneyRequestReportID) {
        iouReport = allReports?.[`${ONYXKEYS.COLLECTION.REPORT}${moneyRequestReportID}`] ?? null;
    } else {
        iouReport = allReports?.[`${ONYXKEYS.COLLECTION.REPORT}${chatReport.iouReportID}`] ?? null;
    }

    const shouldCreateNewMoneyRequestReport = ReportUtils.shouldCreateNewMoneyRequestReport(iouReport, chatReport);

    if (!iouReport || shouldCreateNewMoneyRequestReport) {
        iouReport = isPolicyExpenseChat
            ? ReportUtils.buildOptimisticExpenseReport(chatReport.reportID, chatReport.policyID ?? '-1', payeeAccountID, amount, currency)
            : ReportUtils.buildOptimisticIOUReport(payeeAccountID, payerAccountID, amount, chatReport.reportID, currency);
    } else if (isPolicyExpenseChat) {
        iouReport = {...iouReport};
        if (iouReport?.currency === currency && typeof iouReport.total === 'number') {
            // Because of the Expense reports are stored as negative values, we subtract the total from the amount
            iouReport.total -= amount;
        }
    } else {
        iouReport = IOUUtils.updateIOUOwnerAndTotal(iouReport, payeeAccountID, amount, currency);
    }
    // STEP 3: Build optimistic receipt and transaction
    const receiptObject: Receipt = {};
    let filename;
    if (receipt?.source) {
        receiptObject.source = receipt.source;
        receiptObject.state = receipt.state ?? CONST.IOU.RECEIPT_STATE.SCANREADY;
        filename = receipt.name;
    }
    const existingTransaction = allTransactionDrafts[`${ONYXKEYS.COLLECTION.TRANSACTION_DRAFT}${existingTransactionID ?? CONST.IOU.OPTIMISTIC_TRANSACTION_ID}`];
    const isDistanceRequest = existingTransaction && existingTransaction.iouRequestType === CONST.IOU.REQUEST_TYPE.DISTANCE;
    let optimisticTransaction = TransactionUtils.buildOptimisticTransaction(
        ReportUtils.isExpenseReport(iouReport) ? -amount : amount,
        currency,
        iouReport.reportID,
        comment,
        created,
        '',
        '',
        merchant,
        receiptObject,
        filename,
        existingTransactionID,
        category,
        tag,
        taxCode,
        ReportUtils.isExpenseReport(iouReport) ? -(taxAmount ?? 0) : taxAmount,
        billable,
        isDistanceRequest ? {waypoints: CONST.RED_BRICK_ROAD_PENDING_ACTION.ADD} : undefined,
    );

    const optimisticPolicyRecentlyUsedCategories = Category.buildOptimisticPolicyRecentlyUsedCategories(iouReport.policyID, category);
    const optimisticPolicyRecentlyUsedTags = Tag.buildOptimisticPolicyRecentlyUsedTags(iouReport.policyID, tag);

    // If there is an existing transaction (which is the case for distance requests), then the data from the existing transaction
    // needs to be manually merged into the optimistic transaction. This is because buildOnyxDataForMoneyRequest() uses `Onyx.set()` for the transaction
    // data. This is a big can of worms to change it to `Onyx.merge()` as explored in https://expensify.slack.com/archives/C05DWUDHVK7/p1692139468252109.
    // I want to clean this up at some point, but it's possible this will live in the code for a while so I've created https://github.com/Expensify/App/issues/25417
    // to remind me to do this.
    if (isDistanceRequest) {
        optimisticTransaction = fastMerge(existingTransaction, optimisticTransaction, false);
    }

    // STEP 4: Build optimistic reportActions. We need:
    // 1. CREATED action for the chatReport
    // 2. CREATED action for the iouReport
    // 3. IOU action for the iouReport
    // 4. The transaction thread, which requires the iouAction, and CREATED action for the transaction thread
    // 5. REPORT_PREVIEW action for the chatReport
    // Note: The CREATED action for the IOU report must be optimistically generated before the IOU action so there's no chance that it appears after the IOU action in the chat
    const [optimisticCreatedActionForChat, optimisticCreatedActionForIOUReport, iouAction, optimisticTransactionThread, optimisticCreatedActionForTransactionThread] =
        ReportUtils.buildOptimisticMoneyRequestEntities(
            iouReport,
            CONST.IOU.REPORT_ACTION_TYPE.CREATE,
            amount,
            currency,
            comment,
            payeeEmail,
            [participant],
            optimisticTransaction.transactionID,
            undefined,
            false,
            false,
            false,
            undefined,
            linkedTrackedExpenseReportAction?.childReportID,
            linkedTrackedExpenseReportAction,
        );

    let reportPreviewAction = shouldCreateNewMoneyRequestReport ? null : getReportPreviewAction(chatReport.reportID, iouReport.reportID);

    if (reportPreviewAction) {
        reportPreviewAction = ReportUtils.updateReportPreview(iouReport, reportPreviewAction, false, comment, optimisticTransaction);
    } else {
        reportPreviewAction = ReportUtils.buildOptimisticReportPreview(chatReport, iouReport, comment, optimisticTransaction);
        chatReport.lastVisibleActionCreated = reportPreviewAction.created;

        // Generated ReportPreview action is a parent report action of the iou report.
        // We are setting the iou report's parentReportActionID to display subtitle correctly in IOU page when offline.
        iouReport.parentReportActionID = reportPreviewAction.reportActionID;
    }

    const shouldCreateOptimisticPersonalDetails = isNewChatReport && !allPersonalDetails[payerAccountID];
    // Add optimistic personal details for participant
    const optimisticPersonalDetailListAction = shouldCreateOptimisticPersonalDetails
        ? {
              [payerAccountID]: {
                  accountID: payerAccountID,
                  // Disabling this line since participant.displayName can be an empty string
                  // eslint-disable-next-line @typescript-eslint/prefer-nullish-coalescing
                  displayName: LocalePhoneNumber.formatPhoneNumber(participant.displayName || payerEmail),
                  login: participant.login,
                  isOptimisticPersonalDetail: true,
              },
          }
        : {};

    const optimisticNextStep = NextStepUtils.buildNextStep(iouReport, CONST.REPORT.STATUS_NUM.OPEN);

    // STEP 5: Build Onyx Data
    const [optimisticData, successData, failureData] = buildOnyxDataForMoneyRequest(
        chatReport,
        iouReport,
        optimisticTransaction,
        optimisticCreatedActionForChat,
        optimisticCreatedActionForIOUReport,
        iouAction,
        optimisticPersonalDetailListAction,
        reportPreviewAction,
        optimisticPolicyRecentlyUsedCategories,
        optimisticPolicyRecentlyUsedTags,
        isNewChatReport,
        optimisticTransactionThread ?? {},
        optimisticCreatedActionForTransactionThread,
        shouldCreateNewMoneyRequestReport,
        policy,
        policyTagList,
        policyCategories,
        optimisticNextStep,
    );

    return {
        payerAccountID,
        payerEmail,
        iouReport,
        chatReport,
        transaction: optimisticTransaction,
        iouAction,
        createdChatReportActionID: isNewChatReport ? optimisticCreatedActionForChat.reportActionID : '-1',
        createdIOUReportActionID: shouldCreateNewMoneyRequestReport ? optimisticCreatedActionForIOUReport.reportActionID : '-1',
        reportPreviewAction,
        transactionThreadReportID: optimisticTransactionThread?.reportID ?? '-1',
        createdReportActionIDForThread: optimisticCreatedActionForTransactionThread?.reportActionID ?? '-1',
        onyxData: {
            optimisticData,
            successData,
            failureData,
        },
    };
}

/**
 * Gathers all the data needed to make an expense. It attempts to find existing reports, iouReports, and receipts. If it doesn't find them, then
 * it creates optimistic versions of them and uses those instead
 */
function getTrackExpenseInformation(
    parentChatReport: OnyxEntry<OnyxTypes.Report>,
    participant: Participant,
    comment: string,
    amount: number,
    currency: string,
    created: string,
    merchant: string,
    receipt: OnyxEntry<Receipt>,
    category: string | undefined,
    tag: string | undefined,
    taxCode: string | undefined,
    taxAmount: number | undefined,
    billable: boolean | undefined,
    policy: OnyxEntry<OnyxTypes.Policy> | undefined,
    policyTagList: OnyxEntry<OnyxTypes.PolicyTagList> | undefined,
    policyCategories: OnyxEntry<OnyxTypes.PolicyCategories> | undefined,
    payeeEmail = currentUserEmail,
    payeeAccountID = userAccountID,
    moneyRequestReportID = '',
    linkedTrackedExpenseReportAction?: OnyxTypes.ReportAction,
    existingTransactionID?: string,
): TrackExpenseInformation | null {
    const optimisticData: OnyxUpdate[] = [];
    const successData: OnyxUpdate[] = [];
    const failureData: OnyxUpdate[] = [];

    const isPolicyExpenseChat = participant.isPolicyExpenseChat;

    // STEP 1: Get existing chat report
    let chatReport = !isEmptyObject(parentChatReport) && parentChatReport?.reportID ? parentChatReport : null;
    const allReports = ReportConnection.getAllReports();
    // The chatReport always exists, and we can get it from Onyx if chatReport is null.
    if (!chatReport) {
        chatReport = allReports?.[`${ONYXKEYS.COLLECTION.REPORT}${participant.reportID}`] ?? null;
    }

    // If we still don't have a report, it likely doesn't exist, and we will early return here as it should not happen
    // Maybe later, we can build an optimistic selfDM chat.
    if (!chatReport) {
        return null;
    }

    // Check if the report is a draft
    const isDraftReport = ReportUtils.isDraftReport(chatReport?.reportID);

    let createdWorkspaceParams: CreateWorkspaceParams | undefined;

    if (isDraftReport) {
        const workspaceData = Policy.buildPolicyData(undefined, policy?.makeMeAdmin, policy?.name, policy?.id, chatReport?.reportID);
        createdWorkspaceParams = workspaceData.params;
        optimisticData.push(...workspaceData.optimisticData);
        successData.push(...workspaceData.successData);
        failureData.push(...workspaceData.failureData);
    }

    // STEP 2: If not in the self-DM flow, we need to use the expense report.
    // For this, first use the chatReport.iouReportID property. Build a new optimistic expense report if needed.
    const shouldUseMoneyReport = !!isPolicyExpenseChat;

    let iouReport: OnyxInputValue<OnyxTypes.Report> = null;
    let shouldCreateNewMoneyRequestReport = false;

    if (shouldUseMoneyReport) {
        if (moneyRequestReportID) {
            iouReport = allReports?.[`${ONYXKEYS.COLLECTION.REPORT}${moneyRequestReportID}`] ?? null;
        } else {
            iouReport = allReports?.[`${ONYXKEYS.COLLECTION.REPORT}${chatReport.iouReportID}`] ?? null;
        }

        shouldCreateNewMoneyRequestReport = ReportUtils.shouldCreateNewMoneyRequestReport(iouReport, chatReport);
        if (!iouReport || shouldCreateNewMoneyRequestReport) {
            iouReport = ReportUtils.buildOptimisticExpenseReport(chatReport.reportID, chatReport.policyID ?? '-1', payeeAccountID, amount, currency, false);
        } else {
            iouReport = {...iouReport};
            if (iouReport?.currency === currency && typeof iouReport.total === 'number' && typeof iouReport.nonReimbursableTotal === 'number') {
                // Because of the Expense reports are stored as negative values, we subtract the total from the amount
                iouReport.total -= amount;
                iouReport.nonReimbursableTotal -= amount;
            }
        }
    }

    // If shouldUseMoneyReport is true, the iouReport was defined.
    // But we'll use the `shouldUseMoneyReport && iouReport` check further instead of `shouldUseMoneyReport` to avoid TS errors.

    // STEP 3: Build optimistic receipt and transaction
    const receiptObject: Receipt = {};
    let filename;
    if (receipt?.source) {
        receiptObject.source = receipt.source;
        receiptObject.state = receipt.state ?? CONST.IOU.RECEIPT_STATE.SCANREADY;
        filename = receipt.name;
    }
    const existingTransaction = allTransactionDrafts[`${ONYXKEYS.COLLECTION.TRANSACTION_DRAFT}${existingTransactionID ?? CONST.IOU.OPTIMISTIC_TRANSACTION_ID}`];
    const isDistanceRequest = existingTransaction && existingTransaction.iouRequestType === CONST.IOU.REQUEST_TYPE.DISTANCE;
    let optimisticTransaction = TransactionUtils.buildOptimisticTransaction(
        ReportUtils.isExpenseReport(iouReport) ? -amount : amount,
        currency,
        shouldUseMoneyReport && iouReport ? iouReport.reportID : '-1',
        comment,
        created,
        '',
        '',
        merchant,
        receiptObject,
        filename,
        existingTransactionID ?? null,
        category,
        tag,
        taxCode,
        taxAmount,
        billable,
        isDistanceRequest ? {waypoints: CONST.RED_BRICK_ROAD_PENDING_ACTION.ADD} : undefined,
        false,
    );

    // If there is an existing transaction (which is the case for distance requests), then the data from the existing transaction
    // needs to be manually merged into the optimistic transaction. This is because buildOnyxDataForMoneyRequest() uses `Onyx.set()` for the transaction
    // data. This is a big can of worms to change it to `Onyx.merge()` as explored in https://expensify.slack.com/archives/C05DWUDHVK7/p1692139468252109.
    // I want to clean this up at some point, but it's possible this will live in the code for a while so I've created https://github.com/Expensify/App/issues/25417
    // to remind me to do this.
    if (isDistanceRequest) {
        optimisticTransaction = fastMerge(existingTransaction, optimisticTransaction, false);
    }

    // STEP 4: Build optimistic reportActions. We need:
    // 1. CREATED action for the iouReport (if tracking in the Expense chat)
    // 2. IOU action for the iouReport (if tracking in the Expense chat), otherwise – for chatReport
    // 3. The transaction thread, which requires the iouAction, and CREATED action for the transaction thread
    // 4. REPORT_PREVIEW action for the chatReport (if tracking in the Expense chat)
    const [, optimisticCreatedActionForIOUReport, iouAction, optimisticTransactionThread, optimisticCreatedActionForTransactionThread] = ReportUtils.buildOptimisticMoneyRequestEntities(
        shouldUseMoneyReport && iouReport ? iouReport : chatReport,
        CONST.IOU.REPORT_ACTION_TYPE.TRACK,
        amount,
        currency,
        comment,
        payeeEmail,
        [participant],
        optimisticTransaction.transactionID,
        undefined,
        false,
        false,
        false,
        !shouldUseMoneyReport,
        linkedTrackedExpenseReportAction?.childReportID,
        linkedTrackedExpenseReportAction,
    );

    let reportPreviewAction: OnyxInputValue<OnyxTypes.ReportAction<typeof CONST.REPORT.ACTIONS.TYPE.REPORT_PREVIEW>> = null;
    if (shouldUseMoneyReport && iouReport) {
        reportPreviewAction = shouldCreateNewMoneyRequestReport ? null : getReportPreviewAction(chatReport.reportID, iouReport.reportID);

        if (reportPreviewAction) {
            reportPreviewAction = ReportUtils.updateReportPreview(iouReport, reportPreviewAction, false, comment, optimisticTransaction);
        } else {
            reportPreviewAction = ReportUtils.buildOptimisticReportPreview(chatReport, iouReport, comment, optimisticTransaction);
            // Generated ReportPreview action is a parent report action of the iou report.
            // We are setting the iou report's parentReportActionID to display subtitle correctly in IOU page when offline.
            iouReport.parentReportActionID = reportPreviewAction.reportActionID;
        }
    }

    let actionableTrackExpenseWhisper: OnyxInputValue<OnyxTypes.ReportAction> = null;
    if (!isPolicyExpenseChat) {
        actionableTrackExpenseWhisper = ReportUtils.buildOptimisticActionableTrackExpenseWhisper(iouAction, optimisticTransaction.transactionID);
    }

    // STEP 5: Build Onyx Data
    const trackExpenseOnyxData = buildOnyxDataForTrackExpense(
        chatReport,
        iouReport,
        optimisticTransaction,
        optimisticCreatedActionForIOUReport,
        iouAction,
        reportPreviewAction,
        optimisticTransactionThread ?? {},
        optimisticCreatedActionForTransactionThread,
        shouldCreateNewMoneyRequestReport,
        policy,
        policyTagList,
        policyCategories,
        undefined,
        actionableTrackExpenseWhisper,
    );

    return {
        createdWorkspaceParams,
        chatReport,
        iouReport: iouReport ?? undefined,
        transaction: optimisticTransaction,
        iouAction,
        createdChatReportActionID: '-1',
        createdIOUReportActionID: shouldCreateNewMoneyRequestReport ? optimisticCreatedActionForIOUReport.reportActionID : '-1',
        reportPreviewAction: reportPreviewAction ?? undefined,
        transactionThreadReportID: optimisticTransactionThread.reportID,
        createdReportActionIDForThread: optimisticCreatedActionForTransactionThread?.reportActionID ?? '-1',
        actionableWhisperReportActionIDParam: actionableTrackExpenseWhisper?.reportActionID ?? '',
        onyxData: {
            optimisticData: optimisticData.concat(trackExpenseOnyxData[0]),
            successData: successData.concat(trackExpenseOnyxData[1]),
            failureData: failureData.concat(trackExpenseOnyxData[2]),
        },
    };
}

/** Requests money based on a distance (e.g. mileage from a map) */
function createDistanceRequest(
    report: OnyxEntry<OnyxTypes.Report>,
    participant: Participant,
    comment: string,
    created: string,
    category: string | undefined,
    tag: string | undefined,
    taxCode: string | undefined,
    taxAmount: number | undefined,
    amount: number,
    currency: string,
    merchant: string,
    billable: boolean | undefined,
    validWaypoints: WaypointCollection,
    policy?: OnyxEntry<OnyxTypes.Policy>,
    policyTagList?: OnyxEntry<OnyxTypes.PolicyTagList>,
    policyCategories?: OnyxEntry<OnyxTypes.PolicyCategories>,
    customUnitRateID?: string,
) {
    // If the report is an iou or expense report, we should get the linked chat report to be passed to the getMoneyRequestInformation function
    const isMoneyRequestReport = ReportUtils.isMoneyRequestReport(report);
    const currentChatReport = isMoneyRequestReport ? getReportOrDraftReport(report?.chatReportID) : report;
    const moneyRequestReportID = isMoneyRequestReport ? report?.reportID : '';

    const optimisticReceipt: Receipt = {
        source: ReceiptGeneric as ReceiptSource,
        state: CONST.IOU.RECEIPT_STATE.OPEN,
    };
    const {
        iouReport,
        chatReport,
        transaction,
        iouAction,
        createdChatReportActionID,
        createdIOUReportActionID,
        reportPreviewAction,
        transactionThreadReportID,
        createdReportActionIDForThread,
        payerEmail,
        onyxData,
    } = getMoneyRequestInformation(
        currentChatReport,
        participant,
        comment,
        amount,
        currency,
        created,
        merchant,
        optimisticReceipt,
        undefined,
        category,
        tag,
        taxCode,
        taxAmount,
        billable,
        policy,
        policyTagList,
        policyCategories,
        userAccountID,
        currentUserEmail,
        moneyRequestReportID,
    );

    const activeReportID = isMoneyRequestReport ? report?.reportID ?? '-1' : chatReport.reportID;
    const parameters: CreateDistanceRequestParams = {
        comment,
        iouReportID: iouReport.reportID,
        chatReportID: chatReport.reportID,
        transactionID: transaction.transactionID,
        reportActionID: iouAction.reportActionID,
        createdChatReportActionID,
        createdIOUReportActionID,
        reportPreviewReportActionID: reportPreviewAction.reportActionID,
        waypoints: JSON.stringify(validWaypoints),
        created,
        category,
        tag,
        taxCode,
        taxAmount,
        billable,
        transactionThreadReportID,
        createdReportActionIDForThread,
        payerEmail,
        customUnitRateID,
    };

    API.write(WRITE_COMMANDS.CREATE_DISTANCE_REQUEST, parameters, onyxData);
    Navigation.dismissModal(activeReportID);
    Report.notifyNewAction(activeReportID, userAccountID);
}

/**
 * Compute the diff amount when we update the transaction
 */
function calculateDiffAmount(
    iouReport: OnyxTypes.OnyxInputOrEntry<OnyxTypes.Report>,
    updatedTransaction: OnyxTypes.OnyxInputOrEntry<OnyxTypes.Transaction>,
    transaction: OnyxEntry<OnyxTypes.Transaction>,
): number {
    if (!iouReport) {
        return 0;
    }
    const isExpenseReport = ReportUtils.isExpenseReport(iouReport);
    const updatedCurrency = TransactionUtils.getCurrency(updatedTransaction);
    const currentCurrency = TransactionUtils.getCurrency(transaction);

    const currentAmount = TransactionUtils.getAmount(transaction, isExpenseReport);
    const updatedAmount = TransactionUtils.getAmount(updatedTransaction, isExpenseReport);

    if (updatedCurrency === iouReport?.currency && currentCurrency !== iouReport?.currency) {
        // Add the diff to the total if we change the currency from a different currency to the currency of the IOU report
        return updatedAmount;
    }
    if (updatedCurrency !== iouReport?.currency && currentCurrency === iouReport?.currency) {
        // Subtract the diff from the total if we change the currency from the currency of IOU report to a different currency
        return -updatedAmount;
    }
    if (updatedCurrency === iouReport?.currency && updatedAmount !== currentAmount) {
        // Calculate the diff between the updated amount and the current amount if we change the amount and the currency of the transaction is the currency of the report
        return updatedAmount - currentAmount;
    }

    return 0;
}

function calculateAmountForUpdatedWaypoint(
    transaction: OnyxTypes.OnyxInputOrEntry<OnyxTypes.Transaction>,
    transactionChanges: TransactionChanges,
    policy: OnyxTypes.OnyxInputOrEntry<OnyxTypes.Policy>,
    iouReport: OnyxTypes.OnyxInputOrEntry<OnyxTypes.Report>,
) {
    let updatedAmount: number = CONST.IOU.DEFAULT_AMOUNT;
    let updatedMerchant = Localize.translateLocal('iou.fieldPending');
    if (!isEmptyObject(transactionChanges?.routes?.route0?.geometry)) {
        const customUnitRateID = TransactionUtils.getRateID(transaction) ?? '';
        const mileageRates = DistanceRequestUtils.getMileageRates(policy, true);
        const policyCurrency = policy?.outputCurrency ?? PolicyUtils.getPersonalPolicy()?.outputCurrency ?? CONST.CURRENCY.USD;
        const mileageRate = TransactionUtils.isCustomUnitRateIDForP2P(transaction)
            ? DistanceRequestUtils.getRateForP2P(policyCurrency)
            : mileageRates?.[customUnitRateID] ?? DistanceRequestUtils.getDefaultMileageRate(policy);
        const {unit, rate} = mileageRate;
        const distance = TransactionUtils.getDistance(transaction);
        const amount = DistanceRequestUtils.getDistanceRequestAmount(distance, unit, rate ?? 0);
        updatedAmount = ReportUtils.isExpenseReport(iouReport) ? -amount : amount;
        updatedMerchant = DistanceRequestUtils.getDistanceMerchant(true, distance, unit, rate, transaction?.currency ?? CONST.CURRENCY.USD, Localize.translateLocal, (digit) =>
            toLocaleDigit(preferredLocale, digit),
        );
    }
    return {amount: updatedAmount, modifiedAmount: updatedAmount, modifiedMerchant: updatedMerchant};
}

/**
 * @param transactionID
 * @param transactionThreadReportID
 * @param transactionChanges
 * @param [transactionChanges.created] Present when updated the date field
 * @param policy  May be undefined, an empty object, or an object matching the Policy type (src/types/onyx/Policy.ts)
 * @param policyTagList
 * @param policyCategories
 * @param onlyIncludeChangedFields
 *               When 'true', then the returned params will only include the transaction details for the fields that were changed.
 *               When `false`, then the returned params will include all the transaction details, regardless of which fields were changed.
 *               This setting is necessary while the UpdateDistanceRequest API is refactored to be fully 1:1:1 in https://github.com/Expensify/App/issues/28358
 */
function getUpdateMoneyRequestParams(
    transactionID: string,
    transactionThreadReportID: string,
    transactionChanges: TransactionChanges,
    policy: OnyxTypes.OnyxInputOrEntry<OnyxTypes.Policy>,
    policyTagList: OnyxTypes.OnyxInputOrEntry<OnyxTypes.PolicyTagList>,
    policyCategories: OnyxTypes.OnyxInputOrEntry<OnyxTypes.PolicyCategories>,
    onlyIncludeChangedFields: boolean,
): UpdateMoneyRequestData {
    const optimisticData: OnyxUpdate[] = [];
    const successData: OnyxUpdate[] = [];
    const failureData: OnyxUpdate[] = [];

    // Step 1: Set any "pending fields" (ones updated while the user was offline) to have error messages in the failureData
    const pendingFields = Object.fromEntries(Object.keys(transactionChanges).map((key) => [key, CONST.RED_BRICK_ROAD_PENDING_ACTION.UPDATE]));
    const clearedPendingFields = Object.fromEntries(Object.keys(transactionChanges).map((key) => [key, null]));
    const errorFields = Object.fromEntries(Object.keys(pendingFields).map((key) => [key, {[DateUtils.getMicroseconds()]: Localize.translateLocal('iou.error.genericEditFailureMessage')}]));

    const allReports = ReportConnection.getAllReports();
    // Step 2: Get all the collections being updated
    const transactionThread = allReports?.[`${ONYXKEYS.COLLECTION.REPORT}${transactionThreadReportID}`] ?? null;
    const transaction = allTransactions?.[`${ONYXKEYS.COLLECTION.TRANSACTION}${transactionID}`];
    const iouReport = allReports?.[`${ONYXKEYS.COLLECTION.REPORT}${transactionThread?.parentReportID}`] ?? null;
    const isFromExpenseReport = ReportUtils.isExpenseReport(iouReport);
    const isScanning = TransactionUtils.hasReceipt(transaction) && TransactionUtils.isReceiptBeingScanned(transaction);
    let updatedTransaction = transaction ? TransactionUtils.getUpdatedTransaction(transaction, transactionChanges, isFromExpenseReport) : null;
    const transactionDetails = ReportUtils.getTransactionDetails(updatedTransaction);

    if (transactionDetails?.waypoints) {
        // This needs to be a JSON string since we're sending this to the MapBox API
        transactionDetails.waypoints = JSON.stringify(transactionDetails.waypoints);
    }

    const dataToIncludeInParams: Partial<TransactionDetails> | undefined = onlyIncludeChangedFields
        ? Object.fromEntries(Object.entries(transactionDetails ?? {}).filter(([key]) => Object.keys(transactionChanges).includes(key)))
        : transactionDetails;

    const params: UpdateMoneyRequestParams = {
        ...dataToIncludeInParams,
        reportID: iouReport?.reportID,
        transactionID,
    };

    const hasPendingWaypoints = 'waypoints' in transactionChanges;
    if (transaction && updatedTransaction && hasPendingWaypoints) {
        updatedTransaction = {
            ...updatedTransaction,
            ...calculateAmountForUpdatedWaypoint(transaction, transactionChanges, policy, iouReport),
        };

        // Delete the draft transaction when editing waypoints when the server responds successfully and there are no errors
        successData.push({
            onyxMethod: Onyx.METHOD.SET,
            key: `${ONYXKEYS.COLLECTION.TRANSACTION_DRAFT}${transactionID}`,
            value: null,
        });

        // Revert the transaction's amount to the original value on failure.
        // The IOU Report will be fully reverted in the failureData further below.
        failureData.push({
            onyxMethod: Onyx.METHOD.MERGE,
            key: `${ONYXKEYS.COLLECTION.TRANSACTION}${transactionID}`,
            value: {
                amount: transaction.amount,
                modifiedAmount: transaction.modifiedAmount,
                modifiedMerchant: transaction.modifiedMerchant,
            },
        });
    }

    // Step 3: Build the modified expense report actions
    // We don't create a modified report action if we're updating the waypoints,
    // since there isn't actually any optimistic data we can create for them and the report action is created on the server
    // with the response from the MapBox API
    const updatedReportAction = ReportUtils.buildOptimisticModifiedExpenseReportAction(transactionThread, transaction, transactionChanges, isFromExpenseReport, policy);
    if (!hasPendingWaypoints) {
        params.reportActionID = updatedReportAction.reportActionID;

        optimisticData.push({
            onyxMethod: Onyx.METHOD.MERGE,
            key: `${ONYXKEYS.COLLECTION.REPORT_ACTIONS}${transactionThread?.reportID}`,
            value: {
                [updatedReportAction.reportActionID]: updatedReportAction as OnyxTypes.ReportAction,
            },
        });
        optimisticData.push({
            onyxMethod: Onyx.METHOD.MERGE,
            key: `${ONYXKEYS.COLLECTION.REPORT}${transactionThread?.reportID}`,
            value: {
                lastVisibleActionCreated: updatedReportAction.created,
                lastReadTime: updatedReportAction.created,
            },
        });
        failureData.push({
            onyxMethod: Onyx.METHOD.MERGE,
            key: `${ONYXKEYS.COLLECTION.REPORT}${transactionThread?.reportID}`,
            value: {
                lastVisibleActionCreated: transactionThread?.lastVisibleActionCreated,
                lastReadTime: transactionThread?.lastReadTime,
            },
        });
        successData.push({
            onyxMethod: Onyx.METHOD.MERGE,
            key: `${ONYXKEYS.COLLECTION.REPORT_ACTIONS}${transactionThread?.reportID}`,
            value: {
                [updatedReportAction.reportActionID]: {pendingAction: null},
            },
        });
        failureData.push({
            onyxMethod: Onyx.METHOD.MERGE,
            key: `${ONYXKEYS.COLLECTION.REPORT_ACTIONS}${transactionThread?.reportID}`,
            value: {
                [updatedReportAction.reportActionID]: {
                    ...(updatedReportAction as OnyxTypes.ReportAction),
                    errors: ErrorUtils.getMicroSecondOnyxErrorWithTranslationKey('iou.error.genericEditFailureMessage'),
                },
            },
        });
    }

    // Step 4: Compute the IOU total and update the report preview message (and report header) so LHN amount owed is correct.
    const diff = calculateDiffAmount(iouReport, updatedTransaction, transaction);

    let updatedMoneyRequestReport: OnyxTypes.OnyxInputOrEntry<OnyxTypes.Report>;
    if (!iouReport) {
        updatedMoneyRequestReport = null;
    } else if ((ReportUtils.isExpenseReport(iouReport) || ReportUtils.isInvoiceReport(iouReport)) && typeof iouReport.total === 'number') {
        // For expense report, the amount is negative, so we should subtract total from diff
        updatedMoneyRequestReport = {
            ...iouReport,
            total: iouReport.total - diff,
        };
        if (!transaction?.reimbursable && typeof updatedMoneyRequestReport.nonReimbursableTotal === 'number') {
            updatedMoneyRequestReport.nonReimbursableTotal -= diff;
        }
    } else {
        updatedMoneyRequestReport = IOUUtils.updateIOUOwnerAndTotal(iouReport, updatedReportAction.actorAccountID ?? -1, diff, TransactionUtils.getCurrency(transaction), false, true);
    }

    if (updatedMoneyRequestReport) {
        updatedMoneyRequestReport.cachedTotal = CurrencyUtils.convertToDisplayString(updatedMoneyRequestReport.total, transactionDetails?.currency);
    }

    optimisticData.push(
        {
            onyxMethod: Onyx.METHOD.MERGE,
            key: `${ONYXKEYS.COLLECTION.REPORT}${iouReport?.reportID}`,
            value: updatedMoneyRequestReport,
        },
        {
            onyxMethod: Onyx.METHOD.MERGE,
            key: `${ONYXKEYS.COLLECTION.REPORT}${iouReport?.parentReportID}`,
            value: ReportUtils.getOutstandingChildRequest(updatedMoneyRequestReport),
        },
    );
    successData.push({
        onyxMethod: Onyx.METHOD.MERGE,
        key: `${ONYXKEYS.COLLECTION.REPORT}${iouReport?.reportID}`,
        value: {pendingAction: null},
    });

    // Optimistically modify the transaction and the transaction thread
    optimisticData.push({
        onyxMethod: Onyx.METHOD.MERGE,
        key: `${ONYXKEYS.COLLECTION.TRANSACTION}${transactionID}`,
        value: {
            ...updatedTransaction,
            pendingFields,
            isLoading: hasPendingWaypoints,
            errorFields: null,
        },
    });

    optimisticData.push({
        onyxMethod: Onyx.METHOD.MERGE,
        key: `${ONYXKEYS.COLLECTION.REPORT}${transactionThreadReportID}`,
        value: {
            lastActorAccountID: updatedReportAction.actorAccountID,
        },
    });

    if (isScanning && ('amount' in transactionChanges || 'currency' in transactionChanges)) {
        optimisticData.push(
            {
                onyxMethod: Onyx.METHOD.MERGE,
                key: `${ONYXKEYS.COLLECTION.REPORT_ACTIONS}${iouReport?.reportID}`,
                value: {
                    [transactionThread?.parentReportActionID ?? '-1']: {
                        originalMessage: {
                            whisperedTo: [],
                        },
                    },
                },
            },
            {
                onyxMethod: Onyx.METHOD.MERGE,
                key: `${ONYXKEYS.COLLECTION.REPORT_ACTIONS}${iouReport?.parentReportID}`,
                value: {
                    [iouReport?.parentReportActionID ?? '-1']: {
                        originalMessage: {
                            whisperedTo: [],
                        },
                    },
                },
            },
        );
    }

    // Update recently used categories if the category is changed
    if ('category' in transactionChanges) {
        const optimisticPolicyRecentlyUsedCategories = Category.buildOptimisticPolicyRecentlyUsedCategories(iouReport?.policyID, transactionChanges.category);
        if (optimisticPolicyRecentlyUsedCategories.length) {
            optimisticData.push({
                onyxMethod: Onyx.METHOD.SET,
                key: `${ONYXKEYS.COLLECTION.POLICY_RECENTLY_USED_CATEGORIES}${iouReport?.policyID}`,
                value: optimisticPolicyRecentlyUsedCategories,
            });
        }
    }

    // Update recently used categories if the tag is changed
    if ('tag' in transactionChanges) {
        const optimisticPolicyRecentlyUsedTags = Tag.buildOptimisticPolicyRecentlyUsedTags(iouReport?.policyID, transactionChanges.tag);
        if (!isEmptyObject(optimisticPolicyRecentlyUsedTags)) {
            optimisticData.push({
                onyxMethod: Onyx.METHOD.MERGE,
                key: `${ONYXKEYS.COLLECTION.POLICY_RECENTLY_USED_TAGS}${iouReport?.policyID}`,
                value: optimisticPolicyRecentlyUsedTags,
            });
        }
    }

    // Clear out the error fields and loading states on success
    successData.push({
        onyxMethod: Onyx.METHOD.MERGE,
        key: `${ONYXKEYS.COLLECTION.TRANSACTION}${transactionID}`,
        value: {
            pendingFields: clearedPendingFields,
            isLoading: false,
            errorFields: null,
        },
    });

    // Clear out loading states, pending fields, and add the error fields
    failureData.push({
        onyxMethod: Onyx.METHOD.MERGE,
        key: `${ONYXKEYS.COLLECTION.TRANSACTION}${transactionID}`,
        value: {
            pendingFields: clearedPendingFields,
            isLoading: false,
            errorFields,
        },
    });

    if (iouReport) {
        // Reset the iouReport to its original state
        failureData.push({
            onyxMethod: Onyx.METHOD.MERGE,
            key: `${ONYXKEYS.COLLECTION.REPORT}${iouReport.reportID}`,
            value: iouReport,
        });
    }

    if (policy && PolicyUtils.isPaidGroupPolicy(policy) && updatedTransaction && ('tag' in transactionChanges || 'category' in transactionChanges)) {
        const currentTransactionViolations = allTransactionViolations[`${ONYXKEYS.COLLECTION.TRANSACTION_VIOLATIONS}${transactionID}`] ?? [];
        optimisticData.push(
            ViolationsUtils.getViolationsOnyxData(
                updatedTransaction,
                currentTransactionViolations,
                !!policy.requiresTag,
                policyTagList ?? {},
                !!policy.requiresCategory,
                policyCategories ?? {},
                PolicyUtils.hasDependentTags(policy, policyTagList ?? {}),
            ),
        );
        failureData.push({
            onyxMethod: Onyx.METHOD.MERGE,
            key: `${ONYXKEYS.COLLECTION.TRANSACTION_VIOLATIONS}${transactionID}`,
            value: currentTransactionViolations,
        });
    }

    // Reset the transaction thread to its original state
    failureData.push({
        onyxMethod: Onyx.METHOD.MERGE,
        key: `${ONYXKEYS.COLLECTION.REPORT}${transactionThreadReportID}`,
        value: transactionThread,
    });

    return {
        params,
        onyxData: {optimisticData, successData, failureData},
    };
}

/**
 * @param transactionID
 * @param transactionThreadReportID
 * @param transactionChanges
 * @param [transactionChanges.created] Present when updated the date field
 * @param onlyIncludeChangedFields
 *               When 'true', then the returned params will only include the transaction details for the fields that were changed.
 *               When `false`, then the returned params will include all the transaction details, regardless of which fields were changed.
 *               This setting is necessary while the UpdateDistanceRequest API is refactored to be fully 1:1:1 in https://github.com/Expensify/App/issues/28358
 * @param policy  May be undefined, an empty object, or an object matching the Policy type (src/types/onyx/Policy.ts)
 */
function getUpdateTrackExpenseParams(
    transactionID: string,
    transactionThreadReportID: string,
    transactionChanges: TransactionChanges,
    onlyIncludeChangedFields: boolean,
    policy: OnyxTypes.OnyxInputOrEntry<OnyxTypes.Policy>,
): UpdateMoneyRequestData {
    const optimisticData: OnyxUpdate[] = [];
    const successData: OnyxUpdate[] = [];
    const failureData: OnyxUpdate[] = [];

    // Step 1: Set any "pending fields" (ones updated while the user was offline) to have error messages in the failureData
    const pendingFields = Object.fromEntries(Object.keys(transactionChanges).map((key) => [key, CONST.RED_BRICK_ROAD_PENDING_ACTION.UPDATE]));
    const clearedPendingFields = Object.fromEntries(Object.keys(transactionChanges).map((key) => [key, null]));
    const errorFields = Object.fromEntries(Object.keys(pendingFields).map((key) => [key, {[DateUtils.getMicroseconds()]: Localize.translateLocal('iou.error.genericEditFailureMessage')}]));

    const allReports = ReportConnection.getAllReports();
    // Step 2: Get all the collections being updated
    const transactionThread = allReports?.[`${ONYXKEYS.COLLECTION.REPORT}${transactionThreadReportID}`] ?? null;
    const transaction = allTransactions?.[`${ONYXKEYS.COLLECTION.TRANSACTION}${transactionID}`];
    const chatReport = allReports?.[`${ONYXKEYS.COLLECTION.REPORT}${transactionThread?.parentReportID}`] ?? null;
    const isScanning = TransactionUtils.hasReceipt(transaction) && TransactionUtils.isReceiptBeingScanned(transaction);
    let updatedTransaction = transaction ? TransactionUtils.getUpdatedTransaction(transaction, transactionChanges, false) : null;
    const transactionDetails = ReportUtils.getTransactionDetails(updatedTransaction);

    if (transactionDetails?.waypoints) {
        // This needs to be a JSON string since we're sending this to the MapBox API
        transactionDetails.waypoints = JSON.stringify(transactionDetails.waypoints);
    }

    const dataToIncludeInParams: Partial<TransactionDetails> | undefined = onlyIncludeChangedFields
        ? Object.fromEntries(Object.entries(transactionDetails ?? {}).filter(([key]) => Object.keys(transactionChanges).includes(key)))
        : transactionDetails;

    const params: UpdateMoneyRequestParams = {
        ...dataToIncludeInParams,
        reportID: chatReport?.reportID,
        transactionID,
    };

    const hasPendingWaypoints = 'waypoints' in transactionChanges;
    if (transaction && updatedTransaction && hasPendingWaypoints) {
        updatedTransaction = {
            ...updatedTransaction,
            ...calculateAmountForUpdatedWaypoint(transaction, transactionChanges, policy, transactionThread),
        };

        // Delete the draft transaction when editing waypoints when the server responds successfully and there are no errors
        successData.push({
            onyxMethod: Onyx.METHOD.SET,
            key: `${ONYXKEYS.COLLECTION.TRANSACTION_DRAFT}${transactionID}`,
            value: null,
        });

        // Revert the transaction's amount to the original value on failure.
        // The IOU Report will be fully reverted in the failureData further below.
        failureData.push({
            onyxMethod: Onyx.METHOD.MERGE,
            key: `${ONYXKEYS.COLLECTION.TRANSACTION}${transactionID}`,
            value: {
                amount: transaction.amount,
                modifiedAmount: transaction.modifiedAmount,
                modifiedMerchant: transaction.modifiedMerchant,
            },
        });
    }

    // Step 3: Build the modified expense report actions
    // We don't create a modified report action if we're updating the waypoints,
    // since there isn't actually any optimistic data we can create for them and the report action is created on the server
    // with the response from the MapBox API
    const updatedReportAction = ReportUtils.buildOptimisticModifiedExpenseReportAction(transactionThread, transaction, transactionChanges, false, policy);
    if (!hasPendingWaypoints) {
        params.reportActionID = updatedReportAction.reportActionID;

        optimisticData.push({
            onyxMethod: Onyx.METHOD.MERGE,
            key: `${ONYXKEYS.COLLECTION.REPORT_ACTIONS}${transactionThread?.reportID}`,
            value: {
                [updatedReportAction.reportActionID]: updatedReportAction as OnyxTypes.ReportAction,
            },
        });
        successData.push({
            onyxMethod: Onyx.METHOD.MERGE,
            key: `${ONYXKEYS.COLLECTION.REPORT_ACTIONS}${transactionThread?.reportID}`,
            value: {
                [updatedReportAction.reportActionID]: {pendingAction: null},
            },
        });
        failureData.push({
            onyxMethod: Onyx.METHOD.MERGE,
            key: `${ONYXKEYS.COLLECTION.REPORT_ACTIONS}${transactionThread?.reportID}`,
            value: {
                [updatedReportAction.reportActionID]: {
                    ...(updatedReportAction as OnyxTypes.ReportAction),
                    errors: ErrorUtils.getMicroSecondOnyxErrorWithTranslationKey('iou.error.genericEditFailureMessage'),
                },
            },
        });
    }

    // Step 4: Update the report preview message (and report header) so LHN amount tracked is correct.
    // Optimistically modify the transaction and the transaction thread
    optimisticData.push({
        onyxMethod: Onyx.METHOD.MERGE,
        key: `${ONYXKEYS.COLLECTION.TRANSACTION}${transactionID}`,
        value: {
            ...updatedTransaction,
            pendingFields,
            isLoading: hasPendingWaypoints,
            errorFields: null,
        },
    });

    optimisticData.push({
        onyxMethod: Onyx.METHOD.MERGE,
        key: `${ONYXKEYS.COLLECTION.REPORT}${transactionThreadReportID}`,
        value: {
            lastActorAccountID: updatedReportAction.actorAccountID,
        },
    });

    if (isScanning && ('amount' in transactionChanges || 'currency' in transactionChanges)) {
        optimisticData.push({
            onyxMethod: Onyx.METHOD.MERGE,
            key: `${ONYXKEYS.COLLECTION.REPORT_ACTIONS}${chatReport?.reportID}`,
            value: {
                [transactionThread?.parentReportActionID ?? '-1']: {
                    originalMessage: {
                        whisperedTo: [],
                    },
                },
            },
        });
    }

    // Clear out the error fields and loading states on success
    successData.push({
        onyxMethod: Onyx.METHOD.MERGE,
        key: `${ONYXKEYS.COLLECTION.TRANSACTION}${transactionID}`,
        value: {
            pendingFields: clearedPendingFields,
            isLoading: false,
            errorFields: null,
        },
    });

    // Clear out loading states, pending fields, and add the error fields
    failureData.push({
        onyxMethod: Onyx.METHOD.MERGE,
        key: `${ONYXKEYS.COLLECTION.TRANSACTION}${transactionID}`,
        value: {
            pendingFields: clearedPendingFields,
            isLoading: false,
            errorFields,
        },
    });

    // Reset the transaction thread to its original state
    failureData.push({
        onyxMethod: Onyx.METHOD.MERGE,
        key: `${ONYXKEYS.COLLECTION.REPORT}${transactionThreadReportID}`,
        value: transactionThread,
    });

    return {
        params,
        onyxData: {optimisticData, successData, failureData},
    };
}

/** Updates the created date of an expense */
function updateMoneyRequestDate(
    transactionID: string,
    transactionThreadReportID: string,
    value: string,
    policy: OnyxEntry<OnyxTypes.Policy>,
    policyTags: OnyxEntry<OnyxTypes.PolicyTagList>,
    policyCategories: OnyxEntry<OnyxTypes.PolicyCategories>,
) {
    const transactionChanges: TransactionChanges = {
        created: value,
    };
    const allReports = ReportConnection.getAllReports();
    const transactionThreadReport = allReports?.[`${ONYXKEYS.COLLECTION.REPORT}${transactionThreadReportID}`] ?? null;
    const parentReport = allReports?.[`${ONYXKEYS.COLLECTION.REPORT}${transactionThreadReport?.parentReportID}`] ?? null;
    let data: UpdateMoneyRequestData;
    if (ReportUtils.isTrackExpenseReport(transactionThreadReport) && ReportUtils.isSelfDM(parentReport)) {
        data = getUpdateTrackExpenseParams(transactionID, transactionThreadReportID, transactionChanges, true, policy);
    } else {
        data = getUpdateMoneyRequestParams(transactionID, transactionThreadReportID, transactionChanges, policy, policyTags, policyCategories, true);
    }
    const {params, onyxData} = data;
    API.write(WRITE_COMMANDS.UPDATE_MONEY_REQUEST_DATE, params, onyxData);
}

/** Updates the billable field of an expense */
function updateMoneyRequestBillable(
    transactionID: string,
    transactionThreadReportID: string,
    value: boolean,
    policy: OnyxEntry<OnyxTypes.Policy>,
    policyTagList: OnyxEntry<OnyxTypes.PolicyTagList>,
    policyCategories: OnyxEntry<OnyxTypes.PolicyCategories>,
) {
    const transactionChanges: TransactionChanges = {
        billable: value,
    };
    const {params, onyxData} = getUpdateMoneyRequestParams(transactionID, transactionThreadReportID, transactionChanges, policy, policyTagList, policyCategories, true);
    API.write(WRITE_COMMANDS.UPDATE_MONEY_REQUEST_BILLABLE, params, onyxData);
}

/** Updates the merchant field of an expense */
function updateMoneyRequestMerchant(
    transactionID: string,
    transactionThreadReportID: string,
    value: string,
    policy: OnyxEntry<OnyxTypes.Policy>,
    policyTagList: OnyxEntry<OnyxTypes.PolicyTagList>,
    policyCategories: OnyxEntry<OnyxTypes.PolicyCategories>,
) {
    const transactionChanges: TransactionChanges = {
        merchant: value,
    };
    const allReports = ReportConnection.getAllReports();
    const transactionThreadReport = allReports?.[`${ONYXKEYS.COLLECTION.REPORT}${transactionThreadReportID}`] ?? null;
    const parentReport = allReports?.[`${ONYXKEYS.COLLECTION.REPORT}${transactionThreadReport?.parentReportID}`] ?? null;
    let data: UpdateMoneyRequestData;
    if (ReportUtils.isTrackExpenseReport(transactionThreadReport) && ReportUtils.isSelfDM(parentReport)) {
        data = getUpdateTrackExpenseParams(transactionID, transactionThreadReportID, transactionChanges, true, policy);
    } else {
        data = getUpdateMoneyRequestParams(transactionID, transactionThreadReportID, transactionChanges, policy, policyTagList, policyCategories, true);
    }
    const {params, onyxData} = data;
    API.write(WRITE_COMMANDS.UPDATE_MONEY_REQUEST_MERCHANT, params, onyxData);
}

/** Updates the tag of an expense */
function updateMoneyRequestTag(
    transactionID: string,
    transactionThreadReportID: string,
    tag: string,
    policy: OnyxEntry<OnyxTypes.Policy>,
    policyTagList: OnyxEntry<OnyxTypes.PolicyTagList>,
    policyCategories: OnyxEntry<OnyxTypes.PolicyCategories>,
) {
    const transactionChanges: TransactionChanges = {
        tag,
    };
    const {params, onyxData} = getUpdateMoneyRequestParams(transactionID, transactionThreadReportID, transactionChanges, policy, policyTagList, policyCategories, true);
    API.write(WRITE_COMMANDS.UPDATE_MONEY_REQUEST_TAG, params, onyxData);
}

/** Updates the created tax amount of an expense */
function updateMoneyRequestTaxAmount(
    transactionID: string,
    optimisticReportActionID: string,
    taxAmount: number,
    policy: OnyxEntry<OnyxTypes.Policy>,
    policyTagList: OnyxEntry<OnyxTypes.PolicyTagList>,
    policyCategories: OnyxEntry<OnyxTypes.PolicyCategories>,
) {
    const transactionChanges = {
        taxAmount,
    };
    const {params, onyxData} = getUpdateMoneyRequestParams(transactionID, optimisticReportActionID, transactionChanges, policy, policyTagList, policyCategories, true);
    API.write('UpdateMoneyRequestTaxAmount', params, onyxData);
}

type UpdateMoneyRequestTaxRateParams = {
    transactionID: string;
    optimisticReportActionID: string;
    taxCode: string;
    taxAmount: number;
    policy: OnyxEntry<OnyxTypes.Policy>;
    policyTagList: OnyxEntry<OnyxTypes.PolicyTagList>;
    policyCategories: OnyxEntry<OnyxTypes.PolicyCategories>;
};

/** Updates the created tax rate of an expense */
function updateMoneyRequestTaxRate({transactionID, optimisticReportActionID, taxCode, taxAmount, policy, policyTagList, policyCategories}: UpdateMoneyRequestTaxRateParams) {
    const transactionChanges = {
        taxCode,
        taxAmount,
    };
    const {params, onyxData} = getUpdateMoneyRequestParams(transactionID, optimisticReportActionID, transactionChanges, policy, policyTagList, policyCategories, true);
    API.write('UpdateMoneyRequestTaxRate', params, onyxData);
}

type UpdateMoneyRequestDistanceParams = {
    transactionID: string;
    transactionThreadReportID: string;
    waypoints: WaypointCollection;
    routes?: Routes;
    policy?: OnyxEntry<OnyxTypes.Policy>;
    policyTagList?: OnyxEntry<OnyxTypes.PolicyTagList>;
    policyCategories?: OnyxEntry<OnyxTypes.PolicyCategories>;
};

/** Updates the waypoints of a distance expense */
function updateMoneyRequestDistance({
    transactionID,
    transactionThreadReportID,
    waypoints,
    routes = undefined,
    policy = {} as OnyxTypes.Policy,
    policyTagList = {},
    policyCategories = {},
}: UpdateMoneyRequestDistanceParams) {
    const transactionChanges: TransactionChanges = {
        waypoints,
        routes,
    };
    const allReports = ReportConnection.getAllReports();
    const transactionThreadReport = allReports?.[`${ONYXKEYS.COLLECTION.REPORT}${transactionThreadReportID}`] ?? null;
    const parentReport = allReports?.[`${ONYXKEYS.COLLECTION.REPORT}${transactionThreadReport?.parentReportID}`] ?? null;
    let data: UpdateMoneyRequestData;
    if (ReportUtils.isTrackExpenseReport(transactionThreadReport) && ReportUtils.isSelfDM(parentReport)) {
        data = getUpdateTrackExpenseParams(transactionID, transactionThreadReportID, transactionChanges, true, policy);
    } else {
        data = getUpdateMoneyRequestParams(transactionID, transactionThreadReportID, transactionChanges, policy, policyTagList, policyCategories, true);
    }
    const {params, onyxData} = data;
    API.write(WRITE_COMMANDS.UPDATE_MONEY_REQUEST_DISTANCE, params, onyxData);
}

/** Updates the category of an expense */
function updateMoneyRequestCategory(
    transactionID: string,
    transactionThreadReportID: string,
    category: string,
    policy: OnyxEntry<OnyxTypes.Policy>,
    policyTagList: OnyxEntry<OnyxTypes.PolicyTagList>,
    policyCategories: OnyxEntry<OnyxTypes.PolicyCategories>,
) {
    const transactionChanges: TransactionChanges = {
        category,
    };
    const {params, onyxData} = getUpdateMoneyRequestParams(transactionID, transactionThreadReportID, transactionChanges, policy, policyTagList, policyCategories, true);
    API.write(WRITE_COMMANDS.UPDATE_MONEY_REQUEST_CATEGORY, params, onyxData);
}

/** Updates the description of an expense */
function updateMoneyRequestDescription(
    transactionID: string,
    transactionThreadReportID: string,
    comment: string,
    policy: OnyxEntry<OnyxTypes.Policy>,
    policyTagList: OnyxEntry<OnyxTypes.PolicyTagList>,
    policyCategories: OnyxEntry<OnyxTypes.PolicyCategories>,
) {
    const transactionChanges: TransactionChanges = {
        comment,
    };
    const allReports = ReportConnection.getAllReports();
    const transactionThreadReport = allReports?.[`${ONYXKEYS.COLLECTION.REPORT}${transactionThreadReportID}`] ?? null;
    const parentReport = allReports?.[`${ONYXKEYS.COLLECTION.REPORT}${transactionThreadReport?.parentReportID}`] ?? null;
    let data: UpdateMoneyRequestData;
    if (ReportUtils.isTrackExpenseReport(transactionThreadReport) && ReportUtils.isSelfDM(parentReport)) {
        data = getUpdateTrackExpenseParams(transactionID, transactionThreadReportID, transactionChanges, true, policy);
    } else {
        data = getUpdateMoneyRequestParams(transactionID, transactionThreadReportID, transactionChanges, policy, policyTagList, policyCategories, true);
    }
    const {params, onyxData} = data;
    API.write(WRITE_COMMANDS.UPDATE_MONEY_REQUEST_DESCRIPTION, params, onyxData);
}

/** Edits an existing distance expense */
function updateDistanceRequest(
    transactionID: string,
    transactionThreadReportID: string,
    transactionChanges: TransactionChanges,
    policy: OnyxTypes.Policy,
    policyTagList: OnyxTypes.PolicyTagList,
    policyCategories: OnyxTypes.PolicyCategories,
) {
    const {params, onyxData} = getUpdateMoneyRequestParams(transactionID, transactionThreadReportID, transactionChanges, policy, policyTagList, policyCategories, false);
    API.write(WRITE_COMMANDS.UPDATE_DISTANCE_REQUEST, params, onyxData);
}

const getConvertTrackedExpenseInformation = (
    transactionID: string,
    actionableWhisperReportActionID: string,
    moneyRequestReportID: string,
    linkedTrackedExpenseReportAction: OnyxTypes.ReportAction,
    linkedTrackedExpenseReportID: string,
    transactionThreadReportID: string,
    resolution: IOUAction,
) => {
    const optimisticData: OnyxUpdate[] = [];
    const successData: OnyxUpdate[] = [];
    const failureData: OnyxUpdate[] = [];

    // Delete the transaction from the track expense report
    const {
        optimisticData: deleteOptimisticData,
        successData: deleteSuccessData,
        failureData: deleteFailureData,
    } = getDeleteTrackExpenseInformation(linkedTrackedExpenseReportID, transactionID, linkedTrackedExpenseReportAction, false, true, actionableWhisperReportActionID, resolution);

    optimisticData?.push(...deleteOptimisticData);
    successData?.push(...deleteSuccessData);
    failureData?.push(...deleteFailureData);

    // Build modified expense report action with the transaction changes
    const modifiedExpenseReportAction = ReportUtils.buildOptimisticMovedTrackedExpenseModifiedReportAction(transactionThreadReportID, moneyRequestReportID);

    optimisticData?.push({
        onyxMethod: Onyx.METHOD.MERGE,
        key: `${ONYXKEYS.COLLECTION.REPORT_ACTIONS}${transactionThreadReportID}`,
        value: {
            [modifiedExpenseReportAction.reportActionID]: modifiedExpenseReportAction as OnyxTypes.ReportAction,
        },
    });
    successData?.push({
        onyxMethod: Onyx.METHOD.MERGE,
        key: `${ONYXKEYS.COLLECTION.REPORT_ACTIONS}${transactionThreadReportID}`,
        value: {
            [modifiedExpenseReportAction.reportActionID]: {pendingAction: null},
        },
    });
    failureData?.push({
        onyxMethod: Onyx.METHOD.MERGE,
        key: `${ONYXKEYS.COLLECTION.REPORT_ACTIONS}${transactionThreadReportID}`,
        value: {
            [modifiedExpenseReportAction.reportActionID]: {
                ...(modifiedExpenseReportAction as OnyxTypes.ReportAction),
                errors: ErrorUtils.getMicroSecondOnyxErrorWithTranslationKey('iou.error.genericEditFailureMessage'),
            },
        },
    });

    return {optimisticData, successData, failureData, modifiedExpenseReportActionID: modifiedExpenseReportAction.reportActionID};
};

function convertTrackedExpenseToRequest(
    payerAccountID: number,
    payerEmail: string,
    chatReportID: string,
    transactionID: string,
    actionableWhisperReportActionID: string,
    createdChatReportActionID: string,
    moneyRequestReportID: string,
    moneyRequestCreatedReportActionID: string,
    moneyRequestPreviewReportActionID: string,
    linkedTrackedExpenseReportAction: OnyxTypes.ReportAction,
    linkedTrackedExpenseReportID: string,
    transactionThreadReportID: string,
    reportPreviewReportActionID: string,
    onyxData: OnyxData,
    amount: number,
    currency: string,
    comment: string,
    merchant: string,
    created: string,
    receipt?: Receipt,
) {
    const {optimisticData, successData, failureData} = onyxData;

    const {
        optimisticData: moveTransactionOptimisticData,
        successData: moveTransactionSuccessData,
        failureData: moveTransactionFailureData,
        modifiedExpenseReportActionID,
    } = getConvertTrackedExpenseInformation(
        transactionID,
        actionableWhisperReportActionID,
        moneyRequestReportID,
        linkedTrackedExpenseReportAction,
        linkedTrackedExpenseReportID,
        transactionThreadReportID,
        CONST.IOU.ACTION.SUBMIT,
    );

    optimisticData?.push(...moveTransactionOptimisticData);
    successData?.push(...moveTransactionSuccessData);
    failureData?.push(...moveTransactionFailureData);

    const parameters = {
        amount,
        currency,
        comment,
        created,
        merchant,
        receipt,
        payerAccountID,
        payerEmail,
        chatReportID,
        transactionID,
        actionableWhisperReportActionID,
        createdChatReportActionID,
        moneyRequestReportID,
        moneyRequestCreatedReportActionID,
        moneyRequestPreviewReportActionID,
        transactionThreadReportID,
        modifiedExpenseReportActionID,
        reportPreviewReportActionID,
    };
    API.write(WRITE_COMMANDS.CONVERT_TRACKED_EXPENSE_TO_REQUEST, parameters, {optimisticData, successData, failureData});
}

function categorizeTrackedExpense(
    policyID: string,
    transactionID: string,
    moneyRequestPreviewReportActionID: string,
    moneyRequestReportID: string,
    moneyRequestCreatedReportActionID: string,
    actionableWhisperReportActionID: string,
    linkedTrackedExpenseReportAction: OnyxTypes.ReportAction,
    linkedTrackedExpenseReportID: string,
    transactionThreadReportID: string,
    reportPreviewReportActionID: string,
    onyxData: OnyxData | undefined,
    amount: number,
    currency: string,
    comment: string,
    merchant: string,
    created: string,
    category?: string,
    tag?: string,
    taxCode = '',
    taxAmount = 0,
    billable?: boolean,
    receipt?: Receipt,
    createdWorkspaceParams?: CreateWorkspaceParams,
) {
    const {optimisticData, successData, failureData} = onyxData ?? {};

    const {
        optimisticData: moveTransactionOptimisticData,
        successData: moveTransactionSuccessData,
        failureData: moveTransactionFailureData,
        modifiedExpenseReportActionID,
    } = getConvertTrackedExpenseInformation(
        transactionID,
        actionableWhisperReportActionID,
        moneyRequestReportID,
        linkedTrackedExpenseReportAction,
        linkedTrackedExpenseReportID,
        transactionThreadReportID,
        CONST.IOU.ACTION.CATEGORIZE,
    );

    optimisticData?.push(...moveTransactionOptimisticData);
    successData?.push(...moveTransactionSuccessData);
    failureData?.push(...moveTransactionFailureData);

    const parameters = {
        policyID,
        transactionID,
        moneyRequestPreviewReportActionID,
        moneyRequestReportID,
        moneyRequestCreatedReportActionID,
        actionableWhisperReportActionID,
        modifiedExpenseReportActionID,
        reportPreviewReportActionID,
        amount,
        currency,
        comment,
        merchant,
        category,
        tag,
        taxCode,
        taxAmount,
        billable,
        created,
        receipt,
        policyExpenseChatReportID: createdWorkspaceParams?.expenseChatReportID,
        policyExpenseCreatedReportActionID: createdWorkspaceParams?.expenseCreatedReportActionID,
        announceChatReportID: createdWorkspaceParams?.announceChatReportID,
        announceCreatedReportActionID: createdWorkspaceParams?.announceCreatedReportActionID,
        adminsChatReportID: createdWorkspaceParams?.adminsChatReportID,
        adminsCreatedReportActionID: createdWorkspaceParams?.adminsCreatedReportActionID,
    };

    API.write(WRITE_COMMANDS.CATEGORIZE_TRACKED_EXPENSE, parameters, {optimisticData, successData, failureData});
}

function shareTrackedExpense(
    policyID: string,
    transactionID: string,
    moneyRequestPreviewReportActionID: string,
    moneyRequestReportID: string,
    moneyRequestCreatedReportActionID: string,
    actionableWhisperReportActionID: string,
    linkedTrackedExpenseReportAction: OnyxTypes.ReportAction,
    linkedTrackedExpenseReportID: string,
    transactionThreadReportID: string,
    reportPreviewReportActionID: string,
    onyxData: OnyxData | undefined,
    amount: number,
    currency: string,
    comment: string,
    merchant: string,
    created: string,
    category?: string,
    tag?: string,
    taxCode = '',
    taxAmount = 0,
    billable?: boolean,
    receipt?: Receipt,
    createdWorkspaceParams?: CreateWorkspaceParams,
) {
    const {optimisticData, successData, failureData} = onyxData ?? {};

    const {
        optimisticData: moveTransactionOptimisticData,
        successData: moveTransactionSuccessData,
        failureData: moveTransactionFailureData,
        modifiedExpenseReportActionID,
    } = getConvertTrackedExpenseInformation(
        transactionID,
        actionableWhisperReportActionID,
        moneyRequestReportID,
        linkedTrackedExpenseReportAction,
        linkedTrackedExpenseReportID,
        transactionThreadReportID,
        CONST.IOU.ACTION.SHARE,
    );

    optimisticData?.push(...moveTransactionOptimisticData);
    successData?.push(...moveTransactionSuccessData);
    failureData?.push(...moveTransactionFailureData);

    const parameters = {
        policyID,
        transactionID,
        moneyRequestPreviewReportActionID,
        moneyRequestReportID,
        moneyRequestCreatedReportActionID,
        actionableWhisperReportActionID,
        modifiedExpenseReportActionID,
        reportPreviewReportActionID,
        amount,
        currency,
        comment,
        merchant,
        created,
        category,
        tag,
        taxCode,
        taxAmount,
        billable,
        receipt,
        policyExpenseChatReportID: createdWorkspaceParams?.expenseChatReportID,
        policyExpenseCreatedReportActionID: createdWorkspaceParams?.expenseCreatedReportActionID,
        announceChatReportID: createdWorkspaceParams?.announceChatReportID,
        announceCreatedReportActionID: createdWorkspaceParams?.announceCreatedReportActionID,
        adminsChatReportID: createdWorkspaceParams?.adminsChatReportID,
        adminsCreatedReportActionID: createdWorkspaceParams?.adminsCreatedReportActionID,
    };

    API.write(WRITE_COMMANDS.SHARE_TRACKED_EXPENSE, parameters, {optimisticData, successData, failureData});
}

/**
 * Submit expense to another user
 */
function requestMoney(
    report: OnyxEntry<OnyxTypes.Report>,
    amount: number,
    currency: string,
    created: string,
    merchant: string,
    payeeEmail: string | undefined,
    payeeAccountID: number,
    participant: Participant,
    comment: string,
    receipt: Receipt | undefined,
    category?: string,
    tag?: string,
    taxCode = '',
    taxAmount = 0,
    billable?: boolean,
    policy?: OnyxEntry<OnyxTypes.Policy>,
    policyTagList?: OnyxEntry<OnyxTypes.PolicyTagList>,
    policyCategories?: OnyxEntry<OnyxTypes.PolicyCategories>,
    gpsPoints?: GPSPoint,
    action?: IOUAction,
    actionableWhisperReportActionID?: string,
    linkedTrackedExpenseReportAction?: OnyxTypes.ReportAction,
    linkedTrackedExpenseReportID?: string,
) {
    // If the report is iou or expense report, we should get the linked chat report to be passed to the getMoneyRequestInformation function
    const isMoneyRequestReport = ReportUtils.isMoneyRequestReport(report);
    const currentChatReport = isMoneyRequestReport ? getReportOrDraftReport(report?.chatReportID) : report;
    const moneyRequestReportID = isMoneyRequestReport ? report?.reportID : '';
    const isMovingTransactionFromTrackExpense = IOUUtils.isMovingTransactionFromTrackExpense(action);

    const {
        payerAccountID,
        payerEmail,
        iouReport,
        chatReport,
        transaction,
        iouAction,
        createdChatReportActionID,
        createdIOUReportActionID,
        reportPreviewAction,
        transactionThreadReportID,
        createdReportActionIDForThread,
        onyxData,
    } = getMoneyRequestInformation(
        isMovingTransactionFromTrackExpense ? undefined : currentChatReport,
        participant,
        comment,
        amount,
        currency,
        created,
        merchant,
        receipt,
        isMovingTransactionFromTrackExpense && linkedTrackedExpenseReportAction && ReportActionsUtils.isMoneyRequestAction(linkedTrackedExpenseReportAction)
            ? ReportActionsUtils.getOriginalMessage(linkedTrackedExpenseReportAction)?.IOUTransactionID
            : undefined,
        category,
        tag,
        taxCode,
        taxAmount,
        billable,
        policy,
        policyTagList,
        policyCategories,
        payeeAccountID,
        payeeEmail,
        moneyRequestReportID,
        linkedTrackedExpenseReportAction,
    );
    const activeReportID = isMoneyRequestReport ? report?.reportID : chatReport.reportID;

    switch (action) {
        case CONST.IOU.ACTION.SUBMIT: {
            if (!linkedTrackedExpenseReportAction || !actionableWhisperReportActionID || !linkedTrackedExpenseReportID) {
                return;
            }

            convertTrackedExpenseToRequest(
                payerAccountID,
                payerEmail,
                chatReport.reportID,
                transaction.transactionID,
                actionableWhisperReportActionID,
                createdChatReportActionID,
                iouReport.reportID,
                createdIOUReportActionID,
                iouAction.reportActionID,
                linkedTrackedExpenseReportAction,
                linkedTrackedExpenseReportID,
                transactionThreadReportID,
                reportPreviewAction.reportActionID,
                onyxData,
                amount,
                currency,
                comment,
                merchant,
                created,
                receipt,
            );
            break;
        }
        default: {
            const parameters: RequestMoneyParams = {
                debtorEmail: payerEmail,
                debtorAccountID: payerAccountID,
                amount,
                currency,
                comment,
                created,
                merchant,
                iouReportID: iouReport.reportID,
                chatReportID: chatReport.reportID,
                transactionID: transaction.transactionID,
                reportActionID: iouAction.reportActionID,
                createdChatReportActionID,
                createdIOUReportActionID,
                reportPreviewReportActionID: reportPreviewAction.reportActionID,
                receipt,
                receiptState: receipt?.state,
                category,
                tag,
                taxCode,
                taxAmount,
                billable,
                // This needs to be a string of JSON because of limitations with the fetch() API and nested objects
                receiptGpsPoints: gpsPoints ? JSON.stringify(gpsPoints) : undefined,
                transactionThreadReportID,
                createdReportActionIDForThread,
            };

            // eslint-disable-next-line rulesdir/no-multiple-api-calls
            API.write(WRITE_COMMANDS.REQUEST_MONEY, parameters, onyxData);
        }
    }

    Navigation.dismissModal(activeReportID);
    if (activeReportID) {
        Report.notifyNewAction(activeReportID, payeeAccountID);
    }
}

function sendInvoice(
    currentUserAccountID: number,
    transaction: OnyxEntry<OnyxTypes.Transaction>,
    invoiceChatReport?: OnyxEntry<OnyxTypes.Report>,
    receiptFile?: Receipt,
    policy?: OnyxEntry<OnyxTypes.Policy>,
    policyTagList?: OnyxEntry<OnyxTypes.PolicyTagList>,
    policyCategories?: OnyxEntry<OnyxTypes.PolicyCategories>,
) {
    const {senderWorkspaceID, receiver, invoiceRoom, createdChatReportActionID, invoiceReportID, reportPreviewReportActionID, transactionID, transactionThreadReportID, onyxData} =
        getSendInvoiceInformation(transaction, currentUserAccountID, invoiceChatReport, receiptFile, policy, policyTagList, policyCategories);

    const parameters: SendInvoiceParams = {
        senderWorkspaceID,
        accountID: currentUserAccountID,
        amount: transaction?.amount ?? 0,
        currency: transaction?.currency ?? '',
        comment: transaction?.comment?.comment ? transaction.comment.comment.trim() : '',
        merchant: transaction?.merchant ?? '',
        category: transaction?.category,
        date: transaction?.created ?? '',
        invoiceRoomReportID: invoiceRoom.reportID,
        createdChatReportActionID,
        invoiceReportID,
        reportPreviewReportActionID,
        transactionID,
        transactionThreadReportID,
        ...(invoiceChatReport?.reportID ? {receiverInvoiceRoomID: invoiceChatReport.reportID} : {receiverEmail: receiver.login ?? ''}),
    };

    API.write(WRITE_COMMANDS.SEND_INVOICE, parameters, onyxData);

    Navigation.dismissModalWithReport(invoiceRoom);
    Report.notifyNewAction(invoiceRoom.reportID, receiver.accountID);
}

/**
 * Track an expense
 */
function trackExpense(
    report: OnyxTypes.Report,
    amount: number,
    currency: string,
    created: string,
    merchant: string,
    payeeEmail: string | undefined,
    payeeAccountID: number,
    participant: Participant,
    comment: string,
    receipt?: Receipt,
    category?: string,
    tag?: string,
    taxCode = '',
    taxAmount = 0,
    billable?: boolean,
    policy?: OnyxEntry<OnyxTypes.Policy>,
    policyTagList?: OnyxEntry<OnyxTypes.PolicyTagList>,
    policyCategories?: OnyxEntry<OnyxTypes.PolicyCategories>,
    gpsPoints?: GPSPoint,
    validWaypoints?: WaypointCollection,
    action?: IOUAction,
    actionableWhisperReportActionID?: string,
    linkedTrackedExpenseReportAction?: OnyxTypes.ReportAction,
    linkedTrackedExpenseReportID?: string,
) {
    const isMoneyRequestReport = ReportUtils.isMoneyRequestReport(report);
    const currentChatReport = isMoneyRequestReport ? getReportOrDraftReport(report.chatReportID) : report;
    const moneyRequestReportID = isMoneyRequestReport ? report.reportID : '';
    const isMovingTransactionFromTrackExpense = IOUUtils.isMovingTransactionFromTrackExpense(action);

    // Pass an open receipt so the distance expense will show a map with the route optimistically
    const trackedReceipt = validWaypoints ? {source: ReceiptGeneric as ReceiptSource, state: CONST.IOU.RECEIPT_STATE.OPEN} : receipt;

    const {
        createdWorkspaceParams,
        iouReport,
        chatReport,
        transaction,
        iouAction,
        createdChatReportActionID,
        createdIOUReportActionID,
        reportPreviewAction,
        transactionThreadReportID,
        createdReportActionIDForThread,
        actionableWhisperReportActionIDParam,
        onyxData,
    } =
        getTrackExpenseInformation(
            currentChatReport,
            participant,
            comment,
            amount,
            currency,
            created,
            merchant,
            trackedReceipt,
            category,
            tag,
            taxCode,
            taxAmount,
            billable,
            policy,
            policyTagList,
            policyCategories,
            payeeEmail,
            payeeAccountID,
            moneyRequestReportID,
            linkedTrackedExpenseReportAction,
            isMovingTransactionFromTrackExpense && linkedTrackedExpenseReportAction && ReportActionsUtils.isMoneyRequestAction(linkedTrackedExpenseReportAction)
                ? ReportActionsUtils.getOriginalMessage(linkedTrackedExpenseReportAction)?.IOUTransactionID
                : undefined,
        ) ?? {};
    const activeReportID = isMoneyRequestReport ? report.reportID : chatReport?.reportID;

    switch (action) {
        case CONST.IOU.ACTION.CATEGORIZE: {
            if (!linkedTrackedExpenseReportAction || !actionableWhisperReportActionID || !linkedTrackedExpenseReportID) {
                return;
            }
            categorizeTrackedExpense(
                chatReport?.policyID ?? '-1',
                transaction?.transactionID ?? '-1',
                iouAction?.reportActionID ?? '-1',
                iouReport?.reportID ?? '-1',
                createdIOUReportActionID ?? '-1',
                actionableWhisperReportActionID,
                linkedTrackedExpenseReportAction,
                linkedTrackedExpenseReportID,
                transactionThreadReportID ?? '-1',
                reportPreviewAction?.reportActionID ?? '-1',
                onyxData,
                amount,
                currency,
                comment,
                merchant,
                created,
                category,
                tag,
                taxCode,
                taxAmount,
                billable,
                trackedReceipt,
                createdWorkspaceParams,
            );
            break;
        }
        case CONST.IOU.ACTION.SHARE: {
            if (!linkedTrackedExpenseReportAction || !actionableWhisperReportActionID || !linkedTrackedExpenseReportID) {
                return;
            }
            shareTrackedExpense(
                chatReport?.policyID ?? '-1',
                transaction?.transactionID ?? '-1',
                iouAction?.reportActionID ?? '-1',
                iouReport?.reportID ?? '-1',
                createdIOUReportActionID ?? '-1',
                actionableWhisperReportActionID,
                linkedTrackedExpenseReportAction,
                linkedTrackedExpenseReportID,
                transactionThreadReportID ?? '-1',
                reportPreviewAction?.reportActionID ?? '-1',
                onyxData,
                amount,
                currency,
                comment,
                merchant,
                created,
                category,
                tag,
                taxCode,
                taxAmount,
                billable,
                trackedReceipt,
                createdWorkspaceParams,
            );
            break;
        }
        default: {
            const parameters: TrackExpenseParams = {
                amount,
                currency,
                comment,
                created,
                merchant,
                iouReportID: iouReport?.reportID,
                chatReportID: chatReport?.reportID ?? '-1',
                transactionID: transaction?.transactionID ?? '-1',
                reportActionID: iouAction?.reportActionID ?? '-1',
                createdChatReportActionID: createdChatReportActionID ?? '-1',
                createdIOUReportActionID,
                reportPreviewReportActionID: reportPreviewAction?.reportActionID,
                receipt: trackedReceipt,
                receiptState: trackedReceipt?.state,
                category,
                tag,
                taxCode,
                taxAmount,
                billable,
                // This needs to be a string of JSON because of limitations with the fetch() API and nested objects
                receiptGpsPoints: gpsPoints ? JSON.stringify(gpsPoints) : undefined,
                transactionThreadReportID: transactionThreadReportID ?? '-1',
                createdReportActionIDForThread: createdReportActionIDForThread ?? '-1',
                waypoints: validWaypoints ? JSON.stringify(validWaypoints) : undefined,
            };
            if (actionableWhisperReportActionIDParam) {
                parameters.actionableWhisperReportActionID = actionableWhisperReportActionIDParam;
            }
            API.write(WRITE_COMMANDS.TRACK_EXPENSE, parameters, onyxData);
        }
    }
    Navigation.dismissModal(activeReportID);

    if (action === CONST.IOU.ACTION.SHARE) {
        Navigation.navigate(ROUTES.ROOM_INVITE.getRoute(activeReportID ?? '-1', CONST.IOU.SHARE.ROLE.ACCOUNTANT));
    }

    Report.notifyNewAction(activeReportID ?? '', payeeAccountID);
}

function getOrCreateOptimisticSplitChatReport(existingSplitChatReportID: string, participants: Participant[], participantAccountIDs: number[], currentUserAccountID: number) {
    // The existing chat report could be passed as reportID or exist on the sole "participant" (in this case a report option)
    const existingChatReportID = existingSplitChatReportID || participants[0].reportID;

    // Check if the report is available locally if we do have one
    let existingSplitChatReport = ReportConnection.getAllReports()?.[`${ONYXKEYS.COLLECTION.REPORT}${existingChatReportID}`];

    const allParticipantsAccountIDs = [...participantAccountIDs, currentUserAccountID];
    if (!existingSplitChatReport) {
        existingSplitChatReport = ReportUtils.getChatByParticipants(allParticipantsAccountIDs, undefined, participantAccountIDs.length > 1);
    }

    // We found an existing chat report we are done...
    if (existingSplitChatReport) {
        // Yes, these are the same, but give the caller a way to identify if we created a new report or not
        return {existingSplitChatReport, splitChatReport: existingSplitChatReport};
    }

    // Create a Group Chat if we have multiple participants
    if (participants.length > 1) {
        const splitChatReport = ReportUtils.buildOptimisticChatReport(
            allParticipantsAccountIDs,
            '',
            CONST.REPORT.CHAT_TYPE.GROUP,
            undefined,
            undefined,
            undefined,
            undefined,
            undefined,
            undefined,
            CONST.REPORT.NOTIFICATION_PREFERENCE.HIDDEN,
        );
        return {existingSplitChatReport: null, splitChatReport};
    }

    // Otherwise, create a new 1:1 chat report
    const splitChatReport = ReportUtils.buildOptimisticChatReport(participantAccountIDs);
    return {existingSplitChatReport: null, splitChatReport};
}

/**
 * Build the Onyx data and IOU split necessary for splitting a bill with 3+ users.
 * 1. Build the optimistic Onyx data for the group chat, i.e. chatReport and iouReportAction creating the former if it doesn't yet exist.
 * 2. Loop over the group chat participant list, building optimistic or updating existing chatReports, iouReports and iouReportActions between the user and each participant.
 * We build both Onyx data and the IOU split that is sent as a request param and is used by Auth to create the chatReports, iouReports and iouReportActions in the database.
 * The IOU split has the following shape:
 *  [
 *      {email: 'currentUser', amount: 100},
 *      {email: 'user2', amount: 100, iouReportID: '100', chatReportID: '110', transactionID: '120', reportActionID: '130'},
 *      {email: 'user3', amount: 100, iouReportID: '200', chatReportID: '210', transactionID: '220', reportActionID: '230'}
 *  ]
 * @param amount - always in the smallest unit of the currency
 * @param existingSplitChatReportID - the report ID where the split expense happens, could be a group chat or a workspace chat
 */
function createSplitsAndOnyxData(
    participants: Participant[],
    currentUserLogin: string,
    currentUserAccountID: number,
    amount: number,
    comment: string,
    currency: string,
    merchant: string,
    created: string,
    category: string,
    tag: string,
    splitShares: SplitShares = {},
    existingSplitChatReportID = '',
    billable = false,
    iouRequestType: IOURequestType = CONST.IOU.REQUEST_TYPE.MANUAL,
    taxCode = '',
    taxAmount = 0,
): SplitsAndOnyxData {
    const currentUserEmailForIOUSplit = PhoneNumber.addSMSDomainIfPhoneNumber(currentUserLogin);
    const participantAccountIDs = participants.map((participant) => Number(participant.accountID));

    const {splitChatReport, existingSplitChatReport} = getOrCreateOptimisticSplitChatReport(existingSplitChatReportID, participants, participantAccountIDs, currentUserAccountID);
    const isOwnPolicyExpenseChat = !!splitChatReport.isOwnPolicyExpenseChat;

    const splitTransaction = TransactionUtils.buildOptimisticTransaction(
        amount,
        currency,
        CONST.REPORT.SPLIT_REPORTID,
        comment,
        created,
        '',
        '',
        merchant || Localize.translateLocal('iou.expense'),
        undefined,
        undefined,
        undefined,
        category,
        tag,
        taxCode,
        taxAmount,
        billable,
    );

    // Note: The created action must be optimistically generated before the IOU action so there's no chance that the created action appears after the IOU action in the chat
    const splitCreatedReportAction = ReportUtils.buildOptimisticCreatedReportAction(currentUserEmailForIOUSplit);
    const splitIOUReportAction = ReportUtils.buildOptimisticIOUReportAction(
        CONST.IOU.REPORT_ACTION_TYPE.SPLIT,
        amount,
        currency,
        comment,
        participants,
        splitTransaction.transactionID,
        undefined,
        '',
        false,
        false,
        isOwnPolicyExpenseChat,
    );

    splitChatReport.lastReadTime = DateUtils.getDBTime();
    splitChatReport.lastMessageText = ReportActionsUtils.getReportActionText(splitIOUReportAction);
    splitChatReport.lastMessageHtml = ReportActionsUtils.getReportActionHtml(splitIOUReportAction);
    splitChatReport.lastActorAccountID = currentUserAccountID;
    splitChatReport.lastVisibleActionCreated = splitIOUReportAction.created;

    let splitChatReportNotificationPreference = splitChatReport.notificationPreference;
    if (splitChatReportNotificationPreference === CONST.REPORT.NOTIFICATION_PREFERENCE.HIDDEN) {
        splitChatReportNotificationPreference = CONST.REPORT.NOTIFICATION_PREFERENCE.ALWAYS;
    }

    // If we have an existing splitChatReport (group chat or workspace) use it's pending fields, otherwise indicate that we are adding a chat
    if (!existingSplitChatReport) {
        splitChatReport.pendingFields = {
            createChat: CONST.RED_BRICK_ROAD_PENDING_ACTION.ADD,
        };
    }

    const optimisticData: OnyxUpdate[] = [
        {
            // Use set for new reports because it doesn't exist yet, is faster,
            // and we need the data to be available when we navigate to the chat page
            onyxMethod: existingSplitChatReport ? Onyx.METHOD.MERGE : Onyx.METHOD.SET,
            key: `${ONYXKEYS.COLLECTION.REPORT}${splitChatReport.reportID}`,
            value: {
                ...splitChatReport,
                notificationPreference: splitChatReportNotificationPreference,
            },
        },
        {
            onyxMethod: Onyx.METHOD.SET,
            key: ONYXKEYS.NVP_QUICK_ACTION_GLOBAL_CREATE,
            value: {
                action: iouRequestType === CONST.IOU.REQUEST_TYPE.DISTANCE ? CONST.QUICK_ACTIONS.SPLIT_DISTANCE : CONST.QUICK_ACTIONS.SPLIT_MANUAL,
                chatReportID: splitChatReport.reportID,
                isFirstQuickAction: isEmptyObject(quickAction),
            },
        },
        existingSplitChatReport
            ? {
                  onyxMethod: Onyx.METHOD.MERGE,
                  key: `${ONYXKEYS.COLLECTION.REPORT_ACTIONS}${splitChatReport.reportID}`,
                  value: {
                      [splitIOUReportAction.reportActionID]: splitIOUReportAction as OnyxTypes.ReportAction,
                  },
              }
            : {
                  onyxMethod: Onyx.METHOD.SET,
                  key: `${ONYXKEYS.COLLECTION.REPORT_ACTIONS}${splitChatReport.reportID}`,
                  value: {
                      [splitCreatedReportAction.reportActionID]: splitCreatedReportAction as OnyxTypes.ReportAction,
                      [splitIOUReportAction.reportActionID]: splitIOUReportAction as OnyxTypes.ReportAction,
                  },
              },
        {
            onyxMethod: Onyx.METHOD.SET,
            key: `${ONYXKEYS.COLLECTION.TRANSACTION}${splitTransaction.transactionID}`,
            value: splitTransaction,
        },
        {
            onyxMethod: Onyx.METHOD.MERGE,
            key: `${ONYXKEYS.COLLECTION.TRANSACTION_DRAFT}${CONST.IOU.OPTIMISTIC_TRANSACTION_ID}`,
            value: null,
        },
    ];
    const successData: OnyxUpdate[] = [
        {
            onyxMethod: Onyx.METHOD.MERGE,
            key: `${ONYXKEYS.COLLECTION.REPORT_ACTIONS}${splitChatReport.reportID}`,
            value: {
                ...(existingSplitChatReport ? {} : {[splitCreatedReportAction.reportActionID]: {pendingAction: null}}),
                [splitIOUReportAction.reportActionID]: {pendingAction: null},
            },
        },
        {
            onyxMethod: Onyx.METHOD.MERGE,
            key: `${ONYXKEYS.COLLECTION.TRANSACTION}${splitTransaction.transactionID}`,
            value: {pendingAction: null},
        },
    ];

    const redundantParticipants: Record<number, null> = {};
    if (!existingSplitChatReport) {
        successData.push({
            onyxMethod: Onyx.METHOD.MERGE,
            key: `${ONYXKEYS.COLLECTION.REPORT}${splitChatReport.reportID}`,
            value: {pendingFields: {createChat: null}, participants: redundantParticipants},
        });
    }

    const failureData: OnyxUpdate[] = [
        {
            onyxMethod: Onyx.METHOD.MERGE,
            key: `${ONYXKEYS.COLLECTION.TRANSACTION}${splitTransaction.transactionID}`,
            value: {
                errors: ErrorUtils.getMicroSecondOnyxErrorWithTranslationKey('iou.error.genericCreateFailureMessage'),
            },
        },
    ];

    if (existingSplitChatReport) {
        failureData.push({
            onyxMethod: Onyx.METHOD.MERGE,
            key: `${ONYXKEYS.COLLECTION.REPORT_ACTIONS}${splitChatReport.reportID}`,
            value: {
                [splitIOUReportAction.reportActionID]: {
                    errors: ErrorUtils.getMicroSecondOnyxErrorWithTranslationKey('iou.error.genericCreateFailureMessage'),
                },
            },
        });
    } else {
        failureData.push(
            {
                onyxMethod: Onyx.METHOD.MERGE,
                key: `${ONYXKEYS.COLLECTION.REPORT}${splitChatReport.reportID}`,
                value: {
                    errorFields: {
                        createChat: ErrorUtils.getMicroSecondOnyxErrorWithTranslationKey('report.genericCreateReportFailureMessage'),
                    },
                },
            },
            {
                onyxMethod: Onyx.METHOD.MERGE,
                key: `${ONYXKEYS.COLLECTION.REPORT_ACTIONS}${splitChatReport.reportID}`,
                value: {
                    [splitIOUReportAction.reportActionID]: {
                        errors: ErrorUtils.getMicroSecondOnyxErrorWithTranslationKey('iou.error.genericCreateFailureMessage'),
                    },
                },
            },
        );
    }

    // Loop through participants creating individual chats, iouReports and reportActionIDs as needed
    const currentUserAmount = splitShares?.[currentUserAccountID]?.amount ?? IOUUtils.calculateAmount(participants.length, amount, currency, true);
    const currentUserTaxAmount = IOUUtils.calculateAmount(participants.length, taxAmount, currency, true);

    const splits: Split[] = [{email: currentUserEmailForIOUSplit, accountID: currentUserAccountID, amount: currentUserAmount, taxAmount: currentUserTaxAmount}];

    const hasMultipleParticipants = participants.length > 1;
    participants.forEach((participant) => {
        // In a case when a participant is a workspace, even when a current user is not an owner of the workspace
        const isPolicyExpenseChat = ReportUtils.isPolicyExpenseChat(participant);
        const splitAmount = splitShares?.[participant.accountID ?? -1]?.amount ?? IOUUtils.calculateAmount(participants.length, amount, currency, false);
        const splitTaxAmount = IOUUtils.calculateAmount(participants.length, taxAmount, currency, false);

        // To exclude someone from a split, the amount can be 0. The scenario for this is when creating a split from a group chat, we have remove the option to deselect users to exclude them.
        // We can input '0' next to someone we want to exclude.
        if (splitAmount === 0) {
            return;
        }

        // In case the participant is a workspace, email & accountID should remain undefined and won't be used in the rest of this code
        // participant.login is undefined when the request is initiated from a group DM with an unknown user, so we need to add a default
        const email = isOwnPolicyExpenseChat || isPolicyExpenseChat ? '' : PhoneNumber.addSMSDomainIfPhoneNumber(participant.login ?? '').toLowerCase();
        const accountID = isOwnPolicyExpenseChat || isPolicyExpenseChat ? 0 : Number(participant.accountID);
        if (email === currentUserEmailForIOUSplit) {
            return;
        }

        // STEP 1: Get existing chat report OR build a new optimistic one
        // If we only have one participant and the request was initiated from the global create menu, i.e. !existingGroupChatReportID, the oneOnOneChatReport is the groupChatReport
        let oneOnOneChatReport: OnyxTypes.Report | OptimisticChatReport;
        let isNewOneOnOneChatReport = false;
        let shouldCreateOptimisticPersonalDetails = false;
        const personalDetailExists = accountID in allPersonalDetails;

        // If this is a split between two people only and the function
        // wasn't provided with an existing group chat report id
        // or, if the split is being made from the workspace chat, then the oneOnOneChatReport is the same as the splitChatReport
        // in this case existingSplitChatReport will belong to the policy expense chat and we won't be
        // entering code that creates optimistic personal details
        if ((!hasMultipleParticipants && !existingSplitChatReportID) || isOwnPolicyExpenseChat) {
            oneOnOneChatReport = splitChatReport;
            shouldCreateOptimisticPersonalDetails = !existingSplitChatReport && !personalDetailExists;
        } else {
            const existingChatReport = ReportUtils.getChatByParticipants([accountID, currentUserAccountID]);
            isNewOneOnOneChatReport = !existingChatReport;
            shouldCreateOptimisticPersonalDetails = isNewOneOnOneChatReport && !personalDetailExists;
            oneOnOneChatReport = existingChatReport ?? ReportUtils.buildOptimisticChatReport([accountID, currentUserAccountID]);
        }

        // STEP 2: Get existing IOU/Expense report and update its total OR build a new optimistic one
        let oneOnOneIOUReport: OneOnOneIOUReport = oneOnOneChatReport.iouReportID
            ? ReportConnection.getAllReports()?.[`${ONYXKEYS.COLLECTION.REPORT}${oneOnOneChatReport.iouReportID}`]
            : null;
        const shouldCreateNewOneOnOneIOUReport = ReportUtils.shouldCreateNewMoneyRequestReport(oneOnOneIOUReport, oneOnOneChatReport);

        if (!oneOnOneIOUReport || shouldCreateNewOneOnOneIOUReport) {
            oneOnOneIOUReport = isOwnPolicyExpenseChat
                ? ReportUtils.buildOptimisticExpenseReport(oneOnOneChatReport.reportID, oneOnOneChatReport.policyID ?? '-1', currentUserAccountID, splitAmount, currency)
                : ReportUtils.buildOptimisticIOUReport(currentUserAccountID, accountID, splitAmount, oneOnOneChatReport.reportID, currency);
        } else if (isOwnPolicyExpenseChat) {
            if (typeof oneOnOneIOUReport?.total === 'number') {
                // Because of the Expense reports are stored as negative values, we subtract the total from the amount
                oneOnOneIOUReport.total -= splitAmount;
            }
        } else {
            oneOnOneIOUReport = IOUUtils.updateIOUOwnerAndTotal(oneOnOneIOUReport, currentUserAccountID, splitAmount, currency);
        }

        // STEP 3: Build optimistic transaction
        const oneOnOneTransaction = TransactionUtils.buildOptimisticTransaction(
            ReportUtils.isExpenseReport(oneOnOneIOUReport) ? -splitAmount : splitAmount,
            currency,
            oneOnOneIOUReport.reportID,
            comment,
            created,
            CONST.IOU.TYPE.SPLIT,
            splitTransaction.transactionID,
            merchant || Localize.translateLocal('iou.expense'),
            undefined,
            undefined,
            undefined,
            category,
            tag,
            taxCode,
            ReportUtils.isExpenseReport(oneOnOneIOUReport) ? -splitTaxAmount : splitTaxAmount,
            billable,
        );

        // STEP 4: Build optimistic reportActions. We need:
        // 1. CREATED action for the chatReport
        // 2. CREATED action for the iouReport
        // 3. IOU action for the iouReport
        // 4. Transaction Thread and the CREATED action for it
        // 5. REPORT_PREVIEW action for the chatReport
        const [oneOnOneCreatedActionForChat, oneOnOneCreatedActionForIOU, oneOnOneIOUAction, optimisticTransactionThread, optimisticCreatedActionForTransactionThread] =
            ReportUtils.buildOptimisticMoneyRequestEntities(
                oneOnOneIOUReport,
                CONST.IOU.REPORT_ACTION_TYPE.CREATE,
                splitAmount,
                currency,
                comment,
                currentUserEmailForIOUSplit,
                [participant],
                oneOnOneTransaction.transactionID,
            );

        // Add optimistic personal details for new participants
        const oneOnOnePersonalDetailListAction: OnyxTypes.PersonalDetailsList = shouldCreateOptimisticPersonalDetails
            ? {
                  [accountID]: {
                      accountID,
                      // Disabling this line since participant.displayName can be an empty string
                      // eslint-disable-next-line @typescript-eslint/prefer-nullish-coalescing
                      displayName: LocalePhoneNumber.formatPhoneNumber(participant.displayName || email),
                      login: participant.login,
                      isOptimisticPersonalDetail: true,
                  },
              }
            : {};

        if (shouldCreateOptimisticPersonalDetails) {
            // BE will send different participants. We clear the optimistic ones to avoid duplicated entries
            redundantParticipants[accountID] = null;
        }

        let oneOnOneReportPreviewAction = getReportPreviewAction(oneOnOneChatReport.reportID, oneOnOneIOUReport.reportID);
        if (oneOnOneReportPreviewAction) {
            oneOnOneReportPreviewAction = ReportUtils.updateReportPreview(oneOnOneIOUReport, oneOnOneReportPreviewAction);
        } else {
            oneOnOneReportPreviewAction = ReportUtils.buildOptimisticReportPreview(oneOnOneChatReport, oneOnOneIOUReport);
        }

        // Add category to optimistic policy recently used categories when a participant is a workspace
        const optimisticPolicyRecentlyUsedCategories = isPolicyExpenseChat ? Category.buildOptimisticPolicyRecentlyUsedCategories(participant.policyID, category) : [];

        // Add tag to optimistic policy recently used tags when a participant is a workspace
        const optimisticPolicyRecentlyUsedTags = isPolicyExpenseChat ? Tag.buildOptimisticPolicyRecentlyUsedTags(participant.policyID, tag) : {};

        // STEP 5: Build Onyx Data
        const [oneOnOneOptimisticData, oneOnOneSuccessData, oneOnOneFailureData] = buildOnyxDataForMoneyRequest(
            oneOnOneChatReport,
            oneOnOneIOUReport,
            oneOnOneTransaction,
            oneOnOneCreatedActionForChat,
            oneOnOneCreatedActionForIOU,
            oneOnOneIOUAction,
            oneOnOnePersonalDetailListAction,
            oneOnOneReportPreviewAction,
            optimisticPolicyRecentlyUsedCategories,
            optimisticPolicyRecentlyUsedTags,
            isNewOneOnOneChatReport,
            optimisticTransactionThread,
            optimisticCreatedActionForTransactionThread,
            shouldCreateNewOneOnOneIOUReport,
            null,
            null,
            null,
            null,
            true,
        );

        const individualSplit = {
            email,
            accountID,
            isOptimisticAccount: ReportUtils.isOptimisticPersonalDetail(accountID),
            amount: splitAmount,
            iouReportID: oneOnOneIOUReport.reportID,
            chatReportID: oneOnOneChatReport.reportID,
            transactionID: oneOnOneTransaction.transactionID,
            reportActionID: oneOnOneIOUAction.reportActionID,
            createdChatReportActionID: oneOnOneCreatedActionForChat.reportActionID,
            createdIOUReportActionID: oneOnOneCreatedActionForIOU.reportActionID,
            reportPreviewReportActionID: oneOnOneReportPreviewAction.reportActionID,
            transactionThreadReportID: optimisticTransactionThread.reportID,
            createdReportActionIDForThread: optimisticCreatedActionForTransactionThread?.reportActionID,
            taxAmount: splitTaxAmount,
        };

        splits.push(individualSplit);
        optimisticData.push(...oneOnOneOptimisticData);
        successData.push(...oneOnOneSuccessData);
        failureData.push(...oneOnOneFailureData);
    });

    optimisticData.push({
        onyxMethod: Onyx.METHOD.MERGE,
        key: `${ONYXKEYS.COLLECTION.TRANSACTION}${splitTransaction.transactionID}`,
        value: {
            comment: {
                splits: splits.map((split) => ({accountID: split.accountID, amount: split.amount})),
            },
        },
    });

    const splitData: SplitData = {
        chatReportID: splitChatReport.reportID,
        transactionID: splitTransaction.transactionID,
        reportActionID: splitIOUReportAction.reportActionID,
        policyID: splitChatReport.policyID,
        chatType: splitChatReport.chatType,
    };

    if (!existingSplitChatReport) {
        splitData.createdReportActionID = splitCreatedReportAction.reportActionID;
    }

    return {
        splitData,
        splits,
        onyxData: {optimisticData, successData, failureData},
    };
}

type SplitBillActionsParams = {
    participants: Participant[];
    currentUserLogin: string;
    currentUserAccountID: number;
    amount: number;
    comment: string;
    currency: string;
    merchant: string;
    created: string;
    category?: string;
    tag?: string;
    billable?: boolean;
    iouRequestType?: IOURequestType;
    existingSplitChatReportID?: string;
    splitShares?: SplitShares;
    splitPayerAccountIDs?: number[];
    taxCode?: string;
    taxAmount?: number;
};

/**
 * @param amount - always in smallest currency unit
 * @param existingSplitChatReportID - Either a group DM or a workspace chat
 */
function splitBill({
    participants,
    currentUserLogin,
    currentUserAccountID,
    amount,
    comment,
    currency,
    merchant,
    created,
    category = '',
    tag = '',
    billable = false,
    iouRequestType = CONST.IOU.REQUEST_TYPE.MANUAL,
    existingSplitChatReportID = '',
    splitShares = {},
    splitPayerAccountIDs = [],
    taxCode = '',
    taxAmount = 0,
}: SplitBillActionsParams) {
    const {splitData, splits, onyxData} = createSplitsAndOnyxData(
        participants,
        currentUserLogin,
        currentUserAccountID,
        amount,
        comment,
        currency,
        merchant,
        created,
        category,
        tag,
        splitShares,
        existingSplitChatReportID,
        billable,
        iouRequestType,
        taxCode,
        taxAmount,
    );

    const parameters: SplitBillParams = {
        reportID: splitData.chatReportID,
        amount,
        splits: JSON.stringify(splits),
        currency,
        comment,
        category,
        merchant,
        created,
        tag,
        billable,
        transactionID: splitData.transactionID,
        reportActionID: splitData.reportActionID,
        createdReportActionID: splitData.createdReportActionID,
        policyID: splitData.policyID,
        chatType: splitData.chatType,
        splitPayerAccountIDs,
        taxCode,
        taxAmount,
    };

    API.write(WRITE_COMMANDS.SPLIT_BILL, parameters, onyxData);

    Navigation.dismissModal(existingSplitChatReportID);
    Report.notifyNewAction(splitData.chatReportID, currentUserAccountID);
}

/**
 * @param amount - always in the smallest currency unit
 */
function splitBillAndOpenReport({
    participants,
    currentUserLogin,
    currentUserAccountID,
    amount,
    comment,
    currency,
    merchant,
    created,
    category = '',
    tag = '',
    billable = false,
    iouRequestType = CONST.IOU.REQUEST_TYPE.MANUAL,
    splitShares = {},
    splitPayerAccountIDs = [],
    taxCode = '',
    taxAmount = 0,
}: SplitBillActionsParams) {
    const {splitData, splits, onyxData} = createSplitsAndOnyxData(
        participants,
        currentUserLogin,
        currentUserAccountID,
        amount,
        comment,
        currency,
        merchant,
        created,
        category,
        tag,
        splitShares,
        '',
        billable,
        iouRequestType,
        taxCode,
        taxAmount,
    );

    const parameters: SplitBillParams = {
        reportID: splitData.chatReportID,
        amount,
        splits: JSON.stringify(splits),
        currency,
        merchant,
        created,
        comment,
        category,
        tag,
        billable,
        transactionID: splitData.transactionID,
        reportActionID: splitData.reportActionID,
        createdReportActionID: splitData.createdReportActionID,
        policyID: splitData.policyID,
        chatType: splitData.chatType,
        splitPayerAccountIDs,
        taxCode,
        taxAmount,
    };

    API.write(WRITE_COMMANDS.SPLIT_BILL_AND_OPEN_REPORT, parameters, onyxData);

    Navigation.dismissModal(splitData.chatReportID);
    Report.notifyNewAction(splitData.chatReportID, currentUserAccountID);
}

type StartSplitBilActionParams = {
    participants: Participant[];
    currentUserLogin: string;
    currentUserAccountID: number;
    comment: string;
    receipt: Receipt;
    existingSplitChatReportID?: string;
    billable?: boolean;
    category: string | undefined;
    tag: string | undefined;
    currency: string;
    taxCode: string;
    taxAmount: number;
};

/** Used exclusively for starting a split expense request that contains a receipt, the split request will be completed once the receipt is scanned
 *  or user enters details manually.
 *
 * @param existingSplitChatReportID - Either a group DM or a workspace chat
 */
function startSplitBill({
    participants,
    currentUserLogin,
    currentUserAccountID,
    comment,
    receipt,
    existingSplitChatReportID = '',
    billable = false,
    category = '',
    tag = '',
    currency,
    taxCode = '',
    taxAmount = 0,
}: StartSplitBilActionParams) {
    const currentUserEmailForIOUSplit = PhoneNumber.addSMSDomainIfPhoneNumber(currentUserLogin);
    const participantAccountIDs = participants.map((participant) => Number(participant.accountID));
    const {splitChatReport, existingSplitChatReport} = getOrCreateOptimisticSplitChatReport(existingSplitChatReportID, participants, participantAccountIDs, currentUserAccountID);
    const isOwnPolicyExpenseChat = !!splitChatReport.isOwnPolicyExpenseChat;

    const {name: filename, source, state = CONST.IOU.RECEIPT_STATE.SCANREADY} = receipt;
    const receiptObject: Receipt = {state, source};

    // ReportID is -2 (aka "deleted") on the group transaction
    const splitTransaction = TransactionUtils.buildOptimisticTransaction(
        0,
        currency,
        CONST.REPORT.SPLIT_REPORTID,
        comment,
        '',
        '',
        '',
        CONST.TRANSACTION.PARTIAL_TRANSACTION_MERCHANT,
        receiptObject,
        filename,
        undefined,
        category,
        tag,
        taxCode,
        taxAmount,
        billable,
    );

    // Note: The created action must be optimistically generated before the IOU action so there's no chance that the created action appears after the IOU action in the chat
    const splitChatCreatedReportAction = ReportUtils.buildOptimisticCreatedReportAction(currentUserEmailForIOUSplit);
    const splitIOUReportAction = ReportUtils.buildOptimisticIOUReportAction(
        CONST.IOU.REPORT_ACTION_TYPE.SPLIT,
        0,
        CONST.CURRENCY.USD,
        comment,
        participants,
        splitTransaction.transactionID,
        undefined,
        '',
        false,
        false,
        isOwnPolicyExpenseChat,
    );

    splitChatReport.lastReadTime = DateUtils.getDBTime();
    splitChatReport.lastMessageText = ReportActionsUtils.getReportActionText(splitIOUReportAction);
    splitChatReport.lastMessageHtml = ReportActionsUtils.getReportActionHtml(splitIOUReportAction);

    // If we have an existing splitChatReport (group chat or workspace) use it's pending fields, otherwise indicate that we are adding a chat
    if (!existingSplitChatReport) {
        splitChatReport.pendingFields = {
            createChat: CONST.RED_BRICK_ROAD_PENDING_ACTION.ADD,
        };
    }

    const optimisticData: OnyxUpdate[] = [
        {
            // Use set for new reports because it doesn't exist yet, is faster,
            // and we need the data to be available when we navigate to the chat page
            onyxMethod: existingSplitChatReport ? Onyx.METHOD.MERGE : Onyx.METHOD.SET,
            key: `${ONYXKEYS.COLLECTION.REPORT}${splitChatReport.reportID}`,
            value: splitChatReport,
        },
        {
            onyxMethod: Onyx.METHOD.SET,
            key: ONYXKEYS.NVP_QUICK_ACTION_GLOBAL_CREATE,
            value: {
                action: CONST.QUICK_ACTIONS.SPLIT_SCAN,
                chatReportID: splitChatReport.reportID,
                isFirstQuickAction: isEmptyObject(quickAction),
            },
        },
        existingSplitChatReport
            ? {
                  onyxMethod: Onyx.METHOD.MERGE,
                  key: `${ONYXKEYS.COLLECTION.REPORT_ACTIONS}${splitChatReport.reportID}`,
                  value: {
                      [splitIOUReportAction.reportActionID]: splitIOUReportAction as OnyxTypes.ReportAction,
                  },
              }
            : {
                  onyxMethod: Onyx.METHOD.SET,
                  key: `${ONYXKEYS.COLLECTION.REPORT_ACTIONS}${splitChatReport.reportID}`,
                  value: {
                      [splitChatCreatedReportAction.reportActionID]: splitChatCreatedReportAction,
                      [splitIOUReportAction.reportActionID]: splitIOUReportAction as OnyxTypes.ReportAction,
                  },
              },
        {
            onyxMethod: Onyx.METHOD.SET,
            key: `${ONYXKEYS.COLLECTION.TRANSACTION}${splitTransaction.transactionID}`,
            value: splitTransaction,
        },
    ];

    const successData: OnyxUpdate[] = [
        {
            onyxMethod: Onyx.METHOD.MERGE,
            key: `${ONYXKEYS.COLLECTION.REPORT_ACTIONS}${splitChatReport.reportID}`,
            value: {
                ...(existingSplitChatReport ? {} : {[splitChatCreatedReportAction.reportActionID]: {pendingAction: null}}),
                [splitIOUReportAction.reportActionID]: {pendingAction: null},
            },
        },
        {
            onyxMethod: Onyx.METHOD.MERGE,
            key: `${ONYXKEYS.COLLECTION.TRANSACTION}${splitTransaction.transactionID}`,
            value: {pendingAction: null},
        },
    ];

    const redundantParticipants: Record<number, null> = {};
    if (!existingSplitChatReport) {
        successData.push({
            onyxMethod: Onyx.METHOD.MERGE,
            key: `${ONYXKEYS.COLLECTION.REPORT}${splitChatReport.reportID}`,
            value: {pendingFields: {createChat: null}, participants: redundantParticipants},
        });
    }

    const failureData: OnyxUpdate[] = [
        {
            onyxMethod: Onyx.METHOD.MERGE,
            key: `${ONYXKEYS.COLLECTION.TRANSACTION}${splitTransaction.transactionID}`,
            value: {
                errors: ErrorUtils.getMicroSecondOnyxErrorWithTranslationKey('iou.error.genericCreateFailureMessage'),
            },
        },
    ];

    if (existingSplitChatReport) {
        failureData.push({
            onyxMethod: Onyx.METHOD.MERGE,
            key: `${ONYXKEYS.COLLECTION.REPORT_ACTIONS}${splitChatReport.reportID}`,
            value: {
                [splitIOUReportAction.reportActionID]: {
                    errors: getReceiptError(receipt, filename),
                },
            },
        });
    } else {
        failureData.push(
            {
                onyxMethod: Onyx.METHOD.MERGE,
                key: `${ONYXKEYS.COLLECTION.REPORT}${splitChatReport.reportID}`,
                value: {
                    errorFields: {
                        createChat: ErrorUtils.getMicroSecondOnyxErrorWithTranslationKey('report.genericCreateReportFailureMessage'),
                    },
                },
            },
            {
                onyxMethod: Onyx.METHOD.MERGE,
                key: `${ONYXKEYS.COLLECTION.REPORT_ACTIONS}${splitChatReport.reportID}`,
                value: {
                    [splitChatCreatedReportAction.reportActionID]: {
                        errors: ErrorUtils.getMicroSecondOnyxErrorWithTranslationKey('report.genericCreateReportFailureMessage'),
                    },
                    [splitIOUReportAction.reportActionID]: {
                        errors: getReceiptError(receipt, filename),
                    },
                },
            },
        );
    }

    const splits: Split[] = [{email: currentUserEmailForIOUSplit, accountID: currentUserAccountID}];

    participants.forEach((participant) => {
        // Disabling this line since participant.login can be an empty string
        // eslint-disable-next-line @typescript-eslint/prefer-nullish-coalescing
        const email = participant.isOwnPolicyExpenseChat ? '' : PhoneNumber.addSMSDomainIfPhoneNumber(participant.login || participant.text || '').toLowerCase();
        const accountID = participant.isOwnPolicyExpenseChat ? 0 : Number(participant.accountID);
        if (email === currentUserEmailForIOUSplit) {
            return;
        }

        // When splitting with a workspace chat, we only need to supply the policyID and the workspace reportID as it's needed so we can update the report preview
        if (participant.isOwnPolicyExpenseChat) {
            splits.push({
                policyID: participant.policyID,
                chatReportID: splitChatReport.reportID,
            });
            return;
        }

        const participantPersonalDetails = allPersonalDetails[participant?.accountID ?? -1];
        if (!participantPersonalDetails) {
            optimisticData.push({
                onyxMethod: Onyx.METHOD.MERGE,
                key: ONYXKEYS.PERSONAL_DETAILS_LIST,
                value: {
                    [accountID]: {
                        accountID,
                        // Disabling this line since participant.displayName can be an empty string
                        // eslint-disable-next-line @typescript-eslint/prefer-nullish-coalescing
                        displayName: LocalePhoneNumber.formatPhoneNumber(participant.displayName || email),
                        // Disabling this line since participant.login can be an empty string
                        // eslint-disable-next-line @typescript-eslint/prefer-nullish-coalescing
                        login: participant.login || participant.text,
                        isOptimisticPersonalDetail: true,
                    },
                },
            });
            // BE will send different participants. We clear the optimistic ones to avoid duplicated entries
            redundantParticipants[accountID] = null;
        }

        splits.push({
            email,
            accountID,
        });
    });

    participants.forEach((participant) => {
        const isPolicyExpenseChat = ReportUtils.isPolicyExpenseChat(participant);
        if (!isPolicyExpenseChat) {
            return;
        }

        const optimisticPolicyRecentlyUsedCategories = Category.buildOptimisticPolicyRecentlyUsedCategories(participant.policyID, category);
        const optimisticPolicyRecentlyUsedTags = Tag.buildOptimisticPolicyRecentlyUsedTags(participant.policyID, tag);

        if (optimisticPolicyRecentlyUsedCategories.length > 0) {
            optimisticData.push({
                onyxMethod: Onyx.METHOD.SET,
                key: `${ONYXKEYS.COLLECTION.POLICY_RECENTLY_USED_CATEGORIES}${participant.policyID}`,
                value: optimisticPolicyRecentlyUsedCategories,
            });
        }

        if (!isEmptyObject(optimisticPolicyRecentlyUsedTags)) {
            optimisticData.push({
                onyxMethod: Onyx.METHOD.MERGE,
                key: `${ONYXKEYS.COLLECTION.POLICY_RECENTLY_USED_TAGS}${participant.policyID}`,
                value: optimisticPolicyRecentlyUsedTags,
            });
        }
    });

    // Save the new splits array into the transaction's comment in case the user calls CompleteSplitBill while offline
    optimisticData.push({
        onyxMethod: Onyx.METHOD.MERGE,
        key: `${ONYXKEYS.COLLECTION.TRANSACTION}${splitTransaction.transactionID}`,
        value: {
            comment: {
                splits,
            },
        },
    });

    const parameters: StartSplitBillParams = {
        chatReportID: splitChatReport.reportID,
        reportActionID: splitIOUReportAction.reportActionID,
        transactionID: splitTransaction.transactionID,
        splits: JSON.stringify(splits),
        receipt,
        comment,
        category,
        tag,
        currency,
        isFromGroupDM: !existingSplitChatReport,
        billable,
        ...(existingSplitChatReport ? {} : {createdReportActionID: splitChatCreatedReportAction.reportActionID}),
        chatType: splitChatReport?.chatType,
        taxCode,
        taxAmount,
    };

    API.write(WRITE_COMMANDS.START_SPLIT_BILL, parameters, {optimisticData, successData, failureData});

    Navigation.dismissModalWithReport(splitChatReport);
    Report.notifyNewAction(splitChatReport.reportID ?? '-1', currentUserAccountID);
}

/** Used for editing a split expense while it's still scanning or when SmartScan fails, it completes a split expense started by startSplitBill above.
 *
 * @param chatReportID - The group chat or workspace reportID
 * @param reportAction - The split action that lives in the chatReport above
 * @param updatedTransaction - The updated **draft** split transaction
 * @param sessionAccountID - accountID of the current user
 * @param sessionEmail - email of the current user
 */
function completeSplitBill(chatReportID: string, reportAction: OnyxTypes.ReportAction, updatedTransaction: OnyxEntry<OnyxTypes.Transaction>, sessionAccountID: number, sessionEmail: string) {
    const currentUserEmailForIOUSplit = PhoneNumber.addSMSDomainIfPhoneNumber(sessionEmail);
    const transactionID = updatedTransaction?.transactionID ?? '-1';
    const unmodifiedTransaction = allTransactions[`${ONYXKEYS.COLLECTION.TRANSACTION}${transactionID}`];

    // Save optimistic updated transaction and action
    const optimisticData: OnyxUpdate[] = [
        {
            onyxMethod: Onyx.METHOD.MERGE,
            key: `${ONYXKEYS.COLLECTION.TRANSACTION}${transactionID}`,
            value: {
                ...updatedTransaction,
                receipt: {
                    state: CONST.IOU.RECEIPT_STATE.OPEN,
                },
            },
        },
        {
            onyxMethod: Onyx.METHOD.MERGE,
            key: `${ONYXKEYS.COLLECTION.REPORT_ACTIONS}${chatReportID}`,
            value: {
                [reportAction.reportActionID]: {
                    lastModified: DateUtils.getDBTime(),
                    originalMessage: {
                        whisperedTo: [],
                    },
                },
            },
        },
    ];

    const successData: OnyxUpdate[] = [
        {
            onyxMethod: Onyx.METHOD.MERGE,
            key: `${ONYXKEYS.COLLECTION.TRANSACTION}${transactionID}`,
            value: {pendingAction: null},
        },
        {
            onyxMethod: Onyx.METHOD.MERGE,
            key: `${ONYXKEYS.COLLECTION.SPLIT_TRANSACTION_DRAFT}${transactionID}`,
            value: {pendingAction: null},
        },
    ];

    const failureData: OnyxUpdate[] = [
        {
            onyxMethod: Onyx.METHOD.MERGE,
            key: `${ONYXKEYS.COLLECTION.TRANSACTION}${transactionID}`,
            value: {
                ...unmodifiedTransaction,
                errors: ErrorUtils.getMicroSecondOnyxErrorWithTranslationKey('iou.error.genericCreateFailureMessage'),
            },
        },
        {
            onyxMethod: Onyx.METHOD.MERGE,
            key: `${ONYXKEYS.COLLECTION.REPORT_ACTIONS}${chatReportID}`,
            value: {
                [reportAction.reportActionID]: {
                    ...reportAction,
                    errors: ErrorUtils.getMicroSecondOnyxErrorWithTranslationKey('iou.error.genericCreateFailureMessage'),
                },
            },
        },
    ];

    const splitParticipants: Split[] = updatedTransaction?.comment.splits ?? [];
    const amount = updatedTransaction?.modifiedAmount;
    const currency = updatedTransaction?.modifiedCurrency;
    console.debug(updatedTransaction);

    // Exclude the current user when calculating the split amount, `calculateAmount` takes it into account
    const splitAmount = IOUUtils.calculateAmount(splitParticipants.length - 1, amount ?? 0, currency ?? '', false);
    const splitTaxAmount = IOUUtils.calculateAmount(splitParticipants.length - 1, updatedTransaction?.taxAmount ?? 0, currency ?? '', false);

    const splits: Split[] = [{email: currentUserEmailForIOUSplit}];
    splitParticipants.forEach((participant) => {
        // Skip creating the transaction for the current user
        if (participant.email === currentUserEmailForIOUSplit) {
            return;
        }
        const isPolicyExpenseChat = !!participant.policyID;

        if (!isPolicyExpenseChat) {
            // In case this is still the optimistic accountID saved in the splits array, return early as we cannot know
            // if there is an existing chat between the split creator and this participant
            // Instead, we will rely on Auth generating the report IDs and the user won't see any optimistic chats or reports created
            const participantPersonalDetails: OnyxTypes.PersonalDetails | null = allPersonalDetails[participant?.accountID ?? -1];
            if (!participantPersonalDetails || participantPersonalDetails.isOptimisticPersonalDetail) {
                splits.push({
                    email: participant.email,
                });
                return;
            }
        }

        let oneOnOneChatReport: OnyxEntry<OnyxTypes.Report>;
        let isNewOneOnOneChatReport = false;
        const allReports = ReportConnection.getAllReports();
        if (isPolicyExpenseChat) {
            // The workspace chat reportID is saved in the splits array when starting a split expense with a workspace
            oneOnOneChatReport = allReports?.[`${ONYXKEYS.COLLECTION.REPORT}${participant.chatReportID}`];
        } else {
            const existingChatReport = ReportUtils.getChatByParticipants(participant.accountID ? [participant.accountID, sessionAccountID] : []);
            isNewOneOnOneChatReport = !existingChatReport;
            oneOnOneChatReport = existingChatReport ?? ReportUtils.buildOptimisticChatReport(participant.accountID ? [participant.accountID, sessionAccountID] : []);
        }

        let oneOnOneIOUReport: OneOnOneIOUReport = oneOnOneChatReport?.iouReportID ? allReports?.[`${ONYXKEYS.COLLECTION.REPORT}${oneOnOneChatReport.iouReportID}`] : null;
        const shouldCreateNewOneOnOneIOUReport = ReportUtils.shouldCreateNewMoneyRequestReport(oneOnOneIOUReport, oneOnOneChatReport);

        if (!oneOnOneIOUReport || shouldCreateNewOneOnOneIOUReport) {
            oneOnOneIOUReport = isPolicyExpenseChat
                ? ReportUtils.buildOptimisticExpenseReport(oneOnOneChatReport?.reportID ?? '-1', participant.policyID ?? '-1', sessionAccountID, splitAmount, currency ?? '')
                : ReportUtils.buildOptimisticIOUReport(sessionAccountID, participant.accountID ?? -1, splitAmount, oneOnOneChatReport?.reportID ?? '-1', currency ?? '');
        } else if (isPolicyExpenseChat) {
            if (typeof oneOnOneIOUReport?.total === 'number') {
                // Because of the Expense reports are stored as negative values, we subtract the total from the amount
                oneOnOneIOUReport.total -= splitAmount;
            }
        } else {
            oneOnOneIOUReport = IOUUtils.updateIOUOwnerAndTotal(oneOnOneIOUReport, sessionAccountID, splitAmount, currency ?? '');
        }

        const oneOnOneTransaction = TransactionUtils.buildOptimisticTransaction(
            isPolicyExpenseChat ? -splitAmount : splitAmount,
            currency ?? '',
            oneOnOneIOUReport?.reportID ?? '-1',
            updatedTransaction?.comment.comment,
            updatedTransaction?.modifiedCreated,
            CONST.IOU.TYPE.SPLIT,
            transactionID,
            updatedTransaction?.modifiedMerchant,
            {...updatedTransaction?.receipt, state: CONST.IOU.RECEIPT_STATE.OPEN},
            updatedTransaction?.filename,
            undefined,
            updatedTransaction?.category,
            updatedTransaction?.tag,
            updatedTransaction?.taxCode,
            isPolicyExpenseChat ? -splitTaxAmount : splitAmount,
            updatedTransaction?.billable,
        );

        const [oneOnOneCreatedActionForChat, oneOnOneCreatedActionForIOU, oneOnOneIOUAction, optimisticTransactionThread, optimisticCreatedActionForTransactionThread] =
            ReportUtils.buildOptimisticMoneyRequestEntities(
                oneOnOneIOUReport,
                CONST.IOU.REPORT_ACTION_TYPE.CREATE,
                splitAmount,
                currency ?? '',
                updatedTransaction?.comment.comment ?? '',
                currentUserEmailForIOUSplit,
                [participant],
                oneOnOneTransaction.transactionID,
                undefined,
            );

        let oneOnOneReportPreviewAction = getReportPreviewAction(oneOnOneChatReport?.reportID ?? '-1', oneOnOneIOUReport?.reportID ?? '-1');
        if (oneOnOneReportPreviewAction) {
            oneOnOneReportPreviewAction = ReportUtils.updateReportPreview(oneOnOneIOUReport, oneOnOneReportPreviewAction);
        } else {
            oneOnOneReportPreviewAction = ReportUtils.buildOptimisticReportPreview(oneOnOneChatReport, oneOnOneIOUReport, '', oneOnOneTransaction);
        }

        const [oneOnOneOptimisticData, oneOnOneSuccessData, oneOnOneFailureData] = buildOnyxDataForMoneyRequest(
            oneOnOneChatReport,
            oneOnOneIOUReport,
            oneOnOneTransaction,
            oneOnOneCreatedActionForChat,
            oneOnOneCreatedActionForIOU,
            oneOnOneIOUAction,
            {},
            oneOnOneReportPreviewAction,
            [],
            {},
            isNewOneOnOneChatReport,
            optimisticTransactionThread,
            optimisticCreatedActionForTransactionThread,
            shouldCreateNewOneOnOneIOUReport,
            null,
            null,
            null,
            null,
            true,
        );

        splits.push({
            email: participant.email,
            accountID: participant.accountID,
            policyID: participant.policyID,
            iouReportID: oneOnOneIOUReport?.reportID,
            chatReportID: oneOnOneChatReport?.reportID,
            transactionID: oneOnOneTransaction.transactionID,
            reportActionID: oneOnOneIOUAction.reportActionID,
            createdChatReportActionID: oneOnOneCreatedActionForChat.reportActionID,
            createdIOUReportActionID: oneOnOneCreatedActionForIOU.reportActionID,
            reportPreviewReportActionID: oneOnOneReportPreviewAction.reportActionID,
            transactionThreadReportID: optimisticTransactionThread.reportID,
            createdReportActionIDForThread: optimisticCreatedActionForTransactionThread?.reportActionID,
        });

        optimisticData.push(...oneOnOneOptimisticData);
        successData.push(...oneOnOneSuccessData);
        failureData.push(...oneOnOneFailureData);
    });

    const {
        amount: transactionAmount,
        currency: transactionCurrency,
        created: transactionCreated,
        merchant: transactionMerchant,
        comment: transactionComment,
        category: transactionCategory,
        tag: transactionTag,
        taxCode: transactionTaxCode,
        taxAmount: transactionTaxAmount,
        billable: transactionBillable,
    } = ReportUtils.getTransactionDetails(updatedTransaction) ?? {};

    const parameters: CompleteSplitBillParams = {
        transactionID,
        amount: transactionAmount,
        currency: transactionCurrency,
        created: transactionCreated,
        merchant: transactionMerchant,
        comment: transactionComment,
        category: transactionCategory,
        tag: transactionTag,
        splits: JSON.stringify(splits),
        taxCode: transactionTaxCode,
        taxAmount: transactionTaxAmount,
        billable: transactionBillable,
    };

    API.write(WRITE_COMMANDS.COMPLETE_SPLIT_BILL, parameters, {optimisticData, successData, failureData});
    Navigation.dismissModal(chatReportID);
    Report.notifyNewAction(chatReportID, sessionAccountID);
}

function setDraftSplitTransaction(transactionID: string, transactionChanges: TransactionChanges = {}) {
    let draftSplitTransaction = allDraftSplitTransactions[`${ONYXKEYS.COLLECTION.SPLIT_TRANSACTION_DRAFT}${transactionID}`];

    if (!draftSplitTransaction) {
        draftSplitTransaction = allTransactions[`${ONYXKEYS.COLLECTION.TRANSACTION}${transactionID}`];
    }

    const updatedTransaction = draftSplitTransaction ? TransactionUtils.getUpdatedTransaction(draftSplitTransaction, transactionChanges, false, false) : null;

    Onyx.merge(`${ONYXKEYS.COLLECTION.SPLIT_TRANSACTION_DRAFT}${transactionID}`, updatedTransaction);
}

function editRegularMoneyRequest(
    transactionID: string,
    transactionThreadReportID: string,
    transactionChanges: TransactionChanges,
    policy: OnyxTypes.Policy,
    policyTags: OnyxTypes.PolicyTagList,
    policyCategories: OnyxTypes.PolicyCategories,
) {
    const allReports = ReportConnection.getAllReports();
    // STEP 1: Get all collections we're updating
    const transactionThread = allReports?.[`${ONYXKEYS.COLLECTION.REPORT}${transactionThreadReportID}`] ?? null;
    const transaction = allTransactions[`${ONYXKEYS.COLLECTION.TRANSACTION}${transactionID}`];
    const iouReport = allReports?.[`${ONYXKEYS.COLLECTION.REPORT}${transactionThread?.parentReportID}`] ?? null;
    const chatReport = allReports?.[`${ONYXKEYS.COLLECTION.REPORT}${iouReport?.chatReportID}`] ?? null;
    const isFromExpenseReport = ReportUtils.isExpenseReport(iouReport);

    // STEP 2: Build new modified expense report action.
    const updatedReportAction = ReportUtils.buildOptimisticModifiedExpenseReportAction(transactionThread, transaction, transactionChanges, isFromExpenseReport, policy);
    const updatedTransaction = transaction ? TransactionUtils.getUpdatedTransaction(transaction, transactionChanges, isFromExpenseReport) : null;

    // STEP 3: Compute the IOU total and update the report preview message so LHN amount owed is correct
    // Should only update if the transaction matches the currency of the report, else we wait for the update
    // from the server with the currency conversion
    let updatedMoneyRequestReport = {...iouReport};
    const updatedChatReport = {...chatReport};
    const diff = TransactionUtils.getAmount(transaction, true) - TransactionUtils.getAmount(updatedTransaction, true);
    if (updatedTransaction?.currency === iouReport?.currency && updatedTransaction?.modifiedAmount && diff !== 0) {
        if (ReportUtils.isExpenseReport(iouReport) && typeof updatedMoneyRequestReport.total === 'number') {
            updatedMoneyRequestReport.total += diff;
        } else {
            updatedMoneyRequestReport = iouReport
                ? IOUUtils.updateIOUOwnerAndTotal(iouReport, updatedReportAction.actorAccountID ?? -1, diff, TransactionUtils.getCurrency(transaction), false)
                : {};
        }

        updatedMoneyRequestReport.cachedTotal = CurrencyUtils.convertToDisplayString(updatedMoneyRequestReport.total, updatedTransaction.currency);

        // Update the last message of the IOU report
        const lastMessage = ReportUtils.getIOUReportActionMessage(
            iouReport?.reportID ?? '-1',
            CONST.IOU.REPORT_ACTION_TYPE.CREATE,
            updatedMoneyRequestReport.total ?? 0,
            '',
            updatedTransaction.currency,
            '',
            false,
        );
        updatedMoneyRequestReport.lastMessageText = ReportActionsUtils.getTextFromHtml(lastMessage[0].html);
        updatedMoneyRequestReport.lastMessageHtml = lastMessage[0].html;

        // Update the last message of the chat report
        const hasNonReimbursableTransactions = ReportUtils.hasNonReimbursableTransactions(iouReport?.reportID);
        const messageText = Localize.translateLocal(hasNonReimbursableTransactions ? 'iou.payerSpentAmount' : 'iou.payerOwesAmount', {
            payer: ReportUtils.getPersonalDetailsForAccountID(updatedMoneyRequestReport.managerID ?? -1).login ?? '',
            amount: CurrencyUtils.convertToDisplayString(updatedMoneyRequestReport.total, updatedMoneyRequestReport.currency),
        });
        updatedChatReport.lastMessageText = messageText;
        updatedChatReport.lastMessageHtml = messageText;
    }

    const isScanning = TransactionUtils.hasReceipt(updatedTransaction) && TransactionUtils.isReceiptBeingScanned(updatedTransaction);

    // STEP 4: Compose the optimistic data
    const currentTime = DateUtils.getDBTime();
    const optimisticData: OnyxUpdate[] = [
        {
            onyxMethod: Onyx.METHOD.MERGE,
            key: `${ONYXKEYS.COLLECTION.REPORT_ACTIONS}${transactionThread?.reportID}`,
            value: {
                [updatedReportAction.reportActionID]: updatedReportAction as OnyxTypes.ReportAction,
            },
        },
        {
            onyxMethod: Onyx.METHOD.MERGE,
            key: `${ONYXKEYS.COLLECTION.TRANSACTION}${transactionID}`,
            value: updatedTransaction,
        },
        {
            onyxMethod: Onyx.METHOD.MERGE,
            key: `${ONYXKEYS.COLLECTION.REPORT}${iouReport?.reportID}`,
            value: updatedMoneyRequestReport,
        },
        {
            onyxMethod: Onyx.METHOD.MERGE,
            key: `${ONYXKEYS.COLLECTION.REPORT}${iouReport?.chatReportID}`,
            value: updatedChatReport,
        },
        {
            onyxMethod: Onyx.METHOD.MERGE,
            key: `${ONYXKEYS.COLLECTION.REPORT}${transactionThreadReportID}`,
            value: {
                lastReadTime: currentTime,
                lastVisibleActionCreated: currentTime,
            },
        },
    ];

    if (!isScanning) {
        optimisticData.push(
            {
                onyxMethod: Onyx.METHOD.MERGE,
                key: `${ONYXKEYS.COLLECTION.REPORT_ACTIONS}${iouReport?.reportID}`,
                value: {
                    [transactionThread?.parentReportActionID ?? '-1']: {
                        originalMessage: {
                            whisperedTo: [],
                        },
                    },
                },
            },
            {
                onyxMethod: Onyx.METHOD.MERGE,
                key: `${ONYXKEYS.COLLECTION.REPORT_ACTIONS}${iouReport?.parentReportID}`,
                value: {
                    [iouReport?.parentReportActionID ?? '-1']: {
                        originalMessage: {
                            whisperedTo: [],
                        },
                    },
                },
            },
        );
    }

    // Update recently used categories if the category is changed
    if ('category' in transactionChanges) {
        const optimisticPolicyRecentlyUsedCategories = Category.buildOptimisticPolicyRecentlyUsedCategories(iouReport?.policyID, transactionChanges.category);
        if (optimisticPolicyRecentlyUsedCategories.length) {
            optimisticData.push({
                onyxMethod: Onyx.METHOD.SET,
                key: `${ONYXKEYS.COLLECTION.POLICY_RECENTLY_USED_CATEGORIES}${iouReport?.policyID}`,
                value: optimisticPolicyRecentlyUsedCategories,
            });
        }
    }

    // Update recently used categories if the tag is changed
    if ('tag' in transactionChanges) {
        const optimisticPolicyRecentlyUsedTags = Tag.buildOptimisticPolicyRecentlyUsedTags(iouReport?.policyID, transactionChanges.tag);
        if (!isEmptyObject(optimisticPolicyRecentlyUsedTags)) {
            optimisticData.push({
                onyxMethod: Onyx.METHOD.MERGE,
                key: `${ONYXKEYS.COLLECTION.POLICY_RECENTLY_USED_TAGS}${iouReport?.policyID}`,
                value: optimisticPolicyRecentlyUsedTags,
            });
        }
    }

    const successData: OnyxUpdate[] = [
        {
            onyxMethod: Onyx.METHOD.MERGE,
            key: `${ONYXKEYS.COLLECTION.REPORT_ACTIONS}${transactionThread?.reportID}`,
            value: {
                [updatedReportAction.reportActionID]: {pendingAction: null},
            },
        },
        {
            onyxMethod: Onyx.METHOD.MERGE,
            key: `${ONYXKEYS.COLLECTION.TRANSACTION}${transactionID}`,
            value: {
                pendingFields: {
                    comment: null,
                    amount: null,
                    created: null,
                    currency: null,
                    merchant: null,
                    billable: null,
                    category: null,
                    tag: null,
                },
            },
        },
        {
            onyxMethod: Onyx.METHOD.MERGE,
            key: `${ONYXKEYS.COLLECTION.REPORT}${iouReport?.reportID}`,
            value: {pendingAction: null},
        },
    ];

    const failureData: OnyxUpdate[] = [
        {
            onyxMethod: Onyx.METHOD.MERGE,
            key: `${ONYXKEYS.COLLECTION.REPORT_ACTIONS}${transactionThread?.reportID}`,
            value: {
                [updatedReportAction.reportActionID]: {
                    errors: ErrorUtils.getMicroSecondOnyxErrorWithTranslationKey('iou.error.genericEditFailureMessage'),
                },
            },
        },
        {
            onyxMethod: Onyx.METHOD.MERGE,
            key: `${ONYXKEYS.COLLECTION.TRANSACTION}${transactionID}`,
            value: {
                ...transaction,
                modifiedCreated: transaction?.modifiedCreated ? transaction.modifiedCreated : null,
                modifiedAmount: transaction?.modifiedAmount ? transaction.modifiedAmount : null,
                modifiedCurrency: transaction?.modifiedCurrency ? transaction.modifiedCurrency : null,
                modifiedMerchant: transaction?.modifiedMerchant ? transaction.modifiedMerchant : null,
                modifiedWaypoints: transaction?.modifiedWaypoints ? transaction.modifiedWaypoints : null,
                pendingFields: null,
            },
        },
        {
            onyxMethod: Onyx.METHOD.MERGE,
            key: `${ONYXKEYS.COLLECTION.REPORT}${iouReport?.reportID}`,
            value: {
                ...iouReport,
                cachedTotal: iouReport?.cachedTotal ? iouReport?.cachedTotal : null,
            },
        },
        {
            onyxMethod: Onyx.METHOD.MERGE,
            key: `${ONYXKEYS.COLLECTION.REPORT}${iouReport?.chatReportID}`,
            value: chatReport,
        },
        {
            onyxMethod: Onyx.METHOD.MERGE,
            key: `${ONYXKEYS.COLLECTION.REPORT}${transactionThreadReportID}`,
            value: {
                lastReadTime: transactionThread?.lastReadTime,
                lastVisibleActionCreated: transactionThread?.lastVisibleActionCreated,
            },
        },
    ];

    // Add transaction violations if we have a paid policy and an updated transaction
    if (policy && PolicyUtils.isPaidGroupPolicy(policy) && updatedTransaction) {
        const currentTransactionViolations = allTransactionViolations[`${ONYXKEYS.COLLECTION.TRANSACTION_VIOLATIONS}${transactionID}`] ?? [];
        const updatedViolationsOnyxData = ViolationsUtils.getViolationsOnyxData(
            updatedTransaction,
            currentTransactionViolations,
            !!policy.requiresTag,
            policyTags,
            !!policy.requiresCategory,
            policyCategories,
            PolicyUtils.hasDependentTags(policy, policyTags),
        );
        optimisticData.push(updatedViolationsOnyxData);
        failureData.push({
            onyxMethod: Onyx.METHOD.MERGE,
            key: `${ONYXKEYS.COLLECTION.TRANSACTION_VIOLATIONS}${transactionID}`,
            value: currentTransactionViolations,
        });
    }

    // STEP 6: Call the API endpoint
    const {created, amount, currency, comment, merchant, category, billable, tag} = ReportUtils.getTransactionDetails(updatedTransaction) ?? {};

    const parameters: EditMoneyRequestParams = {
        transactionID,
        reportActionID: updatedReportAction.reportActionID,
        created,
        amount,
        currency,
        comment,
        merchant,
        category,
        billable,
        tag,
    };

    API.write(WRITE_COMMANDS.EDIT_MONEY_REQUEST, parameters, {optimisticData, successData, failureData});
}

function editMoneyRequest(
    transaction: OnyxTypes.Transaction,
    transactionThreadReportID: string,
    transactionChanges: TransactionChanges,
    policy: OnyxTypes.Policy,
    policyTags: OnyxTypes.PolicyTagList,
    policyCategories: OnyxTypes.PolicyCategories,
) {
    if (TransactionUtils.isDistanceRequest(transaction)) {
        updateDistanceRequest(transaction.transactionID, transactionThreadReportID, transactionChanges, policy, policyTags, policyCategories);
    } else {
        editRegularMoneyRequest(transaction.transactionID, transactionThreadReportID, transactionChanges, policy, policyTags, policyCategories);
    }
}

type UpdateMoneyRequestAmountAndCurrencyParams = {
    transactionID: string;
    transactionThreadReportID: string;
    currency: string;
    amount: number;
    taxAmount: number;
    policy?: OnyxEntry<OnyxTypes.Policy>;
    policyTagList?: OnyxEntry<OnyxTypes.PolicyTagList>;
    policyCategories?: OnyxEntry<OnyxTypes.PolicyCategories>;
    taxCode: string;
};

/** Updates the amount and currency fields of an expense */
function updateMoneyRequestAmountAndCurrency({
    transactionID,
    transactionThreadReportID,
    currency,
    amount,
    taxAmount,
    policy,
    policyTagList,
    policyCategories,
    taxCode,
}: UpdateMoneyRequestAmountAndCurrencyParams) {
    const transactionChanges = {
        amount,
        currency,
        taxCode,
        taxAmount,
    };
    const allReports = ReportConnection.getAllReports();
    const transactionThreadReport = allReports?.[`${ONYXKEYS.COLLECTION.REPORT}${transactionThreadReportID}`] ?? null;
    const parentReport = allReports?.[`${ONYXKEYS.COLLECTION.REPORT}${transactionThreadReport?.parentReportID}`] ?? null;
    let data: UpdateMoneyRequestData;
    if (ReportUtils.isTrackExpenseReport(transactionThreadReport) && ReportUtils.isSelfDM(parentReport)) {
        data = getUpdateTrackExpenseParams(transactionID, transactionThreadReportID, transactionChanges, true, policy ?? null);
    } else {
        data = getUpdateMoneyRequestParams(transactionID, transactionThreadReportID, transactionChanges, policy ?? null, policyTagList ?? null, policyCategories ?? null, true);
    }
    const {params, onyxData} = data;
    API.write(WRITE_COMMANDS.UPDATE_MONEY_REQUEST_AMOUNT_AND_CURRENCY, params, onyxData);
}

/**
 *
 * @param transactionID  - The transactionID of IOU
 * @param reportAction - The reportAction of the transaction in the IOU report
 * @param isSingleTransactionView - whether we are in the transaction thread report
 * @return the url to navigate back once the money request is deleted
 */
function prepareToCleanUpMoneyRequest(transactionID: string, reportAction: OnyxTypes.ReportAction, isSingleTransactionView = false) {
    // STEP 1: Get all collections we're updating
    const allReports = ReportConnection.getAllReports();
    const iouReportID = ReportActionsUtils.isMoneyRequestAction(reportAction) ? ReportActionsUtils.getOriginalMessage(reportAction)?.IOUReportID : '-1';
    const iouReport = allReports?.[`${ONYXKEYS.COLLECTION.REPORT}${iouReportID}`] ?? null;
    const chatReport = allReports?.[`${ONYXKEYS.COLLECTION.REPORT}${iouReport?.chatReportID}`];
    // eslint-disable-next-line @typescript-eslint/no-non-null-assertion
    const reportPreviewAction = getReportPreviewAction(iouReport?.chatReportID ?? '-1', iouReport?.reportID ?? '-1')!;
    const transaction = allTransactions[`${ONYXKEYS.COLLECTION.TRANSACTION}${transactionID}`];
    const transactionViolations = allTransactionViolations[`${ONYXKEYS.COLLECTION.TRANSACTION_VIOLATIONS}${transactionID}`];
    const transactionThreadID = reportAction.childReportID;
    let transactionThread = null;
    if (transactionThreadID) {
        transactionThread = allReports?.[`${ONYXKEYS.COLLECTION.REPORT}${transactionThreadID}`] ?? null;
    }

    // STEP 2: Decide if we need to:
    // 1. Delete the transactionThread - delete if there are no visible comments in the thread
    // 2. Update the moneyRequestPreview to show [Deleted expense] - update if the transactionThread exists AND it isn't being deleted
    const shouldDeleteTransactionThread = transactionThreadID ? (reportAction?.childVisibleActionCount ?? 0) === 0 : false;
    const shouldShowDeletedRequestMessage = !!transactionThreadID && !shouldDeleteTransactionThread;

    // STEP 3: Update the IOU reportAction and decide if the iouReport should be deleted. We delete the iouReport if there are no visible comments left in the report.
    const updatedReportAction = {
        [reportAction.reportActionID]: {
            pendingAction: shouldShowDeletedRequestMessage ? CONST.RED_BRICK_ROAD_PENDING_ACTION.UPDATE : CONST.RED_BRICK_ROAD_PENDING_ACTION.DELETE,
            previousMessage: reportAction.message,
            message: [
                {
                    type: 'COMMENT',
                    html: '',
                    text: '',
                    isEdited: true,
                    isDeletedParentAction: shouldShowDeletedRequestMessage,
                },
            ],
            originalMessage: {
                IOUTransactionID: null,
            },
            errors: null,
        },
    } as Record<string, NullishDeep<OnyxTypes.ReportAction>>;

    const lastVisibleAction = ReportActionsUtils.getLastVisibleAction(iouReport?.reportID ?? '-1', updatedReportAction);
    const iouReportLastMessageText = ReportActionsUtils.getLastVisibleMessage(iouReport?.reportID ?? '-1', updatedReportAction).lastMessageText;
    const shouldDeleteIOUReport =
        iouReportLastMessageText.length === 0 && !ReportActionsUtils.isDeletedParentAction(lastVisibleAction) && (!transactionThreadID || shouldDeleteTransactionThread);

    // STEP 4: Update the iouReport and reportPreview with new totals and messages if it wasn't deleted
    let updatedIOUReport: OnyxInputValue<OnyxTypes.Report>;
    const currency = TransactionUtils.getCurrency(transaction);
    const updatedReportPreviewAction: OnyxTypes.ReportAction<typeof CONST.REPORT.ACTIONS.TYPE.REPORT_PREVIEW> = {...reportPreviewAction};
    updatedReportPreviewAction.pendingAction = shouldDeleteIOUReport ? CONST.RED_BRICK_ROAD_PENDING_ACTION.DELETE : CONST.RED_BRICK_ROAD_PENDING_ACTION.UPDATE;
    if (iouReport && ReportUtils.isExpenseReport(iouReport)) {
        updatedIOUReport = {...iouReport};

        if (typeof updatedIOUReport.total === 'number' && currency === iouReport?.currency) {
            // Because of the Expense reports are stored as negative values, we add the total from the amount
            const amountDiff = TransactionUtils.getAmount(transaction, true);
            updatedIOUReport.total += amountDiff;

            if (!transaction?.reimbursable && typeof updatedIOUReport.nonReimbursableTotal === 'number') {
                updatedIOUReport.nonReimbursableTotal += amountDiff;
            }
        }
    } else {
        updatedIOUReport = IOUUtils.updateIOUOwnerAndTotal(iouReport, reportAction.actorAccountID ?? -1, TransactionUtils.getAmount(transaction, false), currency, true);
    }

    if (updatedIOUReport) {
        updatedIOUReport.lastMessageText = iouReportLastMessageText;
        updatedIOUReport.lastVisibleActionCreated = lastVisibleAction?.created;
    }

    const hasNonReimbursableTransactions = ReportUtils.hasNonReimbursableTransactions(iouReport?.reportID);
    const messageText = Localize.translateLocal(hasNonReimbursableTransactions ? 'iou.payerSpentAmount' : 'iou.payerOwesAmount', {
        payer: ReportUtils.getPersonalDetailsForAccountID(updatedIOUReport?.managerID ?? -1).login ?? '',
        amount: CurrencyUtils.convertToDisplayString(updatedIOUReport?.total, updatedIOUReport?.currency),
    });

    if (ReportActionsUtils.getReportActionMessage(updatedReportPreviewAction)) {
        if (Array.isArray(updatedReportPreviewAction?.message) && updatedReportPreviewAction.message?.[0]) {
            updatedReportPreviewAction.message[0].text = messageText;
            updatedReportPreviewAction.message[0].deleted = shouldDeleteIOUReport ? DateUtils.getDBTime() : '';
        } else if (!Array.isArray(updatedReportPreviewAction.message) && updatedReportPreviewAction.message) {
            updatedReportPreviewAction.message.text = messageText;
            updatedReportPreviewAction.message.deleted = shouldDeleteIOUReport ? DateUtils.getDBTime() : '';
        }
    }

    if (updatedReportPreviewAction && reportPreviewAction?.childMoneyRequestCount && reportPreviewAction?.childMoneyRequestCount > 0) {
        updatedReportPreviewAction.childMoneyRequestCount = reportPreviewAction.childMoneyRequestCount - 1;
    }

    // STEP 5: Calculate the url that the user will be navigated back to
    // This depends on which page they are on and which resources were deleted
    let reportIDToNavigateBack: string | undefined;
    if (iouReport && isSingleTransactionView && shouldDeleteTransactionThread && !shouldDeleteIOUReport) {
        reportIDToNavigateBack = iouReport.reportID;
    }

    if (iouReport?.chatReportID && shouldDeleteIOUReport) {
        reportIDToNavigateBack = iouReport.chatReportID;
    }

    const urlToNavigateBack = reportIDToNavigateBack ? ROUTES.REPORT_WITH_ID.getRoute(reportIDToNavigateBack) : undefined;

    return {
        shouldDeleteTransactionThread,
        shouldDeleteIOUReport,
        updatedReportAction,
        updatedIOUReport,
        updatedReportPreviewAction,
        transactionThreadID,
        transactionThread,
        chatReport,
        transaction,
        transactionViolations,
        reportPreviewAction,
        iouReport,
        urlToNavigateBack,
    };
}

/**
 *
 * @param transactionID  - The transactionID of IOU
 * @param reportAction - The reportAction of the transaction in the IOU report
 * @param isSingleTransactionView - whether we are in the transaction thread report
 * @return the url to navigate back once the money request is deleted
 */
function cleanUpMoneyRequest(transactionID: string, reportAction: OnyxTypes.ReportAction, isSingleTransactionView = false) {
    const {
        shouldDeleteTransactionThread,
        shouldDeleteIOUReport,
        updatedReportAction,
        updatedIOUReport,
        updatedReportPreviewAction,
        transactionThreadID,
        chatReport,
        iouReport,
        reportPreviewAction,
        urlToNavigateBack,
    } = prepareToCleanUpMoneyRequest(transactionID, reportAction, isSingleTransactionView);

    // build Onyx data

    // Onyx operations to delete the transaction, update the IOU report action and chat report action
    const onyxUpdates: OnyxUpdate[] = [
        {
            onyxMethod: Onyx.METHOD.SET,
            key: `${ONYXKEYS.COLLECTION.TRANSACTION}${transactionID}`,
            value: null,
        },
        {
            onyxMethod: Onyx.METHOD.MERGE,
            key: `${ONYXKEYS.COLLECTION.REPORT_ACTIONS}${iouReport?.reportID}`,
            value: {
                [reportAction.reportActionID]: shouldDeleteIOUReport
                    ? null
                    : {
                          pendingAction: null,
                      },
            },
        },
    ];

    if (reportPreviewAction?.reportActionID) {
        onyxUpdates.push({
            onyxMethod: Onyx.METHOD.MERGE,
            key: `${ONYXKEYS.COLLECTION.REPORT_ACTIONS}${chatReport?.reportID}`,
            value: {
                [reportPreviewAction.reportActionID]: {
                    ...updatedReportPreviewAction,
                    pendingAction: null,
                    errors: null,
                },
            },
        });
    }

    // added the operation to delete associated transaction violations
    onyxUpdates.push({
        onyxMethod: Onyx.METHOD.SET,
        key: `${ONYXKEYS.COLLECTION.TRANSACTION_VIOLATIONS}${transactionID}`,
        value: null,
    });

    // added the operation to delete transaction thread
    if (shouldDeleteTransactionThread) {
        onyxUpdates.push(
            {
                onyxMethod: Onyx.METHOD.SET,
                key: `${ONYXKEYS.COLLECTION.REPORT}${transactionThreadID}`,
                value: null,
            },
            {
                onyxMethod: Onyx.METHOD.SET,
                key: `${ONYXKEYS.COLLECTION.REPORT_ACTIONS}${transactionThreadID}`,
                value: null,
            },
        );
    }

    // added operations to update IOU report and chat report
    onyxUpdates.push(
        {
            onyxMethod: Onyx.METHOD.MERGE,
            key: `${ONYXKEYS.COLLECTION.REPORT_ACTIONS}${iouReport?.reportID}`,
            value: updatedReportAction,
        },
        {
            onyxMethod: Onyx.METHOD.MERGE,
            key: `${ONYXKEYS.COLLECTION.REPORT}${iouReport?.reportID}`,
            value: updatedIOUReport,
        },
        {
            onyxMethod: Onyx.METHOD.MERGE,
            key: `${ONYXKEYS.COLLECTION.REPORT}${chatReport?.reportID}`,
            value: ReportUtils.getOutstandingChildRequest(updatedIOUReport),
        },
    );

    if (!shouldDeleteIOUReport && updatedReportPreviewAction.childMoneyRequestCount === 0) {
        onyxUpdates.push({
            onyxMethod: Onyx.METHOD.MERGE,
            key: `${ONYXKEYS.COLLECTION.REPORT}${chatReport?.reportID}`,
            value: {
                hasOutstandingChildRequest: false,
            },
        });
    }

    if (shouldDeleteIOUReport) {
        onyxUpdates.push(
            {
                onyxMethod: Onyx.METHOD.MERGE,
                key: `${ONYXKEYS.COLLECTION.REPORT}${chatReport?.reportID}`,
                value: {
                    hasOutstandingChildRequest: false,
                    iouReportID: null,
                    lastMessageText: ReportActionsUtils.getLastVisibleMessage(iouReport?.chatReportID ?? '-1', {[reportPreviewAction?.reportActionID ?? '-1']: null})?.lastMessageText,
                    lastVisibleActionCreated: ReportActionsUtils.getLastVisibleAction(iouReport?.chatReportID ?? '-1', {[reportPreviewAction?.reportActionID ?? '-1']: null})?.created,
                },
            },
            {
                onyxMethod: Onyx.METHOD.SET,
                key: `${ONYXKEYS.COLLECTION.REPORT}${iouReport?.reportID}`,
                value: null,
            },
        );
    }

    Onyx.update(onyxUpdates);

    return urlToNavigateBack;
}

/**
 *
 * @param transactionID  - The transactionID of IOU
 * @param reportAction - The reportAction of the transaction in the IOU report
 * @param isSingleTransactionView - whether we are in the transaction thread report
 * @return the url to navigate back once the money request is deleted
 */
function deleteMoneyRequest(transactionID: string, reportAction: OnyxTypes.ReportAction, isSingleTransactionView = false) {
    // STEP 1: Calculate and prepare the data
    const {
        shouldDeleteTransactionThread,
        shouldDeleteIOUReport,
        updatedReportAction,
        updatedIOUReport,
        updatedReportPreviewAction,
        transactionThreadID,
        transactionThread,
        chatReport,
        transaction,
        transactionViolations,
        iouReport,
        reportPreviewAction,
        urlToNavigateBack,
    } = prepareToCleanUpMoneyRequest(transactionID, reportAction, isSingleTransactionView);

    // STEP 2: Build Onyx data
    // The logic mostly resembles the cleanUpMoneyRequest function
    const optimisticData: OnyxUpdate[] = [
        {
            onyxMethod: Onyx.METHOD.SET,
            key: `${ONYXKEYS.COLLECTION.TRANSACTION}${transactionID}`,
            value: null,
        },
    ];

    optimisticData.push({
        onyxMethod: Onyx.METHOD.SET,
        key: `${ONYXKEYS.COLLECTION.TRANSACTION_VIOLATIONS}${transactionID}`,
        value: null,
    });

    if (shouldDeleteTransactionThread) {
        optimisticData.push(
            {
                onyxMethod: Onyx.METHOD.SET,
                key: `${ONYXKEYS.COLLECTION.REPORT}${transactionThreadID}`,
                value: null,
            },
            {
                onyxMethod: Onyx.METHOD.SET,
                key: `${ONYXKEYS.COLLECTION.REPORT_ACTIONS}${transactionThreadID}`,
                value: null,
            },
        );
    }

    optimisticData.push(
        {
            onyxMethod: Onyx.METHOD.MERGE,
            key: `${ONYXKEYS.COLLECTION.REPORT_ACTIONS}${iouReport?.reportID}`,
            value: updatedReportAction,
        },
        {
            onyxMethod: Onyx.METHOD.MERGE,
            key: `${ONYXKEYS.COLLECTION.REPORT}${iouReport?.reportID}`,
            value: updatedIOUReport,
        },
        {
            onyxMethod: Onyx.METHOD.MERGE,
            key: `${ONYXKEYS.COLLECTION.REPORT_ACTIONS}${chatReport?.reportID}`,
            value: {
                [reportPreviewAction?.reportActionID ?? '-1']: updatedReportPreviewAction,
            },
        },
        {
            onyxMethod: Onyx.METHOD.MERGE,
            key: `${ONYXKEYS.COLLECTION.REPORT}${chatReport?.reportID}`,
            value: ReportUtils.getOutstandingChildRequest(updatedIOUReport),
        },
    );

    if (!shouldDeleteIOUReport && updatedReportPreviewAction?.childMoneyRequestCount === 0) {
        optimisticData.push({
            onyxMethod: Onyx.METHOD.MERGE,
            key: `${ONYXKEYS.COLLECTION.REPORT}${chatReport?.reportID}`,
            value: {
                hasOutstandingChildRequest: false,
            },
        });
    }

    if (shouldDeleteIOUReport) {
        optimisticData.push({
            onyxMethod: Onyx.METHOD.MERGE,
            key: `${ONYXKEYS.COLLECTION.REPORT}${chatReport?.reportID}`,
            value: {
                hasOutstandingChildRequest: false,
                iouReportID: null,
                lastMessageText: ReportActionsUtils.getLastVisibleMessage(iouReport?.chatReportID ?? '-1', {[reportPreviewAction?.reportActionID ?? '-1']: null})?.lastMessageText,
                lastVisibleActionCreated: ReportActionsUtils.getLastVisibleAction(iouReport?.chatReportID ?? '-1', {[reportPreviewAction?.reportActionID ?? '-1']: null})?.created,
            },
        });
    }

    const successData: OnyxUpdate[] = [
        {
            onyxMethod: Onyx.METHOD.MERGE,
            key: `${ONYXKEYS.COLLECTION.REPORT_ACTIONS}${iouReport?.reportID}`,
            value: {
                [reportAction.reportActionID]: shouldDeleteIOUReport
                    ? null
                    : {
                          pendingAction: null,
                      },
            },
        },
        {
            onyxMethod: Onyx.METHOD.MERGE,
            key: `${ONYXKEYS.COLLECTION.REPORT_ACTIONS}${chatReport?.reportID}`,
            value: {
                [reportPreviewAction?.reportActionID ?? '-1']: {
                    pendingAction: null,
                    errors: null,
                },
            },
        },
    ];

    if (shouldDeleteIOUReport) {
        successData.push({
            onyxMethod: Onyx.METHOD.SET,
            key: `${ONYXKEYS.COLLECTION.REPORT}${iouReport?.reportID}`,
            value: null,
        });
    }

    const failureData: OnyxUpdate[] = [
        {
            onyxMethod: Onyx.METHOD.SET,
            key: `${ONYXKEYS.COLLECTION.TRANSACTION}${transactionID}`,
            value: transaction ?? null,
        },
    ];

    failureData.push({
        onyxMethod: Onyx.METHOD.SET,
        key: `${ONYXKEYS.COLLECTION.TRANSACTION_VIOLATIONS}${transactionID}`,
        value: transactionViolations ?? null,
    });

    if (shouldDeleteTransactionThread) {
        failureData.push({
            onyxMethod: Onyx.METHOD.SET,
            key: `${ONYXKEYS.COLLECTION.REPORT}${transactionThreadID}`,
            value: transactionThread,
        });
    }

    const errorKey = DateUtils.getMicroseconds();

    failureData.push(
        {
            onyxMethod: Onyx.METHOD.MERGE,
            key: `${ONYXKEYS.COLLECTION.REPORT_ACTIONS}${iouReport?.reportID}`,
            value: {
                [reportAction.reportActionID]: {
                    ...reportAction,
                    pendingAction: null,
                    errors: {
                        [errorKey]: Localize.translateLocal('iou.error.genericDeleteFailureMessage'),
                    },
                },
            },
        },
        shouldDeleteIOUReport
            ? {
                  onyxMethod: Onyx.METHOD.SET,
                  key: `${ONYXKEYS.COLLECTION.REPORT}${iouReport?.reportID}`,
                  value: iouReport,
              }
            : {
                  onyxMethod: Onyx.METHOD.MERGE,
                  key: `${ONYXKEYS.COLLECTION.REPORT}${iouReport?.reportID}`,
                  value: iouReport,
              },
        {
            onyxMethod: Onyx.METHOD.MERGE,
            key: `${ONYXKEYS.COLLECTION.REPORT_ACTIONS}${chatReport?.reportID}`,
            value: {
                [reportPreviewAction?.reportActionID ?? '-1']: {
                    ...reportPreviewAction,
                    pendingAction: null,
                    errors: {
                        [errorKey]: Localize.translateLocal('iou.error.genericDeleteFailureMessage'),
                    },
                },
            },
        },
    );

    if (chatReport && shouldDeleteIOUReport) {
        failureData.push({
            onyxMethod: Onyx.METHOD.MERGE,
            key: `${ONYXKEYS.COLLECTION.REPORT}${chatReport.reportID}`,
            value: chatReport,
        });
    }

    if (!shouldDeleteIOUReport && updatedReportPreviewAction?.childMoneyRequestCount === 0) {
        failureData.push({
            onyxMethod: Onyx.METHOD.MERGE,
            key: `${ONYXKEYS.COLLECTION.REPORT}${chatReport?.reportID}`,
            value: {
                hasOutstandingChildRequest: true,
            },
        });
    }

    const parameters: DeleteMoneyRequestParams = {
        transactionID,
        reportActionID: reportAction.reportActionID,
    };

    // STEP 3: Make the API request
    API.write(WRITE_COMMANDS.DELETE_MONEY_REQUEST, parameters, {optimisticData, successData, failureData});
    CachedPDFPaths.clearByKey(transactionID);

    return urlToNavigateBack;
}

function deleteTrackExpense(chatReportID: string, transactionID: string, reportAction: OnyxTypes.ReportAction, isSingleTransactionView = false) {
    // STEP 1: Get all collections we're updating
    const chatReport = ReportConnection.getAllReports()?.[`${ONYXKEYS.COLLECTION.REPORT}${chatReportID}`] ?? null;
    if (!ReportUtils.isSelfDM(chatReport)) {
        return deleteMoneyRequest(transactionID, reportAction, isSingleTransactionView);
    }

    const whisperAction = ReportActionsUtils.getTrackExpenseActionableWhisper(transactionID, chatReportID);
    const actionableWhisperReportActionID = whisperAction?.reportActionID;
    const {parameters, optimisticData, successData, failureData, shouldDeleteTransactionThread} = getDeleteTrackExpenseInformation(
        chatReportID,
        transactionID,
        reportAction,
        undefined,
        undefined,
        actionableWhisperReportActionID,
        CONST.REPORT.ACTIONABLE_TRACK_EXPENSE_WHISPER_RESOLUTION.NOTHING,
    );

    // STEP 6: Make the API request
    API.write(WRITE_COMMANDS.DELETE_MONEY_REQUEST, parameters, {optimisticData, successData, failureData});
    CachedPDFPaths.clearByKey(transactionID);

    // STEP 7: Navigate the user depending on which page they are on and which resources were deleted
    if (isSingleTransactionView && shouldDeleteTransactionThread) {
        // Pop the deleted report screen before navigating. This prevents navigating to the Concierge chat due to the missing report.
        return ROUTES.REPORT_WITH_ID.getRoute(chatReport?.reportID ?? '-1');
    }
}

/**
 * @param managerID - Account ID of the person sending the money
 * @param recipient - The user receiving the money
 */
function getSendMoneyParams(
    report: OnyxEntry<OnyxTypes.Report>,
    amount: number,
    currency: string,
    comment: string,
    paymentMethodType: PaymentMethodType,
    managerID: number,
    recipient: Participant,
): SendMoneyParamsData {
    const recipientEmail = PhoneNumber.addSMSDomainIfPhoneNumber(recipient.login ?? '');
    const recipientAccountID = Number(recipient.accountID);
    const newIOUReportDetails = JSON.stringify({
        amount,
        currency,
        requestorEmail: recipientEmail,
        requestorAccountID: recipientAccountID,
        comment,
        idempotencyKey: Str.guid(),
    });

    let chatReport = !isEmptyObject(report) && report?.reportID ? report : ReportUtils.getChatByParticipants([recipientAccountID, managerID]);
    let isNewChat = false;
    if (!chatReport) {
        chatReport = ReportUtils.buildOptimisticChatReport([recipientAccountID, managerID]);
        isNewChat = true;
    }
    const optimisticIOUReport = ReportUtils.buildOptimisticIOUReport(recipientAccountID, managerID, amount, chatReport.reportID, currency, true);

    const optimisticTransaction = TransactionUtils.buildOptimisticTransaction(amount, currency, optimisticIOUReport.reportID, comment);
    const optimisticTransactionData: OnyxUpdate = {
        onyxMethod: Onyx.METHOD.SET,
        key: `${ONYXKEYS.COLLECTION.TRANSACTION}${optimisticTransaction.transactionID}`,
        value: optimisticTransaction,
    };

    const [optimisticCreatedActionForChat, optimisticCreatedActionForIOUReport, optimisticIOUReportAction, optimisticTransactionThread, optimisticCreatedActionForTransactionThread] =
        ReportUtils.buildOptimisticMoneyRequestEntities(
            optimisticIOUReport,
            CONST.IOU.REPORT_ACTION_TYPE.PAY,
            amount,
            currency,
            comment,
            recipientEmail,
            [recipient],
            optimisticTransaction.transactionID,
            paymentMethodType,
            false,
            true,
        );

    const reportPreviewAction = ReportUtils.buildOptimisticReportPreview(chatReport, optimisticIOUReport);

    // Change the method to set for new reports because it doesn't exist yet, is faster,
    // and we need the data to be available when we navigate to the chat page
    const optimisticChatReportData: OnyxUpdate = isNewChat
        ? {
              onyxMethod: Onyx.METHOD.SET,
              key: `${ONYXKEYS.COLLECTION.REPORT}${chatReport.reportID}`,
              value: {
                  ...chatReport,
                  // Set and clear pending fields on the chat report
                  pendingFields: {createChat: CONST.RED_BRICK_ROAD_PENDING_ACTION.ADD},
                  lastReadTime: DateUtils.getDBTime(),
                  lastVisibleActionCreated: reportPreviewAction.created,
              },
          }
        : {
              onyxMethod: Onyx.METHOD.MERGE,
              key: `${ONYXKEYS.COLLECTION.REPORT}${chatReport.reportID}`,
              value: {
                  ...chatReport,
                  lastReadTime: DateUtils.getDBTime(),
                  lastVisibleActionCreated: reportPreviewAction.created,
              },
          };
    const optimisticQuickActionData: OnyxUpdate = {
        onyxMethod: Onyx.METHOD.SET,
        key: ONYXKEYS.NVP_QUICK_ACTION_GLOBAL_CREATE,
        value: {
            action: CONST.QUICK_ACTIONS.SEND_MONEY,
            chatReportID: chatReport.reportID,
            isFirstQuickAction: isEmptyObject(quickAction),
        },
    };
    const optimisticIOUReportData: OnyxUpdate = {
        onyxMethod: Onyx.METHOD.SET,
        key: `${ONYXKEYS.COLLECTION.REPORT}${optimisticIOUReport.reportID}`,
        value: {
            ...optimisticIOUReport,
            lastMessageText: ReportActionsUtils.getReportActionText(optimisticIOUReportAction),
            lastMessageHtml: ReportActionsUtils.getReportActionHtml(optimisticIOUReportAction),
        },
    };
    const optimisticTransactionThreadData: OnyxUpdate = {
        onyxMethod: Onyx.METHOD.SET,
        key: `${ONYXKEYS.COLLECTION.REPORT}${optimisticTransactionThread.reportID}`,
        value: optimisticTransactionThread,
    };
    const optimisticIOUReportActionsData: OnyxUpdate = {
        onyxMethod: Onyx.METHOD.MERGE,
        key: `${ONYXKEYS.COLLECTION.REPORT_ACTIONS}${optimisticIOUReport.reportID}`,
        value: {
            [optimisticCreatedActionForIOUReport.reportActionID]: optimisticCreatedActionForIOUReport,
            [optimisticIOUReportAction.reportActionID]: {
                ...(optimisticIOUReportAction as OnyxTypes.ReportAction),
                pendingAction: CONST.RED_BRICK_ROAD_PENDING_ACTION.ADD,
            },
        },
    };
    const optimisticChatReportActionsData: OnyxUpdate = {
        onyxMethod: Onyx.METHOD.MERGE,
        key: `${ONYXKEYS.COLLECTION.REPORT_ACTIONS}${chatReport.reportID}`,
        value: {
            [reportPreviewAction.reportActionID]: reportPreviewAction,
        },
    };
    const optimisticTransactionThreadReportActionsData: OnyxUpdate = {
        onyxMethod: Onyx.METHOD.MERGE,
        key: `${ONYXKEYS.COLLECTION.REPORT_ACTIONS}${optimisticTransactionThread.reportID}`,
        value: {
            [optimisticCreatedActionForTransactionThread?.reportActionID ?? '-1']: optimisticCreatedActionForTransactionThread,
        },
    };

    const successData: OnyxUpdate[] = [];

    // Add optimistic personal details for recipient
    let optimisticPersonalDetailListData: OnyxUpdate | null = null;
    const optimisticPersonalDetailListAction = isNewChat
        ? {
              [recipientAccountID]: {
                  accountID: recipientAccountID,
                  // Disabling this line since participant.displayName can be an empty string
                  // eslint-disable-next-line @typescript-eslint/prefer-nullish-coalescing
                  displayName: recipient.displayName || recipient.login,
                  login: recipient.login,
              },
          }
        : {};

    const redundantParticipants: Record<number, null> = {};
    if (!isEmptyObject(optimisticPersonalDetailListAction)) {
        const successPersonalDetailListAction: Record<number, null> = {};

        // BE will send different participants. We clear the optimistic ones to avoid duplicated entries
        Object.keys(optimisticPersonalDetailListAction).forEach((accountIDKey) => {
            const accountID = Number(accountIDKey);
            successPersonalDetailListAction[accountID] = null;
            redundantParticipants[accountID] = null;
        });

        optimisticPersonalDetailListData = {
            onyxMethod: Onyx.METHOD.MERGE,
            key: ONYXKEYS.PERSONAL_DETAILS_LIST,
            value: optimisticPersonalDetailListAction,
        };
        successData.push({
            onyxMethod: Onyx.METHOD.MERGE,
            key: ONYXKEYS.PERSONAL_DETAILS_LIST,
            value: successPersonalDetailListAction,
        });
    }

    successData.push(
        {
            onyxMethod: Onyx.METHOD.MERGE,
            key: `${ONYXKEYS.COLLECTION.REPORT}${optimisticIOUReport.reportID}`,
            value: {
                participants: redundantParticipants,
            },
        },
        {
            onyxMethod: Onyx.METHOD.MERGE,
            key: `${ONYXKEYS.COLLECTION.REPORT}${optimisticTransactionThread.reportID}`,
            value: {
                participants: redundantParticipants,
            },
        },
        {
            onyxMethod: Onyx.METHOD.MERGE,
            key: `${ONYXKEYS.COLLECTION.REPORT_ACTIONS}${optimisticIOUReport.reportID}`,
            value: {
                [optimisticIOUReportAction.reportActionID]: {
                    pendingAction: null,
                },
            },
        },
        {
            onyxMethod: Onyx.METHOD.MERGE,
            key: `${ONYXKEYS.COLLECTION.TRANSACTION}${optimisticTransaction.transactionID}`,
            value: {pendingAction: null},
        },
        {
            onyxMethod: Onyx.METHOD.MERGE,
            key: `${ONYXKEYS.COLLECTION.REPORT_ACTIONS}${chatReport.reportID}`,
            value: {
                [reportPreviewAction.reportActionID]: {
                    pendingAction: null,
                },
            },
        },
        {
            onyxMethod: Onyx.METHOD.MERGE,
            key: `${ONYXKEYS.COLLECTION.REPORT_ACTIONS}${optimisticTransactionThread.reportID}`,
            value: {
                [optimisticCreatedActionForTransactionThread?.reportActionID ?? '-1']: {
                    pendingAction: null,
                },
            },
        },
    );

    const failureData: OnyxUpdate[] = [
        {
            onyxMethod: Onyx.METHOD.MERGE,
            key: `${ONYXKEYS.COLLECTION.TRANSACTION}${optimisticTransaction.transactionID}`,
            value: {
                errors: ErrorUtils.getMicroSecondOnyxErrorWithTranslationKey('iou.error.other'),
            },
        },
        {
            onyxMethod: Onyx.METHOD.MERGE,
            key: `${ONYXKEYS.COLLECTION.REPORT}${optimisticTransactionThread.reportID}`,
            value: {
                errorFields: {
                    createChat: ErrorUtils.getMicroSecondOnyxErrorWithTranslationKey('report.genericCreateReportFailureMessage'),
                },
            },
        },
        {
            onyxMethod: Onyx.METHOD.MERGE,
            key: `${ONYXKEYS.COLLECTION.REPORT_ACTIONS}${optimisticTransactionThread.reportID}`,
            value: {
                [optimisticCreatedActionForTransactionThread?.reportActionID ?? '-1']: {
                    errors: ErrorUtils.getMicroSecondOnyxErrorWithTranslationKey('iou.error.genericCreateFailureMessage'),
                },
            },
        },
    ];

    // Now, let's add the data we need just when we are creating a new chat report
    if (isNewChat) {
        successData.push({
            onyxMethod: Onyx.METHOD.MERGE,
            key: `${ONYXKEYS.COLLECTION.REPORT}${chatReport.reportID}`,
            value: {pendingFields: null, participants: redundantParticipants},
        });
        failureData.push(
            {
                onyxMethod: Onyx.METHOD.MERGE,
                key: `${ONYXKEYS.COLLECTION.REPORT}${chatReport.reportID}`,
                value: {
                    errorFields: {
                        createChat: ErrorUtils.getMicroSecondOnyxErrorWithTranslationKey('report.genericCreateReportFailureMessage'),
                    },
                },
            },
            {
                onyxMethod: Onyx.METHOD.MERGE,
                key: `${ONYXKEYS.COLLECTION.REPORT_ACTIONS}${optimisticIOUReport.reportID}`,
                value: {
                    [optimisticIOUReportAction.reportActionID]: {
                        errors: ErrorUtils.getMicroSecondOnyxErrorWithTranslationKey('iou.error.genericCreateFailureMessage'),
                    },
                },
            },
        );

        if (optimisticChatReportActionsData.value) {
            // Add an optimistic created action to the optimistic chat reportActions data
            optimisticChatReportActionsData.value[optimisticCreatedActionForChat.reportActionID] = optimisticCreatedActionForChat;
        }
    } else {
        failureData.push({
            onyxMethod: Onyx.METHOD.MERGE,
            key: `${ONYXKEYS.COLLECTION.REPORT_ACTIONS}${optimisticIOUReport.reportID}`,
            value: {
                [optimisticIOUReportAction.reportActionID]: {
                    errors: ErrorUtils.getMicroSecondOnyxErrorWithTranslationKey('iou.error.other'),
                },
            },
        });
    }

    const optimisticData: OnyxUpdate[] = [
        optimisticChatReportData,
        optimisticQuickActionData,
        optimisticIOUReportData,
        optimisticChatReportActionsData,
        optimisticIOUReportActionsData,
        optimisticTransactionData,
        optimisticTransactionThreadData,
        optimisticTransactionThreadReportActionsData,
    ];

    if (!isEmptyObject(optimisticPersonalDetailListData)) {
        optimisticData.push(optimisticPersonalDetailListData);
    }

    return {
        params: {
            iouReportID: optimisticIOUReport.reportID,
            chatReportID: chatReport.reportID,
            reportActionID: optimisticIOUReportAction.reportActionID,
            paymentMethodType,
            transactionID: optimisticTransaction.transactionID,
            newIOUReportDetails,
            createdReportActionID: isNewChat ? optimisticCreatedActionForChat.reportActionID : '-1',
            reportPreviewReportActionID: reportPreviewAction.reportActionID,
            createdIOUReportActionID: optimisticCreatedActionForIOUReport.reportActionID,
            transactionThreadReportID: optimisticTransactionThread.reportID,
            createdReportActionIDForThread: optimisticCreatedActionForTransactionThread?.reportActionID ?? '-1',
        },
        optimisticData,
        successData,
        failureData,
    };
}

type OptimisticHoldReportExpenseActionID = {
    optimisticReportActionID: string;
    oldReportActionID: string;
};

function getHoldReportActionsAndTransactions(reportID: string) {
    const iouReportActions = ReportActionsUtils.getAllReportActions(reportID);
    const holdReportActions: Array<OnyxTypes.ReportAction<typeof CONST.REPORT.ACTIONS.TYPE.IOU>> = [];
    const holdTransactions: OnyxTypes.Transaction[] = [];

    Object.values(iouReportActions).forEach((action) => {
        const transactionID = ReportActionsUtils.isMoneyRequestAction(action) ? ReportActionsUtils.getOriginalMessage(action)?.IOUTransactionID ?? null : null;
        const transaction = getTransaction(transactionID ?? '-1');

        if (transaction?.comment?.hold) {
            holdReportActions.push(action as OnyxTypes.ReportAction<typeof CONST.REPORT.ACTIONS.TYPE.IOU>);
            holdTransactions.push(transaction);
        }
    });

    return {holdReportActions, holdTransactions};
}

function getReportFromHoldRequestsOnyxData(
    chatReport: OnyxTypes.Report,
    iouReport: OnyxTypes.Report,
    recipient: Participant,
): {
    optimisticHoldReportID: string;
    optimisticHoldActionID: string;
    optimisticHoldReportExpenseActionIDs: OptimisticHoldReportExpenseActionID[];
    optimisticData: OnyxUpdate[];
    failureData: OnyxUpdate[];
} {
    const {holdReportActions, holdTransactions} = getHoldReportActionsAndTransactions(iouReport.reportID);
    const firstHoldTransaction = holdTransactions[0];

    const optimisticExpenseReport = ReportUtils.buildOptimisticExpenseReport(
        chatReport.reportID,
        chatReport.policyID ?? iouReport.policyID ?? '',
        recipient.accountID ?? 1,
        (firstHoldTransaction?.amount ?? 0) * -1,
        getCurrency(firstHoldTransaction),
        false,
    );
    const optimisticExpenseReportPreview = ReportUtils.buildOptimisticReportPreview(chatReport, optimisticExpenseReport, '', firstHoldTransaction, optimisticExpenseReport.reportID);

    const updateHeldReports: Record<string, Pick<OnyxTypes.Report, 'parentReportActionID' | 'parentReportID' | 'chatReportID'>> = {};
    const addHoldReportActions: OnyxTypes.ReportActions = {};
    const deleteHoldReportActions: Record<string, Pick<OnyxTypes.ReportAction, 'message'>> = {};
    const optimisticHoldReportExpenseActionIDs: OptimisticHoldReportExpenseActionID[] = [];

    holdReportActions.forEach((holdReportAction) => {
        const originalMessage = ReportActionsUtils.getOriginalMessage(holdReportAction);

        deleteHoldReportActions[holdReportAction.reportActionID] = {
            message: [
                {
                    deleted: DateUtils.getDBTime(),
                    type: CONST.REPORT.MESSAGE.TYPE.TEXT,
                    text: '',
                },
            ],
        };

        const reportActionID = rand64();
        addHoldReportActions[reportActionID] = {
            ...holdReportAction,
            reportActionID,
            originalMessage: {
                ...originalMessage,
                IOUReportID: optimisticExpenseReport.reportID,
            },
            pendingAction: CONST.RED_BRICK_ROAD_PENDING_ACTION.ADD,
        };

        const heldReport = getReportOrDraftReport(holdReportAction.childReportID);
        if (heldReport) {
            optimisticHoldReportExpenseActionIDs.push({optimisticReportActionID: reportActionID, oldReportActionID: holdReportAction.reportActionID});

            updateHeldReports[`${ONYXKEYS.COLLECTION.REPORT}${heldReport.reportID}`] = {
                parentReportActionID: reportActionID,
                parentReportID: optimisticExpenseReport.reportID,
                chatReportID: optimisticExpenseReport.reportID,
            };
        }
    });

    const updateHeldTransactions: Record<string, Pick<OnyxTypes.Transaction, 'reportID'>> = {};
    holdTransactions.forEach((transaction) => {
        updateHeldTransactions[`${ONYXKEYS.COLLECTION.TRANSACTION}${transaction.transactionID}`] = {
            reportID: optimisticExpenseReport.reportID,
        };
    });

    const optimisticData: OnyxUpdate[] = [
        {
            onyxMethod: Onyx.METHOD.MERGE,
            key: `${ONYXKEYS.COLLECTION.REPORT}${chatReport.reportID}`,
            value: {
                iouReportID: optimisticExpenseReport.reportID,
            },
        },
        // add new optimistic expense report
        {
            onyxMethod: Onyx.METHOD.MERGE,
            key: `${ONYXKEYS.COLLECTION.REPORT}${optimisticExpenseReport.reportID}`,
            value: optimisticExpenseReport,
        },
        // add preview report action to main chat
        {
            onyxMethod: Onyx.METHOD.MERGE,
            key: `${ONYXKEYS.COLLECTION.REPORT_ACTIONS}${chatReport.reportID}`,
            value: {
                [optimisticExpenseReportPreview.reportActionID]: optimisticExpenseReportPreview,
            },
        },
        // remove hold report actions from old iou report
        {
            onyxMethod: Onyx.METHOD.MERGE,
            key: `${ONYXKEYS.COLLECTION.REPORT_ACTIONS}${iouReport.reportID}`,
            value: deleteHoldReportActions,
        },
        // add hold report actions to new iou report
        {
            onyxMethod: Onyx.METHOD.MERGE,
            key: `${ONYXKEYS.COLLECTION.REPORT_ACTIONS}${optimisticExpenseReport.reportID}`,
            value: addHoldReportActions,
        },
        // update held reports with new parentReportActionID
        {
            onyxMethod: Onyx.METHOD.MERGE_COLLECTION,
            key: `${ONYXKEYS.COLLECTION.REPORT}`,
            value: updateHeldReports,
        },
        // update transactions with new iouReportID
        {
            onyxMethod: Onyx.METHOD.MERGE_COLLECTION,
            key: `${ONYXKEYS.COLLECTION.TRANSACTION}`,
            value: updateHeldTransactions,
        },
    ];

    const bringReportActionsBack: Record<string, OnyxTypes.ReportAction> = {};
    holdReportActions.forEach((reportAction) => {
        bringReportActionsBack[reportAction.reportActionID] = reportAction;
    });

    const bringHeldTransactionsBack: Record<string, OnyxTypes.Transaction> = {};
    holdTransactions.forEach((transaction) => {
        bringHeldTransactionsBack[`${ONYXKEYS.COLLECTION.TRANSACTION}${transaction.transactionID}`] = transaction;
    });

    const failureData: OnyxUpdate[] = [
        // remove added optimistic expense report
        {
            onyxMethod: Onyx.METHOD.MERGE,
            key: `${ONYXKEYS.COLLECTION.REPORT}${optimisticExpenseReport.reportID}`,
            value: null,
        },
        // remove preview report action from the main chat
        {
            onyxMethod: Onyx.METHOD.MERGE,
            key: `${ONYXKEYS.COLLECTION.REPORT_ACTIONS}${chatReport.reportID}`,
            value: {
                [optimisticExpenseReportPreview.reportActionID]: null,
            },
        },
        // add hold report actions back to old iou report
        {
            onyxMethod: Onyx.METHOD.MERGE,
            key: `${ONYXKEYS.COLLECTION.REPORT_ACTIONS}${iouReport.reportID}`,
            value: bringReportActionsBack,
        },
        // remove hold report actions from the new iou report
        {
            onyxMethod: Onyx.METHOD.MERGE,
            key: `${ONYXKEYS.COLLECTION.REPORT_ACTIONS}${optimisticExpenseReport.reportID}`,
            value: null,
        },
        // add hold transactions back to old iou report
        {
            onyxMethod: Onyx.METHOD.MERGE_COLLECTION,
            key: `${ONYXKEYS.COLLECTION.TRANSACTION}`,
            value: bringHeldTransactionsBack,
        },
    ];

    return {
        optimisticData,
        optimisticHoldActionID: optimisticExpenseReportPreview.reportActionID,
        failureData,
        optimisticHoldReportID: optimisticExpenseReport.reportID,
        optimisticHoldReportExpenseActionIDs,
    };
}

function getPayMoneyRequestParams(
    chatReport: OnyxTypes.Report,
    iouReport: OnyxTypes.Report,
    recipient: Participant,
    paymentMethodType: PaymentMethodType,
    full: boolean,
): PayMoneyRequestData {
    const isInvoiceReport = ReportUtils.isInvoiceReport(iouReport);

    let total = (iouReport.total ?? 0) - (iouReport.nonReimbursableTotal ?? 0);
    if (ReportUtils.hasHeldExpenses(iouReport.reportID) && !full && !!iouReport.unheldTotal) {
        total = iouReport.unheldTotal;
    }

    const optimisticIOUReportAction = ReportUtils.buildOptimisticIOUReportAction(
        CONST.IOU.REPORT_ACTION_TYPE.PAY,
        ReportUtils.isExpenseReport(iouReport) ? -total : total,
        iouReport.currency ?? '',
        '',
        [recipient],
        '',
        paymentMethodType,
        iouReport.reportID,
        true,
    );

    // In some instances, the report preview action might not be available to the payer (only whispered to the requestor)
    // hence we need to make the updates to the action safely.
    let optimisticReportPreviewAction = null;
    const reportPreviewAction = getReportPreviewAction(chatReport.reportID, iouReport.reportID);
    if (reportPreviewAction) {
        optimisticReportPreviewAction = ReportUtils.updateReportPreview(iouReport, reportPreviewAction, true);
    }
    let currentNextStep = null;
    let optimisticNextStep = null;
    if (!isInvoiceReport) {
        currentNextStep = allNextSteps[`${ONYXKEYS.COLLECTION.NEXT_STEP}${iouReport.reportID}`] ?? null;
        optimisticNextStep = NextStepUtils.buildNextStep(iouReport, CONST.REPORT.STATUS_NUM.REIMBURSED);
    }

    const optimisticData: OnyxUpdate[] = [
        {
            onyxMethod: Onyx.METHOD.MERGE,
            key: `${ONYXKEYS.COLLECTION.REPORT}${chatReport.reportID}`,
            value: {
                ...chatReport,
                lastReadTime: DateUtils.getDBTime(),
                lastVisibleActionCreated: optimisticIOUReportAction.created,
                hasOutstandingChildRequest: false,
                iouReportID: null,
                lastMessageText: ReportActionsUtils.getReportActionText(optimisticIOUReportAction),
                lastMessageHtml: ReportActionsUtils.getReportActionHtml(optimisticIOUReportAction),
            },
        },
        {
            onyxMethod: Onyx.METHOD.MERGE,
            key: `${ONYXKEYS.COLLECTION.REPORT_ACTIONS}${iouReport.reportID}`,
            value: {
                [optimisticIOUReportAction.reportActionID]: {
                    ...(optimisticIOUReportAction as OnyxTypes.ReportAction),
                    pendingAction: CONST.RED_BRICK_ROAD_PENDING_ACTION.ADD,
                },
            },
        },
        {
            onyxMethod: Onyx.METHOD.MERGE,
            key: `${ONYXKEYS.COLLECTION.REPORT}${iouReport.reportID}`,
            value: {
                ...iouReport,
                lastMessageText: ReportActionsUtils.getReportActionText(optimisticIOUReportAction),
                lastMessageHtml: ReportActionsUtils.getReportActionHtml(optimisticIOUReportAction),
                hasOutstandingChildRequest: false,
                statusNum: CONST.REPORT.STATUS_NUM.REIMBURSED,
                pendingFields: {
                    preview: CONST.RED_BRICK_ROAD_PENDING_ACTION.UPDATE,
                    reimbursed: CONST.RED_BRICK_ROAD_PENDING_ACTION.UPDATE,
                    partial: full ? null : CONST.RED_BRICK_ROAD_PENDING_ACTION.UPDATE,
                },
            },
        },
        {
            onyxMethod: Onyx.METHOD.MERGE,
            key: ONYXKEYS.NVP_LAST_PAYMENT_METHOD,
            value: {[iouReport.policyID ?? '-1']: paymentMethodType},
        },
        {
            onyxMethod: Onyx.METHOD.MERGE,
            key: `${ONYXKEYS.COLLECTION.NEXT_STEP}${iouReport.reportID}`,
            value: optimisticNextStep,
        },
    ];

    const successData: OnyxUpdate[] = [
        {
            onyxMethod: Onyx.METHOD.MERGE,
            key: `${ONYXKEYS.COLLECTION.REPORT}${iouReport.reportID}`,
            value: {
                pendingFields: {
                    preview: null,
                    reimbursed: null,
                    partial: null,
                },
            },
        },
    ];

    const failureData: OnyxUpdate[] = [
        {
            onyxMethod: Onyx.METHOD.MERGE,
            key: `${ONYXKEYS.COLLECTION.REPORT_ACTIONS}${iouReport.reportID}`,
            value: {
                [optimisticIOUReportAction.reportActionID]: {
                    errors: ErrorUtils.getMicroSecondOnyxErrorWithTranslationKey('iou.error.other'),
                },
            },
        },
        {
            onyxMethod: Onyx.METHOD.MERGE,
            key: `${ONYXKEYS.COLLECTION.REPORT}${iouReport.reportID}`,
            value: {
                ...iouReport,
            },
        },
        {
            onyxMethod: Onyx.METHOD.MERGE,
            key: `${ONYXKEYS.COLLECTION.REPORT}${chatReport.reportID}`,
            value: chatReport,
        },
        {
            onyxMethod: Onyx.METHOD.MERGE,
            key: `${ONYXKEYS.COLLECTION.NEXT_STEP}${iouReport.reportID}`,
            value: currentNextStep,
        },
    ];

    // In case the report preview action is loaded locally, let's update it.
    if (optimisticReportPreviewAction) {
        optimisticData.push({
            onyxMethod: Onyx.METHOD.MERGE,
            key: `${ONYXKEYS.COLLECTION.REPORT_ACTIONS}${chatReport.reportID}`,
            value: {
                [optimisticReportPreviewAction.reportActionID]: optimisticReportPreviewAction,
            },
        });
        failureData.push({
            onyxMethod: Onyx.METHOD.MERGE,
            key: `${ONYXKEYS.COLLECTION.REPORT_ACTIONS}${chatReport.reportID}`,
            value: {
                [optimisticReportPreviewAction.reportActionID]: {
                    created: optimisticReportPreviewAction.created,
                },
            },
        });
    }

    let optimisticHoldReportID;
    let optimisticHoldActionID;
    let optimisticHoldReportExpenseActionIDs;
    if (!full) {
        const holdReportOnyxData = getReportFromHoldRequestsOnyxData(chatReport, iouReport, recipient);

        optimisticData.push(...holdReportOnyxData.optimisticData);
        failureData.push(...holdReportOnyxData.failureData);
        optimisticHoldReportID = holdReportOnyxData.optimisticHoldReportID;
        optimisticHoldActionID = holdReportOnyxData.optimisticHoldActionID;
        optimisticHoldReportExpenseActionIDs = JSON.stringify(holdReportOnyxData.optimisticHoldReportExpenseActionIDs);
    }

    return {
        params: {
            iouReportID: iouReport.reportID,
            chatReportID: chatReport.reportID,
            reportActionID: optimisticIOUReportAction.reportActionID,
            paymentMethodType,
            full,
            amount: Math.abs(total),
            optimisticHoldReportID,
            optimisticHoldActionID,
            optimisticHoldReportExpenseActionIDs,
        },
        optimisticData,
        successData,
        failureData,
    };
}

/**
 * @param managerID - Account ID of the person sending the money
 * @param recipient - The user receiving the money
 */
function sendMoneyElsewhere(report: OnyxEntry<OnyxTypes.Report>, amount: number, currency: string, comment: string, managerID: number, recipient: Participant) {
    const {params, optimisticData, successData, failureData} = getSendMoneyParams(report, amount, currency, comment, CONST.IOU.PAYMENT_TYPE.ELSEWHERE, managerID, recipient);

    API.write(WRITE_COMMANDS.SEND_MONEY_ELSEWHERE, params, {optimisticData, successData, failureData});

    Navigation.dismissModal(params.chatReportID);
    Report.notifyNewAction(params.chatReportID, managerID);
}

/**
 * @param managerID - Account ID of the person sending the money
 * @param recipient - The user receiving the money
 */
function sendMoneyWithWallet(report: OnyxEntry<OnyxTypes.Report>, amount: number, currency: string, comment: string, managerID: number, recipient: Participant | ReportUtils.OptionData) {
    const {params, optimisticData, successData, failureData} = getSendMoneyParams(report, amount, currency, comment, CONST.IOU.PAYMENT_TYPE.EXPENSIFY, managerID, recipient);

    API.write(WRITE_COMMANDS.SEND_MONEY_WITH_WALLET, params, {optimisticData, successData, failureData});

    Navigation.dismissModal(params.chatReportID);
    Report.notifyNewAction(params.chatReportID, managerID);
}

function canApproveIOU(
    iouReport: OnyxTypes.OnyxInputOrEntry<OnyxTypes.Report>,
    chatReport: OnyxTypes.OnyxInputOrEntry<OnyxTypes.Report>,
    policy: OnyxTypes.OnyxInputOrEntry<OnyxTypes.Policy>,
) {
    if (isEmptyObject(chatReport)) {
        return false;
    }
    const isPaidGroupPolicy = ReportUtils.isPaidGroupPolicyExpenseChat(chatReport);
    if (!isPaidGroupPolicy) {
        return false;
    }

    const isOnInstantSubmitPolicy = PolicyUtils.isInstantSubmitEnabled(policy);
    const isOnSubmitAndClosePolicy = PolicyUtils.isSubmitAndClose(policy);
    if (isOnInstantSubmitPolicy && isOnSubmitAndClosePolicy) {
        return false;
    }

    const managerID = iouReport?.managerID ?? -1;
    const isCurrentUserManager = managerID === userAccountID;
    const isPolicyExpenseChat = ReportUtils.isPolicyExpenseChat(chatReport);

    const isOpenExpenseReport = isPolicyExpenseChat && ReportUtils.isOpenExpenseReport(iouReport);
    const isApproved = ReportUtils.isReportApproved(iouReport);
    const iouSettled = ReportUtils.isSettled(iouReport?.reportID);
    const reportNameValuePairs = ReportUtils.getReportNameValuePairs(iouReport?.reportID);
    const isArchivedReport = ReportUtils.isArchivedRoom(iouReport, reportNameValuePairs);

    return isCurrentUserManager && !isOpenExpenseReport && !isApproved && !iouSettled && !isArchivedReport;
}

function canIOUBePaid(
    iouReport: OnyxTypes.OnyxInputOrEntry<OnyxTypes.Report>,
    chatReport: OnyxTypes.OnyxInputOrEntry<OnyxTypes.Report>,
    policy: OnyxTypes.OnyxInputOrEntry<OnyxTypes.Policy>,
) {
    const isPolicyExpenseChat = ReportUtils.isPolicyExpenseChat(chatReport);
    const reportNameValuePairs = ReportUtils.getReportNameValuePairs(chatReport?.reportID);
    const isChatReportArchived = ReportUtils.isArchivedRoom(chatReport, reportNameValuePairs);
    const iouSettled = ReportUtils.isSettled(iouReport?.reportID);

    if (isEmptyObject(iouReport)) {
        return false;
    }

    if (policy?.reimbursementChoice === CONST.POLICY.REIMBURSEMENT_CHOICES.REIMBURSEMENT_NO) {
        return false;
    }

    if (ReportUtils.isInvoiceReport(iouReport)) {
        if (iouSettled) {
            return false;
        }
        if (chatReport?.invoiceReceiver?.type === CONST.REPORT.INVOICE_RECEIVER_TYPE.INDIVIDUAL) {
            return chatReport?.invoiceReceiver?.accountID === userAccountID;
        }
        return PolicyUtils.getPolicy(chatReport?.invoiceReceiver?.policyID)?.role === CONST.POLICY.ROLE.ADMIN;
    }

    const isPayer = ReportUtils.isPayer(
        {
            email: currentUserEmail,
            accountID: userAccountID,
        },
        iouReport,
    );

    const isOpenExpenseReport = isPolicyExpenseChat && ReportUtils.isOpenExpenseReport(iouReport);

    const {reimbursableSpend} = ReportUtils.getMoneyRequestSpendBreakdown(iouReport);
    const isAutoReimbursable = policy?.reimbursementChoice === CONST.POLICY.REIMBURSEMENT_CHOICES.REIMBURSEMENT_YES ? false : ReportUtils.canBeAutoReimbursed(iouReport, policy);
    const shouldBeApproved = canApproveIOU(iouReport, chatReport, policy);

    return (
        isPayer && !isOpenExpenseReport && !iouSettled && !iouReport?.isWaitingOnBankAccount && reimbursableSpend !== 0 && !isChatReportArchived && !isAutoReimbursable && !shouldBeApproved
    );
}

function hasIOUToApproveOrPay(chatReport: OnyxEntry<OnyxTypes.Report>, excludedIOUReportID: string): boolean {
    const chatReportActions = allReportActions?.[`${ONYXKEYS.COLLECTION.REPORT_ACTIONS}${chatReport?.reportID}`] ?? {};

    return Object.values(chatReportActions).some((action) => {
        const iouReport = getReportOrDraftReport(action.childReportID ?? '-1');
        const policy = PolicyUtils.getPolicy(iouReport?.policyID);
        const shouldShowSettlementButton = canIOUBePaid(iouReport, chatReport, policy) || canApproveIOU(iouReport, chatReport, policy);
        return action.childReportID?.toString() !== excludedIOUReportID && action.actionName === CONST.REPORT.ACTIONS.TYPE.REPORT_PREVIEW && shouldShowSettlementButton;
    });
}

function approveMoneyRequest(expenseReport: OnyxEntry<OnyxTypes.Report>, full?: boolean) {
    if (expenseReport?.policyID && SubscriptionUtils.shouldRestrictUserBillableActions(expenseReport.policyID)) {
        Navigation.navigate(ROUTES.RESTRICTED_ACTION.getRoute(expenseReport.policyID));
        return;
    }

    const currentNextStep = allNextSteps[`${ONYXKEYS.COLLECTION.NEXT_STEP}${expenseReport?.reportID}`] ?? null;
    let total = expenseReport?.total ?? 0;
    const hasHeldExpenses = ReportUtils.hasHeldExpenses(expenseReport?.reportID);
    if (hasHeldExpenses && !full && !!expenseReport?.unheldTotal) {
        total = expenseReport?.unheldTotal;
    }
    const optimisticApprovedReportAction = ReportUtils.buildOptimisticApprovedReportAction(total, expenseReport?.currency ?? '', expenseReport?.reportID ?? '-1');
    const optimisticNextStep = NextStepUtils.buildNextStep(expenseReport, CONST.REPORT.STATUS_NUM.APPROVED);
    const chatReport = getReportOrDraftReport(expenseReport?.chatReportID);

    const optimisticReportActionsData: OnyxUpdate = {
        onyxMethod: Onyx.METHOD.MERGE,
        key: `${ONYXKEYS.COLLECTION.REPORT_ACTIONS}${expenseReport?.reportID}`,
        value: {
            [optimisticApprovedReportAction.reportActionID]: {
                ...(optimisticApprovedReportAction as OnyxTypes.ReportAction),
                pendingAction: CONST.RED_BRICK_ROAD_PENDING_ACTION.ADD,
            },
        },
    };
    const optimisticIOUReportData: OnyxUpdate = {
        onyxMethod: Onyx.METHOD.MERGE,
        key: `${ONYXKEYS.COLLECTION.REPORT}${expenseReport?.reportID}`,
        value: {
            ...expenseReport,
            lastMessageText: ReportActionsUtils.getReportActionText(optimisticApprovedReportAction),
            lastMessageHtml: ReportActionsUtils.getReportActionHtml(optimisticApprovedReportAction),
            stateNum: CONST.REPORT.STATE_NUM.APPROVED,
            statusNum: CONST.REPORT.STATUS_NUM.APPROVED,
            pendingFields: {
                partial: full ? null : CONST.RED_BRICK_ROAD_PENDING_ACTION.UPDATE,
            },
        },
    };

    const optimisticChatReportData: OnyxUpdate = {
        onyxMethod: Onyx.METHOD.MERGE,
        key: `${ONYXKEYS.COLLECTION.REPORT}${expenseReport?.chatReportID}`,
        value: {
            hasOutstandingChildRequest: hasIOUToApproveOrPay(chatReport, full ? expenseReport?.reportID ?? '-1' : '-1'),
        },
    };

    const optimisticNextStepData: OnyxUpdate = {
        onyxMethod: Onyx.METHOD.MERGE,
        key: `${ONYXKEYS.COLLECTION.NEXT_STEP}${expenseReport?.reportID}`,
        value: optimisticNextStep,
    };
    const optimisticData: OnyxUpdate[] = [optimisticIOUReportData, optimisticReportActionsData, optimisticNextStepData, optimisticChatReportData];

    const successData: OnyxUpdate[] = [
        {
            onyxMethod: Onyx.METHOD.MERGE,
            key: `${ONYXKEYS.COLLECTION.REPORT_ACTIONS}${expenseReport?.reportID}`,
            value: {
                [optimisticApprovedReportAction.reportActionID]: {
                    pendingAction: null,
                },
            },
        },
        {
            onyxMethod: Onyx.METHOD.MERGE,
            key: `${ONYXKEYS.COLLECTION.REPORT}${expenseReport?.reportID}`,
            value: {
                pendingFields: {
                    partial: null,
                },
            },
        },
    ];

    const failureData: OnyxUpdate[] = [
        {
            onyxMethod: Onyx.METHOD.MERGE,
            key: `${ONYXKEYS.COLLECTION.REPORT_ACTIONS}${expenseReport?.reportID}`,
            value: {
                [optimisticApprovedReportAction.reportActionID]: {
                    errors: ErrorUtils.getMicroSecondOnyxErrorWithTranslationKey('iou.error.other'),
                },
            },
        },
        {
            onyxMethod: Onyx.METHOD.MERGE,
            key: `${ONYXKEYS.COLLECTION.REPORT}${expenseReport?.chatReportID}`,
            value: {
                hasOutstandingChildRequest: chatReport?.hasOutstandingChildRequest,
                pendingFields: {
                    partial: null,
                },
            },
        },
        {
            onyxMethod: Onyx.METHOD.MERGE,
            key: `${ONYXKEYS.COLLECTION.NEXT_STEP}${expenseReport?.reportID}`,
            value: currentNextStep,
        },
    ];

    // Clear hold reason of all transactions if we approve all requests
    if (full && hasHeldExpenses) {
        const heldTransactions = ReportUtils.getAllHeldTransactions(expenseReport?.reportID);
        heldTransactions.forEach((heldTransaction) => {
            optimisticData.push({
                onyxMethod: Onyx.METHOD.MERGE,
                key: `${ONYXKEYS.COLLECTION.TRANSACTION}${heldTransaction.transactionID}`,
                value: {
                    comment: {
                        hold: '',
                    },
                },
            });
            failureData.push({
                onyxMethod: Onyx.METHOD.MERGE,
                key: `${ONYXKEYS.COLLECTION.TRANSACTION}${heldTransaction.transactionID}`,
                value: {
                    comment: {
                        hold: heldTransaction.comment.hold,
                    },
                },
            });
        });
    }

    let optimisticHoldReportID;
    let optimisticHoldActionID;
    let optimisticHoldReportExpenseActionIDs;
    if (!full && !!chatReport && !!expenseReport) {
        const holdReportOnyxData = getReportFromHoldRequestsOnyxData(chatReport, expenseReport, {accountID: expenseReport.ownerAccountID});

        optimisticData.push(...holdReportOnyxData.optimisticData);
        failureData.push(...holdReportOnyxData.failureData);
        optimisticHoldReportID = holdReportOnyxData.optimisticHoldReportID;
        optimisticHoldActionID = holdReportOnyxData.optimisticHoldActionID;
        optimisticHoldReportExpenseActionIDs = JSON.stringify(holdReportOnyxData.optimisticHoldReportExpenseActionIDs);
    }

    const parameters: ApproveMoneyRequestParams = {
        reportID: expenseReport?.reportID ?? '-1',
        approvedReportActionID: optimisticApprovedReportAction.reportActionID,
        full,
        optimisticHoldReportID,
        optimisticHoldActionID,
        optimisticHoldReportExpenseActionIDs,
    };

    API.write(WRITE_COMMANDS.APPROVE_MONEY_REQUEST, parameters, {optimisticData, successData, failureData});
}

function unapproveExpenseReport(expenseReport: OnyxEntry<OnyxTypes.Report>) {
    if (isEmptyObject(expenseReport)) {
        return;
    }

    const currentNextStep = allNextSteps[`${ONYXKEYS.COLLECTION.NEXT_STEP}${expenseReport.reportID}`] ?? null;

    const optimisticUnapprovedReportAction = ReportUtils.buildOptimisticUnapprovedReportAction(expenseReport.total ?? 0, expenseReport.currency ?? '', expenseReport.reportID);
    const optimisticNextStep = NextStepUtils.buildNextStep(expenseReport, CONST.REPORT.STATUS_NUM.SUBMITTED);

    const optimisticReportActionData: OnyxUpdate = {
        onyxMethod: Onyx.METHOD.MERGE,
        key: `${ONYXKEYS.COLLECTION.REPORT_ACTIONS}${expenseReport.reportID}`,
        value: {
            [optimisticUnapprovedReportAction.reportActionID]: {
                ...(optimisticUnapprovedReportAction as OnyxTypes.ReportAction),
                pendingAction: CONST.RED_BRICK_ROAD_PENDING_ACTION.ADD,
            },
        },
    };
    const optimisticIOUReportData: OnyxUpdate = {
        onyxMethod: Onyx.METHOD.MERGE,
        key: `${ONYXKEYS.COLLECTION.REPORT}${expenseReport.reportID}`,
        value: {
            ...expenseReport,
            lastMessageText: ReportActionsUtils.getReportActionText(optimisticUnapprovedReportAction),
            lastMessageHtml: ReportActionsUtils.getReportActionHtml(optimisticUnapprovedReportAction),
            stateNum: CONST.REPORT.STATE_NUM.SUBMITTED,
            statusNum: CONST.REPORT.STATUS_NUM.SUBMITTED,
            pendingFields: {
                partial: CONST.RED_BRICK_ROAD_PENDING_ACTION.UPDATE,
            },
        },
    };

    const optimisticNextStepData: OnyxUpdate = {
        onyxMethod: Onyx.METHOD.MERGE,
        key: `${ONYXKEYS.COLLECTION.NEXT_STEP}${expenseReport.reportID}`,
        value: optimisticNextStep,
    };

    const optimisticData: OnyxUpdate[] = [optimisticIOUReportData, optimisticReportActionData, optimisticNextStepData];

    const successData: OnyxUpdate[] = [
        {
            onyxMethod: Onyx.METHOD.MERGE,
            key: `${ONYXKEYS.COLLECTION.REPORT_ACTIONS}${expenseReport.reportID}`,
            value: {
                [optimisticUnapprovedReportAction.reportActionID]: {
                    pendingAction: null,
                },
            },
        },
        {
            onyxMethod: Onyx.METHOD.MERGE,
            key: `${ONYXKEYS.COLLECTION.REPORT}${expenseReport.reportID}`,
            value: {
                pendingFields: {
                    partial: null,
                },
            },
        },
    ];

    const failureData: OnyxUpdate[] = [
        {
            onyxMethod: Onyx.METHOD.MERGE,
            key: `${ONYXKEYS.COLLECTION.REPORT_ACTIONS}${expenseReport.reportID}`,
            value: {
                [optimisticUnapprovedReportAction.reportActionID]: {
                    errors: ErrorUtils.getMicroSecondOnyxErrorWithTranslationKey('iou.error.other'),
                },
            },
        },
        {
            onyxMethod: Onyx.METHOD.MERGE,
            key: `${ONYXKEYS.COLLECTION.NEXT_STEP}${expenseReport.reportID}`,
            value: currentNextStep,
        },
    ];

    const parameters: UnapproveExpenseReportParams = {
        reportID: expenseReport.reportID,
        reportActionID: optimisticUnapprovedReportAction.reportActionID,
    };

    API.write(WRITE_COMMANDS.UNAPPROVE_EXPENSE_REPORT, parameters, {optimisticData, successData, failureData});
}

function submitReport(expenseReport: OnyxTypes.Report) {
    if (expenseReport.policyID && SubscriptionUtils.shouldRestrictUserBillableActions(expenseReport.policyID)) {
        Navigation.navigate(ROUTES.RESTRICTED_ACTION.getRoute(expenseReport.policyID));
        return;
    }

    const currentNextStep = allNextSteps[`${ONYXKEYS.COLLECTION.NEXT_STEP}${expenseReport.reportID}`] ?? null;
    const parentReport = getReportOrDraftReport(expenseReport.parentReportID);
    const policy = PolicyUtils.getPolicy(expenseReport.policyID);
    const isCurrentUserManager = currentUserPersonalDetails?.accountID === expenseReport.managerID;
    const isSubmitAndClosePolicy = PolicyUtils.isSubmitAndClose(policy);
    const adminAccountID = policy?.role === CONST.POLICY.ROLE.ADMIN ? currentUserPersonalDetails?.accountID : undefined;
    const optimisticSubmittedReportAction = ReportUtils.buildOptimisticSubmittedReportAction(expenseReport?.total ?? 0, expenseReport.currency ?? '', expenseReport.reportID, adminAccountID);
    const optimisticNextStep = NextStepUtils.buildNextStep(expenseReport, isSubmitAndClosePolicy ? CONST.REPORT.STATUS_NUM.CLOSED : CONST.REPORT.STATUS_NUM.SUBMITTED);

    const optimisticData: OnyxUpdate[] = !isSubmitAndClosePolicy
        ? [
              {
                  onyxMethod: Onyx.METHOD.MERGE,
                  key: `${ONYXKEYS.COLLECTION.REPORT_ACTIONS}${expenseReport.reportID}`,
                  value: {
                      [optimisticSubmittedReportAction.reportActionID]: {
                          ...(optimisticSubmittedReportAction as OnyxTypes.ReportAction),
                          pendingAction: CONST.RED_BRICK_ROAD_PENDING_ACTION.ADD,
                      },
                  },
              },
              {
                  onyxMethod: Onyx.METHOD.MERGE,
                  key: `${ONYXKEYS.COLLECTION.REPORT}${expenseReport.reportID}`,
                  value: {
                      ...expenseReport,
                      lastMessageText: ReportActionsUtils.getReportActionText(optimisticSubmittedReportAction),
                      lastMessageHtml: ReportActionsUtils.getReportActionHtml(optimisticSubmittedReportAction),
                      stateNum: CONST.REPORT.STATE_NUM.SUBMITTED,
                      statusNum: CONST.REPORT.STATUS_NUM.SUBMITTED,
                  },
              },
          ]
        : [
              {
                  onyxMethod: Onyx.METHOD.MERGE,
                  key: `${ONYXKEYS.COLLECTION.REPORT}${expenseReport.reportID}`,
                  value: {
                      ...expenseReport,
                      stateNum: CONST.REPORT.STATE_NUM.APPROVED,
                      statusNum: CONST.REPORT.STATUS_NUM.CLOSED,
                  },
              },
          ];

    optimisticData.push({
        onyxMethod: Onyx.METHOD.MERGE,
        key: `${ONYXKEYS.COLLECTION.NEXT_STEP}${expenseReport.reportID}`,
        value: optimisticNextStep,
    });

    if (parentReport?.reportID) {
        optimisticData.push({
            onyxMethod: Onyx.METHOD.MERGE,
            key: `${ONYXKEYS.COLLECTION.REPORT}${parentReport.reportID}`,
            value: {
                ...parentReport,
                // In case its a manager who force submitted the report, they are the next user who needs to take an action
                hasOutstandingChildRequest: isCurrentUserManager,
                iouReportID: null,
            },
        });
    }

    const successData: OnyxUpdate[] = [];
    if (!isSubmitAndClosePolicy) {
        successData.push({
            onyxMethod: Onyx.METHOD.MERGE,
            key: `${ONYXKEYS.COLLECTION.REPORT_ACTIONS}${expenseReport.reportID}`,
            value: {
                [optimisticSubmittedReportAction.reportActionID]: {
                    pendingAction: null,
                },
            },
        });
    }

    const failureData: OnyxUpdate[] = [
        {
            onyxMethod: Onyx.METHOD.MERGE,
            key: `${ONYXKEYS.COLLECTION.REPORT}${expenseReport.reportID}`,
            value: {
                statusNum: CONST.REPORT.STATUS_NUM.OPEN,
                stateNum: CONST.REPORT.STATE_NUM.OPEN,
            },
        },
        {
            onyxMethod: Onyx.METHOD.MERGE,
            key: `${ONYXKEYS.COLLECTION.NEXT_STEP}${expenseReport.reportID}`,
            value: currentNextStep,
        },
    ];
    if (!isSubmitAndClosePolicy) {
        failureData.push({
            onyxMethod: Onyx.METHOD.MERGE,
            key: `${ONYXKEYS.COLLECTION.REPORT_ACTIONS}${expenseReport.reportID}`,
            value: {
                [optimisticSubmittedReportAction.reportActionID]: {
                    errors: ErrorUtils.getMicroSecondOnyxErrorWithTranslationKey('iou.error.other'),
                },
            },
        });
    }

    if (parentReport?.reportID) {
        failureData.push({
            onyxMethod: Onyx.METHOD.MERGE,
            key: `${ONYXKEYS.COLLECTION.REPORT}${parentReport.reportID}`,
            value: {
                hasOutstandingChildRequest: parentReport.hasOutstandingChildRequest,
                iouReportID: expenseReport.reportID,
            },
        });
    }

    const parameters: SubmitReportParams = {
        reportID: expenseReport.reportID,
        managerAccountID: PolicyUtils.getSubmitToAccountID(policy, expenseReport.ownerAccountID ?? -1) ?? expenseReport.managerID,
        reportActionID: optimisticSubmittedReportAction.reportActionID,
    };

    API.write(WRITE_COMMANDS.SUBMIT_REPORT, parameters, {optimisticData, successData, failureData});
}

function cancelPayment(expenseReport: OnyxEntry<OnyxTypes.Report>, chatReport: OnyxTypes.Report) {
    if (isEmptyObject(expenseReport)) {
        return;
    }

    const optimisticReportAction = ReportUtils.buildOptimisticCancelPaymentReportAction(expenseReport.reportID, -(expenseReport.total ?? 0), expenseReport.currency ?? '');
    const policy = PolicyUtils.getPolicy(chatReport.policyID);
    const isFree = policy && policy.type === CONST.POLICY.TYPE.FREE;
    const approvalMode = policy?.approvalMode ?? CONST.POLICY.APPROVAL_MODE.BASIC;
    let stateNum: ValueOf<typeof CONST.REPORT.STATE_NUM> = CONST.REPORT.STATE_NUM.SUBMITTED;
    let statusNum: ValueOf<typeof CONST.REPORT.STATUS_NUM> = CONST.REPORT.STATUS_NUM.SUBMITTED;
    if (!isFree) {
        stateNum = approvalMode === CONST.POLICY.APPROVAL_MODE.OPTIONAL ? CONST.REPORT.STATE_NUM.SUBMITTED : CONST.REPORT.STATE_NUM.APPROVED;
        statusNum = approvalMode === CONST.POLICY.APPROVAL_MODE.OPTIONAL ? CONST.REPORT.STATUS_NUM.CLOSED : CONST.REPORT.STATUS_NUM.APPROVED;
    }
    const optimisticNextStep = NextStepUtils.buildNextStep(expenseReport, statusNum);
    const optimisticData: OnyxUpdate[] = [
        {
            onyxMethod: Onyx.METHOD.MERGE,
            key: `${ONYXKEYS.COLLECTION.REPORT_ACTIONS}${expenseReport.reportID}`,
            value: {
                [optimisticReportAction.reportActionID]: {
                    ...(optimisticReportAction as OnyxTypes.ReportAction),
                    pendingAction: CONST.RED_BRICK_ROAD_PENDING_ACTION.ADD,
                },
            },
        },
        {
            onyxMethod: Onyx.METHOD.MERGE,
            key: `${ONYXKEYS.COLLECTION.REPORT}${expenseReport.reportID}`,
            value: {
                ...expenseReport,
                lastMessageText: ReportActionsUtils.getReportActionText(optimisticReportAction),
                lastMessageHtml: ReportActionsUtils.getReportActionHtml(optimisticReportAction),
                stateNum,
                statusNum,
            },
        },
    ];

    if (!isFree) {
        optimisticData.push({
            onyxMethod: Onyx.METHOD.MERGE,
            key: `${ONYXKEYS.COLLECTION.NEXT_STEP}${expenseReport.reportID}`,
            value: optimisticNextStep,
        });
    }

    const successData: OnyxUpdate[] = [
        {
            onyxMethod: Onyx.METHOD.MERGE,
            key: `${ONYXKEYS.COLLECTION.REPORT_ACTIONS}${expenseReport.reportID}`,
            value: {
                [optimisticReportAction.reportActionID]: {
                    pendingAction: null,
                },
            },
        },
    ];

    const failureData: OnyxUpdate[] = [
        {
            onyxMethod: Onyx.METHOD.MERGE,
            key: `${ONYXKEYS.COLLECTION.REPORT_ACTIONS}${expenseReport.reportID}`,
            value: {
                [optimisticReportAction.reportActionID ?? '-1']: {
                    errors: ErrorUtils.getMicroSecondOnyxErrorWithTranslationKey('iou.error.other'),
                },
            },
        },
        {
            onyxMethod: Onyx.METHOD.MERGE,
            key: `${ONYXKEYS.COLLECTION.REPORT}${expenseReport.reportID}`,
            value: {
                statusNum: CONST.REPORT.STATUS_NUM.REIMBURSED,
            },
        },
    ];

    if (chatReport?.reportID) {
        failureData.push({
            onyxMethod: Onyx.METHOD.MERGE,
            key: `${ONYXKEYS.COLLECTION.REPORT}${chatReport.reportID}`,
            value: {
                hasOutstandingChildRequest: true,
                iouReportID: expenseReport.reportID,
            },
        });
    }
    if (!isFree) {
        failureData.push({
            onyxMethod: Onyx.METHOD.MERGE,
            key: `${ONYXKEYS.COLLECTION.NEXT_STEP}${expenseReport.reportID}`,
            value: NextStepUtils.buildNextStep(expenseReport, CONST.REPORT.STATUS_NUM.REIMBURSED),
        });
    }

    API.write(
        WRITE_COMMANDS.CANCEL_PAYMENT,
        {
            iouReportID: expenseReport.reportID,
            chatReportID: chatReport.reportID,
            managerAccountID: expenseReport.managerID ?? -1,
            reportActionID: optimisticReportAction.reportActionID,
        },
        {optimisticData, successData, failureData},
    );
}

function payMoneyRequest(paymentType: PaymentMethodType, chatReport: OnyxTypes.Report, iouReport: OnyxTypes.Report, full = true) {
    if (chatReport.policyID && SubscriptionUtils.shouldRestrictUserBillableActions(chatReport.policyID)) {
        Navigation.navigate(ROUTES.RESTRICTED_ACTION.getRoute(chatReport.policyID));
        return;
    }

    const recipient = {accountID: iouReport.ownerAccountID};
    const {params, optimisticData, successData, failureData} = getPayMoneyRequestParams(chatReport, iouReport, recipient, paymentType, full);

    // For now, we need to call the PayMoneyRequestWithWallet API since PayMoneyRequest was not updated to work with
    // Expensify Wallets.
    const apiCommand = paymentType === CONST.IOU.PAYMENT_TYPE.EXPENSIFY ? WRITE_COMMANDS.PAY_MONEY_REQUEST_WITH_WALLET : WRITE_COMMANDS.PAY_MONEY_REQUEST;

    API.write(apiCommand, params, {optimisticData, successData, failureData});
    Navigation.dismissModalWithReport(chatReport);
}

function payInvoice(paymentMethodType: PaymentMethodType, chatReport: OnyxTypes.Report, invoiceReport: OnyxTypes.Report) {
    const recipient = {accountID: invoiceReport.ownerAccountID};
    const {
        optimisticData,
        successData,
        failureData,
        params: {reportActionID},
    } = getPayMoneyRequestParams(chatReport, invoiceReport, recipient, paymentMethodType, true);

    const params: PayInvoiceParams = {
        reportID: invoiceReport.reportID,
        reportActionID,
        paymentMethodType,
    };

    API.write(WRITE_COMMANDS.PAY_INVOICE, params, {optimisticData, successData, failureData});
}

function detachReceipt(transactionID: string) {
    const transaction = allTransactions[`${ONYXKEYS.COLLECTION.TRANSACTION}${transactionID}`];
    const newTransaction = transaction ? {...transaction, filename: '', receipt: {}} : null;

    const optimisticData: OnyxUpdate[] = [
        {
            onyxMethod: Onyx.METHOD.SET,
            key: `${ONYXKEYS.COLLECTION.TRANSACTION}${transactionID}`,
            value: newTransaction,
        },
    ];

    const failureData: OnyxUpdate[] = [
        {
            onyxMethod: Onyx.METHOD.MERGE,
            key: `${ONYXKEYS.COLLECTION.TRANSACTION}${transactionID}`,
            value: {
                ...(transaction ?? null),
                errors: ErrorUtils.getMicroSecondOnyxErrorWithTranslationKey('iou.error.receiptDeleteFailureError'),
            },
        },
    ];

    const parameters: DetachReceiptParams = {transactionID};

    API.write(WRITE_COMMANDS.DETACH_RECEIPT, parameters, {optimisticData, failureData});
}

function replaceReceipt(transactionID: string, file: File, source: string) {
    const transaction = allTransactions[`${ONYXKEYS.COLLECTION.TRANSACTION}${transactionID}`];
    const oldReceipt = transaction?.receipt ?? {};
    const receiptOptimistic = {
        source,
        state: CONST.IOU.RECEIPT_STATE.OPEN,
    };

    const optimisticData: OnyxUpdate[] = [
        {
            onyxMethod: Onyx.METHOD.MERGE,
            key: `${ONYXKEYS.COLLECTION.TRANSACTION}${transactionID}`,
            value: {
                receipt: receiptOptimistic,
                filename: file.name,
            },
        },
    ];
    const failureData: OnyxUpdate[] = [
        {
            onyxMethod: Onyx.METHOD.MERGE,
            key: `${ONYXKEYS.COLLECTION.TRANSACTION}${transactionID}`,
            value: {
                receipt: !isEmptyObject(oldReceipt) ? oldReceipt : null,
                filename: transaction?.filename,
                errors: getReceiptError(receiptOptimistic, file.name),
            },
        },
    ];

    const parameters: ReplaceReceiptParams = {
        transactionID,
        receipt: file,
    };

    API.write(WRITE_COMMANDS.REPLACE_RECEIPT, parameters, {optimisticData, failureData});
}

/**
 * Finds the participants for an IOU based on the attached report
 * @param transactionID of the transaction to set the participants of
 * @param report attached to the transaction
 */
function setMoneyRequestParticipantsFromReport(transactionID: string, report: OnyxEntry<OnyxTypes.Report>): Participant[] {
    // If the report is iou or expense report, we should get the chat report to set participant for request money
    const chatReport = ReportUtils.isMoneyRequestReport(report) ? getReportOrDraftReport(report?.chatReportID) : report;
    const currentUserAccountID = currentUserPersonalDetails?.accountID;
    const shouldAddAsReport = !isEmptyObject(chatReport) && ReportUtils.isSelfDM(chatReport);
    let participants: Participant[] = [];

    if (ReportUtils.isPolicyExpenseChat(chatReport) || shouldAddAsReport) {
        participants = [{accountID: 0, reportID: chatReport?.reportID, isPolicyExpenseChat: ReportUtils.isPolicyExpenseChat(chatReport), selected: true}];
    } else if (ReportUtils.isInvoiceRoom(chatReport)) {
        participants = [
            {reportID: chatReport?.reportID, selected: true},
            {
                policyID: chatReport?.policyID,
                isSender: true,
                selected: false,
            },
        ];
    } else {
        const chatReportOtherParticipants = Object.keys(chatReport?.participants ?? {})
            .map(Number)
            .filter((accountID) => accountID !== currentUserAccountID);
        participants = chatReportOtherParticipants.map((accountID) => ({accountID, selected: true}));
    }

    Onyx.merge(`${ONYXKEYS.COLLECTION.TRANSACTION_DRAFT}${transactionID}`, {participants, participantsAutoAssigned: true});

    return participants;
}

function setMoneyRequestTaxRate(transactionID: string, taxCode: string) {
    Onyx.merge(`${ONYXKEYS.COLLECTION.TRANSACTION_DRAFT}${transactionID}`, {taxCode});
}

function setMoneyRequestTaxAmount(transactionID: string, taxAmount: number | null) {
    Onyx.merge(`${ONYXKEYS.COLLECTION.TRANSACTION_DRAFT}${transactionID}`, {taxAmount});
}

function dismissHoldUseExplanation() {
    const parameters: SetNameValuePairParams = {
        name: ONYXKEYS.NVP_DISMISSED_HOLD_USE_EXPLANATION,
        value: true,
    };

    const optimisticData: OnyxUpdate[] = [
        {
            onyxMethod: Onyx.METHOD.MERGE,
            key: ONYXKEYS.NVP_DISMISSED_HOLD_USE_EXPLANATION,
            value: true,
        },
    ];

    API.write(WRITE_COMMANDS.SET_NAME_VALUE_PAIR, parameters, {
        optimisticData,
    });
}

/**
 * Sets the `splitShares` map that holds individual shares of a split bill
 */
function setSplitShares(transaction: OnyxEntry<OnyxTypes.Transaction>, amount: number, currency: string, newAccountIDs: number[]) {
    if (!transaction) {
        return;
    }
    const oldAccountIDs = Object.keys(transaction.splitShares ?? {}).map((key) => Number(key));

    // Create an array containing unique IDs of the current transaction participants and the new ones
    // The current userAccountID might not be included in newAccountIDs if this is called from the participants step using Global Create
    // If this is called from an existing group chat, it'll be included. So we manually add them to account for both cases.
    const accountIDs = [...new Set<number>([userAccountID, ...newAccountIDs, ...oldAccountIDs])];

    const splitShares: SplitShares = accountIDs.reduce((acc: SplitShares, accountID): SplitShares => {
        // We want to replace the contents of splitShares to contain only `newAccountIDs` entries
        // In the case of going back to the participants page and removing a participant
        // a simple merge will have the previous participant still present in the splitshares object
        // So we manually set their entry to null
        if (!newAccountIDs.includes(accountID) && accountID !== userAccountID) {
            acc[accountID] = null;
            return acc;
        }

        const isPayer = accountID === userAccountID;
        const participantsLength = newAccountIDs.includes(userAccountID) ? newAccountIDs.length - 1 : newAccountIDs.length;
        const splitAmount = IOUUtils.calculateAmount(participantsLength, amount, currency, isPayer);
        acc[accountID] = {
            amount: splitAmount,
            isModified: false,
        };
        return acc;
    }, {});

    Onyx.merge(`${ONYXKEYS.COLLECTION.TRANSACTION_DRAFT}${transaction.transactionID}`, {splitShares});
}

function resetSplitShares(transaction: OnyxEntry<OnyxTypes.Transaction>, newAmount?: number, currency?: string) {
    if (!transaction) {
        return;
    }
    const accountIDs = Object.keys(transaction.splitShares ?? {}).map((key) => Number(key));
    if (!accountIDs) {
        return;
    }
    setSplitShares(transaction, newAmount ?? transaction.amount, currency ?? transaction.currency, accountIDs);
}

/**
 * Sets an individual split share of the participant accountID supplied
 */
function setIndividualShare(transactionID: string, participantAccountID: number, participantShare: number) {
    Onyx.merge(`${ONYXKEYS.COLLECTION.TRANSACTION_DRAFT}${transactionID}`, {
        splitShares: {
            [participantAccountID]: {amount: participantShare, isModified: true},
        },
    });
}

/**
 * Adjusts remaining unmodified shares when another share is modified
 * E.g. if total bill is $100 and split between 3 participants, when the user changes the first share to $50, the remaining unmodified shares will become $25 each.
 */
function adjustRemainingSplitShares(transaction: NonNullable<OnyxTypes.Transaction>) {
    const modifiedShares = Object.keys(transaction.splitShares ?? {}).filter((key: string) => transaction?.splitShares?.[Number(key)]?.isModified);

    if (!modifiedShares.length) {
        return;
    }

    const sumOfManualShares = modifiedShares
        .map((key: string): number => transaction?.splitShares?.[Number(key)]?.amount ?? 0)
        .reduce((prev: number, current: number): number => prev + current, 0);

    const unmodifiedSharesAccountIDs = Object.keys(transaction.splitShares ?? {})
        .filter((key: string) => !transaction?.splitShares?.[Number(key)]?.isModified)
        .map((key: string) => Number(key));

    const remainingTotal = transaction.amount - sumOfManualShares;
    if (remainingTotal < 0) {
        return;
    }

    const splitShares: SplitShares = unmodifiedSharesAccountIDs.reduce((acc: SplitShares, accountID: number, index: number): SplitShares => {
        const splitAmount = IOUUtils.calculateAmount(unmodifiedSharesAccountIDs.length - 1, remainingTotal, transaction.currency, index === 0);
        acc[accountID] = {
            amount: splitAmount,
        };
        return acc;
    }, {});

    Onyx.merge(`${ONYXKEYS.COLLECTION.TRANSACTION_DRAFT}${transaction.transactionID}`, {splitShares});
}

/**
 * Put expense on HOLD
 */
function putOnHold(transactionID: string, comment: string, reportID: string) {
    const currentTime = DateUtils.getDBTime();
    const createdReportAction = ReportUtils.buildOptimisticHoldReportAction(currentTime);
    const createdReportActionComment = ReportUtils.buildOptimisticHoldReportActionComment(comment, DateUtils.addMillisecondsFromDateTime(currentTime, 1));

    const optimisticData: OnyxUpdate[] = [
        {
            onyxMethod: Onyx.METHOD.MERGE,
            key: `${ONYXKEYS.COLLECTION.REPORT_ACTIONS}${reportID}`,
            value: {
                [createdReportAction.reportActionID]: createdReportAction as ReportAction,
                [createdReportActionComment.reportActionID]: createdReportActionComment as ReportAction,
            },
        },
        {
            onyxMethod: Onyx.METHOD.MERGE,
            key: `${ONYXKEYS.COLLECTION.TRANSACTION}${transactionID}`,
            value: {
                pendingAction: CONST.RED_BRICK_ROAD_PENDING_ACTION.UPDATE,
                comment: {
                    hold: createdReportAction.reportActionID,
                },
            },
        },
    ];

    const successData: OnyxUpdate[] = [
        {
            onyxMethod: Onyx.METHOD.MERGE,
            key: `${ONYXKEYS.COLLECTION.TRANSACTION}${transactionID}`,
            value: {
                pendingAction: null,
            },
        },
    ];

    const failureData: OnyxUpdate[] = [
        {
            onyxMethod: Onyx.METHOD.MERGE,
            key: `${ONYXKEYS.COLLECTION.TRANSACTION}${transactionID}`,
            value: {
                pendingAction: null,
                comment: {
                    hold: null,
                },
                errors: ErrorUtils.getMicroSecondOnyxErrorWithTranslationKey('iou.error.genericHoldExpenseFailureMessage'),
            },
        },
    ];

    API.write(
        'HoldRequest',
        {
            transactionID,
            comment,
            reportActionID: createdReportAction.reportActionID,
            commentReportActionID: createdReportActionComment.reportActionID,
        },
        {optimisticData, successData, failureData},
    );
}

/**
 * Remove expense from HOLD
 */
function unholdRequest(transactionID: string, reportID: string) {
    const createdReportAction = ReportUtils.buildOptimisticUnHoldReportAction();
    const transactionViolations = allTransactionViolations[`${ONYXKEYS.COLLECTION.TRANSACTION_VIOLATIONS}${transactionID}`];

    const optimisticData: OnyxUpdate[] = [
        {
            onyxMethod: Onyx.METHOD.MERGE,
            key: `${ONYXKEYS.COLLECTION.REPORT_ACTIONS}${reportID}`,
            value: {
                [createdReportAction.reportActionID]: createdReportAction as ReportAction,
            },
        },
        {
            onyxMethod: Onyx.METHOD.MERGE,
            key: `${ONYXKEYS.COLLECTION.TRANSACTION}${transactionID}`,
            value: {
                pendingAction: CONST.RED_BRICK_ROAD_PENDING_ACTION.UPDATE,
                comment: {
                    hold: null,
                },
            },
        },
        {
            onyxMethod: Onyx.METHOD.SET,
            key: `${ONYXKEYS.COLLECTION.TRANSACTION_VIOLATIONS}${transactionID}`,
            value: transactionViolations?.filter((violation) => violation.name !== CONST.VIOLATIONS.HOLD) ?? [],
        },
    ];

    const successData: OnyxUpdate[] = [
        {
            onyxMethod: Onyx.METHOD.MERGE,
            key: `${ONYXKEYS.COLLECTION.TRANSACTION}${transactionID}`,
            value: {
                pendingAction: null,
                comment: {
                    hold: null,
                },
            },
        },
    ];

    const failureData: OnyxUpdate[] = [
        {
            onyxMethod: Onyx.METHOD.MERGE,
            key: `${ONYXKEYS.COLLECTION.TRANSACTION}${transactionID}`,
            value: {
                pendingAction: null,
                errors: ErrorUtils.getMicroSecondOnyxErrorWithTranslationKey('iou.error.genericUnholdExpenseFailureMessage'),
            },
        },
        {
            onyxMethod: Onyx.METHOD.SET,
            key: `${ONYXKEYS.COLLECTION.TRANSACTION_VIOLATIONS}${transactionID}`,
            value: transactionViolations ?? null,
        },
    ];

    API.write(
        'UnHoldRequest',
        {
            transactionID,
            reportActionID: createdReportAction.reportActionID,
        },
        {optimisticData, successData, failureData},
    );
}
// eslint-disable-next-line rulesdir/no-negated-variables
function navigateToStartStepIfScanFileCannotBeRead(
    receiptFilename: string | undefined,
    receiptPath: ReceiptSource | undefined,
    onSuccess: (file: File) => void,
    requestType: IOURequestType,
    iouType: IOUType,
    transactionID: string,
    reportID: string,
    receiptType: string | undefined,
) {
    if (!receiptFilename || !receiptPath) {
        return;
    }

    const onFailure = () => {
        setMoneyRequestReceipt(transactionID, '', '', true);
        if (requestType === CONST.IOU.REQUEST_TYPE.MANUAL) {
            Navigation.navigate(ROUTES.MONEY_REQUEST_STEP_SCAN.getRoute(CONST.IOU.ACTION.CREATE, iouType, transactionID, reportID, Navigation.getActiveRouteWithoutParams()));
            return;
        }
        IOUUtils.navigateToStartMoneyRequestStep(requestType, iouType, transactionID, reportID);
    };
    FileUtils.readFileAsync(receiptPath.toString(), receiptFilename, onSuccess, onFailure, receiptType);
}

/** Save the preferred payment method for a policy */
function savePreferredPaymentMethod(policyID: string, paymentMethod: PaymentMethodType) {
    Onyx.merge(`${ONYXKEYS.NVP_LAST_PAYMENT_METHOD}`, {[policyID]: paymentMethod});
}

/** Get report policy id of IOU request */
function getIOURequestPolicyID(transaction: OnyxEntry<OnyxTypes.Transaction>, report: OnyxEntry<OnyxTypes.Report>): string {
    // Workspace sender will exist for invoices
    const workspaceSender = transaction?.participants?.find((participant) => participant.isSender);
    return workspaceSender?.policyID ?? report?.policyID ?? '-1';
}

/** Merge several transactions into one by updating the fields of the one we want to keep and deleting the rest */
function mergeDuplicates(params: TransactionMergeParams) {
    const originalSelectedTransaction = allTransactions[`${ONYXKEYS.COLLECTION.TRANSACTION}${params.transactionID}`];

    const optimisticTransactionData: OnyxUpdate = {
        onyxMethod: Onyx.METHOD.MERGE,
        key: `${ONYXKEYS.COLLECTION.TRANSACTION}${params.transactionID}`,
        value: {
            ...originalSelectedTransaction,
            billable: params.billable,
            comment: {
                comment: params.comment,
            },
            category: params.category,
            created: params.created,
            currency: params.currency,
            modifiedMerchant: params.merchant,
            reimbursable: params.reimbursable,
            tag: params.tag,
        },
    };

    const failureTransactionData: OnyxUpdate = {
        onyxMethod: Onyx.METHOD.MERGE,
        key: `${ONYXKEYS.COLLECTION.TRANSACTION}${params.transactionID}`,
        // eslint-disable-next-line @typescript-eslint/non-nullable-type-assertion-style
        value: originalSelectedTransaction as OnyxTypes.Transaction,
    };

    const optimisticTransactionDuplicatesData: OnyxUpdate[] = params.transactionIDList.map((id) => ({
        onyxMethod: Onyx.METHOD.SET,
        key: `${ONYXKEYS.COLLECTION.TRANSACTION}${id}`,
        value: null,
    }));

    const failureTransactionDuplicatesData: OnyxUpdate[] = params.transactionIDList.map((id) => ({
        onyxMethod: Onyx.METHOD.MERGE,
        key: `${ONYXKEYS.COLLECTION.TRANSACTION}${id}`,
        // eslint-disable-next-line @typescript-eslint/non-nullable-type-assertion-style
        value: allTransactions[`${ONYXKEYS.COLLECTION.TRANSACTION}${id}`] as OnyxTypes.Transaction,
    }));

    const optimisticTransactionViolations: OnyxUpdate[] = [...params.transactionIDList, params.transactionID].map((id) => {
        const violations = allTransactionViolations[`${ONYXKEYS.COLLECTION.TRANSACTION_VIOLATIONS}${id}`] ?? [];
        return {
            onyxMethod: Onyx.METHOD.MERGE,
            key: `${ONYXKEYS.COLLECTION.TRANSACTION_VIOLATIONS}${id}`,
            value: violations.filter((violation) => violation.name !== CONST.VIOLATIONS.DUPLICATED_TRANSACTION),
        };
    });

    const failureTransactionViolations: OnyxUpdate[] = [...params.transactionIDList, params.transactionID].map((id) => {
        const violations = allTransactionViolations[`${ONYXKEYS.COLLECTION.TRANSACTION_VIOLATIONS}${id}`] ?? [];
        return {
            onyxMethod: Onyx.METHOD.MERGE,
            key: `${ONYXKEYS.COLLECTION.TRANSACTION_VIOLATIONS}${id}`,
            value: violations,
        };
    });

    const optimisticData: OnyxUpdate[] = [];
    const failureData: OnyxUpdate[] = [];

    optimisticData.push(optimisticTransactionData, ...optimisticTransactionDuplicatesData, ...optimisticTransactionViolations);
    failureData.push(failureTransactionData, ...failureTransactionDuplicatesData, ...failureTransactionViolations);

    API.write(WRITE_COMMANDS.TRANSACTION_MERGE, params, {optimisticData, failureData});
}

export {
    adjustRemainingSplitShares,
    approveMoneyRequest,
    canApproveIOU,
    cancelPayment,
    canIOUBePaid,
    cleanUpMoneyRequest,
    clearMoneyRequest,
    completeSplitBill,
    createDistanceRequest,
    createDraftTransaction,
    deleteMoneyRequest,
    deleteTrackExpense,
    detachReceipt,
    dismissHoldUseExplanation,
    editMoneyRequest,
    getIOURequestPolicyID,
    initMoneyRequest,
    navigateToStartStepIfScanFileCannotBeRead,
    payInvoice,
    payMoneyRequest,
    putOnHold,
    replaceReceipt,
    requestMoney,
    resetSplitShares,
    savePreferredPaymentMethod,
    sendInvoice,
    sendMoneyElsewhere,
    sendMoneyWithWallet,
    setCustomUnitRateID,
    setDraftSplitTransaction,
    setIndividualShare,
    setMoneyRequestAmount,
    setMoneyRequestBillable,
    setMoneyRequestCategory,
    setMoneyRequestCreated,
    setMoneyRequestCurrency,
    setMoneyRequestDescription,
    setMoneyRequestMerchant,
    setMoneyRequestParticipants,
    setMoneyRequestParticipantsFromReport,
    setMoneyRequestPendingFields,
    setMoneyRequestReceipt,
    setMoneyRequestTag,
    setMoneyRequestTaxAmount,
    setMoneyRequestTaxRate,
    setSplitPayer,
    setSplitShares,
    splitBill,
    splitBillAndOpenReport,
    startMoneyRequest,
    startSplitBill,
    submitReport,
    trackExpense,
    unapproveExpenseReport,
    unholdRequest,
    updateDistanceRequestRate,
    updateMoneyRequestAmountAndCurrency,
    updateMoneyRequestBillable,
    updateMoneyRequestCategory,
    updateMoneyRequestDate,
    updateMoneyRequestDescription,
    updateMoneyRequestDistance,
    updateMoneyRequestMerchant,
    updateMoneyRequestTag,
    updateMoneyRequestTaxAmount,
    updateMoneyRequestTaxRate,
    mergeDuplicates,
};
export type {GPSPoint as GpsPoint, IOURequestType};<|MERGE_RESOLUTION|>--- conflicted
+++ resolved
@@ -40,11 +40,7 @@
 import * as Localize from '@libs/Localize';
 import Navigation from '@libs/Navigation/Navigation';
 import * as NextStepUtils from '@libs/NextStepUtils';
-<<<<<<< HEAD
-=======
 import {rand64} from '@libs/NumberUtils';
-import Permissions from '@libs/Permissions';
->>>>>>> b330f3aa
 import * as PhoneNumber from '@libs/PhoneNumber';
 import * as PolicyUtils from '@libs/PolicyUtils';
 import * as ReportActionsUtils from '@libs/ReportActionsUtils';

import {format} from 'date-fns';
import fastMerge from 'expensify-common/lib/fastMerge';
import Str from 'expensify-common/lib/str';
import type {OnyxCollection, OnyxEntry, OnyxUpdate} from 'react-native-onyx';
import Onyx from 'react-native-onyx';
import type {ValueOf} from 'type-fest';
import ReceiptGeneric from '@assets/images/receipt-generic.png';
import * as API from '@libs/API';
import type {
    ApproveMoneyRequestParams,
    CompleteSplitBillParams,
    CreateDistanceRequestParams,
    DeleteMoneyRequestParams,
    DetachReceiptParams,
    EditMoneyRequestParams,
    PayMoneyRequestParams,
    ReplaceReceiptParams,
    RequestMoneyParams,
    SendInvoiceParams,
    SendMoneyParams,
    SplitBillParams,
    StartSplitBillParams,
    SubmitReportParams,
    TrackExpenseParams,
    UpdateMoneyRequestParams,
} from '@libs/API/parameters';
import {WRITE_COMMANDS} from '@libs/API/types';
import * as CurrencyUtils from '@libs/CurrencyUtils';
import DateUtils from '@libs/DateUtils';
import DistanceRequestUtils from '@libs/DistanceRequestUtils';
import * as ErrorUtils from '@libs/ErrorUtils';
import * as FileUtils from '@libs/fileDownload/FileUtils';
import * as IOUUtils from '@libs/IOUUtils';
import * as LocalePhoneNumber from '@libs/LocalePhoneNumber';
import * as Localize from '@libs/Localize';
import Navigation from '@libs/Navigation/Navigation';
import * as NextStepUtils from '@libs/NextStepUtils';
import type {TaxRatesOption} from '@libs/OptionsListUtils';
import Permissions from '@libs/Permissions';
import * as PhoneNumber from '@libs/PhoneNumber';
import * as PolicyUtils from '@libs/PolicyUtils';
import * as ReportActionsUtils from '@libs/ReportActionsUtils';
import type {OptimisticChatReport, OptimisticCreatedReportAction, OptimisticInviteReportAction, OptimisticIOUReportAction, TransactionDetails} from '@libs/ReportUtils';
import * as ReportUtils from '@libs/ReportUtils';
import * as TransactionUtils from '@libs/TransactionUtils';
import * as UserUtils from '@libs/UserUtils';
import ViolationsUtils from '@libs/Violations/ViolationsUtils';
import type {IOUAction, IOUType} from '@src/CONST';
import CONST from '@src/CONST';
import ONYXKEYS from '@src/ONYXKEYS';
import ROUTES from '@src/ROUTES';
import type * as OnyxTypes from '@src/types/onyx';
import type {Participant, Split} from '@src/types/onyx/IOU';
import type {ErrorFields, Errors} from '@src/types/onyx/OnyxCommon';
import type {IOUMessage, PaymentMethodType} from '@src/types/onyx/OriginalMessage';
import type ReportAction from '@src/types/onyx/ReportAction';
import type {OnyxData} from '@src/types/onyx/Request';
import type {Comment, Receipt, ReceiptSource, TransactionChanges, WaypointCollection} from '@src/types/onyx/Transaction';
import type {EmptyObject} from '@src/types/utils/EmptyObject';
import {isEmptyObject} from '@src/types/utils/EmptyObject';
import * as CachedPDFPaths from './CachedPDFPaths';
import * as Policy from './Policy';
import * as Report from './Report';

type IOURequestType = ValueOf<typeof CONST.IOU.REQUEST_TYPE>;

type OneOnOneIOUReport = OnyxTypes.Report | undefined | null;

type MoneyRequestInformation = {
    payerAccountID: number;
    payerEmail: string;
    iouReport: OnyxTypes.Report;
    chatReport: OnyxTypes.Report;
    transaction: OnyxTypes.Transaction;
    iouAction: OptimisticIOUReportAction;
    createdChatReportActionID: string;
    createdIOUReportActionID: string;
    reportPreviewAction: OnyxTypes.ReportAction;
    transactionThreadReportID: string;
    createdReportActionIDForThread: string;
    onyxData: OnyxData;
};

type TrackExpenseInformation = {
    iouReport?: OnyxTypes.Report;
    chatReport: OnyxTypes.Report;
    transaction: OnyxTypes.Transaction;
    iouAction: OptimisticIOUReportAction;
    createdChatReportActionID: string;
    createdIOUReportActionID?: string;
    reportPreviewAction?: OnyxTypes.ReportAction;
    transactionThreadReportID: string;
    createdReportActionIDForThread: string;
    onyxData: OnyxData;
};

type SendInvoiceInformation = {
    senderWorkspaceID: string;
    receiver: Partial<OnyxTypes.PersonalDetails>;
    invoiceRoomReportID: string;
    createdChatReportActionID: string;
    invoiceReportID: string;
    reportPreviewReportActionID: string;
    transactionID: string;
    transactionThreadReportID: string;
    onyxData: OnyxData;
};

type SplitData = {
    chatReportID: string;
    transactionID: string;
    reportActionID: string;
    policyID?: string;
    createdReportActionID?: string;
    chatType?: string;
};

type SplitsAndOnyxData = {
    splitData: SplitData;
    splits: Split[];
    onyxData: OnyxData;
};

type UpdateMoneyRequestData = {
    params: UpdateMoneyRequestParams;
    onyxData: OnyxData;
};

type PayMoneyRequestData = {
    params: PayMoneyRequestParams;
    optimisticData: OnyxUpdate[];
    successData: OnyxUpdate[];
    failureData: OnyxUpdate[];
};

type SendMoneyParamsData = {
    params: SendMoneyParams;
    optimisticData: OnyxUpdate[];
    successData: OnyxUpdate[];
    failureData: OnyxUpdate[];
};

type GPSPoint = {
    lat: number;
    long: number;
};

let betas: OnyxTypes.Beta[] = [];
Onyx.connect({
    key: ONYXKEYS.BETAS,
    callback: (value) => (betas = value ?? []),
});

let allPersonalDetails: OnyxTypes.PersonalDetailsList = {};
Onyx.connect({
    key: ONYXKEYS.PERSONAL_DETAILS_LIST,
    callback: (value) => {
        allPersonalDetails = value ?? {};
    },
});

let allReports: OnyxCollection<OnyxTypes.Report> = null;
Onyx.connect({
    key: ONYXKEYS.COLLECTION.REPORT,
    waitForCollectionCallback: true,
    callback: (value) => (allReports = value),
});

let allTransactions: NonNullable<OnyxCollection<OnyxTypes.Transaction>> = {};
Onyx.connect({
    key: ONYXKEYS.COLLECTION.TRANSACTION,
    waitForCollectionCallback: true,
    callback: (value) => {
        if (!value) {
            allTransactions = {};
            return;
        }

        allTransactions = value;
    },
});

let allTransactionDrafts: NonNullable<OnyxCollection<OnyxTypes.Transaction>> = {};
Onyx.connect({
    key: ONYXKEYS.COLLECTION.TRANSACTION_DRAFT,
    waitForCollectionCallback: true,
    callback: (value) => {
        allTransactionDrafts = value ?? {};
    },
});

let allTransactionViolations: NonNullable<OnyxCollection<OnyxTypes.TransactionViolations>> = {};
Onyx.connect({
    key: ONYXKEYS.COLLECTION.TRANSACTION_VIOLATIONS,
    waitForCollectionCallback: true,
    callback: (value) => {
        if (!value) {
            allTransactionViolations = {};
            return;
        }

        allTransactionViolations = value;
    },
});

let allDraftSplitTransactions: NonNullable<OnyxCollection<OnyxTypes.Transaction>> = {};
Onyx.connect({
    key: ONYXKEYS.COLLECTION.SPLIT_TRANSACTION_DRAFT,
    waitForCollectionCallback: true,
    callback: (value) => {
        allDraftSplitTransactions = value ?? {};
    },
});

let allNextSteps: NonNullable<OnyxCollection<OnyxTypes.ReportNextStep>> = {};
Onyx.connect({
    key: ONYXKEYS.COLLECTION.NEXT_STEP,
    waitForCollectionCallback: true,
    callback: (value) => {
        allNextSteps = value ?? {};
    },
});

let userAccountID = -1;
let currentUserEmail = '';
Onyx.connect({
    key: ONYXKEYS.SESSION,
    callback: (value) => {
        currentUserEmail = value?.email ?? '';
        userAccountID = value?.accountID ?? -1;
    },
});

let currentUserPersonalDetails: OnyxTypes.PersonalDetails | EmptyObject = {};
Onyx.connect({
    key: ONYXKEYS.PERSONAL_DETAILS_LIST,
    callback: (value) => {
        currentUserPersonalDetails = value?.[userAccountID] ?? {};
    },
});

let currentDate: OnyxEntry<string> = '';
Onyx.connect({
    key: ONYXKEYS.CURRENT_DATE,
    callback: (value) => {
        currentDate = value;
    },
});

let quickAction: OnyxEntry<OnyxTypes.QuickAction> = {};
Onyx.connect({
    key: ONYXKEYS.NVP_QUICK_ACTION_GLOBAL_CREATE,
    callback: (value) => {
        quickAction = value;
    },
});

let allReportActions: OnyxCollection<OnyxTypes.ReportActions>;
Onyx.connect({
    key: ONYXKEYS.COLLECTION.REPORT_ACTIONS,
    waitForCollectionCallback: true,
    callback: (actions) => {
        if (!actions) {
            return;
        }
        allReportActions = actions;
    },
});

/**
 * Find the report preview action from given chat report and iou report
 */
function getReportPreviewAction(chatReportID: string, iouReportID: string): OnyxEntry<ReportAction> {
    const reportActions = allReportActions?.[`${ONYXKEYS.COLLECTION.REPORT_ACTIONS}${chatReportID}`] ?? {};

    // Find the report preview action from the chat report
    return (
        Object.values(reportActions).find(
            (reportAction) => reportAction && reportAction.actionName === CONST.REPORT.ACTIONS.TYPE.REPORT_PREVIEW && reportAction.originalMessage.linkedReportID === iouReportID,
        ) ?? null
    );
}

/**
 * Initialize expense info
 * @param reportID to attach the transaction to
 * @param policy
 * @param isFromGlobalCreate
 * @param iouRequestType one of manual/scan/distance
 * @param skipConfirmation if true, skip confirmation step
 */
function initMoneyRequest(reportID: string, policy: OnyxEntry<OnyxTypes.Policy>, isFromGlobalCreate: boolean, iouRequestType: IOURequestType = CONST.IOU.REQUEST_TYPE.MANUAL) {
    // Generate a brand new transactionID
    const newTransactionID = CONST.IOU.OPTIMISTIC_TRANSACTION_ID;
    // Disabling this line since currentDate can be an empty string
    // eslint-disable-next-line @typescript-eslint/prefer-nullish-coalescing
    const created = currentDate || format(new Date(), 'yyyy-MM-dd');
    const comment: Comment = {};

    // Add initial empty waypoints when starting a distance expense
    if (iouRequestType === CONST.IOU.REQUEST_TYPE.DISTANCE) {
        comment.waypoints = {
            waypoint0: {},
            waypoint1: {},
        };
        if (!isFromGlobalCreate) {
            const customUnitRateID = DistanceRequestUtils.getCustomUnitRateID(reportID);
            comment.customUnit = {customUnitRateID};
        }
    }

    // Store the transaction in Onyx and mark it as not saved so it can be cleaned up later
    // Use set() here so that there is no way that data will be leaked between objects when it gets reset
    Onyx.set(`${ONYXKEYS.COLLECTION.TRANSACTION_DRAFT}${newTransactionID}`, {
        amount: 0,
        comment,
        created,
        currency: currentUserPersonalDetails.localCurrencyCode ?? CONST.CURRENCY.USD,
        iouRequestType,
        reportID,
        transactionID: newTransactionID,
        isFromGlobalCreate,
        merchant: CONST.TRANSACTION.PARTIAL_TRANSACTION_MERCHANT,
        splitPayerAccountIDs: [currentUserPersonalDetails.accountID],
    });
}

function createDraftTransaction(transaction: OnyxTypes.Transaction) {
    if (!transaction) {
        return;
    }

    const newTransaction = {
        ...transaction,
    };

    Onyx.set(`${ONYXKEYS.COLLECTION.TRANSACTION_DRAFT}${transaction.transactionID}`, newTransaction);
}

function clearMoneyRequest(transactionID: string, skipConfirmation = false) {
    Onyx.set(`${ONYXKEYS.COLLECTION.SKIP_CONFIRMATION}${transactionID}`, skipConfirmation);
    Onyx.set(`${ONYXKEYS.COLLECTION.TRANSACTION_DRAFT}${transactionID}`, null);
}

function startMoneyRequest(iouType: ValueOf<typeof CONST.IOU.TYPE>, reportID: string, requestType?: IOURequestType, skipConfirmation = false) {
    clearMoneyRequest(CONST.IOU.OPTIMISTIC_TRANSACTION_ID, skipConfirmation);
    switch (requestType) {
        case CONST.IOU.REQUEST_TYPE.MANUAL:
            Navigation.navigate(ROUTES.MONEY_REQUEST_CREATE_TAB_MANUAL.getRoute(CONST.IOU.ACTION.CREATE, iouType, CONST.IOU.OPTIMISTIC_TRANSACTION_ID, reportID));
            return;
        case CONST.IOU.REQUEST_TYPE.SCAN:
            Navigation.navigate(ROUTES.MONEY_REQUEST_CREATE_TAB_SCAN.getRoute(CONST.IOU.ACTION.CREATE, iouType, CONST.IOU.OPTIMISTIC_TRANSACTION_ID, reportID));
            return;
        case CONST.IOU.REQUEST_TYPE.DISTANCE:
            Navigation.navigate(ROUTES.MONEY_REQUEST_CREATE_TAB_DISTANCE.getRoute(CONST.IOU.ACTION.CREATE, iouType, CONST.IOU.OPTIMISTIC_TRANSACTION_ID, reportID));
            return;
        default:
            Navigation.navigate(ROUTES.MONEY_REQUEST_CREATE.getRoute(CONST.IOU.ACTION.CREATE, iouType, CONST.IOU.OPTIMISTIC_TRANSACTION_ID, reportID));
    }
}

function setMoneyRequestAmount(transactionID: string, amount: number, currency: string) {
    Onyx.merge(`${ONYXKEYS.COLLECTION.TRANSACTION_DRAFT}${transactionID}`, {amount, currency});
}

function setMoneyRequestCreated(transactionID: string, created: string, isDraft: boolean) {
    Onyx.merge(`${isDraft ? ONYXKEYS.COLLECTION.TRANSACTION_DRAFT : ONYXKEYS.COLLECTION.TRANSACTION}${transactionID}`, {created});
}

function setMoneyRequestCurrency(transactionID: string, currency: string, isEditing = false) {
    const fieldToUpdate = isEditing ? 'modifiedCurrency' : 'currency';
    Onyx.merge(`${ONYXKEYS.COLLECTION.TRANSACTION_DRAFT}${transactionID}`, {[fieldToUpdate]: currency});
}

function setMoneyRequestDescription(transactionID: string, comment: string, isDraft: boolean) {
    Onyx.merge(`${isDraft ? ONYXKEYS.COLLECTION.TRANSACTION_DRAFT : ONYXKEYS.COLLECTION.TRANSACTION}${transactionID}`, {comment: {comment: comment.trim()}});
}

function setMoneyRequestMerchant(transactionID: string, merchant: string, isDraft: boolean) {
    Onyx.merge(`${isDraft ? ONYXKEYS.COLLECTION.TRANSACTION_DRAFT : ONYXKEYS.COLLECTION.TRANSACTION}${transactionID}`, {merchant});
}

function setMoneyRequestPendingFields(transactionID: string, pendingFields: OnyxTypes.Transaction['pendingFields']) {
    Onyx.merge(`${ONYXKEYS.COLLECTION.TRANSACTION_DRAFT}${transactionID}`, {pendingFields});
}

function setMoneyRequestCategory(transactionID: string, category: string) {
    Onyx.merge(`${ONYXKEYS.COLLECTION.TRANSACTION_DRAFT}${transactionID}`, {category});
}

function setMoneyRequestTag(transactionID: string, tag: string) {
    Onyx.merge(`${ONYXKEYS.COLLECTION.TRANSACTION_DRAFT}${transactionID}`, {tag});
}

function setMoneyRequestBillable(transactionID: string, billable: boolean) {
    Onyx.merge(`${ONYXKEYS.COLLECTION.TRANSACTION_DRAFT}${transactionID}`, {billable});
}

function setMoneyRequestParticipants(transactionID: string, participants: Participant[] = []) {
    Onyx.merge(`${ONYXKEYS.COLLECTION.TRANSACTION_DRAFT}${transactionID}`, {participants});
}

function setSplitPayer(transactionID: string, payerAccountID: number) {
    Onyx.merge(`${ONYXKEYS.COLLECTION.TRANSACTION_DRAFT}${transactionID}`, {splitPayerAccountIDs: [payerAccountID]});
}

function setMoneyRequestReceipt(transactionID: string, source: string, filename: string, isDraft: boolean, type?: string) {
    Onyx.merge(`${isDraft ? ONYXKEYS.COLLECTION.TRANSACTION_DRAFT : ONYXKEYS.COLLECTION.TRANSACTION}${transactionID}`, {
        receipt: {source, type: type ?? ''},
        filename,
    });
}

/**
 * Set custom unit rateID for the transaction draft
 */
function setCustomUnitRateID(transactionID: string, customUnitRateID: string) {
    Onyx.merge(`${ONYXKEYS.COLLECTION.TRANSACTION_DRAFT}${transactionID}`, {comment: {customUnit: {customUnitRateID}}});
}

/** Update transaction distance rate */
function updateDistanceRequestRate(transactionID: string, rateID: string, policyID: string) {
    Onyx.merge(ONYXKEYS.NVP_LAST_SELECTED_DISTANCE_RATES, {[policyID]: rateID});
    Onyx.merge(`${ONYXKEYS.COLLECTION.TRANSACTION_DRAFT}${transactionID}`, {comment: {customUnit: {customUnitRateID: rateID}}});
}

/** Helper function to get the receipt error for expenses, or the generic error if there's no receipt */
function getReceiptError(receipt?: Receipt, filename?: string, isScanRequest = true, errorKey?: number): Errors | ErrorFields {
    return isEmptyObject(receipt) || !isScanRequest
        ? ErrorUtils.getMicroSecondOnyxError('iou.error.genericCreateFailureMessage', false, errorKey)
        : ErrorUtils.getMicroSecondOnyxErrorObject({error: CONST.IOU.RECEIPT_ERROR, source: receipt.source?.toString() ?? '', filename: filename ?? ''}, errorKey);
}

/** Builds the Onyx data for an expense */
function buildOnyxDataForMoneyRequest(
    chatReport: OnyxEntry<OnyxTypes.Report>,
    iouReport: OnyxTypes.Report,
    transaction: OnyxTypes.Transaction,
    chatCreatedAction: OptimisticCreatedReportAction,
    iouCreatedAction: OptimisticCreatedReportAction,
    iouAction: OptimisticIOUReportAction,
    optimisticPersonalDetailListAction: OnyxTypes.PersonalDetailsList,
    reportPreviewAction: ReportAction,
    optimisticPolicyRecentlyUsedCategories: string[],
    optimisticPolicyRecentlyUsedTags: OnyxTypes.RecentlyUsedTags,
    isNewChatReport: boolean,
    transactionThreadReport: OptimisticChatReport | EmptyObject,
    transactionThreadCreatedReportAction: OptimisticCreatedReportAction | EmptyObject,
    shouldCreateNewMoneyRequestReport: boolean,
    policy?: OnyxEntry<OnyxTypes.Policy>,
    policyTagList?: OnyxEntry<OnyxTypes.PolicyTagList>,
    policyCategories?: OnyxEntry<OnyxTypes.PolicyCategories>,
    optimisticNextStep?: OnyxTypes.ReportNextStep | null,
    isOneOnOneSplit = false,
    existingTransactionThreadReportID?: string,
): [OnyxUpdate[], OnyxUpdate[], OnyxUpdate[]] {
    const isScanRequest = TransactionUtils.isScanRequest(transaction);
    const outstandingChildRequest = ReportUtils.getOutstandingChildRequest(iouReport);
    const clearedPendingFields = Object.fromEntries(Object.keys(transaction.pendingFields ?? {}).map((key) => [key, null]));
    const optimisticData: OnyxUpdate[] = [];
    let newQuickAction: ValueOf<typeof CONST.QUICK_ACTIONS> = isScanRequest ? CONST.QUICK_ACTIONS.REQUEST_SCAN : CONST.QUICK_ACTIONS.REQUEST_MANUAL;
    if (TransactionUtils.isDistanceRequest(transaction)) {
        newQuickAction = CONST.QUICK_ACTIONS.REQUEST_DISTANCE;
    }
    const existingTransactionThreadReport = allReports?.[`${ONYXKEYS.COLLECTION.REPORT}${existingTransactionThreadReportID}`] ?? null;

    if (chatReport) {
        optimisticData.push({
            // Use SET for new reports because it doesn't exist yet, is faster and we need the data to be available when we navigate to the chat page
            onyxMethod: isNewChatReport ? Onyx.METHOD.SET : Onyx.METHOD.MERGE,
            key: `${ONYXKEYS.COLLECTION.REPORT}${chatReport.reportID}`,
            value: {
                ...chatReport,
                lastReadTime: DateUtils.getDBTime(),
                lastMessageTranslationKey: '',
                iouReportID: iouReport.reportID,
                ...outstandingChildRequest,
                ...(isNewChatReport ? {pendingFields: {createChat: CONST.RED_BRICK_ROAD_PENDING_ACTION.ADD}} : {}),
            },
        });
    }

    optimisticData.push(
        {
            onyxMethod: shouldCreateNewMoneyRequestReport ? Onyx.METHOD.SET : Onyx.METHOD.MERGE,
            key: `${ONYXKEYS.COLLECTION.REPORT}${iouReport.reportID}`,
            value: {
                ...iouReport,
                lastMessageText: iouAction.message?.[0]?.text,
                lastMessageHtml: iouAction.message?.[0]?.html,
                pendingFields: {
                    ...(shouldCreateNewMoneyRequestReport ? {createChat: CONST.RED_BRICK_ROAD_PENDING_ACTION.ADD} : {preview: CONST.RED_BRICK_ROAD_PENDING_ACTION.UPDATE}),
                },
            },
        },
        {
            onyxMethod: Onyx.METHOD.SET,
            key: `${ONYXKEYS.COLLECTION.TRANSACTION}${transaction.transactionID}`,
            value: transaction,
        },
        isNewChatReport
            ? {
                  onyxMethod: Onyx.METHOD.SET,
                  key: `${ONYXKEYS.COLLECTION.REPORT_ACTIONS}${chatReport?.reportID}`,
                  value: {
                      [chatCreatedAction.reportActionID]: chatCreatedAction,
                      [reportPreviewAction.reportActionID]: reportPreviewAction,
                  },
              }
            : {
                  onyxMethod: Onyx.METHOD.MERGE,
                  key: `${ONYXKEYS.COLLECTION.REPORT_ACTIONS}${chatReport?.reportID}`,
                  value: {
                      [reportPreviewAction.reportActionID]: reportPreviewAction,
                  },
              },
        shouldCreateNewMoneyRequestReport
            ? {
                  onyxMethod: Onyx.METHOD.SET,
                  key: `${ONYXKEYS.COLLECTION.REPORT_ACTIONS}${iouReport.reportID}`,
                  value: {
                      [iouCreatedAction.reportActionID]: iouCreatedAction as OnyxTypes.ReportAction,
                      [iouAction.reportActionID]: iouAction as OnyxTypes.ReportAction,
                  },
              }
            : {
                  onyxMethod: Onyx.METHOD.MERGE,
                  key: `${ONYXKEYS.COLLECTION.REPORT_ACTIONS}${iouReport.reportID}`,
                  value: {
                      [iouAction.reportActionID]: iouAction as OnyxTypes.ReportAction,
                  },
              },
        {
            onyxMethod: Onyx.METHOD.MERGE,
            key: `${ONYXKEYS.COLLECTION.REPORT}${transactionThreadReport.reportID}`,
            value: {
                ...transactionThreadReport,
                pendingFields: {createChat: CONST.RED_BRICK_ROAD_PENDING_ACTION.ADD},
            },
        },
        // Remove the temporary transaction used during the creation flow
        {
            onyxMethod: Onyx.METHOD.SET,
            key: `${ONYXKEYS.COLLECTION.TRANSACTION_DRAFT}${CONST.IOU.OPTIMISTIC_TRANSACTION_ID}`,
            value: null,
        },
    );

    if (!isEmptyObject(transactionThreadCreatedReportAction)) {
        optimisticData.push({
            onyxMethod: Onyx.METHOD.MERGE,
            key: `${ONYXKEYS.COLLECTION.REPORT_ACTIONS}${transactionThreadReport.reportID}`,
            value: {
                [transactionThreadCreatedReportAction.reportActionID]: transactionThreadCreatedReportAction,
            },
        });
    }

    if (!isOneOnOneSplit) {
        optimisticData.push({
            onyxMethod: Onyx.METHOD.SET,
            key: ONYXKEYS.NVP_QUICK_ACTION_GLOBAL_CREATE,
            value: {
                action: newQuickAction,
                chatReportID: chatReport?.reportID,
                isFirstQuickAction: isEmptyObject(quickAction),
            },
        });
    }

    if (optimisticPolicyRecentlyUsedCategories.length) {
        optimisticData.push({
            onyxMethod: Onyx.METHOD.SET,
            key: `${ONYXKEYS.COLLECTION.POLICY_RECENTLY_USED_CATEGORIES}${iouReport.policyID}`,
            value: optimisticPolicyRecentlyUsedCategories,
        });
    }

    if (!isEmptyObject(optimisticPolicyRecentlyUsedTags)) {
        optimisticData.push({
            onyxMethod: Onyx.METHOD.MERGE,
            key: `${ONYXKEYS.COLLECTION.POLICY_RECENTLY_USED_TAGS}${iouReport.policyID}`,
            value: optimisticPolicyRecentlyUsedTags,
        });
    }

    if (!isEmptyObject(optimisticPersonalDetailListAction)) {
        optimisticData.push({
            onyxMethod: Onyx.METHOD.MERGE,
            key: ONYXKEYS.PERSONAL_DETAILS_LIST,
            value: optimisticPersonalDetailListAction,
        });
    }

    if (!isEmptyObject(optimisticNextStep)) {
        optimisticData.push({
            onyxMethod: Onyx.METHOD.MERGE,
            key: `${ONYXKEYS.COLLECTION.NEXT_STEP}${iouReport.reportID}`,
            value: optimisticNextStep,
        });
    }

    const successData: OnyxUpdate[] = [];

    if (isNewChatReport) {
        successData.push({
            onyxMethod: Onyx.METHOD.MERGE,
            key: `${ONYXKEYS.COLLECTION.REPORT}${chatReport?.reportID}`,
            value: {
                pendingFields: null,
                errorFields: null,
                isOptimisticReport: false,
            },
        });
    }

    successData.push(
        {
            onyxMethod: Onyx.METHOD.MERGE,
            key: `${ONYXKEYS.COLLECTION.REPORT}${iouReport.reportID}`,
            value: {
                pendingFields: null,
                errorFields: null,
            },
        },
        {
            onyxMethod: Onyx.METHOD.MERGE,
            key: `${ONYXKEYS.COLLECTION.REPORT}${transactionThreadReport.reportID}`,
            value: {
                pendingFields: null,
                errorFields: null,
            },
        },
        {
            onyxMethod: Onyx.METHOD.MERGE,
            key: `${ONYXKEYS.COLLECTION.TRANSACTION}${transaction.transactionID}`,
            value: {
                pendingAction: null,
                pendingFields: clearedPendingFields,
            },
        },

        {
            onyxMethod: Onyx.METHOD.MERGE,
            key: `${ONYXKEYS.COLLECTION.REPORT_ACTIONS}${chatReport?.reportID}`,
            value: {
                ...(isNewChatReport
                    ? {
                          [chatCreatedAction.reportActionID]: {
                              pendingAction: null,
                              errors: null,
                          },
                      }
                    : {}),
                [reportPreviewAction.reportActionID]: {
                    pendingAction: null,
                },
            },
        },
        {
            onyxMethod: Onyx.METHOD.MERGE,
            key: `${ONYXKEYS.COLLECTION.REPORT_ACTIONS}${iouReport.reportID}`,
            value: {
                ...(shouldCreateNewMoneyRequestReport
                    ? {
                          [iouCreatedAction.reportActionID]: {
                              pendingAction: null,
                              errors: null,
                          },
                      }
                    : {}),
                [iouAction.reportActionID]: {
                    pendingAction: null,
                    errors: null,
                },
            },
        },
    );

    if (!isEmptyObject(transactionThreadCreatedReportAction)) {
        successData.push({
            onyxMethod: Onyx.METHOD.MERGE,
            key: `${ONYXKEYS.COLLECTION.REPORT_ACTIONS}${transactionThreadReport.reportID}`,
            value: {
                [transactionThreadCreatedReportAction.reportActionID]: {
                    pendingAction: null,
                    errors: null,
                },
            },
        });
    }

    const errorKey = DateUtils.getMicroseconds();

    const failureData: OnyxUpdate[] = [
        {
            onyxMethod: Onyx.METHOD.MERGE,
            key: `${ONYXKEYS.COLLECTION.REPORT}${chatReport?.reportID}`,
            value: {
                iouReportID: chatReport?.iouReportID,
                lastReadTime: chatReport?.lastReadTime,
                pendingFields: null,
                hasOutstandingChildRequest: chatReport?.hasOutstandingChildRequest,
                ...(isNewChatReport
                    ? {
                          errorFields: {
                              createChat: ErrorUtils.getMicroSecondOnyxError('report.genericCreateReportFailureMessage'),
                          },
                      }
                    : {}),
            },
        },
        {
            onyxMethod: Onyx.METHOD.MERGE,
            key: `${ONYXKEYS.COLLECTION.REPORT}${iouReport.reportID}`,
            value: {
                pendingFields: null,
                errorFields: {
                    ...(shouldCreateNewMoneyRequestReport ? {createChat: ErrorUtils.getMicroSecondOnyxError('report.genericCreateReportFailureMessage')} : {}),
                },
            },
        },
        {
            onyxMethod: Onyx.METHOD.MERGE,
            key: `${ONYXKEYS.COLLECTION.REPORT}${transactionThreadReport.reportID}`,
            value: {
                pendingFields: null,
                errorFields: existingTransactionThreadReport
                    ? null
                    : {
                          createChat: ErrorUtils.getMicroSecondOnyxError('report.genericCreateReportFailureMessage'),
                      },
            },
        },
        {
            onyxMethod: Onyx.METHOD.MERGE,
            key: `${ONYXKEYS.COLLECTION.TRANSACTION}${transaction.transactionID}`,
            value: {
                errors: ErrorUtils.getMicroSecondOnyxError('iou.error.genericCreateFailureMessage'),
                pendingAction: null,
                pendingFields: clearedPendingFields,
            },
        },
        {
            onyxMethod: Onyx.METHOD.MERGE,
            key: `${ONYXKEYS.COLLECTION.REPORT_ACTIONS}${iouReport.reportID}`,
            value: {
                ...(shouldCreateNewMoneyRequestReport
                    ? {
                          [iouCreatedAction.reportActionID]: {
                              // Disabling this line since transaction.filename can be an empty string
                              // eslint-disable-next-line @typescript-eslint/prefer-nullish-coalescing
                              errors: getReceiptError(transaction.receipt, transaction.filename || transaction.receipt?.filename, isScanRequest, errorKey),
                          },
                          [iouAction.reportActionID]: {
                              errors: ErrorUtils.getMicroSecondOnyxError('iou.error.genericCreateFailureMessage'),
                          },
                      }
                    : {
                          [iouAction.reportActionID]: {
                              // Disabling this line since transaction.filename can be an empty string
                              // eslint-disable-next-line @typescript-eslint/prefer-nullish-coalescing
                              errors: getReceiptError(transaction.receipt, transaction.filename || transaction.receipt?.filename, isScanRequest, errorKey),
                          },
                      }),
            },
        },
    ];

    if (!isEmptyObject(transactionThreadCreatedReportAction)) {
        failureData.push({
            onyxMethod: Onyx.METHOD.MERGE,
            key: `${ONYXKEYS.COLLECTION.REPORT_ACTIONS}${transactionThreadReport.reportID}`,
            value: {
                [transactionThreadCreatedReportAction.reportActionID]: {
                    errors: ErrorUtils.getMicroSecondOnyxError('iou.error.genericCreateFailureMessage'),
                },
            },
        });
    }

    // We don't need to compute violations unless we're on a paid policy
    if (!policy || !PolicyUtils.isPaidGroupPolicy(policy)) {
        return [optimisticData, successData, failureData];
    }

    const violationsOnyxData = ViolationsUtils.getViolationsOnyxData(transaction, [], !!policy.requiresTag, policyTagList ?? {}, !!policy.requiresCategory, policyCategories ?? {});

    if (violationsOnyxData) {
        optimisticData.push(violationsOnyxData);
        failureData.push({
            onyxMethod: Onyx.METHOD.SET,
            key: `${ONYXKEYS.COLLECTION.TRANSACTION_VIOLATIONS}${transaction.transactionID}`,
            value: [],
        });
    }

    return [optimisticData, successData, failureData];
}

/** Builds the Onyx data for an invoice */
function buildOnyxDataForInvoice(
    chatReport: OnyxEntry<OnyxTypes.Report>,
    iouReport: OnyxTypes.Report,
    transaction: OnyxTypes.Transaction,
    chatCreatedAction: OptimisticCreatedReportAction,
    iouCreatedAction: OptimisticCreatedReportAction,
    iouAction: OptimisticIOUReportAction,
    optimisticPersonalDetailListAction: OnyxTypes.PersonalDetailsList,
    reportPreviewAction: ReportAction,
    optimisticPolicyRecentlyUsedCategories: string[],
    optimisticPolicyRecentlyUsedTags: OnyxTypes.RecentlyUsedTags,
    isNewChatReport: boolean,
    transactionThreadReport: OptimisticChatReport,
    transactionThreadCreatedReportAction: OptimisticCreatedReportAction | EmptyObject,
    inviteReportAction?: OptimisticInviteReportAction,
    policy?: OnyxEntry<OnyxTypes.Policy>,
    policyTagList?: OnyxEntry<OnyxTypes.PolicyTagList>,
    policyCategories?: OnyxEntry<OnyxTypes.PolicyCategories>,
): [OnyxUpdate[], OnyxUpdate[], OnyxUpdate[]] {
    const clearedPendingFields = Object.fromEntries(Object.keys(transaction.pendingFields ?? {}).map((key) => [key, null]));
    const optimisticData: OnyxUpdate[] = [
        {
            onyxMethod: Onyx.METHOD.SET,
            key: `${ONYXKEYS.COLLECTION.REPORT}${iouReport.reportID}`,
            value: {
                ...iouReport,
                lastMessageText: iouAction.message?.[0]?.text,
                lastMessageHtml: iouAction.message?.[0]?.html,
                pendingFields: {
                    createChat: CONST.RED_BRICK_ROAD_PENDING_ACTION.ADD,
                },
            },
        },
        {
            onyxMethod: Onyx.METHOD.SET,
            key: `${ONYXKEYS.COLLECTION.TRANSACTION}${transaction.transactionID}`,
            value: transaction,
        },
        isNewChatReport && inviteReportAction
            ? {
                  onyxMethod: Onyx.METHOD.SET,
                  key: `${ONYXKEYS.COLLECTION.REPORT_ACTIONS}${chatReport?.reportID}`,
                  value: {
                      [inviteReportAction.reportActionID]: inviteReportAction as ReportAction,
                      [chatCreatedAction.reportActionID]: chatCreatedAction,
                      [reportPreviewAction.reportActionID]: reportPreviewAction,
                  },
              }
            : {
                  onyxMethod: Onyx.METHOD.MERGE,
                  key: `${ONYXKEYS.COLLECTION.REPORT_ACTIONS}${chatReport?.reportID}`,
                  value: {
                      [reportPreviewAction.reportActionID]: reportPreviewAction,
                  },
              },
        {
            onyxMethod: Onyx.METHOD.MERGE,
            key: `${ONYXKEYS.COLLECTION.REPORT_ACTIONS}${iouReport.reportID}`,
            value: {
                [iouCreatedAction.reportActionID]: iouCreatedAction as OnyxTypes.ReportAction,
                [iouAction.reportActionID]: iouAction as OnyxTypes.ReportAction,
            },
        },
        {
            onyxMethod: Onyx.METHOD.MERGE,
            key: `${ONYXKEYS.COLLECTION.REPORT}${transactionThreadReport.reportID}`,
            value: transactionThreadReport,
        },
        {
            onyxMethod: Onyx.METHOD.MERGE,
            key: `${ONYXKEYS.COLLECTION.REPORT_ACTIONS}${transactionThreadReport.reportID}`,
            value: {
                [transactionThreadCreatedReportAction.reportActionID]: transactionThreadCreatedReportAction,
            },
        },
        // Remove the temporary transaction used during the creation flow
        {
            onyxMethod: Onyx.METHOD.SET,
            key: `${ONYXKEYS.COLLECTION.TRANSACTION_DRAFT}${CONST.IOU.OPTIMISTIC_TRANSACTION_ID}`,
            value: null,
        },
    ];

    if (chatReport) {
        optimisticData.push({
            // Use SET for new reports because it doesn't exist yet, is faster and we need the data to be available when we navigate to the chat page
            onyxMethod: isNewChatReport ? Onyx.METHOD.SET : Onyx.METHOD.MERGE,
            key: `${ONYXKEYS.COLLECTION.REPORT}${chatReport.reportID}`,
            value: {
                ...chatReport,
                lastReadTime: DateUtils.getDBTime(),
                lastMessageTranslationKey: '',
                iouReportID: iouReport.reportID,
                ...(isNewChatReport ? {pendingFields: {createChat: CONST.RED_BRICK_ROAD_PENDING_ACTION.ADD}} : {}),
            },
        });
    }

    if (optimisticPolicyRecentlyUsedCategories.length) {
        optimisticData.push({
            onyxMethod: Onyx.METHOD.SET,
            key: `${ONYXKEYS.COLLECTION.POLICY_RECENTLY_USED_CATEGORIES}${iouReport.policyID}`,
            value: optimisticPolicyRecentlyUsedCategories,
        });
    }

    if (!isEmptyObject(optimisticPolicyRecentlyUsedTags)) {
        optimisticData.push({
            onyxMethod: Onyx.METHOD.MERGE,
            key: `${ONYXKEYS.COLLECTION.POLICY_RECENTLY_USED_TAGS}${iouReport.policyID}`,
            value: optimisticPolicyRecentlyUsedTags,
        });
    }

    if (!isEmptyObject(optimisticPersonalDetailListAction)) {
        optimisticData.push({
            onyxMethod: Onyx.METHOD.MERGE,
            key: ONYXKEYS.PERSONAL_DETAILS_LIST,
            value: optimisticPersonalDetailListAction,
        });
    }

    const successData: OnyxUpdate[] = [
        {
            onyxMethod: Onyx.METHOD.MERGE,
            key: `${ONYXKEYS.COLLECTION.REPORT}${iouReport.reportID}`,
            value: {
                pendingFields: null,
                errorFields: null,
            },
        },
        {
            onyxMethod: Onyx.METHOD.MERGE,
            key: `${ONYXKEYS.COLLECTION.REPORT}${transactionThreadReport.reportID}`,
            value: {
                pendingFields: null,
                errorFields: null,
            },
        },
        {
            onyxMethod: Onyx.METHOD.MERGE,
            key: `${ONYXKEYS.COLLECTION.TRANSACTION}${transaction.transactionID}`,
            value: {
                pendingAction: null,
                pendingFields: clearedPendingFields,
            },
        },
        {
            onyxMethod: Onyx.METHOD.MERGE,
            key: `${ONYXKEYS.COLLECTION.REPORT_ACTIONS}${chatReport?.reportID}`,
            value: {
                ...(isNewChatReport
                    ? {
                          [chatCreatedAction.reportActionID]: {
                              pendingAction: null,
                              errors: null,
                          },
                      }
                    : {}),
                [reportPreviewAction.reportActionID]: {
                    pendingAction: null,
                },
            },
        },
        {
            onyxMethod: Onyx.METHOD.MERGE,
            key: `${ONYXKEYS.COLLECTION.REPORT_ACTIONS}${iouReport.reportID}`,
            value: {
                [iouCreatedAction.reportActionID]: {
                    pendingAction: null,
                    errors: null,
                },
                [iouAction.reportActionID]: {
                    pendingAction: null,
                    errors: null,
                },
            },
        },
        {
            onyxMethod: Onyx.METHOD.MERGE,
            key: `${ONYXKEYS.COLLECTION.REPORT_ACTIONS}${transactionThreadReport.reportID}`,
            value: {
                [transactionThreadCreatedReportAction.reportActionID]: {
                    pendingAction: null,
                    errors: null,
                },
            },
        },
    ];

    if (isNewChatReport) {
        successData.push({
            onyxMethod: Onyx.METHOD.MERGE,
            key: `${ONYXKEYS.COLLECTION.REPORT}${chatReport?.reportID}`,
            value: {
                pendingFields: null,
                errorFields: null,
                isOptimisticReport: false,
            },
        });
    }

    const errorKey = DateUtils.getMicroseconds();

    const failureData: OnyxUpdate[] = [
        {
            onyxMethod: Onyx.METHOD.MERGE,
            key: `${ONYXKEYS.COLLECTION.REPORT}${chatReport?.reportID}`,
            value: {
                iouReportID: chatReport?.iouReportID,
                lastReadTime: chatReport?.lastReadTime,
                pendingFields: null,
                hasOutstandingChildRequest: chatReport?.hasOutstandingChildRequest,
                ...(isNewChatReport
                    ? {
                          errorFields: {
                              createChat: ErrorUtils.getMicroSecondOnyxError('report.genericCreateReportFailureMessage'),
                          },
                      }
                    : {}),
            },
        },
        {
            onyxMethod: Onyx.METHOD.MERGE,
            key: `${ONYXKEYS.COLLECTION.REPORT}${iouReport.reportID}`,
            value: {
                pendingFields: null,
                errorFields: {
                    createChat: ErrorUtils.getMicroSecondOnyxError('report.genericCreateReportFailureMessage'),
                },
            },
        },
        {
            onyxMethod: Onyx.METHOD.MERGE,
            key: `${ONYXKEYS.COLLECTION.REPORT}${transactionThreadReport.reportID}`,
            value: {
                errorFields: {
                    createChat: ErrorUtils.getMicroSecondOnyxError('report.genericCreateReportFailureMessage'),
                },
            },
        },
        {
            onyxMethod: Onyx.METHOD.MERGE,
            key: `${ONYXKEYS.COLLECTION.TRANSACTION}${transaction.transactionID}`,
            value: {
                errors: ErrorUtils.getMicroSecondOnyxError('iou.error.genericCreateInvoiceFailureMessage'),
                pendingAction: null,
                pendingFields: clearedPendingFields,
            },
        },
        {
            onyxMethod: Onyx.METHOD.MERGE,
            key: `${ONYXKEYS.COLLECTION.REPORT_ACTIONS}${iouReport.reportID}`,
            value: {
                [iouCreatedAction.reportActionID]: {
                    // Disabling this line since transaction.filename can be an empty string
                    // eslint-disable-next-line @typescript-eslint/prefer-nullish-coalescing
                    errors: getReceiptError(transaction.receipt, transaction.filename || transaction.receipt?.filename, false, errorKey),
                },
                [iouAction.reportActionID]: {
                    errors: ErrorUtils.getMicroSecondOnyxError('iou.error.genericCreateInvoiceFailureMessage'),
                },
            },
        },
        {
            onyxMethod: Onyx.METHOD.MERGE,
            key: `${ONYXKEYS.COLLECTION.REPORT_ACTIONS}${transactionThreadReport.reportID}`,
            value: {
                [transactionThreadCreatedReportAction.reportActionID]: {
                    errors: ErrorUtils.getMicroSecondOnyxError('iou.error.genericCreateInvoiceFailureMessage', false, errorKey),
                },
            },
        },
    ];

    // We don't need to compute violations unless we're on a paid policy
    if (!policy || !PolicyUtils.isPaidGroupPolicy(policy)) {
        return [optimisticData, successData, failureData];
    }

    const violationsOnyxData = ViolationsUtils.getViolationsOnyxData(transaction, [], !!policy.requiresTag, policyTagList ?? {}, !!policy.requiresCategory, policyCategories ?? {});

    if (violationsOnyxData) {
        optimisticData.push(violationsOnyxData);
        failureData.push({
            onyxMethod: Onyx.METHOD.SET,
            key: `${ONYXKEYS.COLLECTION.TRANSACTION_VIOLATIONS}${transaction.transactionID}`,
            value: [],
        });
    }

    return [optimisticData, successData, failureData];
}

/** Builds the Onyx data for track expense */
function buildOnyxDataForTrackExpense(
    chatReport: OnyxEntry<OnyxTypes.Report>,
    iouReport: OnyxEntry<OnyxTypes.Report>,
    transaction: OnyxTypes.Transaction,
    iouCreatedAction: OptimisticCreatedReportAction,
    iouAction: OptimisticIOUReportAction,
    reportPreviewAction: OnyxEntry<ReportAction>,
    transactionThreadReport: OptimisticChatReport | EmptyObject,
    transactionThreadCreatedReportAction: OptimisticCreatedReportAction | EmptyObject,
    shouldCreateNewMoneyRequestReport: boolean,
    policy?: OnyxEntry<OnyxTypes.Policy>,
    policyTagList?: OnyxEntry<OnyxTypes.PolicyTagList>,
    policyCategories?: OnyxEntry<OnyxTypes.PolicyCategories>,
    existingTransactionThreadReportID?: string,
): [OnyxUpdate[], OnyxUpdate[], OnyxUpdate[]] {
    const isScanRequest = TransactionUtils.isScanRequest(transaction);
    const isDistanceRequest = TransactionUtils.isDistanceRequest(transaction);
    const clearedPendingFields = Object.fromEntries(Object.keys(transaction.pendingFields ?? {}).map((key) => [key, null]));
    const optimisticData: OnyxUpdate[] = [];
    let newQuickAction: ValueOf<typeof CONST.QUICK_ACTIONS> = CONST.QUICK_ACTIONS.TRACK_MANUAL;
    if (isScanRequest) {
        newQuickAction = CONST.QUICK_ACTIONS.TRACK_SCAN;
    } else if (isDistanceRequest) {
        newQuickAction = CONST.QUICK_ACTIONS.TRACK_DISTANCE;
    }
    const existingTransactionThreadReport = allReports?.[`${ONYXKEYS.COLLECTION.REPORT}${existingTransactionThreadReportID}`] ?? null;

    if (chatReport) {
        optimisticData.push(
            {
                onyxMethod: Onyx.METHOD.MERGE,
                key: `${ONYXKEYS.COLLECTION.REPORT}${chatReport.reportID}`,
                value: {
                    ...chatReport,
                    lastMessageText: iouAction.message?.[0]?.text,
                    lastMessageHtml: iouAction.message?.[0]?.html,
                    lastReadTime: DateUtils.getDBTime(),
                    iouReportID: iouReport?.reportID,
                },
            },
            {
                onyxMethod: Onyx.METHOD.SET,
                key: ONYXKEYS.NVP_QUICK_ACTION_GLOBAL_CREATE,
                value: {
                    action: newQuickAction,
                    chatReportID: chatReport.reportID,
                    isFirstQuickAction: isEmptyObject(quickAction),
                },
            },
        );
    }

    if (iouReport) {
        optimisticData.push(
            {
                onyxMethod: shouldCreateNewMoneyRequestReport ? Onyx.METHOD.SET : Onyx.METHOD.MERGE,
                key: `${ONYXKEYS.COLLECTION.REPORT}${iouReport.reportID}`,
                value: {
                    ...iouReport,
                    lastMessageText: iouAction.message?.[0]?.text,
                    lastMessageHtml: iouAction.message?.[0]?.html,
                    pendingFields: {
                        ...(shouldCreateNewMoneyRequestReport ? {createChat: CONST.RED_BRICK_ROAD_PENDING_ACTION.ADD} : {preview: CONST.RED_BRICK_ROAD_PENDING_ACTION.UPDATE}),
                    },
                },
            },
            shouldCreateNewMoneyRequestReport
                ? {
                      onyxMethod: Onyx.METHOD.SET,
                      key: `${ONYXKEYS.COLLECTION.REPORT_ACTIONS}${iouReport.reportID}`,
                      value: {
                          [iouCreatedAction.reportActionID]: iouCreatedAction as OnyxTypes.ReportAction,
                          [iouAction.reportActionID]: iouAction as OnyxTypes.ReportAction,
                      },
                  }
                : {
                      onyxMethod: Onyx.METHOD.MERGE,
                      key: `${ONYXKEYS.COLLECTION.REPORT_ACTIONS}${iouReport.reportID}`,
                      value: {
                          [iouAction.reportActionID]: iouAction as OnyxTypes.ReportAction,
                      },
                  },
            {
                onyxMethod: Onyx.METHOD.MERGE,
                key: `${ONYXKEYS.COLLECTION.REPORT_ACTIONS}${chatReport?.reportID}`,
                value: {
                    ...(reportPreviewAction && {[reportPreviewAction.reportActionID]: reportPreviewAction}),
                },
            },
        );
    } else {
        optimisticData.push({
            onyxMethod: Onyx.METHOD.MERGE,
            key: `${ONYXKEYS.COLLECTION.REPORT_ACTIONS}${chatReport?.reportID}`,
            value: {
                [iouAction.reportActionID]: iouAction as OnyxTypes.ReportAction,
            },
        });
    }

    optimisticData.push(
        {
            onyxMethod: Onyx.METHOD.SET,
            key: `${ONYXKEYS.COLLECTION.TRANSACTION}${transaction.transactionID}`,
            value: transaction,
        },
        {
            onyxMethod: Onyx.METHOD.MERGE,
            key: `${ONYXKEYS.COLLECTION.REPORT}${transactionThreadReport.reportID}`,
            value: {
                ...transactionThreadReport,
                pendingFields: {createChat: CONST.RED_BRICK_ROAD_PENDING_ACTION.ADD},
            },
        },
        // Remove the temporary transaction used during the creation flow
        {
            onyxMethod: Onyx.METHOD.SET,
            key: `${ONYXKEYS.COLLECTION.TRANSACTION_DRAFT}${CONST.IOU.OPTIMISTIC_TRANSACTION_ID}`,
            value: null,
        },
    );

    if (!isEmptyObject(transactionThreadCreatedReportAction)) {
        optimisticData.push({
            onyxMethod: Onyx.METHOD.MERGE,
            key: `${ONYXKEYS.COLLECTION.REPORT_ACTIONS}${transactionThreadReport.reportID}`,
            value: {
                [transactionThreadCreatedReportAction.reportActionID]: transactionThreadCreatedReportAction,
            },
        });
    }

    const successData: OnyxUpdate[] = [];

    if (iouReport) {
        successData.push(
            {
                onyxMethod: Onyx.METHOD.MERGE,
                key: `${ONYXKEYS.COLLECTION.REPORT}${iouReport?.reportID}`,
                value: {
                    pendingFields: null,
                    errorFields: null,
                },
            },
            {
                onyxMethod: Onyx.METHOD.MERGE,
                key: `${ONYXKEYS.COLLECTION.REPORT_ACTIONS}${iouReport?.reportID}`,
                value: {
                    ...(shouldCreateNewMoneyRequestReport
                        ? {
                              [iouCreatedAction.reportActionID]: {
                                  pendingAction: null,
                                  errors: null,
                              },
                          }
                        : {}),
                    [iouAction.reportActionID]: {
                        pendingAction: null,
                        errors: null,
                    },
                },
            },
            {
                onyxMethod: Onyx.METHOD.MERGE,
                key: `${ONYXKEYS.COLLECTION.REPORT_ACTIONS}${chatReport?.reportID}`,
                value: {
                    ...(reportPreviewAction && {[reportPreviewAction.reportActionID]: {pendingAction: null}}),
                },
            },
        );
    } else {
        successData.push({
            onyxMethod: Onyx.METHOD.MERGE,
            key: `${ONYXKEYS.COLLECTION.REPORT_ACTIONS}${chatReport?.reportID}`,
            value: {
                [iouAction.reportActionID]: {
                    pendingAction: null,
                    errors: null,
                },
                ...(reportPreviewAction && {[reportPreviewAction.reportActionID]: {pendingAction: null}}),
            },
        });
    }

    successData.push(
        {
            onyxMethod: Onyx.METHOD.MERGE,
            key: `${ONYXKEYS.COLLECTION.REPORT}${transactionThreadReport.reportID}`,
            value: {
                pendingFields: null,
                errorFields: null,
            },
        },
        {
            onyxMethod: Onyx.METHOD.MERGE,
            key: `${ONYXKEYS.COLLECTION.TRANSACTION}${transaction.transactionID}`,
            value: {
                pendingAction: null,
                pendingFields: clearedPendingFields,
            },
        },
    );

    if (!isEmptyObject(transactionThreadCreatedReportAction)) {
        successData.push({
            onyxMethod: Onyx.METHOD.MERGE,
            key: `${ONYXKEYS.COLLECTION.REPORT_ACTIONS}${transactionThreadReport.reportID}`,
            value: {
                [transactionThreadCreatedReportAction.reportActionID]: {
                    pendingAction: null,
                    errors: null,
                },
            },
        });
    }

    const failureData: OnyxUpdate[] = [];

    failureData.push({
        onyxMethod: Onyx.METHOD.SET,
        key: ONYXKEYS.NVP_QUICK_ACTION_GLOBAL_CREATE,
        value: quickAction,
    });

    if (iouReport) {
        failureData.push(
            {
                onyxMethod: Onyx.METHOD.MERGE,
                key: `${ONYXKEYS.COLLECTION.REPORT}${iouReport.reportID}`,
                value: {
                    pendingFields: null,
                    errorFields: {
                        ...(shouldCreateNewMoneyRequestReport ? {createChat: ErrorUtils.getMicroSecondOnyxError('report.genericCreateReportFailureMessage')} : {}),
                    },
                },
            },
            {
                onyxMethod: Onyx.METHOD.MERGE,
                key: `${ONYXKEYS.COLLECTION.REPORT_ACTIONS}${iouReport.reportID}`,
                value: {
                    ...(shouldCreateNewMoneyRequestReport
                        ? {
                              [iouCreatedAction.reportActionID]: {
                                  // Disabling this line since transaction.filename can be an empty string
                                  // eslint-disable-next-line @typescript-eslint/prefer-nullish-coalescing
                                  errors: getReceiptError(transaction.receipt, transaction.filename || transaction.receipt?.filename, isScanRequest),
                              },
                              [iouAction.reportActionID]: {
                                  errors: ErrorUtils.getMicroSecondOnyxError('iou.error.genericCreateFailureMessage'),
                              },
                          }
                        : {
                              [iouAction.reportActionID]: {
                                  // Disabling this line since transaction.filename can be an empty string
                                  // eslint-disable-next-line @typescript-eslint/prefer-nullish-coalescing
                                  errors: getReceiptError(transaction.receipt, transaction.filename || transaction.receipt?.filename, isScanRequest),
                              },
                          }),
                },
            },
        );
    } else {
        failureData.push({
            onyxMethod: Onyx.METHOD.MERGE,
            key: `${ONYXKEYS.COLLECTION.REPORT_ACTIONS}${chatReport?.reportID}`,
            value: {
                [iouAction.reportActionID]: {
                    // Disabling this line since transaction.filename can be an empty string
                    // eslint-disable-next-line @typescript-eslint/prefer-nullish-coalescing
                    errors: getReceiptError(transaction.receipt, transaction.filename || transaction.receipt?.filename, isScanRequest),
                },
            },
        });
    }

    failureData.push(
        {
            onyxMethod: Onyx.METHOD.MERGE,
            key: `${ONYXKEYS.COLLECTION.REPORT}${chatReport?.reportID}`,
            value: {
                lastReadTime: chatReport?.lastReadTime,
                lastMessageText: chatReport?.lastMessageText,
                lastMessageHtml: chatReport?.lastMessageHtml,
            },
        },
        {
            onyxMethod: Onyx.METHOD.MERGE,
            key: `${ONYXKEYS.COLLECTION.REPORT}${transactionThreadReport.reportID}`,
            value: {
                pendingFields: null,
                errorFields: existingTransactionThreadReport
                    ? null
                    : {
                          createChat: ErrorUtils.getMicroSecondOnyxError('report.genericCreateReportFailureMessage'),
                      },
            },
        },
        {
            onyxMethod: Onyx.METHOD.MERGE,
            key: `${ONYXKEYS.COLLECTION.TRANSACTION}${transaction.transactionID}`,
            value: {
                errors: ErrorUtils.getMicroSecondOnyxError('iou.error.genericCreateFailureMessage'),
                pendingAction: null,
                pendingFields: clearedPendingFields,
            },
        },
        {
            onyxMethod: Onyx.METHOD.MERGE,
            key: `${ONYXKEYS.COLLECTION.REPORT_ACTIONS}${transactionThreadReport.reportID}`,
            value: {
                [transactionThreadCreatedReportAction.reportActionID]: {
                    errors: ErrorUtils.getMicroSecondOnyxError('iou.error.genericCreateFailureMessage'),
                },
            },
        },
    );

    // We don't need to compute violations unless we're on a paid policy
    if (!policy || !PolicyUtils.isPaidGroupPolicy(policy)) {
        return [optimisticData, successData, failureData];
    }

    const violationsOnyxData = ViolationsUtils.getViolationsOnyxData(transaction, [], !!policy.requiresTag, policyTagList ?? {}, !!policy.requiresCategory, policyCategories ?? {});

    if (violationsOnyxData) {
        optimisticData.push(violationsOnyxData);
        failureData.push({
            onyxMethod: Onyx.METHOD.SET,
            key: `${ONYXKEYS.COLLECTION.TRANSACTION_VIOLATIONS}${transaction.transactionID}`,
            value: [],
        });
    }

    return [optimisticData, successData, failureData];
}

function getDeleteTrackExpenseInformation(
    chatReportID: string,
    transactionID: string,
    reportAction: OnyxTypes.ReportAction,
    shouldDeleteTransactionFromOnyx = true,
    isMovingTransactionFromTrackExpense = false,
) {
    // STEP 1: Get all collections we're updating
    const chatReport = allReports?.[`${ONYXKEYS.COLLECTION.REPORT}${chatReportID}`] ?? null;
    const transaction = allTransactions[`${ONYXKEYS.COLLECTION.TRANSACTION}${transactionID}`];
    const transactionViolations = allTransactionViolations[`${ONYXKEYS.COLLECTION.TRANSACTION_VIOLATIONS}${transactionID}`];
    const transactionThreadID = reportAction.childReportID;
    let transactionThread = null;
    if (transactionThreadID) {
        transactionThread = allReports?.[`${ONYXKEYS.COLLECTION.REPORT}${transactionThreadID}`] ?? null;
    }

    // STEP 2: Decide if we need to:
    // 1. Delete the transactionThread - delete if there are no visible comments in the thread and we're not moving the transaction
    // 2. Update the moneyRequestPreview to show [Deleted expense] - update if the transactionThread exists AND it isn't being deleted and we're not moving the transaction
    const shouldDeleteTransactionThread = !isMovingTransactionFromTrackExpense && (transactionThreadID ? (reportAction?.childVisibleActionCount ?? 0) === 0 : false);

    const shouldShowDeletedRequestMessage = !isMovingTransactionFromTrackExpense && !!transactionThreadID && !shouldDeleteTransactionThread;

    // STEP 3: Update the IOU reportAction.
    const updatedReportAction = {
        [reportAction.reportActionID]: {
            pendingAction: shouldShowDeletedRequestMessage ? CONST.RED_BRICK_ROAD_PENDING_ACTION.UPDATE : CONST.RED_BRICK_ROAD_PENDING_ACTION.DELETE,
            previousMessage: reportAction.message,
            message: [
                {
                    type: 'COMMENT',
                    html: '',
                    text: '',
                    isEdited: true,
                    isDeletedParentAction: shouldShowDeletedRequestMessage,
                },
            ],
            originalMessage: {
                IOUTransactionID: null,
            },
            errors: undefined,
        },
    } as OnyxTypes.ReportActions;

    const lastVisibleAction = ReportActionsUtils.getLastVisibleAction(chatReport?.reportID ?? '', updatedReportAction);
    const reportLastMessageText = ReportActionsUtils.getLastVisibleMessage(chatReport?.reportID ?? '', updatedReportAction).lastMessageText;

    // STEP 4: Build Onyx data
    const optimisticData: OnyxUpdate[] = [];

    if (shouldDeleteTransactionFromOnyx) {
        optimisticData.push({
            onyxMethod: Onyx.METHOD.SET,
            key: `${ONYXKEYS.COLLECTION.TRANSACTION}${transactionID}`,
            value: null,
        });
    }

    if (Permissions.canUseViolations(betas)) {
        optimisticData.push({
            onyxMethod: Onyx.METHOD.SET,
            key: `${ONYXKEYS.COLLECTION.TRANSACTION_VIOLATIONS}${transactionID}`,
            value: null,
        });
    }

    if (shouldDeleteTransactionThread) {
        optimisticData.push(
            {
                onyxMethod: Onyx.METHOD.SET,
                key: `${ONYXKEYS.COLLECTION.REPORT}${transactionThreadID}`,
                value: null,
            },
            {
                onyxMethod: Onyx.METHOD.SET,
                key: `${ONYXKEYS.COLLECTION.REPORT_ACTIONS}${transactionThreadID}`,
                value: null,
            },
        );
    }

    optimisticData.push(
        {
            onyxMethod: Onyx.METHOD.MERGE,
            key: `${ONYXKEYS.COLLECTION.REPORT_ACTIONS}${chatReport?.reportID}`,
            value: updatedReportAction,
        },
        {
            onyxMethod: Onyx.METHOD.MERGE,
            key: `${ONYXKEYS.COLLECTION.REPORT}${chatReport?.reportID}`,
            value: {
                lastMessageText: reportLastMessageText,
                lastVisibleActionCreated: lastVisibleAction?.created,
            },
        },
    );

    const successData: OnyxUpdate[] = [
        {
            onyxMethod: Onyx.METHOD.MERGE,
            key: `${ONYXKEYS.COLLECTION.REPORT_ACTIONS}${chatReport?.reportID}`,
            value: {
                [reportAction.reportActionID]: {
                    pendingAction: null,
                    errors: null,
                },
            },
        },
    ];

    const failureData: OnyxUpdate[] = [];

    if (shouldDeleteTransactionFromOnyx) {
        failureData.push({
            onyxMethod: Onyx.METHOD.SET,
            key: `${ONYXKEYS.COLLECTION.TRANSACTION}${transactionID}`,
            value: transaction,
        });
    }

    if (Permissions.canUseViolations(betas)) {
        failureData.push({
            onyxMethod: Onyx.METHOD.SET,
            key: `${ONYXKEYS.COLLECTION.TRANSACTION_VIOLATIONS}${transactionID}`,
            value: transactionViolations,
        });
    }

    if (shouldDeleteTransactionThread) {
        failureData.push({
            onyxMethod: Onyx.METHOD.SET,
            key: `${ONYXKEYS.COLLECTION.REPORT}${transactionThreadID}`,
            value: transactionThread,
        });
    }

    failureData.push(
        {
            onyxMethod: Onyx.METHOD.MERGE,
            key: `${ONYXKEYS.COLLECTION.REPORT_ACTIONS}${chatReport?.reportID}`,
            value: {
                [reportAction.reportActionID]: {
                    ...reportAction,
                    pendingAction: null,
                    errors: ErrorUtils.getMicroSecondOnyxError('iou.error.genericDeleteFailureMessage'),
                },
            },
        },
        {
            onyxMethod: Onyx.METHOD.MERGE,
            key: `${ONYXKEYS.COLLECTION.REPORT}${chatReport?.reportID}`,
            value: chatReport,
        },
    );

    const parameters: DeleteMoneyRequestParams = {
        transactionID,
        reportActionID: reportAction.reportActionID,
    };

    return {parameters, optimisticData, successData, failureData, shouldDeleteTransactionThread, chatReport};
}

/** Gathers all the data needed to create an invoice. */
function getSendInvoiceInformation(
    transaction: OnyxEntry<OnyxTypes.Transaction>,
    currentUserAccountID: number,
    invoiceChatReport?: OnyxEntry<OnyxTypes.Report>,
    receipt?: Receipt,
    policy?: OnyxEntry<OnyxTypes.Policy>,
    policyTagList?: OnyxEntry<OnyxTypes.PolicyTagList>,
    policyCategories?: OnyxEntry<OnyxTypes.PolicyCategories>,
): SendInvoiceInformation {
    const {amount = 0, currency = '', created = '', merchant = '', category = '', tag = '', billable, comment, participants} = transaction ?? {};
    const trimmedComment = (comment?.comment ?? '').trim();
    const senderWorkspaceID = participants?.find((participant) => participant?.isSender)?.policyID ?? '';
    const receiverParticipant = participants?.find((participant) => participant?.accountID);
    const receiverAccountID = receiverParticipant?.accountID ?? -1;
    let receiver = ReportUtils.getPersonalDetailsForAccountID(receiverAccountID);
    let optimisticPersonalDetailListAction = {};

    // STEP 1: Get existing chat report OR build a new optimistic one
    let isNewChatReport = false;
    let chatReport = !isEmptyObject(invoiceChatReport) && invoiceChatReport?.reportID ? invoiceChatReport : null;

    if (!chatReport) {
        chatReport = ReportUtils.getInvoiceChatByParticipants(senderWorkspaceID, receiverAccountID);
    }

    if (!chatReport) {
        isNewChatReport = true;
        chatReport = ReportUtils.buildOptimisticChatReport([receiverAccountID, currentUserAccountID], CONST.REPORT.DEFAULT_REPORT_NAME, CONST.REPORT.CHAT_TYPE.INVOICE, senderWorkspaceID);
    }

    // STEP 2: Create a new optimistic invoice report.
    const optimisticInvoiceReport = ReportUtils.buildOptimisticInvoiceReport(chatReport.reportID, senderWorkspaceID, receiverAccountID, receiver.displayName ?? '', amount, currency);

    // STEP 3: Build optimistic receipt and transaction
    const receiptObject: Receipt = {};
    let filename;
    if (receipt?.source) {
        receiptObject.source = receipt.source;
        receiptObject.state = receipt.state ?? CONST.IOU.RECEIPT_STATE.SCANREADY;
        filename = receipt.name;
    }
    const optimisticTransaction = TransactionUtils.buildOptimisticTransaction(
        amount,
        currency,
        optimisticInvoiceReport.reportID,
        trimmedComment,
        created,
        '',
        '',
        merchant,
        receiptObject,
        filename,
        undefined,
        category,
        tag,
        billable,
    );

    const optimisticPolicyRecentlyUsedCategories = Policy.buildOptimisticPolicyRecentlyUsedCategories(optimisticInvoiceReport.policyID, category);
    const optimisticPolicyRecentlyUsedTags = Policy.buildOptimisticPolicyRecentlyUsedTags(optimisticInvoiceReport.policyID, tag);

    // STEP 4: Add optimistic personal details for participant
    const shouldCreateOptimisticPersonalDetails = isNewChatReport && !allPersonalDetails[receiverAccountID];
    if (shouldCreateOptimisticPersonalDetails) {
        receiver = {
            accountID: receiverAccountID,
            avatar: UserUtils.getDefaultAvatarURL(receiverAccountID),
            displayName: LocalePhoneNumber.formatPhoneNumber(receiverParticipant?.login ?? ''),
            login: receiverParticipant?.login,
            isOptimisticPersonalDetail: true,
        };

        optimisticPersonalDetailListAction = {[receiverAccountID]: receiver};
    }

    // STEP 5: Build optimistic reportActions.
    let inviteReportAction: OptimisticInviteReportAction | undefined;
    const [optimisticCreatedActionForChat, optimisticCreatedActionForIOUReport, iouAction, optimisticTransactionThread, optimisticCreatedActionForTransactionThread] =
        ReportUtils.buildOptimisticMoneyRequestEntities(
            optimisticInvoiceReport,
            CONST.IOU.REPORT_ACTION_TYPE.CREATE,
            amount,
            currency,
            trimmedComment,
            receiver.login ?? '',
            [receiver],
            optimisticTransaction.transactionID,
            undefined,
            false,
            false,
            receiptObject,
            false,
        );
    if (isNewChatReport) {
        inviteReportAction = ReportUtils.buildOptimisticInviteReportAction(receiver?.displayName ?? '', receiver.accountID ?? -1);
    }
    const reportPreviewAction = ReportUtils.buildOptimisticReportPreview(chatReport, optimisticInvoiceReport, trimmedComment, optimisticTransaction);

    // STEP 6: Build Onyx Data
    const [optimisticData, successData, failureData] = buildOnyxDataForInvoice(
        chatReport,
        optimisticInvoiceReport,
        optimisticTransaction,
        optimisticCreatedActionForChat,
        optimisticCreatedActionForIOUReport,
        iouAction,
        optimisticPersonalDetailListAction,
        reportPreviewAction,
        optimisticPolicyRecentlyUsedCategories,
        optimisticPolicyRecentlyUsedTags,
        isNewChatReport,
        optimisticTransactionThread,
        optimisticCreatedActionForTransactionThread,
        inviteReportAction,
        policy,
        policyTagList,
        policyCategories,
    );

    return {
        senderWorkspaceID,
        receiver,
        invoiceRoomReportID: chatReport.reportID,
        createdChatReportActionID: optimisticCreatedActionForChat.reportActionID,
        invoiceReportID: optimisticInvoiceReport.reportID,
        reportPreviewReportActionID: reportPreviewAction.reportActionID,
        transactionID: optimisticTransaction.transactionID,
        transactionThreadReportID: optimisticTransactionThread.reportID,
        onyxData: {
            optimisticData,
            successData,
            failureData,
        },
    };
}

/**
 * Gathers all the data needed to submit an expense. It attempts to find existing reports, iouReports, and receipts. If it doesn't find them, then
 * it creates optimistic versions of them and uses those instead
 */
function getMoneyRequestInformation(
    parentChatReport: OnyxEntry<OnyxTypes.Report> | EmptyObject,
    participant: Participant,
    comment: string,
    amount: number,
    currency: string,
    created: string,
    merchant: string,
    receipt: Receipt | undefined,
    existingTransactionID: string | undefined,
    category: string | undefined,
    tag: string | undefined,
    billable: boolean | undefined,
    policy: OnyxEntry<OnyxTypes.Policy> | undefined,
    policyTagList: OnyxEntry<OnyxTypes.PolicyTagList> | undefined,
    policyCategories: OnyxEntry<OnyxTypes.PolicyCategories> | undefined,
    payeeAccountID = userAccountID,
    payeeEmail = currentUserEmail,
    moneyRequestReportID = '',
    linkedTrackedExpenseReportAction?: OnyxTypes.ReportAction,
): MoneyRequestInformation {
    const payerEmail = PhoneNumber.addSMSDomainIfPhoneNumber(participant.login ?? '');
    const payerAccountID = Number(participant.accountID);
    const isPolicyExpenseChat = participant.isPolicyExpenseChat;

    // STEP 1: Get existing chat report OR build a new optimistic one
    let isNewChatReport = false;
    let chatReport = !isEmptyObject(parentChatReport) && parentChatReport?.reportID ? parentChatReport : null;

    // If this is a policyExpenseChat, the chatReport must exist and we can get it from Onyx.
    // report is null if the flow is initiated from the global create menu. However, participant always stores the reportID if it exists, which is the case for policyExpenseChats
    if (!chatReport && isPolicyExpenseChat) {
        chatReport = allReports?.[`${ONYXKEYS.COLLECTION.REPORT}${participant.reportID}`] ?? null;
    }

    if (!chatReport) {
        chatReport = ReportUtils.getChatByParticipants([payerAccountID]);
    }

    // If we still don't have a report, it likely doens't exist and we need to build an optimistic one
    if (!chatReport) {
        isNewChatReport = true;
        chatReport = ReportUtils.buildOptimisticChatReport([payerAccountID]);
    }

    // STEP 2: Get the Expense/IOU report. If the moneyRequestReportID has been provided, we want to add the transaction to this specific report.
    // If no such reportID has been provided, let's use the chatReport.iouReportID property. In case that is not present, build a new optimistic Expense/IOU report.
    let iouReport: OnyxEntry<OnyxTypes.Report> = null;
    if (moneyRequestReportID) {
        iouReport = allReports?.[`${ONYXKEYS.COLLECTION.REPORT}${moneyRequestReportID}`] ?? null;
    } else {
        iouReport = allReports?.[`${ONYXKEYS.COLLECTION.REPORT}${chatReport.iouReportID}`] ?? null;
    }

    const shouldCreateNewMoneyRequestReport = ReportUtils.shouldCreateNewMoneyRequestReport(iouReport, chatReport);

    if (!iouReport || shouldCreateNewMoneyRequestReport) {
        iouReport = isPolicyExpenseChat
            ? ReportUtils.buildOptimisticExpenseReport(chatReport.reportID, chatReport.policyID ?? '', payeeAccountID, amount, currency)
            : ReportUtils.buildOptimisticIOUReport(payeeAccountID, payerAccountID, amount, chatReport.reportID, currency);
    } else if (isPolicyExpenseChat) {
        iouReport = {...iouReport};
        if (iouReport?.currency === currency && typeof iouReport.total === 'number') {
            // Because of the Expense reports are stored as negative values, we subtract the total from the amount
            iouReport.total -= amount;
        }
    } else {
        iouReport = IOUUtils.updateIOUOwnerAndTotal(iouReport, payeeAccountID, amount, currency);
    }
    // STEP 3: Build optimistic receipt and transaction
    const receiptObject: Receipt = {};
    let filename;
    if (receipt?.source) {
        receiptObject.source = receipt.source;
        receiptObject.state = receipt.state ?? CONST.IOU.RECEIPT_STATE.SCANREADY;
        filename = receipt.name;
    }
    const existingTransaction = allTransactionDrafts[`${ONYXKEYS.COLLECTION.TRANSACTION_DRAFT}${existingTransactionID ?? CONST.IOU.OPTIMISTIC_TRANSACTION_ID}`];
    const isDistanceRequest = existingTransaction && existingTransaction.iouRequestType === CONST.IOU.REQUEST_TYPE.DISTANCE;
    let optimisticTransaction = TransactionUtils.buildOptimisticTransaction(
        ReportUtils.isExpenseReport(iouReport) ? -amount : amount,
        currency,
        iouReport.reportID,
        comment,
        created,
        '',
        '',
        merchant,
        receiptObject,
        filename,
        existingTransactionID,
        category,
        tag,
        billable,
        isDistanceRequest ? {waypoints: CONST.RED_BRICK_ROAD_PENDING_ACTION.ADD} : undefined,
    );

    const optimisticPolicyRecentlyUsedCategories = Policy.buildOptimisticPolicyRecentlyUsedCategories(iouReport.policyID, category);
    const optimisticPolicyRecentlyUsedTags = Policy.buildOptimisticPolicyRecentlyUsedTags(iouReport.policyID, tag);

    // If there is an existing transaction (which is the case for distance requests), then the data from the existing transaction
    // needs to be manually merged into the optimistic transaction. This is because buildOnyxDataForMoneyRequest() uses `Onyx.set()` for the transaction
    // data. This is a big can of worms to change it to `Onyx.merge()` as explored in https://expensify.slack.com/archives/C05DWUDHVK7/p1692139468252109.
    // I want to clean this up at some point, but it's possible this will live in the code for a while so I've created https://github.com/Expensify/App/issues/25417
    // to remind me to do this.
    if (isDistanceRequest) {
        optimisticTransaction = fastMerge(existingTransaction, optimisticTransaction, false);
    }

    // STEP 4: Build optimistic reportActions. We need:
    // 1. CREATED action for the chatReport
    // 2. CREATED action for the iouReport
    // 3. IOU action for the iouReport
    // 4. The transaction thread, which requires the iouAction, and CREATED action for the transaction thread
    // 5. REPORT_PREVIEW action for the chatReport
    // Note: The CREATED action for the IOU report must be optimistically generated before the IOU action so there's no chance that it appears after the IOU action in the chat
    const [optimisticCreatedActionForChat, optimisticCreatedActionForIOUReport, iouAction, optimisticTransactionThread, optimisticCreatedActionForTransactionThread] =
        ReportUtils.buildOptimisticMoneyRequestEntities(
            iouReport,
            CONST.IOU.REPORT_ACTION_TYPE.CREATE,
            amount,
            currency,
            comment,
            payeeEmail,
            [participant],
            optimisticTransaction.transactionID,
            undefined,
            false,
            false,
            receiptObject,
            false,
            undefined,
            linkedTrackedExpenseReportAction?.childReportID,
            linkedTrackedExpenseReportAction,
        );

    let reportPreviewAction = shouldCreateNewMoneyRequestReport ? null : getReportPreviewAction(chatReport.reportID, iouReport.reportID);

    if (reportPreviewAction) {
        reportPreviewAction = ReportUtils.updateReportPreview(iouReport, reportPreviewAction, false, comment, optimisticTransaction);
    } else {
        reportPreviewAction = ReportUtils.buildOptimisticReportPreview(chatReport, iouReport, comment, optimisticTransaction);

        // Generated ReportPreview action is a parent report action of the iou report.
        // We are setting the iou report's parentReportActionID to display subtitle correctly in IOU page when offline.
        iouReport.parentReportActionID = reportPreviewAction.reportActionID;
    }

    const shouldCreateOptimisticPersonalDetails = isNewChatReport && !allPersonalDetails[payerAccountID];
    // Add optimistic personal details for participant
    const optimisticPersonalDetailListAction = shouldCreateOptimisticPersonalDetails
        ? {
              [payerAccountID]: {
                  accountID: payerAccountID,
                  avatar: UserUtils.getDefaultAvatarURL(payerAccountID),
                  // Disabling this line since participant.displayName can be an empty string
                  // eslint-disable-next-line @typescript-eslint/prefer-nullish-coalescing
                  displayName: LocalePhoneNumber.formatPhoneNumber(participant.displayName || payerEmail),
                  login: participant.login,
                  isOptimisticPersonalDetail: true,
              },
          }
        : {};

    const optimisticNextStep = NextStepUtils.buildNextStep(iouReport, CONST.REPORT.STATUS_NUM.OPEN);

    // STEP 5: Build Onyx Data
    const [optimisticData, successData, failureData] = buildOnyxDataForMoneyRequest(
        chatReport,
        iouReport,
        optimisticTransaction,
        optimisticCreatedActionForChat,
        optimisticCreatedActionForIOUReport,
        iouAction,
        optimisticPersonalDetailListAction,
        reportPreviewAction,
        optimisticPolicyRecentlyUsedCategories,
        optimisticPolicyRecentlyUsedTags,
        isNewChatReport,
        optimisticTransactionThread ?? {},
        optimisticCreatedActionForTransactionThread ?? {},
        shouldCreateNewMoneyRequestReport,
        policy,
        policyTagList,
        policyCategories,
        optimisticNextStep,
    );

    return {
        payerAccountID,
        payerEmail,
        iouReport,
        chatReport,
        transaction: optimisticTransaction,
        iouAction,
        createdChatReportActionID: isNewChatReport ? optimisticCreatedActionForChat.reportActionID : '0',
        createdIOUReportActionID: shouldCreateNewMoneyRequestReport ? optimisticCreatedActionForIOUReport.reportActionID : '0',
        reportPreviewAction,
        transactionThreadReportID: optimisticTransactionThread?.reportID ?? '0',
        createdReportActionIDForThread: optimisticCreatedActionForTransactionThread?.reportActionID ?? '0',
        onyxData: {
            optimisticData,
            successData,
            failureData,
        },
    };
}

/**
 * Gathers all the data needed to make an expense. It attempts to find existing reports, iouReports, and receipts. If it doesn't find them, then
 * it creates optimistic versions of them and uses those instead
 */
function getTrackExpenseInformation(
    parentChatReport: OnyxEntry<OnyxTypes.Report> | EmptyObject,
    participant: Participant,
    comment: string,
    amount: number,
    currency: string,
    created: string,
    merchant: string,
    receipt: Receipt | undefined,
    category: string | undefined,
    tag: string | undefined,
    billable: boolean | undefined,
    policy: OnyxEntry<OnyxTypes.Policy> | undefined,
    policyTagList: OnyxEntry<OnyxTypes.PolicyTagList> | undefined,
    policyCategories: OnyxEntry<OnyxTypes.PolicyCategories> | undefined,
    payeeEmail = currentUserEmail,
    payeeAccountID = userAccountID,
    moneyRequestReportID = '',
    linkedTrackedExpenseReportAction?: OnyxTypes.ReportAction,
    existingTransactionID?: string,
): TrackExpenseInformation | EmptyObject {
    const isPolicyExpenseChat = participant.isPolicyExpenseChat;

    // STEP 1: Get existing chat report
    let chatReport = !isEmptyObject(parentChatReport) && parentChatReport?.reportID ? parentChatReport : null;

    // The chatReport always exists, and we can get it from Onyx if chatReport is null.
    if (!chatReport) {
        chatReport = allReports?.[`${ONYXKEYS.COLLECTION.REPORT}${participant.reportID}`] ?? null;
    }

    // If we still don't have a report, it likely doesn't exist, and we will early return here as it should not happen
    // Maybe later, we can build an optimistic selfDM chat.
    if (!chatReport) {
        return {};
    }

    // STEP 2: If not in the self-DM flow, we need to use the expense report.
    // For this, first use the chatReport.iouReportID property. Build a new optimistic expense report if needed.
    const shouldUseMoneyReport = !!isPolicyExpenseChat;

    let iouReport: OnyxEntry<OnyxTypes.Report> = null;
    let shouldCreateNewMoneyRequestReport = false;

    if (shouldUseMoneyReport) {
        if (moneyRequestReportID) {
            iouReport = allReports?.[`${ONYXKEYS.COLLECTION.REPORT}${moneyRequestReportID}`] ?? null;
        } else {
            iouReport = allReports?.[`${ONYXKEYS.COLLECTION.REPORT}${chatReport.iouReportID}`] ?? null;
        }

        shouldCreateNewMoneyRequestReport = ReportUtils.shouldCreateNewMoneyRequestReport(iouReport, chatReport);
        if (!iouReport || shouldCreateNewMoneyRequestReport) {
            iouReport = ReportUtils.buildOptimisticExpenseReport(chatReport.reportID, chatReport.policyID ?? '', payeeAccountID, amount, currency, false);
        } else {
            iouReport = {...iouReport};
            if (iouReport?.currency === currency && typeof iouReport.total === 'number' && typeof iouReport.nonReimbursableTotal === 'number') {
                // Because of the Expense reports are stored as negative values, we subtract the total from the amount
                iouReport.total -= amount;
                iouReport.nonReimbursableTotal -= amount;
            }
        }
    }

    // If shouldUseMoneyReport is true, the iouReport was defined.
    // But we'll use the `shouldUseMoneyReport && iouReport` check further instead of `shouldUseMoneyReport` to avoid TS errors.

    // STEP 3: Build optimistic receipt and transaction
    const receiptObject: Receipt = {};
    let filename;
    if (receipt?.source) {
        receiptObject.source = receipt.source;
        receiptObject.state = receipt.state ?? CONST.IOU.RECEIPT_STATE.SCANREADY;
        filename = receipt.name;
    }
    const existingTransaction = allTransactionDrafts[`${ONYXKEYS.COLLECTION.TRANSACTION_DRAFT}${existingTransactionID ?? CONST.IOU.OPTIMISTIC_TRANSACTION_ID}`];
    const isDistanceRequest = existingTransaction && existingTransaction.iouRequestType === CONST.IOU.REQUEST_TYPE.DISTANCE;
    let optimisticTransaction = TransactionUtils.buildOptimisticTransaction(
        ReportUtils.isExpenseReport(iouReport) ? -amount : amount,
        currency,
        shouldUseMoneyReport && iouReport ? iouReport.reportID : '0',
        comment,
        created,
        '',
        '',
        merchant,
        receiptObject,
        filename,
        existingTransactionID ?? null,
        category,
        tag,
        billable,
        isDistanceRequest ? {waypoints: CONST.RED_BRICK_ROAD_PENDING_ACTION.ADD} : undefined,
        false,
    );

    // If there is an existing transaction (which is the case for distance requests), then the data from the existing transaction
    // needs to be manually merged into the optimistic transaction. This is because buildOnyxDataForMoneyRequest() uses `Onyx.set()` for the transaction
    // data. This is a big can of worms to change it to `Onyx.merge()` as explored in https://expensify.slack.com/archives/C05DWUDHVK7/p1692139468252109.
    // I want to clean this up at some point, but it's possible this will live in the code for a while so I've created https://github.com/Expensify/App/issues/25417
    // to remind me to do this.
    if (isDistanceRequest) {
        optimisticTransaction = fastMerge(existingTransaction, optimisticTransaction, false);
    }

    // STEP 4: Build optimistic reportActions. We need:
    // 1. CREATED action for the iouReport (if tracking in the Expense chat)
    // 2. IOU action for the iouReport (if tracking in the Expense chat), otherwise – for chatReport
    // 3. The transaction thread, which requires the iouAction, and CREATED action for the transaction thread
    // 4. REPORT_PREVIEW action for the chatReport (if tracking in the Expense chat)
    const [, optimisticCreatedActionForIOUReport, iouAction, optimisticTransactionThread, optimisticCreatedActionForTransactionThread] = ReportUtils.buildOptimisticMoneyRequestEntities(
        shouldUseMoneyReport && iouReport ? iouReport : chatReport,
        CONST.IOU.REPORT_ACTION_TYPE.TRACK,
        amount,
        currency,
        comment,
        payeeEmail,
        [participant],
        optimisticTransaction.transactionID,
        undefined,
        false,
        false,
        receiptObject,
        false,
        !shouldUseMoneyReport,
        linkedTrackedExpenseReportAction?.childReportID,
        linkedTrackedExpenseReportAction,
    );

    let reportPreviewAction: OnyxEntry<OnyxTypes.ReportAction> = null;
    if (shouldUseMoneyReport && iouReport) {
        reportPreviewAction = shouldCreateNewMoneyRequestReport ? null : getReportPreviewAction(chatReport.reportID, iouReport.reportID);

        if (reportPreviewAction) {
            reportPreviewAction = ReportUtils.updateReportPreview(iouReport, reportPreviewAction, false, comment, optimisticTransaction);
        } else {
            reportPreviewAction = ReportUtils.buildOptimisticReportPreview(chatReport, iouReport, comment, optimisticTransaction);
            // Generated ReportPreview action is a parent report action of the iou report.
            // We are setting the iou report's parentReportActionID to display subtitle correctly in IOU page when offline.
            iouReport.parentReportActionID = reportPreviewAction.reportActionID;
        }
    }

    // STEP 5: Build Onyx Data
    const [optimisticData, successData, failureData] = buildOnyxDataForTrackExpense(
        chatReport,
        iouReport,
        optimisticTransaction,
        optimisticCreatedActionForIOUReport,
        iouAction,
        reportPreviewAction,
        optimisticTransactionThread ?? {},
        (optimisticCreatedActionForTransactionThread as OptimisticCreatedReportAction) ?? {}, // Add type assertion here
        shouldCreateNewMoneyRequestReport,
        policy,
        policyTagList,
        policyCategories,
    );

    return {
        chatReport,
        iouReport: iouReport ?? undefined,
        transaction: optimisticTransaction,
        iouAction,
        createdChatReportActionID: '0',
        createdIOUReportActionID: shouldCreateNewMoneyRequestReport ? optimisticCreatedActionForIOUReport.reportActionID : '0',
        reportPreviewAction: reportPreviewAction ?? undefined,
        transactionThreadReportID: optimisticTransactionThread.reportID,
        createdReportActionIDForThread: optimisticCreatedActionForTransactionThread.reportActionID,
        onyxData: {
            optimisticData,
            successData,
            failureData,
        },
    };
}

/** Requests money based on a distance (e.g. mileage from a map) */
function createDistanceRequest(
    report: OnyxEntry<OnyxTypes.Report>,
    participant: Participant,
    comment: string,
    created: string,
    category: string | undefined,
    tag: string | undefined,
    amount: number,
    currency: string,
    merchant: string,
    billable: boolean | undefined,
    validWaypoints: WaypointCollection,
    policy?: OnyxEntry<OnyxTypes.Policy>,
    policyTagList?: OnyxEntry<OnyxTypes.PolicyTagList>,
    policyCategories?: OnyxEntry<OnyxTypes.PolicyCategories>,
    customUnitRateID?: string,
) {
    // If the report is an iou or expense report, we should get the linked chat report to be passed to the getMoneyRequestInformation function
    const isMoneyRequestReport = ReportUtils.isMoneyRequestReport(report);
    const currentChatReport = isMoneyRequestReport ? ReportUtils.getReport(report?.chatReportID) : report;
    const moneyRequestReportID = isMoneyRequestReport ? report?.reportID : '';
    const currentCreated = DateUtils.enrichMoneyRequestTimestamp(created);

    const optimisticReceipt: Receipt = {
        source: ReceiptGeneric as ReceiptSource,
        state: CONST.IOU.RECEIPT_STATE.OPEN,
    };
    const {
        iouReport,
        chatReport,
        transaction,
        iouAction,
        createdChatReportActionID,
        createdIOUReportActionID,
        reportPreviewAction,
        transactionThreadReportID,
        createdReportActionIDForThread,
        payerEmail,
        onyxData,
    } = getMoneyRequestInformation(
        currentChatReport,
        participant,
        comment,
        amount,
        currency,
        currentCreated,
        merchant,
        optimisticReceipt,
        undefined,
        category,
        tag,
        billable,
        policy,
        policyTagList,
        policyCategories,
        userAccountID,
        currentUserEmail,
        moneyRequestReportID,
    );

    const activeReportID = isMoneyRequestReport ? report?.reportID ?? '' : chatReport.reportID;
    const parameters: CreateDistanceRequestParams = {
        comment,
        iouReportID: iouReport.reportID,
        chatReportID: chatReport.reportID,
        transactionID: transaction.transactionID,
        reportActionID: iouAction.reportActionID,
        createdChatReportActionID,
        createdIOUReportActionID,
        reportPreviewReportActionID: reportPreviewAction.reportActionID,
        waypoints: JSON.stringify(validWaypoints),
        created: currentCreated,
        category,
        tag,
        billable,
        transactionThreadReportID,
        createdReportActionIDForThread,
        payerEmail,
        customUnitRateID,
    };

    API.write(WRITE_COMMANDS.CREATE_DISTANCE_REQUEST, parameters, onyxData);
    Navigation.dismissModal(activeReportID);
    Report.notifyNewAction(activeReportID, userAccountID);
}

/**
 * Compute the diff amount when we update the transaction
 */
function calculateDiffAmount(iouReport: OnyxEntry<OnyxTypes.Report>, updatedTransaction: OnyxEntry<OnyxTypes.Transaction>, transaction: OnyxEntry<OnyxTypes.Transaction>): number {
    if (!iouReport) {
        return 0;
    }
    const isExpenseReport = ReportUtils.isExpenseReport(iouReport);
    const updatedCurrency = TransactionUtils.getCurrency(updatedTransaction);
    const currentCurrency = TransactionUtils.getCurrency(transaction);

    const currentAmount = TransactionUtils.getAmount(transaction, isExpenseReport);
    const updatedAmount = TransactionUtils.getAmount(updatedTransaction, isExpenseReport);

    if (updatedCurrency === iouReport?.currency && currentCurrency !== iouReport?.currency) {
        // Add the diff to the total if we change the currency from a different currency to the currency of the IOU report
        return updatedAmount;
    }
    if (updatedCurrency !== iouReport?.currency && currentCurrency === iouReport?.currency) {
        // Subtract the diff from the total if we change the currency from the currency of IOU report to a different currency
        return -updatedAmount;
    }
    if (updatedCurrency === iouReport?.currency && updatedAmount !== currentAmount) {
        // Calculate the diff between the updated amount and the current amount if we change the amount and the currency of the transaction is the currency of the report
        return updatedAmount - currentAmount;
    }

    return 0;
}

/**
 * @param transactionID
 * @param transactionThreadReportID
 * @param transactionChanges
 * @param [transactionChanges.created] Present when updated the date field
 * @param policy  May be undefined, an empty object, or an object matching the Policy type (src/types/onyx/Policy.ts)
 * @param policyTagList
 * @param policyCategories
 * @param onlyIncludeChangedFields
 *               When 'true', then the returned params will only include the transaction details for the fields that were changed.
 *               When `false`, then the returned params will include all the transaction details, regardless of which fields were changed.
 *               This setting is necessary while the UpdateDistanceRequest API is refactored to be fully 1:1:1 in https://github.com/Expensify/App/issues/28358
 */
function getUpdateMoneyRequestParams(
    transactionID: string,
    transactionThreadReportID: string,
    transactionChanges: TransactionChanges,
    policy: OnyxEntry<OnyxTypes.Policy>,
    policyTagList: OnyxEntry<OnyxTypes.PolicyTagList>,
    policyCategories: OnyxEntry<OnyxTypes.PolicyCategories>,
    onlyIncludeChangedFields: boolean,
): UpdateMoneyRequestData {
    const optimisticData: OnyxUpdate[] = [];
    const successData: OnyxUpdate[] = [];
    const failureData: OnyxUpdate[] = [];

    // Step 1: Set any "pending fields" (ones updated while the user was offline) to have error messages in the failureData
    const pendingFields = Object.fromEntries(Object.keys(transactionChanges).map((key) => [key, CONST.RED_BRICK_ROAD_PENDING_ACTION.UPDATE]));
    const clearedPendingFields = Object.fromEntries(Object.keys(transactionChanges).map((key) => [key, null]));
    const errorFields = Object.fromEntries(Object.keys(pendingFields).map((key) => [key, {[DateUtils.getMicroseconds()]: Localize.translateLocal('iou.error.genericEditFailureMessage')}]));

    // Step 2: Get all the collections being updated
    const transactionThread = allReports?.[`${ONYXKEYS.COLLECTION.REPORT}${transactionThreadReportID}`] ?? null;
    const transaction = allTransactions?.[`${ONYXKEYS.COLLECTION.TRANSACTION}${transactionID}`];
    const iouReport = allReports?.[`${ONYXKEYS.COLLECTION.REPORT}${transactionThread?.parentReportID}`] ?? null;
    const isFromExpenseReport = ReportUtils.isExpenseReport(iouReport);
    const isScanning = TransactionUtils.hasReceipt(transaction) && TransactionUtils.isReceiptBeingScanned(transaction);
    let updatedTransaction = transaction ? TransactionUtils.getUpdatedTransaction(transaction, transactionChanges, isFromExpenseReport) : null;
    const transactionDetails = ReportUtils.getTransactionDetails(updatedTransaction);

    if (transactionDetails?.waypoints) {
        // This needs to be a JSON string since we're sending this to the MapBox API
        transactionDetails.waypoints = JSON.stringify(transactionDetails.waypoints);
    }

    const dataToIncludeInParams: Partial<TransactionDetails> | undefined = onlyIncludeChangedFields
        ? Object.fromEntries(Object.entries(transactionDetails ?? {}).filter(([key]) => Object.keys(transactionChanges).includes(key)))
        : transactionDetails;

    const params: UpdateMoneyRequestParams = {
        ...dataToIncludeInParams,
        reportID: iouReport?.reportID,
        transactionID,
    };

    const hasPendingWaypoints = 'waypoints' in transactionChanges;
    if (transaction && updatedTransaction && hasPendingWaypoints) {
        updatedTransaction = {
            ...updatedTransaction,
            amount: CONST.IOU.DEFAULT_AMOUNT,
            modifiedAmount: CONST.IOU.DEFAULT_AMOUNT,
            modifiedMerchant: Localize.translateLocal('iou.fieldPending'),
        };

        // Delete the draft transaction when editing waypoints when the server responds successfully and there are no errors
        successData.push({
            onyxMethod: Onyx.METHOD.SET,
            key: `${ONYXKEYS.COLLECTION.TRANSACTION_DRAFT}${transactionID}`,
            value: null,
        });

        // Revert the transaction's amount to the original value on failure.
        // The IOU Report will be fully reverted in the failureData further below.
        failureData.push({
            onyxMethod: Onyx.METHOD.MERGE,
            key: `${ONYXKEYS.COLLECTION.TRANSACTION}${transactionID}`,
            value: {
                amount: transaction.amount,
                modifiedAmount: transaction.modifiedAmount,
                modifiedMerchant: transaction.modifiedMerchant,
            },
        });
    }

    // Step 3: Build the modified expense report actions
    // We don't create a modified report action if we're updating the waypoints,
    // since there isn't actually any optimistic data we can create for them and the report action is created on the server
    // with the response from the MapBox API
    const updatedReportAction = ReportUtils.buildOptimisticModifiedExpenseReportAction(transactionThread, transaction, transactionChanges, isFromExpenseReport, policy);
    if (!hasPendingWaypoints) {
        params.reportActionID = updatedReportAction.reportActionID;

        optimisticData.push({
            onyxMethod: Onyx.METHOD.MERGE,
            key: `${ONYXKEYS.COLLECTION.REPORT_ACTIONS}${transactionThread?.reportID}`,
            value: {
                [updatedReportAction.reportActionID]: updatedReportAction as OnyxTypes.ReportAction,
            },
        });
        successData.push({
            onyxMethod: Onyx.METHOD.MERGE,
            key: `${ONYXKEYS.COLLECTION.REPORT_ACTIONS}${transactionThread?.reportID}`,
            value: {
                [updatedReportAction.reportActionID]: {pendingAction: null},
            },
        });
        failureData.push({
            onyxMethod: Onyx.METHOD.MERGE,
            key: `${ONYXKEYS.COLLECTION.REPORT_ACTIONS}${transactionThread?.reportID}`,
            value: {
                [updatedReportAction.reportActionID]: {
                    ...(updatedReportAction as OnyxTypes.ReportAction),
                    errors: ErrorUtils.getMicroSecondOnyxError('iou.error.genericEditFailureMessage'),
                },
            },
        });
    }

    // Step 4: Compute the IOU total and update the report preview message (and report header) so LHN amount owed is correct.
    const diff = calculateDiffAmount(iouReport, updatedTransaction, transaction);

    let updatedMoneyRequestReport: OnyxTypes.Report | EmptyObject;
    if (!iouReport) {
        updatedMoneyRequestReport = {};
    } else if (ReportUtils.isExpenseReport(iouReport) && typeof iouReport.total === 'number') {
        // For expense report, the amount is negative, so we should subtract total from diff
        updatedMoneyRequestReport = {
            ...iouReport,
            total: iouReport.total - diff,
        };
        if (!transaction?.reimbursable && typeof updatedMoneyRequestReport.nonReimbursableTotal === 'number') {
            updatedMoneyRequestReport.nonReimbursableTotal -= diff;
        }
    } else {
        updatedMoneyRequestReport = IOUUtils.updateIOUOwnerAndTotal(iouReport, updatedReportAction.actorAccountID ?? -1, diff, TransactionUtils.getCurrency(transaction), false, true);
    }

    updatedMoneyRequestReport.cachedTotal = CurrencyUtils.convertToDisplayString(updatedMoneyRequestReport.total, transactionDetails?.currency);

    optimisticData.push(
        {
            onyxMethod: Onyx.METHOD.MERGE,
            key: `${ONYXKEYS.COLLECTION.REPORT}${iouReport?.reportID}`,
            value: updatedMoneyRequestReport,
        },
        {
            onyxMethod: Onyx.METHOD.MERGE,
            key: `${ONYXKEYS.COLLECTION.REPORT}${iouReport?.parentReportID}`,
            value: ReportUtils.getOutstandingChildRequest(updatedMoneyRequestReport),
        },
    );
    successData.push({
        onyxMethod: Onyx.METHOD.MERGE,
        key: `${ONYXKEYS.COLLECTION.REPORT}${iouReport?.reportID}`,
        value: {pendingAction: null},
    });

    // Optimistically modify the transaction and the transaction thread
    optimisticData.push({
        onyxMethod: Onyx.METHOD.MERGE,
        key: `${ONYXKEYS.COLLECTION.TRANSACTION}${transactionID}`,
        value: {
            ...updatedTransaction,
            pendingFields,
            isLoading: hasPendingWaypoints,
            errorFields: null,
        },
    });

    optimisticData.push({
        onyxMethod: Onyx.METHOD.MERGE,
        key: `${ONYXKEYS.COLLECTION.REPORT}${transactionThreadReportID}`,
        value: {
            lastActorAccountID: updatedReportAction.actorAccountID,
        },
    });

    if (isScanning && ('amount' in transactionChanges || 'currency' in transactionChanges)) {
        optimisticData.push(
            {
                onyxMethod: Onyx.METHOD.MERGE,
                key: `${ONYXKEYS.COLLECTION.REPORT_ACTIONS}${iouReport?.reportID}`,
                value: {
                    [transactionThread?.parentReportActionID ?? '']: {
                        whisperedToAccountIDs: [],
                    },
                },
            },
            {
                onyxMethod: Onyx.METHOD.MERGE,
                key: `${ONYXKEYS.COLLECTION.REPORT_ACTIONS}${iouReport?.parentReportID}`,
                value: {
                    [iouReport?.parentReportActionID ?? '']: {
                        whisperedToAccountIDs: [],
                    },
                },
            },
        );
    }

    // Update recently used categories if the category is changed
    if ('category' in transactionChanges) {
        const optimisticPolicyRecentlyUsedCategories = Policy.buildOptimisticPolicyRecentlyUsedCategories(iouReport?.policyID, transactionChanges.category);
        if (optimisticPolicyRecentlyUsedCategories.length) {
            optimisticData.push({
                onyxMethod: Onyx.METHOD.SET,
                key: `${ONYXKEYS.COLLECTION.POLICY_RECENTLY_USED_CATEGORIES}${iouReport?.policyID}`,
                value: optimisticPolicyRecentlyUsedCategories,
            });
        }
    }

    // Update recently used categories if the tag is changed
    if ('tag' in transactionChanges) {
        const optimisticPolicyRecentlyUsedTags = Policy.buildOptimisticPolicyRecentlyUsedTags(iouReport?.policyID, transactionChanges.tag);
        if (!isEmptyObject(optimisticPolicyRecentlyUsedTags)) {
            optimisticData.push({
                onyxMethod: Onyx.METHOD.MERGE,
                key: `${ONYXKEYS.COLLECTION.POLICY_RECENTLY_USED_TAGS}${iouReport?.policyID}`,
                value: optimisticPolicyRecentlyUsedTags,
            });
        }
    }

    // Clear out the error fields and loading states on success
    successData.push({
        onyxMethod: Onyx.METHOD.MERGE,
        key: `${ONYXKEYS.COLLECTION.TRANSACTION}${transactionID}`,
        value: {
            pendingFields: clearedPendingFields,
            isLoading: false,
            errorFields: null,
        },
    });

    // Clear out loading states, pending fields, and add the error fields
    failureData.push({
        onyxMethod: Onyx.METHOD.MERGE,
        key: `${ONYXKEYS.COLLECTION.TRANSACTION}${transactionID}`,
        value: {
            pendingFields: clearedPendingFields,
            isLoading: false,
            errorFields,
        },
    });

    if (iouReport) {
        // Reset the iouReport to its original state
        failureData.push({
            onyxMethod: Onyx.METHOD.MERGE,
            key: `${ONYXKEYS.COLLECTION.REPORT}${iouReport.reportID}`,
            value: iouReport,
        });
    }

    if (policy && PolicyUtils.isPaidGroupPolicy(policy) && updatedTransaction) {
        const currentTransactionViolations = allTransactionViolations[`${ONYXKEYS.COLLECTION.TRANSACTION_VIOLATIONS}${transactionID}`] ?? [];
        optimisticData.push(
            ViolationsUtils.getViolationsOnyxData(
                updatedTransaction,
                currentTransactionViolations,
                !!policy.requiresTag,
                policyTagList ?? {},
                !!policy.requiresCategory,
                policyCategories ?? {},
            ),
        );
        failureData.push({
            onyxMethod: Onyx.METHOD.MERGE,
            key: `${ONYXKEYS.COLLECTION.TRANSACTION_VIOLATIONS}${transactionID}`,
            value: currentTransactionViolations,
        });
    }

    // Reset the transaction thread to its original state
    failureData.push({
        onyxMethod: Onyx.METHOD.MERGE,
        key: `${ONYXKEYS.COLLECTION.REPORT}${transactionThreadReportID}`,
        value: transactionThread,
    });

    return {
        params,
        onyxData: {optimisticData, successData, failureData},
    };
}

/**
 * @param transactionID
 * @param transactionThreadReportID
 * @param transactionChanges
 * @param [transactionChanges.created] Present when updated the date field
 * @param onlyIncludeChangedFields
 *               When 'true', then the returned params will only include the transaction details for the fields that were changed.
 *               When `false`, then the returned params will include all the transaction details, regardless of which fields were changed.
 *               This setting is necessary while the UpdateDistanceRequest API is refactored to be fully 1:1:1 in https://github.com/Expensify/App/issues/28358
 * @param policy  May be undefined, an empty object, or an object matching the Policy type (src/types/onyx/Policy.ts)
 */
function getUpdateTrackExpenseParams(
    transactionID: string,
    transactionThreadReportID: string,
    transactionChanges: TransactionChanges,
    onlyIncludeChangedFields: boolean,
    policy: OnyxEntry<OnyxTypes.Policy>,
): UpdateMoneyRequestData {
    const optimisticData: OnyxUpdate[] = [];
    const successData: OnyxUpdate[] = [];
    const failureData: OnyxUpdate[] = [];

    // Step 1: Set any "pending fields" (ones updated while the user was offline) to have error messages in the failureData
    const pendingFields = Object.fromEntries(Object.keys(transactionChanges).map((key) => [key, CONST.RED_BRICK_ROAD_PENDING_ACTION.UPDATE]));
    const clearedPendingFields = Object.fromEntries(Object.keys(transactionChanges).map((key) => [key, null]));
    const errorFields = Object.fromEntries(Object.keys(pendingFields).map((key) => [key, {[DateUtils.getMicroseconds()]: Localize.translateLocal('iou.error.genericEditFailureMessage')}]));

    // Step 2: Get all the collections being updated
    const transactionThread = allReports?.[`${ONYXKEYS.COLLECTION.REPORT}${transactionThreadReportID}`] ?? null;
    const transaction = allTransactions?.[`${ONYXKEYS.COLLECTION.TRANSACTION}${transactionID}`];
    const chatReport = allReports?.[`${ONYXKEYS.COLLECTION.REPORT}${transactionThread?.parentReportID}`] ?? null;
    const isScanning = TransactionUtils.hasReceipt(transaction) && TransactionUtils.isReceiptBeingScanned(transaction);
    let updatedTransaction = transaction ? TransactionUtils.getUpdatedTransaction(transaction, transactionChanges, false) : null;
    const transactionDetails = ReportUtils.getTransactionDetails(updatedTransaction);

    if (transactionDetails?.waypoints) {
        // This needs to be a JSON string since we're sending this to the MapBox API
        transactionDetails.waypoints = JSON.stringify(transactionDetails.waypoints);
    }

    const dataToIncludeInParams: Partial<TransactionDetails> | undefined = onlyIncludeChangedFields
        ? Object.fromEntries(Object.entries(transactionDetails ?? {}).filter(([key]) => Object.keys(transactionChanges).includes(key)))
        : transactionDetails;

    const params: UpdateMoneyRequestParams = {
        ...dataToIncludeInParams,
        reportID: chatReport?.reportID,
        transactionID,
    };

    const hasPendingWaypoints = 'waypoints' in transactionChanges;
    if (transaction && updatedTransaction && hasPendingWaypoints) {
        updatedTransaction = {
            ...updatedTransaction,
            amount: CONST.IOU.DEFAULT_AMOUNT,
            modifiedAmount: CONST.IOU.DEFAULT_AMOUNT,
            modifiedMerchant: Localize.translateLocal('iou.fieldPending'),
        };

        // Delete the draft transaction when editing waypoints when the server responds successfully and there are no errors
        successData.push({
            onyxMethod: Onyx.METHOD.SET,
            key: `${ONYXKEYS.COLLECTION.TRANSACTION_DRAFT}${transactionID}`,
            value: null,
        });

        // Revert the transaction's amount to the original value on failure.
        // The IOU Report will be fully reverted in the failureData further below.
        failureData.push({
            onyxMethod: Onyx.METHOD.MERGE,
            key: `${ONYXKEYS.COLLECTION.TRANSACTION}${transactionID}`,
            value: {
                amount: transaction.amount,
                modifiedAmount: transaction.modifiedAmount,
                modifiedMerchant: transaction.modifiedMerchant,
            },
        });
    }

    // Step 3: Build the modified expense report actions
    // We don't create a modified report action if we're updating the waypoints,
    // since there isn't actually any optimistic data we can create for them and the report action is created on the server
    // with the response from the MapBox API
    const updatedReportAction = ReportUtils.buildOptimisticModifiedExpenseReportAction(transactionThread, transaction, transactionChanges, false, policy);
    if (!hasPendingWaypoints) {
        params.reportActionID = updatedReportAction.reportActionID;

        optimisticData.push({
            onyxMethod: Onyx.METHOD.MERGE,
            key: `${ONYXKEYS.COLLECTION.REPORT_ACTIONS}${transactionThread?.reportID}`,
            value: {
                [updatedReportAction.reportActionID]: updatedReportAction as OnyxTypes.ReportAction,
            },
        });
        successData.push({
            onyxMethod: Onyx.METHOD.MERGE,
            key: `${ONYXKEYS.COLLECTION.REPORT_ACTIONS}${transactionThread?.reportID}`,
            value: {
                [updatedReportAction.reportActionID]: {pendingAction: null},
            },
        });
        failureData.push({
            onyxMethod: Onyx.METHOD.MERGE,
            key: `${ONYXKEYS.COLLECTION.REPORT_ACTIONS}${transactionThread?.reportID}`,
            value: {
                [updatedReportAction.reportActionID]: {
                    ...(updatedReportAction as OnyxTypes.ReportAction),
                    errors: ErrorUtils.getMicroSecondOnyxError('iou.error.genericEditFailureMessage'),
                },
            },
        });
    }

    // Step 4: Update the report preview message (and report header) so LHN amount tracked is correct.
    // Optimistically modify the transaction and the transaction thread
    optimisticData.push({
        onyxMethod: Onyx.METHOD.MERGE,
        key: `${ONYXKEYS.COLLECTION.TRANSACTION}${transactionID}`,
        value: {
            ...updatedTransaction,
            pendingFields,
            isLoading: hasPendingWaypoints,
            errorFields: null,
        },
    });

    optimisticData.push({
        onyxMethod: Onyx.METHOD.MERGE,
        key: `${ONYXKEYS.COLLECTION.REPORT}${transactionThreadReportID}`,
        value: {
            lastActorAccountID: updatedReportAction.actorAccountID,
        },
    });

    if (isScanning && ('amount' in transactionChanges || 'currency' in transactionChanges)) {
        optimisticData.push({
            onyxMethod: Onyx.METHOD.MERGE,
            key: `${ONYXKEYS.COLLECTION.REPORT_ACTIONS}${chatReport?.reportID}`,
            value: {
                [transactionThread?.parentReportActionID ?? '']: {
                    whisperedToAccountIDs: [],
                },
            },
        });
    }

    // Clear out the error fields and loading states on success
    successData.push({
        onyxMethod: Onyx.METHOD.MERGE,
        key: `${ONYXKEYS.COLLECTION.TRANSACTION}${transactionID}`,
        value: {
            pendingFields: clearedPendingFields,
            isLoading: false,
            errorFields: null,
        },
    });

    // Clear out loading states, pending fields, and add the error fields
    failureData.push({
        onyxMethod: Onyx.METHOD.MERGE,
        key: `${ONYXKEYS.COLLECTION.TRANSACTION}${transactionID}`,
        value: {
            pendingFields: clearedPendingFields,
            isLoading: false,
            errorFields,
        },
    });

    // Reset the transaction thread to its original state
    failureData.push({
        onyxMethod: Onyx.METHOD.MERGE,
        key: `${ONYXKEYS.COLLECTION.REPORT}${transactionThreadReportID}`,
        value: transactionThread,
    });

    return {
        params,
        onyxData: {optimisticData, successData, failureData},
    };
}

/** Updates the created date of an expense */
function updateMoneyRequestDate(
    transactionID: string,
    transactionThreadReportID: string,
    value: string,
    policy: OnyxEntry<OnyxTypes.Policy>,
    policyTags: OnyxEntry<OnyxTypes.PolicyTagList>,
    policyCategories: OnyxEntry<OnyxTypes.PolicyCategories>,
) {
    const transactionChanges: TransactionChanges = {
        created: value,
    };
    const transactionThreadReport = allReports?.[`${ONYXKEYS.COLLECTION.REPORT}${transactionThreadReportID}`] ?? null;
    const parentReport = allReports?.[`${ONYXKEYS.COLLECTION.REPORT}${transactionThreadReport?.parentReportID}`] ?? null;
    let data: UpdateMoneyRequestData;
    if (ReportUtils.isTrackExpenseReport(transactionThreadReport) && ReportUtils.isSelfDM(parentReport)) {
        data = getUpdateTrackExpenseParams(transactionID, transactionThreadReportID, transactionChanges, true, policy);
    } else {
        data = getUpdateMoneyRequestParams(transactionID, transactionThreadReportID, transactionChanges, policy, policyTags, policyCategories, true);
    }
    const {params, onyxData} = data;
    API.write(WRITE_COMMANDS.UPDATE_MONEY_REQUEST_DATE, params, onyxData);
}

/** Updates the billable field of an expense */
function updateMoneyRequestBillable(
    transactionID: string,
    transactionThreadReportID: string,
    value: boolean,
    policy: OnyxEntry<OnyxTypes.Policy>,
    policyTagList: OnyxEntry<OnyxTypes.PolicyTagList>,
    policyCategories: OnyxEntry<OnyxTypes.PolicyCategories>,
) {
    const transactionChanges: TransactionChanges = {
        billable: value,
    };
    const {params, onyxData} = getUpdateMoneyRequestParams(transactionID, transactionThreadReportID, transactionChanges, policy, policyTagList, policyCategories, true);
    API.write(WRITE_COMMANDS.UPDATE_MONEY_REQUEST_BILLABLE, params, onyxData);
}

/** Updates the merchant field of an expense */
function updateMoneyRequestMerchant(
    transactionID: string,
    transactionThreadReportID: string,
    value: string,
    policy: OnyxEntry<OnyxTypes.Policy>,
    policyTagList: OnyxEntry<OnyxTypes.PolicyTagList>,
    policyCategories: OnyxEntry<OnyxTypes.PolicyCategories>,
) {
    const transactionChanges: TransactionChanges = {
        merchant: value,
    };
    const transactionThreadReport = allReports?.[`${ONYXKEYS.COLLECTION.REPORT}${transactionThreadReportID}`] ?? null;
    const parentReport = allReports?.[`${ONYXKEYS.COLLECTION.REPORT}${transactionThreadReport?.parentReportID}`] ?? null;
    let data: UpdateMoneyRequestData;
    if (ReportUtils.isTrackExpenseReport(transactionThreadReport) && ReportUtils.isSelfDM(parentReport)) {
        data = getUpdateTrackExpenseParams(transactionID, transactionThreadReportID, transactionChanges, true, policy);
    } else {
        data = getUpdateMoneyRequestParams(transactionID, transactionThreadReportID, transactionChanges, policy, policyTagList, policyCategories, true);
    }
    const {params, onyxData} = data;
    API.write(WRITE_COMMANDS.UPDATE_MONEY_REQUEST_MERCHANT, params, onyxData);
}

/** Updates the tag of an expense */
function updateMoneyRequestTag(
    transactionID: string,
    transactionThreadReportID: string,
    tag: string,
    policy: OnyxEntry<OnyxTypes.Policy>,
    policyTagList: OnyxEntry<OnyxTypes.PolicyTagList>,
    policyCategories: OnyxEntry<OnyxTypes.PolicyCategories>,
) {
    const transactionChanges: TransactionChanges = {
        tag,
    };
    const {params, onyxData} = getUpdateMoneyRequestParams(transactionID, transactionThreadReportID, transactionChanges, policy, policyTagList, policyCategories, true);
    API.write(WRITE_COMMANDS.UPDATE_MONEY_REQUEST_TAG, params, onyxData);
}

/** Updates the created tax amount of an expense */
function updateMoneyRequestTaxAmount(
    transactionID: string,
    optimisticReportActionID: string,
    taxAmount: number,
    policy: OnyxEntry<OnyxTypes.Policy>,
    policyTagList: OnyxEntry<OnyxTypes.PolicyTagList>,
    policyCategories: OnyxEntry<OnyxTypes.PolicyCategories>,
) {
    const transactionChanges = {
        taxAmount,
    };
    const {params, onyxData} = getUpdateMoneyRequestParams(transactionID, optimisticReportActionID, transactionChanges, policy, policyTagList, policyCategories, true);
    API.write('UpdateMoneyRequestTaxAmount', params, onyxData);
}

/** Updates the created tax rate of an expense */
function updateMoneyRequestTaxRate(
    transactionID: string,
    optimisticReportActionID: string,
    taxCode: string,
    policy: OnyxEntry<OnyxTypes.Policy>,
    policyTagList: OnyxEntry<OnyxTypes.PolicyTagList>,
    policyCategories: OnyxEntry<OnyxTypes.PolicyCategories>,
) {
    const transactionChanges = {
        taxCode,
    };
    const {params, onyxData} = getUpdateMoneyRequestParams(transactionID, optimisticReportActionID, transactionChanges, policy, policyTagList, policyCategories, true);
    API.write('UpdateMoneyRequestTaxRate', params, onyxData);
}

type UpdateMoneyRequestDistanceParams = {
    transactionID: string;
    transactionThreadReportID: string;
    waypoints: WaypointCollection;
    policy?: OnyxEntry<OnyxTypes.Policy>;
    policyTagList?: OnyxEntry<OnyxTypes.PolicyTagList>;
    policyCategories?: OnyxEntry<OnyxTypes.PolicyCategories>;
};

/** Updates the waypoints of a distance expense */
function updateMoneyRequestDistance({
    transactionID,
    transactionThreadReportID,
    waypoints,
    policy = {} as OnyxTypes.Policy,
    policyTagList = {},
    policyCategories = {},
}: UpdateMoneyRequestDistanceParams) {
    const transactionChanges: TransactionChanges = {
        waypoints,
    };
    const transactionThreadReport = allReports?.[`${ONYXKEYS.COLLECTION.REPORT}${transactionThreadReportID}`] ?? null;
    const parentReport = allReports?.[`${ONYXKEYS.COLLECTION.REPORT}${transactionThreadReport?.parentReportID}`] ?? null;
    let data: UpdateMoneyRequestData;
    if (ReportUtils.isTrackExpenseReport(transactionThreadReport) && ReportUtils.isSelfDM(parentReport)) {
        data = getUpdateTrackExpenseParams(transactionID, transactionThreadReportID, transactionChanges, true, policy);
    } else {
        data = getUpdateMoneyRequestParams(transactionID, transactionThreadReportID, transactionChanges, policy, policyTagList, policyCategories, true);
    }
    const {params, onyxData} = data;
    API.write(WRITE_COMMANDS.UPDATE_MONEY_REQUEST_DISTANCE, params, onyxData);
}

/** Updates the category of an expense */
function updateMoneyRequestCategory(
    transactionID: string,
    transactionThreadReportID: string,
    category: string,
    policy: OnyxEntry<OnyxTypes.Policy>,
    policyTagList: OnyxEntry<OnyxTypes.PolicyTagList>,
    policyCategories: OnyxEntry<OnyxTypes.PolicyCategories>,
) {
    const transactionChanges: TransactionChanges = {
        category,
    };
    const {params, onyxData} = getUpdateMoneyRequestParams(transactionID, transactionThreadReportID, transactionChanges, policy, policyTagList, policyCategories, true);
    API.write(WRITE_COMMANDS.UPDATE_MONEY_REQUEST_CATEGORY, params, onyxData);
}

/** Updates the description of an expense */
function updateMoneyRequestDescription(
    transactionID: string,
    transactionThreadReportID: string,
    comment: string,
    policy: OnyxEntry<OnyxTypes.Policy>,
    policyTagList: OnyxEntry<OnyxTypes.PolicyTagList>,
    policyCategories: OnyxEntry<OnyxTypes.PolicyCategories>,
) {
    const transactionChanges: TransactionChanges = {
        comment,
    };
    const transactionThreadReport = allReports?.[`${ONYXKEYS.COLLECTION.REPORT}${transactionThreadReportID}`] ?? null;
    const parentReport = allReports?.[`${ONYXKEYS.COLLECTION.REPORT}${transactionThreadReport?.parentReportID}`] ?? null;
    let data: UpdateMoneyRequestData;
    if (ReportUtils.isTrackExpenseReport(transactionThreadReport) && ReportUtils.isSelfDM(parentReport)) {
        data = getUpdateTrackExpenseParams(transactionID, transactionThreadReportID, transactionChanges, true, policy);
    } else {
        data = getUpdateMoneyRequestParams(transactionID, transactionThreadReportID, transactionChanges, policy, policyTagList, policyCategories, true);
    }
    const {params, onyxData} = data;
    API.write(WRITE_COMMANDS.UPDATE_MONEY_REQUEST_DESCRIPTION, params, onyxData);
}

/** Edits an existing distance expense */
function updateDistanceRequest(
    transactionID: string,
    transactionThreadReportID: string,
    transactionChanges: TransactionChanges,
    policy: OnyxTypes.Policy,
    policyTagList: OnyxTypes.PolicyTagList,
    policyCategories: OnyxTypes.PolicyCategories,
) {
    const {params, onyxData} = getUpdateMoneyRequestParams(transactionID, transactionThreadReportID, transactionChanges, policy, policyTagList, policyCategories, false);
    API.write(WRITE_COMMANDS.UPDATE_DISTANCE_REQUEST, params, onyxData);
}

const getConvertTrackedExpenseInformation = (
    transactionID: string,
    actionableWhisperReportActionID: string,
    moneyRequestReportID: string,
    linkedTrackedExpenseReportAction: OnyxTypes.ReportAction,
    linkedTrackedExpenseReportID: string,
    transactionThreadReportID: string,
    resolution: IOUAction,
) => {
    const optimisticData: OnyxUpdate[] = [];
    const successData: OnyxUpdate[] = [];
    const failureData: OnyxUpdate[] = [];

    // Delete the transaction from the track expense report
    const {
        optimisticData: deleteOptimisticData,
        successData: deleteSuccessData,
        failureData: deleteFailureData,
    } = getDeleteTrackExpenseInformation(linkedTrackedExpenseReportID, transactionID, linkedTrackedExpenseReportAction, false, true);

    optimisticData?.push(...deleteOptimisticData);
    successData?.push(...deleteSuccessData);
    failureData?.push(...deleteFailureData);

    // Build modified expense report action with the transaction changes
    const modifiedExpenseReportAction = ReportUtils.buildOptimisticMovedTrackedExpenseModifiedReportAction(transactionThreadReportID, moneyRequestReportID);

    optimisticData?.push({
        onyxMethod: Onyx.METHOD.MERGE,
        key: `${ONYXKEYS.COLLECTION.REPORT_ACTIONS}${transactionThreadReportID}`,
        value: {
            [modifiedExpenseReportAction.reportActionID]: modifiedExpenseReportAction as OnyxTypes.ReportAction,
        },
    });
    successData?.push({
        onyxMethod: Onyx.METHOD.MERGE,
        key: `${ONYXKEYS.COLLECTION.REPORT_ACTIONS}${transactionThreadReportID}`,
        value: {
            [modifiedExpenseReportAction.reportActionID]: {pendingAction: null},
        },
    });
    failureData?.push({
        onyxMethod: Onyx.METHOD.MERGE,
        key: `${ONYXKEYS.COLLECTION.REPORT_ACTIONS}${transactionThreadReportID}`,
        value: {
            [modifiedExpenseReportAction.reportActionID]: {
                ...(modifiedExpenseReportAction as OnyxTypes.ReportAction),
                errors: ErrorUtils.getMicroSecondOnyxError('iou.error.genericEditFailureMessage'),
            },
        },
    });

    // Resolve actionable whisper message
    optimisticData?.push({
        onyxMethod: Onyx.METHOD.MERGE,
        key: `${ONYXKEYS.COLLECTION.REPORT_ACTIONS}${linkedTrackedExpenseReportID}`,
        value: {
            [actionableWhisperReportActionID]: {
                originalMessage: {
                    resolution,
                },
            },
        },
    });

    failureData?.push({
        onyxMethod: Onyx.METHOD.MERGE,
        key: `${ONYXKEYS.COLLECTION.REPORT_ACTIONS}${linkedTrackedExpenseReportID}`,
        value: {
            [actionableWhisperReportActionID]: {
                originalMessage: {
                    resolution: null,
                },
            },
        },
    });

    return {optimisticData, successData, failureData, modifiedExpenseReportActionID: modifiedExpenseReportAction.reportActionID};
};

function convertTrackedExpenseToRequest(
    payerAccountID: number,
    payerEmail: string,
    chatReportID: string,
    transactionID: string,
    actionableWhisperReportActionID: string,
    createdChatReportActionID: string,
    moneyRequestReportID: string,
    moneyRequestCreatedReportActionID: string,
    moneyRequestPreviewReportActionID: string,
    linkedTrackedExpenseReportAction: OnyxTypes.ReportAction,
    linkedTrackedExpenseReportID: string,
    transactionThreadReportID: string,
    reportPreviewReportActionID: string,
    onyxData: OnyxData,
    amount: number,
    currency: string,
    comment: string,
    merchant: string,
    created: string,
    receipt?: Receipt,
) {
    const {optimisticData, successData, failureData} = onyxData;

    const {
        optimisticData: moveTransactionOptimisticData,
        successData: moveTransactionSuccessData,
        failureData: moveTransactionFailureData,
        modifiedExpenseReportActionID,
    } = getConvertTrackedExpenseInformation(
        transactionID,
        actionableWhisperReportActionID,
        moneyRequestReportID,
        linkedTrackedExpenseReportAction,
        linkedTrackedExpenseReportID,
        transactionThreadReportID,
        CONST.IOU.ACTION.SUBMIT,
    );

    optimisticData?.push(...moveTransactionOptimisticData);
    successData?.push(...moveTransactionSuccessData);
    failureData?.push(...moveTransactionFailureData);

    const parameters = {
        amount,
        currency,
        comment,
        created,
        merchant,
        receipt,
        payerAccountID,
        payerEmail,
        chatReportID,
        transactionID,
        actionableWhisperReportActionID,
        createdChatReportActionID,
        moneyRequestReportID,
        moneyRequestCreatedReportActionID,
        moneyRequestPreviewReportActionID,
        transactionThreadReportID,
        modifiedExpenseReportActionID,
        reportPreviewReportActionID,
    };
    API.write(WRITE_COMMANDS.CONVERT_TRACKED_EXPENSE_TO_REQUEST, parameters, {optimisticData, successData, failureData});
}

function categorizeTrackedExpense(
    policyID: string,
    transactionID: string,
    moneyRequestPreviewReportActionID: string,
    moneyRequestReportID: string,
    moneyRequestCreatedReportActionID: string,
    actionableWhisperReportActionID: string,
    linkedTrackedExpenseReportAction: OnyxTypes.ReportAction,
    linkedTrackedExpenseReportID: string,
    transactionThreadReportID: string,
    reportPreviewReportActionID: string,
    onyxData: OnyxData,
    amount: number,
    currency: string,
    comment: string,
    merchant: string,
    created: string,
    category?: string,
    tag?: string,
    taxCode = '',
    taxAmount = 0,
    billable?: boolean,
    receipt?: Receipt,
) {
    const {optimisticData, successData, failureData} = onyxData;

    const {
        optimisticData: moveTransactionOptimisticData,
        successData: moveTransactionSuccessData,
        failureData: moveTransactionFailureData,
        modifiedExpenseReportActionID,
    } = getConvertTrackedExpenseInformation(
        transactionID,
        actionableWhisperReportActionID,
        moneyRequestReportID,
        linkedTrackedExpenseReportAction,
        linkedTrackedExpenseReportID,
        transactionThreadReportID,
        CONST.IOU.ACTION.CATEGORIZE,
    );

    optimisticData?.push(...moveTransactionOptimisticData);
    successData?.push(...moveTransactionSuccessData);
    failureData?.push(...moveTransactionFailureData);

    const parameters = {
        policyID,
        transactionID,
        moneyRequestPreviewReportActionID,
        moneyRequestReportID,
        moneyRequestCreatedReportActionID,
        actionableWhisperReportActionID,
        modifiedExpenseReportActionID,
        reportPreviewReportActionID,
        amount,
        currency,
        comment,
        merchant,
        category,
        tag,
        taxCode,
        taxAmount,
        billable,
        created,
        receipt,
    };

    API.write(WRITE_COMMANDS.CATEGORIZE_TRACKED_EXPENSE, parameters, {optimisticData, successData, failureData});
}

function shareTrackedExpense(
    policyID: string,
    transactionID: string,
    moneyRequestPreviewReportActionID: string,
    moneyRequestReportID: string,
    moneyRequestCreatedReportActionID: string,
    actionableWhisperReportActionID: string,
    linkedTrackedExpenseReportAction: OnyxTypes.ReportAction,
    linkedTrackedExpenseReportID: string,
    transactionThreadReportID: string,
    reportPreviewReportActionID: string,
    onyxData: OnyxData,
    amount: number,
    currency: string,
    comment: string,
    merchant: string,
    created: string,
    category?: string,
    tag?: string,
    taxCode = '',
    taxAmount = 0,
    billable?: boolean,
    receipt?: Receipt,
) {
    const {optimisticData, successData, failureData} = onyxData;

    const {
        optimisticData: moveTransactionOptimisticData,
        successData: moveTransactionSuccessData,
        failureData: moveTransactionFailureData,
        modifiedExpenseReportActionID,
    } = getConvertTrackedExpenseInformation(
        transactionID,
        actionableWhisperReportActionID,
        moneyRequestReportID,
        linkedTrackedExpenseReportAction,
        linkedTrackedExpenseReportID,
        transactionThreadReportID,
        CONST.IOU.ACTION.SHARE,
    );

    optimisticData?.push(...moveTransactionOptimisticData);
    successData?.push(...moveTransactionSuccessData);
    failureData?.push(...moveTransactionFailureData);

    const parameters = {
        policyID,
        transactionID,
        moneyRequestPreviewReportActionID,
        moneyRequestReportID,
        moneyRequestCreatedReportActionID,
        actionableWhisperReportActionID,
        modifiedExpenseReportActionID,
        reportPreviewReportActionID,
        amount,
        currency,
        comment,
        merchant,
        created,
        category,
        tag,
        taxCode,
        taxAmount,
        billable,
        receipt,
    };

    API.write(WRITE_COMMANDS.SHARE_TRACKED_EXPENSE, parameters, {optimisticData, successData, failureData});
}

/**
 * Submit expense to another user
 */
function requestMoney(
    report: OnyxEntry<OnyxTypes.Report>,
    amount: number,
    currency: string,
    created: string,
    merchant: string,
    payeeEmail: string | undefined,
    payeeAccountID: number,
    participant: Participant,
    comment: string,
    receipt: Receipt | undefined,
    category?: string,
    tag?: string,
    taxCode = '',
    taxAmount = 0,
    billable?: boolean,
    policy?: OnyxEntry<OnyxTypes.Policy>,
    policyTagList?: OnyxEntry<OnyxTypes.PolicyTagList>,
    policyCategories?: OnyxEntry<OnyxTypes.PolicyCategories>,
    gpsPoints?: GPSPoint,
    action?: IOUAction,
    actionableWhisperReportActionID?: string,
    linkedTrackedExpenseReportAction?: OnyxTypes.ReportAction,
    linkedTrackedExpenseReportID?: string,
) {
    // If the report is iou or expense report, we should get the linked chat report to be passed to the getMoneyRequestInformation function
    const isMoneyRequestReport = ReportUtils.isMoneyRequestReport(report);
    const currentChatReport = isMoneyRequestReport ? ReportUtils.getReport(report?.chatReportID) : report;
    const moneyRequestReportID = isMoneyRequestReport ? report?.reportID : '';
    const currentCreated = DateUtils.enrichMoneyRequestTimestamp(created);
    const isMovingTransactionFromTrackExpense = IOUUtils.isMovingTransactionFromTrackExpense(action);

    const {
        payerAccountID,
        payerEmail,
        iouReport,
        chatReport,
        transaction,
        iouAction,
        createdChatReportActionID,
        createdIOUReportActionID,
        reportPreviewAction,
        transactionThreadReportID,
        createdReportActionIDForThread,
        onyxData,
    } = getMoneyRequestInformation(
        isMovingTransactionFromTrackExpense ? {} : currentChatReport,
        participant,
        comment,
        amount,
        currency,
        currentCreated,
        merchant,
        receipt,
        isMovingTransactionFromTrackExpense ? (linkedTrackedExpenseReportAction?.originalMessage as IOUMessage)?.IOUTransactionID : undefined,
        category,
        tag,
        billable,
        policy,
        policyTagList,
        policyCategories,
        payeeAccountID,
        payeeEmail,
        moneyRequestReportID,
        linkedTrackedExpenseReportAction,
    );
    const activeReportID = isMoneyRequestReport ? report?.reportID : chatReport.reportID;

    switch (action) {
        case CONST.IOU.ACTION.SUBMIT: {
            if (!linkedTrackedExpenseReportAction || !actionableWhisperReportActionID || !linkedTrackedExpenseReportID) {
                return;
            }

            convertTrackedExpenseToRequest(
                payerAccountID,
                payerEmail,
                chatReport.reportID,
                transaction.transactionID,
                actionableWhisperReportActionID,
                createdChatReportActionID,
                iouReport.reportID,
                createdIOUReportActionID,
                iouAction.reportActionID,
                linkedTrackedExpenseReportAction,
                linkedTrackedExpenseReportID,
                transactionThreadReportID,
                reportPreviewAction.reportActionID,
                onyxData,
                amount,
                currency,
                comment,
                merchant,
                currentCreated,
                receipt,
            );
            break;
        }
        default: {
            const parameters: RequestMoneyParams = {
                debtorEmail: payerEmail,
                debtorAccountID: payerAccountID,
                amount,
                currency,
                comment,
                created: currentCreated,
                merchant,
                iouReportID: iouReport.reportID,
                chatReportID: chatReport.reportID,
                transactionID: transaction.transactionID,
                reportActionID: iouAction.reportActionID,
                createdChatReportActionID,
                createdIOUReportActionID,
                reportPreviewReportActionID: reportPreviewAction.reportActionID,
                receipt,
                receiptState: receipt?.state,
                category,
                tag,
                taxCode,
                taxAmount,
                billable,
                // This needs to be a string of JSON because of limitations with the fetch() API and nested objects
                receiptGpsPoints: gpsPoints ? JSON.stringify(gpsPoints) : undefined,
                transactionThreadReportID,
                createdReportActionIDForThread,
            };

            // eslint-disable-next-line rulesdir/no-multiple-api-calls
            API.write(WRITE_COMMANDS.REQUEST_MONEY, parameters, onyxData);
        }
    }

    Navigation.dismissModal(activeReportID);
    if (activeReportID) {
        Report.notifyNewAction(activeReportID, payeeAccountID);
    }
}

function sendInvoice(
    currentUserAccountID: number,
    transaction: OnyxEntry<OnyxTypes.Transaction>,
    invoiceChatReport?: OnyxEntry<OnyxTypes.Report>,
    receiptFile?: Receipt,
    policy?: OnyxEntry<OnyxTypes.Policy>,
    policyTagList?: OnyxEntry<OnyxTypes.PolicyTagList>,
    policyCategories?: OnyxEntry<OnyxTypes.PolicyCategories>,
) {
    const {senderWorkspaceID, receiver, invoiceRoomReportID, createdChatReportActionID, invoiceReportID, reportPreviewReportActionID, transactionID, transactionThreadReportID, onyxData} =
        getSendInvoiceInformation(transaction, currentUserAccountID, invoiceChatReport, receiptFile, policy, policyTagList, policyCategories);

    let parameters: SendInvoiceParams = {
        senderWorkspaceID,
        accountID: currentUserAccountID,
        amount: transaction?.amount ?? 0,
        currency: transaction?.currency ?? '',
        merchant: transaction?.merchant ?? '',
        category: transaction?.category,
        date: transaction?.created ?? '',
        invoiceRoomReportID,
        createdChatReportActionID,
        invoiceReportID,
        reportPreviewReportActionID,
        transactionID,
        transactionThreadReportID,
    };

    if (invoiceChatReport) {
        parameters = {
            ...parameters,
            receiverInvoiceRoomID: invoiceChatReport.reportID,
        };
    } else {
        parameters = {
            ...parameters,
            receiverEmail: receiver.login,
        };
    }

    API.write(WRITE_COMMANDS.SEND_INVOICE, parameters, onyxData);

    Navigation.dismissModal(invoiceRoomReportID);
    Report.notifyNewAction(invoiceRoomReportID, receiver.accountID);
}

/**
 * Track an expense
 */
function trackExpense(
    report: OnyxTypes.Report,
    amount: number,
    currency: string,
    created: string,
    merchant: string,
    payeeEmail: string | undefined,
    payeeAccountID: number,
    participant: Participant,
    comment: string,
    receipt?: Receipt,
    category?: string,
    tag?: string,
    taxCode = '',
    taxAmount = 0,
    billable?: boolean,
    policy?: OnyxEntry<OnyxTypes.Policy>,
    policyTagList?: OnyxEntry<OnyxTypes.PolicyTagList>,
    policyCategories?: OnyxEntry<OnyxTypes.PolicyCategories>,
    gpsPoints?: GPSPoint,
    validWaypoints?: WaypointCollection,
    action?: IOUAction,
    actionableWhisperReportActionID?: string,
    linkedTrackedExpenseReportAction?: OnyxTypes.ReportAction,
    linkedTrackedExpenseReportID?: string,
) {
    const isMoneyRequestReport = ReportUtils.isMoneyRequestReport(report);
    const currentChatReport = isMoneyRequestReport ? ReportUtils.getReport(report.chatReportID) : report;
    const moneyRequestReportID = isMoneyRequestReport ? report.reportID : '';
    const isMovingTransactionFromTrackExpense = IOUUtils.isMovingTransactionFromTrackExpense(action);

    const currentCreated = DateUtils.enrichMoneyRequestTimestamp(created);
    const {
        iouReport,
        chatReport,
        transaction,
        iouAction,
        createdChatReportActionID,
        createdIOUReportActionID,
        reportPreviewAction,
        transactionThreadReportID,
        createdReportActionIDForThread,
        onyxData,
    } = getTrackExpenseInformation(
        currentChatReport,
        participant,
        comment,
        amount,
        currency,
        currentCreated,
        merchant,
        receipt,
        category,
        tag,
        billable,
        policy,
        policyTagList,
        policyCategories,
        payeeEmail,
        payeeAccountID,
        moneyRequestReportID,
        linkedTrackedExpenseReportAction,
        isMovingTransactionFromTrackExpense ? (linkedTrackedExpenseReportAction?.originalMessage as IOUMessage)?.IOUTransactionID : undefined,
    );
    const activeReportID = isMoneyRequestReport ? report.reportID : chatReport.reportID;

    switch (action) {
        case CONST.IOU.ACTION.CATEGORIZE: {
            if (!linkedTrackedExpenseReportAction || !actionableWhisperReportActionID || !linkedTrackedExpenseReportID) {
                return;
            }
            categorizeTrackedExpense(
                chatReport.policyID ?? '',
                transaction.transactionID,
                iouAction.reportActionID,
                iouReport?.reportID ?? '',
                createdIOUReportActionID ?? '',
                actionableWhisperReportActionID,
                linkedTrackedExpenseReportAction,
                linkedTrackedExpenseReportID,
                transactionThreadReportID,
                reportPreviewAction?.reportActionID ?? '',
                onyxData,
                amount,
                currency,
                comment,
                merchant,
                currentCreated,
                category,
                tag,
                taxCode,
                taxAmount,
                billable,
                receipt,
            );
            break;
        }
        case CONST.IOU.ACTION.SHARE: {
            if (!linkedTrackedExpenseReportAction || !actionableWhisperReportActionID || !linkedTrackedExpenseReportID) {
                return;
            }
            shareTrackedExpense(
                chatReport.policyID ?? '',
                transaction.transactionID,
                iouAction.reportActionID,
                iouReport?.reportID ?? '',
                createdIOUReportActionID ?? '',
                actionableWhisperReportActionID,
                linkedTrackedExpenseReportAction,
                linkedTrackedExpenseReportID,
                transactionThreadReportID,
                reportPreviewAction?.reportActionID ?? '',
                onyxData,
                amount,
                currency,
                comment,
                merchant,
                currentCreated,
                category,
                tag,
                taxCode,
                taxAmount,
                billable,
                receipt,
            );
            break;
        }
        default: {
            const parameters: TrackExpenseParams = {
                amount,
                currency,
                comment,
                created: currentCreated,
                merchant,
                iouReportID: iouReport?.reportID,
                chatReportID: chatReport.reportID,
                transactionID: transaction.transactionID,
                reportActionID: iouAction.reportActionID,
                createdChatReportActionID,
                createdIOUReportActionID,
                reportPreviewReportActionID: reportPreviewAction?.reportActionID,
                receipt,
                receiptState: receipt?.state,
                category,
                tag,
                taxCode,
                taxAmount,
                billable,
                // This needs to be a string of JSON because of limitations with the fetch() API and nested objects
                receiptGpsPoints: gpsPoints ? JSON.stringify(gpsPoints) : undefined,
                transactionThreadReportID,
                createdReportActionIDForThread,
                waypoints: validWaypoints ? JSON.stringify(validWaypoints) : undefined,
            };

            API.write(WRITE_COMMANDS.TRACK_EXPENSE, parameters, onyxData);
        }
    }
    Navigation.dismissModal(activeReportID);

    if (action === CONST.IOU.ACTION.SHARE) {
        Navigation.navigate(ROUTES.ROOM_INVITE.getRoute(activeReportID ?? '', CONST.IOU.SHARE.ROLE.ACCOUNTANT));
    }

    Report.notifyNewAction(activeReportID, payeeAccountID);
}

function getOrCreateOptimisticSplitChatReport(existingSplitChatReportID: string, participants: Participant[], participantAccountIDs: number[], currentUserAccountID: number) {
    // The existing chat report could be passed as reportID or exist on the sole "participant" (in this case a report option)
    const existingChatReportID = existingSplitChatReportID || participants[0].reportID;

    // Check if the report is available locally if we do have one
    let existingSplitChatReport = allReports?.[`${ONYXKEYS.COLLECTION.REPORT}${existingChatReportID}`];

    // If we do not have one locally then we will search for a chat with the same participants (only for 1:1 chats).
    const shouldGetOrCreateOneOneDM = participants.length < 2;
    if (!existingSplitChatReport && shouldGetOrCreateOneOneDM) {
        existingSplitChatReport = ReportUtils.getChatByParticipants(participantAccountIDs);
    }

    // We found an existing chat report we are done...
    if (existingSplitChatReport) {
        // Yes, these are the same, but give the caller a way to identify if we created a new report or not
        return {existingSplitChatReport, splitChatReport: existingSplitChatReport};
    }

    // No existing chat by this point we need to create it
    const allParticipantsAccountIDs = [...participantAccountIDs, currentUserAccountID];

    // Create a Group Chat if we have multiple participants
    if (participants.length > 1) {
        const splitChatReport = ReportUtils.buildOptimisticChatReport(
            allParticipantsAccountIDs,
            '',
            CONST.REPORT.CHAT_TYPE.GROUP,
            undefined,
            undefined,
            undefined,
            undefined,
            undefined,
            undefined,
            CONST.REPORT.NOTIFICATION_PREFERENCE.HIDDEN,
        );
        return {existingSplitChatReport: null, splitChatReport};
    }

    // Otherwise, create a new 1:1 chat report
    const splitChatReport = ReportUtils.buildOptimisticChatReport(allParticipantsAccountIDs);
    return {existingSplitChatReport: null, splitChatReport};
}

/**
 * Build the Onyx data and IOU split necessary for splitting a bill with 3+ users.
 * 1. Build the optimistic Onyx data for the group chat, i.e. chatReport and iouReportAction creating the former if it doesn't yet exist.
 * 2. Loop over the group chat participant list, building optimistic or updating existing chatReports, iouReports and iouReportActions between the user and each participant.
 * We build both Onyx data and the IOU split that is sent as a request param and is used by Auth to create the chatReports, iouReports and iouReportActions in the database.
 * The IOU split has the following shape:
 *  [
 *      {email: 'currentUser', amount: 100},
 *      {email: 'user2', amount: 100, iouReportID: '100', chatReportID: '110', transactionID: '120', reportActionID: '130'},
 *      {email: 'user3', amount: 100, iouReportID: '200', chatReportID: '210', transactionID: '220', reportActionID: '230'}
 *  ]
 * @param amount - always in the smallest unit of the currency
 * @param existingSplitChatReportID - the report ID where the split expense happens, could be a group chat or a workspace chat
 */
function createSplitsAndOnyxData(
    participants: Participant[],
    currentUserLogin: string,
    currentUserAccountID: number,
    amount: number,
    comment: string,
    currency: string,
    merchant: string,
    created: string,
    category: string,
    tag: string,
    existingSplitChatReportID = '',
    billable = false,
    iouRequestType: IOURequestType = CONST.IOU.REQUEST_TYPE.MANUAL,
    splitPayerAccountIDs: number[] = [],
): SplitsAndOnyxData {
    const currentUserEmailForIOUSplit = PhoneNumber.addSMSDomainIfPhoneNumber(currentUserLogin);
    const participantAccountIDs = participants.map((participant) => Number(participant.accountID));

    const {splitChatReport, existingSplitChatReport} = getOrCreateOptimisticSplitChatReport(existingSplitChatReportID, participants, participantAccountIDs, currentUserAccountID);
    const isOwnPolicyExpenseChat = !!splitChatReport.isOwnPolicyExpenseChat;

    const splitTransaction = TransactionUtils.buildOptimisticTransaction(
        amount,
        currency,
        CONST.REPORT.SPLIT_REPORTID,
        comment,
        created,
        '',
        '',
        merchant || Localize.translateLocal('iou.expense'),
        undefined,
        undefined,
        undefined,
        category,
        tag,
        billable,
    );

    // Note: The created action must be optimistically generated before the IOU action so there's no chance that the created action appears after the IOU action in the chat
    const splitCreatedReportAction = ReportUtils.buildOptimisticCreatedReportAction(currentUserEmailForIOUSplit);
    const splitIOUReportAction = ReportUtils.buildOptimisticIOUReportAction(
        CONST.IOU.REPORT_ACTION_TYPE.SPLIT,
        amount,
        currency,
        comment,
        participants,
        splitTransaction.transactionID,
        undefined,
        '',
        false,
        false,
        {},
        isOwnPolicyExpenseChat,
    );

    splitChatReport.lastReadTime = DateUtils.getDBTime();
    splitChatReport.lastMessageText = splitIOUReportAction.message?.[0]?.text;
    splitChatReport.lastMessageHtml = splitIOUReportAction.message?.[0]?.html;

    let splitChatReportNotificationPreference = splitChatReport.notificationPreference;
    if (splitChatReportNotificationPreference === CONST.REPORT.NOTIFICATION_PREFERENCE.HIDDEN) {
        splitChatReportNotificationPreference = CONST.REPORT.NOTIFICATION_PREFERENCE.ALWAYS;
    }

    // If we have an existing splitChatReport (group chat or workspace) use it's pending fields, otherwise indicate that we are adding a chat
    if (!existingSplitChatReport) {
        splitChatReport.pendingFields = {
            createChat: CONST.RED_BRICK_ROAD_PENDING_ACTION.ADD,
        };
    }

    const optimisticData: OnyxUpdate[] = [
        {
            // Use set for new reports because it doesn't exist yet, is faster,
            // and we need the data to be available when we navigate to the chat page
            onyxMethod: existingSplitChatReport ? Onyx.METHOD.MERGE : Onyx.METHOD.SET,
            key: `${ONYXKEYS.COLLECTION.REPORT}${splitChatReport.reportID}`,
            value: {
                ...splitChatReport,
                notificationPreference: splitChatReportNotificationPreference,
            },
        },
        {
            onyxMethod: Onyx.METHOD.SET,
            key: ONYXKEYS.NVP_QUICK_ACTION_GLOBAL_CREATE,
            value: {
                action: iouRequestType === CONST.IOU.REQUEST_TYPE.DISTANCE ? CONST.QUICK_ACTIONS.SPLIT_DISTANCE : CONST.QUICK_ACTIONS.SPLIT_MANUAL,
                chatReportID: splitChatReport.reportID,
                isFirstQuickAction: isEmptyObject(quickAction),
            },
        },
        existingSplitChatReport
            ? {
                  onyxMethod: Onyx.METHOD.MERGE,
                  key: `${ONYXKEYS.COLLECTION.REPORT_ACTIONS}${splitChatReport.reportID}`,
                  value: {
                      [splitIOUReportAction.reportActionID]: splitIOUReportAction as OnyxTypes.ReportAction,
                  },
              }
            : {
                  onyxMethod: Onyx.METHOD.SET,
                  key: `${ONYXKEYS.COLLECTION.REPORT_ACTIONS}${splitChatReport.reportID}`,
                  value: {
                      [splitCreatedReportAction.reportActionID]: splitCreatedReportAction as OnyxTypes.ReportAction,
                      [splitIOUReportAction.reportActionID]: splitIOUReportAction as OnyxTypes.ReportAction,
                  },
              },
        {
            onyxMethod: Onyx.METHOD.SET,
            key: `${ONYXKEYS.COLLECTION.TRANSACTION}${splitTransaction.transactionID}`,
            value: splitTransaction,
        },
        {
            onyxMethod: Onyx.METHOD.MERGE,
            key: `${ONYXKEYS.COLLECTION.TRANSACTION_DRAFT}${CONST.IOU.OPTIMISTIC_TRANSACTION_ID}`,
            value: null,
        },
    ];

    const successData: OnyxUpdate[] = [
        {
            onyxMethod: Onyx.METHOD.MERGE,
            key: `${ONYXKEYS.COLLECTION.REPORT_ACTIONS}${splitChatReport.reportID}`,
            value: {
                ...(existingSplitChatReport ? {} : {[splitCreatedReportAction.reportActionID]: {pendingAction: null}}),
                [splitIOUReportAction.reportActionID]: {pendingAction: null},
            },
        },
        {
            onyxMethod: Onyx.METHOD.MERGE,
            key: `${ONYXKEYS.COLLECTION.TRANSACTION}${splitTransaction.transactionID}`,
            value: {pendingAction: null},
        },
    ];

    if (!existingSplitChatReport) {
        successData.push({
            onyxMethod: Onyx.METHOD.MERGE,
            key: `${ONYXKEYS.COLLECTION.REPORT}${splitChatReport.reportID}`,
            value: {pendingFields: {createChat: null}},
        });
    }

    const failureData: OnyxUpdate[] = [
        {
            onyxMethod: Onyx.METHOD.MERGE,
            key: `${ONYXKEYS.COLLECTION.TRANSACTION}${splitTransaction.transactionID}`,
            value: {
                errors: ErrorUtils.getMicroSecondOnyxError('iou.error.genericCreateFailureMessage'),
            },
        },
    ];

    if (existingSplitChatReport) {
        failureData.push({
            onyxMethod: Onyx.METHOD.MERGE,
            key: `${ONYXKEYS.COLLECTION.REPORT_ACTIONS}${splitChatReport.reportID}`,
            value: {
                [splitIOUReportAction.reportActionID]: {
                    errors: ErrorUtils.getMicroSecondOnyxError('iou.error.genericCreateFailureMessage'),
                },
            },
        });
    } else {
        failureData.push(
            {
                onyxMethod: Onyx.METHOD.MERGE,
                key: `${ONYXKEYS.COLLECTION.REPORT}${splitChatReport.reportID}`,
                value: {
                    errorFields: {
                        createChat: ErrorUtils.getMicroSecondOnyxError('report.genericCreateReportFailureMessage'),
                    },
                },
            },
            {
                onyxMethod: Onyx.METHOD.MERGE,
                key: `${ONYXKEYS.COLLECTION.REPORT_ACTIONS}${splitChatReport.reportID}`,
                value: {
                    [splitIOUReportAction.reportActionID]: {
                        errors: ErrorUtils.getMicroSecondOnyxError('iou.error.genericCreateFailureMessage'),
                    },
                },
            },
        );
    }

    // Loop through participants creating individual chats, iouReports and reportActionIDs as needed
    const splits: Split[] = [
        {
            email: currentUserEmailForIOUSplit,
            accountID: currentUserAccountID,
            amount: IOUUtils.calculateAmount(participants.length, amount, currency, splitPayerAccountIDs.includes(currentUserAccountID)),
        },
    ];

    const hasMultipleParticipants = participants.length > 1;
    participants.forEach((participant) => {
        const splitAmount = IOUUtils.calculateAmount(participants.length, amount, currency, splitPayerAccountIDs.includes(participant.accountID ?? 0));
        // In a case when a participant is a workspace, even when a current user is not an owner of the workspace
        const isPolicyExpenseChat = ReportUtils.isPolicyExpenseChat(participant);

        // In case the participant is a workspace, email & accountID should remain undefined and won't be used in the rest of this code
        // participant.login is undefined when the request is initiated from a group DM with an unknown user, so we need to add a default
        const email = isOwnPolicyExpenseChat || isPolicyExpenseChat ? '' : PhoneNumber.addSMSDomainIfPhoneNumber(participant.login ?? '').toLowerCase();
        const accountID = isOwnPolicyExpenseChat || isPolicyExpenseChat ? 0 : Number(participant.accountID);
        if (email === currentUserEmailForIOUSplit) {
            return;
        }

        // STEP 1: Get existing chat report OR build a new optimistic one
        // If we only have one participant and the request was initiated from the global create menu, i.e. !existingGroupChatReportID, the oneOnOneChatReport is the groupChatReport
        let oneOnOneChatReport: OnyxTypes.Report | OptimisticChatReport;
        let isNewOneOnOneChatReport = false;
        let shouldCreateOptimisticPersonalDetails = false;
        const personalDetailExists = accountID in allPersonalDetails;

        // If this is a split between two people only and the function
        // wasn't provided with an existing group chat report id
        // or, if the split is being made from the workspace chat, then the oneOnOneChatReport is the same as the splitChatReport
        // in this case existingSplitChatReport will belong to the policy expense chat and we won't be
        // entering code that creates optimistic personal details
        if ((!hasMultipleParticipants && !existingSplitChatReportID) || isOwnPolicyExpenseChat) {
            oneOnOneChatReport = splitChatReport;
            shouldCreateOptimisticPersonalDetails = !existingSplitChatReport && !personalDetailExists;
        } else {
            const existingChatReport = ReportUtils.getChatByParticipants([accountID]);
            isNewOneOnOneChatReport = !existingChatReport;
            shouldCreateOptimisticPersonalDetails = isNewOneOnOneChatReport && !personalDetailExists;
            oneOnOneChatReport = existingChatReport ?? ReportUtils.buildOptimisticChatReport([accountID]);
        }

        // STEP 2: Get existing IOU/Expense report and update its total OR build a new optimistic one
        let oneOnOneIOUReport: OneOnOneIOUReport = oneOnOneChatReport.iouReportID ? allReports?.[`${ONYXKEYS.COLLECTION.REPORT}${oneOnOneChatReport.iouReportID}`] : null;
        const shouldCreateNewOneOnOneIOUReport = ReportUtils.shouldCreateNewMoneyRequestReport(oneOnOneIOUReport, oneOnOneChatReport);

        if (!oneOnOneIOUReport || shouldCreateNewOneOnOneIOUReport) {
            oneOnOneIOUReport = isOwnPolicyExpenseChat
                ? ReportUtils.buildOptimisticExpenseReport(oneOnOneChatReport.reportID, oneOnOneChatReport.policyID ?? '', currentUserAccountID, splitAmount, currency)
                : ReportUtils.buildOptimisticIOUReport(currentUserAccountID, accountID, splitAmount, oneOnOneChatReport.reportID, currency);
        } else if (isOwnPolicyExpenseChat) {
            if (typeof oneOnOneIOUReport?.total === 'number') {
                // Because of the Expense reports are stored as negative values, we subtract the total from the amount
                oneOnOneIOUReport.total -= splitAmount;
            }
        } else {
            oneOnOneIOUReport = IOUUtils.updateIOUOwnerAndTotal(oneOnOneIOUReport, currentUserAccountID, splitAmount, currency);
        }

        // STEP 3: Build optimistic transaction
        const oneOnOneTransaction = TransactionUtils.buildOptimisticTransaction(
            ReportUtils.isExpenseReport(oneOnOneIOUReport) ? -splitAmount : splitAmount,
            currency,
            oneOnOneIOUReport.reportID,
            comment,
            created,
            CONST.IOU.TYPE.SPLIT,
            splitTransaction.transactionID,
            merchant || Localize.translateLocal('iou.expense'),
            undefined,
            undefined,
            undefined,
            category,
            tag,
            billable,
        );

        // STEP 4: Build optimistic reportActions. We need:
        // 1. CREATED action for the chatReport
        // 2. CREATED action for the iouReport
        // 3. IOU action for the iouReport
        // 4. Transaction Thread and the CREATED action for it
        // 5. REPORT_PREVIEW action for the chatReport
        const [oneOnOneCreatedActionForChat, oneOnOneCreatedActionForIOU, oneOnOneIOUAction, optimisticTransactionThread, optimisticCreatedActionForTransactionThread] =
            ReportUtils.buildOptimisticMoneyRequestEntities(
                oneOnOneIOUReport,
                CONST.IOU.REPORT_ACTION_TYPE.CREATE,
                splitAmount,
                currency,
                comment,
                currentUserEmailForIOUSplit,
                [participant],
                oneOnOneTransaction.transactionID,
            );

        // Add optimistic personal details for new participants
        const oneOnOnePersonalDetailListAction: OnyxTypes.PersonalDetailsList = shouldCreateOptimisticPersonalDetails
            ? {
                  [accountID]: {
                      accountID,
                      avatar: UserUtils.getDefaultAvatarURL(accountID),
                      // Disabling this line since participant.displayName can be an empty string
                      // eslint-disable-next-line @typescript-eslint/prefer-nullish-coalescing
                      displayName: LocalePhoneNumber.formatPhoneNumber(participant.displayName || email),
                      login: participant.login,
                      isOptimisticPersonalDetail: true,
                  },
              }
            : {};

        let oneOnOneReportPreviewAction = getReportPreviewAction(oneOnOneChatReport.reportID, oneOnOneIOUReport.reportID);
        if (oneOnOneReportPreviewAction) {
            oneOnOneReportPreviewAction = ReportUtils.updateReportPreview(oneOnOneIOUReport, oneOnOneReportPreviewAction);
        } else {
            oneOnOneReportPreviewAction = ReportUtils.buildOptimisticReportPreview(oneOnOneChatReport, oneOnOneIOUReport);
        }

        // Add category to optimistic policy recently used categories when a participant is a workspace
        const optimisticPolicyRecentlyUsedCategories = isPolicyExpenseChat ? Policy.buildOptimisticPolicyRecentlyUsedCategories(participant.policyID, category) : [];

        // Add tag to optimistic policy recently used tags when a participant is a workspace
        const optimisticPolicyRecentlyUsedTags = isPolicyExpenseChat ? Policy.buildOptimisticPolicyRecentlyUsedTags(participant.policyID, tag) : {};

        // STEP 5: Build Onyx Data
        const [oneOnOneOptimisticData, oneOnOneSuccessData, oneOnOneFailureData] = buildOnyxDataForMoneyRequest(
            oneOnOneChatReport,
            oneOnOneIOUReport,
            oneOnOneTransaction,
            oneOnOneCreatedActionForChat,
            oneOnOneCreatedActionForIOU,
            oneOnOneIOUAction,
            oneOnOnePersonalDetailListAction,
            oneOnOneReportPreviewAction,
            optimisticPolicyRecentlyUsedCategories,
            optimisticPolicyRecentlyUsedTags,
            isNewOneOnOneChatReport,
            optimisticTransactionThread,
            optimisticCreatedActionForTransactionThread,
            shouldCreateNewOneOnOneIOUReport,
            null,
            null,
            null,
            null,
            true,
        );

        const individualSplit = {
            email,
            accountID,
            isOptimisticAccount: ReportUtils.isOptimisticPersonalDetail(accountID),
            amount: splitAmount,
            iouReportID: oneOnOneIOUReport.reportID,
            chatReportID: oneOnOneChatReport.reportID,
            transactionID: oneOnOneTransaction.transactionID,
            reportActionID: oneOnOneIOUAction.reportActionID,
            createdChatReportActionID: oneOnOneCreatedActionForChat.reportActionID,
            createdIOUReportActionID: oneOnOneCreatedActionForIOU.reportActionID,
            reportPreviewReportActionID: oneOnOneReportPreviewAction.reportActionID,
            transactionThreadReportID: optimisticTransactionThread.reportID,
            createdReportActionIDForThread: optimisticCreatedActionForTransactionThread.reportActionID,
        };

        splits.push(individualSplit);
        optimisticData.push(...oneOnOneOptimisticData);
        successData.push(...oneOnOneSuccessData);
        failureData.push(...oneOnOneFailureData);
    });

    const splitData: SplitData = {
        chatReportID: splitChatReport.reportID,
        transactionID: splitTransaction.transactionID,
        reportActionID: splitIOUReportAction.reportActionID,
        policyID: splitChatReport.policyID,
        chatType: splitChatReport.chatType,
    };

    if (!existingSplitChatReport) {
        splitData.createdReportActionID = splitCreatedReportAction.reportActionID;
    }

    return {
        splitData,
        splits,
        onyxData: {optimisticData, successData, failureData},
    };
}

type SplitBillActionsParams = {
    participants: Participant[];
    currentUserLogin: string;
    currentUserAccountID: number;
    amount: number;
    comment: string;
    currency: string;
    merchant: string;
    created: string;
    category?: string;
    tag?: string;
    billable?: boolean;
    iouRequestType?: IOURequestType;
    existingSplitChatReportID?: string;
    splitPayerAccountIDs?: number[];
};

/**
 * @param amount - always in smallest currency unit
 * @param existingSplitChatReportID - Either a group DM or a workspace chat
 */
function splitBill({
    participants,
    currentUserLogin,
    currentUserAccountID,
    amount,
    comment,
    currency,
    merchant,
    created,
    category = '',
    tag = '',
    billable = false,
    iouRequestType = CONST.IOU.REQUEST_TYPE.MANUAL,
    existingSplitChatReportID = '',
    splitPayerAccountIDs = [],
}: SplitBillActionsParams) {
    const currentCreated = DateUtils.enrichMoneyRequestTimestamp(created);
    const {splitData, splits, onyxData} = createSplitsAndOnyxData(
        participants,
        currentUserLogin,
        currentUserAccountID,
        amount,
        comment,
        currency,
        merchant,
        currentCreated,
        category,
        tag,
        existingSplitChatReportID,
        billable,
        iouRequestType,
        splitPayerAccountIDs,
    );

    const parameters: SplitBillParams = {
        reportID: splitData.chatReportID,
        amount,
        splits: JSON.stringify(splits),
        currency,
        comment,
        category,
        merchant,
        created: currentCreated,
        tag,
        billable,
        transactionID: splitData.transactionID,
        reportActionID: splitData.reportActionID,
        createdReportActionID: splitData.createdReportActionID,
        policyID: splitData.policyID,
        chatType: splitData.chatType,
        splitPayerAccountIDs,
    };

    API.write(WRITE_COMMANDS.SPLIT_BILL, parameters, onyxData);

    Navigation.dismissModal(existingSplitChatReportID);
    Report.notifyNewAction(splitData.chatReportID, currentUserAccountID);
}

/**
 * @param amount - always in the smallest currency unit
 */
function splitBillAndOpenReport({
    participants,
    currentUserLogin,
    currentUserAccountID,
    amount,
    comment,
    currency,
    merchant,
    created,
    category = '',
    tag = '',
    billable = false,
    iouRequestType = CONST.IOU.REQUEST_TYPE.MANUAL,
    splitPayerAccountIDs = [],
}: SplitBillActionsParams) {
    const currentCreated = DateUtils.enrichMoneyRequestTimestamp(created);
    const {splitData, splits, onyxData} = createSplitsAndOnyxData(
        participants,
        currentUserLogin,
        currentUserAccountID,
        amount,
        comment,
        currency,
        merchant,
        currentCreated,
        category,
        tag,
        '',
        billable,
        iouRequestType,
        splitPayerAccountIDs,
    );

    const parameters: SplitBillParams = {
        reportID: splitData.chatReportID,
        amount,
        splits: JSON.stringify(splits),
        currency,
        merchant,
        created: currentCreated,
        comment,
        category,
        tag,
        billable,
        transactionID: splitData.transactionID,
        reportActionID: splitData.reportActionID,
        createdReportActionID: splitData.createdReportActionID,
        policyID: splitData.policyID,
        chatType: splitData.chatType,
        splitPayerAccountIDs,
    };

    API.write(WRITE_COMMANDS.SPLIT_BILL_AND_OPEN_REPORT, parameters, onyxData);

    Navigation.dismissModal(splitData.chatReportID);
    Report.notifyNewAction(splitData.chatReportID, currentUserAccountID);
}

type StartSplitBilActionParams = {
    participants: Participant[];
    currentUserLogin: string;
    currentUserAccountID: number;
    comment: string;
    receipt: Receipt;
    existingSplitChatReportID?: string;
    billable?: boolean;
    category: string | undefined;
    tag: string | undefined;
    currency: string;
};

/** Used exclusively for starting a split expense request that contains a receipt, the split request will be completed once the receipt is scanned
 *  or user enters details manually.
 *
 * @param existingSplitChatReportID - Either a group DM or a workspace chat
 */
function startSplitBill({
    participants,
    currentUserLogin,
    currentUserAccountID,
    comment,
    receipt,
    existingSplitChatReportID = '',
    billable = false,
    category = '',
    tag = '',
    currency,
}: StartSplitBilActionParams) {
    const currentUserEmailForIOUSplit = PhoneNumber.addSMSDomainIfPhoneNumber(currentUserLogin);
    const participantAccountIDs = participants.map((participant) => Number(participant.accountID));
    const {splitChatReport, existingSplitChatReport} = getOrCreateOptimisticSplitChatReport(existingSplitChatReportID, participants, participantAccountIDs, currentUserAccountID);
    const isOwnPolicyExpenseChat = !!splitChatReport.isOwnPolicyExpenseChat;

    const {name: filename, source, state = CONST.IOU.RECEIPT_STATE.SCANREADY} = receipt;
    const receiptObject: Receipt = {state, source};

    // ReportID is -2 (aka "deleted") on the group transaction
    const splitTransaction = TransactionUtils.buildOptimisticTransaction(
        0,
        currency,
        CONST.REPORT.SPLIT_REPORTID,
        comment,
        '',
        '',
        '',
        CONST.TRANSACTION.PARTIAL_TRANSACTION_MERCHANT,
        receiptObject,
        filename,
        undefined,
        category,
        tag,
        billable,
    );

    // Note: The created action must be optimistically generated before the IOU action so there's no chance that the created action appears after the IOU action in the chat
    const splitChatCreatedReportAction = ReportUtils.buildOptimisticCreatedReportAction(currentUserEmailForIOUSplit);
    const splitIOUReportAction = ReportUtils.buildOptimisticIOUReportAction(
        CONST.IOU.REPORT_ACTION_TYPE.SPLIT,
        0,
        CONST.CURRENCY.USD,
        comment,
        participants,
        splitTransaction.transactionID,
        undefined,
        '',
        false,
        false,
        receiptObject,
        isOwnPolicyExpenseChat,
    );

    splitChatReport.lastReadTime = DateUtils.getDBTime();
    splitChatReport.lastMessageText = splitIOUReportAction.message?.[0]?.text;
    splitChatReport.lastMessageHtml = splitIOUReportAction.message?.[0]?.html;

    // If we have an existing splitChatReport (group chat or workspace) use it's pending fields, otherwise indicate that we are adding a chat
    if (!existingSplitChatReport) {
        splitChatReport.pendingFields = {
            createChat: CONST.RED_BRICK_ROAD_PENDING_ACTION.ADD,
        };
    }

    const optimisticData: OnyxUpdate[] = [
        {
            // Use set for new reports because it doesn't exist yet, is faster,
            // and we need the data to be available when we navigate to the chat page
            onyxMethod: existingSplitChatReport ? Onyx.METHOD.MERGE : Onyx.METHOD.SET,
            key: `${ONYXKEYS.COLLECTION.REPORT}${splitChatReport.reportID}`,
            value: splitChatReport,
        },
        {
            onyxMethod: Onyx.METHOD.SET,
            key: ONYXKEYS.NVP_QUICK_ACTION_GLOBAL_CREATE,
            value: {
                action: CONST.QUICK_ACTIONS.SPLIT_SCAN,
                chatReportID: splitChatReport.reportID,
                isFirstQuickAction: isEmptyObject(quickAction),
            },
        },
        existingSplitChatReport
            ? {
                  onyxMethod: Onyx.METHOD.MERGE,
                  key: `${ONYXKEYS.COLLECTION.REPORT_ACTIONS}${splitChatReport.reportID}`,
                  value: {
                      [splitIOUReportAction.reportActionID]: splitIOUReportAction as OnyxTypes.ReportAction,
                  },
              }
            : {
                  onyxMethod: Onyx.METHOD.SET,
                  key: `${ONYXKEYS.COLLECTION.REPORT_ACTIONS}${splitChatReport.reportID}`,
                  value: {
                      [splitChatCreatedReportAction.reportActionID]: splitChatCreatedReportAction,
                      [splitIOUReportAction.reportActionID]: splitIOUReportAction as OnyxTypes.ReportAction,
                  },
              },
        {
            onyxMethod: Onyx.METHOD.SET,
            key: `${ONYXKEYS.COLLECTION.TRANSACTION}${splitTransaction.transactionID}`,
            value: splitTransaction,
        },
    ];

    const successData: OnyxUpdate[] = [
        {
            onyxMethod: Onyx.METHOD.MERGE,
            key: `${ONYXKEYS.COLLECTION.REPORT_ACTIONS}${splitChatReport.reportID}`,
            value: {
                ...(existingSplitChatReport ? {} : {[splitChatCreatedReportAction.reportActionID]: {pendingAction: null}}),
                [splitIOUReportAction.reportActionID]: {pendingAction: null},
            },
        },
        {
            onyxMethod: Onyx.METHOD.MERGE,
            key: `${ONYXKEYS.COLLECTION.TRANSACTION}${splitTransaction.transactionID}`,
            value: {pendingAction: null},
        },
    ];

    if (!existingSplitChatReport) {
        successData.push({
            onyxMethod: Onyx.METHOD.MERGE,
            key: `${ONYXKEYS.COLLECTION.REPORT}${splitChatReport.reportID}`,
            value: {pendingFields: {createChat: null}},
        });
    }

    const failureData: OnyxUpdate[] = [
        {
            onyxMethod: Onyx.METHOD.MERGE,
            key: `${ONYXKEYS.COLLECTION.TRANSACTION}${splitTransaction.transactionID}`,
            value: {
                errors: ErrorUtils.getMicroSecondOnyxError('iou.error.genericCreateFailureMessage'),
            },
        },
    ];

    if (existingSplitChatReport) {
        failureData.push({
            onyxMethod: Onyx.METHOD.MERGE,
            key: `${ONYXKEYS.COLLECTION.REPORT_ACTIONS}${splitChatReport.reportID}`,
            value: {
                [splitIOUReportAction.reportActionID]: {
                    errors: getReceiptError(receipt, filename),
                },
            },
        });
    } else {
        failureData.push(
            {
                onyxMethod: Onyx.METHOD.MERGE,
                key: `${ONYXKEYS.COLLECTION.REPORT}${splitChatReport.reportID}`,
                value: {
                    errorFields: {
                        createChat: ErrorUtils.getMicroSecondOnyxError('report.genericCreateReportFailureMessage'),
                    },
                },
            },
            {
                onyxMethod: Onyx.METHOD.MERGE,
                key: `${ONYXKEYS.COLLECTION.REPORT_ACTIONS}${splitChatReport.reportID}`,
                value: {
                    [splitChatCreatedReportAction.reportActionID]: {
                        errors: ErrorUtils.getMicroSecondOnyxError('report.genericCreateReportFailureMessage'),
                    },
                    [splitIOUReportAction.reportActionID]: {
                        errors: getReceiptError(receipt, filename),
                    },
                },
            },
        );
    }

    const splits: Split[] = [{email: currentUserEmailForIOUSplit, accountID: currentUserAccountID}];

    participants.forEach((participant) => {
        // Disabling this line since participant.login can be an empty string
        // eslint-disable-next-line @typescript-eslint/prefer-nullish-coalescing
        const email = participant.isOwnPolicyExpenseChat ? '' : PhoneNumber.addSMSDomainIfPhoneNumber(participant.login || participant.text || '').toLowerCase();
        const accountID = participant.isOwnPolicyExpenseChat ? 0 : Number(participant.accountID);
        if (email === currentUserEmailForIOUSplit) {
            return;
        }

        // When splitting with a workspace chat, we only need to supply the policyID and the workspace reportID as it's needed so we can update the report preview
        if (participant.isOwnPolicyExpenseChat) {
            splits.push({
                policyID: participant.policyID,
                chatReportID: splitChatReport.reportID,
            });
            return;
        }

        const participantPersonalDetails = allPersonalDetails[participant?.accountID ?? -1];
        if (!participantPersonalDetails) {
            optimisticData.push({
                onyxMethod: Onyx.METHOD.MERGE,
                key: ONYXKEYS.PERSONAL_DETAILS_LIST,
                value: {
                    [accountID]: {
                        accountID,
                        avatar: UserUtils.getDefaultAvatarURL(accountID),
                        // Disabling this line since participant.displayName can be an empty string
                        // eslint-disable-next-line @typescript-eslint/prefer-nullish-coalescing
                        displayName: LocalePhoneNumber.formatPhoneNumber(participant.displayName || email),
                        // Disabling this line since participant.login can be an empty string
                        // eslint-disable-next-line @typescript-eslint/prefer-nullish-coalescing
                        login: participant.login || participant.text,
                        isOptimisticPersonalDetail: true,
                    },
                },
            });
        }

        splits.push({
            email,
            accountID,
        });
    });

    participants.forEach((participant) => {
        const isPolicyExpenseChat = ReportUtils.isPolicyExpenseChat(participant);
        if (!isPolicyExpenseChat) {
            return;
        }

        const optimisticPolicyRecentlyUsedCategories = Policy.buildOptimisticPolicyRecentlyUsedCategories(participant.policyID, category);
        const optimisticPolicyRecentlyUsedTags = Policy.buildOptimisticPolicyRecentlyUsedTags(participant.policyID, tag);

        if (optimisticPolicyRecentlyUsedCategories.length > 0) {
            optimisticData.push({
                onyxMethod: Onyx.METHOD.SET,
                key: `${ONYXKEYS.COLLECTION.POLICY_RECENTLY_USED_CATEGORIES}${participant.policyID}`,
                value: optimisticPolicyRecentlyUsedCategories,
            });
        }

        if (!isEmptyObject(optimisticPolicyRecentlyUsedTags)) {
            optimisticData.push({
                onyxMethod: Onyx.METHOD.MERGE,
                key: `${ONYXKEYS.COLLECTION.POLICY_RECENTLY_USED_TAGS}${participant.policyID}`,
                value: optimisticPolicyRecentlyUsedTags,
            });
        }
    });

    // Save the new splits array into the transaction's comment in case the user calls CompleteSplitBill while offline
    optimisticData.push({
        onyxMethod: Onyx.METHOD.MERGE,
        key: `${ONYXKEYS.COLLECTION.TRANSACTION}${splitTransaction.transactionID}`,
        value: {
            comment: {
                splits,
            },
        },
    });

    const parameters: StartSplitBillParams = {
        chatReportID: splitChatReport.reportID,
        reportActionID: splitIOUReportAction.reportActionID,
        transactionID: splitTransaction.transactionID,
        splits: JSON.stringify(splits),
        receipt,
        comment,
        category,
        tag,
        currency,
        isFromGroupDM: !existingSplitChatReport,
        billable,
        ...(existingSplitChatReport ? {} : {createdReportActionID: splitChatCreatedReportAction.reportActionID}),
        chatType: splitChatReport?.chatType,
    };

    API.write(WRITE_COMMANDS.START_SPLIT_BILL, parameters, {optimisticData, successData, failureData});

    Navigation.dismissModalWithReport(splitChatReport);
    Report.notifyNewAction(splitChatReport.chatReportID ?? '', currentUserAccountID);
}

/** Used for editing a split expense while it's still scanning or when SmartScan fails, it completes a split expense started by startSplitBill above.
 *
 * @param chatReportID - The group chat or workspace reportID
 * @param reportAction - The split action that lives in the chatReport above
 * @param updatedTransaction - The updated **draft** split transaction
 * @param sessionAccountID - accountID of the current user
 * @param sessionEmail - email of the current user
 */
function completeSplitBill(chatReportID: string, reportAction: OnyxTypes.ReportAction, updatedTransaction: OnyxEntry<OnyxTypes.Transaction>, sessionAccountID: number, sessionEmail: string) {
    const currentUserEmailForIOUSplit = PhoneNumber.addSMSDomainIfPhoneNumber(sessionEmail);
    const transactionID = updatedTransaction?.transactionID ?? '';
    const unmodifiedTransaction = allTransactions[`${ONYXKEYS.COLLECTION.TRANSACTION}${transactionID}`];

    // Save optimistic updated transaction and action
    const optimisticData: OnyxUpdate[] = [
        {
            onyxMethod: Onyx.METHOD.MERGE,
            key: `${ONYXKEYS.COLLECTION.TRANSACTION}${transactionID}`,
            value: {
                ...updatedTransaction,
                receipt: {
                    state: CONST.IOU.RECEIPT_STATE.OPEN,
                },
            },
        },
        {
            onyxMethod: Onyx.METHOD.MERGE,
            key: `${ONYXKEYS.COLLECTION.REPORT_ACTIONS}${chatReportID}`,
            value: {
                [reportAction.reportActionID]: {
                    lastModified: DateUtils.getDBTime(),
                    whisperedToAccountIDs: [],
                },
            },
        },
    ];

    const successData: OnyxUpdate[] = [
        {
            onyxMethod: Onyx.METHOD.MERGE,
            key: `${ONYXKEYS.COLLECTION.TRANSACTION}${transactionID}`,
            value: {pendingAction: null},
        },
        {
            onyxMethod: Onyx.METHOD.MERGE,
            key: `${ONYXKEYS.COLLECTION.SPLIT_TRANSACTION_DRAFT}${transactionID}`,
            value: {pendingAction: null},
        },
    ];

    const failureData: OnyxUpdate[] = [
        {
            onyxMethod: Onyx.METHOD.MERGE,
            key: `${ONYXKEYS.COLLECTION.TRANSACTION}${transactionID}`,
            value: {
                ...unmodifiedTransaction,
                errors: ErrorUtils.getMicroSecondOnyxError('iou.error.genericCreateFailureMessage'),
            },
        },
        {
            onyxMethod: Onyx.METHOD.MERGE,
            key: `${ONYXKEYS.COLLECTION.REPORT_ACTIONS}${chatReportID}`,
            value: {
                [reportAction.reportActionID]: {
                    ...reportAction,
                    errors: ErrorUtils.getMicroSecondOnyxError('iou.error.genericCreateFailureMessage'),
                },
            },
        },
    ];

    const splitParticipants: Split[] = updatedTransaction?.comment.splits ?? [];
    const amount = updatedTransaction?.modifiedAmount;
    const currency = updatedTransaction?.modifiedCurrency;

    // Exclude the current user when calculating the split amount, `calculateAmount` takes it into account
    const splitAmount = IOUUtils.calculateAmount(splitParticipants.length - 1, amount ?? 0, currency ?? '', false);

    const splits: Split[] = [{email: currentUserEmailForIOUSplit}];
    splitParticipants.forEach((participant) => {
        // Skip creating the transaction for the current user
        if (participant.email === currentUserEmailForIOUSplit) {
            return;
        }
        const isPolicyExpenseChat = !!participant.policyID;

        if (!isPolicyExpenseChat) {
            // In case this is still the optimistic accountID saved in the splits array, return early as we cannot know
            // if there is an existing chat between the split creator and this participant
            // Instead, we will rely on Auth generating the report IDs and the user won't see any optimistic chats or reports created
            const participantPersonalDetails: OnyxTypes.PersonalDetails | EmptyObject = allPersonalDetails[participant?.accountID ?? -1] ?? {};
            if (!participantPersonalDetails || participantPersonalDetails.isOptimisticPersonalDetail) {
                splits.push({
                    email: participant.email,
                });
                return;
            }
        }

        let oneOnOneChatReport: OnyxTypes.Report | null;
        let isNewOneOnOneChatReport = false;
        if (isPolicyExpenseChat) {
            // The workspace chat reportID is saved in the splits array when starting a split expense with a workspace
            oneOnOneChatReport = allReports?.[`${ONYXKEYS.COLLECTION.REPORT}${participant.chatReportID}`] ?? null;
        } else {
            const existingChatReport = ReportUtils.getChatByParticipants(participant.accountID ? [participant.accountID] : []);
            isNewOneOnOneChatReport = !existingChatReport;
            oneOnOneChatReport = existingChatReport ?? ReportUtils.buildOptimisticChatReport(participant.accountID ? [participant.accountID] : []);
        }

        let oneOnOneIOUReport: OneOnOneIOUReport = oneOnOneChatReport?.iouReportID ? allReports?.[`${ONYXKEYS.COLLECTION.REPORT}${oneOnOneChatReport.iouReportID}`] : null;
        const shouldCreateNewOneOnOneIOUReport = ReportUtils.shouldCreateNewMoneyRequestReport(oneOnOneIOUReport, oneOnOneChatReport);

        if (!oneOnOneIOUReport || shouldCreateNewOneOnOneIOUReport) {
            oneOnOneIOUReport = isPolicyExpenseChat
                ? ReportUtils.buildOptimisticExpenseReport(oneOnOneChatReport?.reportID ?? '', participant.policyID ?? '', sessionAccountID, splitAmount, currency ?? '')
                : ReportUtils.buildOptimisticIOUReport(sessionAccountID, participant.accountID ?? -1, splitAmount, oneOnOneChatReport?.reportID ?? '', currency ?? '');
        } else if (isPolicyExpenseChat) {
            if (typeof oneOnOneIOUReport?.total === 'number') {
                // Because of the Expense reports are stored as negative values, we subtract the total from the amount
                oneOnOneIOUReport.total -= splitAmount;
            }
        } else {
            oneOnOneIOUReport = IOUUtils.updateIOUOwnerAndTotal(oneOnOneIOUReport, sessionAccountID, splitAmount, currency ?? '');
        }

        const oneOnOneTransaction = TransactionUtils.buildOptimisticTransaction(
            isPolicyExpenseChat ? -splitAmount : splitAmount,
            currency ?? '',
            oneOnOneIOUReport?.reportID ?? '',
            updatedTransaction?.comment.comment,
            updatedTransaction?.modifiedCreated,
            CONST.IOU.TYPE.SPLIT,
            transactionID,
            updatedTransaction?.modifiedMerchant,
            {...updatedTransaction?.receipt, state: CONST.IOU.RECEIPT_STATE.OPEN},
            updatedTransaction?.filename,
            undefined,
            updatedTransaction?.category,
            updatedTransaction?.tag,
            updatedTransaction?.billable,
        );

        const [oneOnOneCreatedActionForChat, oneOnOneCreatedActionForIOU, oneOnOneIOUAction, optimisticTransactionThread, optimisticCreatedActionForTransactionThread] =
            ReportUtils.buildOptimisticMoneyRequestEntities(
                oneOnOneIOUReport,
                CONST.IOU.REPORT_ACTION_TYPE.CREATE,
                splitAmount,
                currency ?? '',
                updatedTransaction?.comment.comment ?? '',
                currentUserEmailForIOUSplit,
                [participant],
                oneOnOneTransaction.transactionID,
                undefined,
            );

        let oneOnOneReportPreviewAction = getReportPreviewAction(oneOnOneChatReport?.reportID ?? '', oneOnOneIOUReport?.reportID ?? '');
        if (oneOnOneReportPreviewAction) {
            oneOnOneReportPreviewAction = ReportUtils.updateReportPreview(oneOnOneIOUReport, oneOnOneReportPreviewAction);
        } else {
            oneOnOneReportPreviewAction = ReportUtils.buildOptimisticReportPreview(oneOnOneChatReport, oneOnOneIOUReport, '', oneOnOneTransaction);
        }

        const [oneOnOneOptimisticData, oneOnOneSuccessData, oneOnOneFailureData] = buildOnyxDataForMoneyRequest(
            oneOnOneChatReport,
            oneOnOneIOUReport,
            oneOnOneTransaction,
            oneOnOneCreatedActionForChat,
            oneOnOneCreatedActionForIOU,
            oneOnOneIOUAction,
            {},
            oneOnOneReportPreviewAction,
            [],
            {},
            isNewOneOnOneChatReport,
            optimisticTransactionThread,
            optimisticCreatedActionForTransactionThread,
            shouldCreateNewOneOnOneIOUReport,
            null,
            null,
            null,
            null,
            true,
        );

        splits.push({
            email: participant.email,
            accountID: participant.accountID,
            policyID: participant.policyID,
            iouReportID: oneOnOneIOUReport?.reportID,
            chatReportID: oneOnOneChatReport?.reportID,
            transactionID: oneOnOneTransaction.transactionID,
            reportActionID: oneOnOneIOUAction.reportActionID,
            createdChatReportActionID: oneOnOneCreatedActionForChat.reportActionID,
            createdIOUReportActionID: oneOnOneCreatedActionForIOU.reportActionID,
            reportPreviewReportActionID: oneOnOneReportPreviewAction.reportActionID,
            transactionThreadReportID: optimisticTransactionThread.reportID,
            createdReportActionIDForThread: optimisticCreatedActionForTransactionThread.reportActionID,
        });

        optimisticData.push(...oneOnOneOptimisticData);
        successData.push(...oneOnOneSuccessData);
        failureData.push(...oneOnOneFailureData);
    });

    const {
        amount: transactionAmount,
        currency: transactionCurrency,
        created: transactionCreated,
        merchant: transactionMerchant,
        comment: transactionComment,
        category: transactionCategory,
        tag: transactionTag,
    } = ReportUtils.getTransactionDetails(updatedTransaction) ?? {};

    const parameters: CompleteSplitBillParams = {
        transactionID,
        amount: transactionAmount,
        currency: transactionCurrency,
        created: transactionCreated,
        merchant: transactionMerchant,
        comment: transactionComment,
        category: transactionCategory,
        tag: transactionTag,
        splits: JSON.stringify(splits),
    };

    API.write(WRITE_COMMANDS.COMPLETE_SPLIT_BILL, parameters, {optimisticData, successData, failureData});
    Navigation.dismissModal(chatReportID);
    Report.notifyNewAction(chatReportID, sessionAccountID);
}

function setDraftSplitTransaction(transactionID: string, transactionChanges: TransactionChanges = {}) {
    let draftSplitTransaction = allDraftSplitTransactions[`${ONYXKEYS.COLLECTION.SPLIT_TRANSACTION_DRAFT}${transactionID}`];

    if (!draftSplitTransaction) {
        draftSplitTransaction = allTransactions[`${ONYXKEYS.COLLECTION.TRANSACTION}${transactionID}`];
    }

    const updatedTransaction = draftSplitTransaction ? TransactionUtils.getUpdatedTransaction(draftSplitTransaction, transactionChanges, false, false) : null;

    Onyx.merge(`${ONYXKEYS.COLLECTION.SPLIT_TRANSACTION_DRAFT}${transactionID}`, updatedTransaction);
}

function editRegularMoneyRequest(
    transactionID: string,
    transactionThreadReportID: string,
    transactionChanges: TransactionChanges,
    policy: OnyxTypes.Policy,
    policyTags: OnyxTypes.PolicyTagList,
    policyCategories: OnyxTypes.PolicyCategories,
) {
    // STEP 1: Get all collections we're updating
    const transactionThread = allReports?.[`${ONYXKEYS.COLLECTION.REPORT}${transactionThreadReportID}`] ?? null;
    const transaction = allTransactions[`${ONYXKEYS.COLLECTION.TRANSACTION}${transactionID}`];
    const iouReport = allReports?.[`${ONYXKEYS.COLLECTION.REPORT}${transactionThread?.parentReportID}`] ?? null;
    const chatReport = allReports?.[`${ONYXKEYS.COLLECTION.REPORT}${iouReport?.chatReportID}`] ?? null;
    const isFromExpenseReport = ReportUtils.isExpenseReport(iouReport);

    // STEP 2: Build new modified expense report action.
    const updatedReportAction = ReportUtils.buildOptimisticModifiedExpenseReportAction(transactionThread, transaction, transactionChanges, isFromExpenseReport, policy);
    const updatedTransaction = transaction ? TransactionUtils.getUpdatedTransaction(transaction, transactionChanges, isFromExpenseReport) : null;

    // STEP 3: Compute the IOU total and update the report preview message so LHN amount owed is correct
    // Should only update if the transaction matches the currency of the report, else we wait for the update
    // from the server with the currency conversion
    let updatedMoneyRequestReport = {...iouReport};
    const updatedChatReport = {...chatReport};
    const diff = TransactionUtils.getAmount(transaction, true) - TransactionUtils.getAmount(updatedTransaction, true);
    if (updatedTransaction?.currency === iouReport?.currency && updatedTransaction?.modifiedAmount && diff !== 0) {
        if (ReportUtils.isExpenseReport(iouReport) && typeof updatedMoneyRequestReport.total === 'number') {
            updatedMoneyRequestReport.total += diff;
        } else {
            updatedMoneyRequestReport = iouReport
                ? IOUUtils.updateIOUOwnerAndTotal(iouReport, updatedReportAction.actorAccountID ?? -1, diff, TransactionUtils.getCurrency(transaction), false)
                : {};
        }

        updatedMoneyRequestReport.cachedTotal = CurrencyUtils.convertToDisplayString(updatedMoneyRequestReport.total, updatedTransaction.currency);

        // Update the last message of the IOU report
        const lastMessage = ReportUtils.getIOUReportActionMessage(
            iouReport?.reportID ?? '',
            CONST.IOU.REPORT_ACTION_TYPE.CREATE,
            updatedMoneyRequestReport.total ?? 0,
            '',
            updatedTransaction.currency,
            '',
            false,
        );
        updatedMoneyRequestReport.lastMessageText = lastMessage[0].text;
        updatedMoneyRequestReport.lastMessageHtml = lastMessage[0].html;

        // Update the last message of the chat report
        const hasNonReimbursableTransactions = ReportUtils.hasNonReimbursableTransactions(iouReport?.reportID);
        const messageText = Localize.translateLocal(hasNonReimbursableTransactions ? 'iou.payerSpentAmount' : 'iou.payerOwesAmount', {
            payer: ReportUtils.getPersonalDetailsForAccountID(updatedMoneyRequestReport.managerID ?? -1).login ?? '',
            amount: CurrencyUtils.convertToDisplayString(updatedMoneyRequestReport.total, updatedMoneyRequestReport.currency),
        });
        updatedChatReport.lastMessageText = messageText;
        updatedChatReport.lastMessageHtml = messageText;
    }

    const isScanning = TransactionUtils.hasReceipt(updatedTransaction) && TransactionUtils.isReceiptBeingScanned(updatedTransaction);

    // STEP 4: Compose the optimistic data
    const currentTime = DateUtils.getDBTime();
    const optimisticData: OnyxUpdate[] = [
        {
            onyxMethod: Onyx.METHOD.MERGE,
            key: `${ONYXKEYS.COLLECTION.REPORT_ACTIONS}${transactionThread?.reportID}`,
            value: {
                [updatedReportAction.reportActionID]: updatedReportAction as OnyxTypes.ReportAction,
            },
        },
        {
            onyxMethod: Onyx.METHOD.MERGE,
            key: `${ONYXKEYS.COLLECTION.TRANSACTION}${transactionID}`,
            value: updatedTransaction,
        },
        {
            onyxMethod: Onyx.METHOD.MERGE,
            key: `${ONYXKEYS.COLLECTION.REPORT}${iouReport?.reportID}`,
            value: updatedMoneyRequestReport,
        },
        {
            onyxMethod: Onyx.METHOD.MERGE,
            key: `${ONYXKEYS.COLLECTION.REPORT}${iouReport?.chatReportID}`,
            value: updatedChatReport,
        },
        {
            onyxMethod: Onyx.METHOD.MERGE,
            key: `${ONYXKEYS.COLLECTION.REPORT}${transactionThreadReportID}`,
            value: {
                lastReadTime: currentTime,
                lastVisibleActionCreated: currentTime,
            },
        },
    ];

    if (!isScanning) {
        optimisticData.push(
            {
                onyxMethod: Onyx.METHOD.MERGE,
                key: `${ONYXKEYS.COLLECTION.REPORT_ACTIONS}${iouReport?.reportID}`,
                value: {
                    [transactionThread?.parentReportActionID ?? '']: {
                        whisperedToAccountIDs: [],
                    },
                },
            },
            {
                onyxMethod: Onyx.METHOD.MERGE,
                key: `${ONYXKEYS.COLLECTION.REPORT_ACTIONS}${iouReport?.parentReportID}`,
                value: {
                    [iouReport?.parentReportActionID ?? '']: {
                        whisperedToAccountIDs: [],
                    },
                },
            },
        );
    }

    // Update recently used categories if the category is changed
    if ('category' in transactionChanges) {
        const optimisticPolicyRecentlyUsedCategories = Policy.buildOptimisticPolicyRecentlyUsedCategories(iouReport?.policyID, transactionChanges.category);
        if (optimisticPolicyRecentlyUsedCategories.length) {
            optimisticData.push({
                onyxMethod: Onyx.METHOD.SET,
                key: `${ONYXKEYS.COLLECTION.POLICY_RECENTLY_USED_CATEGORIES}${iouReport?.policyID}`,
                value: optimisticPolicyRecentlyUsedCategories,
            });
        }
    }

    // Update recently used categories if the tag is changed
    if ('tag' in transactionChanges) {
        const optimisticPolicyRecentlyUsedTags = Policy.buildOptimisticPolicyRecentlyUsedTags(iouReport?.policyID, transactionChanges.tag);
        if (!isEmptyObject(optimisticPolicyRecentlyUsedTags)) {
            optimisticData.push({
                onyxMethod: Onyx.METHOD.MERGE,
                key: `${ONYXKEYS.COLLECTION.POLICY_RECENTLY_USED_TAGS}${iouReport?.policyID}`,
                value: optimisticPolicyRecentlyUsedTags,
            });
        }
    }

    const successData: OnyxUpdate[] = [
        {
            onyxMethod: Onyx.METHOD.MERGE,
            key: `${ONYXKEYS.COLLECTION.REPORT_ACTIONS}${transactionThread?.reportID}`,
            value: {
                [updatedReportAction.reportActionID]: {pendingAction: null},
            },
        },
        {
            onyxMethod: Onyx.METHOD.MERGE,
            key: `${ONYXKEYS.COLLECTION.TRANSACTION}${transactionID}`,
            value: {
                pendingFields: {
                    comment: null,
                    amount: null,
                    created: null,
                    currency: null,
                    merchant: null,
                    billable: null,
                    category: null,
                    tag: null,
                },
            },
        },
        {
            onyxMethod: Onyx.METHOD.MERGE,
            key: `${ONYXKEYS.COLLECTION.REPORT}${iouReport?.reportID}`,
            value: {pendingAction: null},
        },
    ];

    const failureData: OnyxUpdate[] = [
        {
            onyxMethod: Onyx.METHOD.MERGE,
            key: `${ONYXKEYS.COLLECTION.REPORT_ACTIONS}${transactionThread?.reportID}`,
            value: {
                [updatedReportAction.reportActionID]: {
                    errors: ErrorUtils.getMicroSecondOnyxError('iou.error.genericEditFailureMessage'),
                },
            },
        },
        {
            onyxMethod: Onyx.METHOD.MERGE,
            key: `${ONYXKEYS.COLLECTION.TRANSACTION}${transactionID}`,
            value: {
                ...transaction,
                modifiedCreated: transaction?.modifiedCreated ? transaction.modifiedCreated : null,
                modifiedAmount: transaction?.modifiedAmount ? transaction.modifiedAmount : null,
                modifiedCurrency: transaction?.modifiedCurrency ? transaction.modifiedCurrency : null,
                modifiedMerchant: transaction?.modifiedMerchant ? transaction.modifiedMerchant : null,
                modifiedWaypoints: transaction?.modifiedWaypoints ? transaction.modifiedWaypoints : null,
                pendingFields: null,
            },
        },
        {
            onyxMethod: Onyx.METHOD.MERGE,
            key: `${ONYXKEYS.COLLECTION.REPORT}${iouReport?.reportID}`,
            value: {
                ...iouReport,
                cachedTotal: iouReport?.cachedTotal ? iouReport?.cachedTotal : null,
            },
        },
        {
            onyxMethod: Onyx.METHOD.MERGE,
            key: `${ONYXKEYS.COLLECTION.REPORT}${iouReport?.chatReportID}`,
            value: chatReport,
        },
        {
            onyxMethod: Onyx.METHOD.MERGE,
            key: `${ONYXKEYS.COLLECTION.REPORT}${transactionThreadReportID}`,
            value: {
                lastReadTime: transactionThread?.lastReadTime,
                lastVisibleActionCreated: transactionThread?.lastVisibleActionCreated,
            },
        },
    ];

    // Add transaction violations if we have a paid policy and an updated transaction
    if (policy && PolicyUtils.isPaidGroupPolicy(policy) && updatedTransaction) {
        const currentTransactionViolations = allTransactionViolations[`${ONYXKEYS.COLLECTION.TRANSACTION_VIOLATIONS}${transactionID}`] ?? [];
        const updatedViolationsOnyxData = ViolationsUtils.getViolationsOnyxData(
            updatedTransaction,
            currentTransactionViolations,
            !!policy.requiresTag,
            policyTags,
            !!policy.requiresCategory,
            policyCategories,
        );
        optimisticData.push(updatedViolationsOnyxData);
        failureData.push({
            onyxMethod: Onyx.METHOD.MERGE,
            key: `${ONYXKEYS.COLLECTION.TRANSACTION_VIOLATIONS}${transactionID}`,
            value: currentTransactionViolations,
        });
    }

    // STEP 6: Call the API endpoint
    const {created, amount, currency, comment, merchant, category, billable, tag} = ReportUtils.getTransactionDetails(updatedTransaction) ?? {};

    const parameters: EditMoneyRequestParams = {
        transactionID,
        reportActionID: updatedReportAction.reportActionID,
        created,
        amount,
        currency,
        comment,
        merchant,
        category,
        billable,
        tag,
    };

    API.write(WRITE_COMMANDS.EDIT_MONEY_REQUEST, parameters, {optimisticData, successData, failureData});
}

function editMoneyRequest(
    transaction: OnyxTypes.Transaction,
    transactionThreadReportID: string,
    transactionChanges: TransactionChanges,
    policy: OnyxTypes.Policy,
    policyTags: OnyxTypes.PolicyTagList,
    policyCategories: OnyxTypes.PolicyCategories,
) {
    if (TransactionUtils.isDistanceRequest(transaction)) {
        updateDistanceRequest(transaction.transactionID, transactionThreadReportID, transactionChanges, policy, policyTags, policyCategories);
    } else {
        editRegularMoneyRequest(transaction.transactionID, transactionThreadReportID, transactionChanges, policy, policyTags, policyCategories);
    }
}

type UpdateMoneyRequestAmountAndCurrencyParams = {
    transactionID: string;
    transactionThreadReportID: string;
    currency: string;
    amount: number;
    policy?: OnyxEntry<OnyxTypes.Policy>;
    policyTagList?: OnyxEntry<OnyxTypes.PolicyTagList>;
    policyCategories?: OnyxEntry<OnyxTypes.PolicyCategories>;
};

/** Updates the amount and currency fields of an expense */
function updateMoneyRequestAmountAndCurrency({
    transactionID,
    transactionThreadReportID,
    currency,
    amount,
    policy,
    policyTagList,
    policyCategories,
}: UpdateMoneyRequestAmountAndCurrencyParams) {
    const transactionChanges = {
        amount,
        currency,
    };
    const transactionThreadReport = allReports?.[`${ONYXKEYS.COLLECTION.REPORT}${transactionThreadReportID}`] ?? null;
    const parentReport = allReports?.[`${ONYXKEYS.COLLECTION.REPORT}${transactionThreadReport?.parentReportID}`] ?? null;
    let data: UpdateMoneyRequestData;
    if (ReportUtils.isTrackExpenseReport(transactionThreadReport) && ReportUtils.isSelfDM(parentReport)) {
        data = getUpdateTrackExpenseParams(transactionID, transactionThreadReportID, transactionChanges, true, policy ?? null);
    } else {
        data = getUpdateMoneyRequestParams(transactionID, transactionThreadReportID, transactionChanges, policy ?? null, policyTagList ?? null, policyCategories ?? null, true);
    }
    const {params, onyxData} = data;
    API.write(WRITE_COMMANDS.UPDATE_MONEY_REQUEST_AMOUNT_AND_CURRENCY, params, onyxData);
}

function deleteMoneyRequest(transactionID: string, reportAction: OnyxTypes.ReportAction, isSingleTransactionView = false) {
    // STEP 1: Get all collections we're updating
    const iouReportID = reportAction?.actionName === CONST.REPORT.ACTIONS.TYPE.IOU ? reportAction.originalMessage.IOUReportID : '';
    const iouReport = allReports?.[`${ONYXKEYS.COLLECTION.REPORT}${iouReportID}`] ?? null;
    const chatReport = allReports?.[`${ONYXKEYS.COLLECTION.REPORT}${iouReport?.chatReportID}`];
    const reportPreviewAction = getReportPreviewAction(iouReport?.chatReportID ?? '', iouReport?.reportID ?? '');
    const transaction = allTransactions[`${ONYXKEYS.COLLECTION.TRANSACTION}${transactionID}`];
    const transactionViolations = allTransactionViolations[`${ONYXKEYS.COLLECTION.TRANSACTION_VIOLATIONS}${transactionID}`];
    const transactionThreadID = reportAction.childReportID;
    let transactionThread = null;
    if (transactionThreadID) {
        transactionThread = allReports?.[`${ONYXKEYS.COLLECTION.REPORT}${transactionThreadID}`] ?? null;
    }

    // STEP 2: Decide if we need to:
    // 1. Delete the transactionThread - delete if there are no visible comments in the thread
    // 2. Update the moneyRequestPreview to show [Deleted expense] - update if the transactionThread exists AND it isn't being deleted
    const shouldDeleteTransactionThread = transactionThreadID ? (reportAction?.childVisibleActionCount ?? 0) === 0 : false;
    const shouldShowDeletedRequestMessage = !!transactionThreadID && !shouldDeleteTransactionThread;

    // STEP 3: Update the IOU reportAction and decide if the iouReport should be deleted. We delete the iouReport if there are no visible comments left in the report.
    const updatedReportAction = {
        [reportAction.reportActionID]: {
            pendingAction: shouldShowDeletedRequestMessage ? CONST.RED_BRICK_ROAD_PENDING_ACTION.UPDATE : CONST.RED_BRICK_ROAD_PENDING_ACTION.DELETE,
            previousMessage: reportAction.message,
            message: [
                {
                    type: 'COMMENT',
                    html: '',
                    text: '',
                    isEdited: true,
                    isDeletedParentAction: shouldShowDeletedRequestMessage,
                },
            ],
            originalMessage: {
                IOUTransactionID: null,
            },
            errors: undefined,
        },
    } as OnyxTypes.ReportActions;

    const lastVisibleAction = ReportActionsUtils.getLastVisibleAction(iouReport?.reportID ?? '', updatedReportAction);
    const iouReportLastMessageText = ReportActionsUtils.getLastVisibleMessage(iouReport?.reportID ?? '', updatedReportAction).lastMessageText;
    const shouldDeleteIOUReport =
        iouReportLastMessageText.length === 0 && !ReportActionsUtils.isDeletedParentAction(lastVisibleAction) && (!transactionThreadID || shouldDeleteTransactionThread);

    // STEP 4: Update the iouReport and reportPreview with new totals and messages if it wasn't deleted
    let updatedIOUReport: OnyxTypes.Report | null;
    const currency = TransactionUtils.getCurrency(transaction);
    const updatedReportPreviewAction: OnyxTypes.ReportAction | EmptyObject = {...reportPreviewAction};
    updatedReportPreviewAction.pendingAction = shouldDeleteIOUReport ? CONST.RED_BRICK_ROAD_PENDING_ACTION.DELETE : CONST.RED_BRICK_ROAD_PENDING_ACTION.UPDATE;
    if (iouReport && ReportUtils.isExpenseReport(iouReport)) {
        updatedIOUReport = {...iouReport};

        if (typeof updatedIOUReport.total === 'number' && currency === iouReport?.currency) {
            // Because of the Expense reports are stored as negative values, we add the total from the amount
            const amountDiff = TransactionUtils.getAmount(transaction, true);
            updatedIOUReport.total += amountDiff;

            if (!transaction?.reimbursable && typeof updatedIOUReport.nonReimbursableTotal === 'number') {
                updatedIOUReport.nonReimbursableTotal += amountDiff;
            }
        }
    } else {
        updatedIOUReport = IOUUtils.updateIOUOwnerAndTotal(iouReport, reportAction.actorAccountID ?? -1, TransactionUtils.getAmount(transaction, false), currency, true);
    }

    if (updatedIOUReport) {
        updatedIOUReport.lastMessageText = iouReportLastMessageText;
        updatedIOUReport.lastVisibleActionCreated = lastVisibleAction?.created;
    }

    const hasNonReimbursableTransactions = ReportUtils.hasNonReimbursableTransactions(iouReport?.reportID);
    const messageText = Localize.translateLocal(hasNonReimbursableTransactions ? 'iou.payerSpentAmount' : 'iou.payerOwesAmount', {
        payer: ReportUtils.getPersonalDetailsForAccountID(updatedIOUReport?.managerID ?? -1).login ?? '',
        amount: CurrencyUtils.convertToDisplayString(updatedIOUReport?.total, updatedIOUReport?.currency),
    });

    if (updatedReportPreviewAction?.message?.[0]) {
        updatedReportPreviewAction.message[0].text = messageText;
        updatedReportPreviewAction.message[0].deleted = shouldDeleteIOUReport ? DateUtils.getDBTime() : '';
    }

    if (updatedReportPreviewAction && reportPreviewAction?.childMoneyRequestCount && reportPreviewAction?.childMoneyRequestCount > 0) {
        updatedReportPreviewAction.childMoneyRequestCount = reportPreviewAction.childMoneyRequestCount - 1;
    }

    // STEP 5: Build Onyx data
    const optimisticData: OnyxUpdate[] = [
        {
            onyxMethod: Onyx.METHOD.SET,
            key: `${ONYXKEYS.COLLECTION.TRANSACTION}${transactionID}`,
            value: null,
        },
    ];

    if (Permissions.canUseViolations(betas)) {
        optimisticData.push({
            onyxMethod: Onyx.METHOD.SET,
            key: `${ONYXKEYS.COLLECTION.TRANSACTION_VIOLATIONS}${transactionID}`,
            value: null,
        });
    }

    if (shouldDeleteTransactionThread) {
        optimisticData.push(
            {
                onyxMethod: Onyx.METHOD.SET,
                key: `${ONYXKEYS.COLLECTION.REPORT}${transactionThreadID}`,
                value: null,
            },
            {
                onyxMethod: Onyx.METHOD.SET,
                key: `${ONYXKEYS.COLLECTION.REPORT_ACTIONS}${transactionThreadID}`,
                value: null,
            },
        );
    }

    optimisticData.push(
        {
            onyxMethod: Onyx.METHOD.MERGE,
            key: `${ONYXKEYS.COLLECTION.REPORT_ACTIONS}${iouReport?.reportID}`,
            value: updatedReportAction,
        },
        {
            onyxMethod: Onyx.METHOD.MERGE,
            key: `${ONYXKEYS.COLLECTION.REPORT}${iouReport?.reportID}`,
            value: updatedIOUReport,
        },
        {
            onyxMethod: Onyx.METHOD.MERGE,
            key: `${ONYXKEYS.COLLECTION.REPORT_ACTIONS}${chatReport?.reportID}`,
            value: {
                [reportPreviewAction?.reportActionID ?? '']: updatedReportPreviewAction,
            },
        },
        {
            onyxMethod: Onyx.METHOD.MERGE,
            key: `${ONYXKEYS.COLLECTION.REPORT}${chatReport?.reportID}`,
            value: ReportUtils.getOutstandingChildRequest(updatedIOUReport),
        },
    );

    if (!shouldDeleteIOUReport && updatedReportPreviewAction.childMoneyRequestCount === 0) {
        optimisticData.push({
            onyxMethod: Onyx.METHOD.MERGE,
            key: `${ONYXKEYS.COLLECTION.REPORT}${chatReport?.reportID}`,
            value: {
                hasOutstandingChildRequest: false,
            },
        });
    }

    if (shouldDeleteIOUReport) {
        optimisticData.push({
            onyxMethod: Onyx.METHOD.MERGE,
            key: `${ONYXKEYS.COLLECTION.REPORT}${chatReport?.reportID}`,
            value: {
                hasOutstandingChildRequest: false,
                iouReportID: null,
                lastMessageText: ReportActionsUtils.getLastVisibleMessage(iouReport?.chatReportID ?? '', {[reportPreviewAction?.reportActionID ?? '']: null})?.lastMessageText,
                lastVisibleActionCreated: ReportActionsUtils.getLastVisibleAction(iouReport?.chatReportID ?? '', {[reportPreviewAction?.reportActionID ?? '']: null})?.created,
            },
        });
    }

    const successData: OnyxUpdate[] = [
        {
            onyxMethod: Onyx.METHOD.MERGE,
            key: `${ONYXKEYS.COLLECTION.REPORT_ACTIONS}${iouReport?.reportID}`,
            value: {
                [reportAction.reportActionID]: shouldDeleteIOUReport
                    ? null
                    : {
                          pendingAction: null,
                      },
            },
        },
        {
            onyxMethod: Onyx.METHOD.MERGE,
            key: `${ONYXKEYS.COLLECTION.REPORT_ACTIONS}${chatReport?.reportID}`,
            value: {
                [reportPreviewAction?.reportActionID ?? '']: {
                    pendingAction: null,
                    errors: null,
                },
            },
        },
    ];

    if (shouldDeleteIOUReport) {
        successData.push({
            onyxMethod: Onyx.METHOD.SET,
            key: `${ONYXKEYS.COLLECTION.REPORT}${iouReport?.reportID}`,
            value: null,
        });
    }

    const failureData: OnyxUpdate[] = [
        {
            onyxMethod: Onyx.METHOD.SET,
            key: `${ONYXKEYS.COLLECTION.TRANSACTION}${transactionID}`,
            value: transaction,
        },
    ];

    if (Permissions.canUseViolations(betas)) {
        failureData.push({
            onyxMethod: Onyx.METHOD.SET,
            key: `${ONYXKEYS.COLLECTION.TRANSACTION_VIOLATIONS}${transactionID}`,
            value: transactionViolations,
        });
    }

    if (shouldDeleteTransactionThread) {
        failureData.push({
            onyxMethod: Onyx.METHOD.SET,
            key: `${ONYXKEYS.COLLECTION.REPORT}${transactionThreadID}`,
            value: transactionThread,
        });
    }

    const errorKey = DateUtils.getMicroseconds();

    failureData.push(
        {
            onyxMethod: Onyx.METHOD.MERGE,
            key: `${ONYXKEYS.COLLECTION.REPORT_ACTIONS}${iouReport?.reportID}`,
            value: {
                [reportAction.reportActionID]: {
                    ...reportAction,
                    pendingAction: null,
                    errors: {
                        [errorKey]: ['iou.error.genericDeleteFailureMessage', {isTranslated: false}],
                    },
                },
            },
        },
        shouldDeleteIOUReport
            ? {
                  onyxMethod: Onyx.METHOD.SET,
                  key: `${ONYXKEYS.COLLECTION.REPORT}${iouReport?.reportID}`,
                  value: iouReport,
              }
            : {
                  onyxMethod: Onyx.METHOD.MERGE,
                  key: `${ONYXKEYS.COLLECTION.REPORT}${iouReport?.reportID}`,
                  value: iouReport,
              },
        {
            onyxMethod: Onyx.METHOD.MERGE,
            key: `${ONYXKEYS.COLLECTION.REPORT_ACTIONS}${chatReport?.reportID}`,
            value: {
                [reportPreviewAction?.reportActionID ?? '']: {
                    ...reportPreviewAction,
                    pendingAction: null,
                    errors: {
                        [errorKey]: ['iou.error.genericDeleteFailureMessage', {isTranslated: false}],
                    },
                },
            },
        },
    );

    if (chatReport && shouldDeleteIOUReport) {
        failureData.push({
            onyxMethod: Onyx.METHOD.MERGE,
            key: `${ONYXKEYS.COLLECTION.REPORT}${chatReport.reportID}`,
            value: chatReport,
        });
    }

    if (!shouldDeleteIOUReport && updatedReportPreviewAction.childMoneyRequestCount === 0) {
        failureData.push({
            onyxMethod: Onyx.METHOD.MERGE,
            key: `${ONYXKEYS.COLLECTION.REPORT}${chatReport?.reportID}`,
            value: {
                hasOutstandingChildRequest: true,
            },
        });
    }

    const parameters: DeleteMoneyRequestParams = {
        transactionID,
        reportActionID: reportAction.reportActionID,
    };

    // STEP 6: Make the API request
    API.write(WRITE_COMMANDS.DELETE_MONEY_REQUEST, parameters, {optimisticData, successData, failureData});
    CachedPDFPaths.clearByKey(transactionID);

    // STEP 7: Navigate the user depending on which page they are on and which resources were deleted
    if (iouReport && isSingleTransactionView && shouldDeleteTransactionThread && !shouldDeleteIOUReport) {
        // Pop the deleted report screen before navigating. This prevents navigating to the Concierge chat due to the missing report.
        Navigation.goBack(ROUTES.REPORT_WITH_ID.getRoute(iouReport.reportID));
        return;
    }

    if (iouReport?.chatReportID && shouldDeleteIOUReport) {
        // Pop the deleted report screen before navigating. This prevents navigating to the Concierge chat due to the missing report.
        Navigation.goBack(ROUTES.REPORT_WITH_ID.getRoute(iouReport.chatReportID));
    }
}

function deleteTrackExpense(chatReportID: string, transactionID: string, reportAction: OnyxTypes.ReportAction, isSingleTransactionView = false) {
    // STEP 1: Get all collections we're updating
    const chatReport = allReports?.[`${ONYXKEYS.COLLECTION.REPORT}${chatReportID}`] ?? null;
    if (!ReportUtils.isSelfDM(chatReport)) {
        return deleteMoneyRequest(transactionID, reportAction, isSingleTransactionView);
    }

    const {parameters, optimisticData, successData, failureData, shouldDeleteTransactionThread} = getDeleteTrackExpenseInformation(chatReportID, transactionID, reportAction);

    // STEP 6: Make the API request
    API.write(WRITE_COMMANDS.DELETE_MONEY_REQUEST, parameters, {optimisticData, successData, failureData});
    CachedPDFPaths.clearByKey(transactionID);

    // STEP 7: Navigate the user depending on which page they are on and which resources were deleted
    if (isSingleTransactionView && shouldDeleteTransactionThread) {
        // Pop the deleted report screen before navigating. This prevents navigating to the Concierge chat due to the missing report.
        Navigation.goBack(ROUTES.REPORT_WITH_ID.getRoute(chatReport?.reportID ?? ''));
    }
}

/**
 * @param managerID - Account ID of the person sending the money
 * @param recipient - The user receiving the money
 */
function getSendMoneyParams(
    report: OnyxEntry<OnyxTypes.Report> | EmptyObject,
    amount: number,
    currency: string,
    comment: string,
    paymentMethodType: PaymentMethodType,
    managerID: number,
    recipient: Participant,
): SendMoneyParamsData {
    const recipientEmail = PhoneNumber.addSMSDomainIfPhoneNumber(recipient.login ?? '');
    const recipientAccountID = Number(recipient.accountID);
    const newIOUReportDetails = JSON.stringify({
        amount,
        currency,
        requestorEmail: recipientEmail,
        requestorAccountID: recipientAccountID,
        comment,
        idempotencyKey: Str.guid(),
    });

    let chatReport = !isEmptyObject(report) && report?.reportID ? report : ReportUtils.getChatByParticipants([recipientAccountID]);
    let isNewChat = false;
    if (!chatReport) {
        chatReport = ReportUtils.buildOptimisticChatReport([recipientAccountID]);
        isNewChat = true;
    }
    const optimisticIOUReport = ReportUtils.buildOptimisticIOUReport(recipientAccountID, managerID, amount, chatReport.reportID, currency, true);

    const optimisticTransaction = TransactionUtils.buildOptimisticTransaction(amount, currency, optimisticIOUReport.reportID, comment);
    const optimisticTransactionData: OnyxUpdate = {
        onyxMethod: Onyx.METHOD.SET,
        key: `${ONYXKEYS.COLLECTION.TRANSACTION}${optimisticTransaction.transactionID}`,
        value: optimisticTransaction,
    };

    const [optimisticCreatedActionForChat, optimisticCreatedActionForIOUReport, optimisticIOUReportAction, optimisticTransactionThread, optimisticCreatedActionForTransactionThread] =
        ReportUtils.buildOptimisticMoneyRequestEntities(
            optimisticIOUReport,
            CONST.IOU.REPORT_ACTION_TYPE.PAY,
            amount,
            currency,
            comment,
            recipientEmail,
            [recipient],
            optimisticTransaction.transactionID,
            paymentMethodType,
            false,
            true,
        );

    const reportPreviewAction = ReportUtils.buildOptimisticReportPreview(chatReport, optimisticIOUReport);

    // Change the method to set for new reports because it doesn't exist yet, is faster,
    // and we need the data to be available when we navigate to the chat page
    const optimisticChatReportData: OnyxUpdate = isNewChat
        ? {
              onyxMethod: Onyx.METHOD.SET,
              key: `${ONYXKEYS.COLLECTION.REPORT}${chatReport.reportID}`,
              value: {
                  ...chatReport,
                  // Set and clear pending fields on the chat report
                  pendingFields: {createChat: CONST.RED_BRICK_ROAD_PENDING_ACTION.ADD},
                  lastReadTime: DateUtils.getDBTime(),
                  lastVisibleActionCreated: reportPreviewAction.created,
              },
          }
        : {
              onyxMethod: Onyx.METHOD.MERGE,
              key: `${ONYXKEYS.COLLECTION.REPORT}${chatReport.reportID}`,
              value: {
                  ...chatReport,
                  lastReadTime: DateUtils.getDBTime(),
                  lastVisibleActionCreated: reportPreviewAction.created,
              },
          };
    const optimisticQuickActionData: OnyxUpdate = {
        onyxMethod: Onyx.METHOD.SET,
        key: ONYXKEYS.NVP_QUICK_ACTION_GLOBAL_CREATE,
        value: {
            action: CONST.QUICK_ACTIONS.SEND_MONEY,
            chatReportID: chatReport.reportID,
            isFirstQuickAction: isEmptyObject(quickAction),
        },
    };
    const optimisticIOUReportData: OnyxUpdate = {
        onyxMethod: Onyx.METHOD.SET,
        key: `${ONYXKEYS.COLLECTION.REPORT}${optimisticIOUReport.reportID}`,
        value: {
            ...optimisticIOUReport,
            lastMessageText: optimisticIOUReportAction.message?.[0]?.text,
            lastMessageHtml: optimisticIOUReportAction.message?.[0]?.html,
        },
    };
    const optimisticTransactionThreadData: OnyxUpdate = {
        onyxMethod: Onyx.METHOD.SET,
        key: `${ONYXKEYS.COLLECTION.REPORT}${optimisticTransactionThread.reportID}`,
        value: optimisticTransactionThread,
    };
    const optimisticIOUReportActionsData: OnyxUpdate = {
        onyxMethod: Onyx.METHOD.MERGE,
        key: `${ONYXKEYS.COLLECTION.REPORT_ACTIONS}${optimisticIOUReport.reportID}`,
        value: {
            [optimisticCreatedActionForIOUReport.reportActionID]: optimisticCreatedActionForIOUReport,
            [optimisticIOUReportAction.reportActionID]: {
                ...(optimisticIOUReportAction as OnyxTypes.ReportAction),
                pendingAction: CONST.RED_BRICK_ROAD_PENDING_ACTION.ADD,
            },
        },
    };
    const optimisticChatReportActionsData: OnyxUpdate = {
        onyxMethod: Onyx.METHOD.MERGE,
        key: `${ONYXKEYS.COLLECTION.REPORT_ACTIONS}${chatReport.reportID}`,
        value: {
            [reportPreviewAction.reportActionID]: reportPreviewAction,
        },
    };
    const optimisticTransactionThreadReportActionsData: OnyxUpdate = {
        onyxMethod: Onyx.METHOD.MERGE,
        key: `${ONYXKEYS.COLLECTION.REPORT_ACTIONS}${optimisticTransactionThread.reportID}`,
        value: {
            [optimisticCreatedActionForTransactionThread.reportActionID]: optimisticCreatedActionForTransactionThread,
        },
    };

    const successData: OnyxUpdate[] = [
        {
            onyxMethod: Onyx.METHOD.MERGE,
            key: `${ONYXKEYS.COLLECTION.REPORT_ACTIONS}${optimisticIOUReport.reportID}`,
            value: {
                [optimisticIOUReportAction.reportActionID]: {
                    pendingAction: null,
                },
            },
        },
        {
            onyxMethod: Onyx.METHOD.MERGE,
            key: `${ONYXKEYS.COLLECTION.TRANSACTION}${optimisticTransaction.transactionID}`,
            value: {pendingAction: null},
        },
        {
            onyxMethod: Onyx.METHOD.MERGE,
            key: `${ONYXKEYS.COLLECTION.REPORT_ACTIONS}${chatReport.reportID}`,
            value: {
                [reportPreviewAction.reportActionID]: {
                    pendingAction: null,
                },
            },
        },
        {
            onyxMethod: Onyx.METHOD.MERGE,
            key: `${ONYXKEYS.COLLECTION.REPORT_ACTIONS}${optimisticTransactionThread.reportID}`,
            value: {
                [optimisticCreatedActionForTransactionThread.reportActionID]: {
                    pendingAction: null,
                },
            },
        },
    ];

    const failureData: OnyxUpdate[] = [
        {
            onyxMethod: Onyx.METHOD.MERGE,
            key: `${ONYXKEYS.COLLECTION.TRANSACTION}${optimisticTransaction.transactionID}`,
            value: {
                errors: ErrorUtils.getMicroSecondOnyxError('iou.error.other'),
            },
        },
        {
            onyxMethod: Onyx.METHOD.MERGE,
            key: `${ONYXKEYS.COLLECTION.REPORT}${optimisticTransactionThread.reportID}`,
            value: {
                errorFields: {
                    createChat: ErrorUtils.getMicroSecondOnyxError('report.genericCreateReportFailureMessage'),
                },
            },
        },
        {
            onyxMethod: Onyx.METHOD.MERGE,
            key: `${ONYXKEYS.COLLECTION.REPORT_ACTIONS}${optimisticTransactionThread.reportID}`,
            value: {
                [optimisticCreatedActionForTransactionThread.reportActionID]: {
                    errors: ErrorUtils.getMicroSecondOnyxError('iou.error.genericCreateFailureMessage'),
                },
            },
        },
    ];

    let optimisticPersonalDetailListData: OnyxUpdate | EmptyObject = {};

    // Now, let's add the data we need just when we are creating a new chat report
    if (isNewChat) {
        successData.push({
            onyxMethod: Onyx.METHOD.MERGE,
            key: `${ONYXKEYS.COLLECTION.REPORT}${chatReport.reportID}`,
            value: {pendingFields: null},
        });
        failureData.push(
            {
                onyxMethod: Onyx.METHOD.MERGE,
                key: `${ONYXKEYS.COLLECTION.REPORT}${chatReport.reportID}`,
                value: {
                    errorFields: {
                        createChat: ErrorUtils.getMicroSecondOnyxError('report.genericCreateReportFailureMessage'),
                    },
                },
            },
            {
                onyxMethod: Onyx.METHOD.MERGE,
                key: `${ONYXKEYS.COLLECTION.REPORT_ACTIONS}${optimisticIOUReport.reportID}`,
                value: {
                    [optimisticIOUReportAction.reportActionID]: {
                        errors: ErrorUtils.getMicroSecondOnyxError('iou.error.genericCreateFailureMessage'),
                    },
                },
            },
        );

        // Add optimistic personal details for recipient
        optimisticPersonalDetailListData = {
            onyxMethod: Onyx.METHOD.MERGE,
            key: ONYXKEYS.PERSONAL_DETAILS_LIST,
            value: {
                [recipientAccountID]: {
                    accountID: recipientAccountID,
                    avatar: UserUtils.getDefaultAvatarURL(recipient.accountID),
                    // Disabling this line since participant.displayName can be an empty string
                    // eslint-disable-next-line @typescript-eslint/prefer-nullish-coalescing
                    displayName: recipient.displayName || recipient.login,
                    login: recipient.login,
                },
            },
        };

        if (optimisticChatReportActionsData.value) {
            // Add an optimistic created action to the optimistic chat reportActions data
            optimisticChatReportActionsData.value[optimisticCreatedActionForChat.reportActionID] = optimisticCreatedActionForChat;
        }
    } else {
        failureData.push({
            onyxMethod: Onyx.METHOD.MERGE,
            key: `${ONYXKEYS.COLLECTION.REPORT_ACTIONS}${optimisticIOUReport.reportID}`,
            value: {
                [optimisticIOUReportAction.reportActionID]: {
                    errors: ErrorUtils.getMicroSecondOnyxError('iou.error.other'),
                },
            },
        });
    }

    const optimisticData: OnyxUpdate[] = [
        optimisticChatReportData,
        optimisticQuickActionData,
        optimisticIOUReportData,
        optimisticChatReportActionsData,
        optimisticIOUReportActionsData,
        optimisticTransactionData,
        optimisticTransactionThreadData,
        optimisticTransactionThreadReportActionsData,
    ];

    if (!isEmptyObject(optimisticPersonalDetailListData)) {
        optimisticData.push(optimisticPersonalDetailListData);
    }

    return {
        params: {
            iouReportID: optimisticIOUReport.reportID,
            chatReportID: chatReport.reportID,
            reportActionID: optimisticIOUReportAction.reportActionID,
            paymentMethodType,
            transactionID: optimisticTransaction.transactionID,
            newIOUReportDetails,
            createdReportActionID: isNewChat ? optimisticCreatedActionForChat.reportActionID : '0',
            reportPreviewReportActionID: reportPreviewAction.reportActionID,
            createdIOUReportActionID: optimisticCreatedActionForIOUReport.reportActionID,
            transactionThreadReportID: optimisticTransactionThread.reportID,
            createdReportActionIDForThread: optimisticCreatedActionForTransactionThread.reportActionID,
        },
        optimisticData,
        successData,
        failureData,
    };
}

function getPayMoneyRequestParams(
    chatReport: OnyxTypes.Report,
    iouReport: OnyxTypes.Report,
    recipient: Participant,
    paymentMethodType: PaymentMethodType,
    full: boolean,
): PayMoneyRequestData {
    let total = (iouReport.total ?? 0) - (iouReport.nonReimbursableTotal ?? 0);
    if (ReportUtils.hasHeldExpenses(iouReport.reportID) && !full && !!iouReport.unheldTotal) {
        total = iouReport.unheldTotal;
    }

    const optimisticIOUReportAction = ReportUtils.buildOptimisticIOUReportAction(
        CONST.IOU.REPORT_ACTION_TYPE.PAY,
        ReportUtils.isExpenseReport(iouReport) ? -total : total,
        iouReport.currency ?? '',
        '',
        [recipient],
        '',
        paymentMethodType,
        iouReport.reportID,
        true,
    );

    // In some instances, the report preview action might not be available to the payer (only whispered to the requestor)
    // hence we need to make the updates to the action safely.
    let optimisticReportPreviewAction = null;
    const reportPreviewAction = getReportPreviewAction(chatReport.reportID, iouReport.reportID);
    if (reportPreviewAction) {
        optimisticReportPreviewAction = ReportUtils.updateReportPreview(iouReport, reportPreviewAction, true);
    }

    const currentNextStep = allNextSteps[`${ONYXKEYS.COLLECTION.NEXT_STEP}${iouReport.reportID}`] ?? null;
    const optimisticNextStep = NextStepUtils.buildNextStep(iouReport, CONST.REPORT.STATUS_NUM.REIMBURSED, {isPaidWithExpensify: paymentMethodType === CONST.IOU.PAYMENT_TYPE.VBBA});

    const optimisticData: OnyxUpdate[] = [
        {
            onyxMethod: Onyx.METHOD.MERGE,
            key: `${ONYXKEYS.COLLECTION.REPORT}${chatReport.reportID}`,
            value: {
                ...chatReport,
                lastReadTime: DateUtils.getDBTime(),
                lastVisibleActionCreated: optimisticIOUReportAction.created,
                hasOutstandingChildRequest: false,
                iouReportID: null,
                lastMessageText: optimisticIOUReportAction.message?.[0]?.text,
                lastMessageHtml: optimisticIOUReportAction.message?.[0]?.html,
            },
        },
        {
            onyxMethod: Onyx.METHOD.MERGE,
            key: `${ONYXKEYS.COLLECTION.REPORT_ACTIONS}${iouReport.reportID}`,
            value: {
                [optimisticIOUReportAction.reportActionID]: {
                    ...(optimisticIOUReportAction as OnyxTypes.ReportAction),
                    pendingAction: CONST.RED_BRICK_ROAD_PENDING_ACTION.ADD,
                },
            },
        },
        {
            onyxMethod: Onyx.METHOD.MERGE,
            key: `${ONYXKEYS.COLLECTION.REPORT}${iouReport.reportID}`,
            value: {
                ...iouReport,
                lastMessageText: optimisticIOUReportAction.message?.[0]?.text,
                lastMessageHtml: optimisticIOUReportAction.message?.[0]?.html,
                hasOutstandingChildRequest: false,
                statusNum: CONST.REPORT.STATUS_NUM.REIMBURSED,
                pendingFields: {
                    preview: CONST.RED_BRICK_ROAD_PENDING_ACTION.UPDATE,
                    reimbursed: CONST.RED_BRICK_ROAD_PENDING_ACTION.UPDATE,
                    partial: full ? null : CONST.RED_BRICK_ROAD_PENDING_ACTION.UPDATE,
                },
            },
        },
        {
            onyxMethod: Onyx.METHOD.MERGE,
            key: ONYXKEYS.NVP_LAST_PAYMENT_METHOD,
            value: {[iouReport.policyID ?? '']: paymentMethodType},
        },
        {
            onyxMethod: Onyx.METHOD.MERGE,
            key: `${ONYXKEYS.COLLECTION.NEXT_STEP}${iouReport.reportID}`,
            value: optimisticNextStep,
        },
    ];

    const successData: OnyxUpdate[] = [
        {
            onyxMethod: Onyx.METHOD.MERGE,
            key: `${ONYXKEYS.COLLECTION.REPORT}${iouReport.reportID}`,
            value: {
                pendingFields: {
                    preview: null,
                    reimbursed: null,
                    partial: null,
                },
            },
        },
    ];

    const failureData: OnyxUpdate[] = [
        {
            onyxMethod: Onyx.METHOD.MERGE,
            key: `${ONYXKEYS.COLLECTION.REPORT_ACTIONS}${iouReport.reportID}`,
            value: {
                [optimisticIOUReportAction.reportActionID]: {
                    errors: ErrorUtils.getMicroSecondOnyxError('iou.error.other'),
                },
            },
        },
        {
            onyxMethod: Onyx.METHOD.MERGE,
            key: `${ONYXKEYS.COLLECTION.REPORT}${iouReport.reportID}`,
            value: {
                ...iouReport,
            },
        },
        {
            onyxMethod: Onyx.METHOD.MERGE,
            key: `${ONYXKEYS.COLLECTION.REPORT}${chatReport.reportID}`,
            value: chatReport,
        },
        {
            onyxMethod: Onyx.METHOD.MERGE,
            key: `${ONYXKEYS.COLLECTION.NEXT_STEP}${iouReport.reportID}`,
            value: currentNextStep,
        },
    ];

    // In case the report preview action is loaded locally, let's update it.
    if (optimisticReportPreviewAction) {
        optimisticData.push({
            onyxMethod: Onyx.METHOD.MERGE,
            key: `${ONYXKEYS.COLLECTION.REPORT_ACTIONS}${chatReport.reportID}`,
            value: {
                [optimisticReportPreviewAction.reportActionID]: optimisticReportPreviewAction,
            },
        });
        failureData.push({
            onyxMethod: Onyx.METHOD.MERGE,
            key: `${ONYXKEYS.COLLECTION.REPORT_ACTIONS}${chatReport.reportID}`,
            value: {
                [optimisticReportPreviewAction.reportActionID]: {
                    created: optimisticReportPreviewAction.created,
                },
            },
        });
    }

    return {
        params: {
            iouReportID: iouReport.reportID,
            chatReportID: chatReport.reportID,
            reportActionID: optimisticIOUReportAction.reportActionID,
            paymentMethodType,
            full,
            amount: Math.abs(total),
        },
        optimisticData,
        successData,
        failureData,
    };
}

/**
 * @param managerID - Account ID of the person sending the money
 * @param recipient - The user receiving the money
 */
function sendMoneyElsewhere(report: OnyxEntry<OnyxTypes.Report>, amount: number, currency: string, comment: string, managerID: number, recipient: Participant) {
    const {params, optimisticData, successData, failureData} = getSendMoneyParams(report, amount, currency, comment, CONST.IOU.PAYMENT_TYPE.ELSEWHERE, managerID, recipient);

    API.write(WRITE_COMMANDS.SEND_MONEY_ELSEWHERE, params, {optimisticData, successData, failureData});

    Navigation.dismissModal(params.chatReportID);
    Report.notifyNewAction(params.chatReportID, managerID);
}

/**
 * @param managerID - Account ID of the person sending the money
 * @param recipient - The user receiving the money
 */
function sendMoneyWithWallet(report: OnyxEntry<OnyxTypes.Report>, amount: number, currency: string, comment: string, managerID: number, recipient: Participant | ReportUtils.OptionData) {
    const {params, optimisticData, successData, failureData} = getSendMoneyParams(report, amount, currency, comment, CONST.IOU.PAYMENT_TYPE.EXPENSIFY, managerID, recipient);

    API.write(WRITE_COMMANDS.SEND_MONEY_WITH_WALLET, params, {optimisticData, successData, failureData});

    Navigation.dismissModal(params.chatReportID);
    Report.notifyNewAction(params.chatReportID, managerID);
}

function canApproveIOU(iouReport: OnyxEntry<OnyxTypes.Report> | EmptyObject, chatReport: OnyxEntry<OnyxTypes.Report> | EmptyObject, policy: OnyxEntry<OnyxTypes.Policy> | EmptyObject) {
    if (isEmptyObject(chatReport)) {
        return false;
    }
    const isPaidGroupPolicy = ReportUtils.isPaidGroupPolicyExpenseChat(chatReport);
    if (!isPaidGroupPolicy) {
        return false;
    }

    const isOnInstantSubmitPolicy = PolicyUtils.isInstantSubmitEnabled(policy);
    const isOnSubmitAndClosePolicy = PolicyUtils.isSubmitAndClose(policy);
    if (isOnInstantSubmitPolicy && isOnSubmitAndClosePolicy) {
        return false;
    }

    const managerID = iouReport?.managerID ?? 0;
    const isCurrentUserManager = managerID === userAccountID;
    const isPolicyExpenseChat = ReportUtils.isPolicyExpenseChat(chatReport);

    const isOpenExpenseReport = isPolicyExpenseChat && ReportUtils.isOpenExpenseReport(iouReport);
    const isApproved = ReportUtils.isReportApproved(iouReport);
    const iouSettled = ReportUtils.isSettled(iouReport?.reportID);
    const isArchivedReport = ReportUtils.isArchivedRoom(iouReport);

    return isCurrentUserManager && !isOpenExpenseReport && !isApproved && !iouSettled && !isArchivedReport;
}

function canIOUBePaid(iouReport: OnyxEntry<OnyxTypes.Report> | EmptyObject, chatReport: OnyxEntry<OnyxTypes.Report> | EmptyObject, policy: OnyxEntry<OnyxTypes.Policy> | EmptyObject) {
    const isPolicyExpenseChat = ReportUtils.isPolicyExpenseChat(chatReport);
    const iouCanceled = ReportUtils.isArchivedRoom(chatReport);

    if (isEmptyObject(iouReport)) {
        return false;
    }

    if (policy?.reimbursementChoice === CONST.POLICY.REIMBURSEMENT_CHOICES.REIMBURSEMENT_NO) {
        return false;
    }

    if (ReportUtils.isInvoiceReport(iouReport)) {
        if (chatReport?.invoiceReceiver?.type === CONST.REPORT.INVOICE_RECEIVER_TYPE.INDIVIDUAL) {
            return chatReport?.invoiceReceiver?.accountID === userAccountID;
        }

        return PolicyUtils.getPolicy(chatReport?.invoiceReceiver?.policyID).role === CONST.POLICY.ROLE.ADMIN;
    }

    const isPayer = ReportUtils.isPayer(
        {
            email: currentUserEmail,
            accountID: userAccountID,
        },
        iouReport,
    );

    const isOpenExpenseReport = isPolicyExpenseChat && ReportUtils.isOpenExpenseReport(iouReport);
    const iouSettled = ReportUtils.isSettled(iouReport?.reportID);

    const {reimbursableSpend} = ReportUtils.getMoneyRequestSpendBreakdown(iouReport);
    const isAutoReimbursable = policy?.reimbursementChoice === CONST.POLICY.REIMBURSEMENT_CHOICES.REIMBURSEMENT_YES ? false : ReportUtils.canBeAutoReimbursed(iouReport, policy);
    const shouldBeApproved = canApproveIOU(iouReport, chatReport, policy);

    return isPayer && !isOpenExpenseReport && !iouSettled && !iouReport?.isWaitingOnBankAccount && reimbursableSpend !== 0 && !iouCanceled && !isAutoReimbursable && !shouldBeApproved;
}

function hasIOUToApproveOrPay(chatReport: OnyxEntry<OnyxTypes.Report> | EmptyObject, excludedIOUReportID: string): boolean {
    const chatReportActions = allReportActions?.[`${ONYXKEYS.COLLECTION.REPORT_ACTIONS}${chatReport?.reportID}`] ?? {};

    return Object.values(chatReportActions).some((action) => {
        const iouReport = ReportUtils.getReport(action.childReportID ?? '');
        const policy = PolicyUtils.getPolicy(iouReport?.policyID);
        const shouldShowSettlementButton = canIOUBePaid(iouReport, chatReport, policy) || canApproveIOU(iouReport, chatReport, policy);
        return action.childReportID?.toString() !== excludedIOUReportID && action.actionName === CONST.REPORT.ACTIONS.TYPE.REPORT_PREVIEW && shouldShowSettlementButton;
    });
}

function approveMoneyRequest(expenseReport: OnyxTypes.Report | EmptyObject, full?: boolean) {
    const currentNextStep = allNextSteps[`${ONYXKEYS.COLLECTION.NEXT_STEP}${expenseReport.reportID}`] ?? null;
    let total = expenseReport.total ?? 0;
    const hasHeldExpenses = ReportUtils.hasHeldExpenses(expenseReport.reportID);
    if (hasHeldExpenses && !full && !!expenseReport.unheldTotal) {
        total = expenseReport.unheldTotal;
    }
    const optimisticApprovedReportAction = ReportUtils.buildOptimisticApprovedReportAction(total, expenseReport.currency ?? '', expenseReport.reportID);
    const optimisticNextStep = NextStepUtils.buildNextStep(expenseReport, CONST.REPORT.STATUS_NUM.APPROVED);
    const chatReport = ReportUtils.getReport(expenseReport.chatReportID);

    const optimisticReportActionsData: OnyxUpdate = {
        onyxMethod: Onyx.METHOD.MERGE,
        key: `${ONYXKEYS.COLLECTION.REPORT_ACTIONS}${expenseReport.reportID}`,
        value: {
            [optimisticApprovedReportAction.reportActionID]: {
                ...(optimisticApprovedReportAction as OnyxTypes.ReportAction),
                pendingAction: CONST.RED_BRICK_ROAD_PENDING_ACTION.ADD,
            },
        },
    };
    const optimisticIOUReportData: OnyxUpdate = {
        onyxMethod: Onyx.METHOD.MERGE,
        key: `${ONYXKEYS.COLLECTION.REPORT}${expenseReport.reportID}`,
        value: {
            ...expenseReport,
            lastMessageText: optimisticApprovedReportAction.message?.[0]?.text,
            lastMessageHtml: optimisticApprovedReportAction.message?.[0]?.html,
            stateNum: CONST.REPORT.STATE_NUM.APPROVED,
            statusNum: CONST.REPORT.STATUS_NUM.APPROVED,
            pendingFields: {
                partial: full ? null : CONST.RED_BRICK_ROAD_PENDING_ACTION.UPDATE,
            },
        },
    };

    const optimisticChatReportData: OnyxUpdate = {
        onyxMethod: Onyx.METHOD.MERGE,
        key: `${ONYXKEYS.COLLECTION.REPORT}${expenseReport?.chatReportID}`,
        value: {
            hasOutstandingChildRequest: hasIOUToApproveOrPay(chatReport, expenseReport?.reportID ?? ''),
        },
    };

    const optimisticNextStepData: OnyxUpdate = {
        onyxMethod: Onyx.METHOD.MERGE,
        key: `${ONYXKEYS.COLLECTION.NEXT_STEP}${expenseReport.reportID}`,
        value: optimisticNextStep,
    };
    const optimisticData: OnyxUpdate[] = [optimisticIOUReportData, optimisticReportActionsData, optimisticNextStepData, optimisticChatReportData];

    const successData: OnyxUpdate[] = [
        {
            onyxMethod: Onyx.METHOD.MERGE,
            key: `${ONYXKEYS.COLLECTION.REPORT_ACTIONS}${expenseReport.reportID}`,
            value: {
                [optimisticApprovedReportAction.reportActionID]: {
                    pendingAction: null,
                },
            },
        },
        {
            onyxMethod: Onyx.METHOD.MERGE,
            key: `${ONYXKEYS.COLLECTION.REPORT}${expenseReport.reportID}`,
            value: {
                pendingFields: {
                    partial: null,
                },
            },
        },
    ];

    const failureData: OnyxUpdate[] = [
        {
            onyxMethod: Onyx.METHOD.MERGE,
            key: `${ONYXKEYS.COLLECTION.REPORT_ACTIONS}${expenseReport.reportID}`,
            value: {
                [optimisticApprovedReportAction.reportActionID]: {
                    errors: ErrorUtils.getMicroSecondOnyxError('iou.error.other'),
                },
            },
        },
        {
            onyxMethod: Onyx.METHOD.MERGE,
            key: `${ONYXKEYS.COLLECTION.REPORT}${expenseReport.chatReportID}`,
            value: {
                hasOutstandingChildRequest: chatReport?.hasOutstandingChildRequest,
                pendingFields: {
                    partial: null,
                },
            },
        },
        {
            onyxMethod: Onyx.METHOD.MERGE,
            key: `${ONYXKEYS.COLLECTION.NEXT_STEP}${expenseReport.reportID}`,
            value: currentNextStep,
        },
    ];

    // Clear hold reason of all transactions if we approve all requests
    if (full && hasHeldExpenses) {
        const heldTransactions = ReportUtils.getAllHeldTransactions(expenseReport.reportID);
        heldTransactions.forEach((heldTransaction) => {
            optimisticData.push({
                onyxMethod: Onyx.METHOD.MERGE,
                key: `${ONYXKEYS.COLLECTION.TRANSACTION}${heldTransaction.transactionID}`,
                value: {
                    comment: {
                        hold: '',
                    },
                },
            });
            failureData.push({
                onyxMethod: Onyx.METHOD.MERGE,
                key: `${ONYXKEYS.COLLECTION.TRANSACTION}${heldTransaction.transactionID}`,
                value: {
                    comment: {
                        hold: heldTransaction.comment.hold,
                    },
                },
            });
        });
    }

    const parameters: ApproveMoneyRequestParams = {
        reportID: expenseReport.reportID,
        approvedReportActionID: optimisticApprovedReportAction.reportActionID,
        full,
    };

    API.write(WRITE_COMMANDS.APPROVE_MONEY_REQUEST, parameters, {optimisticData, successData, failureData});
}

function submitReport(expenseReport: OnyxTypes.Report) {
    const currentNextStep = allNextSteps[`${ONYXKEYS.COLLECTION.NEXT_STEP}${expenseReport.reportID}`] ?? null;
    const parentReport = ReportUtils.getReport(expenseReport.parentReportID);
    const policy = PolicyUtils.getPolicy(expenseReport.policyID);
    const isCurrentUserManager = currentUserPersonalDetails.accountID === expenseReport.managerID;
    const isSubmitAndClosePolicy = PolicyUtils.isSubmitAndClose(policy);
    const adminAccountID = policy.role === CONST.POLICY.ROLE.ADMIN ? currentUserPersonalDetails.accountID : undefined;
    const optimisticSubmittedReportAction = ReportUtils.buildOptimisticSubmittedReportAction(expenseReport?.total ?? 0, expenseReport.currency ?? '', expenseReport.reportID, adminAccountID);
    const optimisticNextStep = NextStepUtils.buildNextStep(expenseReport, isSubmitAndClosePolicy ? CONST.REPORT.STATUS_NUM.CLOSED : CONST.REPORT.STATUS_NUM.SUBMITTED);

    const optimisticData: OnyxUpdate[] = !isSubmitAndClosePolicy
        ? [
              {
                  onyxMethod: Onyx.METHOD.MERGE,
                  key: `${ONYXKEYS.COLLECTION.REPORT_ACTIONS}${expenseReport.reportID}`,
                  value: {
                      [optimisticSubmittedReportAction.reportActionID]: {
                          ...(optimisticSubmittedReportAction as OnyxTypes.ReportAction),
                          pendingAction: CONST.RED_BRICK_ROAD_PENDING_ACTION.ADD,
                      },
                  },
              },
              {
                  onyxMethod: Onyx.METHOD.MERGE,
                  key: `${ONYXKEYS.COLLECTION.REPORT}${expenseReport.reportID}`,
                  value: {
                      ...expenseReport,
                      lastMessageText: optimisticSubmittedReportAction.message?.[0]?.text ?? '',
                      lastMessageHtml: optimisticSubmittedReportAction.message?.[0]?.html ?? '',
                      stateNum: CONST.REPORT.STATE_NUM.SUBMITTED,
                      statusNum: CONST.REPORT.STATUS_NUM.SUBMITTED,
                  },
              },
          ]
        : [
              {
                  onyxMethod: Onyx.METHOD.MERGE,
                  key: `${ONYXKEYS.COLLECTION.REPORT}${expenseReport.reportID}`,
                  value: {
                      ...expenseReport,
                      stateNum: CONST.REPORT.STATE_NUM.APPROVED,
                      statusNum: CONST.REPORT.STATUS_NUM.CLOSED,
                  },
              },
          ];

    optimisticData.push({
        onyxMethod: Onyx.METHOD.MERGE,
        key: `${ONYXKEYS.COLLECTION.NEXT_STEP}${expenseReport.reportID}`,
        value: optimisticNextStep,
    });

    if (parentReport?.reportID) {
        optimisticData.push({
            onyxMethod: Onyx.METHOD.MERGE,
            key: `${ONYXKEYS.COLLECTION.REPORT}${parentReport.reportID}`,
            value: {
                ...parentReport,
                // In case its a manager who force submitted the report, they are the next user who needs to take an action
                hasOutstandingChildRequest: isCurrentUserManager,
                iouReportID: null,
            },
        });
    }

    const successData: OnyxUpdate[] = [];
    if (!isSubmitAndClosePolicy) {
        successData.push({
            onyxMethod: Onyx.METHOD.MERGE,
            key: `${ONYXKEYS.COLLECTION.REPORT_ACTIONS}${expenseReport.reportID}`,
            value: {
                [optimisticSubmittedReportAction.reportActionID]: {
                    pendingAction: null,
                },
            },
        });
    }

    const failureData: OnyxUpdate[] = [
        {
            onyxMethod: Onyx.METHOD.MERGE,
            key: `${ONYXKEYS.COLLECTION.REPORT}${expenseReport.reportID}`,
            value: {
                statusNum: CONST.REPORT.STATUS_NUM.OPEN,
                stateNum: CONST.REPORT.STATE_NUM.OPEN,
            },
        },
        {
            onyxMethod: Onyx.METHOD.MERGE,
            key: `${ONYXKEYS.COLLECTION.NEXT_STEP}${expenseReport.reportID}`,
            value: currentNextStep,
        },
    ];
    if (!isSubmitAndClosePolicy) {
        failureData.push({
            onyxMethod: Onyx.METHOD.MERGE,
            key: `${ONYXKEYS.COLLECTION.REPORT_ACTIONS}${expenseReport.reportID}`,
            value: {
                [optimisticSubmittedReportAction.reportActionID]: {
                    errors: ErrorUtils.getMicroSecondOnyxError('iou.error.other'),
                },
            },
        });
    }

    if (parentReport?.reportID) {
        failureData.push({
            onyxMethod: Onyx.METHOD.MERGE,
            key: `${ONYXKEYS.COLLECTION.REPORT}${parentReport.reportID}`,
            value: {
                hasOutstandingChildRequest: parentReport.hasOutstandingChildRequest,
                iouReportID: expenseReport.reportID,
            },
        });
    }

    const parameters: SubmitReportParams = {
        reportID: expenseReport.reportID,
        managerAccountID: PolicyUtils.getSubmitToAccountID(policy, expenseReport.ownerAccountID ?? -1) ?? expenseReport.managerID,
        reportActionID: optimisticSubmittedReportAction.reportActionID,
    };

    API.write(WRITE_COMMANDS.SUBMIT_REPORT, parameters, {optimisticData, successData, failureData});
}

function cancelPayment(expenseReport: OnyxTypes.Report, chatReport: OnyxTypes.Report) {
    const optimisticReportAction = ReportUtils.buildOptimisticCancelPaymentReportAction(expenseReport.reportID, -(expenseReport.total ?? 0), expenseReport.currency ?? '');
    const policy = PolicyUtils.getPolicy(chatReport.policyID);
    const isFree = policy && policy.type === CONST.POLICY.TYPE.FREE;
    const approvalMode = policy.approvalMode ?? CONST.POLICY.APPROVAL_MODE.BASIC;
    let stateNum: ValueOf<typeof CONST.REPORT.STATE_NUM> = CONST.REPORT.STATE_NUM.SUBMITTED;
    let statusNum: ValueOf<typeof CONST.REPORT.STATUS_NUM> = CONST.REPORT.STATUS_NUM.SUBMITTED;
    if (!isFree) {
        stateNum = approvalMode === CONST.POLICY.APPROVAL_MODE.OPTIONAL ? CONST.REPORT.STATE_NUM.SUBMITTED : CONST.REPORT.STATE_NUM.APPROVED;
        statusNum = approvalMode === CONST.POLICY.APPROVAL_MODE.OPTIONAL ? CONST.REPORT.STATUS_NUM.CLOSED : CONST.REPORT.STATUS_NUM.APPROVED;
    }
    const optimisticNextStep = NextStepUtils.buildNextStep(expenseReport, statusNum);
    const optimisticData: OnyxUpdate[] = [
        {
            onyxMethod: Onyx.METHOD.MERGE,
            key: `${ONYXKEYS.COLLECTION.REPORT_ACTIONS}${expenseReport.reportID}`,
            value: {
                [optimisticReportAction.reportActionID]: {
                    ...(optimisticReportAction as OnyxTypes.ReportAction),
                    pendingAction: CONST.RED_BRICK_ROAD_PENDING_ACTION.ADD,
                },
            },
        },
        {
            onyxMethod: Onyx.METHOD.MERGE,
            key: `${ONYXKEYS.COLLECTION.REPORT}${expenseReport.reportID}`,
            value: {
                ...expenseReport,
                lastMessageText: optimisticReportAction.message?.[0]?.text,
                lastMessageHtml: optimisticReportAction.message?.[0]?.html,
                stateNum,
                statusNum,
            },
        },
    ];

    if (!isFree) {
        optimisticData.push({
            onyxMethod: Onyx.METHOD.MERGE,
            key: `${ONYXKEYS.COLLECTION.NEXT_STEP}${expenseReport.reportID}`,
            value: optimisticNextStep,
        });
    }

    const successData: OnyxUpdate[] = [
        {
            onyxMethod: Onyx.METHOD.MERGE,
            key: `${ONYXKEYS.COLLECTION.REPORT_ACTIONS}${expenseReport.reportID}`,
            value: {
                [optimisticReportAction.reportActionID]: {
                    pendingAction: null,
                },
            },
        },
    ];

    const failureData: OnyxUpdate[] = [
        {
            onyxMethod: Onyx.METHOD.MERGE,
            key: `${ONYXKEYS.COLLECTION.REPORT_ACTIONS}${expenseReport.reportID}`,
            value: {
                [optimisticReportAction.reportActionID ?? '']: {
                    errors: ErrorUtils.getMicroSecondOnyxError('iou.error.other'),
                },
            },
        },
        {
            onyxMethod: Onyx.METHOD.MERGE,
            key: `${ONYXKEYS.COLLECTION.REPORT}${expenseReport.reportID}`,
            value: {
                statusNum: CONST.REPORT.STATUS_NUM.REIMBURSED,
            },
        },
    ];

    if (chatReport?.reportID) {
        failureData.push({
            onyxMethod: Onyx.METHOD.MERGE,
            key: `${ONYXKEYS.COLLECTION.REPORT}${chatReport.reportID}`,
            value: {
                hasOutstandingChildRequest: true,
                iouReportID: expenseReport.reportID,
            },
        });
    }
    if (!isFree) {
        failureData.push({
            onyxMethod: Onyx.METHOD.MERGE,
            key: `${ONYXKEYS.COLLECTION.NEXT_STEP}${expenseReport.reportID}`,
            value: NextStepUtils.buildNextStep(expenseReport, CONST.REPORT.STATUS_NUM.REIMBURSED),
        });
    }

    API.write(
        WRITE_COMMANDS.CANCEL_PAYMENT,
        {
            iouReportID: expenseReport.reportID,
            chatReportID: chatReport.reportID,
            managerAccountID: expenseReport.managerID ?? 0,
            reportActionID: optimisticReportAction.reportActionID,
        },
        {optimisticData, successData, failureData},
    );
}

function payMoneyRequest(paymentType: PaymentMethodType, chatReport: OnyxTypes.Report, iouReport: OnyxTypes.Report, full = true) {
    const recipient = {accountID: iouReport.ownerAccountID};
    const {params, optimisticData, successData, failureData} = getPayMoneyRequestParams(chatReport, iouReport, recipient, paymentType, full);

    // For now, we need to call the PayMoneyRequestWithWallet API since PayMoneyRequest was not updated to work with
    // Expensify Wallets.
    const apiCommand = paymentType === CONST.IOU.PAYMENT_TYPE.EXPENSIFY ? WRITE_COMMANDS.PAY_MONEY_REQUEST_WITH_WALLET : WRITE_COMMANDS.PAY_MONEY_REQUEST;

    API.write(apiCommand, params, {optimisticData, successData, failureData});
    Navigation.dismissModalWithReport(chatReport);
}

function detachReceipt(transactionID: string) {
    const transaction = allTransactions[`${ONYXKEYS.COLLECTION.TRANSACTION}${transactionID}`];
    const newTransaction = transaction ? {...transaction, filename: '', receipt: {}} : null;

    const optimisticData: OnyxUpdate[] = [
        {
            onyxMethod: Onyx.METHOD.SET,
            key: `${ONYXKEYS.COLLECTION.TRANSACTION}${transactionID}`,
            value: newTransaction,
        },
    ];

    const failureData: OnyxUpdate[] = [
        {
            onyxMethod: Onyx.METHOD.MERGE,
            key: `${ONYXKEYS.COLLECTION.TRANSACTION}${transactionID}`,
            value: transaction,
        },
    ];

    const parameters: DetachReceiptParams = {transactionID};

    API.write(WRITE_COMMANDS.DETACH_RECEIPT, parameters, {optimisticData, failureData});
}

function replaceReceipt(transactionID: string, file: File, source: string) {
    const transaction = allTransactions[`${ONYXKEYS.COLLECTION.TRANSACTION}${transactionID}`];
    const oldReceipt = transaction?.receipt ?? {};
    const receiptOptimistic = {
        source,
        state: CONST.IOU.RECEIPT_STATE.OPEN,
    };

    const optimisticData: OnyxUpdate[] = [
        {
            onyxMethod: Onyx.METHOD.MERGE,
            key: `${ONYXKEYS.COLLECTION.TRANSACTION}${transactionID}`,
            value: {
                receipt: receiptOptimistic,
                filename: file.name,
            },
        },
    ];

    const failureData: OnyxUpdate[] = [
        {
            onyxMethod: Onyx.METHOD.MERGE,
            key: `${ONYXKEYS.COLLECTION.TRANSACTION}${transactionID}`,
            value: {
                receipt: oldReceipt,
                filename: transaction?.filename,
                errors: getReceiptError(receiptOptimistic, file.name),
            },
        },
    ];

    const parameters: ReplaceReceiptParams = {
        transactionID,
        receipt: file,
    };

    API.write(WRITE_COMMANDS.REPLACE_RECEIPT, parameters, {optimisticData, failureData});
}

/**
 * Finds the participants for an IOU based on the attached report
 * @param transactionID of the transaction to set the participants of
 * @param report attached to the transaction
 */
function setMoneyRequestParticipantsFromReport(transactionID: string, report: OnyxEntry<OnyxTypes.Report>): Participant[] {
    // If the report is iou or expense report, we should get the chat report to set participant for request money
    const chatReport = ReportUtils.isMoneyRequestReport(report) ? ReportUtils.getReport(report?.chatReportID) : report;
    const currentUserAccountID = currentUserPersonalDetails.accountID;
    const shouldAddAsReport = !isEmptyObject(chatReport) && ReportUtils.isSelfDM(chatReport);
<<<<<<< HEAD
    const chatReportOtherParticipants = Object.keys(chatReport?.participants ?? {})
        .map(Number)
        .filter((accountID) => accountID !== currentUserAccountID);
    const participants: Participant[] =
        ReportUtils.isPolicyExpenseChat(chatReport) || shouldAddAsReport
            ? [{accountID: 0, reportID: chatReport?.reportID, isPolicyExpenseChat: ReportUtils.isPolicyExpenseChat(chatReport), selected: true}]
            : chatReportOtherParticipants.map((accountID) => ({accountID, selected: true}));
=======
    let participants: Participant[] = [];

    if (ReportUtils.isPolicyExpenseChat(chatReport) || shouldAddAsReport) {
        participants = [{accountID: 0, reportID: chatReport?.reportID, isPolicyExpenseChat: ReportUtils.isPolicyExpenseChat(chatReport), selected: true}];
    } else {
        participants = (chatReport?.participantAccountIDs ?? []).filter((accountID) => currentUserAccountID !== accountID).map((accountID) => ({accountID, selected: true}));

        if (ReportUtils.isInvoiceRoom(chatReport)) {
            participants = [
                ...participants,
                {
                    policyID: chatReport?.policyID,
                    isSender: true,
                    selected: false,
                },
            ];
        }
    }
>>>>>>> f851f575

    Onyx.merge(`${ONYXKEYS.COLLECTION.TRANSACTION_DRAFT}${transactionID}`, {participants, participantsAutoAssigned: true});

    return participants;
}

function setMoneyRequestTaxRate(transactionID: string, taxRate: TaxRatesOption) {
    Onyx.merge(`${ONYXKEYS.COLLECTION.TRANSACTION_DRAFT}${transactionID}`, {taxRate});
}

function setMoneyRequestTaxAmount(transactionID: string, taxAmount: number, isDraft: boolean) {
    Onyx.merge(`${isDraft ? ONYXKEYS.COLLECTION.TRANSACTION_DRAFT : ONYXKEYS.COLLECTION.TRANSACTION}${transactionID}`, {taxAmount});
}

function setShownHoldUseExplanation() {
    Onyx.set(ONYXKEYS.NVP_HOLD_USE_EXPLAINED, true);
}

/**
 * Put expense on HOLD
 */
function putOnHold(transactionID: string, comment: string, reportID: string) {
    const currentTime = DateUtils.getDBTime();
    const createdReportAction = ReportUtils.buildOptimisticHoldReportAction(currentTime);
    const createdReportActionComment = ReportUtils.buildOptimisticHoldReportActionComment(comment, DateUtils.addMillisecondsFromDateTime(currentTime, 1));

    const optimisticData: OnyxUpdate[] = [
        {
            onyxMethod: Onyx.METHOD.MERGE,
            key: `${ONYXKEYS.COLLECTION.REPORT_ACTIONS}${reportID}`,
            value: {
                [createdReportAction.reportActionID]: createdReportAction as ReportAction,
                [createdReportActionComment.reportActionID]: createdReportActionComment as ReportAction,
            },
        },
        {
            onyxMethod: Onyx.METHOD.MERGE,
            key: `${ONYXKEYS.COLLECTION.TRANSACTION}${transactionID}`,
            value: {
                pendingAction: CONST.RED_BRICK_ROAD_PENDING_ACTION.UPDATE,
                comment: {
                    hold: createdReportAction.reportActionID,
                },
            },
        },
    ];

    const successData: OnyxUpdate[] = [
        {
            onyxMethod: Onyx.METHOD.MERGE,
            key: `${ONYXKEYS.COLLECTION.TRANSACTION}${transactionID}`,
            value: {
                pendingAction: null,
            },
        },
    ];

    const failureData: OnyxUpdate[] = [
        {
            onyxMethod: Onyx.METHOD.MERGE,
            key: `${ONYXKEYS.COLLECTION.TRANSACTION}${transactionID}`,
            value: {
                pendingAction: null,
                comment: {
                    hold: null,
                },
            },
        },
    ];

    API.write(
        'HoldRequest',
        {
            transactionID,
            comment,
            reportActionID: createdReportAction.reportActionID,
            commentReportActionID: createdReportActionComment.reportActionID,
        },
        {optimisticData, successData, failureData},
    );
}

/**
 * Remove expense from HOLD
 */
function unholdRequest(transactionID: string, reportID: string) {
    const createdReportAction = ReportUtils.buildOptimisticUnHoldReportAction();

    const optimisticData: OnyxUpdate[] = [
        {
            onyxMethod: Onyx.METHOD.MERGE,
            key: `${ONYXKEYS.COLLECTION.REPORT_ACTIONS}${reportID}`,
            value: {
                [createdReportAction.reportActionID]: createdReportAction as ReportAction,
            },
        },
        {
            onyxMethod: Onyx.METHOD.MERGE,
            key: `${ONYXKEYS.COLLECTION.TRANSACTION}${transactionID}`,
            value: {
                pendingAction: CONST.RED_BRICK_ROAD_PENDING_ACTION.UPDATE,
                comment: {
                    hold: null,
                },
            },
        },
    ];

    const successData: OnyxUpdate[] = [
        {
            onyxMethod: Onyx.METHOD.MERGE,
            key: `${ONYXKEYS.COLLECTION.TRANSACTION}${transactionID}`,
            value: {
                pendingAction: null,
                comment: {
                    hold: null,
                },
            },
        },
    ];

    const failureData: OnyxUpdate[] = [
        {
            onyxMethod: Onyx.METHOD.MERGE,
            key: `${ONYXKEYS.COLLECTION.TRANSACTION}${transactionID}`,
            value: {
                pendingAction: null,
            },
        },
    ];

    API.write(
        'UnHoldRequest',
        {
            transactionID,
            reportActionID: createdReportAction.reportActionID,
        },
        {optimisticData, successData, failureData},
    );
}
// eslint-disable-next-line rulesdir/no-negated-variables
function navigateToStartStepIfScanFileCannotBeRead(
    receiptFilename: string | undefined,
    receiptPath: ReceiptSource | undefined,
    onSuccess: (file: File) => void,
    requestType: IOURequestType,
    iouType: IOUType,
    transactionID: string,
    reportID: string,
    receiptType: string | undefined,
) {
    if (!receiptFilename || !receiptPath) {
        return;
    }

    const onFailure = () => {
        setMoneyRequestReceipt(transactionID, '', '', true);
        if (requestType === CONST.IOU.REQUEST_TYPE.MANUAL) {
            Navigation.navigate(ROUTES.MONEY_REQUEST_STEP_SCAN.getRoute(CONST.IOU.ACTION.CREATE, iouType, transactionID, reportID, Navigation.getActiveRouteWithoutParams()));
            return;
        }
        IOUUtils.navigateToStartMoneyRequestStep(requestType, iouType, transactionID, reportID);
    };
    FileUtils.readFileAsync(receiptPath.toString(), receiptFilename, onSuccess, onFailure, receiptType);
}

/** Save the preferred payment method for a policy */
function savePreferredPaymentMethod(policyID: string, paymentMethod: PaymentMethodType) {
    Onyx.merge(`${ONYXKEYS.NVP_LAST_PAYMENT_METHOD}`, {[policyID]: paymentMethod});
}

/** Get report policy id of IOU request */
function getIOURequestPolicyID(transaction: OnyxEntry<OnyxTypes.Transaction>, report: OnyxEntry<OnyxTypes.Report>): string {
    // Workspace sender will exist for invoices
    const workspaceSender = transaction?.participants?.find((participant) => participant.isSender);
    return workspaceSender?.policyID ?? report?.policyID ?? '0';
}

export {
    approveMoneyRequest,
    canApproveIOU,
    canIOUBePaid,
    cancelPayment,
    clearMoneyRequest,
    completeSplitBill,
    createDistanceRequest,
    createDraftTransaction,
    deleteMoneyRequest,
    deleteTrackExpense,
    detachReceipt,
    editMoneyRequest,
    initMoneyRequest,
    navigateToStartStepIfScanFileCannotBeRead,
    payMoneyRequest,
    putOnHold,
    replaceReceipt,
    requestMoney,
    savePreferredPaymentMethod,
    sendMoneyElsewhere,
    sendMoneyWithWallet,
    setCustomUnitRateID,
    setDraftSplitTransaction,
    setMoneyRequestAmount,
    setMoneyRequestBillable,
    setMoneyRequestCategory,
    setMoneyRequestCreated,
    setMoneyRequestCurrency,
    setMoneyRequestDescription,
    setMoneyRequestMerchant,
    setMoneyRequestParticipants,
    setMoneyRequestParticipantsFromReport,
    setMoneyRequestPendingFields,
    setMoneyRequestReceipt,
    setSplitPayer,
    setMoneyRequestTag,
    setMoneyRequestTaxAmount,
    setMoneyRequestTaxRate,
    setShownHoldUseExplanation,
    splitBill,
    splitBillAndOpenReport,
    startMoneyRequest,
    startSplitBill,
    submitReport,
    trackExpense,
    unholdRequest,
    updateDistanceRequestRate,
    updateMoneyRequestAmountAndCurrency,
    updateMoneyRequestBillable,
    updateMoneyRequestCategory,
    updateMoneyRequestDate,
    updateMoneyRequestDescription,
    updateMoneyRequestDistance,
    updateMoneyRequestMerchant,
    updateMoneyRequestTag,
    updateMoneyRequestTaxAmount,
    updateMoneyRequestTaxRate,
    sendInvoice,
    getIOURequestPolicyID,
};
export type {GPSPoint as GpsPoint, IOURequestType};<|MERGE_RESOLUTION|>--- conflicted
+++ resolved
@@ -6308,21 +6308,15 @@
     const chatReport = ReportUtils.isMoneyRequestReport(report) ? ReportUtils.getReport(report?.chatReportID) : report;
     const currentUserAccountID = currentUserPersonalDetails.accountID;
     const shouldAddAsReport = !isEmptyObject(chatReport) && ReportUtils.isSelfDM(chatReport);
-<<<<<<< HEAD
-    const chatReportOtherParticipants = Object.keys(chatReport?.participants ?? {})
-        .map(Number)
-        .filter((accountID) => accountID !== currentUserAccountID);
-    const participants: Participant[] =
-        ReportUtils.isPolicyExpenseChat(chatReport) || shouldAddAsReport
-            ? [{accountID: 0, reportID: chatReport?.reportID, isPolicyExpenseChat: ReportUtils.isPolicyExpenseChat(chatReport), selected: true}]
-            : chatReportOtherParticipants.map((accountID) => ({accountID, selected: true}));
-=======
     let participants: Participant[] = [];
 
     if (ReportUtils.isPolicyExpenseChat(chatReport) || shouldAddAsReport) {
         participants = [{accountID: 0, reportID: chatReport?.reportID, isPolicyExpenseChat: ReportUtils.isPolicyExpenseChat(chatReport), selected: true}];
     } else {
-        participants = (chatReport?.participantAccountIDs ?? []).filter((accountID) => currentUserAccountID !== accountID).map((accountID) => ({accountID, selected: true}));
+        const chatReportOtherParticipants = Object.keys(chatReport?.participants ?? {})
+            .map(Number)
+            .filter((accountID) => accountID !== currentUserAccountID);
+        participants = chatReportOtherParticipants.map((accountID) => ({accountID, selected: true}));
 
         if (ReportUtils.isInvoiceRoom(chatReport)) {
             participants = [
@@ -6335,7 +6329,6 @@
             ];
         }
     }
->>>>>>> f851f575
 
     Onyx.merge(`${ONYXKEYS.COLLECTION.TRANSACTION_DRAFT}${transactionID}`, {participants, participantsAutoAssigned: true});
 

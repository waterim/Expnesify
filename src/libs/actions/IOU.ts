import type {ParamListBase, StackNavigationState} from '@react-navigation/native';
import {format} from 'date-fns';
import fastMerge from 'expensify-common/lib/fastMerge';
import Str from 'expensify-common/lib/str';
import Onyx from 'react-native-onyx';
import type {OnyxCollection, OnyxEntry, OnyxUpdate} from 'react-native-onyx';
import type {ValueOf} from 'type-fest';
import ReceiptGeneric from '@assets/images/receipt-generic.png';
import * as API from '@libs/API';
import type {
    ApproveMoneyRequestParams,
    CompleteSplitBillParams,
    CreateDistanceRequestParams,
    DeleteMoneyRequestParams,
    DetachReceiptParams,
    EditMoneyRequestParams,
    PayMoneyRequestParams,
    ReplaceReceiptParams,
    RequestMoneyParams,
    SendMoneyParams,
    SplitBillParams,
    StartSplitBillParams,
    SubmitReportParams,
    TrackExpenseParams,
    UpdateMoneyRequestParams,
} from '@libs/API/parameters';
import {WRITE_COMMANDS} from '@libs/API/types';
import * as CollectionUtils from '@libs/CollectionUtils';
import * as CurrencyUtils from '@libs/CurrencyUtils';
import DateUtils from '@libs/DateUtils';
import DistanceRequestUtils from '@libs/DistanceRequestUtils';
import * as ErrorUtils from '@libs/ErrorUtils';
import * as FileUtils from '@libs/fileDownload/FileUtils';
import * as IOUUtils from '@libs/IOUUtils';
import * as LocalePhoneNumber from '@libs/LocalePhoneNumber';
import * as Localize from '@libs/Localize';
import Navigation from '@libs/Navigation/Navigation';
import * as NextStepUtils from '@libs/NextStepUtils';
import type {TaxRatesOption} from '@libs/OptionsListUtils';
import Permissions from '@libs/Permissions';
import * as PhoneNumber from '@libs/PhoneNumber';
import * as PolicyUtils from '@libs/PolicyUtils';
import * as ReportActionsUtils from '@libs/ReportActionsUtils';
import * as ReportUtils from '@libs/ReportUtils';
import type {OptimisticChatReport, OptimisticCreatedReportAction, OptimisticIOUReportAction, TransactionDetails} from '@libs/ReportUtils';
import * as TransactionUtils from '@libs/TransactionUtils';
import * as UserUtils from '@libs/UserUtils';
import ViolationsUtils from '@libs/Violations/ViolationsUtils';
import type {NavigationPartialRoute} from '@navigation/types';
import CONST from '@src/CONST';
import ONYXKEYS from '@src/ONYXKEYS';
import ROUTES from '@src/ROUTES';
import type * as OnyxTypes from '@src/types/onyx';
import type {Participant, Split} from '@src/types/onyx/IOU';
import type {ErrorFields, Errors} from '@src/types/onyx/OnyxCommon';
import type {IOUMessage, PaymentMethodType} from '@src/types/onyx/OriginalMessage';
import type ReportAction from '@src/types/onyx/ReportAction';
import type {OnyxData} from '@src/types/onyx/Request';
import type {Comment, Receipt, ReceiptSource, TransactionChanges, WaypointCollection} from '@src/types/onyx/Transaction';
import type {EmptyObject} from '@src/types/utils/EmptyObject';
import {isEmptyObject} from '@src/types/utils/EmptyObject';
import * as CachedPDFPaths from './CachedPDFPaths';
import * as Policy from './Policy';
import * as Report from './Report';

type IOURequestType = ValueOf<typeof CONST.IOU.REQUEST_TYPE>;

type OneOnOneIOUReport = OnyxTypes.Report | undefined | null;

type MoneyRequestInformation = {
    payerAccountID: number;
    payerEmail: string;
    iouReport: OnyxTypes.Report;
    chatReport: OnyxTypes.Report;
    transaction: OnyxTypes.Transaction;
    iouAction: OptimisticIOUReportAction;
    createdChatReportActionID: string;
    createdIOUReportActionID: string;
    reportPreviewAction: OnyxTypes.ReportAction;
    transactionThreadReportID: string;
    createdReportActionIDForThread: string;
    onyxData: OnyxData;
};

type TrackExpenseInformation = {
    iouReport?: OnyxTypes.Report;
    chatReport: OnyxTypes.Report;
    transaction: OnyxTypes.Transaction;
    iouAction: OptimisticIOUReportAction;
    createdChatReportActionID: string;
    createdIOUReportActionID?: string;
    reportPreviewAction?: OnyxTypes.ReportAction;
    transactionThreadReportID: string;
    createdReportActionIDForThread: string;
    onyxData: OnyxData;
};

type SplitData = {
    chatReportID: string;
    transactionID: string;
    reportActionID: string;
    policyID?: string;
    createdReportActionID?: string;
    chatType?: string;
};

type SplitsAndOnyxData = {
    splitData: SplitData;
    splits: Split[];
    onyxData: OnyxData;
};

type UpdateMoneyRequestData = {
    params: UpdateMoneyRequestParams;
    onyxData: OnyxData;
};

type PayMoneyRequestData = {
    params: PayMoneyRequestParams;
    optimisticData: OnyxUpdate[];
    successData: OnyxUpdate[];
    failureData: OnyxUpdate[];
};

type SendMoneyParamsData = {
    params: SendMoneyParams;
    optimisticData: OnyxUpdate[];
    successData: OnyxUpdate[];
    failureData: OnyxUpdate[];
};

type GPSPoint = {
    lat: number;
    long: number;
};

let betas: OnyxTypes.Beta[] = [];
Onyx.connect({
    key: ONYXKEYS.BETAS,
    callback: (value) => (betas = value ?? []),
});

let allPersonalDetails: OnyxTypes.PersonalDetailsList = {};
Onyx.connect({
    key: ONYXKEYS.PERSONAL_DETAILS_LIST,
    callback: (value) => {
        allPersonalDetails = value ?? {};
    },
});

let allReports: OnyxCollection<OnyxTypes.Report> = null;
Onyx.connect({
    key: ONYXKEYS.COLLECTION.REPORT,
    waitForCollectionCallback: true,
    callback: (value) => (allReports = value),
});

let allTransactions: NonNullable<OnyxCollection<OnyxTypes.Transaction>> = {};
Onyx.connect({
    key: ONYXKEYS.COLLECTION.TRANSACTION,
    waitForCollectionCallback: true,
    callback: (value) => {
        if (!value) {
            allTransactions = {};
            return;
        }

        allTransactions = value;
    },
});

let allTransactionDrafts: NonNullable<OnyxCollection<OnyxTypes.Transaction>> = {};
Onyx.connect({
    key: ONYXKEYS.COLLECTION.TRANSACTION_DRAFT,
    waitForCollectionCallback: true,
    callback: (value) => {
        allTransactionDrafts = value ?? {};
    },
});

let allTransactionViolations: NonNullable<OnyxCollection<OnyxTypes.TransactionViolations>> = {};
Onyx.connect({
    key: ONYXKEYS.COLLECTION.TRANSACTION_VIOLATIONS,
    waitForCollectionCallback: true,
    callback: (value) => {
        if (!value) {
            allTransactionViolations = {};
            return;
        }

        allTransactionViolations = value;
    },
});

let allDraftSplitTransactions: NonNullable<OnyxCollection<OnyxTypes.Transaction>> = {};
Onyx.connect({
    key: ONYXKEYS.COLLECTION.SPLIT_TRANSACTION_DRAFT,
    waitForCollectionCallback: true,
    callback: (value) => {
        allDraftSplitTransactions = value ?? {};
    },
});

let allNextSteps: NonNullable<OnyxCollection<OnyxTypes.ReportNextStep>> = {};
Onyx.connect({
    key: ONYXKEYS.COLLECTION.NEXT_STEP,
    waitForCollectionCallback: true,
    callback: (value) => {
        allNextSteps = value ?? {};
    },
});

let userAccountID = -1;
let currentUserEmail = '';
Onyx.connect({
    key: ONYXKEYS.SESSION,
    callback: (value) => {
        currentUserEmail = value?.email ?? '';
        userAccountID = value?.accountID ?? -1;
    },
});

let currentUserPersonalDetails: OnyxTypes.PersonalDetails | EmptyObject = {};
Onyx.connect({
    key: ONYXKEYS.PERSONAL_DETAILS_LIST,
    callback: (value) => {
        currentUserPersonalDetails = value?.[userAccountID] ?? {};
    },
});

let currentDate: OnyxEntry<string> = '';
Onyx.connect({
    key: ONYXKEYS.CURRENT_DATE,
    callback: (value) => {
        currentDate = value;
    },
});

let lastSelectedDistanceRates: OnyxEntry<OnyxTypes.LastSelectedDistanceRates> = {};
Onyx.connect({
    key: ONYXKEYS.NVP_LAST_SELECTED_DISTANCE_RATES,
    callback: (value) => {
        lastSelectedDistanceRates = value;
    },
});

let quickAction: OnyxEntry<OnyxTypes.QuickAction> = {};
Onyx.connect({
    key: ONYXKEYS.NVP_QUICK_ACTION_GLOBAL_CREATE,
    callback: (value) => {
        quickAction = value;
    },
});

let allPolicies: OnyxCollection<OnyxTypes.Policy>;
Onyx.connect({
    key: ONYXKEYS.COLLECTION.POLICY,
    waitForCollectionCallback: true,
    callback: (value) => (allPolicies = value),
});

const reportActionsByReport: OnyxCollection<OnyxTypes.ReportActions> = {};
Onyx.connect({
    key: ONYXKEYS.COLLECTION.REPORT_ACTIONS,
    callback: (actions, key) => {
        if (!key || !actions) {
            return;
        }

        const reportID = CollectionUtils.extractCollectionItemID(key);
        reportActionsByReport[reportID] = actions;
    },
});

/**
 * Returns the policy of the report
 */
function getPolicy(policyID: string | undefined): OnyxTypes.Policy | EmptyObject {
    if (!allPolicies || !policyID) {
        return {};
    }
    return allPolicies[`${ONYXKEYS.COLLECTION.POLICY}${policyID}`] ?? {};
}

/**
 * Find the report preview action from given chat report and iou report
 */
function getReportPreviewAction(chatReportID: string, iouReportID: string): OnyxEntry<ReportAction> {
    const reportActions = reportActionsByReport?.[chatReportID] ?? {};

    // Find the report preview action from the chat report
    return (
        Object.values(reportActions).find(
            (reportAction) => reportAction && reportAction.actionName === CONST.REPORT.ACTIONS.TYPE.REPORTPREVIEW && reportAction.originalMessage.linkedReportID === iouReportID,
        ) ?? null
    );
}

/**
 * Initialize money request info
 * @param reportID to attach the transaction to
 * @param policy
 * @param isFromGlobalCreate
 * @param iouRequestType one of manual/scan/distance
 */
function initMoneyRequest(reportID: string, policy: OnyxEntry<OnyxTypes.Policy>, isFromGlobalCreate: boolean, iouRequestType: IOURequestType = CONST.IOU.REQUEST_TYPE.MANUAL) {
    // Generate a brand new transactionID
    const newTransactionID = CONST.IOU.OPTIMISTIC_TRANSACTION_ID;
    // Disabling this line since currentDate can be an empty string
    // eslint-disable-next-line @typescript-eslint/prefer-nullish-coalescing
    const created = currentDate || format(new Date(), 'yyyy-MM-dd');
    const comment: Comment = {};

    // Add initial empty waypoints when starting a distance request
    if (iouRequestType === CONST.IOU.REQUEST_TYPE.DISTANCE) {
        comment.waypoints = {
            waypoint0: {},
            waypoint1: {},
        };
        const report = allReports?.[`${ONYXKEYS.COLLECTION.REPORT}${reportID}`] ?? null;
        let customUnitRateID: string = CONST.CUSTOM_UNITS.FAKE_P2P_ID;
        if (ReportUtils.isPolicyExpenseChat(report)) {
            customUnitRateID = lastSelectedDistanceRates?.[policy?.id ?? ''] ?? DistanceRequestUtils.getDefaultMileageRate(policy)?.customUnitRateID ?? '';
        }
        comment.customUnit = {customUnitRateID};
    }

    // Store the transaction in Onyx and mark it as not saved so it can be cleaned up later
    // Use set() here so that there is no way that data will be leaked between objects when it gets reset
    Onyx.set(`${ONYXKEYS.COLLECTION.TRANSACTION_DRAFT}${newTransactionID}`, {
        amount: 0,
        comment,
        created,
        currency: currentUserPersonalDetails.localCurrencyCode ?? CONST.CURRENCY.USD,
        iouRequestType,
        reportID,
        transactionID: newTransactionID,
        isFromGlobalCreate,
        merchant: CONST.TRANSACTION.PARTIAL_TRANSACTION_MERCHANT,
    });
}

function createDraftTransaction(transaction: OnyxTypes.Transaction) {
    if (!transaction) {
        return;
    }

    const newTransaction = {
        ...transaction,
    };

    Onyx.set(`${ONYXKEYS.COLLECTION.TRANSACTION_DRAFT}${transaction.transactionID}`, newTransaction);
}

function clearMoneyRequest(transactionID: string) {
    Onyx.set(`${ONYXKEYS.COLLECTION.TRANSACTION_DRAFT}${transactionID}`, null);
}

/**
 * Update money request-related pages IOU type params
 */
function updateMoneyRequestTypeParams(routes: StackNavigationState<ParamListBase>['routes'] | NavigationPartialRoute[], newIouType: string, tab?: string) {
    routes.forEach((route) => {
        const tabList = [CONST.TAB_REQUEST.DISTANCE, CONST.TAB_REQUEST.MANUAL, CONST.TAB_REQUEST.SCAN] as string[];
        if (!route.name.startsWith('Money_Request_') && !tabList.includes(route.name)) {
            return;
        }
        const newParams: Record<string, unknown> = {iouType: newIouType};
        if (route.name === 'Money_Request_Create') {
            // Both screen and nested params are needed to properly update the nested tab navigator
            newParams.params = {...newParams};
            newParams.screen = tab;
        }
        Navigation.setParams(newParams, route.key ?? '');

        // Recursively update nested money request tab params
        updateMoneyRequestTypeParams(route.state?.routes ?? [], newIouType, tab);
    });
}

// eslint-disable-next-line @typescript-eslint/naming-convention
function startMoneyRequest(iouType: ValueOf<typeof CONST.IOU.TYPE>, reportID: string, requestType?: IOURequestType) {
    clearMoneyRequest(CONST.IOU.OPTIMISTIC_TRANSACTION_ID);
    switch (requestType) {
        case CONST.IOU.REQUEST_TYPE.MANUAL:
            Navigation.navigate(ROUTES.MONEY_REQUEST_CREATE_TAB_MANUAL.getRoute(CONST.IOU.ACTION.CREATE, iouType, CONST.IOU.OPTIMISTIC_TRANSACTION_ID, reportID));
            return;
        case CONST.IOU.REQUEST_TYPE.SCAN:
            Navigation.navigate(ROUTES.MONEY_REQUEST_CREATE_TAB_SCAN.getRoute(CONST.IOU.ACTION.CREATE, iouType, CONST.IOU.OPTIMISTIC_TRANSACTION_ID, reportID));
            return;
        case CONST.IOU.REQUEST_TYPE.DISTANCE:
            Navigation.navigate(ROUTES.MONEY_REQUEST_CREATE_TAB_DISTANCE.getRoute(CONST.IOU.ACTION.CREATE, iouType, CONST.IOU.OPTIMISTIC_TRANSACTION_ID, reportID));
            return;
        default:
            Navigation.navigate(ROUTES.MONEY_REQUEST_CREATE.getRoute(CONST.IOU.ACTION.CREATE, iouType, CONST.IOU.OPTIMISTIC_TRANSACTION_ID, reportID));
    }
}

// eslint-disable-next-line @typescript-eslint/naming-convention
function setMoneyRequestAmount_temporaryForRefactor(transactionID: string, amount: number, currency: string) {
    Onyx.merge(`${ONYXKEYS.COLLECTION.TRANSACTION_DRAFT}${transactionID}`, {amount, currency});
}

// eslint-disable-next-line @typescript-eslint/naming-convention
function setMoneyRequestCreated(transactionID: string, created: string, isDraft: boolean) {
    Onyx.merge(`${isDraft ? ONYXKEYS.COLLECTION.TRANSACTION_DRAFT : ONYXKEYS.COLLECTION.TRANSACTION}${transactionID}`, {created});
}

// eslint-disable-next-line @typescript-eslint/naming-convention
function setMoneyRequestCurrency_temporaryForRefactor(transactionID: string, currency: string, isEditing = false) {
    const fieldToUpdate = isEditing ? 'modifiedCurrency' : 'currency';
    Onyx.merge(`${ONYXKEYS.COLLECTION.TRANSACTION_DRAFT}${transactionID}`, {[fieldToUpdate]: currency});
}

function setMoneyRequestDescription(transactionID: string, comment: string, isDraft: boolean) {
    Onyx.merge(`${isDraft ? ONYXKEYS.COLLECTION.TRANSACTION_DRAFT : ONYXKEYS.COLLECTION.TRANSACTION}${transactionID}`, {comment: {comment: comment.trim()}});
}

function setMoneyRequestMerchant(transactionID: string, merchant: string, isDraft: boolean) {
    Onyx.merge(`${isDraft ? ONYXKEYS.COLLECTION.TRANSACTION_DRAFT : ONYXKEYS.COLLECTION.TRANSACTION}${transactionID}`, {merchant});
}

function setMoneyRequestPendingFields(transactionID: string, pendingFields: OnyxTypes.Transaction['pendingFields']) {
    Onyx.merge(`${ONYXKEYS.COLLECTION.TRANSACTION_DRAFT}${transactionID}`, {pendingFields});
}

function setMoneyRequestCategory(transactionID: string, category: string) {
    Onyx.merge(`${ONYXKEYS.COLLECTION.TRANSACTION_DRAFT}${transactionID}`, {category});
}

function setMoneyRequestTag(transactionID: string, tag: string) {
    Onyx.merge(`${ONYXKEYS.COLLECTION.TRANSACTION_DRAFT}${transactionID}`, {tag});
}

// eslint-disable-next-line @typescript-eslint/naming-convention
function setMoneyRequestBillable_temporaryForRefactor(transactionID: string, billable: boolean) {
    Onyx.merge(`${ONYXKEYS.COLLECTION.TRANSACTION_DRAFT}${transactionID}`, {billable});
}

// eslint-disable-next-line @typescript-eslint/naming-convention
function setMoneyRequestParticipants_temporaryForRefactor(transactionID: string, participants: Participant[] = []) {
    Onyx.merge(`${ONYXKEYS.COLLECTION.TRANSACTION_DRAFT}${transactionID}`, {participants});
}

function setMoneyRequestReceipt(transactionID: string, source: string, filename: string, isDraft: boolean, type?: string) {
    Onyx.merge(`${isDraft ? ONYXKEYS.COLLECTION.TRANSACTION_DRAFT : ONYXKEYS.COLLECTION.TRANSACTION}${transactionID}`, {
        receipt: {source, type: type ?? ''},
        filename,
    });
}

/** Reset money request info from the store with its initial value */
function resetMoneyRequestInfo(id = '') {
    // Disabling this line since currentDate can be an empty string
    // eslint-disable-next-line @typescript-eslint/prefer-nullish-coalescing
    const created = currentDate || format(new Date(), CONST.DATE.FNS_FORMAT_STRING);
    Onyx.merge(ONYXKEYS.IOU, {
        id,
        amount: 0,
        currency: currentUserPersonalDetails.localCurrencyCode ?? CONST.CURRENCY.USD,
        comment: '',
        participants: [],
        merchant: CONST.TRANSACTION.PARTIAL_TRANSACTION_MERCHANT,
        category: '',
        tag: '',
        created,
        receiptPath: '',
        receiptFilename: '',
        transactionID: '',
        billable: null,
        isSplitRequest: false,
    });
}

/** Helper function to get the receipt error for money requests, or the generic error if there's no receipt */
function getReceiptError(receipt?: Receipt, filename?: string, isScanRequest = true, errorKey?: number): Errors | ErrorFields {
    return isEmptyObject(receipt) || !isScanRequest
        ? ErrorUtils.getMicroSecondOnyxError('iou.error.genericCreateFailureMessage', false, errorKey)
        : ErrorUtils.getMicroSecondOnyxErrorObject({error: CONST.IOU.RECEIPT_ERROR, source: receipt.source?.toString() ?? '', filename: filename ?? ''}, errorKey);
}

/** Builds the Onyx data for a money request */
function buildOnyxDataForMoneyRequest(
    chatReport: OnyxEntry<OnyxTypes.Report>,
    iouReport: OnyxTypes.Report,
    transaction: OnyxTypes.Transaction,
    chatCreatedAction: OptimisticCreatedReportAction,
    iouCreatedAction: OptimisticCreatedReportAction,
    iouAction: OptimisticIOUReportAction,
    optimisticPersonalDetailListAction: OnyxTypes.PersonalDetailsList,
    reportPreviewAction: ReportAction,
    optimisticPolicyRecentlyUsedCategories: string[],
    optimisticPolicyRecentlyUsedTags: OnyxTypes.RecentlyUsedTags,
    isNewChatReport: boolean,
    transactionThreadReport: OptimisticChatReport | EmptyObject,
    transactionThreadCreatedReportAction: OptimisticCreatedReportAction | EmptyObject,
    shouldCreateNewMoneyRequestReport: boolean,
    policy?: OnyxEntry<OnyxTypes.Policy>,
    policyTagList?: OnyxEntry<OnyxTypes.PolicyTagList>,
    policyCategories?: OnyxEntry<OnyxTypes.PolicyCategories>,
    optimisticNextStep?: OnyxTypes.ReportNextStep | null,
    isOneOnOneSplit = false,
    existingTransactionThreadReportID?: string,
): [OnyxUpdate[], OnyxUpdate[], OnyxUpdate[]] {
    const isScanRequest = TransactionUtils.isScanRequest(transaction);
    const outstandingChildRequest = ReportUtils.getOutstandingChildRequest(iouReport);
    const clearedPendingFields = Object.fromEntries(Object.keys(transaction.pendingFields ?? {}).map((key) => [key, null]));
    const optimisticData: OnyxUpdate[] = [];
    let newQuickAction: ValueOf<typeof CONST.QUICK_ACTIONS> = isScanRequest ? CONST.QUICK_ACTIONS.REQUEST_SCAN : CONST.QUICK_ACTIONS.REQUEST_MANUAL;
    if (TransactionUtils.isDistanceRequest(transaction)) {
        newQuickAction = CONST.QUICK_ACTIONS.REQUEST_DISTANCE;
    }
    const existingTransactionThreadReport = allReports?.[`${ONYXKEYS.COLLECTION.REPORT}${existingTransactionThreadReportID}`] ?? null;

    if (chatReport) {
        optimisticData.push({
            // Use SET for new reports because it doesn't exist yet, is faster and we need the data to be available when we navigate to the chat page
            onyxMethod: isNewChatReport ? Onyx.METHOD.SET : Onyx.METHOD.MERGE,
            key: `${ONYXKEYS.COLLECTION.REPORT}${chatReport.reportID}`,
            value: {
                ...chatReport,
                lastReadTime: DateUtils.getDBTime(),
                lastMessageTranslationKey: '',
                iouReportID: iouReport.reportID,
                ...outstandingChildRequest,
                ...(isNewChatReport ? {pendingFields: {createChat: CONST.RED_BRICK_ROAD_PENDING_ACTION.ADD}} : {}),
            },
        });
    }

    optimisticData.push(
        {
            onyxMethod: shouldCreateNewMoneyRequestReport ? Onyx.METHOD.SET : Onyx.METHOD.MERGE,
            key: `${ONYXKEYS.COLLECTION.REPORT}${iouReport.reportID}`,
            value: {
                ...iouReport,
                lastMessageText: iouAction.message?.[0]?.text,
                lastMessageHtml: iouAction.message?.[0]?.html,
                pendingFields: {
                    ...(shouldCreateNewMoneyRequestReport ? {createChat: CONST.RED_BRICK_ROAD_PENDING_ACTION.ADD} : {preview: CONST.RED_BRICK_ROAD_PENDING_ACTION.UPDATE}),
                },
            },
        },
        {
            onyxMethod: Onyx.METHOD.SET,
            key: `${ONYXKEYS.COLLECTION.TRANSACTION}${transaction.transactionID}`,
            value: transaction,
        },
        isNewChatReport
            ? {
                  onyxMethod: Onyx.METHOD.SET,
                  key: `${ONYXKEYS.COLLECTION.REPORT_ACTIONS}${chatReport?.reportID}`,
                  value: {
                      [chatCreatedAction.reportActionID]: chatCreatedAction,
                      [reportPreviewAction.reportActionID]: reportPreviewAction,
                  },
              }
            : {
                  onyxMethod: Onyx.METHOD.MERGE,
                  key: `${ONYXKEYS.COLLECTION.REPORT_ACTIONS}${chatReport?.reportID}`,
                  value: {
                      [reportPreviewAction.reportActionID]: reportPreviewAction,
                  },
              },
        shouldCreateNewMoneyRequestReport
            ? {
                  onyxMethod: Onyx.METHOD.SET,
                  key: `${ONYXKEYS.COLLECTION.REPORT_ACTIONS}${iouReport.reportID}`,
                  value: {
                      [iouCreatedAction.reportActionID]: iouCreatedAction as OnyxTypes.ReportAction,
                      [iouAction.reportActionID]: iouAction as OnyxTypes.ReportAction,
                  },
              }
            : {
                  onyxMethod: Onyx.METHOD.MERGE,
                  key: `${ONYXKEYS.COLLECTION.REPORT_ACTIONS}${iouReport.reportID}`,
                  value: {
                      [iouAction.reportActionID]: iouAction as OnyxTypes.ReportAction,
                  },
              },
        {
            onyxMethod: Onyx.METHOD.MERGE,
            key: `${ONYXKEYS.COLLECTION.REPORT}${transactionThreadReport.reportID}`,
            value: transactionThreadReport,
        },
        // Remove the temporary transaction used during the creation flow
        {
            onyxMethod: Onyx.METHOD.SET,
            key: `${ONYXKEYS.COLLECTION.TRANSACTION_DRAFT}${CONST.IOU.OPTIMISTIC_TRANSACTION_ID}`,
            value: null,
        },
    );

    if (!isEmptyObject(transactionThreadCreatedReportAction)) {
        optimisticData.push({
            onyxMethod: Onyx.METHOD.MERGE,
            key: `${ONYXKEYS.COLLECTION.REPORT_ACTIONS}${transactionThreadReport.reportID}`,
            value: {
                [transactionThreadCreatedReportAction.reportActionID]: transactionThreadCreatedReportAction,
            },
        });
    }

    if (!isOneOnOneSplit) {
        optimisticData.push({
            onyxMethod: Onyx.METHOD.SET,
            key: ONYXKEYS.NVP_QUICK_ACTION_GLOBAL_CREATE,
            value: {
                action: newQuickAction,
                chatReportID: chatReport?.reportID,
                isFirstQuickAction: isEmptyObject(quickAction),
            },
        });
    }

    if (optimisticPolicyRecentlyUsedCategories.length) {
        optimisticData.push({
            onyxMethod: Onyx.METHOD.SET,
            key: `${ONYXKEYS.COLLECTION.POLICY_RECENTLY_USED_CATEGORIES}${iouReport.policyID}`,
            value: optimisticPolicyRecentlyUsedCategories,
        });
    }

    if (!isEmptyObject(optimisticPolicyRecentlyUsedTags)) {
        optimisticData.push({
            onyxMethod: Onyx.METHOD.MERGE,
            key: `${ONYXKEYS.COLLECTION.POLICY_RECENTLY_USED_TAGS}${iouReport.policyID}`,
            value: optimisticPolicyRecentlyUsedTags,
        });
    }

    if (!isEmptyObject(optimisticPersonalDetailListAction)) {
        optimisticData.push({
            onyxMethod: Onyx.METHOD.MERGE,
            key: ONYXKEYS.PERSONAL_DETAILS_LIST,
            value: optimisticPersonalDetailListAction,
        });
    }

    if (!isEmptyObject(optimisticNextStep)) {
        optimisticData.push({
            onyxMethod: Onyx.METHOD.MERGE,
            key: `${ONYXKEYS.COLLECTION.NEXT_STEP}${iouReport.reportID}`,
            value: optimisticNextStep,
        });
    }

    const successData: OnyxUpdate[] = [];

    if (isNewChatReport) {
        successData.push({
            onyxMethod: Onyx.METHOD.MERGE,
            key: `${ONYXKEYS.COLLECTION.REPORT}${chatReport?.reportID}`,
            value: {
                pendingFields: null,
                errorFields: null,
                isOptimisticReport: false,
            },
        });
    }

    successData.push(
        {
            onyxMethod: Onyx.METHOD.MERGE,
            key: `${ONYXKEYS.COLLECTION.REPORT}${iouReport.reportID}`,
            value: {
                pendingFields: null,
                errorFields: null,
            },
        },
        {
            onyxMethod: Onyx.METHOD.MERGE,
            key: `${ONYXKEYS.COLLECTION.REPORT}${transactionThreadReport.reportID}`,
            value: {
                pendingFields: null,
                errorFields: null,
            },
        },
        {
            onyxMethod: Onyx.METHOD.MERGE,
            key: `${ONYXKEYS.COLLECTION.TRANSACTION}${transaction.transactionID}`,
            value: {
                pendingAction: null,
                pendingFields: clearedPendingFields,
            },
        },

        {
            onyxMethod: Onyx.METHOD.MERGE,
            key: `${ONYXKEYS.COLLECTION.REPORT_ACTIONS}${chatReport?.reportID}`,
            value: {
                ...(isNewChatReport
                    ? {
                          [chatCreatedAction.reportActionID]: {
                              pendingAction: null,
                              errors: null,
                          },
                      }
                    : {}),
                [reportPreviewAction.reportActionID]: {
                    pendingAction: null,
                },
            },
        },
        {
            onyxMethod: Onyx.METHOD.MERGE,
            key: `${ONYXKEYS.COLLECTION.REPORT_ACTIONS}${iouReport.reportID}`,
            value: {
                ...(shouldCreateNewMoneyRequestReport
                    ? {
                          [iouCreatedAction.reportActionID]: {
                              pendingAction: null,
                              errors: null,
                          },
                      }
                    : {}),
                [iouAction.reportActionID]: {
                    pendingAction: null,
                    errors: null,
                },
            },
        },
    );

    if (!isEmptyObject(transactionThreadCreatedReportAction)) {
        successData.push({
            onyxMethod: Onyx.METHOD.MERGE,
            key: `${ONYXKEYS.COLLECTION.REPORT_ACTIONS}${transactionThreadReport.reportID}`,
            value: {
                [transactionThreadCreatedReportAction.reportActionID]: {
                    pendingAction: null,
                    errors: null,
                },
            },
        });
    }

    const errorKey = DateUtils.getMicroseconds();

    const failureData: OnyxUpdate[] = [
        {
            onyxMethod: Onyx.METHOD.MERGE,
            key: `${ONYXKEYS.COLLECTION.REPORT}${chatReport?.reportID}`,
            value: {
                iouReportID: chatReport?.iouReportID,
                lastReadTime: chatReport?.lastReadTime,
                pendingFields: null,
                hasOutstandingChildRequest: chatReport?.hasOutstandingChildRequest,
                ...(isNewChatReport
                    ? {
                          errorFields: {
                              createChat: ErrorUtils.getMicroSecondOnyxError('report.genericCreateReportFailureMessage'),
                          },
                      }
                    : {}),
            },
        },
        {
            onyxMethod: Onyx.METHOD.MERGE,
            key: `${ONYXKEYS.COLLECTION.REPORT}${iouReport.reportID}`,
            value: {
                pendingFields: null,
                errorFields: {
                    ...(shouldCreateNewMoneyRequestReport ? {createChat: ErrorUtils.getMicroSecondOnyxError('report.genericCreateReportFailureMessage')} : {}),
                },
            },
        },
        {
            onyxMethod: Onyx.METHOD.MERGE,
            key: `${ONYXKEYS.COLLECTION.REPORT}${transactionThreadReport.reportID}`,
            value: {
                errorFields: existingTransactionThreadReport
                    ? null
                    : {
                          createChat: ErrorUtils.getMicroSecondOnyxError('report.genericCreateReportFailureMessage'),
                      },
            },
        },
        {
            onyxMethod: Onyx.METHOD.MERGE,
            key: `${ONYXKEYS.COLLECTION.TRANSACTION}${transaction.transactionID}`,
            value: {
                errors: ErrorUtils.getMicroSecondOnyxError('iou.error.genericCreateFailureMessage'),
                pendingAction: null,
                pendingFields: clearedPendingFields,
            },
        },
        {
            onyxMethod: Onyx.METHOD.MERGE,
            key: `${ONYXKEYS.COLLECTION.REPORT_ACTIONS}${iouReport.reportID}`,
            value: {
                ...(shouldCreateNewMoneyRequestReport
                    ? {
                          [iouCreatedAction.reportActionID]: {
                              // Disabling this line since transaction.filename can be an empty string
                              // eslint-disable-next-line @typescript-eslint/prefer-nullish-coalescing
                              errors: getReceiptError(transaction.receipt, transaction.filename || transaction.receipt?.filename, isScanRequest, errorKey),
                          },
                          [iouAction.reportActionID]: {
                              errors: ErrorUtils.getMicroSecondOnyxError('iou.error.genericCreateFailureMessage'),
                          },
                      }
                    : {
                          [iouAction.reportActionID]: {
                              // Disabling this line since transaction.filename can be an empty string
                              // eslint-disable-next-line @typescript-eslint/prefer-nullish-coalescing
                              errors: getReceiptError(transaction.receipt, transaction.filename || transaction.receipt?.filename, isScanRequest, errorKey),
                          },
                      }),
            },
        },
    ];

    if (!isEmptyObject(transactionThreadCreatedReportAction)) {
        failureData.push({
            onyxMethod: Onyx.METHOD.MERGE,
            key: `${ONYXKEYS.COLLECTION.REPORT_ACTIONS}${transactionThreadReport.reportID}`,
            value: {
                [transactionThreadCreatedReportAction.reportActionID]: {
                    errors: ErrorUtils.getMicroSecondOnyxError('iou.error.genericCreateFailureMessage'),
                },
            },
        });
    }

    // We don't need to compute violations unless we're on a paid policy
    if (!policy || !PolicyUtils.isPaidGroupPolicy(policy)) {
        return [optimisticData, successData, failureData];
    }

    const violationsOnyxData = ViolationsUtils.getViolationsOnyxData(transaction, [], !!policy.requiresTag, policyTagList ?? {}, !!policy.requiresCategory, policyCategories ?? {});

    if (violationsOnyxData) {
        optimisticData.push(violationsOnyxData);
        failureData.push({
            onyxMethod: Onyx.METHOD.SET,
            key: `${ONYXKEYS.COLLECTION.TRANSACTION_VIOLATIONS}${transaction.transactionID}`,
            value: [],
        });
    }

    return [optimisticData, successData, failureData];
}

/** Builds the Onyx data for track expense */
function buildOnyxDataForTrackExpense(
    chatReport: OnyxEntry<OnyxTypes.Report>,
    iouReport: OnyxEntry<OnyxTypes.Report>,
    transaction: OnyxTypes.Transaction,
    iouCreatedAction: OptimisticCreatedReportAction,
    iouAction: OptimisticIOUReportAction,
    reportPreviewAction: OnyxEntry<ReportAction>,
    transactionThreadReport: OptimisticChatReport | EmptyObject,
    transactionThreadCreatedReportAction: OptimisticCreatedReportAction | EmptyObject,
    shouldCreateNewMoneyRequestReport: boolean,
    policy?: OnyxEntry<OnyxTypes.Policy>,
    policyTagList?: OnyxEntry<OnyxTypes.PolicyTagList>,
    policyCategories?: OnyxEntry<OnyxTypes.PolicyCategories>,
    existingTransactionThreadReportID?: string,
): [OnyxUpdate[], OnyxUpdate[], OnyxUpdate[]] {
    const isScanRequest = TransactionUtils.isScanRequest(transaction);
    const isDistanceRequest = TransactionUtils.isDistanceRequest(transaction);
    const clearedPendingFields = Object.fromEntries(Object.keys(transaction.pendingFields ?? {}).map((key) => [key, null]));
    const optimisticData: OnyxUpdate[] = [];
<<<<<<< HEAD
    let newQuickAction: ValueOf<typeof CONST.QUICK_ACTIONS> = CONST.QUICK_ACTIONS.TRACK_MANUAL;
    if (isScanRequest) {
        newQuickAction = CONST.QUICK_ACTIONS.TRACK_SCAN;
    } else if (isDistanceRequest) {
        newQuickAction = CONST.QUICK_ACTIONS.TRACK_DISTANCE;
    }
    optimisticData.push({
        onyxMethod: Onyx.METHOD.SET,
        key: ONYXKEYS.NVP_QUICK_ACTION_GLOBAL_CREATE,
        value: {
            action: newQuickAction,
            chatReportID: chatReport?.reportID,
            isFirstQuickAction: isEmptyObject(quickAction),
        },
    });
=======
    const existingTransactionThreadReport = allReports?.[`${ONYXKEYS.COLLECTION.REPORT}${existingTransactionThreadReportID}`] ?? null;
>>>>>>> 21ee1a37

    if (chatReport) {
        optimisticData.push({
            onyxMethod: Onyx.METHOD.MERGE,
            key: `${ONYXKEYS.COLLECTION.REPORT}${chatReport.reportID}`,
            value: {
                ...chatReport,
                lastMessageText: iouAction.message?.[0]?.text,
                lastMessageHtml: iouAction.message?.[0]?.html,
                lastReadTime: DateUtils.getDBTime(),
                iouReportID: iouReport?.reportID,
            },
        });
    }

    if (iouReport) {
        optimisticData.push(
            {
                onyxMethod: shouldCreateNewMoneyRequestReport ? Onyx.METHOD.SET : Onyx.METHOD.MERGE,
                key: `${ONYXKEYS.COLLECTION.REPORT}${iouReport.reportID}`,
                value: {
                    ...iouReport,
                    lastMessageText: iouAction.message?.[0]?.text,
                    lastMessageHtml: iouAction.message?.[0]?.html,
                    pendingFields: {
                        ...(shouldCreateNewMoneyRequestReport ? {createChat: CONST.RED_BRICK_ROAD_PENDING_ACTION.ADD} : {preview: CONST.RED_BRICK_ROAD_PENDING_ACTION.UPDATE}),
                    },
                },
            },
            shouldCreateNewMoneyRequestReport
                ? {
                      onyxMethod: Onyx.METHOD.SET,
                      key: `${ONYXKEYS.COLLECTION.REPORT_ACTIONS}${iouReport.reportID}`,
                      value: {
                          [iouCreatedAction.reportActionID]: iouCreatedAction as OnyxTypes.ReportAction,
                          [iouAction.reportActionID]: iouAction as OnyxTypes.ReportAction,
                      },
                  }
                : {
                      onyxMethod: Onyx.METHOD.MERGE,
                      key: `${ONYXKEYS.COLLECTION.REPORT_ACTIONS}${iouReport.reportID}`,
                      value: {
                          [iouAction.reportActionID]: iouAction as OnyxTypes.ReportAction,
                      },
                  },
            {
                onyxMethod: Onyx.METHOD.MERGE,
                key: `${ONYXKEYS.COLLECTION.REPORT_ACTIONS}${chatReport?.reportID}`,
                value: {
                    ...(reportPreviewAction && {[reportPreviewAction.reportActionID]: reportPreviewAction}),
                },
            },
        );
    } else {
        optimisticData.push({
            onyxMethod: Onyx.METHOD.MERGE,
            key: `${ONYXKEYS.COLLECTION.REPORT_ACTIONS}${chatReport?.reportID}`,
            value: {
                [iouAction.reportActionID]: iouAction as OnyxTypes.ReportAction,
            },
        });
    }

    optimisticData.push(
        {
            onyxMethod: Onyx.METHOD.SET,
            key: `${ONYXKEYS.COLLECTION.TRANSACTION}${transaction.transactionID}`,
            value: transaction,
        },
        {
            onyxMethod: Onyx.METHOD.MERGE,
            key: `${ONYXKEYS.COLLECTION.REPORT}${transactionThreadReport.reportID}`,
            value: transactionThreadReport,
        },
        // Remove the temporary transaction used during the creation flow
        {
            onyxMethod: Onyx.METHOD.SET,
            key: `${ONYXKEYS.COLLECTION.TRANSACTION_DRAFT}${CONST.IOU.OPTIMISTIC_TRANSACTION_ID}`,
            value: null,
        },
    );

    if (!isEmptyObject(transactionThreadCreatedReportAction)) {
        optimisticData.push({
            onyxMethod: Onyx.METHOD.MERGE,
            key: `${ONYXKEYS.COLLECTION.REPORT_ACTIONS}${transactionThreadReport.reportID}`,
            value: {
                [transactionThreadCreatedReportAction.reportActionID]: transactionThreadCreatedReportAction,
            },
        });
    }

    const successData: OnyxUpdate[] = [];

    if (iouReport) {
        successData.push(
            {
                onyxMethod: Onyx.METHOD.MERGE,
                key: `${ONYXKEYS.COLLECTION.REPORT}${iouReport?.reportID}`,
                value: {
                    pendingFields: null,
                    errorFields: null,
                },
            },
            {
                onyxMethod: Onyx.METHOD.MERGE,
                key: `${ONYXKEYS.COLLECTION.REPORT_ACTIONS}${iouReport?.reportID}`,
                value: {
                    ...(shouldCreateNewMoneyRequestReport
                        ? {
                              [iouCreatedAction.reportActionID]: {
                                  pendingAction: null,
                                  errors: null,
                              },
                          }
                        : {}),
                    [iouAction.reportActionID]: {
                        pendingAction: null,
                        errors: null,
                    },
                },
            },
            {
                onyxMethod: Onyx.METHOD.MERGE,
                key: `${ONYXKEYS.COLLECTION.REPORT_ACTIONS}${chatReport?.reportID}`,
                value: {
                    ...(reportPreviewAction && {[reportPreviewAction.reportActionID]: {pendingAction: null}}),
                },
            },
        );
    } else {
        successData.push({
            onyxMethod: Onyx.METHOD.MERGE,
            key: `${ONYXKEYS.COLLECTION.REPORT_ACTIONS}${chatReport?.reportID}`,
            value: {
                [iouAction.reportActionID]: {
                    pendingAction: null,
                    errors: null,
                },
                ...(reportPreviewAction && {[reportPreviewAction.reportActionID]: {pendingAction: null}}),
            },
        });
    }

    successData.push(
        {
            onyxMethod: Onyx.METHOD.MERGE,
            key: `${ONYXKEYS.COLLECTION.REPORT}${transactionThreadReport.reportID}`,
            value: {
                pendingFields: null,
                errorFields: null,
            },
        },
        {
            onyxMethod: Onyx.METHOD.MERGE,
            key: `${ONYXKEYS.COLLECTION.TRANSACTION}${transaction.transactionID}`,
            value: {
                pendingAction: null,
                pendingFields: clearedPendingFields,
            },
        },
    );

    if (!isEmptyObject(transactionThreadCreatedReportAction)) {
        successData.push({
            onyxMethod: Onyx.METHOD.MERGE,
            key: `${ONYXKEYS.COLLECTION.REPORT_ACTIONS}${transactionThreadReport.reportID}`,
            value: {
                [transactionThreadCreatedReportAction.reportActionID]: {
                    pendingAction: null,
                    errors: null,
                },
            },
        });
    }

    const failureData: OnyxUpdate[] = [];

    if (iouReport) {
        failureData.push(
            {
                onyxMethod: Onyx.METHOD.MERGE,
                key: `${ONYXKEYS.COLLECTION.REPORT}${iouReport.reportID}`,
                value: {
                    pendingFields: null,
                    errorFields: {
                        ...(shouldCreateNewMoneyRequestReport ? {createChat: ErrorUtils.getMicroSecondOnyxError('report.genericCreateReportFailureMessage')} : {}),
                    },
                },
            },
            {
                onyxMethod: Onyx.METHOD.MERGE,
                key: `${ONYXKEYS.COLLECTION.REPORT_ACTIONS}${iouReport.reportID}`,
                value: {
                    ...(shouldCreateNewMoneyRequestReport
                        ? {
                              [iouCreatedAction.reportActionID]: {
                                  // Disabling this line since transaction.filename can be an empty string
                                  // eslint-disable-next-line @typescript-eslint/prefer-nullish-coalescing
                                  errors: getReceiptError(transaction.receipt, transaction.filename || transaction.receipt?.filename, isScanRequest),
                              },
                              [iouAction.reportActionID]: {
                                  errors: ErrorUtils.getMicroSecondOnyxError('iou.error.genericCreateFailureMessage'),
                              },
                          }
                        : {
                              [iouAction.reportActionID]: {
                                  // Disabling this line since transaction.filename can be an empty string
                                  // eslint-disable-next-line @typescript-eslint/prefer-nullish-coalescing
                                  errors: getReceiptError(transaction.receipt, transaction.filename || transaction.receipt?.filename, isScanRequest),
                              },
                          }),
                },
            },
        );
    } else {
        failureData.push({
            onyxMethod: Onyx.METHOD.MERGE,
            key: `${ONYXKEYS.COLLECTION.REPORT_ACTIONS}${chatReport?.reportID}`,
            value: {
                [iouAction.reportActionID]: {
                    // Disabling this line since transaction.filename can be an empty string
                    // eslint-disable-next-line @typescript-eslint/prefer-nullish-coalescing
                    errors: getReceiptError(transaction.receipt, transaction.filename || transaction.receipt?.filename, isScanRequest),
                },
            },
        });
    }

    failureData.push(
        {
            onyxMethod: Onyx.METHOD.MERGE,
            key: `${ONYXKEYS.COLLECTION.REPORT}${chatReport?.reportID}`,
            value: {
                lastReadTime: chatReport?.lastReadTime,
                lastMessageText: chatReport?.lastMessageText,
                lastMessageHtml: chatReport?.lastMessageHtml,
            },
        },
        {
            onyxMethod: Onyx.METHOD.MERGE,
            key: `${ONYXKEYS.COLLECTION.REPORT}${transactionThreadReport.reportID}`,
            value: {
                errorFields: existingTransactionThreadReport
                    ? null
                    : {
                          createChat: ErrorUtils.getMicroSecondOnyxError('report.genericCreateReportFailureMessage'),
                      },
            },
        },
        {
            onyxMethod: Onyx.METHOD.MERGE,
            key: `${ONYXKEYS.COLLECTION.TRANSACTION}${transaction.transactionID}`,
            value: {
                errors: ErrorUtils.getMicroSecondOnyxError('iou.error.genericCreateFailureMessage'),
                pendingAction: null,
                pendingFields: clearedPendingFields,
            },
        },
        {
            onyxMethod: Onyx.METHOD.MERGE,
            key: `${ONYXKEYS.COLLECTION.REPORT_ACTIONS}${transactionThreadReport.reportID}`,
            value: {
                [transactionThreadCreatedReportAction.reportActionID]: {
                    errors: ErrorUtils.getMicroSecondOnyxError('iou.error.genericCreateFailureMessage'),
                },
            },
        },
    );

    // We don't need to compute violations unless we're on a paid policy
    if (!policy || !PolicyUtils.isPaidGroupPolicy(policy)) {
        return [optimisticData, successData, failureData];
    }

    const violationsOnyxData = ViolationsUtils.getViolationsOnyxData(transaction, [], !!policy.requiresTag, policyTagList ?? {}, !!policy.requiresCategory, policyCategories ?? {});

    if (violationsOnyxData) {
        optimisticData.push(violationsOnyxData);
        failureData.push({
            onyxMethod: Onyx.METHOD.SET,
            key: `${ONYXKEYS.COLLECTION.TRANSACTION_VIOLATIONS}${transaction.transactionID}`,
            value: [],
        });
    }

    return [optimisticData, successData, failureData];
}

function getDeleteTrackExpenseInformation(
    chatReportID: string,
    transactionID: string,
    reportAction: OnyxTypes.ReportAction,
    shouldDeleteTransactionFromOnyx = true,
    isMovingTransactionFromTrackExpense = false,
) {
    // STEP 1: Get all collections we're updating
    const chatReport = allReports?.[`${ONYXKEYS.COLLECTION.REPORT}${chatReportID}`] ?? null;
    const transaction = allTransactions[`${ONYXKEYS.COLLECTION.TRANSACTION}${transactionID}`];
    const transactionViolations = allTransactionViolations[`${ONYXKEYS.COLLECTION.TRANSACTION_VIOLATIONS}${transactionID}`];
    const transactionThreadID = reportAction.childReportID;
    let transactionThread = null;
    if (transactionThreadID) {
        transactionThread = allReports?.[`${ONYXKEYS.COLLECTION.REPORT}${transactionThreadID}`] ?? null;
    }

    // STEP 2: Decide if we need to:
    // 1. Delete the transactionThread - delete if there are no visible comments in the thread and we're not moving the transaction
    // 2. Update the moneyRequestPreview to show [Deleted request] - update if the transactionThread exists AND it isn't being deleted and we're not moving the transaction
    const shouldDeleteTransactionThread = !isMovingTransactionFromTrackExpense && (transactionThreadID ? (reportAction?.childVisibleActionCount ?? 0) === 0 : false);

    const shouldShowDeletedRequestMessage = !isMovingTransactionFromTrackExpense && !!transactionThreadID && !shouldDeleteTransactionThread;

    // STEP 3: Update the IOU reportAction.
    const updatedReportAction = {
        [reportAction.reportActionID]: {
            pendingAction: shouldShowDeletedRequestMessage ? CONST.RED_BRICK_ROAD_PENDING_ACTION.UPDATE : CONST.RED_BRICK_ROAD_PENDING_ACTION.DELETE,
            previousMessage: reportAction.message,
            message: [
                {
                    type: 'COMMENT',
                    html: '',
                    text: '',
                    isEdited: true,
                    isDeletedParentAction: shouldShowDeletedRequestMessage,
                },
            ],
            originalMessage: {
                IOUTransactionID: null,
            },
            errors: undefined,
        },
    } as OnyxTypes.ReportActions;

    const lastVisibleAction = ReportActionsUtils.getLastVisibleAction(chatReport?.reportID ?? '', updatedReportAction);
    const reportLastMessageText = ReportActionsUtils.getLastVisibleMessage(chatReport?.reportID ?? '', updatedReportAction).lastMessageText;

    // STEP 4: Build Onyx data
    const optimisticData: OnyxUpdate[] = [];

    if (shouldDeleteTransactionFromOnyx) {
        optimisticData.push({
            onyxMethod: Onyx.METHOD.SET,
            key: `${ONYXKEYS.COLLECTION.TRANSACTION}${transactionID}`,
            value: null,
        });
    }

    if (Permissions.canUseViolations(betas)) {
        optimisticData.push({
            onyxMethod: Onyx.METHOD.SET,
            key: `${ONYXKEYS.COLLECTION.TRANSACTION_VIOLATIONS}${transactionID}`,
            value: null,
        });
    }

    if (shouldDeleteTransactionThread) {
        optimisticData.push(
            {
                onyxMethod: Onyx.METHOD.SET,
                key: `${ONYXKEYS.COLLECTION.REPORT}${transactionThreadID}`,
                value: null,
            },
            {
                onyxMethod: Onyx.METHOD.SET,
                key: `${ONYXKEYS.COLLECTION.REPORT_ACTIONS}${transactionThreadID}`,
                value: null,
            },
        );
    }

    optimisticData.push(
        {
            onyxMethod: Onyx.METHOD.MERGE,
            key: `${ONYXKEYS.COLLECTION.REPORT_ACTIONS}${chatReport?.reportID}`,
            value: updatedReportAction,
        },
        {
            onyxMethod: Onyx.METHOD.MERGE,
            key: `${ONYXKEYS.COLLECTION.REPORT}${chatReport?.reportID}`,
            value: {
                lastMessageText: reportLastMessageText,
                lastVisibleActionCreated: lastVisibleAction?.created,
            },
        },
    );

    const successData: OnyxUpdate[] = [
        {
            onyxMethod: Onyx.METHOD.MERGE,
            key: `${ONYXKEYS.COLLECTION.REPORT_ACTIONS}${chatReport?.reportID}`,
            value: {
                [reportAction.reportActionID]: {
                    pendingAction: null,
                    errors: null,
                },
            },
        },
    ];

    const failureData: OnyxUpdate[] = [];

    if (shouldDeleteTransactionFromOnyx) {
        failureData.push({
            onyxMethod: Onyx.METHOD.SET,
            key: `${ONYXKEYS.COLLECTION.TRANSACTION}${transactionID}`,
            value: transaction,
        });
    }

    if (Permissions.canUseViolations(betas)) {
        failureData.push({
            onyxMethod: Onyx.METHOD.SET,
            key: `${ONYXKEYS.COLLECTION.TRANSACTION_VIOLATIONS}${transactionID}`,
            value: transactionViolations,
        });
    }

    if (shouldDeleteTransactionThread) {
        failureData.push({
            onyxMethod: Onyx.METHOD.SET,
            key: `${ONYXKEYS.COLLECTION.REPORT}${transactionThreadID}`,
            value: transactionThread,
        });
    }

    failureData.push(
        {
            onyxMethod: Onyx.METHOD.MERGE,
            key: `${ONYXKEYS.COLLECTION.REPORT_ACTIONS}${chatReport?.reportID}`,
            value: {
                [reportAction.reportActionID]: {
                    ...reportAction,
                    pendingAction: null,
                    errors: ErrorUtils.getMicroSecondOnyxError('iou.error.genericDeleteFailureMessage'),
                },
            },
        },
        {
            onyxMethod: Onyx.METHOD.MERGE,
            key: `${ONYXKEYS.COLLECTION.REPORT}${chatReport?.reportID}`,
            value: chatReport,
        },
    );

    const parameters: DeleteMoneyRequestParams = {
        transactionID,
        reportActionID: reportAction.reportActionID,
    };

    return {parameters, optimisticData, successData, failureData, shouldDeleteTransactionThread, chatReport};
}

/**
 * Gathers all the data needed to make a money request. It attempts to find existing reports, iouReports, and receipts. If it doesn't find them, then
 * it creates optimistic versions of them and uses those instead
 */
function getMoneyRequestInformation(
    parentChatReport: OnyxEntry<OnyxTypes.Report> | EmptyObject,
    participant: Participant,
    comment: string,
    amount: number,
    currency: string,
    created: string,
    merchant: string,
    receipt: Receipt | undefined,
    existingTransactionID: string | undefined,
    category: string | undefined,
    tag: string | undefined,
    billable: boolean | undefined,
    policy: OnyxEntry<OnyxTypes.Policy> | undefined,
    policyTagList: OnyxEntry<OnyxTypes.PolicyTagList> | undefined,
    policyCategories: OnyxEntry<OnyxTypes.PolicyCategories> | undefined,
    payeeAccountID = userAccountID,
    payeeEmail = currentUserEmail,
    moneyRequestReportID = '',
    linkedTrackedExpenseReportAction?: OnyxTypes.ReportAction,
): MoneyRequestInformation {
    const payerEmail = PhoneNumber.addSMSDomainIfPhoneNumber(participant.login ?? '');
    const payerAccountID = Number(participant.accountID);
    const isPolicyExpenseChat = participant.isPolicyExpenseChat;

    // STEP 1: Get existing chat report OR build a new optimistic one
    let isNewChatReport = false;
    let chatReport = !isEmptyObject(parentChatReport) && parentChatReport?.reportID ? parentChatReport : null;

    // If this is a policyExpenseChat, the chatReport must exist and we can get it from Onyx.
    // report is null if the flow is initiated from the global create menu. However, participant always stores the reportID if it exists, which is the case for policyExpenseChats
    if (!chatReport && isPolicyExpenseChat) {
        chatReport = allReports?.[`${ONYXKEYS.COLLECTION.REPORT}${participant.reportID}`] ?? null;
    }

    if (!chatReport) {
        chatReport = ReportUtils.getChatByParticipants([payerAccountID]);
    }

    // If we still don't have a report, it likely doens't exist and we need to build an optimistic one
    if (!chatReport) {
        isNewChatReport = true;
        chatReport = ReportUtils.buildOptimisticChatReport([payerAccountID]);
    }

    // STEP 2: Get the money request report. If the moneyRequestReportID has been provided, we want to add the transaction to this specific report.
    // If no such reportID has been provided, let's use the chatReport.iouReportID property. In case that is not present, build a new optimistic money request report.
    let iouReport: OnyxEntry<OnyxTypes.Report> = null;
    if (moneyRequestReportID) {
        iouReport = allReports?.[`${ONYXKEYS.COLLECTION.REPORT}${moneyRequestReportID}`] ?? null;
    } else {
        iouReport = allReports?.[`${ONYXKEYS.COLLECTION.REPORT}${chatReport.iouReportID}`] ?? null;
    }

    const shouldCreateNewMoneyRequestReport = ReportUtils.shouldCreateNewMoneyRequestReport(iouReport, chatReport);

    if (!iouReport || shouldCreateNewMoneyRequestReport) {
        iouReport = isPolicyExpenseChat
            ? ReportUtils.buildOptimisticExpenseReport(chatReport.reportID, chatReport.policyID ?? '', payeeAccountID, amount, currency)
            : ReportUtils.buildOptimisticIOUReport(payeeAccountID, payerAccountID, amount, chatReport.reportID, currency);
    } else if (isPolicyExpenseChat) {
        iouReport = {...iouReport};
        if (iouReport?.currency === currency && typeof iouReport.total === 'number') {
            // Because of the Expense reports are stored as negative values, we subtract the total from the amount
            iouReport.total -= amount;
        }
    } else {
        iouReport = IOUUtils.updateIOUOwnerAndTotal(iouReport, payeeAccountID, amount, currency);
    }
    // STEP 3: Build optimistic receipt and transaction
    const receiptObject: Receipt = {};
    let filename;
    if (receipt?.source) {
        receiptObject.source = receipt.source;
        receiptObject.state = receipt.state ?? CONST.IOU.RECEIPT_STATE.SCANREADY;
        filename = receipt.name;
    }
    const existingTransaction = allTransactionDrafts[`${ONYXKEYS.COLLECTION.TRANSACTION_DRAFT}${existingTransactionID ?? CONST.IOU.OPTIMISTIC_TRANSACTION_ID}`];
    const isDistanceRequest = existingTransaction && existingTransaction.iouRequestType === CONST.IOU.REQUEST_TYPE.DISTANCE;
    let optimisticTransaction = TransactionUtils.buildOptimisticTransaction(
        ReportUtils.isExpenseReport(iouReport) ? -amount : amount,
        currency,
        iouReport.reportID,
        comment,
        created,
        '',
        '',
        merchant,
        receiptObject,
        filename,
        existingTransactionID,
        category,
        tag,
        billable,
        isDistanceRequest ? {waypoints: CONST.RED_BRICK_ROAD_PENDING_ACTION.ADD} : undefined,
    );

    const optimisticPolicyRecentlyUsedCategories = Policy.buildOptimisticPolicyRecentlyUsedCategories(iouReport.policyID, category);
    const optimisticPolicyRecentlyUsedTags = Policy.buildOptimisticPolicyRecentlyUsedTags(iouReport.policyID, tag);

    // If there is an existing transaction (which is the case for distance requests), then the data from the existing transaction
    // needs to be manually merged into the optimistic transaction. This is because buildOnyxDataForMoneyRequest() uses `Onyx.set()` for the transaction
    // data. This is a big can of worms to change it to `Onyx.merge()` as explored in https://expensify.slack.com/archives/C05DWUDHVK7/p1692139468252109.
    // I want to clean this up at some point, but it's possible this will live in the code for a while so I've created https://github.com/Expensify/App/issues/25417
    // to remind me to do this.
    if (isDistanceRequest) {
        optimisticTransaction = fastMerge(existingTransaction, optimisticTransaction, false);
    }

    // STEP 4: Build optimistic reportActions. We need:
    // 1. CREATED action for the chatReport
    // 2. CREATED action for the iouReport
    // 3. IOU action for the iouReport
    // 4. The transaction thread, which requires the iouAction, and CREATED action for the transaction thread
    // 5. REPORTPREVIEW action for the chatReport
    // Note: The CREATED action for the IOU report must be optimistically generated before the IOU action so there's no chance that it appears after the IOU action in the chat
    const [optimisticCreatedActionForChat, optimisticCreatedActionForIOUReport, iouAction, optimisticTransactionThread, optimisticCreatedActionForTransactionThread] =
        ReportUtils.buildOptimisticMoneyRequestEntities(
            iouReport,
            CONST.IOU.REPORT_ACTION_TYPE.CREATE,
            amount,
            currency,
            comment,
            payeeEmail,
            [participant],
            optimisticTransaction.transactionID,
            undefined,
            false,
            false,
            receiptObject,
            false,
            undefined,
            linkedTrackedExpenseReportAction?.childReportID,
            linkedTrackedExpenseReportAction,
        );

    let reportPreviewAction = shouldCreateNewMoneyRequestReport ? null : getReportPreviewAction(chatReport.reportID, iouReport.reportID);

    if (reportPreviewAction) {
        reportPreviewAction = ReportUtils.updateReportPreview(iouReport, reportPreviewAction, false, comment, optimisticTransaction);
    } else {
        reportPreviewAction = ReportUtils.buildOptimisticReportPreview(chatReport, iouReport, comment, optimisticTransaction);

        // Generated ReportPreview action is a parent report action of the iou report.
        // We are setting the iou report's parentReportActionID to display subtitle correctly in IOU page when offline.
        iouReport.parentReportActionID = reportPreviewAction.reportActionID;
    }

    const shouldCreateOptimisticPersonalDetails = isNewChatReport && !allPersonalDetails[payerAccountID];
    // Add optimistic personal details for participant
    const optimisticPersonalDetailListAction = shouldCreateOptimisticPersonalDetails
        ? {
              [payerAccountID]: {
                  accountID: payerAccountID,
                  avatar: UserUtils.getDefaultAvatarURL(payerAccountID),
                  // Disabling this line since participant.displayName can be an empty string
                  // eslint-disable-next-line @typescript-eslint/prefer-nullish-coalescing
                  displayName: LocalePhoneNumber.formatPhoneNumber(participant.displayName || payerEmail),
                  login: participant.login,
                  isOptimisticPersonalDetail: true,
              },
          }
        : {};

    const optimisticNextStep = NextStepUtils.buildNextStep(iouReport, CONST.REPORT.STATUS_NUM.OPEN);

    // STEP 5: Build Onyx Data
    const [optimisticData, successData, failureData] = buildOnyxDataForMoneyRequest(
        chatReport,
        iouReport,
        optimisticTransaction,
        optimisticCreatedActionForChat,
        optimisticCreatedActionForIOUReport,
        iouAction,
        optimisticPersonalDetailListAction,
        reportPreviewAction,
        optimisticPolicyRecentlyUsedCategories,
        optimisticPolicyRecentlyUsedTags,
        isNewChatReport,
        optimisticTransactionThread ?? {},
        optimisticCreatedActionForTransactionThread ?? {},
        shouldCreateNewMoneyRequestReport,
        policy,
        policyTagList,
        policyCategories,
        optimisticNextStep,
    );

    return {
        payerAccountID,
        payerEmail,
        iouReport,
        chatReport,
        transaction: optimisticTransaction,
        iouAction,
        createdChatReportActionID: isNewChatReport ? optimisticCreatedActionForChat.reportActionID : '0',
        createdIOUReportActionID: shouldCreateNewMoneyRequestReport ? optimisticCreatedActionForIOUReport.reportActionID : '0',
        reportPreviewAction,
        transactionThreadReportID: optimisticTransactionThread?.reportID ?? '0',
        createdReportActionIDForThread: optimisticCreatedActionForTransactionThread?.reportActionID ?? '0',
        onyxData: {
            optimisticData,
            successData,
            failureData,
        },
    };
}

/**
 * Gathers all the data needed to make an expense. It attempts to find existing reports, iouReports, and receipts. If it doesn't find them, then
 * it creates optimistic versions of them and uses those instead
 */
function getTrackExpenseInformation(
    parentChatReport: OnyxEntry<OnyxTypes.Report> | EmptyObject,
    participant: Participant,
    comment: string,
    amount: number,
    currency: string,
    created: string,
    merchant: string,
    receipt: Receipt | undefined,
    category: string | undefined,
    tag: string | undefined,
    billable: boolean | undefined,
    policy: OnyxEntry<OnyxTypes.Policy> | undefined,
    policyTagList: OnyxEntry<OnyxTypes.PolicyTagList> | undefined,
    policyCategories: OnyxEntry<OnyxTypes.PolicyCategories> | undefined,
    payeeEmail = currentUserEmail,
    payeeAccountID = userAccountID,
    moneyRequestReportID = '',
    linkedTrackedExpenseReportAction?: OnyxTypes.ReportAction,
    existingTransactionID?: string,
): TrackExpenseInformation | EmptyObject {
    const isPolicyExpenseChat = participant.isPolicyExpenseChat;

    // STEP 1: Get existing chat report
    let chatReport = !isEmptyObject(parentChatReport) && parentChatReport?.reportID ? parentChatReport : null;

    // The chatReport always exists, and we can get it from Onyx if chatReport is null.
    if (!chatReport) {
        chatReport = allReports?.[`${ONYXKEYS.COLLECTION.REPORT}${participant.reportID}`] ?? null;
    }

    // If we still don't have a report, it likely doesn't exist, and we will early return here as it should not happen
    // Maybe later, we can build an optimistic selfDM chat.
    if (!chatReport) {
        return {};
    }

    // STEP 2: If not in the self-DM flow, we need to use the money request report.
    // For this, first use the chatReport.iouReportID property. Build a new optimistic money request report if needed.
    const shouldUseMoneyReport = !!isPolicyExpenseChat;

    let iouReport: OnyxEntry<OnyxTypes.Report> = null;
    let shouldCreateNewMoneyRequestReport = false;

    if (shouldUseMoneyReport) {
        if (moneyRequestReportID) {
            iouReport = allReports?.[`${ONYXKEYS.COLLECTION.REPORT}${moneyRequestReportID}`] ?? null;
        } else {
            iouReport = allReports?.[`${ONYXKEYS.COLLECTION.REPORT}${chatReport.iouReportID}`] ?? null;
        }

        shouldCreateNewMoneyRequestReport = ReportUtils.shouldCreateNewMoneyRequestReport(iouReport, chatReport);
        if (!iouReport || shouldCreateNewMoneyRequestReport) {
            iouReport = ReportUtils.buildOptimisticExpenseReport(chatReport.reportID, chatReport.policyID ?? '', payeeAccountID, amount, currency, false);
        } else {
            iouReport = {...iouReport};
            if (iouReport?.currency === currency && typeof iouReport.total === 'number' && typeof iouReport.nonReimbursableTotal === 'number') {
                // Because of the Expense reports are stored as negative values, we subtract the total from the amount
                iouReport.total -= amount;
                iouReport.nonReimbursableTotal -= amount;
            }
        }
    }

    // If shouldUseMoneyReport is true, the iouReport was defined.
    // But we'll use the `shouldUseMoneyReport && iouReport` check further instead of `shouldUseMoneyReport` to avoid TS errors.

    // STEP 3: Build optimistic receipt and transaction
    const receiptObject: Receipt = {};
    let filename;
    if (receipt?.source) {
        receiptObject.source = receipt.source;
        receiptObject.state = receipt.state ?? CONST.IOU.RECEIPT_STATE.SCANREADY;
        filename = receipt.name;
    }
    const existingTransaction = allTransactionDrafts[`${ONYXKEYS.COLLECTION.TRANSACTION_DRAFT}${existingTransactionID ?? CONST.IOU.OPTIMISTIC_TRANSACTION_ID}`];
    const isDistanceRequest = existingTransaction && existingTransaction.iouRequestType === CONST.IOU.REQUEST_TYPE.DISTANCE;
    let optimisticTransaction = TransactionUtils.buildOptimisticTransaction(
        ReportUtils.isExpenseReport(iouReport) ? -amount : amount,
        currency,
        shouldUseMoneyReport && iouReport ? iouReport.reportID : '0',
        comment,
        created,
        '',
        '',
        merchant,
        receiptObject,
        filename,
        existingTransactionID ?? null,
        category,
        tag,
        billable,
        isDistanceRequest ? {waypoints: CONST.RED_BRICK_ROAD_PENDING_ACTION.ADD} : undefined,
        false,
    );

    // If there is an existing transaction (which is the case for distance requests), then the data from the existing transaction
    // needs to be manually merged into the optimistic transaction. This is because buildOnyxDataForMoneyRequest() uses `Onyx.set()` for the transaction
    // data. This is a big can of worms to change it to `Onyx.merge()` as explored in https://expensify.slack.com/archives/C05DWUDHVK7/p1692139468252109.
    // I want to clean this up at some point, but it's possible this will live in the code for a while so I've created https://github.com/Expensify/App/issues/25417
    // to remind me to do this.
    if (isDistanceRequest) {
        optimisticTransaction = fastMerge(existingTransaction, optimisticTransaction, false);
    }

    // STEP 4: Build optimistic reportActions. We need:
    // 1. CREATED action for the iouReport (if tracking in the Expense chat)
    // 2. IOU action for the iouReport (if tracking in the Expense chat), otherwise – for chatReport
    // 3. The transaction thread, which requires the iouAction, and CREATED action for the transaction thread
    // 4. REPORTPREVIEW action for the chatReport (if tracking in the Expense chat)
    const [, optimisticCreatedActionForIOUReport, iouAction, optimisticTransactionThread, optimisticCreatedActionForTransactionThread] = ReportUtils.buildOptimisticMoneyRequestEntities(
        shouldUseMoneyReport && iouReport ? iouReport : chatReport,
        CONST.IOU.REPORT_ACTION_TYPE.TRACK,
        amount,
        currency,
        comment,
        payeeEmail,
        [participant],
        optimisticTransaction.transactionID,
        undefined,
        false,
        false,
        receiptObject,
        false,
        !shouldUseMoneyReport,
        linkedTrackedExpenseReportAction?.childReportID,
        linkedTrackedExpenseReportAction,
    );

    let reportPreviewAction: OnyxEntry<OnyxTypes.ReportAction> = null;
    if (shouldUseMoneyReport && iouReport) {
        reportPreviewAction = shouldCreateNewMoneyRequestReport ? null : getReportPreviewAction(chatReport.reportID, iouReport.reportID);

        if (reportPreviewAction) {
            reportPreviewAction = ReportUtils.updateReportPreview(iouReport, reportPreviewAction, false, comment, optimisticTransaction);
        } else {
            reportPreviewAction = ReportUtils.buildOptimisticReportPreview(chatReport, iouReport, comment, optimisticTransaction);
            // Generated ReportPreview action is a parent report action of the iou report.
            // We are setting the iou report's parentReportActionID to display subtitle correctly in IOU page when offline.
            iouReport.parentReportActionID = reportPreviewAction.reportActionID;
        }
    }

    // STEP 5: Build Onyx Data
    const [optimisticData, successData, failureData] = buildOnyxDataForTrackExpense(
        chatReport,
        iouReport,
        optimisticTransaction,
        optimisticCreatedActionForIOUReport,
        iouAction,
        reportPreviewAction,
        optimisticTransactionThread ?? {},
        (optimisticCreatedActionForTransactionThread as OptimisticCreatedReportAction) ?? {}, // Add type assertion here
        shouldCreateNewMoneyRequestReport,
        policy,
        policyTagList,
        policyCategories,
    );

    return {
        chatReport,
        iouReport: iouReport ?? undefined,
        transaction: optimisticTransaction,
        iouAction,
        createdChatReportActionID: '0',
        createdIOUReportActionID: shouldCreateNewMoneyRequestReport ? optimisticCreatedActionForIOUReport.reportActionID : '0',
        reportPreviewAction: reportPreviewAction ?? undefined,
        transactionThreadReportID: optimisticTransactionThread.reportID,
        createdReportActionIDForThread: optimisticCreatedActionForTransactionThread.reportActionID,
        onyxData: {
            optimisticData,
            successData,
            failureData,
        },
    };
}

/** Requests money based on a distance (e.g. mileage from a map) */
function createDistanceRequest(
    report: OnyxEntry<OnyxTypes.Report>,
    participant: Participant,
    comment: string,
    created: string,
    category: string | undefined,
    tag: string | undefined,
    amount: number,
    currency: string,
    merchant: string,
    billable: boolean | undefined,
    validWaypoints: WaypointCollection,
    policy: OnyxEntry<OnyxTypes.Policy>,
    policyTagList: OnyxEntry<OnyxTypes.PolicyTagList>,
    policyCategories: OnyxEntry<OnyxTypes.PolicyCategories>,
) {
    // If the report is an iou or expense report, we should get the linked chat report to be passed to the getMoneyRequestInformation function
    const isMoneyRequestReport = ReportUtils.isMoneyRequestReport(report);
    const currentChatReport = isMoneyRequestReport ? ReportUtils.getReport(report?.chatReportID) : report;
    const moneyRequestReportID = isMoneyRequestReport ? report?.reportID : '';
    const currentCreated = DateUtils.enrichMoneyRequestTimestamp(created);

    const optimisticReceipt: Receipt = {
        source: ReceiptGeneric as ReceiptSource,
        state: CONST.IOU.RECEIPT_STATE.OPEN,
    };
    const {
        iouReport,
        chatReport,
        transaction,
        iouAction,
        createdChatReportActionID,
        createdIOUReportActionID,
        reportPreviewAction,
        transactionThreadReportID,
        createdReportActionIDForThread,
        payerEmail,
        onyxData,
    } = getMoneyRequestInformation(
        currentChatReport,
        participant,
        comment,
        amount,
        currency,
        currentCreated,
        merchant,
        optimisticReceipt,
        undefined,
        category,
        tag,
        billable,
        policy,
        policyTagList,
        policyCategories,
        userAccountID,
        currentUserEmail,
        moneyRequestReportID,
    );

    const activeReportID = isMoneyRequestReport ? report?.reportID ?? '' : chatReport.reportID;
    const parameters: CreateDistanceRequestParams = {
        comment,
        iouReportID: iouReport.reportID,
        chatReportID: chatReport.reportID,
        transactionID: transaction.transactionID,
        reportActionID: iouAction.reportActionID,
        createdChatReportActionID,
        createdIOUReportActionID,
        reportPreviewReportActionID: reportPreviewAction.reportActionID,
        waypoints: JSON.stringify(validWaypoints),
        created: currentCreated,
        category,
        tag,
        billable,
        transactionThreadReportID,
        createdReportActionIDForThread,
        payerEmail,
    };

    API.write(WRITE_COMMANDS.CREATE_DISTANCE_REQUEST, parameters, onyxData);
    Navigation.dismissModal(activeReportID);
    Report.notifyNewAction(activeReportID, userAccountID);
}

/**
 * Compute the diff amount when we update the transaction
 */
function calculateDiffAmount(iouReport: OnyxEntry<OnyxTypes.Report>, updatedTransaction: OnyxEntry<OnyxTypes.Transaction>, transaction: OnyxEntry<OnyxTypes.Transaction>): number {
    if (!iouReport) {
        return 0;
    }
    const isExpenseReport = ReportUtils.isExpenseReport(iouReport);
    const updatedCurrency = TransactionUtils.getCurrency(updatedTransaction);
    const currentCurrency = TransactionUtils.getCurrency(transaction);

    const currentAmount = TransactionUtils.getAmount(transaction, isExpenseReport);
    const updatedAmount = TransactionUtils.getAmount(updatedTransaction, isExpenseReport);

    if (updatedCurrency === iouReport?.currency && currentCurrency !== iouReport?.currency) {
        // Add the diff to the total if we change the currency from a different currency to the currency of the IOU report
        return updatedAmount;
    }
    if (updatedCurrency !== iouReport?.currency && currentCurrency === iouReport?.currency) {
        // Subtract the diff from the total if we change the currency from the currency of IOU report to a different currency
        return -updatedAmount;
    }
    if (updatedCurrency === iouReport?.currency && updatedAmount !== currentAmount) {
        // Calculate the diff between the updated amount and the current amount if we change the amount and the currency of the transaction is the currency of the report
        return updatedAmount - currentAmount;
    }

    return 0;
}

/**
 * @param transactionID
 * @param transactionThreadReportID
 * @param transactionChanges
 * @param [transactionChanges.created] Present when updated the date field
 * @param policy  May be undefined, an empty object, or an object matching the Policy type (src/types/onyx/Policy.ts)
 * @param policyTagList
 * @param policyCategories
 * @param onlyIncludeChangedFields
 *               When 'true', then the returned params will only include the transaction details for the fields that were changed.
 *               When `false`, then the returned params will include all the transaction details, regardless of which fields were changed.
 *               This setting is necessary while the UpdateDistanceRequest API is refactored to be fully 1:1:1 in https://github.com/Expensify/App/issues/28358
 */
function getUpdateMoneyRequestParams(
    transactionID: string,
    transactionThreadReportID: string,
    transactionChanges: TransactionChanges,
    policy: OnyxEntry<OnyxTypes.Policy>,
    policyTagList: OnyxEntry<OnyxTypes.PolicyTagList>,
    policyCategories: OnyxEntry<OnyxTypes.PolicyCategories>,
    onlyIncludeChangedFields: boolean,
): UpdateMoneyRequestData {
    const optimisticData: OnyxUpdate[] = [];
    const successData: OnyxUpdate[] = [];
    const failureData: OnyxUpdate[] = [];

    // Step 1: Set any "pending fields" (ones updated while the user was offline) to have error messages in the failureData
    const pendingFields = Object.fromEntries(Object.keys(transactionChanges).map((key) => [key, CONST.RED_BRICK_ROAD_PENDING_ACTION.UPDATE]));
    const clearedPendingFields = Object.fromEntries(Object.keys(transactionChanges).map((key) => [key, null]));
    const errorFields = Object.fromEntries(Object.keys(pendingFields).map((key) => [key, {[DateUtils.getMicroseconds()]: Localize.translateLocal('iou.error.genericEditFailureMessage')}]));

    // Step 2: Get all the collections being updated
    const transactionThread = allReports?.[`${ONYXKEYS.COLLECTION.REPORT}${transactionThreadReportID}`] ?? null;
    const transaction = allTransactions?.[`${ONYXKEYS.COLLECTION.TRANSACTION}${transactionID}`];
    const iouReport = allReports?.[`${ONYXKEYS.COLLECTION.REPORT}${transactionThread?.parentReportID}`] ?? null;
    const isFromExpenseReport = ReportUtils.isExpenseReport(iouReport);
    const isScanning = TransactionUtils.hasReceipt(transaction) && TransactionUtils.isReceiptBeingScanned(transaction);
    let updatedTransaction = transaction ? TransactionUtils.getUpdatedTransaction(transaction, transactionChanges, isFromExpenseReport) : null;
    const transactionDetails = ReportUtils.getTransactionDetails(updatedTransaction);

    if (transactionDetails?.waypoints) {
        // This needs to be a JSON string since we're sending this to the MapBox API
        transactionDetails.waypoints = JSON.stringify(transactionDetails.waypoints);
    }

    const dataToIncludeInParams: Partial<TransactionDetails> | undefined = onlyIncludeChangedFields
        ? Object.fromEntries(Object.entries(transactionDetails ?? {}).filter(([key]) => Object.keys(transactionChanges).includes(key)))
        : transactionDetails;

    const params: UpdateMoneyRequestParams = {
        ...dataToIncludeInParams,
        reportID: iouReport?.reportID,
        transactionID,
    };

    const hasPendingWaypoints = 'waypoints' in transactionChanges;
    if (transaction && updatedTransaction && hasPendingWaypoints) {
        updatedTransaction = {
            ...updatedTransaction,
            amount: CONST.IOU.DEFAULT_AMOUNT,
            modifiedAmount: CONST.IOU.DEFAULT_AMOUNT,
            modifiedMerchant: Localize.translateLocal('iou.routePending'),
        };

        // Delete the draft transaction when editing waypoints when the server responds successfully and there are no errors
        successData.push({
            onyxMethod: Onyx.METHOD.SET,
            key: `${ONYXKEYS.COLLECTION.TRANSACTION_DRAFT}${transactionID}`,
            value: null,
        });

        // Revert the transaction's amount to the original value on failure.
        // The IOU Report will be fully reverted in the failureData further below.
        failureData.push({
            onyxMethod: Onyx.METHOD.MERGE,
            key: `${ONYXKEYS.COLLECTION.TRANSACTION}${transactionID}`,
            value: {
                amount: transaction.amount,
                modifiedAmount: transaction.modifiedAmount,
                modifiedMerchant: transaction.modifiedMerchant,
            },
        });
    }

    // Step 3: Build the modified expense report actions
    // We don't create a modified report action if we're updating the waypoints,
    // since there isn't actually any optimistic data we can create for them and the report action is created on the server
    // with the response from the MapBox API
    const updatedReportAction = ReportUtils.buildOptimisticModifiedExpenseReportAction(transactionThread, transaction, transactionChanges, isFromExpenseReport, policy);
    if (!hasPendingWaypoints) {
        params.reportActionID = updatedReportAction.reportActionID;

        optimisticData.push({
            onyxMethod: Onyx.METHOD.MERGE,
            key: `${ONYXKEYS.COLLECTION.REPORT_ACTIONS}${transactionThread?.reportID}`,
            value: {
                [updatedReportAction.reportActionID]: updatedReportAction as OnyxTypes.ReportAction,
            },
        });
        successData.push({
            onyxMethod: Onyx.METHOD.MERGE,
            key: `${ONYXKEYS.COLLECTION.REPORT_ACTIONS}${transactionThread?.reportID}`,
            value: {
                [updatedReportAction.reportActionID]: {pendingAction: null},
            },
        });
        failureData.push({
            onyxMethod: Onyx.METHOD.MERGE,
            key: `${ONYXKEYS.COLLECTION.REPORT_ACTIONS}${transactionThread?.reportID}`,
            value: {
                [updatedReportAction.reportActionID]: {
                    ...(updatedReportAction as OnyxTypes.ReportAction),
                    errors: ErrorUtils.getMicroSecondOnyxError('iou.error.genericEditFailureMessage'),
                },
            },
        });
    }

    // Step 4: Compute the IOU total and update the report preview message (and report header) so LHN amount owed is correct.
    const diff = calculateDiffAmount(iouReport, updatedTransaction, transaction);

    let updatedMoneyRequestReport: OnyxTypes.Report | EmptyObject;
    if (!iouReport) {
        updatedMoneyRequestReport = {};
    } else if (ReportUtils.isExpenseReport(iouReport) && typeof iouReport.total === 'number') {
        // For expense report, the amount is negative, so we should subtract total from diff
        updatedMoneyRequestReport = {
            ...iouReport,
            total: iouReport.total - diff,
        };
    } else {
        updatedMoneyRequestReport = IOUUtils.updateIOUOwnerAndTotal(iouReport, updatedReportAction.actorAccountID ?? -1, diff, TransactionUtils.getCurrency(transaction), false, true);
    }

    updatedMoneyRequestReport.cachedTotal = CurrencyUtils.convertToDisplayString(updatedMoneyRequestReport.total, transactionDetails?.currency);

    optimisticData.push(
        {
            onyxMethod: Onyx.METHOD.MERGE,
            key: `${ONYXKEYS.COLLECTION.REPORT}${iouReport?.reportID}`,
            value: updatedMoneyRequestReport,
        },
        {
            onyxMethod: Onyx.METHOD.MERGE,
            key: `${ONYXKEYS.COLLECTION.REPORT}${iouReport?.parentReportID}`,
            value: ReportUtils.getOutstandingChildRequest(updatedMoneyRequestReport),
        },
    );
    successData.push({
        onyxMethod: Onyx.METHOD.MERGE,
        key: `${ONYXKEYS.COLLECTION.REPORT}${iouReport?.reportID}`,
        value: {pendingAction: null},
    });

    // Optimistically modify the transaction and the transaction thread
    optimisticData.push({
        onyxMethod: Onyx.METHOD.MERGE,
        key: `${ONYXKEYS.COLLECTION.TRANSACTION}${transactionID}`,
        value: {
            ...updatedTransaction,
            pendingFields,
            isLoading: hasPendingWaypoints,
            errorFields: null,
        },
    });

    optimisticData.push({
        onyxMethod: Onyx.METHOD.MERGE,
        key: `${ONYXKEYS.COLLECTION.REPORT}${transactionThreadReportID}`,
        value: {
            lastActorAccountID: updatedReportAction.actorAccountID,
        },
    });

    if (isScanning && ('amount' in transactionChanges || 'currency' in transactionChanges)) {
        optimisticData.push(
            {
                onyxMethod: Onyx.METHOD.MERGE,
                key: `${ONYXKEYS.COLLECTION.REPORT_ACTIONS}${iouReport?.reportID}`,
                value: {
                    [transactionThread?.parentReportActionID ?? '']: {
                        whisperedToAccountIDs: [],
                    },
                },
            },
            {
                onyxMethod: Onyx.METHOD.MERGE,
                key: `${ONYXKEYS.COLLECTION.REPORT_ACTIONS}${iouReport?.parentReportID}`,
                value: {
                    [iouReport?.parentReportActionID ?? '']: {
                        whisperedToAccountIDs: [],
                    },
                },
            },
        );
    }

    // Update recently used categories if the category is changed
    if ('category' in transactionChanges) {
        const optimisticPolicyRecentlyUsedCategories = Policy.buildOptimisticPolicyRecentlyUsedCategories(iouReport?.policyID, transactionChanges.category);
        if (optimisticPolicyRecentlyUsedCategories.length) {
            optimisticData.push({
                onyxMethod: Onyx.METHOD.SET,
                key: `${ONYXKEYS.COLLECTION.POLICY_RECENTLY_USED_CATEGORIES}${iouReport?.policyID}`,
                value: optimisticPolicyRecentlyUsedCategories,
            });
        }
    }

    // Update recently used categories if the tag is changed
    if ('tag' in transactionChanges) {
        const optimisticPolicyRecentlyUsedTags = Policy.buildOptimisticPolicyRecentlyUsedTags(iouReport?.policyID, transactionChanges.tag);
        if (!isEmptyObject(optimisticPolicyRecentlyUsedTags)) {
            optimisticData.push({
                onyxMethod: Onyx.METHOD.MERGE,
                key: `${ONYXKEYS.COLLECTION.POLICY_RECENTLY_USED_TAGS}${iouReport?.policyID}`,
                value: optimisticPolicyRecentlyUsedTags,
            });
        }
    }

    // Clear out the error fields and loading states on success
    successData.push({
        onyxMethod: Onyx.METHOD.MERGE,
        key: `${ONYXKEYS.COLLECTION.TRANSACTION}${transactionID}`,
        value: {
            pendingFields: clearedPendingFields,
            isLoading: false,
            errorFields: null,
        },
    });

    // Clear out loading states, pending fields, and add the error fields
    failureData.push({
        onyxMethod: Onyx.METHOD.MERGE,
        key: `${ONYXKEYS.COLLECTION.TRANSACTION}${transactionID}`,
        value: {
            pendingFields: clearedPendingFields,
            isLoading: false,
            errorFields,
        },
    });

    if (iouReport) {
        // Reset the iouReport to its original state
        failureData.push({
            onyxMethod: Onyx.METHOD.MERGE,
            key: `${ONYXKEYS.COLLECTION.REPORT}${iouReport.reportID}`,
            value: iouReport,
        });
    }

    if (policy && PolicyUtils.isPaidGroupPolicy(policy) && updatedTransaction) {
        const currentTransactionViolations = allTransactionViolations[`${ONYXKEYS.COLLECTION.TRANSACTION_VIOLATIONS}${transactionID}`] ?? [];
        optimisticData.push(
            ViolationsUtils.getViolationsOnyxData(
                updatedTransaction,
                currentTransactionViolations,
                !!policy.requiresTag,
                policyTagList ?? {},
                !!policy.requiresCategory,
                policyCategories ?? {},
            ),
        );
        failureData.push({
            onyxMethod: Onyx.METHOD.MERGE,
            key: `${ONYXKEYS.COLLECTION.TRANSACTION_VIOLATIONS}${transactionID}`,
            value: currentTransactionViolations,
        });
    }

    // Reset the transaction thread to its original state
    failureData.push({
        onyxMethod: Onyx.METHOD.MERGE,
        key: `${ONYXKEYS.COLLECTION.REPORT}${transactionThreadReportID}`,
        value: transactionThread,
    });

    return {
        params,
        onyxData: {optimisticData, successData, failureData},
    };
}

/**
 * @param transactionID
 * @param transactionThreadReportID
 * @param transactionChanges
 * @param [transactionChanges.created] Present when updated the date field
 * @param onlyIncludeChangedFields
 *               When 'true', then the returned params will only include the transaction details for the fields that were changed.
 *               When `false`, then the returned params will include all the transaction details, regardless of which fields were changed.
 *               This setting is necessary while the UpdateDistanceRequest API is refactored to be fully 1:1:1 in https://github.com/Expensify/App/issues/28358
 */
function getUpdateTrackExpenseParams(
    transactionID: string,
    transactionThreadReportID: string,
    transactionChanges: TransactionChanges,
    onlyIncludeChangedFields: boolean,
    policy: OnyxEntry<OnyxTypes.Policy>,
): UpdateMoneyRequestData {
    const optimisticData: OnyxUpdate[] = [];
    const successData: OnyxUpdate[] = [];
    const failureData: OnyxUpdate[] = [];

    // Step 1: Set any "pending fields" (ones updated while the user was offline) to have error messages in the failureData
    const pendingFields = Object.fromEntries(Object.keys(transactionChanges).map((key) => [key, CONST.RED_BRICK_ROAD_PENDING_ACTION.UPDATE]));
    const clearedPendingFields = Object.fromEntries(Object.keys(transactionChanges).map((key) => [key, null]));
    const errorFields = Object.fromEntries(Object.keys(pendingFields).map((key) => [key, {[DateUtils.getMicroseconds()]: Localize.translateLocal('iou.error.genericEditFailureMessage')}]));

    // Step 2: Get all the collections being updated
    const transactionThread = allReports?.[`${ONYXKEYS.COLLECTION.REPORT}${transactionThreadReportID}`] ?? null;
    const transaction = allTransactions?.[`${ONYXKEYS.COLLECTION.TRANSACTION}${transactionID}`];
    const chatReport = allReports?.[`${ONYXKEYS.COLLECTION.REPORT}${transactionThread?.parentReportID}`] ?? null;
    const isScanning = TransactionUtils.hasReceipt(transaction) && TransactionUtils.isReceiptBeingScanned(transaction);
    let updatedTransaction = transaction ? TransactionUtils.getUpdatedTransaction(transaction, transactionChanges, false) : null;
    const transactionDetails = ReportUtils.getTransactionDetails(updatedTransaction);

    if (transactionDetails?.waypoints) {
        // This needs to be a JSON string since we're sending this to the MapBox API
        transactionDetails.waypoints = JSON.stringify(transactionDetails.waypoints);
    }

    const dataToIncludeInParams: Partial<TransactionDetails> | undefined = onlyIncludeChangedFields
        ? Object.fromEntries(Object.entries(transactionDetails ?? {}).filter(([key]) => Object.keys(transactionChanges).includes(key)))
        : transactionDetails;

    const params: UpdateMoneyRequestParams = {
        ...dataToIncludeInParams,
        reportID: chatReport?.reportID,
        transactionID,
    };

    const hasPendingWaypoints = 'waypoints' in transactionChanges;
    if (transaction && updatedTransaction && hasPendingWaypoints) {
        updatedTransaction = {
            ...updatedTransaction,
            amount: CONST.IOU.DEFAULT_AMOUNT,
            modifiedAmount: CONST.IOU.DEFAULT_AMOUNT,
            modifiedMerchant: Localize.translateLocal('iou.routePending'),
        };

        // Delete the draft transaction when editing waypoints when the server responds successfully and there are no errors
        successData.push({
            onyxMethod: Onyx.METHOD.SET,
            key: `${ONYXKEYS.COLLECTION.TRANSACTION_DRAFT}${transactionID}`,
            value: null,
        });

        // Revert the transaction's amount to the original value on failure.
        // The IOU Report will be fully reverted in the failureData further below.
        failureData.push({
            onyxMethod: Onyx.METHOD.MERGE,
            key: `${ONYXKEYS.COLLECTION.TRANSACTION}${transactionID}`,
            value: {
                amount: transaction.amount,
                modifiedAmount: transaction.modifiedAmount,
                modifiedMerchant: transaction.modifiedMerchant,
            },
        });
    }

    // Step 3: Build the modified expense report actions
    // We don't create a modified report action if we're updating the waypoints,
    // since there isn't actually any optimistic data we can create for them and the report action is created on the server
    // with the response from the MapBox API
    const updatedReportAction = ReportUtils.buildOptimisticModifiedExpenseReportAction(transactionThread, transaction, transactionChanges, false, policy);
    if (!hasPendingWaypoints) {
        params.reportActionID = updatedReportAction.reportActionID;

        optimisticData.push({
            onyxMethod: Onyx.METHOD.MERGE,
            key: `${ONYXKEYS.COLLECTION.REPORT_ACTIONS}${transactionThread?.reportID}`,
            value: {
                [updatedReportAction.reportActionID]: updatedReportAction as OnyxTypes.ReportAction,
            },
        });
        successData.push({
            onyxMethod: Onyx.METHOD.MERGE,
            key: `${ONYXKEYS.COLLECTION.REPORT_ACTIONS}${transactionThread?.reportID}`,
            value: {
                [updatedReportAction.reportActionID]: {pendingAction: null},
            },
        });
        failureData.push({
            onyxMethod: Onyx.METHOD.MERGE,
            key: `${ONYXKEYS.COLLECTION.REPORT_ACTIONS}${transactionThread?.reportID}`,
            value: {
                [updatedReportAction.reportActionID]: {
                    ...(updatedReportAction as OnyxTypes.ReportAction),
                    errors: ErrorUtils.getMicroSecondOnyxError('iou.error.genericEditFailureMessage'),
                },
            },
        });
    }

    // Step 4: Update the report preview message (and report header) so LHN amount tracked is correct.
    // Optimistically modify the transaction and the transaction thread
    optimisticData.push({
        onyxMethod: Onyx.METHOD.MERGE,
        key: `${ONYXKEYS.COLLECTION.TRANSACTION}${transactionID}`,
        value: {
            ...updatedTransaction,
            pendingFields,
            isLoading: hasPendingWaypoints,
            errorFields: null,
        },
    });

    optimisticData.push({
        onyxMethod: Onyx.METHOD.MERGE,
        key: `${ONYXKEYS.COLLECTION.REPORT}${transactionThreadReportID}`,
        value: {
            lastActorAccountID: updatedReportAction.actorAccountID,
        },
    });

    if (isScanning && ('amount' in transactionChanges || 'currency' in transactionChanges)) {
        optimisticData.push({
            onyxMethod: Onyx.METHOD.MERGE,
            key: `${ONYXKEYS.COLLECTION.REPORT_ACTIONS}${chatReport?.reportID}`,
            value: {
                [transactionThread?.parentReportActionID ?? '']: {
                    whisperedToAccountIDs: [],
                },
            },
        });
    }

    // Clear out the error fields and loading states on success
    successData.push({
        onyxMethod: Onyx.METHOD.MERGE,
        key: `${ONYXKEYS.COLLECTION.TRANSACTION}${transactionID}`,
        value: {
            pendingFields: clearedPendingFields,
            isLoading: false,
            errorFields: null,
        },
    });

    // Clear out loading states, pending fields, and add the error fields
    failureData.push({
        onyxMethod: Onyx.METHOD.MERGE,
        key: `${ONYXKEYS.COLLECTION.TRANSACTION}${transactionID}`,
        value: {
            pendingFields: clearedPendingFields,
            isLoading: false,
            errorFields,
        },
    });

    // Reset the transaction thread to its original state
    failureData.push({
        onyxMethod: Onyx.METHOD.MERGE,
        key: `${ONYXKEYS.COLLECTION.REPORT}${transactionThreadReportID}`,
        value: transactionThread,
    });

    return {
        params,
        onyxData: {optimisticData, successData, failureData},
    };
}

/** Updates the created date of a money request */
function updateMoneyRequestDate(
    transactionID: string,
    transactionThreadReportID: string,
    value: string,
    policy: OnyxEntry<OnyxTypes.Policy>,
    policyTags: OnyxEntry<OnyxTypes.PolicyTagList>,
    policyCategories: OnyxEntry<OnyxTypes.PolicyCategories>,
) {
    const transactionChanges: TransactionChanges = {
        created: value,
    };
    const transactionThreadReport = allReports?.[`${ONYXKEYS.COLLECTION.REPORT}${transactionThreadReportID}`] ?? null;
    let data: UpdateMoneyRequestData;
    if (ReportUtils.isTrackExpenseReport(transactionThreadReport)) {
        data = getUpdateTrackExpenseParams(transactionID, transactionThreadReportID, transactionChanges, true, policy);
    } else {
        data = getUpdateMoneyRequestParams(transactionID, transactionThreadReportID, transactionChanges, policy, policyTags, policyCategories, true);
    }
    const {params, onyxData} = data;
    API.write(WRITE_COMMANDS.UPDATE_MONEY_REQUEST_DATE, params, onyxData);
}

/** Updates the billable field of a money request */
function updateMoneyRequestBillable(
    transactionID: string,
    transactionThreadReportID: string,
    value: boolean,
    policy: OnyxEntry<OnyxTypes.Policy>,
    policyTagList: OnyxEntry<OnyxTypes.PolicyTagList>,
    policyCategories: OnyxEntry<OnyxTypes.PolicyCategories>,
) {
    const transactionChanges: TransactionChanges = {
        billable: value,
    };
    const {params, onyxData} = getUpdateMoneyRequestParams(transactionID, transactionThreadReportID, transactionChanges, policy, policyTagList, policyCategories, true);
    API.write(WRITE_COMMANDS.UPDATE_MONEY_REQUEST_BILLABLE, params, onyxData);
}

/** Updates the merchant field of a money request */
function updateMoneyRequestMerchant(
    transactionID: string,
    transactionThreadReportID: string,
    value: string,
    policy: OnyxEntry<OnyxTypes.Policy>,
    policyTagList: OnyxEntry<OnyxTypes.PolicyTagList>,
    policyCategories: OnyxEntry<OnyxTypes.PolicyCategories>,
) {
    const transactionChanges: TransactionChanges = {
        merchant: value,
    };
    const transactionThreadReport = allReports?.[`${ONYXKEYS.COLLECTION.REPORT}${transactionThreadReportID}`] ?? null;
    let data: UpdateMoneyRequestData;
    if (ReportUtils.isTrackExpenseReport(transactionThreadReport)) {
        data = getUpdateTrackExpenseParams(transactionID, transactionThreadReportID, transactionChanges, true, policy);
    } else {
        data = getUpdateMoneyRequestParams(transactionID, transactionThreadReportID, transactionChanges, policy, policyTagList, policyCategories, true);
    }
    const {params, onyxData} = data;
    API.write(WRITE_COMMANDS.UPDATE_MONEY_REQUEST_MERCHANT, params, onyxData);
}

/** Updates the tag of a money request */
function updateMoneyRequestTag(
    transactionID: string,
    transactionThreadReportID: string,
    tag: string,
    policy: OnyxEntry<OnyxTypes.Policy>,
    policyTagList: OnyxEntry<OnyxTypes.PolicyTagList>,
    policyCategories: OnyxEntry<OnyxTypes.PolicyCategories>,
) {
    const transactionChanges: TransactionChanges = {
        tag,
    };
    const {params, onyxData} = getUpdateMoneyRequestParams(transactionID, transactionThreadReportID, transactionChanges, policy, policyTagList, policyCategories, true);
    API.write(WRITE_COMMANDS.UPDATE_MONEY_REQUEST_TAG, params, onyxData);
}

/** Updates the created tax amount of a money request */
function updateMoneyRequestTaxAmount(
    transactionID: string,
    optimisticReportActionID: string,
    taxAmount: number,
    policy: OnyxEntry<OnyxTypes.Policy>,
    policyTagList: OnyxEntry<OnyxTypes.PolicyTagList>,
    policyCategories: OnyxEntry<OnyxTypes.PolicyCategories>,
) {
    const transactionChanges = {
        taxAmount,
    };
    const {params, onyxData} = getUpdateMoneyRequestParams(transactionID, optimisticReportActionID, transactionChanges, policy, policyTagList, policyCategories, true);
    API.write('UpdateMoneyRequestTaxAmount', params, onyxData);
}

/** Updates the created tax rate of a money request */
function updateMoneyRequestTaxRate(
    transactionID: string,
    optimisticReportActionID: string,
    taxCode: string,
    policy: OnyxEntry<OnyxTypes.Policy>,
    policyTagList: OnyxEntry<OnyxTypes.PolicyTagList>,
    policyCategories: OnyxEntry<OnyxTypes.PolicyCategories>,
) {
    const transactionChanges = {
        taxCode,
    };
    const {params, onyxData} = getUpdateMoneyRequestParams(transactionID, optimisticReportActionID, transactionChanges, policy, policyTagList, policyCategories, true);
    API.write('UpdateMoneyRequestTaxRate', params, onyxData);
}

type UpdateMoneyRequestDistanceParams = {
    transactionID: string;
    transactionThreadReportID: string;
    waypoints: WaypointCollection;
    policy?: OnyxEntry<OnyxTypes.Policy>;
    policyTagList?: OnyxEntry<OnyxTypes.PolicyTagList>;
    policyCategories?: OnyxEntry<OnyxTypes.PolicyCategories>;
};

/** Updates the waypoints of a distance money request */
function updateMoneyRequestDistance({
    transactionID,
    transactionThreadReportID,
    waypoints,
    policy = {} as OnyxTypes.Policy,
    policyTagList = {},
    policyCategories = {},
}: UpdateMoneyRequestDistanceParams) {
    const transactionChanges: TransactionChanges = {
        waypoints,
    };
    const transactionThreadReport = allReports?.[`${ONYXKEYS.COLLECTION.REPORT}${transactionThreadReportID}`] ?? null;
    let data: UpdateMoneyRequestData;
    if (ReportUtils.isTrackExpenseReport(transactionThreadReport)) {
        data = getUpdateTrackExpenseParams(transactionID, transactionThreadReportID, transactionChanges, true, policy);
    } else {
        data = getUpdateMoneyRequestParams(transactionID, transactionThreadReportID, transactionChanges, policy, policyTagList, policyCategories, true);
    }
    const {params, onyxData} = data;
    API.write(WRITE_COMMANDS.UPDATE_MONEY_REQUEST_DISTANCE, params, onyxData);
}

/** Updates the category of a money request */
function updateMoneyRequestCategory(
    transactionID: string,
    transactionThreadReportID: string,
    category: string,
    policy: OnyxEntry<OnyxTypes.Policy>,
    policyTagList: OnyxEntry<OnyxTypes.PolicyTagList>,
    policyCategories: OnyxEntry<OnyxTypes.PolicyCategories>,
) {
    const transactionChanges: TransactionChanges = {
        category,
    };
    const {params, onyxData} = getUpdateMoneyRequestParams(transactionID, transactionThreadReportID, transactionChanges, policy, policyTagList, policyCategories, true);
    API.write(WRITE_COMMANDS.UPDATE_MONEY_REQUEST_CATEGORY, params, onyxData);
}

/** Updates the description of a money request */
function updateMoneyRequestDescription(
    transactionID: string,
    transactionThreadReportID: string,
    comment: string,
    policy: OnyxEntry<OnyxTypes.Policy>,
    policyTagList: OnyxEntry<OnyxTypes.PolicyTagList>,
    policyCategories: OnyxEntry<OnyxTypes.PolicyCategories>,
) {
    const transactionChanges: TransactionChanges = {
        comment,
    };
    const transactionThreadReport = allReports?.[`${ONYXKEYS.COLLECTION.REPORT}${transactionThreadReportID}`] ?? null;
    let data: UpdateMoneyRequestData;
    if (ReportUtils.isTrackExpenseReport(transactionThreadReport)) {
        data = getUpdateTrackExpenseParams(transactionID, transactionThreadReportID, transactionChanges, true, policy);
    } else {
        data = getUpdateMoneyRequestParams(transactionID, transactionThreadReportID, transactionChanges, policy, policyTagList, policyCategories, true);
    }
    const {params, onyxData} = data;
    API.write(WRITE_COMMANDS.UPDATE_MONEY_REQUEST_DESCRIPTION, params, onyxData);
}

/** Edits an existing distance request */
function updateDistanceRequest(
    transactionID: string,
    transactionThreadReportID: string,
    transactionChanges: TransactionChanges,
    policy: OnyxTypes.Policy,
    policyTagList: OnyxTypes.PolicyTagList,
    policyCategories: OnyxTypes.PolicyCategories,
) {
    const {params, onyxData} = getUpdateMoneyRequestParams(transactionID, transactionThreadReportID, transactionChanges, policy, policyTagList, policyCategories, false);
    API.write(WRITE_COMMANDS.UPDATE_DISTANCE_REQUEST, params, onyxData);
}

const getConvertTrackedExpenseInformation = (
    transactionID: string,
    actionableWhisperReportActionID: string,
    moneyRequestReportID: string,
    linkedTrackedExpenseReportAction: OnyxTypes.ReportAction,
    linkedTrackedExpenseReportID: string,
    transactionThreadReportID: string,
) => {
    const optimisticData: OnyxUpdate[] = [];
    const successData: OnyxUpdate[] = [];
    const failureData: OnyxUpdate[] = [];

    // Delete the transaction from the track expense report
    const {
        optimisticData: deleteOptimisticData,
        successData: deleteSuccessData,
        failureData: deleteFailureData,
    } = getDeleteTrackExpenseInformation(linkedTrackedExpenseReportID, transactionID, linkedTrackedExpenseReportAction, false, true);

    optimisticData?.push(...deleteOptimisticData);
    successData?.push(...deleteSuccessData);
    failureData?.push(...deleteFailureData);

    // Build modified expense report action with the transaction changes
    const modifiedExpenseReportAction = ReportUtils.buildOptimisticMovedTrackedExpenseModifiedReportAction(transactionThreadReportID, moneyRequestReportID);

    optimisticData?.push({
        onyxMethod: Onyx.METHOD.MERGE,
        key: `${ONYXKEYS.COLLECTION.REPORT_ACTIONS}${transactionThreadReportID}`,
        value: {
            [modifiedExpenseReportAction.reportActionID]: modifiedExpenseReportAction as OnyxTypes.ReportAction,
        },
    });
    successData?.push({
        onyxMethod: Onyx.METHOD.MERGE,
        key: `${ONYXKEYS.COLLECTION.REPORT_ACTIONS}${transactionThreadReportID}`,
        value: {
            [modifiedExpenseReportAction.reportActionID]: {pendingAction: null},
        },
    });
    failureData?.push({
        onyxMethod: Onyx.METHOD.MERGE,
        key: `${ONYXKEYS.COLLECTION.REPORT_ACTIONS}${transactionThreadReportID}`,
        value: {
            [modifiedExpenseReportAction.reportActionID]: {
                ...(modifiedExpenseReportAction as OnyxTypes.ReportAction),
                errors: ErrorUtils.getMicroSecondOnyxError('iou.error.genericEditFailureMessage'),
            },
        },
    });

    // Resolve actionable whisper message
    optimisticData?.push({
        onyxMethod: Onyx.METHOD.MERGE,
        key: `${ONYXKEYS.COLLECTION.REPORT_ACTIONS}${linkedTrackedExpenseReportID}`,
        value: {
            [actionableWhisperReportActionID]: {
                originalMessage: {
                    resolution: CONST.REPORT.ACTIONABLE_MENTION_WHISPER_RESOLUTION.NOTHING,
                },
            },
        },
    });

    failureData?.push({
        onyxMethod: Onyx.METHOD.MERGE,
        key: `${ONYXKEYS.COLLECTION.REPORT_ACTIONS}${linkedTrackedExpenseReportID}`,
        value: {
            [actionableWhisperReportActionID]: {
                originalMessage: {
                    resolution: null,
                },
            },
        },
    });

    return {optimisticData, successData, failureData, modifiedExpenseReportActionID: modifiedExpenseReportAction.reportActionID};
};

function convertTrackedExpenseToRequest(
    payerAccountID: number,
    chatReportID: string,
    transactionID: string,
    actionableWhisperReportActionID: string,
    createdChatReportActionID: string,
    moneyRequestReportID: string,
    moneyRequestCreatedReportActionID: string,
    moneyRequestPreviewReportActionID: string,
    linkedTrackedExpenseReportAction: OnyxTypes.ReportAction,
    linkedTrackedExpenseReportID: string,
    transactionThreadReportID: string,
    reportPreviewReportActionID: string,
    onyxData: OnyxData,
    amount: number,
    currency: string,
    comment: string,
    merchant: string,
    created: string,
    receipt?: Receipt,
) {
    const {optimisticData, successData, failureData} = onyxData;

    const {
        optimisticData: moveTransactionOptimisticData,
        successData: moveTransactionSuccessData,
        failureData: moveTransactionFailureData,
        modifiedExpenseReportActionID,
    } = getConvertTrackedExpenseInformation(
        transactionID,
        actionableWhisperReportActionID,
        moneyRequestReportID,
        linkedTrackedExpenseReportAction,
        linkedTrackedExpenseReportID,
        transactionThreadReportID,
    );

    optimisticData?.push(...moveTransactionOptimisticData);
    successData?.push(...moveTransactionSuccessData);
    failureData?.push(...moveTransactionFailureData);

    const parameters = {
        amount,
        currency,
        comment,
        created,
        merchant,
        receipt,
        payerAccountID,
        chatReportID,
        transactionID,
        actionableWhisperReportActionID,
        createdChatReportActionID,
        moneyRequestReportID,
        moneyRequestCreatedReportActionID,
        moneyRequestPreviewReportActionID,
        transactionThreadReportID,
        modifiedExpenseReportActionID,
        reportPreviewReportActionID,
    };
    API.write(WRITE_COMMANDS.CONVERT_TRACKED_EXPENSE_TO_REQUEST, parameters, {optimisticData, successData, failureData});
}

function categorizeTrackedExpense(
    policyID: string,
    transactionID: string,
    moneyRequestPreviewReportActionID: string,
    moneyRequestReportID: string,
    moneyRequestCreatedReportActionID: string,
    actionableWhisperReportActionID: string,
    linkedTrackedExpenseReportAction: OnyxTypes.ReportAction,
    linkedTrackedExpenseReportID: string,
    transactionThreadReportID: string,
    reportPreviewReportActionID: string,
    onyxData: OnyxData,
    amount: number,
    currency: string,
    comment: string,
    merchant: string,
    created: string,
    category?: string,
    tag?: string,
    taxCode = '',
    taxAmount = 0,
    billable?: boolean,
    receipt?: Receipt,
) {
    const {optimisticData, successData, failureData} = onyxData;

    const {
        optimisticData: moveTransactionOptimisticData,
        successData: moveTransactionSuccessData,
        failureData: moveTransactionFailureData,
        modifiedExpenseReportActionID,
    } = getConvertTrackedExpenseInformation(
        transactionID,
        actionableWhisperReportActionID,
        moneyRequestReportID,
        linkedTrackedExpenseReportAction,
        linkedTrackedExpenseReportID,
        transactionThreadReportID,
    );

    optimisticData?.push(...moveTransactionOptimisticData);
    successData?.push(...moveTransactionSuccessData);
    failureData?.push(...moveTransactionFailureData);

    const parameters = {
        policyID,
        transactionID,
        moneyRequestPreviewReportActionID,
        moneyRequestReportID,
        moneyRequestCreatedReportActionID,
        actionableWhisperReportActionID,
        modifiedExpenseReportActionID,
        reportPreviewReportActionID,
        amount,
        currency,
        comment,
        merchant,
        category,
        tag,
        taxCode,
        taxAmount,
        billable,
        created,
        receipt,
    };

    API.write(WRITE_COMMANDS.CATEGORIZE_TRACKED_EXPENSE, parameters, {optimisticData, successData, failureData});
}

function shareTrackedExpense(
    policyID: string,
    transactionID: string,
    moneyRequestPreviewReportActionID: string,
    moneyRequestReportID: string,
    moneyRequestCreatedReportActionID: string,
    actionableWhisperReportActionID: string,
    linkedTrackedExpenseReportAction: OnyxTypes.ReportAction,
    linkedTrackedExpenseReportID: string,
    transactionThreadReportID: string,
    reportPreviewReportActionID: string,
    onyxData: OnyxData,
    amount: number,
    currency: string,
    comment: string,
    merchant: string,
    created: string,
    category?: string,
    tag?: string,
    taxCode = '',
    taxAmount = 0,
    billable?: boolean,
    receipt?: Receipt,
) {
    const {optimisticData, successData, failureData} = onyxData;

    const {
        optimisticData: moveTransactionOptimisticData,
        successData: moveTransactionSuccessData,
        failureData: moveTransactionFailureData,
        modifiedExpenseReportActionID,
    } = getConvertTrackedExpenseInformation(
        transactionID,
        actionableWhisperReportActionID,
        moneyRequestReportID,
        linkedTrackedExpenseReportAction,
        linkedTrackedExpenseReportID,
        transactionThreadReportID,
    );

    optimisticData?.push(...moveTransactionOptimisticData);
    successData?.push(...moveTransactionSuccessData);
    failureData?.push(...moveTransactionFailureData);

    const parameters = {
        policyID,
        transactionID,
        moneyRequestPreviewReportActionID,
        moneyRequestReportID,
        moneyRequestCreatedReportActionID,
        actionableWhisperReportActionID,
        modifiedExpenseReportActionID,
        reportPreviewReportActionID,
        amount,
        currency,
        comment,
        merchant,
        created,
        category,
        tag,
        taxCode,
        taxAmount,
        billable,
        receipt,
    };

    API.write(WRITE_COMMANDS.SHARE_TRACKED_EXPENSE, parameters, {optimisticData, successData, failureData});
}

/**
 * Request money from another user
 */
function requestMoney(
    report: OnyxEntry<OnyxTypes.Report>,
    amount: number,
    currency: string,
    created: string,
    merchant: string,
    payeeEmail: string | undefined,
    payeeAccountID: number,
    participant: Participant,
    comment: string,
    receipt: Receipt | undefined,
    category?: string,
    tag?: string,
    taxCode = '',
    taxAmount = 0,
    billable?: boolean,
    policy?: OnyxEntry<OnyxTypes.Policy>,
    policyTagList?: OnyxEntry<OnyxTypes.PolicyTagList>,
    policyCategories?: OnyxEntry<OnyxTypes.PolicyCategories>,
    gpsPoints?: GPSPoint,
    action?: ValueOf<typeof CONST.IOU.ACTION>,
    actionableWhisperReportActionID?: string,
    linkedTrackedExpenseReportAction?: OnyxTypes.ReportAction,
    linkedTrackedExpenseReportID?: string,
) {
    // If the report is iou or expense report, we should get the linked chat report to be passed to the getMoneyRequestInformation function
    const isMoneyRequestReport = ReportUtils.isMoneyRequestReport(report);
    const currentChatReport = isMoneyRequestReport ? ReportUtils.getReport(report?.chatReportID) : report;
    const moneyRequestReportID = isMoneyRequestReport ? report?.reportID : '';
    const currentCreated = DateUtils.enrichMoneyRequestTimestamp(created);
    const isMovingTransactionFromTrackExpense = IOUUtils.isMovingTransactionFromTrackExpense(action);

    const {
        payerAccountID,
        payerEmail,
        iouReport,
        chatReport,
        transaction,
        iouAction,
        createdChatReportActionID,
        createdIOUReportActionID,
        reportPreviewAction,
        transactionThreadReportID,
        createdReportActionIDForThread,
        onyxData,
    } = getMoneyRequestInformation(
        isMovingTransactionFromTrackExpense ? {} : currentChatReport,
        participant,
        comment,
        amount,
        currency,
        currentCreated,
        merchant,
        receipt,
        isMovingTransactionFromTrackExpense ? (linkedTrackedExpenseReportAction?.originalMessage as IOUMessage)?.IOUTransactionID : undefined,
        category,
        tag,
        billable,
        policy,
        policyTagList,
        policyCategories,
        payeeAccountID,
        payeeEmail,
        moneyRequestReportID,
        linkedTrackedExpenseReportAction,
    );
    const activeReportID = isMoneyRequestReport ? report?.reportID : chatReport.reportID;

    switch (action) {
        case CONST.IOU.ACTION.MOVE: {
            if (!linkedTrackedExpenseReportAction || !actionableWhisperReportActionID || !linkedTrackedExpenseReportID) {
                return;
            }

            convertTrackedExpenseToRequest(
                payerAccountID,
                chatReport.reportID,
                transaction.transactionID,
                actionableWhisperReportActionID,
                createdChatReportActionID,
                iouReport.reportID,
                createdIOUReportActionID,
                iouAction.reportActionID,
                linkedTrackedExpenseReportAction,
                linkedTrackedExpenseReportID,
                transactionThreadReportID,
                reportPreviewAction.reportActionID,
                onyxData,
                amount,
                currency,
                comment,
                merchant,
                currentCreated,
                receipt,
            );
            break;
        }
        default: {
            const parameters: RequestMoneyParams = {
                debtorEmail: payerEmail,
                debtorAccountID: payerAccountID,
                amount,
                currency,
                comment,
                created: currentCreated,
                merchant,
                iouReportID: iouReport.reportID,
                chatReportID: chatReport.reportID,
                transactionID: transaction.transactionID,
                reportActionID: iouAction.reportActionID,
                createdChatReportActionID,
                createdIOUReportActionID,
                reportPreviewReportActionID: reportPreviewAction.reportActionID,
                receipt,
                receiptState: receipt?.state,
                category,
                tag,
                taxCode,
                taxAmount,
                billable,
                // This needs to be a string of JSON because of limitations with the fetch() API and nested objects
                gpsPoints: gpsPoints ? JSON.stringify(gpsPoints) : undefined,
                transactionThreadReportID,
                createdReportActionIDForThread,
            };

            // eslint-disable-next-line rulesdir/no-multiple-api-calls
            API.write(WRITE_COMMANDS.REQUEST_MONEY, parameters, onyxData);
            resetMoneyRequestInfo();
        }
    }

    Navigation.dismissModal(activeReportID);
    if (activeReportID) {
        Report.notifyNewAction(activeReportID, payeeAccountID);
    }
}

/**
 * Track an expense
 */
function trackExpense(
    report: OnyxTypes.Report,
    amount: number,
    currency: string,
    created: string,
    merchant: string,
    payeeEmail: string | undefined,
    payeeAccountID: number,
    participant: Participant,
    comment: string,
    receipt?: Receipt,
    category?: string,
    tag?: string,
    taxCode = '',
    taxAmount = 0,
    billable?: boolean,
    policy?: OnyxEntry<OnyxTypes.Policy>,
    policyTagList?: OnyxEntry<OnyxTypes.PolicyTagList>,
    policyCategories?: OnyxEntry<OnyxTypes.PolicyCategories>,
    gpsPoints?: GPSPoint,
    validWaypoints?: WaypointCollection,
    action?: ValueOf<typeof CONST.IOU.ACTION>,
    actionableWhisperReportActionID?: string,
    linkedTrackedExpenseReportAction?: OnyxTypes.ReportAction,
    linkedTrackedExpenseReportID?: string,
) {
    const isMoneyRequestReport = ReportUtils.isMoneyRequestReport(report);
    const currentChatReport = isMoneyRequestReport ? ReportUtils.getReport(report.chatReportID) : report;
    const moneyRequestReportID = isMoneyRequestReport ? report.reportID : '';
    const isMovingTransactionFromTrackExpense = IOUUtils.isMovingTransactionFromTrackExpense(action);

    const currentCreated = DateUtils.enrichMoneyRequestTimestamp(created);
    const {
        iouReport,
        chatReport,
        transaction,
        iouAction,
        createdChatReportActionID,
        createdIOUReportActionID,
        reportPreviewAction,
        transactionThreadReportID,
        createdReportActionIDForThread,
        onyxData,
    } = getTrackExpenseInformation(
        currentChatReport,
        participant,
        comment,
        amount,
        currency,
        currentCreated,
        merchant,
        receipt,
        category,
        tag,
        billable,
        policy,
        policyTagList,
        policyCategories,
        payeeEmail,
        payeeAccountID,
        moneyRequestReportID,
        linkedTrackedExpenseReportAction,
        isMovingTransactionFromTrackExpense ? (linkedTrackedExpenseReportAction?.originalMessage as IOUMessage)?.IOUTransactionID : undefined,
    );
    const activeReportID = isMoneyRequestReport ? report.reportID : chatReport.reportID;

    switch (action) {
        case CONST.IOU.ACTION.CATEGORIZE: {
            if (!linkedTrackedExpenseReportAction || !actionableWhisperReportActionID || !linkedTrackedExpenseReportID) {
                return;
            }
            categorizeTrackedExpense(
                chatReport.policyID ?? '',
                transaction.transactionID,
                iouAction.reportActionID,
                iouReport?.reportID ?? '',
                createdIOUReportActionID ?? '',
                actionableWhisperReportActionID,
                linkedTrackedExpenseReportAction,
                linkedTrackedExpenseReportID,
                transactionThreadReportID,
                reportPreviewAction?.reportActionID ?? '',
                onyxData,
                amount,
                currency,
                comment,
                merchant,
                currentCreated,
                category,
                tag,
                taxCode,
                taxAmount,
                billable,
                receipt,
            );
            break;
        }
        case CONST.IOU.ACTION.SHARE: {
            if (!linkedTrackedExpenseReportAction || !actionableWhisperReportActionID || !linkedTrackedExpenseReportID) {
                return;
            }
            shareTrackedExpense(
                chatReport.policyID ?? '',
                transaction.transactionID,
                iouAction.reportActionID,
                iouReport?.reportID ?? '',
                createdIOUReportActionID ?? '',
                actionableWhisperReportActionID,
                linkedTrackedExpenseReportAction,
                linkedTrackedExpenseReportID,
                transactionThreadReportID,
                reportPreviewAction?.reportActionID ?? '',
                onyxData,
                amount,
                currency,
                comment,
                merchant,
                currentCreated,
                category,
                tag,
                taxCode,
                taxAmount,
                billable,
                receipt,
            );
            break;
        }
        default: {
            const parameters: TrackExpenseParams = {
                amount,
                currency,
                comment,
                created: currentCreated,
                merchant,
                iouReportID: iouReport?.reportID,
                chatReportID: chatReport.reportID,
                transactionID: transaction.transactionID,
                reportActionID: iouAction.reportActionID,
                createdChatReportActionID,
                createdIOUReportActionID,
                reportPreviewReportActionID: reportPreviewAction?.reportActionID,
                receipt,
                receiptState: receipt?.state,
                category,
                tag,
                taxCode,
                taxAmount,
                billable,
                // This needs to be a string of JSON because of limitations with the fetch() API and nested objects
                gpsPoints: gpsPoints ? JSON.stringify(gpsPoints) : undefined,
                transactionThreadReportID,
                createdReportActionIDForThread,
                waypoints: validWaypoints ? JSON.stringify(validWaypoints) : undefined,
            };

            API.write(WRITE_COMMANDS.TRACK_EXPENSE, parameters, onyxData);
            resetMoneyRequestInfo();
        }
    }
    if (action === CONST.IOU.ACTION.SHARE) {
        Navigation.navigate(ROUTES.ROOM_INVITE.getRoute(activeReportID ?? '', CONST.IOU.SHARE.ROLE.ACCOUNTANT));
    } else {
        Navigation.dismissModal(activeReportID);
    }

    Report.notifyNewAction(activeReportID, payeeAccountID);
}

function getOrCreateOptimisticSplitChatReport(existingSplitChatReportID: string, participants: Participant[], participantAccountIDs: number[], currentUserAccountID: number) {
    // The existing chat report could be passed as reportID or exist on the sole "participant" (in this case a report option)
    const existingChatReportID = existingSplitChatReportID || participants[0].reportID;

    // Check if the report is available locally if we do have one
    let existingSplitChatReport = allReports?.[`${ONYXKEYS.COLLECTION.REPORT}${existingChatReportID}`];

    // If we do not have one locally then we will search for a chat with the same participants (only for 1:1 chats).
    const shouldGetOrCreateOneOneDM = participants.length < 2;
    if (!existingSplitChatReport && shouldGetOrCreateOneOneDM) {
        existingSplitChatReport = ReportUtils.getChatByParticipants(participantAccountIDs);
    }

    // We found an existing chat report we are done...
    if (existingSplitChatReport) {
        // Yes, these are the same, but give the caller a way to identify if we created a new report or not
        return {existingSplitChatReport, splitChatReport: existingSplitChatReport};
    }

    // No existing chat by this point we need to create it
    const allParticipantsAccountIDs = [...participantAccountIDs, currentUserAccountID];

    // Create a Group Chat if we have multiple participants
    if (participants.length > 1) {
        const splitChatReport = ReportUtils.buildOptimisticChatReport(
            allParticipantsAccountIDs,
            '',
            CONST.REPORT.CHAT_TYPE.GROUP,
            undefined,
            undefined,
            undefined,
            undefined,
            undefined,
            undefined,
            CONST.REPORT.NOTIFICATION_PREFERENCE.HIDDEN,
        );
        return {existingSplitChatReport: null, splitChatReport};
    }

    // Otherwise, create a new 1:1 chat report
    const splitChatReport = ReportUtils.buildOptimisticChatReport(allParticipantsAccountIDs);
    return {existingSplitChatReport: null, splitChatReport};
}

/**
 * Build the Onyx data and IOU split necessary for splitting a bill with 3+ users.
 * 1. Build the optimistic Onyx data for the group chat, i.e. chatReport and iouReportAction creating the former if it doesn't yet exist.
 * 2. Loop over the group chat participant list, building optimistic or updating existing chatReports, iouReports and iouReportActions between the user and each participant.
 * We build both Onyx data and the IOU split that is sent as a request param and is used by Auth to create the chatReports, iouReports and iouReportActions in the database.
 * The IOU split has the following shape:
 *  [
 *      {email: 'currentUser', amount: 100},
 *      {email: 'user2', amount: 100, iouReportID: '100', chatReportID: '110', transactionID: '120', reportActionID: '130'},
 *      {email: 'user3', amount: 100, iouReportID: '200', chatReportID: '210', transactionID: '220', reportActionID: '230'}
 *  ]
 * @param amount - always in the smallest unit of the currency
 * @param existingSplitChatReportID - the report ID where the split bill happens, could be a group chat or a workspace chat
 */
function createSplitsAndOnyxData(
    participants: Participant[],
    currentUserLogin: string,
    currentUserAccountID: number,
    amount: number,
    comment: string,
    currency: string,
    merchant: string,
    created: string,
    category: string,
    tag: string,
    existingSplitChatReportID = '',
    billable = false,
    iouRequestType: IOURequestType = CONST.IOU.REQUEST_TYPE.MANUAL,
): SplitsAndOnyxData {
    const currentUserEmailForIOUSplit = PhoneNumber.addSMSDomainIfPhoneNumber(currentUserLogin);
    const participantAccountIDs = participants.map((participant) => Number(participant.accountID));

    const {splitChatReport, existingSplitChatReport} = getOrCreateOptimisticSplitChatReport(existingSplitChatReportID, participants, participantAccountIDs, currentUserAccountID);
    const isOwnPolicyExpenseChat = !!splitChatReport.isOwnPolicyExpenseChat;

    const splitTransaction = TransactionUtils.buildOptimisticTransaction(
        amount,
        currency,
        CONST.REPORT.SPLIT_REPORTID,
        comment,
        created,
        '',
        '',
        merchant || Localize.translateLocal('iou.request'),
        undefined,
        undefined,
        undefined,
        category,
        tag,
        billable,
    );

    // Note: The created action must be optimistically generated before the IOU action so there's no chance that the created action appears after the IOU action in the chat
    const splitCreatedReportAction = ReportUtils.buildOptimisticCreatedReportAction(currentUserEmailForIOUSplit);
    const splitIOUReportAction = ReportUtils.buildOptimisticIOUReportAction(
        CONST.IOU.REPORT_ACTION_TYPE.SPLIT,
        amount,
        currency,
        comment,
        participants,
        splitTransaction.transactionID,
        undefined,
        '',
        false,
        false,
        {},
        isOwnPolicyExpenseChat,
    );

    splitChatReport.lastReadTime = DateUtils.getDBTime();
    splitChatReport.lastMessageText = splitIOUReportAction.message?.[0]?.text;
    splitChatReport.lastMessageHtml = splitIOUReportAction.message?.[0]?.html;

    // If we have an existing splitChatReport (group chat or workspace) use it's pending fields, otherwise indicate that we are adding a chat
    if (!existingSplitChatReport) {
        splitChatReport.pendingFields = {
            createChat: CONST.RED_BRICK_ROAD_PENDING_ACTION.ADD,
        };
    }

    const optimisticData: OnyxUpdate[] = [
        {
            // Use set for new reports because it doesn't exist yet, is faster,
            // and we need the data to be available when we navigate to the chat page
            onyxMethod: existingSplitChatReport ? Onyx.METHOD.MERGE : Onyx.METHOD.SET,
            key: `${ONYXKEYS.COLLECTION.REPORT}${splitChatReport.reportID}`,
            value: splitChatReport,
        },
        {
            onyxMethod: Onyx.METHOD.SET,
            key: ONYXKEYS.NVP_QUICK_ACTION_GLOBAL_CREATE,
            value: {
                action: iouRequestType === CONST.IOU.REQUEST_TYPE.DISTANCE ? CONST.QUICK_ACTIONS.SPLIT_DISTANCE : CONST.QUICK_ACTIONS.SPLIT_MANUAL,
                chatReportID: splitChatReport.reportID,
                isFirstQuickAction: isEmptyObject(quickAction),
            },
        },
        existingSplitChatReport
            ? {
                  onyxMethod: Onyx.METHOD.MERGE,
                  key: `${ONYXKEYS.COLLECTION.REPORT_ACTIONS}${splitChatReport.reportID}`,
                  value: {
                      [splitIOUReportAction.reportActionID]: splitIOUReportAction as OnyxTypes.ReportAction,
                  },
              }
            : {
                  onyxMethod: Onyx.METHOD.SET,
                  key: `${ONYXKEYS.COLLECTION.REPORT_ACTIONS}${splitChatReport.reportID}`,
                  value: {
                      [splitCreatedReportAction.reportActionID]: splitCreatedReportAction as OnyxTypes.ReportAction,
                      [splitIOUReportAction.reportActionID]: splitIOUReportAction as OnyxTypes.ReportAction,
                  },
              },
        {
            onyxMethod: Onyx.METHOD.SET,
            key: `${ONYXKEYS.COLLECTION.TRANSACTION}${splitTransaction.transactionID}`,
            value: splitTransaction,
        },
        {
            onyxMethod: Onyx.METHOD.MERGE,
            key: `${ONYXKEYS.COLLECTION.TRANSACTION_DRAFT}${CONST.IOU.OPTIMISTIC_TRANSACTION_ID}`,
            value: null,
        },
    ];

    const successData: OnyxUpdate[] = [
        {
            onyxMethod: Onyx.METHOD.MERGE,
            key: `${ONYXKEYS.COLLECTION.REPORT_ACTIONS}${splitChatReport.reportID}`,
            value: {
                ...(existingSplitChatReport ? {} : {[splitCreatedReportAction.reportActionID]: {pendingAction: null}}),
                [splitIOUReportAction.reportActionID]: {pendingAction: null},
            },
        },
        {
            onyxMethod: Onyx.METHOD.MERGE,
            key: `${ONYXKEYS.COLLECTION.TRANSACTION}${splitTransaction.transactionID}`,
            value: {pendingAction: null},
        },
    ];

    if (!existingSplitChatReport) {
        successData.push({
            onyxMethod: Onyx.METHOD.MERGE,
            key: `${ONYXKEYS.COLLECTION.REPORT}${splitChatReport.reportID}`,
            value: {pendingFields: {createChat: null}},
        });
    }

    const failureData: OnyxUpdate[] = [
        {
            onyxMethod: Onyx.METHOD.MERGE,
            key: `${ONYXKEYS.COLLECTION.TRANSACTION}${splitTransaction.transactionID}`,
            value: {
                errors: ErrorUtils.getMicroSecondOnyxError('iou.error.genericCreateFailureMessage'),
            },
        },
    ];

    if (existingSplitChatReport) {
        failureData.push({
            onyxMethod: Onyx.METHOD.MERGE,
            key: `${ONYXKEYS.COLLECTION.REPORT_ACTIONS}${splitChatReport.reportID}`,
            value: {
                [splitIOUReportAction.reportActionID]: {
                    errors: ErrorUtils.getMicroSecondOnyxError('iou.error.genericCreateFailureMessage'),
                },
            },
        });
    } else {
        failureData.push(
            {
                onyxMethod: Onyx.METHOD.MERGE,
                key: `${ONYXKEYS.COLLECTION.REPORT}${splitChatReport.reportID}`,
                value: {
                    errorFields: {
                        createChat: ErrorUtils.getMicroSecondOnyxError('report.genericCreateReportFailureMessage'),
                    },
                },
            },
            {
                onyxMethod: Onyx.METHOD.MERGE,
                key: `${ONYXKEYS.COLLECTION.REPORT_ACTIONS}${splitChatReport.reportID}`,
                value: {
                    [splitIOUReportAction.reportActionID]: {
                        errors: ErrorUtils.getMicroSecondOnyxError('iou.error.genericCreateFailureMessage'),
                    },
                },
            },
        );
    }

    // Loop through participants creating individual chats, iouReports and reportActionIDs as needed
    const splitAmount = IOUUtils.calculateAmount(participants.length, amount, currency, false);
    const splits: Split[] = [{email: currentUserEmailForIOUSplit, accountID: currentUserAccountID, amount: IOUUtils.calculateAmount(participants.length, amount, currency, true)}];

    const hasMultipleParticipants = participants.length > 1;
    participants.forEach((participant) => {
        // In a case when a participant is a workspace, even when a current user is not an owner of the workspace
        const isPolicyExpenseChat = ReportUtils.isPolicyExpenseChat(participant);

        // In case the participant is a workspace, email & accountID should remain undefined and won't be used in the rest of this code
        // participant.login is undefined when the request is initiated from a group DM with an unknown user, so we need to add a default
        const email = isOwnPolicyExpenseChat || isPolicyExpenseChat ? '' : PhoneNumber.addSMSDomainIfPhoneNumber(participant.login ?? '').toLowerCase();
        const accountID = isOwnPolicyExpenseChat || isPolicyExpenseChat ? 0 : Number(participant.accountID);
        if (email === currentUserEmailForIOUSplit) {
            return;
        }

        // STEP 1: Get existing chat report OR build a new optimistic one
        // If we only have one participant and the request was initiated from the global create menu, i.e. !existingGroupChatReportID, the oneOnOneChatReport is the groupChatReport
        let oneOnOneChatReport: OnyxTypes.Report | OptimisticChatReport;
        let isNewOneOnOneChatReport = false;
        let shouldCreateOptimisticPersonalDetails = false;
        const personalDetailExists = accountID in allPersonalDetails;

        // If this is a split between two people only and the function
        // wasn't provided with an existing group chat report id
        // or, if the split is being made from the workspace chat, then the oneOnOneChatReport is the same as the splitChatReport
        // in this case existingSplitChatReport will belong to the policy expense chat and we won't be
        // entering code that creates optimistic personal details
        if ((!hasMultipleParticipants && !existingSplitChatReportID) || isOwnPolicyExpenseChat) {
            oneOnOneChatReport = splitChatReport;
            shouldCreateOptimisticPersonalDetails = !existingSplitChatReport && !personalDetailExists;
        } else {
            const existingChatReport = ReportUtils.getChatByParticipants([accountID]);
            isNewOneOnOneChatReport = !existingChatReport;
            shouldCreateOptimisticPersonalDetails = isNewOneOnOneChatReport && !personalDetailExists;
            oneOnOneChatReport = existingChatReport ?? ReportUtils.buildOptimisticChatReport([accountID]);
        }

        // STEP 2: Get existing IOU/Expense report and update its total OR build a new optimistic one
        let oneOnOneIOUReport: OneOnOneIOUReport = oneOnOneChatReport.iouReportID ? allReports?.[`${ONYXKEYS.COLLECTION.REPORT}${oneOnOneChatReport.iouReportID}`] : null;
        const shouldCreateNewOneOnOneIOUReport = ReportUtils.shouldCreateNewMoneyRequestReport(oneOnOneIOUReport, oneOnOneChatReport);

        if (!oneOnOneIOUReport || shouldCreateNewOneOnOneIOUReport) {
            oneOnOneIOUReport = isOwnPolicyExpenseChat
                ? ReportUtils.buildOptimisticExpenseReport(oneOnOneChatReport.reportID, oneOnOneChatReport.policyID ?? '', currentUserAccountID, splitAmount, currency)
                : ReportUtils.buildOptimisticIOUReport(currentUserAccountID, accountID, splitAmount, oneOnOneChatReport.reportID, currency);
        } else if (isOwnPolicyExpenseChat) {
            if (typeof oneOnOneIOUReport?.total === 'number') {
                // Because of the Expense reports are stored as negative values, we subtract the total from the amount
                oneOnOneIOUReport.total -= splitAmount;
            }
        } else {
            oneOnOneIOUReport = IOUUtils.updateIOUOwnerAndTotal(oneOnOneIOUReport, currentUserAccountID, splitAmount, currency);
        }

        // STEP 3: Build optimistic transaction
        const oneOnOneTransaction = TransactionUtils.buildOptimisticTransaction(
            ReportUtils.isExpenseReport(oneOnOneIOUReport) ? -splitAmount : splitAmount,
            currency,
            oneOnOneIOUReport.reportID,
            comment,
            created,
            CONST.IOU.TYPE.SPLIT,
            splitTransaction.transactionID,
            merchant || Localize.translateLocal('iou.request'),
            undefined,
            undefined,
            undefined,
            category,
            tag,
            billable,
        );

        // STEP 4: Build optimistic reportActions. We need:
        // 1. CREATED action for the chatReport
        // 2. CREATED action for the iouReport
        // 3. IOU action for the iouReport
        // 4. Transaction Thread and the CREATED action for it
        // 5. REPORTPREVIEW action for the chatReport
        const [oneOnOneCreatedActionForChat, oneOnOneCreatedActionForIOU, oneOnOneIOUAction, optimisticTransactionThread, optimisticCreatedActionForTransactionThread] =
            ReportUtils.buildOptimisticMoneyRequestEntities(
                oneOnOneIOUReport,
                CONST.IOU.REPORT_ACTION_TYPE.CREATE,
                splitAmount,
                currency,
                comment,
                currentUserEmailForIOUSplit,
                [participant],
                oneOnOneTransaction.transactionID,
            );

        // Add optimistic personal details for new participants
        const oneOnOnePersonalDetailListAction: OnyxTypes.PersonalDetailsList = shouldCreateOptimisticPersonalDetails
            ? {
                  [accountID]: {
                      accountID,
                      avatar: UserUtils.getDefaultAvatarURL(accountID),
                      // Disabling this line since participant.displayName can be an empty string
                      // eslint-disable-next-line @typescript-eslint/prefer-nullish-coalescing
                      displayName: LocalePhoneNumber.formatPhoneNumber(participant.displayName || email),
                      login: participant.login,
                      isOptimisticPersonalDetail: true,
                  },
              }
            : {};

        let oneOnOneReportPreviewAction = getReportPreviewAction(oneOnOneChatReport.reportID, oneOnOneIOUReport.reportID);
        if (oneOnOneReportPreviewAction) {
            oneOnOneReportPreviewAction = ReportUtils.updateReportPreview(oneOnOneIOUReport, oneOnOneReportPreviewAction);
        } else {
            oneOnOneReportPreviewAction = ReportUtils.buildOptimisticReportPreview(oneOnOneChatReport, oneOnOneIOUReport);
        }

        // Add category to optimistic policy recently used categories when a participant is a workspace
        const optimisticPolicyRecentlyUsedCategories = isPolicyExpenseChat ? Policy.buildOptimisticPolicyRecentlyUsedCategories(participant.policyID, category) : [];

        // Add tag to optimistic policy recently used tags when a participant is a workspace
        const optimisticPolicyRecentlyUsedTags = isPolicyExpenseChat ? Policy.buildOptimisticPolicyRecentlyUsedTags(participant.policyID, tag) : {};

        // STEP 5: Build Onyx Data
        const [oneOnOneOptimisticData, oneOnOneSuccessData, oneOnOneFailureData] = buildOnyxDataForMoneyRequest(
            oneOnOneChatReport,
            oneOnOneIOUReport,
            oneOnOneTransaction,
            oneOnOneCreatedActionForChat,
            oneOnOneCreatedActionForIOU,
            oneOnOneIOUAction,
            oneOnOnePersonalDetailListAction,
            oneOnOneReportPreviewAction,
            optimisticPolicyRecentlyUsedCategories,
            optimisticPolicyRecentlyUsedTags,
            isNewOneOnOneChatReport,
            optimisticTransactionThread,
            optimisticCreatedActionForTransactionThread,
            shouldCreateNewOneOnOneIOUReport,
            null,
            null,
            null,
            null,
            true,
        );

        const individualSplit = {
            email,
            accountID,
            amount: splitAmount,
            iouReportID: oneOnOneIOUReport.reportID,
            chatReportID: oneOnOneChatReport.reportID,
            transactionID: oneOnOneTransaction.transactionID,
            reportActionID: oneOnOneIOUAction.reportActionID,
            createdChatReportActionID: oneOnOneCreatedActionForChat.reportActionID,
            createdIOUReportActionID: oneOnOneCreatedActionForIOU.reportActionID,
            reportPreviewReportActionID: oneOnOneReportPreviewAction.reportActionID,
            transactionThreadReportID: optimisticTransactionThread.reportID,
            createdReportActionIDForThread: optimisticCreatedActionForTransactionThread.reportActionID,
        };

        splits.push(individualSplit);
        optimisticData.push(...oneOnOneOptimisticData);
        successData.push(...oneOnOneSuccessData);
        failureData.push(...oneOnOneFailureData);
    });

    const splitData: SplitData = {
        chatReportID: splitChatReport.reportID,
        transactionID: splitTransaction.transactionID,
        reportActionID: splitIOUReportAction.reportActionID,
        policyID: splitChatReport.policyID,
        chatType: splitChatReport.chatType,
    };

    if (!existingSplitChatReport) {
        splitData.createdReportActionID = splitCreatedReportAction.reportActionID;
    }

    return {
        splitData,
        splits,
        onyxData: {optimisticData, successData, failureData},
    };
}

type SplitBillActionsParams = {
    participants: Participant[];
    currentUserLogin: string;
    currentUserAccountID: number;
    amount: number;
    comment: string;
    currency: string;
    merchant: string;
    created: string;
    category?: string;
    tag?: string;
    billable?: boolean;
    iouRequestType?: IOURequestType;
    existingSplitChatReportID?: string;
};

/**
 * @param amount - always in smallest currency unit
 * @param existingSplitChatReportID - Either a group DM or a workspace chat
 */
function splitBill({
    participants,
    currentUserLogin,
    currentUserAccountID,
    amount,
    comment,
    currency,
    merchant,
    created,
    category = '',
    tag = '',
    billable = false,
    iouRequestType = CONST.IOU.REQUEST_TYPE.MANUAL,
    existingSplitChatReportID = '',
}: SplitBillActionsParams) {
    const currentCreated = DateUtils.enrichMoneyRequestTimestamp(created);
    const {splitData, splits, onyxData} = createSplitsAndOnyxData(
        participants,
        currentUserLogin,
        currentUserAccountID,
        amount,
        comment,
        currency,
        merchant,
        currentCreated,
        category,
        tag,
        existingSplitChatReportID,
        billable,
        iouRequestType,
    );

    const parameters: SplitBillParams = {
        reportID: splitData.chatReportID,
        amount,
        splits: JSON.stringify(splits),
        currency,
        comment,
        category,
        merchant,
        created: currentCreated,
        tag,
        billable,
        transactionID: splitData.transactionID,
        reportActionID: splitData.reportActionID,
        createdReportActionID: splitData.createdReportActionID,
        policyID: splitData.policyID,
        chatType: splitData.chatType,
    };

    API.write(WRITE_COMMANDS.SPLIT_BILL, parameters, onyxData);

    resetMoneyRequestInfo();
    Navigation.dismissModal(existingSplitChatReportID);
    Report.notifyNewAction(splitData.chatReportID, currentUserAccountID);
}

/**
 * @param amount - always in the smallest currency unit
 */
function splitBillAndOpenReport({
    participants,
    currentUserLogin,
    currentUserAccountID,
    amount,
    comment,
    currency,
    merchant,
    created,
    category = '',
    tag = '',
    billable = false,
    iouRequestType = CONST.IOU.REQUEST_TYPE.MANUAL,
}: SplitBillActionsParams) {
    const currentCreated = DateUtils.enrichMoneyRequestTimestamp(created);
    const {splitData, splits, onyxData} = createSplitsAndOnyxData(
        participants,
        currentUserLogin,
        currentUserAccountID,
        amount,
        comment,
        currency,
        merchant,
        currentCreated,
        category,
        tag,
        '',
        billable,
        iouRequestType,
    );

    const parameters: SplitBillParams = {
        reportID: splitData.chatReportID,
        amount,
        splits: JSON.stringify(splits),
        currency,
        merchant,
        created: currentCreated,
        comment,
        category,
        tag,
        billable,
        transactionID: splitData.transactionID,
        reportActionID: splitData.reportActionID,
        createdReportActionID: splitData.createdReportActionID,
        policyID: splitData.policyID,
        chatType: splitData.chatType,
    };

    API.write(WRITE_COMMANDS.SPLIT_BILL_AND_OPEN_REPORT, parameters, onyxData);

    resetMoneyRequestInfo();
    Navigation.dismissModal(splitData.chatReportID);
    Report.notifyNewAction(splitData.chatReportID, currentUserAccountID);
}

type StartSplitBilActionParams = {
    participants: Participant[];
    currentUserLogin: string;
    currentUserAccountID: number;
    comment: string;
    receipt: Receipt;
    existingSplitChatReportID?: string;
    billable?: boolean;
    category: string | undefined;
    tag: string | undefined;
    currency: string;
};

/** Used exclusively for starting a split bill request that contains a receipt, the split request will be completed once the receipt is scanned
 *  or user enters details manually.
 *
 * @param existingSplitChatReportID - Either a group DM or a workspace chat
 */
function startSplitBill({
    participants,
    currentUserLogin,
    currentUserAccountID,
    comment,
    receipt,
    existingSplitChatReportID = '',
    billable = false,
    category = '',
    tag = '',
    currency,
}: StartSplitBilActionParams) {
    const currentUserEmailForIOUSplit = PhoneNumber.addSMSDomainIfPhoneNumber(currentUserLogin);
    const participantAccountIDs = participants.map((participant) => Number(participant.accountID));
    const {splitChatReport, existingSplitChatReport} = getOrCreateOptimisticSplitChatReport(existingSplitChatReportID, participants, participantAccountIDs, currentUserAccountID);
    const isOwnPolicyExpenseChat = !!splitChatReport.isOwnPolicyExpenseChat;

    const {name: filename, source, state = CONST.IOU.RECEIPT_STATE.SCANREADY} = receipt;
    const receiptObject: Receipt = {state, source};

    // ReportID is -2 (aka "deleted") on the group transaction
    const splitTransaction = TransactionUtils.buildOptimisticTransaction(
        0,
        currency,
        CONST.REPORT.SPLIT_REPORTID,
        comment,
        '',
        '',
        '',
        CONST.TRANSACTION.PARTIAL_TRANSACTION_MERCHANT,
        receiptObject,
        filename,
        undefined,
        category,
        tag,
        billable,
    );

    // Note: The created action must be optimistically generated before the IOU action so there's no chance that the created action appears after the IOU action in the chat
    const splitChatCreatedReportAction = ReportUtils.buildOptimisticCreatedReportAction(currentUserEmailForIOUSplit);
    const splitIOUReportAction = ReportUtils.buildOptimisticIOUReportAction(
        CONST.IOU.REPORT_ACTION_TYPE.SPLIT,
        0,
        CONST.CURRENCY.USD,
        comment,
        participants,
        splitTransaction.transactionID,
        undefined,
        '',
        false,
        false,
        receiptObject,
        isOwnPolicyExpenseChat,
    );

    splitChatReport.lastReadTime = DateUtils.getDBTime();
    splitChatReport.lastMessageText = splitIOUReportAction.message?.[0]?.text;
    splitChatReport.lastMessageHtml = splitIOUReportAction.message?.[0]?.html;

    // If we have an existing splitChatReport (group chat or workspace) use it's pending fields, otherwise indicate that we are adding a chat
    if (!existingSplitChatReport) {
        splitChatReport.pendingFields = {
            createChat: CONST.RED_BRICK_ROAD_PENDING_ACTION.ADD,
        };
    }

    const optimisticData: OnyxUpdate[] = [
        {
            // Use set for new reports because it doesn't exist yet, is faster,
            // and we need the data to be available when we navigate to the chat page
            onyxMethod: existingSplitChatReport ? Onyx.METHOD.MERGE : Onyx.METHOD.SET,
            key: `${ONYXKEYS.COLLECTION.REPORT}${splitChatReport.reportID}`,
            value: splitChatReport,
        },
        {
            onyxMethod: Onyx.METHOD.SET,
            key: ONYXKEYS.NVP_QUICK_ACTION_GLOBAL_CREATE,
            value: {
                action: CONST.QUICK_ACTIONS.SPLIT_SCAN,
                chatReportID: splitChatReport.reportID,
                isFirstQuickAction: isEmptyObject(quickAction),
            },
        },
        existingSplitChatReport
            ? {
                  onyxMethod: Onyx.METHOD.MERGE,
                  key: `${ONYXKEYS.COLLECTION.REPORT_ACTIONS}${splitChatReport.reportID}`,
                  value: {
                      [splitIOUReportAction.reportActionID]: splitIOUReportAction as OnyxTypes.ReportAction,
                  },
              }
            : {
                  onyxMethod: Onyx.METHOD.SET,
                  key: `${ONYXKEYS.COLLECTION.REPORT_ACTIONS}${splitChatReport.reportID}`,
                  value: {
                      [splitChatCreatedReportAction.reportActionID]: splitChatCreatedReportAction,
                      [splitIOUReportAction.reportActionID]: splitIOUReportAction as OnyxTypes.ReportAction,
                  },
              },
        {
            onyxMethod: Onyx.METHOD.SET,
            key: `${ONYXKEYS.COLLECTION.TRANSACTION}${splitTransaction.transactionID}`,
            value: splitTransaction,
        },
    ];

    const successData: OnyxUpdate[] = [
        {
            onyxMethod: Onyx.METHOD.MERGE,
            key: `${ONYXKEYS.COLLECTION.REPORT_ACTIONS}${splitChatReport.reportID}`,
            value: {
                ...(existingSplitChatReport ? {} : {[splitChatCreatedReportAction.reportActionID]: {pendingAction: null}}),
                [splitIOUReportAction.reportActionID]: {pendingAction: null},
            },
        },
        {
            onyxMethod: Onyx.METHOD.MERGE,
            key: `${ONYXKEYS.COLLECTION.TRANSACTION}${splitTransaction.transactionID}`,
            value: {pendingAction: null},
        },
    ];

    if (!existingSplitChatReport) {
        successData.push({
            onyxMethod: Onyx.METHOD.MERGE,
            key: `${ONYXKEYS.COLLECTION.REPORT}${splitChatReport.reportID}`,
            value: {pendingFields: {createChat: null}},
        });
    }

    const failureData: OnyxUpdate[] = [
        {
            onyxMethod: Onyx.METHOD.MERGE,
            key: `${ONYXKEYS.COLLECTION.TRANSACTION}${splitTransaction.transactionID}`,
            value: {
                errors: ErrorUtils.getMicroSecondOnyxError('iou.error.genericCreateFailureMessage'),
            },
        },
    ];

    if (existingSplitChatReport) {
        failureData.push({
            onyxMethod: Onyx.METHOD.MERGE,
            key: `${ONYXKEYS.COLLECTION.REPORT_ACTIONS}${splitChatReport.reportID}`,
            value: {
                [splitIOUReportAction.reportActionID]: {
                    errors: getReceiptError(receipt, filename),
                },
            },
        });
    } else {
        failureData.push(
            {
                onyxMethod: Onyx.METHOD.MERGE,
                key: `${ONYXKEYS.COLLECTION.REPORT}${splitChatReport.reportID}`,
                value: {
                    errorFields: {
                        createChat: ErrorUtils.getMicroSecondOnyxError('report.genericCreateReportFailureMessage'),
                    },
                },
            },
            {
                onyxMethod: Onyx.METHOD.MERGE,
                key: `${ONYXKEYS.COLLECTION.REPORT_ACTIONS}${splitChatReport.reportID}`,
                value: {
                    [splitChatCreatedReportAction.reportActionID]: {
                        errors: ErrorUtils.getMicroSecondOnyxError('report.genericCreateReportFailureMessage'),
                    },
                    [splitIOUReportAction.reportActionID]: {
                        errors: getReceiptError(receipt, filename),
                    },
                },
            },
        );
    }

    const splits: Split[] = [{email: currentUserEmailForIOUSplit, accountID: currentUserAccountID}];

    participants.forEach((participant) => {
        // Disabling this line since participant.login can be an empty string
        // eslint-disable-next-line @typescript-eslint/prefer-nullish-coalescing
        const email = participant.isOwnPolicyExpenseChat ? '' : PhoneNumber.addSMSDomainIfPhoneNumber(participant.login || participant.text || '').toLowerCase();
        const accountID = participant.isOwnPolicyExpenseChat ? 0 : Number(participant.accountID);
        if (email === currentUserEmailForIOUSplit) {
            return;
        }

        // When splitting with a workspace chat, we only need to supply the policyID and the workspace reportID as it's needed so we can update the report preview
        if (participant.isOwnPolicyExpenseChat) {
            splits.push({
                policyID: participant.policyID,
                chatReportID: splitChatReport.reportID,
            });
            return;
        }

        const participantPersonalDetails = allPersonalDetails[participant?.accountID ?? -1];
        if (!participantPersonalDetails) {
            optimisticData.push({
                onyxMethod: Onyx.METHOD.MERGE,
                key: ONYXKEYS.PERSONAL_DETAILS_LIST,
                value: {
                    [accountID]: {
                        accountID,
                        avatar: UserUtils.getDefaultAvatarURL(accountID),
                        // Disabling this line since participant.displayName can be an empty string
                        // eslint-disable-next-line @typescript-eslint/prefer-nullish-coalescing
                        displayName: LocalePhoneNumber.formatPhoneNumber(participant.displayName || email),
                        // Disabling this line since participant.login can be an empty string
                        // eslint-disable-next-line @typescript-eslint/prefer-nullish-coalescing
                        login: participant.login || participant.text,
                        isOptimisticPersonalDetail: true,
                    },
                },
            });
        }

        splits.push({
            email,
            accountID,
        });
    });

    participants.forEach((participant) => {
        const isPolicyExpenseChat = ReportUtils.isPolicyExpenseChat(participant);
        if (!isPolicyExpenseChat) {
            return;
        }

        const optimisticPolicyRecentlyUsedCategories = Policy.buildOptimisticPolicyRecentlyUsedCategories(participant.policyID, category);
        const optimisticPolicyRecentlyUsedTags = Policy.buildOptimisticPolicyRecentlyUsedTags(participant.policyID, tag);

        if (optimisticPolicyRecentlyUsedCategories.length > 0) {
            optimisticData.push({
                onyxMethod: Onyx.METHOD.SET,
                key: `${ONYXKEYS.COLLECTION.POLICY_RECENTLY_USED_CATEGORIES}${participant.policyID}`,
                value: optimisticPolicyRecentlyUsedCategories,
            });
        }

        if (!isEmptyObject(optimisticPolicyRecentlyUsedTags)) {
            optimisticData.push({
                onyxMethod: Onyx.METHOD.MERGE,
                key: `${ONYXKEYS.COLLECTION.POLICY_RECENTLY_USED_TAGS}${participant.policyID}`,
                value: optimisticPolicyRecentlyUsedTags,
            });
        }
    });

    // Save the new splits array into the transaction's comment in case the user calls CompleteSplitBill while offline
    optimisticData.push({
        onyxMethod: Onyx.METHOD.MERGE,
        key: `${ONYXKEYS.COLLECTION.TRANSACTION}${splitTransaction.transactionID}`,
        value: {
            comment: {
                splits,
            },
        },
    });

    const parameters: StartSplitBillParams = {
        chatReportID: splitChatReport.reportID,
        reportActionID: splitIOUReportAction.reportActionID,
        transactionID: splitTransaction.transactionID,
        splits: JSON.stringify(splits),
        receipt,
        comment,
        category,
        tag,
        currency,
        isFromGroupDM: !existingSplitChatReport,
        billable,
        ...(existingSplitChatReport ? {} : {createdReportActionID: splitChatCreatedReportAction.reportActionID}),
        chatType: splitChatReport?.chatType,
    };

    API.write(WRITE_COMMANDS.START_SPLIT_BILL, parameters, {optimisticData, successData, failureData});

    resetMoneyRequestInfo();
    Navigation.dismissModalWithReport(splitChatReport);
    Report.notifyNewAction(splitChatReport.chatReportID ?? '', currentUserAccountID);
}

/** Used for editing a split bill while it's still scanning or when SmartScan fails, it completes a split bill started by startSplitBill above.
 *
 * @param chatReportID - The group chat or workspace reportID
 * @param reportAction - The split action that lives in the chatReport above
 * @param updatedTransaction - The updated **draft** split transaction
 * @param sessionAccountID - accountID of the current user
 * @param sessionEmail - email of the current user
 */
function completeSplitBill(chatReportID: string, reportAction: OnyxTypes.ReportAction, updatedTransaction: OnyxEntry<OnyxTypes.Transaction>, sessionAccountID: number, sessionEmail: string) {
    const currentUserEmailForIOUSplit = PhoneNumber.addSMSDomainIfPhoneNumber(sessionEmail);
    const transactionID = updatedTransaction?.transactionID ?? '';
    const unmodifiedTransaction = allTransactions[`${ONYXKEYS.COLLECTION.TRANSACTION}${transactionID}`];

    // Save optimistic updated transaction and action
    const optimisticData: OnyxUpdate[] = [
        {
            onyxMethod: Onyx.METHOD.MERGE,
            key: `${ONYXKEYS.COLLECTION.TRANSACTION}${transactionID}`,
            value: {
                ...updatedTransaction,
                receipt: {
                    state: CONST.IOU.RECEIPT_STATE.OPEN,
                },
            },
        },
        {
            onyxMethod: Onyx.METHOD.MERGE,
            key: `${ONYXKEYS.COLLECTION.REPORT_ACTIONS}${chatReportID}`,
            value: {
                [reportAction.reportActionID]: {
                    lastModified: DateUtils.getDBTime(),
                    whisperedToAccountIDs: [],
                },
            },
        },
    ];

    const successData: OnyxUpdate[] = [
        {
            onyxMethod: Onyx.METHOD.MERGE,
            key: `${ONYXKEYS.COLLECTION.TRANSACTION}${transactionID}`,
            value: {pendingAction: null},
        },
        {
            onyxMethod: Onyx.METHOD.MERGE,
            key: `${ONYXKEYS.COLLECTION.SPLIT_TRANSACTION_DRAFT}${transactionID}`,
            value: {pendingAction: null},
        },
    ];

    const failureData: OnyxUpdate[] = [
        {
            onyxMethod: Onyx.METHOD.MERGE,
            key: `${ONYXKEYS.COLLECTION.TRANSACTION}${transactionID}`,
            value: {
                ...unmodifiedTransaction,
                errors: ErrorUtils.getMicroSecondOnyxError('iou.error.genericCreateFailureMessage'),
            },
        },
        {
            onyxMethod: Onyx.METHOD.MERGE,
            key: `${ONYXKEYS.COLLECTION.REPORT_ACTIONS}${chatReportID}`,
            value: {
                [reportAction.reportActionID]: {
                    ...reportAction,
                    errors: ErrorUtils.getMicroSecondOnyxError('iou.error.genericCreateFailureMessage'),
                },
            },
        },
    ];

    const splitParticipants: Split[] = updatedTransaction?.comment.splits ?? [];
    const amount = updatedTransaction?.modifiedAmount;
    const currency = updatedTransaction?.modifiedCurrency;

    // Exclude the current user when calculating the split amount, `calculateAmount` takes it into account
    const splitAmount = IOUUtils.calculateAmount(splitParticipants.length - 1, amount ?? 0, currency ?? '', false);

    const splits: Split[] = [{email: currentUserEmailForIOUSplit}];
    splitParticipants.forEach((participant) => {
        // Skip creating the transaction for the current user
        if (participant.email === currentUserEmailForIOUSplit) {
            return;
        }
        const isPolicyExpenseChat = !!participant.policyID;

        if (!isPolicyExpenseChat) {
            // In case this is still the optimistic accountID saved in the splits array, return early as we cannot know
            // if there is an existing chat between the split creator and this participant
            // Instead, we will rely on Auth generating the report IDs and the user won't see any optimistic chats or reports created
            const participantPersonalDetails: OnyxTypes.PersonalDetails | EmptyObject = allPersonalDetails[participant?.accountID ?? -1] ?? {};
            if (!participantPersonalDetails || participantPersonalDetails.isOptimisticPersonalDetail) {
                splits.push({
                    email: participant.email,
                });
                return;
            }
        }

        let oneOnOneChatReport: OnyxTypes.Report | null;
        let isNewOneOnOneChatReport = false;
        if (isPolicyExpenseChat) {
            // The workspace chat reportID is saved in the splits array when starting a split bill with a workspace
            oneOnOneChatReport = allReports?.[`${ONYXKEYS.COLLECTION.REPORT}${participant.chatReportID}`] ?? null;
        } else {
            const existingChatReport = ReportUtils.getChatByParticipants(participant.accountID ? [participant.accountID] : []);
            isNewOneOnOneChatReport = !existingChatReport;
            oneOnOneChatReport = existingChatReport ?? ReportUtils.buildOptimisticChatReport(participant.accountID ? [participant.accountID] : []);
        }

        let oneOnOneIOUReport: OneOnOneIOUReport = oneOnOneChatReport?.iouReportID ? allReports?.[`${ONYXKEYS.COLLECTION.REPORT}${oneOnOneChatReport.iouReportID}`] : null;
        const shouldCreateNewOneOnOneIOUReport = ReportUtils.shouldCreateNewMoneyRequestReport(oneOnOneIOUReport, oneOnOneChatReport);

        if (!oneOnOneIOUReport || shouldCreateNewOneOnOneIOUReport) {
            oneOnOneIOUReport = isPolicyExpenseChat
                ? ReportUtils.buildOptimisticExpenseReport(oneOnOneChatReport?.reportID ?? '', participant.policyID ?? '', sessionAccountID, splitAmount, currency ?? '')
                : ReportUtils.buildOptimisticIOUReport(sessionAccountID, participant.accountID ?? -1, splitAmount, oneOnOneChatReport?.reportID ?? '', currency ?? '');
        } else if (isPolicyExpenseChat) {
            if (typeof oneOnOneIOUReport?.total === 'number') {
                // Because of the Expense reports are stored as negative values, we subtract the total from the amount
                oneOnOneIOUReport.total -= splitAmount;
            }
        } else {
            oneOnOneIOUReport = IOUUtils.updateIOUOwnerAndTotal(oneOnOneIOUReport, sessionAccountID, splitAmount, currency ?? '');
        }

        const oneOnOneTransaction = TransactionUtils.buildOptimisticTransaction(
            isPolicyExpenseChat ? -splitAmount : splitAmount,
            currency ?? '',
            oneOnOneIOUReport?.reportID ?? '',
            updatedTransaction?.comment.comment,
            updatedTransaction?.modifiedCreated,
            CONST.IOU.TYPE.SPLIT,
            transactionID,
            updatedTransaction?.modifiedMerchant,
            {...updatedTransaction?.receipt, state: CONST.IOU.RECEIPT_STATE.OPEN},
            updatedTransaction?.filename,
            undefined,
            updatedTransaction?.category,
            updatedTransaction?.tag,
            updatedTransaction?.billable,
        );

        const [oneOnOneCreatedActionForChat, oneOnOneCreatedActionForIOU, oneOnOneIOUAction, optimisticTransactionThread, optimisticCreatedActionForTransactionThread] =
            ReportUtils.buildOptimisticMoneyRequestEntities(
                oneOnOneIOUReport,
                CONST.IOU.REPORT_ACTION_TYPE.CREATE,
                splitAmount,
                currency ?? '',
                updatedTransaction?.comment.comment ?? '',
                currentUserEmailForIOUSplit,
                [participant],
                oneOnOneTransaction.transactionID,
                undefined,
            );

        let oneOnOneReportPreviewAction = getReportPreviewAction(oneOnOneChatReport?.reportID ?? '', oneOnOneIOUReport?.reportID ?? '');
        if (oneOnOneReportPreviewAction) {
            oneOnOneReportPreviewAction = ReportUtils.updateReportPreview(oneOnOneIOUReport, oneOnOneReportPreviewAction);
        } else {
            oneOnOneReportPreviewAction = ReportUtils.buildOptimisticReportPreview(oneOnOneChatReport, oneOnOneIOUReport, '', oneOnOneTransaction);
        }

        const [oneOnOneOptimisticData, oneOnOneSuccessData, oneOnOneFailureData] = buildOnyxDataForMoneyRequest(
            oneOnOneChatReport,
            oneOnOneIOUReport,
            oneOnOneTransaction,
            oneOnOneCreatedActionForChat,
            oneOnOneCreatedActionForIOU,
            oneOnOneIOUAction,
            {},
            oneOnOneReportPreviewAction,
            [],
            {},
            isNewOneOnOneChatReport,
            optimisticTransactionThread,
            optimisticCreatedActionForTransactionThread,
            shouldCreateNewOneOnOneIOUReport,
            null,
            null,
            null,
            null,
            true,
        );

        splits.push({
            email: participant.email,
            accountID: participant.accountID,
            policyID: participant.policyID,
            iouReportID: oneOnOneIOUReport?.reportID,
            chatReportID: oneOnOneChatReport?.reportID,
            transactionID: oneOnOneTransaction.transactionID,
            reportActionID: oneOnOneIOUAction.reportActionID,
            createdChatReportActionID: oneOnOneCreatedActionForChat.reportActionID,
            createdIOUReportActionID: oneOnOneCreatedActionForIOU.reportActionID,
            reportPreviewReportActionID: oneOnOneReportPreviewAction.reportActionID,
            transactionThreadReportID: optimisticTransactionThread.reportID,
            createdReportActionIDForThread: optimisticCreatedActionForTransactionThread.reportActionID,
        });

        optimisticData.push(...oneOnOneOptimisticData);
        successData.push(...oneOnOneSuccessData);
        failureData.push(...oneOnOneFailureData);
    });

    const {
        amount: transactionAmount,
        currency: transactionCurrency,
        created: transactionCreated,
        merchant: transactionMerchant,
        comment: transactionComment,
        category: transactionCategory,
        tag: transactionTag,
    } = ReportUtils.getTransactionDetails(updatedTransaction) ?? {};

    const parameters: CompleteSplitBillParams = {
        transactionID,
        amount: transactionAmount,
        currency: transactionCurrency,
        created: transactionCreated,
        merchant: transactionMerchant,
        comment: transactionComment,
        category: transactionCategory,
        tag: transactionTag,
        splits: JSON.stringify(splits),
    };

    API.write(WRITE_COMMANDS.COMPLETE_SPLIT_BILL, parameters, {optimisticData, successData, failureData});
    Navigation.dismissModal(chatReportID);
    Report.notifyNewAction(chatReportID, sessionAccountID);
}

function setDraftSplitTransaction(transactionID: string, transactionChanges: TransactionChanges = {}) {
    let draftSplitTransaction = allDraftSplitTransactions[`${ONYXKEYS.COLLECTION.SPLIT_TRANSACTION_DRAFT}${transactionID}`];

    if (!draftSplitTransaction) {
        draftSplitTransaction = allTransactions[`${ONYXKEYS.COLLECTION.TRANSACTION}${transactionID}`];
    }

    const updatedTransaction = draftSplitTransaction ? TransactionUtils.getUpdatedTransaction(draftSplitTransaction, transactionChanges, false, false) : null;

    Onyx.merge(`${ONYXKEYS.COLLECTION.SPLIT_TRANSACTION_DRAFT}${transactionID}`, updatedTransaction);
}

function editRegularMoneyRequest(
    transactionID: string,
    transactionThreadReportID: string,
    transactionChanges: TransactionChanges,
    policy: OnyxTypes.Policy,
    policyTags: OnyxTypes.PolicyTagList,
    policyCategories: OnyxTypes.PolicyCategories,
) {
    // STEP 1: Get all collections we're updating
    const transactionThread = allReports?.[`${ONYXKEYS.COLLECTION.REPORT}${transactionThreadReportID}`] ?? null;
    const transaction = allTransactions[`${ONYXKEYS.COLLECTION.TRANSACTION}${transactionID}`];
    const iouReport = allReports?.[`${ONYXKEYS.COLLECTION.REPORT}${transactionThread?.parentReportID}`] ?? null;
    const chatReport = allReports?.[`${ONYXKEYS.COLLECTION.REPORT}${iouReport?.chatReportID}`] ?? null;
    const isFromExpenseReport = ReportUtils.isExpenseReport(iouReport);

    // STEP 2: Build new modified expense report action.
    const updatedReportAction = ReportUtils.buildOptimisticModifiedExpenseReportAction(transactionThread, transaction, transactionChanges, isFromExpenseReport, policy);
    const updatedTransaction = transaction ? TransactionUtils.getUpdatedTransaction(transaction, transactionChanges, isFromExpenseReport) : null;

    // STEP 3: Compute the IOU total and update the report preview message so LHN amount owed is correct
    // Should only update if the transaction matches the currency of the report, else we wait for the update
    // from the server with the currency conversion
    let updatedMoneyRequestReport = {...iouReport};
    const updatedChatReport = {...chatReport};
    const diff = TransactionUtils.getAmount(transaction, true) - TransactionUtils.getAmount(updatedTransaction, true);
    if (updatedTransaction?.currency === iouReport?.currency && updatedTransaction?.modifiedAmount && diff !== 0) {
        if (ReportUtils.isExpenseReport(iouReport) && typeof updatedMoneyRequestReport.total === 'number') {
            updatedMoneyRequestReport.total += diff;
        } else {
            updatedMoneyRequestReport = iouReport
                ? IOUUtils.updateIOUOwnerAndTotal(iouReport, updatedReportAction.actorAccountID ?? -1, diff, TransactionUtils.getCurrency(transaction), false)
                : {};
        }

        updatedMoneyRequestReport.cachedTotal = CurrencyUtils.convertToDisplayString(updatedMoneyRequestReport.total, updatedTransaction.currency);

        // Update the last message of the IOU report
        const lastMessage = ReportUtils.getIOUReportActionMessage(
            iouReport?.reportID ?? '',
            CONST.IOU.REPORT_ACTION_TYPE.CREATE,
            updatedMoneyRequestReport.total ?? 0,
            '',
            updatedTransaction.currency,
            '',
            false,
        );
        updatedMoneyRequestReport.lastMessageText = lastMessage[0].text;
        updatedMoneyRequestReport.lastMessageHtml = lastMessage[0].html;

        // Update the last message of the chat report
        const hasNonReimbursableTransactions = ReportUtils.hasNonReimbursableTransactions(iouReport?.reportID);
        const messageText = Localize.translateLocal(hasNonReimbursableTransactions ? 'iou.payerSpentAmount' : 'iou.payerOwesAmount', {
            payer: ReportUtils.getPersonalDetailsForAccountID(updatedMoneyRequestReport.managerID ?? -1).login ?? '',
            amount: CurrencyUtils.convertToDisplayString(updatedMoneyRequestReport.total, updatedMoneyRequestReport.currency),
        });
        updatedChatReport.lastMessageText = messageText;
        updatedChatReport.lastMessageHtml = messageText;
    }

    const isScanning = TransactionUtils.hasReceipt(updatedTransaction) && TransactionUtils.isReceiptBeingScanned(updatedTransaction);

    // STEP 4: Compose the optimistic data
    const currentTime = DateUtils.getDBTime();
    const optimisticData: OnyxUpdate[] = [
        {
            onyxMethod: Onyx.METHOD.MERGE,
            key: `${ONYXKEYS.COLLECTION.REPORT_ACTIONS}${transactionThread?.reportID}`,
            value: {
                [updatedReportAction.reportActionID]: updatedReportAction as OnyxTypes.ReportAction,
            },
        },
        {
            onyxMethod: Onyx.METHOD.MERGE,
            key: `${ONYXKEYS.COLLECTION.TRANSACTION}${transactionID}`,
            value: updatedTransaction,
        },
        {
            onyxMethod: Onyx.METHOD.MERGE,
            key: `${ONYXKEYS.COLLECTION.REPORT}${iouReport?.reportID}`,
            value: updatedMoneyRequestReport,
        },
        {
            onyxMethod: Onyx.METHOD.MERGE,
            key: `${ONYXKEYS.COLLECTION.REPORT}${iouReport?.chatReportID}`,
            value: updatedChatReport,
        },
        {
            onyxMethod: Onyx.METHOD.MERGE,
            key: `${ONYXKEYS.COLLECTION.REPORT}${transactionThreadReportID}`,
            value: {
                lastReadTime: currentTime,
                lastVisibleActionCreated: currentTime,
            },
        },
    ];

    if (!isScanning) {
        optimisticData.push(
            {
                onyxMethod: Onyx.METHOD.MERGE,
                key: `${ONYXKEYS.COLLECTION.REPORT_ACTIONS}${iouReport?.reportID}`,
                value: {
                    [transactionThread?.parentReportActionID ?? '']: {
                        whisperedToAccountIDs: [],
                    },
                },
            },
            {
                onyxMethod: Onyx.METHOD.MERGE,
                key: `${ONYXKEYS.COLLECTION.REPORT_ACTIONS}${iouReport?.parentReportID}`,
                value: {
                    [iouReport?.parentReportActionID ?? '']: {
                        whisperedToAccountIDs: [],
                    },
                },
            },
        );
    }

    // Update recently used categories if the category is changed
    if ('category' in transactionChanges) {
        const optimisticPolicyRecentlyUsedCategories = Policy.buildOptimisticPolicyRecentlyUsedCategories(iouReport?.policyID, transactionChanges.category);
        if (optimisticPolicyRecentlyUsedCategories.length) {
            optimisticData.push({
                onyxMethod: Onyx.METHOD.SET,
                key: `${ONYXKEYS.COLLECTION.POLICY_RECENTLY_USED_CATEGORIES}${iouReport?.policyID}`,
                value: optimisticPolicyRecentlyUsedCategories,
            });
        }
    }

    // Update recently used categories if the tag is changed
    if ('tag' in transactionChanges) {
        const optimisticPolicyRecentlyUsedTags = Policy.buildOptimisticPolicyRecentlyUsedTags(iouReport?.policyID, transactionChanges.tag);
        if (!isEmptyObject(optimisticPolicyRecentlyUsedTags)) {
            optimisticData.push({
                onyxMethod: Onyx.METHOD.MERGE,
                key: `${ONYXKEYS.COLLECTION.POLICY_RECENTLY_USED_TAGS}${iouReport?.policyID}`,
                value: optimisticPolicyRecentlyUsedTags,
            });
        }
    }

    const successData: OnyxUpdate[] = [
        {
            onyxMethod: Onyx.METHOD.MERGE,
            key: `${ONYXKEYS.COLLECTION.REPORT_ACTIONS}${transactionThread?.reportID}`,
            value: {
                [updatedReportAction.reportActionID]: {pendingAction: null},
            },
        },
        {
            onyxMethod: Onyx.METHOD.MERGE,
            key: `${ONYXKEYS.COLLECTION.TRANSACTION}${transactionID}`,
            value: {
                pendingFields: {
                    comment: null,
                    amount: null,
                    created: null,
                    currency: null,
                    merchant: null,
                    billable: null,
                    category: null,
                    tag: null,
                },
            },
        },
        {
            onyxMethod: Onyx.METHOD.MERGE,
            key: `${ONYXKEYS.COLLECTION.REPORT}${iouReport?.reportID}`,
            value: {pendingAction: null},
        },
    ];

    const failureData: OnyxUpdate[] = [
        {
            onyxMethod: Onyx.METHOD.MERGE,
            key: `${ONYXKEYS.COLLECTION.REPORT_ACTIONS}${transactionThread?.reportID}`,
            value: {
                [updatedReportAction.reportActionID]: {
                    errors: ErrorUtils.getMicroSecondOnyxError('iou.error.genericEditFailureMessage'),
                },
            },
        },
        {
            onyxMethod: Onyx.METHOD.MERGE,
            key: `${ONYXKEYS.COLLECTION.TRANSACTION}${transactionID}`,
            value: {
                ...transaction,
                modifiedCreated: transaction?.modifiedCreated ? transaction.modifiedCreated : null,
                modifiedAmount: transaction?.modifiedAmount ? transaction.modifiedAmount : null,
                modifiedCurrency: transaction?.modifiedCurrency ? transaction.modifiedCurrency : null,
                modifiedMerchant: transaction?.modifiedMerchant ? transaction.modifiedMerchant : null,
                modifiedWaypoints: transaction?.modifiedWaypoints ? transaction.modifiedWaypoints : null,
                pendingFields: null,
            },
        },
        {
            onyxMethod: Onyx.METHOD.MERGE,
            key: `${ONYXKEYS.COLLECTION.REPORT}${iouReport?.reportID}`,
            value: {
                ...iouReport,
                cachedTotal: iouReport?.cachedTotal ? iouReport?.cachedTotal : null,
            },
        },
        {
            onyxMethod: Onyx.METHOD.MERGE,
            key: `${ONYXKEYS.COLLECTION.REPORT}${iouReport?.chatReportID}`,
            value: chatReport,
        },
        {
            onyxMethod: Onyx.METHOD.MERGE,
            key: `${ONYXKEYS.COLLECTION.REPORT}${transactionThreadReportID}`,
            value: {
                lastReadTime: transactionThread?.lastReadTime,
                lastVisibleActionCreated: transactionThread?.lastVisibleActionCreated,
            },
        },
    ];

    // Add transaction violations if we have a paid policy and an updated transaction
    if (policy && PolicyUtils.isPaidGroupPolicy(policy) && updatedTransaction) {
        const currentTransactionViolations = allTransactionViolations[`${ONYXKEYS.COLLECTION.TRANSACTION_VIOLATIONS}${transactionID}`] ?? [];
        const updatedViolationsOnyxData = ViolationsUtils.getViolationsOnyxData(
            updatedTransaction,
            currentTransactionViolations,
            !!policy.requiresTag,
            policyTags,
            !!policy.requiresCategory,
            policyCategories,
        );
        optimisticData.push(updatedViolationsOnyxData);
        failureData.push({
            onyxMethod: Onyx.METHOD.MERGE,
            key: `${ONYXKEYS.COLLECTION.TRANSACTION_VIOLATIONS}${transactionID}`,
            value: currentTransactionViolations,
        });
    }

    // STEP 6: Call the API endpoint
    const {created, amount, currency, comment, merchant, category, billable, tag} = ReportUtils.getTransactionDetails(updatedTransaction) ?? {};

    const parameters: EditMoneyRequestParams = {
        transactionID,
        reportActionID: updatedReportAction.reportActionID,
        created,
        amount,
        currency,
        comment,
        merchant,
        category,
        billable,
        tag,
    };

    API.write(WRITE_COMMANDS.EDIT_MONEY_REQUEST, parameters, {optimisticData, successData, failureData});
}

function editMoneyRequest(
    transaction: OnyxTypes.Transaction,
    transactionThreadReportID: string,
    transactionChanges: TransactionChanges,
    policy: OnyxTypes.Policy,
    policyTags: OnyxTypes.PolicyTagList,
    policyCategories: OnyxTypes.PolicyCategories,
) {
    if (TransactionUtils.isDistanceRequest(transaction)) {
        updateDistanceRequest(transaction.transactionID, transactionThreadReportID, transactionChanges, policy, policyTags, policyCategories);
    } else {
        editRegularMoneyRequest(transaction.transactionID, transactionThreadReportID, transactionChanges, policy, policyTags, policyCategories);
    }
}

type UpdateMoneyRequestAmountAndCurrencyParams = {
    transactionID: string;
    transactionThreadReportID: string;
    currency: string;
    amount: number;
    policy?: OnyxEntry<OnyxTypes.Policy>;
    policyTagList?: OnyxEntry<OnyxTypes.PolicyTagList>;
    policyCategories?: OnyxEntry<OnyxTypes.PolicyCategories>;
};

/** Updates the amount and currency fields of a money request */
function updateMoneyRequestAmountAndCurrency({
    transactionID,
    transactionThreadReportID,
    currency,
    amount,
    policy,
    policyTagList,
    policyCategories,
}: UpdateMoneyRequestAmountAndCurrencyParams) {
    const transactionChanges = {
        amount,
        currency,
    };
    const {params, onyxData} = getUpdateMoneyRequestParams(
        transactionID,
        transactionThreadReportID,
        transactionChanges,
        policy ?? null,
        policyTagList ?? null,
        policyCategories ?? null,
        true,
    );
    API.write(WRITE_COMMANDS.UPDATE_MONEY_REQUEST_AMOUNT_AND_CURRENCY, params, onyxData);
}

function deleteMoneyRequest(transactionID: string, reportAction: OnyxTypes.ReportAction, isSingleTransactionView = false) {
    // STEP 1: Get all collections we're updating
    const iouReportID = reportAction?.actionName === CONST.REPORT.ACTIONS.TYPE.IOU ? reportAction.originalMessage.IOUReportID : '';
    const iouReport = allReports?.[`${ONYXKEYS.COLLECTION.REPORT}${iouReportID}`] ?? null;
    const chatReport = allReports?.[`${ONYXKEYS.COLLECTION.REPORT}${iouReport?.chatReportID}`];
    const reportPreviewAction = getReportPreviewAction(iouReport?.chatReportID ?? '', iouReport?.reportID ?? '');
    const transaction = allTransactions[`${ONYXKEYS.COLLECTION.TRANSACTION}${transactionID}`];
    const transactionViolations = allTransactionViolations[`${ONYXKEYS.COLLECTION.TRANSACTION_VIOLATIONS}${transactionID}`];
    const transactionThreadID = reportAction.childReportID;
    let transactionThread = null;
    if (transactionThreadID) {
        transactionThread = allReports?.[`${ONYXKEYS.COLLECTION.REPORT}${transactionThreadID}`] ?? null;
    }

    // STEP 2: Decide if we need to:
    // 1. Delete the transactionThread - delete if there are no visible comments in the thread
    // 2. Update the moneyRequestPreview to show [Deleted request] - update if the transactionThread exists AND it isn't being deleted
    const shouldDeleteTransactionThread = transactionThreadID ? (reportAction?.childVisibleActionCount ?? 0) === 0 : false;
    const shouldShowDeletedRequestMessage = !!transactionThreadID && !shouldDeleteTransactionThread;

    // STEP 3: Update the IOU reportAction and decide if the iouReport should be deleted. We delete the iouReport if there are no visible comments left in the report.
    const updatedReportAction = {
        [reportAction.reportActionID]: {
            pendingAction: shouldShowDeletedRequestMessage ? CONST.RED_BRICK_ROAD_PENDING_ACTION.UPDATE : CONST.RED_BRICK_ROAD_PENDING_ACTION.DELETE,
            previousMessage: reportAction.message,
            message: [
                {
                    type: 'COMMENT',
                    html: '',
                    text: '',
                    isEdited: true,
                    isDeletedParentAction: shouldShowDeletedRequestMessage,
                },
            ],
            originalMessage: {
                IOUTransactionID: null,
            },
            errors: undefined,
        },
    } as OnyxTypes.ReportActions;

    const lastVisibleAction = ReportActionsUtils.getLastVisibleAction(iouReport?.reportID ?? '', updatedReportAction);
    const iouReportLastMessageText = ReportActionsUtils.getLastVisibleMessage(iouReport?.reportID ?? '', updatedReportAction).lastMessageText;
    const shouldDeleteIOUReport =
        iouReportLastMessageText.length === 0 && !ReportActionsUtils.isDeletedParentAction(lastVisibleAction) && (!transactionThreadID || shouldDeleteTransactionThread);

    // STEP 4: Update the iouReport and reportPreview with new totals and messages if it wasn't deleted
    let updatedIOUReport: OnyxTypes.Report | null;
    const currency = TransactionUtils.getCurrency(transaction);
    const updatedReportPreviewAction: OnyxTypes.ReportAction | EmptyObject = {...reportPreviewAction};
    updatedReportPreviewAction.pendingAction = shouldDeleteIOUReport ? CONST.RED_BRICK_ROAD_PENDING_ACTION.DELETE : CONST.RED_BRICK_ROAD_PENDING_ACTION.UPDATE;
    if (iouReport && ReportUtils.isExpenseReport(iouReport)) {
        updatedIOUReport = {...iouReport};

        if (typeof updatedIOUReport.total === 'number' && currency === iouReport?.currency) {
            // Because of the Expense reports are stored as negative values, we add the total from the amount
            const amountDiff = TransactionUtils.getAmount(transaction, true);
            updatedIOUReport.total += amountDiff;

            if (!transaction?.reimbursable && typeof updatedIOUReport.nonReimbursableTotal === 'number') {
                updatedIOUReport.nonReimbursableTotal += amountDiff;
            }
        }
    } else {
        updatedIOUReport = IOUUtils.updateIOUOwnerAndTotal(iouReport, reportAction.actorAccountID ?? -1, TransactionUtils.getAmount(transaction, false), currency, true);
    }

    if (updatedIOUReport) {
        updatedIOUReport.lastMessageText = iouReportLastMessageText;
        updatedIOUReport.lastVisibleActionCreated = lastVisibleAction?.created;
    }

    const hasNonReimbursableTransactions = ReportUtils.hasNonReimbursableTransactions(iouReport?.reportID);
    const messageText = Localize.translateLocal(hasNonReimbursableTransactions ? 'iou.payerSpentAmount' : 'iou.payerOwesAmount', {
        payer: ReportUtils.getPersonalDetailsForAccountID(updatedIOUReport?.managerID ?? -1).login ?? '',
        amount: CurrencyUtils.convertToDisplayString(updatedIOUReport?.total, updatedIOUReport?.currency),
    });

    if (updatedReportPreviewAction?.message?.[0]) {
        updatedReportPreviewAction.message[0].text = messageText;
        updatedReportPreviewAction.message[0].deleted = shouldDeleteIOUReport ? DateUtils.getDBTime() : '';
    }

    if (updatedReportPreviewAction && reportPreviewAction?.childMoneyRequestCount && reportPreviewAction?.childMoneyRequestCount > 0) {
        updatedReportPreviewAction.childMoneyRequestCount = reportPreviewAction.childMoneyRequestCount - 1;
    }

    // STEP 5: Build Onyx data
    const optimisticData: OnyxUpdate[] = [
        {
            onyxMethod: Onyx.METHOD.SET,
            key: `${ONYXKEYS.COLLECTION.TRANSACTION}${transactionID}`,
            value: null,
        },
    ];

    if (Permissions.canUseViolations(betas)) {
        optimisticData.push({
            onyxMethod: Onyx.METHOD.SET,
            key: `${ONYXKEYS.COLLECTION.TRANSACTION_VIOLATIONS}${transactionID}`,
            value: null,
        });
    }

    if (shouldDeleteTransactionThread) {
        optimisticData.push(
            {
                onyxMethod: Onyx.METHOD.SET,
                key: `${ONYXKEYS.COLLECTION.REPORT}${transactionThreadID}`,
                value: null,
            },
            {
                onyxMethod: Onyx.METHOD.SET,
                key: `${ONYXKEYS.COLLECTION.REPORT_ACTIONS}${transactionThreadID}`,
                value: null,
            },
        );
    }

    optimisticData.push(
        {
            onyxMethod: Onyx.METHOD.MERGE,
            key: `${ONYXKEYS.COLLECTION.REPORT_ACTIONS}${iouReport?.reportID}`,
            value: updatedReportAction,
        },
        {
            onyxMethod: Onyx.METHOD.MERGE,
            key: `${ONYXKEYS.COLLECTION.REPORT}${iouReport?.reportID}`,
            value: updatedIOUReport,
        },
        {
            onyxMethod: Onyx.METHOD.MERGE,
            key: `${ONYXKEYS.COLLECTION.REPORT_ACTIONS}${chatReport?.reportID}`,
            value: {
                [reportPreviewAction?.reportActionID ?? '']: updatedReportPreviewAction,
            },
        },
        {
            onyxMethod: Onyx.METHOD.MERGE,
            key: `${ONYXKEYS.COLLECTION.REPORT}${chatReport?.reportID}`,
            value: ReportUtils.getOutstandingChildRequest(updatedIOUReport),
        },
    );

    if (!shouldDeleteIOUReport && updatedReportPreviewAction.childMoneyRequestCount === 0) {
        optimisticData.push({
            onyxMethod: Onyx.METHOD.MERGE,
            key: `${ONYXKEYS.COLLECTION.REPORT}${chatReport?.reportID}`,
            value: {
                hasOutstandingChildRequest: false,
            },
        });
    }

    if (shouldDeleteIOUReport) {
        optimisticData.push({
            onyxMethod: Onyx.METHOD.MERGE,
            key: `${ONYXKEYS.COLLECTION.REPORT}${chatReport?.reportID}`,
            value: {
                hasOutstandingChildRequest: false,
                iouReportID: null,
                lastMessageText: ReportActionsUtils.getLastVisibleMessage(iouReport?.chatReportID ?? '', {[reportPreviewAction?.reportActionID ?? '']: null})?.lastMessageText,
                lastVisibleActionCreated: ReportActionsUtils.getLastVisibleAction(iouReport?.chatReportID ?? '', {[reportPreviewAction?.reportActionID ?? '']: null})?.created,
            },
        });
    }

    const successData: OnyxUpdate[] = [
        {
            onyxMethod: Onyx.METHOD.MERGE,
            key: `${ONYXKEYS.COLLECTION.REPORT_ACTIONS}${iouReport?.reportID}`,
            value: {
                [reportAction.reportActionID]: shouldDeleteIOUReport
                    ? null
                    : {
                          pendingAction: null,
                      },
            },
        },
        {
            onyxMethod: Onyx.METHOD.MERGE,
            key: `${ONYXKEYS.COLLECTION.REPORT_ACTIONS}${chatReport?.reportID}`,
            value: {
                [reportPreviewAction?.reportActionID ?? '']: {
                    pendingAction: null,
                    errors: null,
                },
            },
        },
    ];

    if (shouldDeleteIOUReport) {
        successData.push({
            onyxMethod: Onyx.METHOD.SET,
            key: `${ONYXKEYS.COLLECTION.REPORT}${iouReport?.reportID}`,
            value: null,
        });
    }

    const failureData: OnyxUpdate[] = [
        {
            onyxMethod: Onyx.METHOD.SET,
            key: `${ONYXKEYS.COLLECTION.TRANSACTION}${transactionID}`,
            value: transaction,
        },
    ];

    if (Permissions.canUseViolations(betas)) {
        failureData.push({
            onyxMethod: Onyx.METHOD.SET,
            key: `${ONYXKEYS.COLLECTION.TRANSACTION_VIOLATIONS}${transactionID}`,
            value: transactionViolations,
        });
    }

    if (shouldDeleteTransactionThread) {
        failureData.push({
            onyxMethod: Onyx.METHOD.SET,
            key: `${ONYXKEYS.COLLECTION.REPORT}${transactionThreadID}`,
            value: transactionThread,
        });
    }

    const errorKey = DateUtils.getMicroseconds();

    failureData.push(
        {
            onyxMethod: Onyx.METHOD.MERGE,
            key: `${ONYXKEYS.COLLECTION.REPORT_ACTIONS}${iouReport?.reportID}`,
            value: {
                [reportAction.reportActionID]: {
                    ...reportAction,
                    pendingAction: null,
                    errors: {
                        [errorKey]: ['iou.error.genericDeleteFailureMessage', {isTranslated: false}],
                    },
                },
            },
        },
        shouldDeleteIOUReport
            ? {
                  onyxMethod: Onyx.METHOD.SET,
                  key: `${ONYXKEYS.COLLECTION.REPORT}${iouReport?.reportID}`,
                  value: iouReport,
              }
            : {
                  onyxMethod: Onyx.METHOD.MERGE,
                  key: `${ONYXKEYS.COLLECTION.REPORT}${iouReport?.reportID}`,
                  value: iouReport,
              },
        {
            onyxMethod: Onyx.METHOD.MERGE,
            key: `${ONYXKEYS.COLLECTION.REPORT_ACTIONS}${chatReport?.reportID}`,
            value: {
                [reportPreviewAction?.reportActionID ?? '']: {
                    ...reportPreviewAction,
                    pendingAction: null,
                    errors: {
                        [errorKey]: ['iou.error.genericDeleteFailureMessage', {isTranslated: false}],
                    },
                },
            },
        },
    );

    if (chatReport && shouldDeleteIOUReport) {
        failureData.push({
            onyxMethod: Onyx.METHOD.MERGE,
            key: `${ONYXKEYS.COLLECTION.REPORT}${chatReport.reportID}`,
            value: chatReport,
        });
    }

    if (!shouldDeleteIOUReport && updatedReportPreviewAction.childMoneyRequestCount === 0) {
        failureData.push({
            onyxMethod: Onyx.METHOD.MERGE,
            key: `${ONYXKEYS.COLLECTION.REPORT}${chatReport?.reportID}`,
            value: {
                hasOutstandingChildRequest: true,
            },
        });
    }

    const parameters: DeleteMoneyRequestParams = {
        transactionID,
        reportActionID: reportAction.reportActionID,
    };

    // STEP 6: Make the API request
    API.write(WRITE_COMMANDS.DELETE_MONEY_REQUEST, parameters, {optimisticData, successData, failureData});
    CachedPDFPaths.clearByKey(transactionID);

    // STEP 7: Navigate the user depending on which page they are on and which resources were deleted
    if (iouReport && isSingleTransactionView && shouldDeleteTransactionThread && !shouldDeleteIOUReport) {
        // Pop the deleted report screen before navigating. This prevents navigating to the Concierge chat due to the missing report.
        Navigation.goBack(ROUTES.REPORT_WITH_ID.getRoute(iouReport.reportID));
        return;
    }

    if (iouReport?.chatReportID && shouldDeleteIOUReport) {
        // Pop the deleted report screen before navigating. This prevents navigating to the Concierge chat due to the missing report.
        Navigation.goBack(ROUTES.REPORT_WITH_ID.getRoute(iouReport.chatReportID));
    }
}

function deleteTrackExpense(chatReportID: string, transactionID: string, reportAction: OnyxTypes.ReportAction, isSingleTransactionView = false) {
    // STEP 1: Get all collections we're updating
    const chatReport = allReports?.[`${ONYXKEYS.COLLECTION.REPORT}${chatReportID}`] ?? null;
    if (!ReportUtils.isSelfDM(chatReport)) {
        return deleteMoneyRequest(transactionID, reportAction, isSingleTransactionView);
    }

    const {parameters, optimisticData, successData, failureData, shouldDeleteTransactionThread} = getDeleteTrackExpenseInformation(chatReportID, transactionID, reportAction);

    // STEP 6: Make the API request
    API.write(WRITE_COMMANDS.DELETE_MONEY_REQUEST, parameters, {optimisticData, successData, failureData});
    CachedPDFPaths.clearByKey(transactionID);

    // STEP 7: Navigate the user depending on which page they are on and which resources were deleted
    if (isSingleTransactionView && shouldDeleteTransactionThread) {
        // Pop the deleted report screen before navigating. This prevents navigating to the Concierge chat due to the missing report.
        Navigation.goBack(ROUTES.REPORT_WITH_ID.getRoute(chatReport?.reportID ?? ''));
    }
}

/**
 * @param managerID - Account ID of the person sending the money
 * @param recipient - The user receiving the money
 */
function getSendMoneyParams(
    report: OnyxEntry<OnyxTypes.Report> | EmptyObject,
    amount: number,
    currency: string,
    comment: string,
    paymentMethodType: PaymentMethodType,
    managerID: number,
    recipient: Participant,
): SendMoneyParamsData {
    const recipientEmail = PhoneNumber.addSMSDomainIfPhoneNumber(recipient.login ?? '');
    const recipientAccountID = Number(recipient.accountID);
    const newIOUReportDetails = JSON.stringify({
        amount,
        currency,
        requestorEmail: recipientEmail,
        requestorAccountID: recipientAccountID,
        comment,
        idempotencyKey: Str.guid(),
    });

    let chatReport = !isEmptyObject(report) && report?.reportID ? report : ReportUtils.getChatByParticipants([recipientAccountID]);
    let isNewChat = false;
    if (!chatReport) {
        chatReport = ReportUtils.buildOptimisticChatReport([recipientAccountID]);
        isNewChat = true;
    }
    const optimisticIOUReport = ReportUtils.buildOptimisticIOUReport(recipientAccountID, managerID, amount, chatReport.reportID, currency, true);

    const optimisticTransaction = TransactionUtils.buildOptimisticTransaction(amount, currency, optimisticIOUReport.reportID, comment);
    const optimisticTransactionData: OnyxUpdate = {
        onyxMethod: Onyx.METHOD.SET,
        key: `${ONYXKEYS.COLLECTION.TRANSACTION}${optimisticTransaction.transactionID}`,
        value: optimisticTransaction,
    };

    const [optimisticCreatedActionForChat, optimisticCreatedActionForIOUReport, optimisticIOUReportAction, optimisticTransactionThread, optimisticCreatedActionForTransactionThread] =
        ReportUtils.buildOptimisticMoneyRequestEntities(
            optimisticIOUReport,
            CONST.IOU.REPORT_ACTION_TYPE.PAY,
            amount,
            currency,
            comment,
            recipientEmail,
            [recipient],
            optimisticTransaction.transactionID,
            paymentMethodType,
            false,
            true,
        );

    const reportPreviewAction = ReportUtils.buildOptimisticReportPreview(chatReport, optimisticIOUReport);

    // Change the method to set for new reports because it doesn't exist yet, is faster,
    // and we need the data to be available when we navigate to the chat page
    const optimisticChatReportData: OnyxUpdate = isNewChat
        ? {
              onyxMethod: Onyx.METHOD.SET,
              key: `${ONYXKEYS.COLLECTION.REPORT}${chatReport.reportID}`,
              value: {
                  ...chatReport,
                  // Set and clear pending fields on the chat report
                  pendingFields: {createChat: CONST.RED_BRICK_ROAD_PENDING_ACTION.ADD},
                  lastReadTime: DateUtils.getDBTime(),
                  lastVisibleActionCreated: reportPreviewAction.created,
              },
          }
        : {
              onyxMethod: Onyx.METHOD.MERGE,
              key: `${ONYXKEYS.COLLECTION.REPORT}${chatReport.reportID}`,
              value: {
                  ...chatReport,
                  lastReadTime: DateUtils.getDBTime(),
                  lastVisibleActionCreated: reportPreviewAction.created,
              },
          };
    const optimisticQuickActionData: OnyxUpdate = {
        onyxMethod: Onyx.METHOD.SET,
        key: ONYXKEYS.NVP_QUICK_ACTION_GLOBAL_CREATE,
        value: {
            action: CONST.QUICK_ACTIONS.SEND_MONEY,
            chatReportID: chatReport.reportID,
            isFirstQuickAction: isEmptyObject(quickAction),
        },
    };
    const optimisticIOUReportData: OnyxUpdate = {
        onyxMethod: Onyx.METHOD.SET,
        key: `${ONYXKEYS.COLLECTION.REPORT}${optimisticIOUReport.reportID}`,
        value: {
            ...optimisticIOUReport,
            lastMessageText: optimisticIOUReportAction.message?.[0]?.text,
            lastMessageHtml: optimisticIOUReportAction.message?.[0]?.html,
        },
    };
    const optimisticTransactionThreadData: OnyxUpdate = {
        onyxMethod: Onyx.METHOD.SET,
        key: `${ONYXKEYS.COLLECTION.REPORT}${optimisticTransactionThread.reportID}`,
        value: optimisticTransactionThread,
    };
    const optimisticIOUReportActionsData: OnyxUpdate = {
        onyxMethod: Onyx.METHOD.MERGE,
        key: `${ONYXKEYS.COLLECTION.REPORT_ACTIONS}${optimisticIOUReport.reportID}`,
        value: {
            [optimisticCreatedActionForIOUReport.reportActionID]: optimisticCreatedActionForIOUReport,
            [optimisticIOUReportAction.reportActionID]: {
                ...(optimisticIOUReportAction as OnyxTypes.ReportAction),
                pendingAction: CONST.RED_BRICK_ROAD_PENDING_ACTION.ADD,
            },
        },
    };
    const optimisticChatReportActionsData: OnyxUpdate = {
        onyxMethod: Onyx.METHOD.MERGE,
        key: `${ONYXKEYS.COLLECTION.REPORT_ACTIONS}${chatReport.reportID}`,
        value: {
            [reportPreviewAction.reportActionID]: reportPreviewAction,
        },
    };
    const optimisticTransactionThreadReportActionsData: OnyxUpdate = {
        onyxMethod: Onyx.METHOD.MERGE,
        key: `${ONYXKEYS.COLLECTION.REPORT_ACTIONS}${optimisticTransactionThread.reportID}`,
        value: {
            [optimisticCreatedActionForTransactionThread.reportActionID]: optimisticCreatedActionForTransactionThread,
        },
    };

    const successData: OnyxUpdate[] = [
        {
            onyxMethod: Onyx.METHOD.MERGE,
            key: `${ONYXKEYS.COLLECTION.REPORT_ACTIONS}${optimisticIOUReport.reportID}`,
            value: {
                [optimisticIOUReportAction.reportActionID]: {
                    pendingAction: null,
                },
            },
        },
        {
            onyxMethod: Onyx.METHOD.MERGE,
            key: `${ONYXKEYS.COLLECTION.TRANSACTION}${optimisticTransaction.transactionID}`,
            value: {pendingAction: null},
        },
        {
            onyxMethod: Onyx.METHOD.MERGE,
            key: `${ONYXKEYS.COLLECTION.REPORT_ACTIONS}${chatReport.reportID}`,
            value: {
                [reportPreviewAction.reportActionID]: {
                    pendingAction: null,
                },
            },
        },
        {
            onyxMethod: Onyx.METHOD.MERGE,
            key: `${ONYXKEYS.COLLECTION.REPORT_ACTIONS}${optimisticTransactionThread.reportID}`,
            value: {
                [optimisticCreatedActionForTransactionThread.reportActionID]: {
                    pendingAction: null,
                },
            },
        },
    ];

    const failureData: OnyxUpdate[] = [
        {
            onyxMethod: Onyx.METHOD.MERGE,
            key: `${ONYXKEYS.COLLECTION.TRANSACTION}${optimisticTransaction.transactionID}`,
            value: {
                errors: ErrorUtils.getMicroSecondOnyxError('iou.error.other'),
            },
        },
        {
            onyxMethod: Onyx.METHOD.MERGE,
            key: `${ONYXKEYS.COLLECTION.REPORT}${optimisticTransactionThread.reportID}`,
            value: {
                errorFields: {
                    createChat: ErrorUtils.getMicroSecondOnyxError('report.genericCreateReportFailureMessage'),
                },
            },
        },
        {
            onyxMethod: Onyx.METHOD.MERGE,
            key: `${ONYXKEYS.COLLECTION.REPORT_ACTIONS}${optimisticTransactionThread.reportID}`,
            value: {
                [optimisticCreatedActionForTransactionThread.reportActionID]: {
                    errors: ErrorUtils.getMicroSecondOnyxError('iou.error.genericCreateFailureMessage'),
                },
            },
        },
    ];

    let optimisticPersonalDetailListData: OnyxUpdate | EmptyObject = {};

    // Now, let's add the data we need just when we are creating a new chat report
    if (isNewChat) {
        successData.push({
            onyxMethod: Onyx.METHOD.MERGE,
            key: `${ONYXKEYS.COLLECTION.REPORT}${chatReport.reportID}`,
            value: {pendingFields: null},
        });
        failureData.push(
            {
                onyxMethod: Onyx.METHOD.MERGE,
                key: `${ONYXKEYS.COLLECTION.REPORT}${chatReport.reportID}`,
                value: {
                    errorFields: {
                        createChat: ErrorUtils.getMicroSecondOnyxError('report.genericCreateReportFailureMessage'),
                    },
                },
            },
            {
                onyxMethod: Onyx.METHOD.MERGE,
                key: `${ONYXKEYS.COLLECTION.REPORT_ACTIONS}${optimisticIOUReport.reportID}`,
                value: {
                    [optimisticIOUReportAction.reportActionID]: {
                        errors: ErrorUtils.getMicroSecondOnyxError('iou.error.genericCreateFailureMessage'),
                    },
                },
            },
        );

        // Add optimistic personal details for recipient
        optimisticPersonalDetailListData = {
            onyxMethod: Onyx.METHOD.MERGE,
            key: ONYXKEYS.PERSONAL_DETAILS_LIST,
            value: {
                [recipientAccountID]: {
                    accountID: recipientAccountID,
                    avatar: UserUtils.getDefaultAvatarURL(recipient.accountID),
                    // Disabling this line since participant.displayName can be an empty string
                    // eslint-disable-next-line @typescript-eslint/prefer-nullish-coalescing
                    displayName: recipient.displayName || recipient.login,
                    login: recipient.login,
                },
            },
        };

        if (optimisticChatReportActionsData.value) {
            // Add an optimistic created action to the optimistic chat reportActions data
            optimisticChatReportActionsData.value[optimisticCreatedActionForChat.reportActionID] = optimisticCreatedActionForChat;
        }
    } else {
        failureData.push({
            onyxMethod: Onyx.METHOD.MERGE,
            key: `${ONYXKEYS.COLLECTION.REPORT_ACTIONS}${optimisticIOUReport.reportID}`,
            value: {
                [optimisticIOUReportAction.reportActionID]: {
                    errors: ErrorUtils.getMicroSecondOnyxError('iou.error.other'),
                },
            },
        });
    }

    const optimisticData: OnyxUpdate[] = [
        optimisticChatReportData,
        optimisticQuickActionData,
        optimisticIOUReportData,
        optimisticChatReportActionsData,
        optimisticIOUReportActionsData,
        optimisticTransactionData,
        optimisticTransactionThreadData,
        optimisticTransactionThreadReportActionsData,
    ];

    if (!isEmptyObject(optimisticPersonalDetailListData)) {
        optimisticData.push(optimisticPersonalDetailListData);
    }

    return {
        params: {
            iouReportID: optimisticIOUReport.reportID,
            chatReportID: chatReport.reportID,
            reportActionID: optimisticIOUReportAction.reportActionID,
            paymentMethodType,
            transactionID: optimisticTransaction.transactionID,
            newIOUReportDetails,
            createdReportActionID: isNewChat ? optimisticCreatedActionForChat.reportActionID : '0',
            reportPreviewReportActionID: reportPreviewAction.reportActionID,
            createdIOUReportActionID: optimisticCreatedActionForIOUReport.reportActionID,
            transactionThreadReportID: optimisticTransactionThread.reportID,
            createdReportActionIDForThread: optimisticCreatedActionForTransactionThread.reportActionID,
        },
        optimisticData,
        successData,
        failureData,
    };
}

function getPayMoneyRequestParams(
    chatReport: OnyxTypes.Report,
    iouReport: OnyxTypes.Report,
    recipient: Participant,
    paymentMethodType: PaymentMethodType,
    full: boolean,
): PayMoneyRequestData {
    let total = (iouReport.total ?? 0) - (iouReport.nonReimbursableTotal ?? 0);
    if (ReportUtils.hasHeldExpenses(iouReport.reportID) && !full && !!iouReport.unheldTotal) {
        total = iouReport.unheldTotal;
    }

    const optimisticIOUReportAction = ReportUtils.buildOptimisticIOUReportAction(
        CONST.IOU.REPORT_ACTION_TYPE.PAY,
        ReportUtils.isExpenseReport(iouReport) ? -total : total,
        iouReport.currency ?? '',
        '',
        [recipient],
        '',
        paymentMethodType,
        iouReport.reportID,
        true,
    );

    // In some instances, the report preview action might not be available to the payer (only whispered to the requestor)
    // hence we need to make the updates to the action safely.
    let optimisticReportPreviewAction = null;
    const reportPreviewAction = getReportPreviewAction(chatReport.reportID, iouReport.reportID);
    if (reportPreviewAction) {
        optimisticReportPreviewAction = ReportUtils.updateReportPreview(iouReport, reportPreviewAction, true);
    }

    const currentNextStep = allNextSteps[`${ONYXKEYS.COLLECTION.NEXT_STEP}${iouReport.reportID}`] ?? null;
    const optimisticNextStep = NextStepUtils.buildNextStep(iouReport, CONST.REPORT.STATUS_NUM.REIMBURSED, {isPaidWithExpensify: paymentMethodType === CONST.IOU.PAYMENT_TYPE.VBBA});

    const optimisticData: OnyxUpdate[] = [
        {
            onyxMethod: Onyx.METHOD.MERGE,
            key: `${ONYXKEYS.COLLECTION.REPORT}${chatReport.reportID}`,
            value: {
                ...chatReport,
                lastReadTime: DateUtils.getDBTime(),
                lastVisibleActionCreated: optimisticIOUReportAction.created,
                hasOutstandingChildRequest: false,
                iouReportID: null,
                lastMessageText: optimisticIOUReportAction.message?.[0]?.text,
                lastMessageHtml: optimisticIOUReportAction.message?.[0]?.html,
            },
        },
        {
            onyxMethod: Onyx.METHOD.MERGE,
            key: `${ONYXKEYS.COLLECTION.REPORT_ACTIONS}${iouReport.reportID}`,
            value: {
                [optimisticIOUReportAction.reportActionID]: {
                    ...(optimisticIOUReportAction as OnyxTypes.ReportAction),
                    pendingAction: CONST.RED_BRICK_ROAD_PENDING_ACTION.ADD,
                },
            },
        },
        {
            onyxMethod: Onyx.METHOD.MERGE,
            key: `${ONYXKEYS.COLLECTION.REPORT}${iouReport.reportID}`,
            value: {
                ...iouReport,
                lastMessageText: optimisticIOUReportAction.message?.[0]?.text,
                lastMessageHtml: optimisticIOUReportAction.message?.[0]?.html,
                hasOutstandingChildRequest: false,
                statusNum: CONST.REPORT.STATUS_NUM.REIMBURSED,
                pendingFields: {
                    preview: CONST.RED_BRICK_ROAD_PENDING_ACTION.UPDATE,
                    reimbursed: CONST.RED_BRICK_ROAD_PENDING_ACTION.UPDATE,
                    partial: full ? null : CONST.RED_BRICK_ROAD_PENDING_ACTION.UPDATE,
                },
            },
        },
        {
            onyxMethod: Onyx.METHOD.MERGE,
            key: ONYXKEYS.NVP_LAST_PAYMENT_METHOD,
            value: {[iouReport.policyID ?? '']: paymentMethodType},
        },
        {
            onyxMethod: Onyx.METHOD.MERGE,
            key: `${ONYXKEYS.COLLECTION.NEXT_STEP}${iouReport.reportID}`,
            value: optimisticNextStep,
        },
    ];

    const successData: OnyxUpdate[] = [
        {
            onyxMethod: Onyx.METHOD.MERGE,
            key: `${ONYXKEYS.COLLECTION.REPORT}${iouReport.reportID}`,
            value: {
                pendingFields: {
                    preview: null,
                    reimbursed: null,
                    partial: null,
                },
            },
        },
    ];

    const failureData: OnyxUpdate[] = [
        {
            onyxMethod: Onyx.METHOD.MERGE,
            key: `${ONYXKEYS.COLLECTION.REPORT_ACTIONS}${iouReport.reportID}`,
            value: {
                [optimisticIOUReportAction.reportActionID]: {
                    errors: ErrorUtils.getMicroSecondOnyxError('iou.error.other'),
                },
            },
        },
        {
            onyxMethod: Onyx.METHOD.MERGE,
            key: `${ONYXKEYS.COLLECTION.REPORT}${iouReport.reportID}`,
            value: {
                ...iouReport,
            },
        },
        {
            onyxMethod: Onyx.METHOD.MERGE,
            key: `${ONYXKEYS.COLLECTION.REPORT}${chatReport.reportID}`,
            value: chatReport,
        },
        {
            onyxMethod: Onyx.METHOD.MERGE,
            key: `${ONYXKEYS.COLLECTION.NEXT_STEP}${iouReport.reportID}`,
            value: currentNextStep,
        },
    ];

    // In case the report preview action is loaded locally, let's update it.
    if (optimisticReportPreviewAction) {
        optimisticData.push({
            onyxMethod: Onyx.METHOD.MERGE,
            key: `${ONYXKEYS.COLLECTION.REPORT_ACTIONS}${chatReport.reportID}`,
            value: {
                [optimisticReportPreviewAction.reportActionID]: optimisticReportPreviewAction,
            },
        });
        failureData.push({
            onyxMethod: Onyx.METHOD.MERGE,
            key: `${ONYXKEYS.COLLECTION.REPORT_ACTIONS}${chatReport.reportID}`,
            value: {
                [optimisticReportPreviewAction.reportActionID]: {
                    created: optimisticReportPreviewAction.created,
                },
            },
        });
    }

    return {
        params: {
            iouReportID: iouReport.reportID,
            chatReportID: chatReport.reportID,
            reportActionID: optimisticIOUReportAction.reportActionID,
            paymentMethodType,
            full,
            amount: Math.abs(total),
        },
        optimisticData,
        successData,
        failureData,
    };
}

/**
 * @param managerID - Account ID of the person sending the money
 * @param recipient - The user receiving the money
 */
function sendMoneyElsewhere(report: OnyxEntry<OnyxTypes.Report>, amount: number, currency: string, comment: string, managerID: number, recipient: Participant) {
    const {params, optimisticData, successData, failureData} = getSendMoneyParams(report, amount, currency, comment, CONST.IOU.PAYMENT_TYPE.ELSEWHERE, managerID, recipient);

    API.write(WRITE_COMMANDS.SEND_MONEY_ELSEWHERE, params, {optimisticData, successData, failureData});

    resetMoneyRequestInfo();
    Navigation.dismissModal(params.chatReportID);
    Report.notifyNewAction(params.chatReportID, managerID);
}

/**
 * @param managerID - Account ID of the person sending the money
 * @param recipient - The user receiving the money
 */
function sendMoneyWithWallet(report: OnyxEntry<OnyxTypes.Report>, amount: number, currency: string, comment: string, managerID: number, recipient: Participant | ReportUtils.OptionData) {
    const {params, optimisticData, successData, failureData} = getSendMoneyParams(report, amount, currency, comment, CONST.IOU.PAYMENT_TYPE.EXPENSIFY, managerID, recipient);

    API.write(WRITE_COMMANDS.SEND_MONEY_WITH_WALLET, params, {optimisticData, successData, failureData});

    resetMoneyRequestInfo();
    Navigation.dismissModal(params.chatReportID);
    Report.notifyNewAction(params.chatReportID, managerID);
}

function canApproveIOU(iouReport: OnyxEntry<OnyxTypes.Report> | EmptyObject, chatReport: OnyxEntry<OnyxTypes.Report> | EmptyObject, policy: OnyxEntry<OnyxTypes.Policy> | EmptyObject) {
    if (isEmptyObject(chatReport)) {
        return false;
    }
    const isPaidGroupPolicy = ReportUtils.isPaidGroupPolicyExpenseChat(chatReport);
    if (!isPaidGroupPolicy) {
        return false;
    }

    const isOnInstantSubmitPolicy = PolicyUtils.isInstantSubmitEnabled(policy);
    const isOnSubmitAndClosePolicy = PolicyUtils.isSubmitAndClose(policy);
    if (isOnInstantSubmitPolicy && isOnSubmitAndClosePolicy) {
        return false;
    }

    const managerID = iouReport?.managerID ?? 0;
    const isCurrentUserManager = managerID === userAccountID;
    const isPolicyExpenseChat = ReportUtils.isPolicyExpenseChat(chatReport);

    const isOpenExpenseReport = isPolicyExpenseChat && ReportUtils.isOpenExpenseReport(iouReport);
    const isApproved = ReportUtils.isReportApproved(iouReport);
    const iouSettled = ReportUtils.isSettled(iouReport?.reportID);
    const isArchivedReport = ReportUtils.isArchivedRoom(iouReport);

    return isCurrentUserManager && !isOpenExpenseReport && !isApproved && !iouSettled && !isArchivedReport;
}

function canIOUBePaid(iouReport: OnyxEntry<OnyxTypes.Report> | EmptyObject, chatReport: OnyxEntry<OnyxTypes.Report> | EmptyObject, policy: OnyxEntry<OnyxTypes.Policy> | EmptyObject) {
    const isPolicyExpenseChat = ReportUtils.isPolicyExpenseChat(chatReport);
    const iouCanceled = ReportUtils.isArchivedRoom(chatReport);

    if (isEmptyObject(iouReport)) {
        return false;
    }

    if (policy?.reimbursementChoice === CONST.POLICY.REIMBURSEMENT_CHOICES.REIMBURSEMENT_NO) {
        return false;
    }

    const isPayer = ReportUtils.isPayer(
        {
            email: currentUserEmail,
            accountID: userAccountID,
        },
        iouReport,
    );

    const isOpenExpenseReport = isPolicyExpenseChat && ReportUtils.isOpenExpenseReport(iouReport);
    const iouSettled = ReportUtils.isSettled(iouReport?.reportID);

    const {reimbursableSpend} = ReportUtils.getMoneyRequestSpendBreakdown(iouReport);
    const isAutoReimbursable = policy?.reimbursementChoice === CONST.POLICY.REIMBURSEMENT_CHOICES.REIMBURSEMENT_YES ? false : ReportUtils.canBeAutoReimbursed(iouReport, policy);
    const shouldBeApproved = canApproveIOU(iouReport, chatReport, policy);

    return isPayer && !isOpenExpenseReport && !iouSettled && !iouReport?.isWaitingOnBankAccount && reimbursableSpend !== 0 && !iouCanceled && !isAutoReimbursable && !shouldBeApproved;
}

function hasIOUToApproveOrPay(chatReport: OnyxEntry<OnyxTypes.Report> | EmptyObject, excludedIOUReportID: string): boolean {
    const chatReportActions = reportActionsByReport?.[chatReport?.reportID ?? ''] ?? {};

    return Object.values(chatReportActions).some((action) => {
        const iouReport = ReportUtils.getReport(action.childReportID ?? '');
        const policy = getPolicy(iouReport?.policyID);
        const shouldShowSettlementButton = canIOUBePaid(iouReport, chatReport, policy) || canApproveIOU(iouReport, chatReport, policy);
        return action.childReportID?.toString() !== excludedIOUReportID && action.actionName === CONST.REPORT.ACTIONS.TYPE.REPORTPREVIEW && shouldShowSettlementButton;
    });
}

function approveMoneyRequest(expenseReport: OnyxTypes.Report | EmptyObject, full?: boolean) {
    const currentNextStep = allNextSteps[`${ONYXKEYS.COLLECTION.NEXT_STEP}${expenseReport.reportID}`] ?? null;
    let total = expenseReport.total ?? 0;
    const hasHeldExpenses = ReportUtils.hasHeldExpenses(expenseReport.reportID);
    if (hasHeldExpenses && !full && !!expenseReport.unheldTotal) {
        total = expenseReport.unheldTotal;
    }
    const optimisticApprovedReportAction = ReportUtils.buildOptimisticApprovedReportAction(total, expenseReport.currency ?? '', expenseReport.reportID);
    const optimisticNextStep = NextStepUtils.buildNextStep(expenseReport, CONST.REPORT.STATUS_NUM.APPROVED);
    const chatReport = ReportUtils.getReport(expenseReport.chatReportID);

    const optimisticReportActionsData: OnyxUpdate = {
        onyxMethod: Onyx.METHOD.MERGE,
        key: `${ONYXKEYS.COLLECTION.REPORT_ACTIONS}${expenseReport.reportID}`,
        value: {
            [optimisticApprovedReportAction.reportActionID]: {
                ...(optimisticApprovedReportAction as OnyxTypes.ReportAction),
                pendingAction: CONST.RED_BRICK_ROAD_PENDING_ACTION.ADD,
            },
        },
    };
    const optimisticIOUReportData: OnyxUpdate = {
        onyxMethod: Onyx.METHOD.MERGE,
        key: `${ONYXKEYS.COLLECTION.REPORT}${expenseReport.reportID}`,
        value: {
            ...expenseReport,
            lastMessageText: optimisticApprovedReportAction.message?.[0]?.text,
            lastMessageHtml: optimisticApprovedReportAction.message?.[0]?.html,
            stateNum: CONST.REPORT.STATE_NUM.APPROVED,
            statusNum: CONST.REPORT.STATUS_NUM.APPROVED,
            pendingFields: {
                partial: full ? null : CONST.RED_BRICK_ROAD_PENDING_ACTION.UPDATE,
            },
        },
    };

    const optimisticChatReportData: OnyxUpdate = {
        onyxMethod: Onyx.METHOD.MERGE,
        key: `${ONYXKEYS.COLLECTION.REPORT}${expenseReport?.chatReportID}`,
        value: {
            hasOutstandingChildRequest: hasIOUToApproveOrPay(chatReport, expenseReport?.reportID ?? ''),
        },
    };

    const optimisticNextStepData: OnyxUpdate = {
        onyxMethod: Onyx.METHOD.MERGE,
        key: `${ONYXKEYS.COLLECTION.NEXT_STEP}${expenseReport.reportID}`,
        value: optimisticNextStep,
    };
    const optimisticData: OnyxUpdate[] = [optimisticIOUReportData, optimisticReportActionsData, optimisticNextStepData, optimisticChatReportData];

    const successData: OnyxUpdate[] = [
        {
            onyxMethod: Onyx.METHOD.MERGE,
            key: `${ONYXKEYS.COLLECTION.REPORT_ACTIONS}${expenseReport.reportID}`,
            value: {
                [optimisticApprovedReportAction.reportActionID]: {
                    pendingAction: null,
                },
            },
        },
        {
            onyxMethod: Onyx.METHOD.MERGE,
            key: `${ONYXKEYS.COLLECTION.REPORT}${expenseReport.reportID}`,
            value: {
                pendingFields: {
                    partial: null,
                },
            },
        },
    ];

    const failureData: OnyxUpdate[] = [
        {
            onyxMethod: Onyx.METHOD.MERGE,
            key: `${ONYXKEYS.COLLECTION.REPORT_ACTIONS}${expenseReport.reportID}`,
            value: {
                [optimisticApprovedReportAction.reportActionID]: {
                    errors: ErrorUtils.getMicroSecondOnyxError('iou.error.other'),
                },
            },
        },
        {
            onyxMethod: Onyx.METHOD.MERGE,
            key: `${ONYXKEYS.COLLECTION.REPORT}${expenseReport.chatReportID}`,
            value: {
                hasOutstandingChildRequest: chatReport?.hasOutstandingChildRequest,
                pendingFields: {
                    partial: null,
                },
            },
        },
        {
            onyxMethod: Onyx.METHOD.MERGE,
            key: `${ONYXKEYS.COLLECTION.NEXT_STEP}${expenseReport.reportID}`,
            value: currentNextStep,
        },
    ];

    // Clear hold reason of all transactions if we approve all requests
    if (full && hasHeldExpenses) {
        const heldTransactions = ReportUtils.getAllHeldTransactions(expenseReport.reportID);
        heldTransactions.forEach((heldTransaction) => {
            optimisticData.push({
                onyxMethod: Onyx.METHOD.MERGE,
                key: `${ONYXKEYS.COLLECTION.TRANSACTION}${heldTransaction.transactionID}`,
                value: {
                    comment: {
                        hold: '',
                    },
                },
            });
            failureData.push({
                onyxMethod: Onyx.METHOD.MERGE,
                key: `${ONYXKEYS.COLLECTION.TRANSACTION}${heldTransaction.transactionID}`,
                value: {
                    comment: {
                        hold: heldTransaction.comment.hold,
                    },
                },
            });
        });
    }

    const parameters: ApproveMoneyRequestParams = {
        reportID: expenseReport.reportID,
        approvedReportActionID: optimisticApprovedReportAction.reportActionID,
        full,
    };

    API.write(WRITE_COMMANDS.APPROVE_MONEY_REQUEST, parameters, {optimisticData, successData, failureData});
}

function submitReport(expenseReport: OnyxTypes.Report) {
    const currentNextStep = allNextSteps[`${ONYXKEYS.COLLECTION.NEXT_STEP}${expenseReport.reportID}`] ?? null;
    const parentReport = ReportUtils.getReport(expenseReport.parentReportID);
    const policy = getPolicy(expenseReport.policyID);
    const isCurrentUserManager = currentUserPersonalDetails.accountID === expenseReport.managerID;
    const isSubmitAndClosePolicy = PolicyUtils.isSubmitAndClose(policy);
    const adminAccountID = policy.role === CONST.POLICY.ROLE.ADMIN ? currentUserPersonalDetails.accountID : undefined;
    const optimisticSubmittedReportAction = ReportUtils.buildOptimisticSubmittedReportAction(expenseReport?.total ?? 0, expenseReport.currency ?? '', expenseReport.reportID, adminAccountID);
    const optimisticNextStep = NextStepUtils.buildNextStep(expenseReport, isSubmitAndClosePolicy ? CONST.REPORT.STATUS_NUM.CLOSED : CONST.REPORT.STATUS_NUM.SUBMITTED);

    const optimisticData: OnyxUpdate[] = !isSubmitAndClosePolicy
        ? [
              {
                  onyxMethod: Onyx.METHOD.MERGE,
                  key: `${ONYXKEYS.COLLECTION.REPORT_ACTIONS}${expenseReport.reportID}`,
                  value: {
                      [optimisticSubmittedReportAction.reportActionID]: {
                          ...(optimisticSubmittedReportAction as OnyxTypes.ReportAction),
                          pendingAction: CONST.RED_BRICK_ROAD_PENDING_ACTION.ADD,
                      },
                  },
              },
              {
                  onyxMethod: Onyx.METHOD.MERGE,
                  key: `${ONYXKEYS.COLLECTION.REPORT}${expenseReport.reportID}`,
                  value: {
                      ...expenseReport,
                      lastMessageText: optimisticSubmittedReportAction.message?.[0]?.text ?? '',
                      lastMessageHtml: optimisticSubmittedReportAction.message?.[0]?.html ?? '',
                      stateNum: CONST.REPORT.STATE_NUM.SUBMITTED,
                      statusNum: CONST.REPORT.STATUS_NUM.SUBMITTED,
                  },
              },
          ]
        : [
              {
                  onyxMethod: Onyx.METHOD.MERGE,
                  key: `${ONYXKEYS.COLLECTION.REPORT}${expenseReport.reportID}`,
                  value: {
                      ...expenseReport,
                      stateNum: CONST.REPORT.STATE_NUM.APPROVED,
                      statusNum: CONST.REPORT.STATUS_NUM.CLOSED,
                  },
              },
          ];

    optimisticData.push({
        onyxMethod: Onyx.METHOD.MERGE,
        key: `${ONYXKEYS.COLLECTION.NEXT_STEP}${expenseReport.reportID}`,
        value: optimisticNextStep,
    });

    if (parentReport?.reportID) {
        optimisticData.push({
            onyxMethod: Onyx.METHOD.MERGE,
            key: `${ONYXKEYS.COLLECTION.REPORT}${parentReport.reportID}`,
            value: {
                ...parentReport,
                // In case its a manager who force submitted the report, they are the next user who needs to take an action
                hasOutstandingChildRequest: isCurrentUserManager,
                iouReportID: null,
            },
        });
    }

    const successData: OnyxUpdate[] = [];
    if (!isSubmitAndClosePolicy) {
        successData.push({
            onyxMethod: Onyx.METHOD.MERGE,
            key: `${ONYXKEYS.COLLECTION.REPORT_ACTIONS}${expenseReport.reportID}`,
            value: {
                [optimisticSubmittedReportAction.reportActionID]: {
                    pendingAction: null,
                },
            },
        });
    }

    const failureData: OnyxUpdate[] = [
        {
            onyxMethod: Onyx.METHOD.MERGE,
            key: `${ONYXKEYS.COLLECTION.REPORT}${expenseReport.reportID}`,
            value: {
                statusNum: CONST.REPORT.STATUS_NUM.OPEN,
                stateNum: CONST.REPORT.STATE_NUM.OPEN,
            },
        },
        {
            onyxMethod: Onyx.METHOD.MERGE,
            key: `${ONYXKEYS.COLLECTION.NEXT_STEP}${expenseReport.reportID}`,
            value: currentNextStep,
        },
    ];
    if (!isSubmitAndClosePolicy) {
        failureData.push({
            onyxMethod: Onyx.METHOD.MERGE,
            key: `${ONYXKEYS.COLLECTION.REPORT_ACTIONS}${expenseReport.reportID}`,
            value: {
                [optimisticSubmittedReportAction.reportActionID]: {
                    errors: ErrorUtils.getMicroSecondOnyxError('iou.error.other'),
                },
            },
        });
    }

    if (parentReport?.reportID) {
        failureData.push({
            onyxMethod: Onyx.METHOD.MERGE,
            key: `${ONYXKEYS.COLLECTION.REPORT}${parentReport.reportID}`,
            value: {
                hasOutstandingChildRequest: parentReport.hasOutstandingChildRequest,
                iouReportID: expenseReport.reportID,
            },
        });
    }

    const parameters: SubmitReportParams = {
        reportID: expenseReport.reportID,
        managerAccountID: policy.submitsTo ?? expenseReport.managerID,
        reportActionID: optimisticSubmittedReportAction.reportActionID,
    };

    API.write(WRITE_COMMANDS.SUBMIT_REPORT, parameters, {optimisticData, successData, failureData});
}

function cancelPayment(expenseReport: OnyxTypes.Report, chatReport: OnyxTypes.Report) {
    const optimisticReportAction = ReportUtils.buildOptimisticCancelPaymentReportAction(expenseReport.reportID, -(expenseReport.total ?? 0), expenseReport.currency ?? '');
    const policy = getPolicy(chatReport.policyID);
    const isFree = policy && policy.type === CONST.POLICY.TYPE.FREE;
    const approvalMode = policy.approvalMode ?? CONST.POLICY.APPROVAL_MODE.BASIC;
    let stateNum: ValueOf<typeof CONST.REPORT.STATE_NUM> = CONST.REPORT.STATE_NUM.SUBMITTED;
    let statusNum: ValueOf<typeof CONST.REPORT.STATUS_NUM> = CONST.REPORT.STATUS_NUM.SUBMITTED;
    if (!isFree) {
        stateNum = approvalMode === CONST.POLICY.APPROVAL_MODE.OPTIONAL ? CONST.REPORT.STATE_NUM.SUBMITTED : CONST.REPORT.STATE_NUM.APPROVED;
        statusNum = approvalMode === CONST.POLICY.APPROVAL_MODE.OPTIONAL ? CONST.REPORT.STATUS_NUM.CLOSED : CONST.REPORT.STATUS_NUM.APPROVED;
    }
    const optimisticNextStep = NextStepUtils.buildNextStep(expenseReport, statusNum);
    const optimisticData: OnyxUpdate[] = [
        {
            onyxMethod: Onyx.METHOD.MERGE,
            key: `${ONYXKEYS.COLLECTION.REPORT_ACTIONS}${expenseReport.reportID}`,
            value: {
                [optimisticReportAction.reportActionID]: {
                    ...(optimisticReportAction as OnyxTypes.ReportAction),
                    pendingAction: CONST.RED_BRICK_ROAD_PENDING_ACTION.ADD,
                },
            },
        },
        {
            onyxMethod: Onyx.METHOD.MERGE,
            key: `${ONYXKEYS.COLLECTION.REPORT}${expenseReport.reportID}`,
            value: {
                ...expenseReport,
                lastMessageText: optimisticReportAction.message?.[0]?.text,
                lastMessageHtml: optimisticReportAction.message?.[0]?.html,
                stateNum,
                statusNum,
            },
        },
    ];

    if (!isFree) {
        optimisticData.push({
            onyxMethod: Onyx.METHOD.MERGE,
            key: `${ONYXKEYS.COLLECTION.NEXT_STEP}${expenseReport.reportID}`,
            value: optimisticNextStep,
        });
    }

    const successData: OnyxUpdate[] = [
        {
            onyxMethod: Onyx.METHOD.MERGE,
            key: `${ONYXKEYS.COLLECTION.REPORT_ACTIONS}${expenseReport.reportID}`,
            value: {
                [optimisticReportAction.reportActionID]: {
                    pendingAction: null,
                },
            },
        },
    ];

    const failureData: OnyxUpdate[] = [
        {
            onyxMethod: Onyx.METHOD.MERGE,
            key: `${ONYXKEYS.COLLECTION.REPORT_ACTIONS}${expenseReport.reportID}`,
            value: {
                [optimisticReportAction.reportActionID ?? '']: {
                    errors: ErrorUtils.getMicroSecondOnyxError('iou.error.other'),
                },
            },
        },
        {
            onyxMethod: Onyx.METHOD.MERGE,
            key: `${ONYXKEYS.COLLECTION.REPORT}${expenseReport.reportID}`,
            value: {
                statusNum: CONST.REPORT.STATUS_NUM.REIMBURSED,
            },
        },
    ];

    if (chatReport?.reportID) {
        failureData.push({
            onyxMethod: Onyx.METHOD.MERGE,
            key: `${ONYXKEYS.COLLECTION.REPORT}${chatReport.reportID}`,
            value: {
                hasOutstandingChildRequest: true,
                iouReportID: expenseReport.reportID,
            },
        });
    }
    if (!isFree) {
        failureData.push({
            onyxMethod: Onyx.METHOD.MERGE,
            key: `${ONYXKEYS.COLLECTION.NEXT_STEP}${expenseReport.reportID}`,
            value: NextStepUtils.buildNextStep(expenseReport, CONST.REPORT.STATUS_NUM.REIMBURSED),
        });
    }

    API.write(
        WRITE_COMMANDS.CANCEL_PAYMENT,
        {
            iouReportID: expenseReport.reportID,
            chatReportID: chatReport.reportID,
            managerAccountID: expenseReport.managerID ?? 0,
            reportActionID: optimisticReportAction.reportActionID,
        },
        {optimisticData, successData, failureData},
    );
}

function payMoneyRequest(paymentType: PaymentMethodType, chatReport: OnyxTypes.Report, iouReport: OnyxTypes.Report, full = true) {
    const recipient = {accountID: iouReport.ownerAccountID};
    const {params, optimisticData, successData, failureData} = getPayMoneyRequestParams(chatReport, iouReport, recipient, paymentType, full);

    // For now, we need to call the PayMoneyRequestWithWallet API since PayMoneyRequest was not updated to work with
    // Expensify Wallets.
    const apiCommand = paymentType === CONST.IOU.PAYMENT_TYPE.EXPENSIFY ? WRITE_COMMANDS.PAY_MONEY_REQUEST_WITH_WALLET : WRITE_COMMANDS.PAY_MONEY_REQUEST;

    API.write(apiCommand, params, {optimisticData, successData, failureData});
    Navigation.dismissModalWithReport(chatReport);
}

function detachReceipt(transactionID: string) {
    const transaction = allTransactions[`${ONYXKEYS.COLLECTION.TRANSACTION}${transactionID}`];
    const newTransaction = transaction ? {...transaction, filename: '', receipt: {}} : null;

    const optimisticData: OnyxUpdate[] = [
        {
            onyxMethod: Onyx.METHOD.SET,
            key: `${ONYXKEYS.COLLECTION.TRANSACTION}${transactionID}`,
            value: newTransaction,
        },
    ];

    const failureData: OnyxUpdate[] = [
        {
            onyxMethod: Onyx.METHOD.MERGE,
            key: `${ONYXKEYS.COLLECTION.TRANSACTION}${transactionID}`,
            value: transaction,
        },
    ];

    const parameters: DetachReceiptParams = {transactionID};

    API.write(WRITE_COMMANDS.DETACH_RECEIPT, parameters, {optimisticData, failureData});
}

function replaceReceipt(transactionID: string, file: File, source: string) {
    const transaction = allTransactions[`${ONYXKEYS.COLLECTION.TRANSACTION}${transactionID}`];
    const oldReceipt = transaction?.receipt ?? {};
    const receiptOptimistic = {
        source,
        state: CONST.IOU.RECEIPT_STATE.OPEN,
    };

    const optimisticData: OnyxUpdate[] = [
        {
            onyxMethod: Onyx.METHOD.MERGE,
            key: `${ONYXKEYS.COLLECTION.TRANSACTION}${transactionID}`,
            value: {
                receipt: receiptOptimistic,
                filename: file.name,
            },
        },
    ];

    const failureData: OnyxUpdate[] = [
        {
            onyxMethod: Onyx.METHOD.MERGE,
            key: `${ONYXKEYS.COLLECTION.TRANSACTION}${transactionID}`,
            value: {
                receipt: oldReceipt,
                filename: transaction?.filename,
                errors: getReceiptError(receiptOptimistic, file.name),
            },
        },
    ];

    const parameters: ReplaceReceiptParams = {
        transactionID,
        receipt: file,
    };

    API.write(WRITE_COMMANDS.REPLACE_RECEIPT, parameters, {optimisticData, failureData});
}

/**
 * Finds the participants for an IOU based on the attached report
 * @param transactionID of the transaction to set the participants of
 * @param report attached to the transaction
 */
function setMoneyRequestParticipantsFromReport(transactionID: string, report: OnyxEntry<OnyxTypes.Report>) {
    // If the report is iou or expense report, we should get the chat report to set participant for request money
    const chatReport = ReportUtils.isMoneyRequestReport(report) ? ReportUtils.getReport(report?.chatReportID) : report;
    const currentUserAccountID = currentUserPersonalDetails.accountID;
    const shouldAddAsReport = !isEmptyObject(chatReport) && ReportUtils.isSelfDM(chatReport);
    const participants: Participant[] =
        ReportUtils.isPolicyExpenseChat(chatReport) || shouldAddAsReport
            ? [{accountID: 0, reportID: chatReport?.reportID, isPolicyExpenseChat: ReportUtils.isPolicyExpenseChat(chatReport), selected: true}]
            : (chatReport?.participantAccountIDs ?? []).filter((accountID) => currentUserAccountID !== accountID).map((accountID) => ({accountID, selected: true}));

    Onyx.merge(`${ONYXKEYS.COLLECTION.TRANSACTION_DRAFT}${transactionID}`, {participants, participantsAutoAssigned: true});
}

function setMoneyRequestId(id: string) {
    Onyx.merge(ONYXKEYS.IOU, {id});
}

function setMoneyRequestAmount(amount: number) {
    Onyx.merge(ONYXKEYS.IOU, {amount});
}

function setMoneyRequestCurrency(currency: string) {
    Onyx.merge(ONYXKEYS.IOU, {currency});
}

function setMoneyRequestTaxRate(transactionID: string, taxRate: TaxRatesOption) {
    Onyx.merge(`${ONYXKEYS.COLLECTION.TRANSACTION_DRAFT}${transactionID}`, {taxRate});
}

function setMoneyRequestTaxAmount(transactionID: string, taxAmount: number, isDraft: boolean) {
    Onyx.merge(`${isDraft ? ONYXKEYS.COLLECTION.TRANSACTION_DRAFT : ONYXKEYS.COLLECTION.TRANSACTION}${transactionID}`, {taxAmount});
}

function setMoneyRequestBillable(billable: boolean) {
    Onyx.merge(ONYXKEYS.IOU, {billable});
}

function setMoneyRequestParticipants(participants: Participant[], isSplitRequest?: boolean) {
    Onyx.merge(ONYXKEYS.IOU, {participants, isSplitRequest});
}

function setShownHoldUseExplanation() {
    Onyx.set(ONYXKEYS.NVP_HOLD_USE_EXPLAINED, true);
}

/**
 * Put money request on HOLD
 */
function putOnHold(transactionID: string, comment: string, reportID: string) {
    const currentTime = DateUtils.getDBTime();
    const createdReportAction = ReportUtils.buildOptimisticHoldReportAction(currentTime);
    const createdReportActionComment = ReportUtils.buildOptimisticHoldReportActionComment(comment, DateUtils.addMillisecondsFromDateTime(currentTime, 1));

    const optimisticData: OnyxUpdate[] = [
        {
            onyxMethod: Onyx.METHOD.MERGE,
            key: `${ONYXKEYS.COLLECTION.REPORT_ACTIONS}${reportID}`,
            value: {
                [createdReportAction.reportActionID]: createdReportAction as ReportAction,
                [createdReportActionComment.reportActionID]: createdReportActionComment as ReportAction,
            },
        },
        {
            onyxMethod: Onyx.METHOD.MERGE,
            key: `${ONYXKEYS.COLLECTION.TRANSACTION}${transactionID}`,
            value: {
                pendingAction: CONST.RED_BRICK_ROAD_PENDING_ACTION.UPDATE,
                comment: {
                    hold: createdReportAction.reportActionID,
                },
            },
        },
    ];

    const successData: OnyxUpdate[] = [
        {
            onyxMethod: Onyx.METHOD.MERGE,
            key: `${ONYXKEYS.COLLECTION.TRANSACTION}${transactionID}`,
            value: {
                pendingAction: null,
            },
        },
    ];

    const failureData: OnyxUpdate[] = [
        {
            onyxMethod: Onyx.METHOD.MERGE,
            key: `${ONYXKEYS.COLLECTION.TRANSACTION}${transactionID}`,
            value: {
                pendingAction: null,
                comment: {
                    hold: null,
                },
            },
        },
    ];

    API.write(
        'HoldRequest',
        {
            transactionID,
            comment,
            reportActionID: createdReportAction.reportActionID,
            commentReportActionID: createdReportActionComment.reportActionID,
        },
        {optimisticData, successData, failureData},
    );
}

/**
 * Remove money request from HOLD
 */
function unholdRequest(transactionID: string, reportID: string) {
    const createdReportAction = ReportUtils.buildOptimisticUnHoldReportAction();

    const optimisticData: OnyxUpdate[] = [
        {
            onyxMethod: Onyx.METHOD.MERGE,
            key: `${ONYXKEYS.COLLECTION.REPORT_ACTIONS}${reportID}`,
            value: {
                [createdReportAction.reportActionID]: createdReportAction as ReportAction,
            },
        },
        {
            onyxMethod: Onyx.METHOD.MERGE,
            key: `${ONYXKEYS.COLLECTION.TRANSACTION}${transactionID}`,
            value: {
                pendingAction: CONST.RED_BRICK_ROAD_PENDING_ACTION.UPDATE,
                comment: {
                    hold: null,
                },
            },
        },
    ];

    const successData: OnyxUpdate[] = [
        {
            onyxMethod: Onyx.METHOD.MERGE,
            key: `${ONYXKEYS.COLLECTION.TRANSACTION}${transactionID}`,
            value: {
                pendingAction: null,
                comment: {
                    hold: null,
                },
            },
        },
    ];

    const failureData: OnyxUpdate[] = [
        {
            onyxMethod: Onyx.METHOD.MERGE,
            key: `${ONYXKEYS.COLLECTION.TRANSACTION}${transactionID}`,
            value: {
                pendingAction: null,
            },
        },
    ];

    API.write(
        'UnHoldRequest',
        {
            transactionID,
            reportActionID: createdReportAction.reportActionID,
        },
        {optimisticData, successData, failureData},
    );
}
// eslint-disable-next-line rulesdir/no-negated-variables
function navigateToStartStepIfScanFileCannotBeRead(
    receiptFilename: string | undefined,
    receiptPath: ReceiptSource | undefined,
    onSuccess: (file: File) => void,
    requestType: IOURequestType,
    iouType: ValueOf<typeof CONST.IOU.TYPE>,
    transactionID: string,
    reportID: string,
    receiptType: string | undefined,
) {
    if (!receiptFilename || !receiptPath) {
        return;
    }

    const onFailure = () => {
        setMoneyRequestReceipt(transactionID, '', '', true);
        if (requestType === CONST.IOU.REQUEST_TYPE.MANUAL) {
            Navigation.navigate(ROUTES.MONEY_REQUEST_STEP_SCAN.getRoute(CONST.IOU.ACTION.CREATE, iouType, transactionID, reportID, Navigation.getActiveRouteWithoutParams()));
            return;
        }
        IOUUtils.navigateToStartMoneyRequestStep(requestType, iouType, transactionID, reportID);
    };
    FileUtils.readFileAsync(receiptPath.toString(), receiptFilename, onSuccess, onFailure, receiptType);
}

/** Save the preferred payment method for a policy */
function savePreferredPaymentMethod(policyID: string, paymentMethod: PaymentMethodType) {
    Onyx.merge(`${ONYXKEYS.NVP_LAST_PAYMENT_METHOD}`, {[policyID]: paymentMethod});
}

export type {GPSPoint as GpsPoint, IOURequestType};
export {
    setMoneyRequestParticipants,
    createDistanceRequest,
    deleteMoneyRequest,
    deleteTrackExpense,
    splitBill,
    splitBillAndOpenReport,
    setDraftSplitTransaction,
    startSplitBill,
    completeSplitBill,
    requestMoney,
    sendMoneyElsewhere,
    approveMoneyRequest,
    submitReport,
    payMoneyRequest,
    sendMoneyWithWallet,
    initMoneyRequest,
    startMoneyRequest,
    resetMoneyRequestInfo,
    clearMoneyRequest,
    updateMoneyRequestTypeParams,
    setMoneyRequestAmount_temporaryForRefactor,
    setMoneyRequestBillable_temporaryForRefactor,
    setMoneyRequestCreated,
    setMoneyRequestCurrency_temporaryForRefactor,
    setMoneyRequestDescription,
    setMoneyRequestParticipants_temporaryForRefactor,
    setMoneyRequestPendingFields,
    setMoneyRequestReceipt,
    setMoneyRequestAmount,
    setMoneyRequestBillable,
    setMoneyRequestCategory,
    setMoneyRequestCurrency,
    setMoneyRequestId,
    setMoneyRequestMerchant,
    setMoneyRequestParticipantsFromReport,
    setMoneyRequestTag,
    setMoneyRequestTaxAmount,
    setMoneyRequestTaxRate,
    setShownHoldUseExplanation,
    updateMoneyRequestDate,
    updateMoneyRequestBillable,
    updateMoneyRequestMerchant,
    updateMoneyRequestTag,
    updateMoneyRequestTaxAmount,
    updateMoneyRequestTaxRate,
    updateMoneyRequestDistance,
    updateMoneyRequestCategory,
    updateMoneyRequestAmountAndCurrency,
    updateMoneyRequestDescription,
    replaceReceipt,
    detachReceipt,
    editMoneyRequest,
    putOnHold,
    unholdRequest,
    cancelPayment,
    navigateToStartStepIfScanFileCannotBeRead,
    savePreferredPaymentMethod,
    trackExpense,
    canIOUBePaid,
    canApproveIOU,
    createDraftTransaction,
};<|MERGE_RESOLUTION|>--- conflicted
+++ resolved
@@ -862,7 +862,6 @@
     const isDistanceRequest = TransactionUtils.isDistanceRequest(transaction);
     const clearedPendingFields = Object.fromEntries(Object.keys(transaction.pendingFields ?? {}).map((key) => [key, null]));
     const optimisticData: OnyxUpdate[] = [];
-<<<<<<< HEAD
     let newQuickAction: ValueOf<typeof CONST.QUICK_ACTIONS> = CONST.QUICK_ACTIONS.TRACK_MANUAL;
     if (isScanRequest) {
         newQuickAction = CONST.QUICK_ACTIONS.TRACK_SCAN;
@@ -878,9 +877,7 @@
             isFirstQuickAction: isEmptyObject(quickAction),
         },
     });
-=======
     const existingTransactionThreadReport = allReports?.[`${ONYXKEYS.COLLECTION.REPORT}${existingTransactionThreadReportID}`] ?? null;
->>>>>>> 21ee1a37
 
     if (chatReport) {
         optimisticData.push({

import type {StackScreenProps} from '@react-navigation/stack';
import {format} from 'date-fns';
import fastMerge from 'expensify-common/lib/fastMerge';
import Str from 'expensify-common/lib/str';
import Onyx from 'react-native-onyx';
import type {OnyxCollection, OnyxEntry, OnyxUpdate} from 'react-native-onyx';
import type {ValueOf} from 'type-fest';
import ReceiptGeneric from '@assets/images/receipt-generic.png';
import * as API from '@libs/API';
import type {
    ApproveMoneyRequestParams,
    CompleteSplitBillParams,
    CreateDistanceRequestParams,
    DeleteMoneyRequestParams,
    DetachReceiptParams,
    EditMoneyRequestParams,
    PayMoneyRequestParams,
    ReplaceReceiptParams,
    RequestMoneyParams,
    SendMoneyParams,
    SplitBillParams,
    StartSplitBillParams,
    SubmitReportParams,
    UpdateMoneyRequestParams,
} from '@libs/API/parameters';
import {WRITE_COMMANDS} from '@libs/API/types';
import * as CurrencyUtils from '@libs/CurrencyUtils';
import DateUtils from '@libs/DateUtils';
import * as ErrorUtils from '@libs/ErrorUtils';
import * as FileUtils from '@libs/fileDownload/FileUtils';
import * as IOUUtils from '@libs/IOUUtils';
import * as LocalePhoneNumber from '@libs/LocalePhoneNumber';
import * as Localize from '@libs/Localize';
import Navigation from '@libs/Navigation/Navigation';
import * as NextStepUtils from '@libs/NextStepUtils';
import * as NumberUtils from '@libs/NumberUtils';
import * as OptionsListUtils from '@libs/OptionsListUtils';
import Permissions from '@libs/Permissions';
import * as PolicyUtils from '@libs/PolicyUtils';
import * as ReportActionsUtils from '@libs/ReportActionsUtils';
import * as ReportUtils from '@libs/ReportUtils';
import type {OptimisticChatReport, OptimisticCreatedReportAction, OptimisticIOUReportAction, TransactionDetails} from '@libs/ReportUtils';
import * as TransactionUtils from '@libs/TransactionUtils';
import * as UserUtils from '@libs/UserUtils';
import ViolationsUtils from '@libs/Violations/ViolationsUtils';
import type {MoneyRequestNavigatorParamList} from '@navigation/types';
import CONST from '@src/CONST';
import ONYXKEYS from '@src/ONYXKEYS';
import ROUTES from '@src/ROUTES';
import type SCREENS from '@src/SCREENS';
import type * as OnyxTypes from '@src/types/onyx';
import type {Participant, Split} from '@src/types/onyx/IOU';
import type {ErrorFields, Errors, PendingFields} from '@src/types/onyx/OnyxCommon';
import type {PaymentMethodType} from '@src/types/onyx/OriginalMessage';
import type ReportAction from '@src/types/onyx/ReportAction';
import type {OnyxData} from '@src/types/onyx/Request';
import type {Comment, Receipt, ReceiptSource, TaxRate, TransactionChanges, WaypointCollection} from '@src/types/onyx/Transaction';
import type {EmptyObject} from '@src/types/utils/EmptyObject';
import {isEmptyObject} from '@src/types/utils/EmptyObject';
import * as Policy from './Policy';
import * as Report from './Report';

type MoneyRequestRoute = StackScreenProps<MoneyRequestNavigatorParamList, typeof SCREENS.MONEY_REQUEST.CATEGORY | typeof SCREENS.MONEY_REQUEST.CONFIRMATION>['route'];

type IOURequestType = ValueOf<typeof CONST.IOU.REQUEST_TYPE>;

type OneOnOneIOUReport = OnyxTypes.Report | undefined | null;

type MoneyRequestInformation = {
    payerAccountID: number;
    payerEmail: string;
    iouReport: OnyxTypes.Report;
    chatReport: OnyxTypes.Report;
    transaction: OnyxTypes.Transaction;
    iouAction: OptimisticIOUReportAction;
    createdChatReportActionID: string;
    createdIOUReportActionID: string;
    reportPreviewAction: OnyxTypes.ReportAction;
    onyxData: OnyxData;
};

type SplitData = {
    chatReportID: string;
    transactionID: string;
    reportActionID: string;
    policyID?: string;
    createdReportActionID?: string;
};

type SplitsAndOnyxData = {
    splitData: SplitData;
    splits: Split[];
    onyxData: OnyxData;
};

type UpdateMoneyRequestData = {
    params: UpdateMoneyRequestParams;
    onyxData: OnyxData;
};

type PayMoneyRequestData = {
    params: PayMoneyRequestParams;
    optimisticData: OnyxUpdate[];
    successData: OnyxUpdate[];
    failureData: OnyxUpdate[];
};

type SendMoneyParamsData = {
    params: SendMoneyParams;
    optimisticData: OnyxUpdate[];
    successData: OnyxUpdate[];
    failureData: OnyxUpdate[];
};

type OutstandingChildRequest = {
    hasOutstandingChildRequest?: boolean;
};

let betas: OnyxTypes.Beta[] = [];
Onyx.connect({
    key: ONYXKEYS.BETAS,
    callback: (value) => (betas = value ?? []),
});

let allPersonalDetails: OnyxTypes.PersonalDetailsList = {};
Onyx.connect({
    key: ONYXKEYS.PERSONAL_DETAILS_LIST,
    callback: (value) => {
        allPersonalDetails = value ?? {};
    },
});

let allReports: OnyxCollection<OnyxTypes.Report> = null;
Onyx.connect({
    key: ONYXKEYS.COLLECTION.REPORT,
    waitForCollectionCallback: true,
    callback: (value) => (allReports = value),
});

let allTransactions: NonNullable<OnyxCollection<OnyxTypes.Transaction>> = {};
Onyx.connect({
    key: ONYXKEYS.COLLECTION.TRANSACTION,
    waitForCollectionCallback: true,
    callback: (value) => {
        if (!value) {
            allTransactions = {};
            return;
        }

        allTransactions = value;
    },
});

let allTransactionDrafts: NonNullable<OnyxCollection<OnyxTypes.Transaction>> = {};
Onyx.connect({
    key: ONYXKEYS.COLLECTION.TRANSACTION_DRAFT,
    waitForCollectionCallback: true,
    callback: (value) => {
        allTransactionDrafts = value ?? {};
    },
});

let allTransactionViolations: NonNullable<OnyxCollection<OnyxTypes.TransactionViolations>> = {};
Onyx.connect({
    key: ONYXKEYS.COLLECTION.TRANSACTION_VIOLATIONS,
    waitForCollectionCallback: true,
    callback: (value) => {
        if (!value) {
            allTransactionViolations = {};
            return;
        }

        allTransactionViolations = value;
    },
});

let allDraftSplitTransactions: NonNullable<OnyxCollection<OnyxTypes.Transaction>> = {};
Onyx.connect({
    key: ONYXKEYS.COLLECTION.SPLIT_TRANSACTION_DRAFT,
    waitForCollectionCallback: true,
    callback: (value) => {
        allDraftSplitTransactions = value ?? {};
    },
});

let allNextSteps: NonNullable<OnyxCollection<OnyxTypes.ReportNextStep>> = {};
Onyx.connect({
    key: ONYXKEYS.COLLECTION.NEXT_STEP,
    waitForCollectionCallback: true,
    callback: (value) => {
        allNextSteps = value ?? {};
    },
});

let userAccountID = -1;
let currentUserEmail = '';
Onyx.connect({
    key: ONYXKEYS.SESSION,
    callback: (value) => {
        currentUserEmail = value?.email ?? '';
        userAccountID = value?.accountID ?? -1;
    },
});

let currentUserPersonalDetails: OnyxTypes.PersonalDetails | EmptyObject = {};
Onyx.connect({
    key: ONYXKEYS.PERSONAL_DETAILS_LIST,
    callback: (value) => {
        currentUserPersonalDetails = value?.[userAccountID] ?? {};
    },
});

let currentDate: OnyxEntry<string> = '';
Onyx.connect({
    key: ONYXKEYS.CURRENT_DATE,
    callback: (value) => {
        currentDate = value;
    },
});

/**
 * Initialize money request info
 * @param reportID to attach the transaction to
 * @param iouRequestType one of manual/scan/distance
 */
function initMoneyRequest(reportID: string, isFromGlobalCreate: boolean, iouRequestType: IOURequestType = CONST.IOU.REQUEST_TYPE.MANUAL) {
    // Generate a brand new transactionID
    const newTransactionID = CONST.IOU.OPTIMISTIC_TRANSACTION_ID;
    // Disabling this line since currentDate can be an empty string
    // eslint-disable-next-line @typescript-eslint/prefer-nullish-coalescing
    const created = currentDate || format(new Date(), 'yyyy-MM-dd');
    const comment: Comment = {};

    // Add initial empty waypoints when starting a distance request
    if (iouRequestType === CONST.IOU.REQUEST_TYPE.DISTANCE) {
        comment.waypoints = {
            waypoint0: {},
            waypoint1: {},
        };
    }

    // Store the transaction in Onyx and mark it as not saved so it can be cleaned up later
    // Use set() here so that there is no way that data will be leaked between objects when it gets reset
    Onyx.set(`${ONYXKEYS.COLLECTION.TRANSACTION_DRAFT}${newTransactionID}`, {
        amount: 0,
        comment,
        created,
        currency: currentUserPersonalDetails.localCurrencyCode ?? CONST.CURRENCY.USD,
        iouRequestType,
        reportID,
        transactionID: newTransactionID,
        isFromGlobalCreate,
        merchant: CONST.TRANSACTION.PARTIAL_TRANSACTION_MERCHANT,
    });
}

function clearMoneyRequest(transactionID: string) {
    Onyx.set(`${ONYXKEYS.COLLECTION.TRANSACTION_DRAFT}${transactionID}`, null);
}

// eslint-disable-next-line @typescript-eslint/naming-convention
function startMoneyRequest_temporaryForRefactor(iouType: ValueOf<typeof CONST.IOU.TYPE>, reportID: string) {
    clearMoneyRequest(CONST.IOU.OPTIMISTIC_TRANSACTION_ID);
    Navigation.navigate(ROUTES.MONEY_REQUEST_CREATE.getRoute(iouType, CONST.IOU.OPTIMISTIC_TRANSACTION_ID, reportID));
}

// eslint-disable-next-line @typescript-eslint/naming-convention
function setMoneyRequestAmount_temporaryForRefactor(transactionID: string, amount: number, currency: string, removeOriginalCurrency = false) {
    if (removeOriginalCurrency) {
        Onyx.merge(`${ONYXKEYS.COLLECTION.TRANSACTION_DRAFT}${transactionID}`, {amount, currency, originalCurrency: null});
        return;
    }
    Onyx.merge(`${ONYXKEYS.COLLECTION.TRANSACTION_DRAFT}${transactionID}`, {amount, currency});
}

// eslint-disable-next-line @typescript-eslint/naming-convention
function setMoneyRequestCreated(transactionID: string, created: string, isDraft: boolean) {
    Onyx.merge(`${isDraft ? ONYXKEYS.COLLECTION.TRANSACTION_DRAFT : ONYXKEYS.COLLECTION.TRANSACTION}${transactionID}`, {created});
}

// eslint-disable-next-line @typescript-eslint/naming-convention
function setMoneyRequestCurrency_temporaryForRefactor(transactionID: string, currency: string, removeOriginalCurrency = false) {
    if (removeOriginalCurrency) {
        Onyx.merge(`${ONYXKEYS.COLLECTION.TRANSACTION_DRAFT}${transactionID}`, {currency, originalCurrency: null});
        return;
    }
    Onyx.merge(`${ONYXKEYS.COLLECTION.TRANSACTION_DRAFT}${transactionID}`, {currency});
}

// eslint-disable-next-line @typescript-eslint/naming-convention
function setMoneyRequestOriginalCurrency_temporaryForRefactor(transactionID: string, originalCurrency: string) {
    Onyx.merge(`${ONYXKEYS.COLLECTION.TRANSACTION_DRAFT}${transactionID}`, {originalCurrency});
}

function setMoneyRequestDescription(transactionID: string, comment: string, isDraft: boolean) {
    Onyx.merge(`${isDraft ? ONYXKEYS.COLLECTION.TRANSACTION_DRAFT : ONYXKEYS.COLLECTION.TRANSACTION}${transactionID}`, {comment: {comment: comment.trim()}});
}

function setMoneyRequestMerchant(transactionID: string, merchant: string, isDraft: boolean) {
    Onyx.merge(`${isDraft ? ONYXKEYS.COLLECTION.TRANSACTION_DRAFT : ONYXKEYS.COLLECTION.TRANSACTION}${transactionID}`, {merchant});
}

function setMoneyRequestPendingFields(transactionID: string, pendingFields: PendingFields) {
    Onyx.merge(`${ONYXKEYS.COLLECTION.TRANSACTION_DRAFT}${transactionID}`, {pendingFields});
}

// eslint-disable-next-line @typescript-eslint/naming-convention
function setMoneyRequestCategory_temporaryForRefactor(transactionID: string, category: string) {
    Onyx.merge(`${ONYXKEYS.COLLECTION.TRANSACTION_DRAFT}${transactionID}`, {category});
}

// eslint-disable-next-line @typescript-eslint/naming-convention
function resetMoneyRequestCategory_temporaryForRefactor(transactionID: string) {
    Onyx.merge(`${ONYXKEYS.COLLECTION.TRANSACTION_DRAFT}${transactionID}`, {category: null});
}

function setMoneyRequestTag(transactionID: string, tag: string) {
    Onyx.merge(`${ONYXKEYS.COLLECTION.TRANSACTION_DRAFT}${transactionID}`, {tag});
}

// eslint-disable-next-line @typescript-eslint/naming-convention
function setMoneyRequestBillable_temporaryForRefactor(transactionID: string, billable: boolean) {
    Onyx.merge(`${ONYXKEYS.COLLECTION.TRANSACTION_DRAFT}${transactionID}`, {billable});
}

// eslint-disable-next-line @typescript-eslint/naming-convention
function setMoneyRequestParticipants_temporaryForRefactor(transactionID: string, participants: Participant[]) {
    Onyx.merge(`${ONYXKEYS.COLLECTION.TRANSACTION_DRAFT}${transactionID}`, {participants});
}

function setMoneyRequestReceipt(transactionID: string, source: string, filename: string, isDraft: boolean) {
    Onyx.merge(`${isDraft ? ONYXKEYS.COLLECTION.TRANSACTION_DRAFT : ONYXKEYS.COLLECTION.TRANSACTION}${transactionID}`, {
        receipt: {source},
        filename,
    });
}

/** Reset money request info from the store with its initial value */
function resetMoneyRequestInfo(id = '') {
    // Disabling this line since currentDate can be an empty string
    // eslint-disable-next-line @typescript-eslint/prefer-nullish-coalescing
    const created = currentDate || format(new Date(), CONST.DATE.FNS_FORMAT_STRING);
    Onyx.merge(ONYXKEYS.IOU, {
        id,
        amount: 0,
        currency: currentUserPersonalDetails.localCurrencyCode ?? CONST.CURRENCY.USD,
        comment: '',
        participants: [],
        merchant: CONST.TRANSACTION.PARTIAL_TRANSACTION_MERCHANT,
        category: '',
        tag: '',
        created,
        receiptPath: '',
        receiptFilename: '',
        transactionID: '',
        billable: null,
        isSplitRequest: false,
    });
}

/** Helper function to get the receipt error for money requests, or the generic error if there's no receipt */
function getReceiptError(receipt?: Receipt, filename?: string, isScanRequest = true): Errors | ErrorFields {
    return isEmptyObject(receipt) || !isScanRequest
        ? ErrorUtils.getMicroSecondOnyxError('iou.error.genericCreateFailureMessage')
        : ErrorUtils.getMicroSecondOnyxErrorObject({error: CONST.IOU.RECEIPT_ERROR, source: receipt.source?.toString() ?? '', filename: filename ?? ''});
}

/** Return the object to update hasOutstandingChildRequest */
function getOutstandingChildRequest(needsToBeManuallySubmitted: boolean, policy: OnyxEntry<OnyxTypes.Policy> | EmptyObject = null): OutstandingChildRequest {
    if (!needsToBeManuallySubmitted) {
        return {
            hasOutstandingChildRequest: false,
        };
    }

    if (PolicyUtils.isPolicyAdmin(policy)) {
        return {
            hasOutstandingChildRequest: true,
        };
    }

    // We don't need to update hasOutstandingChildRequest in this case
    return {};
}

/** Builds the Onyx data for a money request */
function buildOnyxDataForMoneyRequest(
    chatReport: OnyxEntry<OnyxTypes.Report>,
    iouReport: OnyxTypes.Report,
    transaction: OnyxTypes.Transaction,
    chatCreatedAction: OptimisticCreatedReportAction,
    iouCreatedAction: OptimisticCreatedReportAction,
    iouAction: OptimisticIOUReportAction,
    optimisticPersonalDetailListAction: OnyxTypes.PersonalDetailsList,
    reportPreviewAction: ReportAction,
    optimisticPolicyRecentlyUsedCategories: string[],
    optimisticPolicyRecentlyUsedTags: OnyxTypes.RecentlyUsedTags,
    isNewChatReport: boolean,
    shouldCreateNewMoneyRequestReport: boolean,
    policy?: OnyxEntry<OnyxTypes.Policy>,
    policyTagList?: OnyxEntry<OnyxTypes.PolicyTagList>,
    policyCategories?: OnyxEntry<OnyxTypes.PolicyCategories>,
    optimisticNextStep?: OnyxTypes.ReportNextStep | null,
    needsToBeManuallySubmitted = true,
): [OnyxUpdate[], OnyxUpdate[], OnyxUpdate[]] {
    const isScanRequest = TransactionUtils.isScanRequest(transaction);
    const outstandingChildRequest = getOutstandingChildRequest(needsToBeManuallySubmitted, policy);
    const optimisticData: OnyxUpdate[] = [];

    if (chatReport) {
        optimisticData.push({
            // Use SET for new reports because it doesn't exist yet, is faster and we need the data to be available when we navigate to the chat page
            onyxMethod: isNewChatReport ? Onyx.METHOD.SET : Onyx.METHOD.MERGE,
            key: `${ONYXKEYS.COLLECTION.REPORT}${chatReport.reportID}`,
            value: {
                ...chatReport,
                lastReadTime: DateUtils.getDBTime(),
                lastMessageTranslationKey: '',
                iouReportID: iouReport.reportID,
                ...outstandingChildRequest,
                ...(isNewChatReport ? {pendingFields: {createChat: CONST.RED_BRICK_ROAD_PENDING_ACTION.ADD}} : {}),
            },
        });
    }

    optimisticData.push(
        {
            onyxMethod: shouldCreateNewMoneyRequestReport ? Onyx.METHOD.SET : Onyx.METHOD.MERGE,
            key: `${ONYXKEYS.COLLECTION.REPORT}${iouReport.reportID}`,
            value: {
                ...iouReport,
                lastMessageText: iouAction.message?.[0].text,
                lastMessageHtml: iouAction.message?.[0].html,
                pendingFields: {
                    ...(shouldCreateNewMoneyRequestReport ? {createChat: CONST.RED_BRICK_ROAD_PENDING_ACTION.ADD} : {preview: CONST.RED_BRICK_ROAD_PENDING_ACTION.UPDATE}),
                },
            },
        },
        {
            onyxMethod: Onyx.METHOD.SET,
            key: `${ONYXKEYS.COLLECTION.TRANSACTION}${transaction.transactionID}`,
            value: transaction,
        },
        isNewChatReport
            ? {
                  onyxMethod: Onyx.METHOD.SET,
                  key: `${ONYXKEYS.COLLECTION.REPORT_ACTIONS}${chatReport?.reportID}`,
                  value: {
                      [chatCreatedAction.reportActionID]: chatCreatedAction,
                      [reportPreviewAction.reportActionID]: reportPreviewAction,
                  },
              }
            : {
                  onyxMethod: Onyx.METHOD.MERGE,
                  key: `${ONYXKEYS.COLLECTION.REPORT_ACTIONS}${chatReport?.reportID}`,
                  value: {
                      [reportPreviewAction.reportActionID]: reportPreviewAction,
                  },
              },
        shouldCreateNewMoneyRequestReport
            ? {
                  onyxMethod: Onyx.METHOD.SET,
                  key: `${ONYXKEYS.COLLECTION.REPORT_ACTIONS}${iouReport.reportID}`,
                  value: {
                      [iouCreatedAction.reportActionID]: iouCreatedAction as OnyxTypes.ReportAction,
                      [iouAction.reportActionID]: iouAction as OnyxTypes.ReportAction,
                  },
              }
            : {
                  onyxMethod: Onyx.METHOD.MERGE,
                  key: `${ONYXKEYS.COLLECTION.REPORT_ACTIONS}${iouReport.reportID}`,
                  value: {
                      [iouAction.reportActionID]: iouAction as OnyxTypes.ReportAction,
                  },
              },

        // Remove the temporary transaction used during the creation flow
        {
            onyxMethod: Onyx.METHOD.SET,
            key: `${ONYXKEYS.COLLECTION.TRANSACTION_DRAFT}${CONST.IOU.OPTIMISTIC_TRANSACTION_ID}`,
            value: null,
        },
    );

    if (optimisticPolicyRecentlyUsedCategories.length) {
        optimisticData.push({
            onyxMethod: Onyx.METHOD.SET,
            key: `${ONYXKEYS.COLLECTION.POLICY_RECENTLY_USED_CATEGORIES}${iouReport.policyID}`,
            value: optimisticPolicyRecentlyUsedCategories,
        });
    }

    if (!isEmptyObject(optimisticPolicyRecentlyUsedTags)) {
        optimisticData.push({
            onyxMethod: Onyx.METHOD.MERGE,
            key: `${ONYXKEYS.COLLECTION.POLICY_RECENTLY_USED_TAGS}${iouReport.policyID}`,
            value: optimisticPolicyRecentlyUsedTags,
        });
    }

    if (!isEmptyObject(optimisticPersonalDetailListAction)) {
        optimisticData.push({
            onyxMethod: Onyx.METHOD.MERGE,
            key: ONYXKEYS.PERSONAL_DETAILS_LIST,
            value: optimisticPersonalDetailListAction,
        });
    }

    if (!isEmptyObject(optimisticNextStep)) {
        optimisticData.push({
            onyxMethod: Onyx.METHOD.MERGE,
            key: `${ONYXKEYS.COLLECTION.NEXT_STEP}${iouReport.reportID}`,
            value: optimisticNextStep,
        });
    }

    const successData: OnyxUpdate[] = [];

    if (isNewChatReport) {
        successData.push({
            onyxMethod: Onyx.METHOD.MERGE,
            key: `${ONYXKEYS.COLLECTION.REPORT}${chatReport?.reportID}`,
            value: {
                pendingFields: null,
                errorFields: null,
            },
        });
    }

    successData.push(
        {
            onyxMethod: Onyx.METHOD.MERGE,
            key: `${ONYXKEYS.COLLECTION.REPORT}${iouReport.reportID}`,
            value: {
                pendingFields: null,
                errorFields: null,
            },
        },
        {
            onyxMethod: Onyx.METHOD.MERGE,
            key: `${ONYXKEYS.COLLECTION.TRANSACTION}${transaction.transactionID}`,
            value: {
                pendingAction: null,
                pendingFields: null,
            },
        },

        {
            onyxMethod: Onyx.METHOD.MERGE,
            key: `${ONYXKEYS.COLLECTION.REPORT_ACTIONS}${chatReport?.reportID}`,
            value: {
                ...(isNewChatReport
                    ? {
                          [chatCreatedAction.reportActionID]: {
                              pendingAction: null,
                              errors: null,
                          },
                      }
                    : {}),
                [reportPreviewAction.reportActionID]: {
                    pendingAction: null,
                },
            },
        },
        {
            onyxMethod: Onyx.METHOD.MERGE,
            key: `${ONYXKEYS.COLLECTION.REPORT_ACTIONS}${iouReport.reportID}`,
            value: {
                ...(shouldCreateNewMoneyRequestReport
                    ? {
                          [iouCreatedAction.reportActionID]: {
                              pendingAction: null,
                              errors: null,
                          },
                      }
                    : {}),
                [iouAction.reportActionID]: {
                    pendingAction: null,
                    errors: null,
                },
            },
        },
    );

    const failureData: OnyxUpdate[] = [
        {
            onyxMethod: Onyx.METHOD.MERGE,
            key: `${ONYXKEYS.COLLECTION.REPORT}${chatReport?.reportID}`,
            value: {
                iouReportID: chatReport?.iouReportID,
                lastReadTime: chatReport?.lastReadTime,
                pendingFields: null,
                hasOutstandingChildRequest: chatReport?.hasOutstandingChildRequest,
                ...(isNewChatReport
                    ? {
                          errorFields: {
                              createChat: ErrorUtils.getMicroSecondOnyxError('report.genericCreateReportFailureMessage'),
                          },
                      }
                    : {}),
            },
        },
        {
            onyxMethod: Onyx.METHOD.MERGE,
            key: `${ONYXKEYS.COLLECTION.REPORT}${iouReport.reportID}`,
            value: {
                pendingFields: null,
                errorFields: {
                    ...(shouldCreateNewMoneyRequestReport ? {createChat: ErrorUtils.getMicroSecondOnyxError('report.genericCreateReportFailureMessage')} : {}),
                },
            },
        },
        {
            onyxMethod: Onyx.METHOD.MERGE,
            key: `${ONYXKEYS.COLLECTION.TRANSACTION}${transaction.transactionID}`,
            value: {
                errors: ErrorUtils.getMicroSecondOnyxError('iou.error.genericCreateFailureMessage'),
                pendingAction: null,
                pendingFields: null,
            },
        },

        // Remove the temporary transaction used during the creation flow
        {
            onyxMethod: Onyx.METHOD.SET,
            key: `${ONYXKEYS.COLLECTION.TRANSACTION_DRAFT}${CONST.IOU.OPTIMISTIC_TRANSACTION_ID}`,
            value: null,
        },

        {
            onyxMethod: Onyx.METHOD.MERGE,
            key: `${ONYXKEYS.COLLECTION.REPORT_ACTIONS}${chatReport?.reportID}`,
            value: {
                ...(isNewChatReport
                    ? {
                          [chatCreatedAction.reportActionID]: {
                              // Disabling this line since transaction.filename can be an empty string
                              // eslint-disable-next-line @typescript-eslint/prefer-nullish-coalescing
                              errors: getReceiptError(transaction?.receipt, transaction.filename || transaction.receipt?.filename, isScanRequest),
                          },
                          [reportPreviewAction.reportActionID]: {
                              errors: ErrorUtils.getMicroSecondOnyxError(null),
                          },
                      }
                    : {
                          [reportPreviewAction.reportActionID]: {
                              created: reportPreviewAction.created,
                              // Disabling this line since transaction.filename can be an empty string
                              // eslint-disable-next-line @typescript-eslint/prefer-nullish-coalescing
                              errors: getReceiptError(transaction?.receipt, transaction.filename || transaction.receipt?.filename, isScanRequest),
                          },
                      }),
            },
        },
        {
            onyxMethod: Onyx.METHOD.MERGE,
            key: `${ONYXKEYS.COLLECTION.REPORT_ACTIONS}${iouReport.reportID}`,
            value: {
                ...(shouldCreateNewMoneyRequestReport
                    ? {
                          [iouCreatedAction.reportActionID]: {
                              // Disabling this line since transaction.filename can be an empty string
                              // eslint-disable-next-line @typescript-eslint/prefer-nullish-coalescing
                              errors: getReceiptError(transaction.receipt, transaction.filename || transaction.receipt?.filename, isScanRequest),
                          },
                          [iouAction.reportActionID]: {
                              errors: ErrorUtils.getMicroSecondOnyxError(null),
                          },
                      }
                    : {
                          [iouAction.reportActionID]: {
                              // Disabling this line since transaction.filename can be an empty string
                              // eslint-disable-next-line @typescript-eslint/prefer-nullish-coalescing
                              errors: getReceiptError(transaction.receipt, transaction.filename || transaction.receipt?.filename, isScanRequest),
                          },
                      }),
            },
        },
    ];

    // We don't need to compute violations unless we're on a paid policy
    if (!policy || !PolicyUtils.isPaidGroupPolicy(policy)) {
        return [optimisticData, successData, failureData];
    }

    const violationsOnyxData = ViolationsUtils.getViolationsOnyxData(transaction, [], !!policy.requiresTag, policyTagList ?? {}, !!policy.requiresCategory, policyCategories ?? {});

    if (violationsOnyxData) {
        optimisticData.push(violationsOnyxData);
        failureData.push({
            onyxMethod: Onyx.METHOD.SET,
            key: `${ONYXKEYS.COLLECTION.TRANSACTION_VIOLATIONS}${transaction.transactionID}`,
            value: [],
        });
    }

    return [optimisticData, successData, failureData];
}

/**
 * Gathers all the data needed to make a money request. It attempts to find existing reports, iouReports, and receipts. If it doesn't find them, then
 * it creates optimistic versions of them and uses those instead
 */
function getMoneyRequestInformation(
    parentChatReport: OnyxEntry<OnyxTypes.Report> | EmptyObject,
    participant: Participant,
    comment: string,
    amount: number,
    currency: string,
    created: string,
    merchant: string,
    receipt: Receipt | undefined,
    existingTransactionID: string | undefined,
    category: string | undefined,
    tag: string | undefined,
    billable: boolean | undefined,
    policy: OnyxEntry<OnyxTypes.Policy> | undefined,
    policyTagList: OnyxEntry<OnyxTypes.PolicyTagList> | undefined,
    policyCategories: OnyxEntry<OnyxTypes.PolicyCategories> | undefined,
    payeeAccountID = userAccountID,
    payeeEmail = currentUserEmail,
    moneyRequestReportID = '',
): MoneyRequestInformation {
    const payerEmail = OptionsListUtils.addSMSDomainIfPhoneNumber(participant.login ?? '');
    const payerAccountID = Number(participant.accountID);
    const isPolicyExpenseChat = participant.isPolicyExpenseChat;

    // STEP 1: Get existing chat report OR build a new optimistic one
    let isNewChatReport = false;
    let chatReport = !isEmptyObject(parentChatReport) && parentChatReport?.reportID ? parentChatReport : null;

    // If this is a policyExpenseChat, the chatReport must exist and we can get it from Onyx.
    // report is null if the flow is initiated from the global create menu. However, participant always stores the reportID if it exists, which is the case for policyExpenseChats
    if (!chatReport && isPolicyExpenseChat) {
        chatReport = allReports?.[`${ONYXKEYS.COLLECTION.REPORT}${participant.reportID}`] ?? null;
    }

    if (!chatReport) {
        chatReport = ReportUtils.getChatByParticipants([payerAccountID]);
    }

    // If we still don't have a report, it likely doens't exist and we need to build an optimistic one
    if (!chatReport) {
        isNewChatReport = true;
        chatReport = ReportUtils.buildOptimisticChatReport([payerAccountID]);
    }

    // STEP 2: Get the money request report. If the moneyRequestReportID has been provided, we want to add the transaction to this specific report.
    // If no such reportID has been provided, let's use the chatReport.iouReportID property. In case that is not present, build a new optimistic money request report.
    let iouReport: OnyxEntry<OnyxTypes.Report> = null;
    const shouldCreateNewMoneyRequestReport = !moneyRequestReportID && (!chatReport.iouReportID || ReportUtils.hasIOUWaitingOnCurrentUserBankAccount(chatReport));
    if (moneyRequestReportID) {
        iouReport = allReports?.[`${ONYXKEYS.COLLECTION.REPORT}${moneyRequestReportID}`] ?? null;
    } else if (!shouldCreateNewMoneyRequestReport) {
        iouReport = allReports?.[`${ONYXKEYS.COLLECTION.REPORT}${chatReport.iouReportID}`] ?? null;
    }

    // Check if the Scheduled Submit is enabled in case of expense report
    let needsToBeManuallySubmitted = true;
    let isFromPaidPolicy = false;
    if (isPolicyExpenseChat) {
        isFromPaidPolicy = PolicyUtils.isPaidGroupPolicy(policy ?? null);

        // If the scheduled submit is turned off on the policy, user needs to manually submit the report which is indicated by GBR in LHN
        needsToBeManuallySubmitted = isFromPaidPolicy && !policy?.harvesting?.enabled;

        // If the linked expense report on paid policy is not draft, we need to create a new draft expense report
        if (iouReport && isFromPaidPolicy && !ReportUtils.isDraftExpenseReport(iouReport)) {
            iouReport = null;
        }
    }

    if (iouReport) {
        if (isPolicyExpenseChat) {
            iouReport = {...iouReport};
            if (iouReport?.currency === currency && typeof iouReport.total === 'number') {
                // Because of the Expense reports are stored as negative values, we substract the total from the amount
                iouReport.total -= amount;
            }
        } else {
            iouReport = IOUUtils.updateIOUOwnerAndTotal(iouReport, payeeAccountID, amount, currency);
        }
    } else {
        iouReport = isPolicyExpenseChat
            ? ReportUtils.buildOptimisticExpenseReport(chatReport.reportID, chatReport.policyID ?? '', payeeAccountID, amount, currency)
            : ReportUtils.buildOptimisticIOUReport(payeeAccountID, payerAccountID, amount, chatReport.reportID, currency);
    }

    // STEP 3: Build optimistic receipt and transaction
    const receiptObject: Receipt = {};
    let filename;
    if (receipt?.source) {
        receiptObject.source = receipt.source;
        receiptObject.state = receipt.state ?? CONST.IOU.RECEIPT_STATE.SCANREADY;
        filename = receipt.name;
    }
    const existingTransaction = allTransactionDrafts[`${ONYXKEYS.COLLECTION.TRANSACTION_DRAFT}${CONST.IOU.OPTIMISTIC_TRANSACTION_ID}`];
    const isDistanceRequest = existingTransaction && existingTransaction.iouRequestType === CONST.IOU.REQUEST_TYPE.DISTANCE;
    let optimisticTransaction = TransactionUtils.buildOptimisticTransaction(
        ReportUtils.isExpenseReport(iouReport) ? -amount : amount,
        currency,
        iouReport.reportID,
        comment,
        created,
        '',
        '',
        merchant,
        receiptObject,
        filename,
        existingTransactionID,
        category,
        tag,
        billable,
        isDistanceRequest ? {waypoints: CONST.RED_BRICK_ROAD_PENDING_ACTION.ADD} : undefined,
    );

    const optimisticPolicyRecentlyUsedCategories = Policy.buildOptimisticPolicyRecentlyUsedCategories(iouReport.policyID, category);
    const optimisticPolicyRecentlyUsedTags = Policy.buildOptimisticPolicyRecentlyUsedTags(iouReport.policyID, tag);

    // If there is an existing transaction (which is the case for distance requests), then the data from the existing transaction
    // needs to be manually merged into the optimistic transaction. This is because buildOnyxDataForMoneyRequest() uses `Onyx.set()` for the transaction
    // data. This is a big can of worms to change it to `Onyx.merge()` as explored in https://expensify.slack.com/archives/C05DWUDHVK7/p1692139468252109.
    // I want to clean this up at some point, but it's possible this will live in the code for a while so I've created https://github.com/Expensify/App/issues/25417
    // to remind me to do this.
    if (isDistanceRequest) {
        optimisticTransaction = fastMerge(existingTransaction, optimisticTransaction, false);
    }

    // STEP 4: Build optimistic reportActions. We need:
    // 1. CREATED action for the chatReport
    // 2. CREATED action for the iouReport
    // 3. IOU action for the iouReport
    // 4. REPORTPREVIEW action for the chatReport
    // Note: The CREATED action for the IOU report must be optimistically generated before the IOU action so there's no chance that it appears after the IOU action in the chat
    const currentTime = DateUtils.getDBTime();
    const optimisticCreatedActionForChat = ReportUtils.buildOptimisticCreatedReportAction(payeeEmail);
    const optimisticCreatedActionForIOU = ReportUtils.buildOptimisticCreatedReportAction(payeeEmail, DateUtils.subtractMillisecondsFromDateTime(currentTime, 1));
    const iouAction = ReportUtils.buildOptimisticIOUReportAction(
        CONST.IOU.REPORT_ACTION_TYPE.CREATE,
        amount,
        currency,
        comment,
        [participant],
        optimisticTransaction.transactionID,
        undefined,
        iouReport.reportID,
        false,
        false,
        receiptObject,
        false,
        currentTime,
    );

    let reportPreviewAction = shouldCreateNewMoneyRequestReport ? null : ReportActionsUtils.getReportPreviewAction(chatReport.reportID, iouReport.reportID);
    if (reportPreviewAction) {
        reportPreviewAction = ReportUtils.updateReportPreview(iouReport, reportPreviewAction, false, comment, optimisticTransaction);
    } else {
        reportPreviewAction = ReportUtils.buildOptimisticReportPreview(chatReport, iouReport, comment, optimisticTransaction);

        // Generated ReportPreview action is a parent report action of the iou report.
        // We are setting the iou report's parentReportActionID to display subtitle correctly in IOU page when offline.
        iouReport.parentReportActionID = reportPreviewAction.reportActionID;
    }

    const shouldCreateOptimisticPersonalDetails = isNewChatReport && !allPersonalDetails[payerAccountID];
    // Add optimistic personal details for participant
    const optimisticPersonalDetailListAction = shouldCreateOptimisticPersonalDetails
        ? {
              [payerAccountID]: {
                  accountID: payerAccountID,
                  avatar: UserUtils.getDefaultAvatarURL(payerAccountID),
                  // Disabling this line since participant.displayName can be an empty string
                  // eslint-disable-next-line @typescript-eslint/prefer-nullish-coalescing
                  displayName: LocalePhoneNumber.formatPhoneNumber(participant.displayName || payerEmail),
                  login: participant.login,
                  isOptimisticPersonalDetail: true,
              },
          }
        : {};

    const optimisticNextStep = NextStepUtils.buildNextStep(iouReport, CONST.REPORT.STATUS_NUM.OPEN);

    // STEP 5: Build Onyx Data
    const [optimisticData, successData, failureData] = buildOnyxDataForMoneyRequest(
        chatReport,
        iouReport,
        optimisticTransaction,
        optimisticCreatedActionForChat,
        optimisticCreatedActionForIOU,
        iouAction,
        optimisticPersonalDetailListAction,
        reportPreviewAction,
        optimisticPolicyRecentlyUsedCategories,
        optimisticPolicyRecentlyUsedTags,
        isNewChatReport,
        shouldCreateNewMoneyRequestReport,
        policy,
        policyTagList,
        policyCategories,
        optimisticNextStep,
        needsToBeManuallySubmitted,
    );

    return {
        payerAccountID,
        payerEmail,
        iouReport,
        chatReport,
        transaction: optimisticTransaction,
        iouAction,
        createdChatReportActionID: isNewChatReport ? optimisticCreatedActionForChat.reportActionID : '0',
        createdIOUReportActionID: shouldCreateNewMoneyRequestReport ? optimisticCreatedActionForIOU.reportActionID : '0',
        reportPreviewAction,
        onyxData: {
            optimisticData,
            successData,
            failureData,
        },
    };
}

/** Requests money based on a distance (eg. mileage from a map) */
function createDistanceRequest(
    report: OnyxTypes.Report,
    participant: Participant,
    comment: string,
    created: string,
    category: string | undefined,
    tag: string | undefined,
    amount: number,
    currency: string,
    merchant: string,
    billable: boolean | undefined,
    validWaypoints: WaypointCollection,
    policy: OnyxEntry<OnyxTypes.Policy>,
    policyTagList: OnyxEntry<OnyxTypes.PolicyTagList>,
    policyCategories: OnyxEntry<OnyxTypes.PolicyCategories>,
) {
    // If the report is an iou or expense report, we should get the linked chat report to be passed to the getMoneyRequestInformation function
    const isMoneyRequestReport = ReportUtils.isMoneyRequestReport(report);
    const currentChatReport = isMoneyRequestReport ? ReportUtils.getReport(report.chatReportID) : report;
    const moneyRequestReportID = isMoneyRequestReport ? report.reportID : '';
    const currentCreated = DateUtils.enrichMoneyRequestTimestamp(created);

    const optimisticReceipt: Receipt = {
        source: ReceiptGeneric as ReceiptSource,
        state: CONST.IOU.RECEIPT_STATE.OPEN,
    };
    const {iouReport, chatReport, transaction, iouAction, createdChatReportActionID, createdIOUReportActionID, reportPreviewAction, onyxData} = getMoneyRequestInformation(
        currentChatReport,
        participant,
        comment,
        amount,
        currency,
        currentCreated,
        merchant,
        optimisticReceipt,
        undefined,
        category,
        tag,
        billable,
        policy,
        policyTagList,
        policyCategories,
        userAccountID,
        currentUserEmail,
        moneyRequestReportID,
    );

    const parameters: CreateDistanceRequestParams = {
        comment,
        iouReportID: iouReport.reportID,
        chatReportID: chatReport.reportID,
        transactionID: transaction.transactionID,
        reportActionID: iouAction.reportActionID,
        createdChatReportActionID,
        createdIOUReportActionID,
        reportPreviewReportActionID: reportPreviewAction.reportActionID,
        waypoints: JSON.stringify(validWaypoints),
        created: currentCreated,
        category,
        tag,
        billable,
    };

    API.write(WRITE_COMMANDS.CREATE_DISTANCE_REQUEST, parameters, onyxData);
    Navigation.dismissModal(isMoneyRequestReport ? report.reportID : chatReport.reportID);
    Report.notifyNewAction(chatReport.reportID, userAccountID);
}

/**
 * Compute the diff amount when we update the transaction
 */
function calculateDiffAmount(iouReport: OnyxEntry<OnyxTypes.Report>, updatedTransaction: OnyxEntry<OnyxTypes.Transaction>, transaction: OnyxEntry<OnyxTypes.Transaction>): number {
    if (!iouReport) {
        return 0;
    }
    const isExpenseReport = ReportUtils.isExpenseReport(iouReport);
    const updatedCurrency = TransactionUtils.getCurrency(updatedTransaction);
    const currentCurrency = TransactionUtils.getCurrency(transaction);

    const currentAmount = TransactionUtils.getAmount(transaction, isExpenseReport);
    const updatedAmount = TransactionUtils.getAmount(updatedTransaction, isExpenseReport);

    if (updatedCurrency === iouReport?.currency && currentCurrency !== iouReport?.currency) {
        // Add the diff to the total if we change the currency from a different currency to the currency of the IOU report
        return updatedAmount;
    }
    if (updatedCurrency !== iouReport?.currency && currentCurrency === iouReport?.currency) {
        // Subtract the diff from the total if we change the currency from the currency of IOU report to a different currency
        return -updatedAmount;
    }
    if (updatedCurrency === iouReport?.currency && updatedTransaction?.modifiedAmount) {
        // Calculate the diff between the updated amount and the current amount if we change the amount and the currency of the transaction is the currency of the report
        return updatedAmount - currentAmount;
    }

    return 0;
}

/**
 * @param transactionID
 * @param transactionThreadReportID
 * @param transactionChanges
 * @param [transactionChanges.created] Present when updated the date field
 * @param policy  May be undefined, an empty object, or an object matching the Policy type (src/types/onyx/Policy.ts)
 * @param policyTagList
 * @param policyCategories
 * @param onlyIncludeChangedFields
 *               When 'true', then the returned params will only include the transaction details for the fields that were changed.
 *               When `false`, then the returned params will include all the transaction details, regardless of which fields were changed.
 *               This setting is necessary while the UpdateDistanceRequest API is refactored to be fully 1:1:1 in https://github.com/Expensify/App/issues/28358
 */
function getUpdateMoneyRequestParams(
    transactionID: string,
    transactionThreadReportID: string,
    transactionChanges: TransactionChanges,
    policy: OnyxEntry<OnyxTypes.Policy>,
    policyTagList: OnyxEntry<OnyxTypes.PolicyTagList>,
    policyCategories: OnyxEntry<OnyxTypes.PolicyCategories>,
    onlyIncludeChangedFields: boolean,
): UpdateMoneyRequestData {
    const optimisticData: OnyxUpdate[] = [];
    const successData: OnyxUpdate[] = [];
    const failureData: OnyxUpdate[] = [];

    // Step 1: Set any "pending fields" (ones updated while the user was offline) to have error messages in the failureData
    const pendingFields = Object.fromEntries(Object.keys(transactionChanges).map((key) => [key, CONST.RED_BRICK_ROAD_PENDING_ACTION.UPDATE]));
    const clearedPendingFields = Object.fromEntries(Object.keys(transactionChanges).map((key) => [key, null]));
    const errorFields = Object.fromEntries(Object.keys(pendingFields).map((key) => [key, {[DateUtils.getMicroseconds()]: Localize.translateLocal('iou.error.genericEditFailureMessage')}]));

    // Step 2: Get all the collections being updated
    const transactionThread = allReports?.[`${ONYXKEYS.COLLECTION.REPORT}${transactionThreadReportID}`] ?? null;
    const transaction = allTransactions?.[`${ONYXKEYS.COLLECTION.TRANSACTION}${transactionID}`];
    const iouReport = allReports?.[`${ONYXKEYS.COLLECTION.REPORT}${transactionThread?.parentReportID}`] ?? null;
    const isFromExpenseReport = ReportUtils.isExpenseReport(iouReport);
    const isScanning = TransactionUtils.hasReceipt(transaction) && TransactionUtils.isReceiptBeingScanned(transaction);
    let updatedTransaction = transaction ? TransactionUtils.getUpdatedTransaction(transaction, transactionChanges, isFromExpenseReport) : null;
    const transactionDetails = ReportUtils.getTransactionDetails(updatedTransaction);

    if (transactionDetails?.waypoints) {
        // This needs to be a JSON string since we're sending this to the MapBox API
        transactionDetails.waypoints = JSON.stringify(transactionDetails.waypoints);
    }

    const dataToIncludeInParams: Partial<TransactionDetails> | undefined = onlyIncludeChangedFields
        ? Object.fromEntries(Object.entries(transactionDetails ?? {}).filter(([key]) => Object.keys(transactionChanges).includes(key)))
        : transactionDetails;

    const params: UpdateMoneyRequestParams = {
        ...dataToIncludeInParams,
        reportID: iouReport?.reportID,
        transactionID,
    };

    const hasPendingWaypoints = 'waypoints' in transactionChanges;
    if (transaction && updatedTransaction && hasPendingWaypoints) {
        updatedTransaction = {
            ...updatedTransaction,
            amount: CONST.IOU.DEFAULT_AMOUNT,
            modifiedAmount: CONST.IOU.DEFAULT_AMOUNT,
            modifiedMerchant: Localize.translateLocal('iou.routePending'),
        };

        // Delete the draft transaction when editing waypoints when the server responds successfully and there are no errors
        successData.push({
            onyxMethod: Onyx.METHOD.SET,
            key: `${ONYXKEYS.COLLECTION.TRANSACTION_DRAFT}${transactionID}`,
            value: null,
        });

        // Revert the transaction's amount to the original value on failure.
        // The IOU Report will be fully reverted in the failureData further below.
        failureData.push({
            onyxMethod: Onyx.METHOD.MERGE,
            key: `${ONYXKEYS.COLLECTION.TRANSACTION}${transactionID}`,
            value: {
                amount: transaction.amount,
                modifiedAmount: transaction.modifiedAmount,
                modifiedMerchant: transaction.modifiedMerchant,
            },
        });
    }

    // Step 3: Build the modified expense report actions
    // We don't create a modified report action if we're updating the waypoints,
    // since there isn't actually any optimistic data we can create for them and the report action is created on the server
    // with the response from the MapBox API
    const updatedReportAction = ReportUtils.buildOptimisticModifiedExpenseReportAction(transactionThread, transaction, transactionChanges, isFromExpenseReport);
    if (!hasPendingWaypoints) {
        params.reportActionID = updatedReportAction.reportActionID;

        optimisticData.push({
            onyxMethod: Onyx.METHOD.MERGE,
            key: `${ONYXKEYS.COLLECTION.REPORT_ACTIONS}${transactionThread?.reportID}`,
            value: {
                [updatedReportAction.reportActionID]: updatedReportAction as OnyxTypes.ReportAction,
            },
        });
        successData.push({
            onyxMethod: Onyx.METHOD.MERGE,
            key: `${ONYXKEYS.COLLECTION.REPORT_ACTIONS}${transactionThread?.reportID}`,
            value: {
                [updatedReportAction.reportActionID]: {pendingAction: null},
            },
        });
        failureData.push({
            onyxMethod: Onyx.METHOD.MERGE,
            key: `${ONYXKEYS.COLLECTION.REPORT_ACTIONS}${transactionThread?.reportID}`,
            value: {
                [updatedReportAction.reportActionID]: {
                    ...(updatedReportAction as OnyxTypes.ReportAction),
                    errors: ErrorUtils.getMicroSecondOnyxError('iou.error.genericEditFailureMessage'),
                },
            },
        });

        // Step 4: Compute the IOU total and update the report preview message (and report header) so LHN amount owed is correct.
        let updatedMoneyRequestReport = {...iouReport};
        const diff = calculateDiffAmount(iouReport, updatedTransaction, transaction);

        if (ReportUtils.isExpenseReport(iouReport) && typeof updatedMoneyRequestReport.total === 'number') {
            // For expense report, the amount is negative so we should subtract total from diff
            updatedMoneyRequestReport.total -= diff;
        } else {
            updatedMoneyRequestReport = iouReport
                ? IOUUtils.updateIOUOwnerAndTotal(iouReport, updatedReportAction.actorAccountID ?? -1, diff, TransactionUtils.getCurrency(transaction), false, true)
                : {};
        }
        updatedMoneyRequestReport.cachedTotal = CurrencyUtils.convertToDisplayString(updatedMoneyRequestReport.total, transactionDetails?.currency);

        optimisticData.push({
            onyxMethod: Onyx.METHOD.MERGE,
            key: `${ONYXKEYS.COLLECTION.REPORT}${iouReport?.reportID}`,
            value: updatedMoneyRequestReport,
        });
        successData.push({
            onyxMethod: Onyx.METHOD.MERGE,
            key: `${ONYXKEYS.COLLECTION.REPORT}${iouReport?.reportID}`,
            value: {pendingAction: null},
        });
    }

    // Optimistically modify the transaction and the transaction thread
    optimisticData.push({
        onyxMethod: Onyx.METHOD.MERGE,
        key: `${ONYXKEYS.COLLECTION.TRANSACTION}${transactionID}`,
        value: {
            ...updatedTransaction,
            pendingFields,
            isLoading: hasPendingWaypoints,
            errorFields: null,
        },
    });

    optimisticData.push({
        onyxMethod: Onyx.METHOD.MERGE,
        key: `${ONYXKEYS.COLLECTION.REPORT}${transactionThreadReportID}`,
        value: {
            lastActorAccountID: updatedReportAction.actorAccountID,
        },
    });

    if (isScanning && ('amount' in transactionChanges || 'currency' in transactionChanges)) {
        optimisticData.push(
            {
                onyxMethod: Onyx.METHOD.MERGE,
                key: `${ONYXKEYS.COLLECTION.REPORT_ACTIONS}${iouReport?.reportID}`,
                value: {
                    [transactionThread?.parentReportActionID ?? '']: {
                        whisperedToAccountIDs: [],
                    },
                },
            },
            {
                onyxMethod: Onyx.METHOD.MERGE,
                key: `${ONYXKEYS.COLLECTION.REPORT_ACTIONS}${iouReport?.parentReportID}`,
                value: {
                    [iouReport?.parentReportActionID ?? '']: {
                        whisperedToAccountIDs: [],
                    },
                },
            },
        );
    }

    // Update recently used categories if the category is changed
    if ('category' in transactionChanges) {
        const optimisticPolicyRecentlyUsedCategories = Policy.buildOptimisticPolicyRecentlyUsedCategories(iouReport?.policyID, transactionChanges.category);
        if (optimisticPolicyRecentlyUsedCategories.length) {
            optimisticData.push({
                onyxMethod: Onyx.METHOD.SET,
                key: `${ONYXKEYS.COLLECTION.POLICY_RECENTLY_USED_CATEGORIES}${iouReport?.policyID}`,
                value: optimisticPolicyRecentlyUsedCategories,
            });
        }
    }

    // Update recently used categories if the tag is changed
    if ('tag' in transactionChanges) {
        const optimisticPolicyRecentlyUsedTags = Policy.buildOptimisticPolicyRecentlyUsedTags(iouReport?.policyID, transactionChanges.tag);
        if (!isEmptyObject(optimisticPolicyRecentlyUsedTags)) {
            optimisticData.push({
                onyxMethod: Onyx.METHOD.MERGE,
                key: `${ONYXKEYS.COLLECTION.POLICY_RECENTLY_USED_TAGS}${iouReport?.policyID}`,
                value: optimisticPolicyRecentlyUsedTags,
            });
        }
    }

    // Clear out the error fields and loading states on success
    successData.push({
        onyxMethod: Onyx.METHOD.MERGE,
        key: `${ONYXKEYS.COLLECTION.TRANSACTION}${transactionID}`,
        value: {
            pendingFields: clearedPendingFields,
            isLoading: false,
            errorFields: null,
        },
    });

    // Clear out loading states, pending fields, and add the error fields
    failureData.push({
        onyxMethod: Onyx.METHOD.MERGE,
        key: `${ONYXKEYS.COLLECTION.TRANSACTION}${transactionID}`,
        value: {
            pendingFields: clearedPendingFields,
            isLoading: false,
            errorFields,
        },
    });

    if (iouReport) {
        // Reset the iouReport to its original state
        failureData.push({
            onyxMethod: Onyx.METHOD.MERGE,
            key: `${ONYXKEYS.COLLECTION.REPORT}${iouReport.reportID}`,
            value: iouReport,
        });
    }

    if (policy && PolicyUtils.isPaidGroupPolicy(policy) && updatedTransaction) {
        const currentTransactionViolations = allTransactionViolations[`${ONYXKEYS.COLLECTION.TRANSACTION_VIOLATIONS}${transactionID}`] ?? [];
        optimisticData.push(
            ViolationsUtils.getViolationsOnyxData(
                updatedTransaction,
                currentTransactionViolations,
                !!policy.requiresTag,
                policyTagList ?? {},
                !!policy.requiresCategory,
                policyCategories ?? {},
            ),
        );
        failureData.push({
            onyxMethod: Onyx.METHOD.MERGE,
            key: `${ONYXKEYS.COLLECTION.TRANSACTION_VIOLATIONS}${transactionID}`,
            value: currentTransactionViolations,
        });
    }

    // Reset the transaction thread to its original state
    failureData.push({
        onyxMethod: Onyx.METHOD.MERGE,
        key: `${ONYXKEYS.COLLECTION.REPORT}${transactionThreadReportID}`,
        value: transactionThread,
    });

    return {
        params,
        onyxData: {optimisticData, successData, failureData},
    };
}

/** Updates the created date of a money request */
function updateMoneyRequestDate(
    transactionID: string,
    transactionThreadReportID: string,
    value: string,
    policy: OnyxEntry<OnyxTypes.Policy>,
    policyTags: OnyxEntry<OnyxTypes.PolicyTagList>,
    policyCategories: OnyxEntry<OnyxTypes.PolicyCategories>,
) {
    const transactionChanges: TransactionChanges = {
        created: value,
    };
    const {params, onyxData} = getUpdateMoneyRequestParams(transactionID, transactionThreadReportID, transactionChanges, policy, policyTags, policyCategories, true);
    API.write(WRITE_COMMANDS.UPDATE_MONEY_REQUEST_DATE, params, onyxData);
}

/** Updates the billable field of a money request */
function updateMoneyRequestBillable(
    transactionID: string,
    transactionThreadReportID: string,
    value: boolean,
    policy: OnyxEntry<OnyxTypes.Policy>,
    policyTagList: OnyxEntry<OnyxTypes.PolicyTagList>,
    policyCategories: OnyxEntry<OnyxTypes.PolicyCategories>,
) {
    const transactionChanges: TransactionChanges = {
        billable: value,
    };
    const {params, onyxData} = getUpdateMoneyRequestParams(transactionID, transactionThreadReportID, transactionChanges, policy, policyTagList, policyCategories, true);
    API.write(WRITE_COMMANDS.UPDATE_MONEY_REQUEST_BILLABLE, params, onyxData);
}

/** Updates the merchant field of a money request */
function updateMoneyRequestMerchant(
    transactionID: string,
    transactionThreadReportID: string,
    value: string,
    policy: OnyxEntry<OnyxTypes.Policy>,
    policyTagList: OnyxEntry<OnyxTypes.PolicyTagList>,
    policyCategories: OnyxEntry<OnyxTypes.PolicyCategories>,
) {
    const transactionChanges: TransactionChanges = {
        merchant: value,
    };
    const {params, onyxData} = getUpdateMoneyRequestParams(transactionID, transactionThreadReportID, transactionChanges, policy, policyTagList, policyCategories, true);
    API.write(WRITE_COMMANDS.UPDATE_MONEY_REQUEST_MERCHANT, params, onyxData);
}

/** Updates the tag of a money request */
function updateMoneyRequestTag(
    transactionID: string,
    transactionThreadReportID: string,
    tag: string,
    policy: OnyxEntry<OnyxTypes.Policy>,
    policyTagList: OnyxEntry<OnyxTypes.PolicyTagList>,
    policyCategories: OnyxEntry<OnyxTypes.PolicyCategories>,
) {
    const transactionChanges: TransactionChanges = {
        tag,
    };
    const {params, onyxData} = getUpdateMoneyRequestParams(transactionID, transactionThreadReportID, transactionChanges, policy, policyTagList, policyCategories, true);
    API.write(WRITE_COMMANDS.UPDATE_MONEY_REQUEST_TAG, params, onyxData);
}

/** Updates the waypoints of a distance money request */
function updateMoneyRequestDistance(
    transactionID: string,
    transactionThreadReportID: string,
    waypoints: WaypointCollection,
    policy: OnyxEntry<OnyxTypes.Policy>,
    policyTagList: OnyxEntry<OnyxTypes.PolicyTagList>,
    policyCategories: OnyxEntry<OnyxTypes.PolicyCategories>,
) {
    const transactionChanges: TransactionChanges = {
        waypoints,
    };
    const {params, onyxData} = getUpdateMoneyRequestParams(transactionID, transactionThreadReportID, transactionChanges, policy, policyTagList, policyCategories, true);
    API.write(WRITE_COMMANDS.UPDATE_MONEY_REQUEST_DISTANCE, params, onyxData);
}

/** Updates the category of a money request */
function updateMoneyRequestCategory(
    transactionID: string,
    transactionThreadReportID: string,
    category: string,
    policy: OnyxEntry<OnyxTypes.Policy>,
    policyTagList: OnyxEntry<OnyxTypes.PolicyTagList>,
    policyCategories: OnyxEntry<OnyxTypes.PolicyCategories>,
) {
    const transactionChanges: TransactionChanges = {
        category,
    };
    const {params, onyxData} = getUpdateMoneyRequestParams(transactionID, transactionThreadReportID, transactionChanges, policy, policyTagList, policyCategories, true);
    API.write(WRITE_COMMANDS.UPDATE_MONEY_REQUEST_CATEGORY, params, onyxData);
}

/** Updates the description of a money request */
function updateMoneyRequestDescription(
    transactionID: string,
    transactionThreadReportID: string,
    comment: string,
    policy: OnyxEntry<OnyxTypes.Policy>,
    policyTagList: OnyxEntry<OnyxTypes.PolicyTagList>,
    policyCategories: OnyxEntry<OnyxTypes.PolicyCategories>,
) {
    const transactionChanges: TransactionChanges = {
        comment,
    };
    const {params, onyxData} = getUpdateMoneyRequestParams(transactionID, transactionThreadReportID, transactionChanges, policy, policyTagList, policyCategories, true);
    API.write(WRITE_COMMANDS.UPDATE_MONEY_REQUEST_DESCRIPTION, params, onyxData);
}

/** Edits an existing distance request */
function updateDistanceRequest(
    transactionID: string,
    transactionThreadReportID: string,
    transactionChanges: TransactionChanges,
    policy: OnyxTypes.Policy,
    policyTagList: OnyxTypes.PolicyTagList,
    policyCategories: OnyxTypes.PolicyCategories,
) {
    const {params, onyxData} = getUpdateMoneyRequestParams(transactionID, transactionThreadReportID, transactionChanges, policy, policyTagList, policyCategories, false);
    API.write(WRITE_COMMANDS.UPDATE_DISTANCE_REQUEST, params, onyxData);
}

/**
 * Request money from another user
 */
function requestMoney(
    report: OnyxTypes.Report,
    amount: number,
    currency: string,
    created: string,
    merchant: string,
    payeeEmail: string,
    payeeAccountID: number,
    participant: Participant,
    comment: string,
    receipt: Receipt,
    category?: string,
    tag?: string,
    taxCode = '',
    taxAmount = 0,
    billable?: boolean,
    policy?: OnyxEntry<OnyxTypes.Policy>,
    policyTagList?: OnyxEntry<OnyxTypes.PolicyTagList>,
    policyCategories?: OnyxEntry<OnyxTypes.PolicyCategories>,
    gpsPoints = undefined,
) {
    // If the report is iou or expense report, we should get the linked chat report to be passed to the getMoneyRequestInformation function
    const isMoneyRequestReport = ReportUtils.isMoneyRequestReport(report);
    const currentChatReport = isMoneyRequestReport ? ReportUtils.getReport(report.chatReportID) : report;
    const moneyRequestReportID = isMoneyRequestReport ? report.reportID : '';
    const currentCreated = DateUtils.enrichMoneyRequestTimestamp(created);
    const {payerAccountID, payerEmail, iouReport, chatReport, transaction, iouAction, createdChatReportActionID, createdIOUReportActionID, reportPreviewAction, onyxData} =
        getMoneyRequestInformation(
            currentChatReport,
            participant,
            comment,
            amount,
            currency,
            currentCreated,
            merchant,
            receipt,
            undefined,
            category,
            tag,
            billable,
            policy,
            policyTagList,
            policyCategories,
            payeeAccountID,
            payeeEmail,
            moneyRequestReportID,
        );
    const activeReportID = isMoneyRequestReport ? report.reportID : chatReport.reportID;

    const parameters: RequestMoneyParams = {
        debtorEmail: payerEmail,
        debtorAccountID: payerAccountID,
        amount,
        currency,
        comment,
        created: currentCreated,
        merchant,
        iouReportID: iouReport.reportID,
        chatReportID: chatReport.reportID,
        transactionID: transaction.transactionID,
        reportActionID: iouAction.reportActionID,
        createdChatReportActionID,
        createdIOUReportActionID,
        reportPreviewReportActionID: reportPreviewAction.reportActionID,
        receipt,
        receiptState: receipt?.state,
        category,
        tag,
        taxCode,
        taxAmount,
        billable,

        // This needs to be a string of JSON because of limitations with the fetch() API and nested objects
        gpsPoints: gpsPoints ? JSON.stringify(gpsPoints) : undefined,
    };

    API.write(WRITE_COMMANDS.REQUEST_MONEY, parameters, onyxData);
    resetMoneyRequestInfo();
    Navigation.dismissModal(activeReportID);
    Report.notifyNewAction(activeReportID, payeeAccountID);
}

/**
 * Build the Onyx data and IOU split necessary for splitting a bill with 3+ users.
 * 1. Build the optimistic Onyx data for the group chat, i.e. chatReport and iouReportAction creating the former if it doesn't yet exist.
 * 2. Loop over the group chat participant list, building optimistic or updating existing chatReports, iouReports and iouReportActions between the user and each participant.
 * We build both Onyx data and the IOU split that is sent as a request param and is used by Auth to create the chatReports, iouReports and iouReportActions in the database.
 * The IOU split has the following shape:
 *  [
 *      {email: 'currentUser', amount: 100},
 *      {email: 'user2', amount: 100, iouReportID: '100', chatReportID: '110', transactionID: '120', reportActionID: '130'},
 *      {email: 'user3', amount: 100, iouReportID: '200', chatReportID: '210', transactionID: '220', reportActionID: '230'}
 *  ]
 * @param amount - always in the smallest unit of the currency
 * @param existingSplitChatReportID - the report ID where the split bill happens, could be a group chat or a workspace chat
 */
function createSplitsAndOnyxData(
    participants: Participant[],
    currentUserLogin: string,
    currentUserAccountID: number,
    amount: number,
    comment: string,
    currency: string,
    merchant: string,
    created: string,
    category: string,
    tag: string,
    existingSplitChatReportID = '',
    billable = false,
): SplitsAndOnyxData {
    const currentUserEmailForIOUSplit = OptionsListUtils.addSMSDomainIfPhoneNumber(currentUserLogin);
    const participantAccountIDs = participants.map((participant) => Number(participant.accountID));
    const existingSplitChatReport =
        existingSplitChatReportID || participants[0].reportID
            ? allReports?.[`${ONYXKEYS.COLLECTION.REPORT}${existingSplitChatReportID || participants[0].reportID}`]
            : ReportUtils.getChatByParticipants(participantAccountIDs);
    const splitChatReport = existingSplitChatReport ?? ReportUtils.buildOptimisticChatReport(participantAccountIDs);
    const isOwnPolicyExpenseChat = !!splitChatReport.isOwnPolicyExpenseChat;

    const splitTransaction = TransactionUtils.buildOptimisticTransaction(
        amount,
        currency,
        CONST.REPORT.SPLIT_REPORTID,
        comment,
        created,
        '',
        '',
        merchant || Localize.translateLocal('iou.request'),
        undefined,
        undefined,
        undefined,
        category,
        tag,
        billable,
    );

    // Note: The created action must be optimistically generated before the IOU action so there's no chance that the created action appears after the IOU action in the chat
    const splitCreatedReportAction = ReportUtils.buildOptimisticCreatedReportAction(currentUserEmailForIOUSplit);
    const splitIOUReportAction = ReportUtils.buildOptimisticIOUReportAction(
        CONST.IOU.REPORT_ACTION_TYPE.SPLIT,
        amount,
        currency,
        comment,
        participants,
        splitTransaction.transactionID,
        undefined,
        '',
        false,
        false,
        {},
        isOwnPolicyExpenseChat,
    );

    splitChatReport.lastReadTime = DateUtils.getDBTime();
    splitChatReport.lastMessageText = splitIOUReportAction.message?.[0].text;
    splitChatReport.lastMessageHtml = splitIOUReportAction.message?.[0].html;

    // If we have an existing splitChatReport (group chat or workspace) use it's pending fields, otherwise indicate that we are adding a chat
    if (!existingSplitChatReport) {
        splitChatReport.pendingFields = {
            createChat: CONST.RED_BRICK_ROAD_PENDING_ACTION.ADD,
        };
    }

    const optimisticData: OnyxUpdate[] = [
        {
            // Use set for new reports because it doesn't exist yet, is faster,
            // and we need the data to be available when we navigate to the chat page
            onyxMethod: existingSplitChatReport ? Onyx.METHOD.MERGE : Onyx.METHOD.SET,
            key: `${ONYXKEYS.COLLECTION.REPORT}${splitChatReport.reportID}`,
            value: splitChatReport,
        },
        existingSplitChatReport
            ? {
                  onyxMethod: Onyx.METHOD.MERGE,
                  key: `${ONYXKEYS.COLLECTION.REPORT_ACTIONS}${splitChatReport.reportID}`,
                  value: {
                      [splitIOUReportAction.reportActionID]: splitIOUReportAction as OnyxTypes.ReportAction,
                  },
              }
            : {
                  onyxMethod: Onyx.METHOD.SET,
                  key: `${ONYXKEYS.COLLECTION.REPORT_ACTIONS}${splitChatReport.reportID}`,
                  value: {
                      [splitCreatedReportAction.reportActionID]: splitCreatedReportAction as OnyxTypes.ReportAction,
                      [splitIOUReportAction.reportActionID]: splitIOUReportAction as OnyxTypes.ReportAction,
                  },
              },
        {
            onyxMethod: Onyx.METHOD.SET,
            key: `${ONYXKEYS.COLLECTION.TRANSACTION}${splitTransaction.transactionID}`,
            value: splitTransaction,
        },
    ];

    const successData: OnyxUpdate[] = [
        {
            onyxMethod: Onyx.METHOD.MERGE,
            key: `${ONYXKEYS.COLLECTION.REPORT_ACTIONS}${splitChatReport.reportID}`,
            value: {
                ...(existingSplitChatReport ? {} : {[splitCreatedReportAction.reportActionID]: {pendingAction: null}}),
                [splitIOUReportAction.reportActionID]: {pendingAction: null},
            },
        },
        {
            onyxMethod: Onyx.METHOD.MERGE,
            key: `${ONYXKEYS.COLLECTION.TRANSACTION}${splitTransaction.transactionID}`,
            value: {pendingAction: null},
        },
        {
            onyxMethod: Onyx.METHOD.MERGE,
            key: `${ONYXKEYS.COLLECTION.TRANSACTION_DRAFT}${CONST.IOU.OPTIMISTIC_TRANSACTION_ID}`,
            value: null,
        },
    ];

    if (!existingSplitChatReport) {
        successData.push({
            onyxMethod: Onyx.METHOD.MERGE,
            key: `${ONYXKEYS.COLLECTION.REPORT}${splitChatReport.reportID}`,
            value: {pendingFields: {createChat: null}},
        });
    }

    const failureData: OnyxUpdate[] = [
        {
            onyxMethod: Onyx.METHOD.MERGE,
            key: `${ONYXKEYS.COLLECTION.TRANSACTION}${splitTransaction.transactionID}`,
            value: {
                errors: ErrorUtils.getMicroSecondOnyxError('iou.error.genericCreateFailureMessage'),
            },
        },
        {
            onyxMethod: Onyx.METHOD.MERGE,
            key: `${ONYXKEYS.COLLECTION.TRANSACTION_DRAFT}${CONST.IOU.OPTIMISTIC_TRANSACTION_ID}`,
            value: null,
        },
    ];

    if (existingSplitChatReport) {
        failureData.push({
            onyxMethod: Onyx.METHOD.MERGE,
            key: `${ONYXKEYS.COLLECTION.REPORT_ACTIONS}${splitChatReport.reportID}`,
            value: {
                [splitIOUReportAction.reportActionID]: {
                    errors: ErrorUtils.getMicroSecondOnyxError('iou.error.genericCreateFailureMessage'),
                },
            },
        });
    } else {
        failureData.push(
            {
                onyxMethod: Onyx.METHOD.MERGE,
                key: `${ONYXKEYS.COLLECTION.REPORT}${splitChatReport.reportID}`,
                value: {
                    errorFields: {
                        createChat: ErrorUtils.getMicroSecondOnyxError('report.genericCreateReportFailureMessage'),
                    },
                },
            },
            {
                onyxMethod: Onyx.METHOD.MERGE,
                key: `${ONYXKEYS.COLLECTION.REPORT_ACTIONS}${splitChatReport.reportID}`,
                value: {
                    [splitIOUReportAction.reportActionID]: {
                        errors: ErrorUtils.getMicroSecondOnyxError(null),
                    },
                },
            },
        );
    }

    // Loop through participants creating individual chats, iouReports and reportActionIDs as needed
    const splitAmount = IOUUtils.calculateAmount(participants.length, amount, currency, false);
    const splits: Split[] = [{email: currentUserEmailForIOUSplit, accountID: currentUserAccountID, amount: IOUUtils.calculateAmount(participants.length, amount, currency, true)}];

    const hasMultipleParticipants = participants.length > 1;
    participants.forEach((participant) => {
        // In a case when a participant is a workspace, even when a current user is not an owner of the workspace
        const isPolicyExpenseChat = ReportUtils.isPolicyExpenseChat(participant);

        // In case the participant is a workspace, email & accountID should remain undefined and won't be used in the rest of this code
        // participant.login is undefined when the request is initiated from a group DM with an unknown user, so we need to add a default
        const email = isOwnPolicyExpenseChat || isPolicyExpenseChat ? '' : OptionsListUtils.addSMSDomainIfPhoneNumber(participant.login ?? '').toLowerCase();
        const accountID = isOwnPolicyExpenseChat || isPolicyExpenseChat ? 0 : Number(participant.accountID);
        if (email === currentUserEmailForIOUSplit) {
            return;
        }

        // STEP 1: Get existing chat report OR build a new optimistic one
        // If we only have one participant and the request was initiated from the global create menu, i.e. !existingGroupChatReportID, the oneOnOneChatReport is the groupChatReport
        let oneOnOneChatReport: OnyxTypes.Report | OptimisticChatReport;
        let isNewOneOnOneChatReport = false;
        let shouldCreateOptimisticPersonalDetails = false;
        const personalDetailExists = accountID in allPersonalDetails;

        // If this is a split between two people only and the function
        // wasn't provided with an existing group chat report id
        // or, if the split is being made from the workspace chat, then the oneOnOneChatReport is the same as the splitChatReport
        // in this case existingSplitChatReport will belong to the policy expense chat and we won't be
        // entering code that creates optimistic personal details
        if ((!hasMultipleParticipants && !existingSplitChatReportID) || isOwnPolicyExpenseChat) {
            oneOnOneChatReport = splitChatReport;
            shouldCreateOptimisticPersonalDetails = !existingSplitChatReport && !personalDetailExists;
        } else {
            const existingChatReport = ReportUtils.getChatByParticipants([accountID]);
            isNewOneOnOneChatReport = !existingChatReport;
            shouldCreateOptimisticPersonalDetails = isNewOneOnOneChatReport && !personalDetailExists;
            oneOnOneChatReport = existingChatReport ?? ReportUtils.buildOptimisticChatReport([accountID]);
        }

        // STEP 2: Get existing IOU/Expense report and update its total OR build a new optimistic one
        // For Control policy expense chats, if the report is already approved, create a new expense report
        let oneOnOneIOUReport: OneOnOneIOUReport = oneOnOneChatReport.iouReportID ? allReports?.[`${ONYXKEYS.COLLECTION.REPORT}${oneOnOneChatReport.iouReportID}`] : null;
        const shouldCreateNewOneOnOneIOUReport =
            !oneOnOneIOUReport || (isOwnPolicyExpenseChat && ReportUtils.isControlPolicyExpenseReport(oneOnOneIOUReport) && ReportUtils.isReportApproved(oneOnOneIOUReport));

        if (!oneOnOneIOUReport || shouldCreateNewOneOnOneIOUReport) {
            oneOnOneIOUReport = isOwnPolicyExpenseChat
                ? ReportUtils.buildOptimisticExpenseReport(oneOnOneChatReport.reportID, oneOnOneChatReport.policyID ?? '', currentUserAccountID, splitAmount, currency)
                : ReportUtils.buildOptimisticIOUReport(currentUserAccountID, accountID, splitAmount, oneOnOneChatReport.reportID, currency);
        } else if (isOwnPolicyExpenseChat) {
            if (typeof oneOnOneIOUReport?.total === 'number') {
                // Because of the Expense reports are stored as negative values, we subtract the total from the amount
                oneOnOneIOUReport.total -= splitAmount;
            }
        } else {
            oneOnOneIOUReport = IOUUtils.updateIOUOwnerAndTotal(oneOnOneIOUReport, currentUserAccountID, splitAmount, currency);
        }

        // STEP 3: Build optimistic transaction
        const oneOnOneTransaction = TransactionUtils.buildOptimisticTransaction(
            ReportUtils.isExpenseReport(oneOnOneIOUReport) ? -splitAmount : splitAmount,
            currency,
            oneOnOneIOUReport.reportID,
            comment,
            created,
            CONST.IOU.TYPE.SPLIT,
            splitTransaction.transactionID,
            merchant || Localize.translateLocal('iou.request'),
            undefined,
            undefined,
            undefined,
            category,
            tag,
            billable,
        );

        // STEP 4: Build optimistic reportActions. We need:
        // 1. CREATED action for the chatReport
        // 2. CREATED action for the iouReport
        // 3. IOU action for the iouReport
        // 4. REPORTPREVIEW action for the chatReport
        // Note: The CREATED action for the IOU report must be optimistically generated before the IOU action so there's no chance that it appears after the IOU action in the chat
        const currentTime = DateUtils.getDBTime();
        const oneOnOneCreatedActionForChat = ReportUtils.buildOptimisticCreatedReportAction(currentUserEmailForIOUSplit);
        const oneOnOneCreatedActionForIOU = ReportUtils.buildOptimisticCreatedReportAction(currentUserEmailForIOUSplit, DateUtils.subtractMillisecondsFromDateTime(currentTime, 1));
        const oneOnOneIOUAction = ReportUtils.buildOptimisticIOUReportAction(
            CONST.IOU.REPORT_ACTION_TYPE.CREATE,
            splitAmount,
            currency,
            comment,
            [participant],
            oneOnOneTransaction.transactionID,
            undefined,
            oneOnOneIOUReport.reportID,
            undefined,
            undefined,
            undefined,
            undefined,
            currentTime,
        );

        // Add optimistic personal details for new participants
        const oneOnOnePersonalDetailListAction: OnyxTypes.PersonalDetailsList = shouldCreateOptimisticPersonalDetails
            ? {
                  [accountID]: {
                      accountID,
                      avatar: UserUtils.getDefaultAvatarURL(accountID),
                      // Disabling this line since participant.displayName can be an empty string
                      // eslint-disable-next-line @typescript-eslint/prefer-nullish-coalescing
                      displayName: LocalePhoneNumber.formatPhoneNumber(participant.displayName || email),
                      login: participant.login,
                      isOptimisticPersonalDetail: true,
                  },
              }
            : {};

        let oneOnOneReportPreviewAction = ReportActionsUtils.getReportPreviewAction(oneOnOneChatReport.reportID, oneOnOneIOUReport.reportID);
        if (oneOnOneReportPreviewAction) {
            oneOnOneReportPreviewAction = ReportUtils.updateReportPreview(oneOnOneIOUReport, oneOnOneReportPreviewAction);
        } else {
            oneOnOneReportPreviewAction = ReportUtils.buildOptimisticReportPreview(oneOnOneChatReport, oneOnOneIOUReport);
        }

        // Add category to optimistic policy recently used categories when a participant is a workspace
        const optimisticPolicyRecentlyUsedCategories = isPolicyExpenseChat ? Policy.buildOptimisticPolicyRecentlyUsedCategories(participant.policyID, category) : [];

        // Add tag to optimistic policy recently used tags when a participant is a workspace
        const optimisticPolicyRecentlyUsedTags = isPolicyExpenseChat ? Policy.buildOptimisticPolicyRecentlyUsedTags(participant.policyID, tag) : {};

        // STEP 5: Build Onyx Data
        const [oneOnOneOptimisticData, oneOnOneSuccessData, oneOnOneFailureData] = buildOnyxDataForMoneyRequest(
            oneOnOneChatReport,
            oneOnOneIOUReport,
            oneOnOneTransaction,
            oneOnOneCreatedActionForChat,
            oneOnOneCreatedActionForIOU,
            oneOnOneIOUAction,
            oneOnOnePersonalDetailListAction,
            oneOnOneReportPreviewAction,
            optimisticPolicyRecentlyUsedCategories,
            optimisticPolicyRecentlyUsedTags,
            isNewOneOnOneChatReport,
            shouldCreateNewOneOnOneIOUReport,
        );

        const individualSplit = {
            email,
            accountID,
            amount: splitAmount,
            iouReportID: oneOnOneIOUReport.reportID,
            chatReportID: oneOnOneChatReport.reportID,
            transactionID: oneOnOneTransaction.transactionID,
            reportActionID: oneOnOneIOUAction.reportActionID,
            createdChatReportActionID: oneOnOneCreatedActionForChat.reportActionID,
            createdIOUReportActionID: oneOnOneCreatedActionForIOU.reportActionID,
            reportPreviewReportActionID: oneOnOneReportPreviewAction.reportActionID,
        };

        splits.push(individualSplit);
        optimisticData.push(...oneOnOneOptimisticData);
        successData.push(...oneOnOneSuccessData);
        failureData.push(...oneOnOneFailureData);
    });

    const splitData: SplitData = {
        chatReportID: splitChatReport.reportID,
        transactionID: splitTransaction.transactionID,
        reportActionID: splitIOUReportAction.reportActionID,
        policyID: splitChatReport.policyID,
    };

    if (!existingSplitChatReport) {
        splitData.createdReportActionID = splitCreatedReportAction.reportActionID;
    }

    return {
        splitData,
        splits,
        onyxData: {optimisticData, successData, failureData},
    };
}

/**
 * @param amount - always in smallest currency unit
 * @param existingSplitChatReportID - Either a group DM or a workspace chat
 */
function splitBill(
    participants: Participant[],
    currentUserLogin: string,
    currentUserAccountID: number,
    amount: number,
    comment: string,
    currency: string,
    merchant: string,
    created: string,
    category: string,
    tag: string,
    existingSplitChatReportID = '',
    billable = false,
) {
    const currentCreated = DateUtils.enrichMoneyRequestTimestamp(created);
    const {splitData, splits, onyxData} = createSplitsAndOnyxData(
        participants,
        currentUserLogin,
        currentUserAccountID,
        amount,
        comment,
        currency,
        merchant,
        currentCreated,
        category,
        tag,
        existingSplitChatReportID,
        billable,
    );

    const parameters: SplitBillParams = {
        reportID: splitData.chatReportID,
        amount,
        splits: JSON.stringify(splits),
        currency,
        comment,
        category,
        merchant,
        created: currentCreated,
        tag,
        billable,
        transactionID: splitData.transactionID,
        reportActionID: splitData.reportActionID,
        createdReportActionID: splitData.createdReportActionID,
        policyID: splitData.policyID,
    };

    API.write(WRITE_COMMANDS.SPLIT_BILL, parameters, onyxData);

    resetMoneyRequestInfo();
    Navigation.dismissModal();
    Report.notifyNewAction(splitData.chatReportID, currentUserAccountID);
}

/**
 * @param amount - always in smallest currency unit
 */
function splitBillAndOpenReport(
    participants: Participant[],
    currentUserLogin: string,
    currentUserAccountID: number,
    amount: number,
    comment: string,
    currency: string,
    merchant: string,
    created: string,
    category: string,
    tag: string,
    billable: boolean,
) {
    const currentCreated = DateUtils.enrichMoneyRequestTimestamp(created);
    const {splitData, splits, onyxData} = createSplitsAndOnyxData(participants, currentUserLogin, currentUserAccountID, amount, comment, currency, merchant, currentCreated, category, tag);

    const parameters: SplitBillParams = {
        reportID: splitData.chatReportID,
        amount,
        splits: JSON.stringify(splits),
        currency,
        merchant,
        created: currentCreated,
        comment,
        category,
        tag,
        billable,
        transactionID: splitData.transactionID,
        reportActionID: splitData.reportActionID,
        createdReportActionID: splitData.createdReportActionID,
        policyID: splitData.policyID,
    };

    API.write(WRITE_COMMANDS.SPLIT_BILL_AND_OPEN_REPORT, parameters, onyxData);

    resetMoneyRequestInfo();
    Navigation.dismissModal(splitData.chatReportID);
    Report.notifyNewAction(splitData.chatReportID, currentUserAccountID);
}

/** Used exclusively for starting a split bill request that contains a receipt, the split request will be completed once the receipt is scanned
 *  or user enters details manually.
 *
 * @param existingSplitChatReportID - Either a group DM or a workspace chat
 */
function startSplitBill(
    participants: Participant[],
    currentUserLogin: string,
    currentUserAccountID: number,
    comment: string,
    category: string,
    tag: string,
    receipt: Receipt,
    existingSplitChatReportID = '',
    billable = false,
) {
    const currentUserEmailForIOUSplit = OptionsListUtils.addSMSDomainIfPhoneNumber(currentUserLogin);
    const participantAccountIDs = participants.map((participant) => Number(participant.accountID));
    const existingSplitChatReport =
        existingSplitChatReportID || participants[0].reportID
            ? allReports?.[`${ONYXKEYS.COLLECTION.REPORT}${existingSplitChatReportID || participants[0].reportID}`]
            : ReportUtils.getChatByParticipants(participantAccountIDs);
    const splitChatReport = existingSplitChatReport ?? ReportUtils.buildOptimisticChatReport(participantAccountIDs);
    const isOwnPolicyExpenseChat = !!splitChatReport.isOwnPolicyExpenseChat;

    const {name: filename, source, state = CONST.IOU.RECEIPT_STATE.SCANREADY} = receipt;
    const receiptObject: Receipt = {state, source};

    // ReportID is -2 (aka "deleted") on the group transaction
    const splitTransaction = TransactionUtils.buildOptimisticTransaction(
        0,
        CONST.CURRENCY.USD,
        CONST.REPORT.SPLIT_REPORTID,
        comment,
        '',
        '',
        '',
        CONST.TRANSACTION.PARTIAL_TRANSACTION_MERCHANT,
        receiptObject,
        filename,
        undefined,
        category,
        tag,
        billable,
    );

    // Note: The created action must be optimistically generated before the IOU action so there's no chance that the created action appears after the IOU action in the chat
    const splitChatCreatedReportAction = ReportUtils.buildOptimisticCreatedReportAction(currentUserEmailForIOUSplit);
    const splitIOUReportAction = ReportUtils.buildOptimisticIOUReportAction(
        CONST.IOU.REPORT_ACTION_TYPE.SPLIT,
        0,
        CONST.CURRENCY.USD,
        comment,
        participants,
        splitTransaction.transactionID,
        undefined,
        '',
        false,
        false,
        receiptObject,
        isOwnPolicyExpenseChat,
    );

    splitChatReport.lastReadTime = DateUtils.getDBTime();
    splitChatReport.lastMessageText = splitIOUReportAction.message?.[0].text;
    splitChatReport.lastMessageHtml = splitIOUReportAction.message?.[0].html;

    // If we have an existing splitChatReport (group chat or workspace) use it's pending fields, otherwise indicate that we are adding a chat
    if (!existingSplitChatReport) {
        splitChatReport.pendingFields = {
            createChat: CONST.RED_BRICK_ROAD_PENDING_ACTION.ADD,
        };
    }

    const optimisticData: OnyxUpdate[] = [
        {
            // Use set for new reports because it doesn't exist yet, is faster,
            // and we need the data to be available when we navigate to the chat page
            onyxMethod: existingSplitChatReport ? Onyx.METHOD.MERGE : Onyx.METHOD.SET,
            key: `${ONYXKEYS.COLLECTION.REPORT}${splitChatReport.reportID}`,
            value: splitChatReport,
        },
        existingSplitChatReport
            ? {
                  onyxMethod: Onyx.METHOD.MERGE,
                  key: `${ONYXKEYS.COLLECTION.REPORT_ACTIONS}${splitChatReport.reportID}`,
                  value: {
                      [splitIOUReportAction.reportActionID]: splitIOUReportAction as OnyxTypes.ReportAction,
                  },
              }
            : {
                  onyxMethod: Onyx.METHOD.SET,
                  key: `${ONYXKEYS.COLLECTION.REPORT_ACTIONS}${splitChatReport.reportID}`,
                  value: {
                      [splitChatCreatedReportAction.reportActionID]: splitChatCreatedReportAction,
                      [splitIOUReportAction.reportActionID]: splitIOUReportAction as OnyxTypes.ReportAction,
                  },
              },
        {
            onyxMethod: Onyx.METHOD.SET,
            key: `${ONYXKEYS.COLLECTION.TRANSACTION}${splitTransaction.transactionID}`,
            value: splitTransaction,
        },
    ];

    const successData: OnyxUpdate[] = [
        {
            onyxMethod: Onyx.METHOD.MERGE,
            key: `${ONYXKEYS.COLLECTION.REPORT_ACTIONS}${splitChatReport.reportID}`,
            value: {
                ...(existingSplitChatReport ? {} : {[splitChatCreatedReportAction.reportActionID]: {pendingAction: null}}),
                [splitIOUReportAction.reportActionID]: {pendingAction: null},
            },
        },
        {
            onyxMethod: Onyx.METHOD.MERGE,
            key: `${ONYXKEYS.COLLECTION.TRANSACTION}${splitTransaction.transactionID}`,
            value: {pendingAction: null},
        },
    ];

    if (!existingSplitChatReport) {
        successData.push({
            onyxMethod: Onyx.METHOD.MERGE,
            key: `${ONYXKEYS.COLLECTION.REPORT}${splitChatReport.reportID}`,
            value: {pendingFields: {createChat: null}},
        });
    }

    const failureData: OnyxUpdate[] = [
        {
            onyxMethod: Onyx.METHOD.MERGE,
            key: `${ONYXKEYS.COLLECTION.TRANSACTION}${splitTransaction.transactionID}`,
            value: {
                errors: ErrorUtils.getMicroSecondOnyxError('iou.error.genericCreateFailureMessage'),
            },
        },
    ];

    if (existingSplitChatReport) {
        failureData.push({
            onyxMethod: Onyx.METHOD.MERGE,
            key: `${ONYXKEYS.COLLECTION.REPORT_ACTIONS}${splitChatReport.reportID}`,
            value: {
                [splitIOUReportAction.reportActionID]: {
                    errors: getReceiptError(receipt, filename),
                },
            },
        });
    } else {
        failureData.push(
            {
                onyxMethod: Onyx.METHOD.MERGE,
                key: `${ONYXKEYS.COLLECTION.REPORT}${splitChatReport.reportID}`,
                value: {
                    errorFields: {
                        createChat: ErrorUtils.getMicroSecondOnyxError('report.genericCreateReportFailureMessage'),
                    },
                },
            },
            {
                onyxMethod: Onyx.METHOD.MERGE,
                key: `${ONYXKEYS.COLLECTION.REPORT_ACTIONS}${splitChatReport.reportID}`,
                value: {
                    [splitChatCreatedReportAction.reportActionID]: {
                        errors: ErrorUtils.getMicroSecondOnyxError('report.genericCreateReportFailureMessage'),
                    },
                    [splitIOUReportAction.reportActionID]: {
                        errors: getReceiptError(receipt, filename),
                    },
                },
            },
        );
    }

    const splits: Split[] = [{email: currentUserEmailForIOUSplit, accountID: currentUserAccountID}];

    participants.forEach((participant) => {
        // Disabling this line since participant.login can be an empty string
        // eslint-disable-next-line @typescript-eslint/prefer-nullish-coalescing
        const email = participant.isOwnPolicyExpenseChat ? '' : OptionsListUtils.addSMSDomainIfPhoneNumber(participant.login || participant.text || '').toLowerCase();
        const accountID = participant.isOwnPolicyExpenseChat ? 0 : Number(participant.accountID);
        if (email === currentUserEmailForIOUSplit) {
            return;
        }

        // When splitting with a workspace chat, we only need to supply the policyID and the workspace reportID as it's needed so we can update the report preview
        if (participant.isOwnPolicyExpenseChat) {
            splits.push({
                policyID: participant.policyID,
                chatReportID: splitChatReport.reportID,
            });
            return;
        }

        const participantPersonalDetails = allPersonalDetails[participant?.accountID ?? -1];
        if (!participantPersonalDetails) {
            optimisticData.push({
                onyxMethod: Onyx.METHOD.MERGE,
                key: ONYXKEYS.PERSONAL_DETAILS_LIST,
                value: {
                    [accountID]: {
                        accountID,
                        avatar: UserUtils.getDefaultAvatarURL(accountID),
                        // Disabling this line since participant.displayName can be an empty string
                        // eslint-disable-next-line @typescript-eslint/prefer-nullish-coalescing
                        displayName: LocalePhoneNumber.formatPhoneNumber(participant.displayName || email),
                        // Disabling this line since participant.login can be an empty string
                        // eslint-disable-next-line @typescript-eslint/prefer-nullish-coalescing
                        login: participant.login || participant.text,
                        isOptimisticPersonalDetail: true,
                    },
                },
            });
        }

        splits.push({
            email,
            accountID,
        });
    });

    participants.forEach((participant) => {
        const isPolicyExpenseChat = ReportUtils.isPolicyExpenseChat(participant);
        if (!isPolicyExpenseChat) {
            return;
        }

        const optimisticPolicyRecentlyUsedCategories = Policy.buildOptimisticPolicyRecentlyUsedCategories(participant.policyID, category);
        const optimisticPolicyRecentlyUsedTags = Policy.buildOptimisticPolicyRecentlyUsedTags(participant.policyID, tag);

        if (optimisticPolicyRecentlyUsedCategories.length > 0) {
            optimisticData.push({
                onyxMethod: Onyx.METHOD.SET,
                key: `${ONYXKEYS.COLLECTION.POLICY_RECENTLY_USED_CATEGORIES}${participant.policyID}`,
                value: optimisticPolicyRecentlyUsedCategories,
            });
        }

        if (!isEmptyObject(optimisticPolicyRecentlyUsedTags)) {
            optimisticData.push({
                onyxMethod: Onyx.METHOD.MERGE,
                key: `${ONYXKEYS.COLLECTION.POLICY_RECENTLY_USED_TAGS}${participant.policyID}`,
                value: optimisticPolicyRecentlyUsedTags,
            });
        }
    });

    // Save the new splits array into the transaction's comment in case the user calls CompleteSplitBill while offline
    optimisticData.push({
        onyxMethod: Onyx.METHOD.MERGE,
        key: `${ONYXKEYS.COLLECTION.TRANSACTION}${splitTransaction.transactionID}`,
        value: {
            comment: {
                splits,
            },
        },
    });

    const parameters: StartSplitBillParams = {
        chatReportID: splitChatReport.reportID,
        reportActionID: splitIOUReportAction.reportActionID,
        transactionID: splitTransaction.transactionID,
        splits: JSON.stringify(splits),
        receipt,
        comment,
        category,
        tag,
        isFromGroupDM: !existingSplitChatReport,
        billable,
        ...(existingSplitChatReport ? {} : {createdReportActionID: splitChatCreatedReportAction.reportActionID}),
    };

    API.write(WRITE_COMMANDS.START_SPLIT_BILL, parameters, {optimisticData, successData, failureData});

    resetMoneyRequestInfo();
    Navigation.dismissModalWithReport(splitChatReport);
    Report.notifyNewAction(splitChatReport.chatReportID ?? '', currentUserAccountID);
}

/** Used for editing a split bill while it's still scanning or when SmartScan fails, it completes a split bill started by startSplitBill above.
 *
 * @param chatReportID - The group chat or workspace reportID
 * @param reportAction - The split action that lives in the chatReport above
 * @param updatedTransaction - The updated **draft** split transaction
 * @param sessionAccountID - accountID of the current user
 * @param sessionEmail - email of the current user
 */
function completeSplitBill(chatReportID: string, reportAction: OnyxTypes.ReportAction, updatedTransaction: OnyxTypes.Transaction, sessionAccountID: number, sessionEmail: string) {
    const currentUserEmailForIOUSplit = OptionsListUtils.addSMSDomainIfPhoneNumber(sessionEmail);
    const {transactionID} = updatedTransaction;
    const unmodifiedTransaction = allTransactions[`${ONYXKEYS.COLLECTION.TRANSACTION}${transactionID}`];

    // Save optimistic updated transaction and action
    const optimisticData: OnyxUpdate[] = [
        {
            onyxMethod: Onyx.METHOD.MERGE,
            key: `${ONYXKEYS.COLLECTION.TRANSACTION}${transactionID}`,
            value: {
                ...updatedTransaction,
                receipt: {
                    state: CONST.IOU.RECEIPT_STATE.OPEN,
                },
            },
        },
        {
            onyxMethod: Onyx.METHOD.MERGE,
            key: `${ONYXKEYS.COLLECTION.REPORT_ACTIONS}${chatReportID}`,
            value: {
                [reportAction.reportActionID]: {
                    lastModified: DateUtils.getDBTime(),
                    whisperedToAccountIDs: [],
                },
            },
        },
    ];

    const successData: OnyxUpdate[] = [
        {
            onyxMethod: Onyx.METHOD.MERGE,
            key: `${ONYXKEYS.COLLECTION.TRANSACTION}${transactionID}`,
            value: {pendingAction: null},
        },
        {
            onyxMethod: Onyx.METHOD.MERGE,
            key: `${ONYXKEYS.COLLECTION.SPLIT_TRANSACTION_DRAFT}${transactionID}`,
            value: {pendingAction: null},
        },
    ];

    const failureData: OnyxUpdate[] = [
        {
            onyxMethod: Onyx.METHOD.MERGE,
            key: `${ONYXKEYS.COLLECTION.TRANSACTION}${transactionID}`,
            value: {
                ...unmodifiedTransaction,
                errors: ErrorUtils.getMicroSecondOnyxError('iou.error.genericCreateFailureMessage'),
            },
        },
        {
            onyxMethod: Onyx.METHOD.MERGE,
            key: `${ONYXKEYS.COLLECTION.REPORT_ACTIONS}${chatReportID}`,
            value: {
                [reportAction.reportActionID]: {
                    ...reportAction,
                    errors: ErrorUtils.getMicroSecondOnyxError('iou.error.genericCreateFailureMessage'),
                },
            },
        },
    ];

    const splitParticipants: Split[] = updatedTransaction.comment.splits ?? [];
    const {modifiedAmount: amount, modifiedCurrency: currency} = updatedTransaction;

    // Exclude the current user when calculating the split amount, `calculateAmount` takes it into account
    const splitAmount = IOUUtils.calculateAmount(splitParticipants.length - 1, amount ?? 0, currency ?? '', false);

    const splits: Split[] = [{email: currentUserEmailForIOUSplit}];
    splitParticipants.forEach((participant) => {
        // Skip creating the transaction for the current user
        if (participant.email === currentUserEmailForIOUSplit) {
            return;
        }
        const isPolicyExpenseChat = !!participant.policyID;

        if (!isPolicyExpenseChat) {
            // In case this is still the optimistic accountID saved in the splits array, return early as we cannot know
            // if there is an existing chat between the split creator and this participant
            // Instead, we will rely on Auth generating the report IDs and the user won't see any optimistic chats or reports created
            const participantPersonalDetails: OnyxTypes.PersonalDetails | EmptyObject = allPersonalDetails[participant?.accountID ?? -1] ?? {};
            if (!participantPersonalDetails || participantPersonalDetails.isOptimisticPersonalDetail) {
                splits.push({
                    email: participant.email,
                });
                return;
            }
        }

        let oneOnOneChatReport: OnyxTypes.Report | null;
        let isNewOneOnOneChatReport = false;
        if (isPolicyExpenseChat) {
            // The workspace chat reportID is saved in the splits array when starting a split bill with a workspace
            oneOnOneChatReport = allReports?.[`${ONYXKEYS.COLLECTION.REPORT}${participant.chatReportID}`] ?? null;
        } else {
            const existingChatReport = ReportUtils.getChatByParticipants(participant.accountID ? [participant.accountID] : []);
            isNewOneOnOneChatReport = !existingChatReport;
            oneOnOneChatReport = existingChatReport ?? ReportUtils.buildOptimisticChatReport(participant.accountID ? [participant.accountID] : []);
        }

        let oneOnOneIOUReport: OneOnOneIOUReport = oneOnOneChatReport?.iouReportID ? allReports?.[`${ONYXKEYS.COLLECTION.REPORT}${oneOnOneChatReport.iouReportID}`] : null;
        const shouldCreateNewOneOnOneIOUReport =
            !oneOnOneIOUReport || (isPolicyExpenseChat && ReportUtils.isControlPolicyExpenseReport(oneOnOneIOUReport) && ReportUtils.isReportApproved(oneOnOneIOUReport));

        if (!oneOnOneIOUReport || shouldCreateNewOneOnOneIOUReport) {
            oneOnOneIOUReport = isPolicyExpenseChat
                ? ReportUtils.buildOptimisticExpenseReport(oneOnOneChatReport?.reportID ?? '', participant.policyID ?? '', sessionAccountID, splitAmount, currency ?? '')
                : ReportUtils.buildOptimisticIOUReport(sessionAccountID, participant.accountID ?? -1, splitAmount, oneOnOneChatReport?.reportID ?? '', currency ?? '');
        } else if (isPolicyExpenseChat) {
            if (typeof oneOnOneIOUReport?.total === 'number') {
                // Because of the Expense reports are stored as negative values, we subtract the total from the amount
                oneOnOneIOUReport.total -= splitAmount;
            }
        } else {
            oneOnOneIOUReport = IOUUtils.updateIOUOwnerAndTotal(oneOnOneIOUReport, sessionAccountID, splitAmount, currency ?? '');
        }

        const oneOnOneTransaction = TransactionUtils.buildOptimisticTransaction(
            isPolicyExpenseChat ? -splitAmount : splitAmount,
            currency ?? '',
            oneOnOneIOUReport?.reportID ?? '',
            updatedTransaction.comment.comment,
            updatedTransaction.modifiedCreated,
            CONST.IOU.TYPE.SPLIT,
            transactionID,
            updatedTransaction.modifiedMerchant,
            {...updatedTransaction.receipt, state: CONST.IOU.RECEIPT_STATE.OPEN},
            updatedTransaction.filename,
            undefined,
            updatedTransaction.category,
            updatedTransaction.tag,
            updatedTransaction.billable,
        );

        const oneOnOneCreatedActionForChat = ReportUtils.buildOptimisticCreatedReportAction(currentUserEmailForIOUSplit);
        const oneOnOneCreatedActionForIOU = ReportUtils.buildOptimisticCreatedReportAction(currentUserEmailForIOUSplit);
        const oneOnOneIOUAction = ReportUtils.buildOptimisticIOUReportAction(
            CONST.IOU.REPORT_ACTION_TYPE.CREATE,
            splitAmount,
            currency ?? '',
            updatedTransaction.comment.comment ?? '',
            [participant],
            oneOnOneTransaction.transactionID,
            undefined,
            oneOnOneIOUReport?.reportID,
        );

        let oneOnOneReportPreviewAction = ReportActionsUtils.getReportPreviewAction(oneOnOneChatReport?.reportID ?? '', oneOnOneIOUReport?.reportID ?? '');
        if (oneOnOneReportPreviewAction) {
            oneOnOneReportPreviewAction = ReportUtils.updateReportPreview(oneOnOneIOUReport, oneOnOneReportPreviewAction);
        } else {
            oneOnOneReportPreviewAction = ReportUtils.buildOptimisticReportPreview(oneOnOneChatReport, oneOnOneIOUReport, '', oneOnOneTransaction);
        }

        const [oneOnOneOptimisticData, oneOnOneSuccessData, oneOnOneFailureData] = buildOnyxDataForMoneyRequest(
            oneOnOneChatReport,
            oneOnOneIOUReport,
            oneOnOneTransaction,
            oneOnOneCreatedActionForChat,
            oneOnOneCreatedActionForIOU,
            oneOnOneIOUAction,
            {},
            oneOnOneReportPreviewAction,
            [],
            {},
            isNewOneOnOneChatReport,
            shouldCreateNewOneOnOneIOUReport,
        );

        splits.push({
            email: participant.email,
            accountID: participant.accountID,
            policyID: participant.policyID,
            iouReportID: oneOnOneIOUReport?.reportID,
            chatReportID: oneOnOneChatReport?.reportID,
            transactionID: oneOnOneTransaction.transactionID,
            reportActionID: oneOnOneIOUAction.reportActionID,
            createdChatReportActionID: oneOnOneCreatedActionForChat.reportActionID,
            createdIOUReportActionID: oneOnOneCreatedActionForIOU.reportActionID,
            reportPreviewReportActionID: oneOnOneReportPreviewAction.reportActionID,
        });

        optimisticData.push(...oneOnOneOptimisticData);
        successData.push(...oneOnOneSuccessData);
        failureData.push(...oneOnOneFailureData);
    });

    const {
        amount: transactionAmount,
        currency: transactionCurrency,
        created: transactionCreated,
        merchant: transactionMerchant,
        comment: transactionComment,
        category: transactionCategory,
        tag: transactionTag,
    } = ReportUtils.getTransactionDetails(updatedTransaction) ?? {};

    const parameters: CompleteSplitBillParams = {
        transactionID,
        amount: transactionAmount,
        currency: transactionCurrency,
        created: transactionCreated,
        merchant: transactionMerchant,
        comment: transactionComment,
        category: transactionCategory,
        tag: transactionTag,
        splits: JSON.stringify(splits),
    };

    API.write(WRITE_COMMANDS.COMPLETE_SPLIT_BILL, parameters, {optimisticData, successData, failureData});
    Navigation.dismissModal(chatReportID);
    Report.notifyNewAction(chatReportID, sessionAccountID);
}

function setDraftSplitTransaction(transactionID: string, transactionChanges: TransactionChanges = {}) {
    let draftSplitTransaction = allDraftSplitTransactions[`${ONYXKEYS.COLLECTION.SPLIT_TRANSACTION_DRAFT}${transactionID}`];

    if (!draftSplitTransaction) {
        draftSplitTransaction = allTransactions[`${ONYXKEYS.COLLECTION.TRANSACTION}${transactionID}`];
    }

    const updatedTransaction = draftSplitTransaction ? TransactionUtils.getUpdatedTransaction(draftSplitTransaction, transactionChanges, false, false) : null;

    Onyx.merge(`${ONYXKEYS.COLLECTION.SPLIT_TRANSACTION_DRAFT}${transactionID}`, updatedTransaction);
}

function editRegularMoneyRequest(
    transactionID: string,
    transactionThreadReportID: string,
    transactionChanges: TransactionChanges,
    policy: OnyxTypes.Policy,
    policyTags: OnyxTypes.PolicyTagList,
    policyCategories: OnyxTypes.PolicyCategories,
) {
    // STEP 1: Get all collections we're updating
    const transactionThread = allReports?.[`${ONYXKEYS.COLLECTION.REPORT}${transactionThreadReportID}`] ?? null;
    const transaction = allTransactions[`${ONYXKEYS.COLLECTION.TRANSACTION}${transactionID}`];
    const iouReport = allReports?.[`${ONYXKEYS.COLLECTION.REPORT}${transactionThread?.parentReportID}`] ?? null;
    const chatReport = allReports?.[`${ONYXKEYS.COLLECTION.REPORT}${iouReport?.chatReportID}`] ?? null;
    const isFromExpenseReport = ReportUtils.isExpenseReport(iouReport);

    // STEP 2: Build new modified expense report action.
    const updatedReportAction = ReportUtils.buildOptimisticModifiedExpenseReportAction(transactionThread, transaction, transactionChanges, isFromExpenseReport);
    const updatedTransaction = transaction ? TransactionUtils.getUpdatedTransaction(transaction, transactionChanges, isFromExpenseReport) : null;

    // STEP 3: Compute the IOU total and update the report preview message so LHN amount owed is correct
    // Should only update if the transaction matches the currency of the report, else we wait for the update
    // from the server with the currency conversion
    let updatedMoneyRequestReport = {...iouReport};
    const updatedChatReport = {...chatReport};
    const diff = TransactionUtils.getAmount(transaction, true) - TransactionUtils.getAmount(updatedTransaction, true);
    if (updatedTransaction?.currency === iouReport?.currency && updatedTransaction?.modifiedAmount && diff !== 0) {
        if (ReportUtils.isExpenseReport(iouReport) && typeof updatedMoneyRequestReport.total === 'number') {
            updatedMoneyRequestReport.total += diff;
        } else {
            updatedMoneyRequestReport = iouReport
                ? IOUUtils.updateIOUOwnerAndTotal(iouReport, updatedReportAction.actorAccountID ?? -1, diff, TransactionUtils.getCurrency(transaction), false)
                : {};
        }

        updatedMoneyRequestReport.cachedTotal = CurrencyUtils.convertToDisplayString(updatedMoneyRequestReport.total, updatedTransaction.currency);

        // Update the last message of the IOU report
        const lastMessage = ReportUtils.getIOUReportActionMessage(
            iouReport?.reportID ?? '',
            CONST.IOU.REPORT_ACTION_TYPE.CREATE,
            updatedMoneyRequestReport.total ?? 0,
            '',
            updatedTransaction.currency,
            '',
            false,
        );
        updatedMoneyRequestReport.lastMessageText = lastMessage[0].text;
        updatedMoneyRequestReport.lastMessageHtml = lastMessage[0].html;

        // Update the last message of the chat report
        const hasNonReimbursableTransactions = ReportUtils.hasNonReimbursableTransactions(iouReport?.reportID);
        const messageText = Localize.translateLocal(hasNonReimbursableTransactions ? 'iou.payerSpentAmount' : 'iou.payerOwesAmount', {
            payer: ReportUtils.getPersonalDetailsForAccountID(updatedMoneyRequestReport.managerID ?? -1).login ?? '',
            amount: CurrencyUtils.convertToDisplayString(updatedMoneyRequestReport.total, updatedMoneyRequestReport.currency),
        });
        updatedChatReport.lastMessageText = messageText;
        updatedChatReport.lastMessageHtml = messageText;
    }

    const isScanning = TransactionUtils.hasReceipt(updatedTransaction) && TransactionUtils.isReceiptBeingScanned(updatedTransaction);

    // STEP 4: Compose the optimistic data
    const currentTime = DateUtils.getDBTime();
    const optimisticData: OnyxUpdate[] = [
        {
            onyxMethod: Onyx.METHOD.MERGE,
            key: `${ONYXKEYS.COLLECTION.REPORT_ACTIONS}${transactionThread?.reportID}`,
            value: {
                [updatedReportAction.reportActionID]: updatedReportAction as OnyxTypes.ReportAction,
            },
        },
        {
            onyxMethod: Onyx.METHOD.MERGE,
            key: `${ONYXKEYS.COLLECTION.TRANSACTION}${transactionID}`,
            value: updatedTransaction,
        },
        {
            onyxMethod: Onyx.METHOD.MERGE,
            key: `${ONYXKEYS.COLLECTION.REPORT}${iouReport?.reportID}`,
            value: updatedMoneyRequestReport,
        },
        {
            onyxMethod: Onyx.METHOD.MERGE,
            key: `${ONYXKEYS.COLLECTION.REPORT}${iouReport?.chatReportID}`,
            value: updatedChatReport,
        },
        {
            onyxMethod: Onyx.METHOD.MERGE,
            key: `${ONYXKEYS.COLLECTION.REPORT}${transactionThreadReportID}`,
            value: {
                lastReadTime: currentTime,
                lastVisibleActionCreated: currentTime,
            },
        },
    ];

    if (!isScanning) {
        optimisticData.push(
            {
                onyxMethod: Onyx.METHOD.MERGE,
                key: `${ONYXKEYS.COLLECTION.REPORT_ACTIONS}${iouReport?.reportID}`,
                value: {
                    [transactionThread?.parentReportActionID ?? '']: {
                        whisperedToAccountIDs: [],
                    },
                },
            },
            {
                onyxMethod: Onyx.METHOD.MERGE,
                key: `${ONYXKEYS.COLLECTION.REPORT_ACTIONS}${iouReport?.parentReportID}`,
                value: {
                    [iouReport?.parentReportActionID ?? '']: {
                        whisperedToAccountIDs: [],
                    },
                },
            },
        );
    }

    // Update recently used categories if the category is changed
    if ('category' in transactionChanges) {
        const optimisticPolicyRecentlyUsedCategories = Policy.buildOptimisticPolicyRecentlyUsedCategories(iouReport?.policyID, transactionChanges.category);
        if (optimisticPolicyRecentlyUsedCategories.length) {
            optimisticData.push({
                onyxMethod: Onyx.METHOD.SET,
                key: `${ONYXKEYS.COLLECTION.POLICY_RECENTLY_USED_CATEGORIES}${iouReport?.policyID}`,
                value: optimisticPolicyRecentlyUsedCategories,
            });
        }
    }

    // Update recently used categories if the tag is changed
    if ('tag' in transactionChanges) {
        const optimisticPolicyRecentlyUsedTags = Policy.buildOptimisticPolicyRecentlyUsedTags(iouReport?.policyID, transactionChanges.tag);
        if (!isEmptyObject(optimisticPolicyRecentlyUsedTags)) {
            optimisticData.push({
                onyxMethod: Onyx.METHOD.MERGE,
                key: `${ONYXKEYS.COLLECTION.POLICY_RECENTLY_USED_TAGS}${iouReport?.policyID}`,
                value: optimisticPolicyRecentlyUsedTags,
            });
        }
    }

    const successData: OnyxUpdate[] = [
        {
            onyxMethod: Onyx.METHOD.MERGE,
            key: `${ONYXKEYS.COLLECTION.REPORT_ACTIONS}${transactionThread?.reportID}`,
            value: {
                [updatedReportAction.reportActionID]: {pendingAction: null},
            },
        },
        {
            onyxMethod: Onyx.METHOD.MERGE,
            key: `${ONYXKEYS.COLLECTION.TRANSACTION}${transactionID}`,
            value: {
                pendingFields: {
                    comment: null,
                    amount: null,
                    created: null,
                    currency: null,
                    merchant: null,
                    billable: null,
                    category: null,
                    tag: null,
                },
            },
        },
        {
            onyxMethod: Onyx.METHOD.MERGE,
            key: `${ONYXKEYS.COLLECTION.REPORT}${iouReport?.reportID}`,
            value: {pendingAction: null},
        },
    ];

    const failureData: OnyxUpdate[] = [
        {
            onyxMethod: Onyx.METHOD.MERGE,
            key: `${ONYXKEYS.COLLECTION.REPORT_ACTIONS}${transactionThread?.reportID}`,
            value: {
                [updatedReportAction.reportActionID]: {
                    errors: ErrorUtils.getMicroSecondOnyxError('iou.error.genericEditFailureMessage'),
                },
            },
        },
        {
            onyxMethod: Onyx.METHOD.MERGE,
            key: `${ONYXKEYS.COLLECTION.TRANSACTION}${transactionID}`,
            value: {
                ...transaction,
                modifiedCreated: transaction?.modifiedCreated ? transaction.modifiedCreated : null,
                modifiedAmount: transaction?.modifiedAmount ? transaction.modifiedAmount : null,
                modifiedCurrency: transaction?.modifiedCurrency ? transaction.modifiedCurrency : null,
                modifiedMerchant: transaction?.modifiedMerchant ? transaction.modifiedMerchant : null,
                modifiedWaypoints: transaction?.modifiedWaypoints ? transaction.modifiedWaypoints : null,
                pendingFields: null,
            },
        },
        {
            onyxMethod: Onyx.METHOD.MERGE,
            key: `${ONYXKEYS.COLLECTION.REPORT}${iouReport?.reportID}`,
            value: {
                ...iouReport,
                cachedTotal: iouReport?.cachedTotal ? iouReport?.cachedTotal : null,
            },
        },
        {
            onyxMethod: Onyx.METHOD.MERGE,
            key: `${ONYXKEYS.COLLECTION.REPORT}${iouReport?.chatReportID}`,
            value: chatReport,
        },
        {
            onyxMethod: Onyx.METHOD.MERGE,
            key: `${ONYXKEYS.COLLECTION.REPORT}${transactionThreadReportID}`,
            value: {
                lastReadTime: transactionThread?.lastReadTime,
                lastVisibleActionCreated: transactionThread?.lastVisibleActionCreated,
            },
        },
    ];

    // Add transaction violations if we have a paid policy and an updated transaction
    if (policy && PolicyUtils.isPaidGroupPolicy(policy) && updatedTransaction) {
        const currentTransactionViolations = allTransactionViolations[`${ONYXKEYS.COLLECTION.TRANSACTION_VIOLATIONS}${transactionID}`] ?? [];
        const updatedViolationsOnyxData = ViolationsUtils.getViolationsOnyxData(
            updatedTransaction,
            currentTransactionViolations,
            !!policy.requiresTag,
            policyTags,
            !!policy.requiresCategory,
            policyCategories,
        );
        optimisticData.push(updatedViolationsOnyxData);
        failureData.push({
            onyxMethod: Onyx.METHOD.MERGE,
            key: `${ONYXKEYS.COLLECTION.TRANSACTION_VIOLATIONS}${transactionID}`,
            value: currentTransactionViolations,
        });
    }

    // STEP 6: Call the API endpoint
    const {created, amount, currency, comment, merchant, category, billable, tag} = ReportUtils.getTransactionDetails(updatedTransaction) ?? {};

    const parameters: EditMoneyRequestParams = {
        transactionID,
        reportActionID: updatedReportAction.reportActionID,
        created,
        amount,
        currency,
        comment,
        merchant,
        category,
        billable,
        tag,
    };

    API.write(WRITE_COMMANDS.EDIT_MONEY_REQUEST, parameters, {optimisticData, successData, failureData});
}

function editMoneyRequest(
    transaction: OnyxTypes.Transaction,
    transactionThreadReportID: string,
    transactionChanges: TransactionChanges,
    policy: OnyxTypes.Policy,
    policyTags: OnyxTypes.PolicyTagList,
    policyCategories: OnyxTypes.PolicyCategories,
) {
    if (TransactionUtils.isDistanceRequest(transaction)) {
        updateDistanceRequest(transaction.transactionID, transactionThreadReportID, transactionChanges, policy, policyTags, policyCategories);
    } else {
        editRegularMoneyRequest(transaction.transactionID, transactionThreadReportID, transactionChanges, policy, policyTags, policyCategories);
    }
}

/** Updates the amount and currency fields of a money request */
function updateMoneyRequestAmountAndCurrency(
    transactionID: string,
    transactionThreadReportID: string,
    currency: string,
    amount: number,
    policy: OnyxEntry<OnyxTypes.Policy>,
    policyTagList: OnyxEntry<OnyxTypes.PolicyTagList>,
    policyCategories: OnyxEntry<OnyxTypes.PolicyCategories>,
) {
    const transactionChanges = {
        amount,
        currency,
    };
    const {params, onyxData} = getUpdateMoneyRequestParams(transactionID, transactionThreadReportID, transactionChanges, policy, policyTagList, policyCategories, true);
    API.write(WRITE_COMMANDS.UPDATE_MONEY_REQUEST_AMOUNT_AND_CURRENCY, params, onyxData);
}

function deleteMoneyRequest(transactionID: string, reportAction: OnyxTypes.ReportAction, isSingleTransactionView = false) {
    // STEP 1: Get all collections we're updating
    const iouReportID = reportAction?.actionName === CONST.REPORT.ACTIONS.TYPE.IOU ? reportAction.originalMessage.IOUReportID : '';
    const iouReport = allReports?.[`${ONYXKEYS.COLLECTION.REPORT}${iouReportID}`] ?? null;
    const chatReport = allReports?.[`${ONYXKEYS.COLLECTION.REPORT}${iouReport?.chatReportID}`];
    const reportPreviewAction = ReportActionsUtils.getReportPreviewAction(iouReport?.chatReportID ?? '', iouReport?.reportID ?? '');
    const transaction = allTransactions[`${ONYXKEYS.COLLECTION.TRANSACTION}${transactionID}`];
    const transactionViolations = allTransactionViolations[`${ONYXKEYS.COLLECTION.TRANSACTION_VIOLATIONS}${transactionID}`];
    const transactionThreadID = reportAction.childReportID;
    let transactionThread = null;
    if (transactionThreadID) {
        transactionThread = allReports?.[`${ONYXKEYS.COLLECTION.REPORT}${transactionThreadID}`] ?? null;
    }

    // STEP 2: Decide if we need to:
    // 1. Delete the transactionThread - delete if there are no visible comments in the thread
    // 2. Update the moneyRequestPreview to show [Deleted request] - update if the transactionThread exists AND it isn't being deleted
    const shouldDeleteTransactionThread = transactionThreadID ? (reportAction?.childVisibleActionCount ?? 0) === 0 : false;
    const shouldShowDeletedRequestMessage = !!transactionThreadID && !shouldDeleteTransactionThread;

    // STEP 3: Update the IOU reportAction and decide if the iouReport should be deleted. We delete the iouReport if there are no visible comments left in the report.
    const updatedReportAction = {
        [reportAction.reportActionID]: {
            pendingAction: shouldShowDeletedRequestMessage ? CONST.RED_BRICK_ROAD_PENDING_ACTION.UPDATE : CONST.RED_BRICK_ROAD_PENDING_ACTION.DELETE,
            previousMessage: reportAction.message,
            message: [
                {
                    type: 'COMMENT',
                    html: '',
                    text: '',
                    isEdited: true,
                    isDeletedParentAction: shouldShowDeletedRequestMessage,
                },
            ],
            originalMessage: {
                IOUTransactionID: null,
            },
            errors: undefined,
        },
    } as OnyxTypes.ReportActions;

    const lastVisibleAction = ReportActionsUtils.getLastVisibleAction(iouReport?.reportID ?? '', updatedReportAction);
    const iouReportLastMessageText = ReportActionsUtils.getLastVisibleMessage(iouReport?.reportID ?? '', updatedReportAction).lastMessageText;
    const shouldDeleteIOUReport =
        iouReportLastMessageText.length === 0 && !ReportActionsUtils.isDeletedParentAction(lastVisibleAction) && (!transactionThreadID || shouldDeleteTransactionThread);

    // STEP 4: Update the iouReport and reportPreview with new totals and messages if it wasn't deleted
    let updatedIOUReport: OnyxTypes.Report | null;
    const currency = TransactionUtils.getCurrency(transaction);
    const updatedReportPreviewAction: OnyxTypes.ReportAction | EmptyObject = {...reportPreviewAction};
    updatedReportPreviewAction.pendingAction = shouldDeleteIOUReport ? CONST.RED_BRICK_ROAD_PENDING_ACTION.DELETE : CONST.RED_BRICK_ROAD_PENDING_ACTION.UPDATE;
    if (iouReport && ReportUtils.isExpenseReport(iouReport)) {
        updatedIOUReport = {...iouReport};

        if (typeof updatedIOUReport.total === 'number' && currency === iouReport?.currency) {
            // Because of the Expense reports are stored as negative values, we add the total from the amount
            updatedIOUReport.total += TransactionUtils.getAmount(transaction, true);
        }
    } else {
        updatedIOUReport = IOUUtils.updateIOUOwnerAndTotal(iouReport, reportAction.actorAccountID ?? -1, TransactionUtils.getAmount(transaction, false), currency, true);
    }

    if (updatedIOUReport) {
        updatedIOUReport.lastMessageText = iouReportLastMessageText;
        updatedIOUReport.lastVisibleActionCreated = lastVisibleAction?.created;
    }

    const hasNonReimbursableTransactions = ReportUtils.hasNonReimbursableTransactions(iouReport?.reportID);
    const messageText = Localize.translateLocal(hasNonReimbursableTransactions ? 'iou.payerSpentAmount' : 'iou.payerOwesAmount', {
        payer: ReportUtils.getPersonalDetailsForAccountID(updatedIOUReport?.managerID ?? -1).login ?? '',
        amount: CurrencyUtils.convertToDisplayString(updatedIOUReport?.total, updatedIOUReport?.currency),
    });

    if (updatedReportPreviewAction?.message?.[0]) {
        updatedReportPreviewAction.message[0].text = messageText;
        updatedReportPreviewAction.message[0].html = shouldDeleteIOUReport ? '' : messageText;
    }

    if (updatedReportPreviewAction && reportPreviewAction?.childMoneyRequestCount && reportPreviewAction?.childMoneyRequestCount > 0) {
        updatedReportPreviewAction.childMoneyRequestCount = reportPreviewAction.childMoneyRequestCount - 1;
    }

    // STEP 5: Build Onyx data
    const optimisticData: OnyxUpdate[] = [
        {
            onyxMethod: Onyx.METHOD.SET,
            key: `${ONYXKEYS.COLLECTION.TRANSACTION}${transactionID}`,
            value: null,
        },
    ];

    if (Permissions.canUseViolations(betas)) {
        optimisticData.push({
            onyxMethod: Onyx.METHOD.SET,
            key: `${ONYXKEYS.COLLECTION.TRANSACTION_VIOLATIONS}${transactionID}`,
            value: null,
        });
    }

    if (shouldDeleteTransactionThread) {
        optimisticData.push(
            {
                onyxMethod: Onyx.METHOD.SET,
                key: `${ONYXKEYS.COLLECTION.REPORT}${transactionThreadID}`,
                value: null,
            },
            {
                onyxMethod: Onyx.METHOD.SET,
                key: `${ONYXKEYS.COLLECTION.REPORT_ACTIONS}${transactionThreadID}`,
                value: null,
            },
        );
    }

    optimisticData.push(
        {
            onyxMethod: Onyx.METHOD.MERGE,
            key: `${ONYXKEYS.COLLECTION.REPORT_ACTIONS}${iouReport?.reportID}`,
            value: updatedReportAction,
        },
        {
            onyxMethod: Onyx.METHOD.MERGE,
            key: `${ONYXKEYS.COLLECTION.REPORT}${iouReport?.reportID}`,
            value: updatedIOUReport,
        },
        {
            onyxMethod: Onyx.METHOD.MERGE,
            key: `${ONYXKEYS.COLLECTION.REPORT_ACTIONS}${chatReport?.reportID}`,
            value: {
                [reportPreviewAction?.reportActionID ?? '']: updatedReportPreviewAction,
            },
        },
    );

    if (!shouldDeleteIOUReport && updatedReportPreviewAction.childMoneyRequestCount === 0) {
        optimisticData.push({
            onyxMethod: Onyx.METHOD.MERGE,
            key: `${ONYXKEYS.COLLECTION.REPORT}${chatReport?.reportID}`,
            value: {
                hasOutstandingChildRequest: false,
            },
        });
    }

    if (shouldDeleteIOUReport) {
        optimisticData.push({
            onyxMethod: Onyx.METHOD.MERGE,
            key: `${ONYXKEYS.COLLECTION.REPORT}${chatReport?.reportID}`,
            value: {
                hasOutstandingChildRequest: false,
                iouReportID: null,
                lastMessageText: ReportActionsUtils.getLastVisibleMessage(iouReport?.chatReportID ?? '', {[reportPreviewAction?.reportActionID ?? '']: null})?.lastMessageText,
                lastVisibleActionCreated: ReportActionsUtils.getLastVisibleAction(iouReport?.chatReportID ?? '', {[reportPreviewAction?.reportActionID ?? '']: null})?.created,
            },
        });
    }

    const successData: OnyxUpdate[] = [
        {
            onyxMethod: Onyx.METHOD.MERGE,
            key: `${ONYXKEYS.COLLECTION.REPORT_ACTIONS}${iouReport?.reportID}`,
            value: {
                [reportAction.reportActionID]: shouldDeleteIOUReport
                    ? null
                    : {
                          pendingAction: null,
                      },
            },
        },
        {
            onyxMethod: Onyx.METHOD.MERGE,
            key: `${ONYXKEYS.COLLECTION.REPORT_ACTIONS}${chatReport?.reportID}`,
            value: {
                [reportPreviewAction?.reportActionID ?? '']: shouldDeleteIOUReport
                    ? null
                    : {
                          pendingAction: null,
                          errors: null,
                      },
            },
        },
    ];

    if (shouldDeleteIOUReport) {
        successData.push({
            onyxMethod: Onyx.METHOD.SET,
            key: `${ONYXKEYS.COLLECTION.REPORT}${iouReport?.reportID}`,
            value: null,
        });
    }

    const failureData: OnyxUpdate[] = [
        {
            onyxMethod: Onyx.METHOD.SET,
            key: `${ONYXKEYS.COLLECTION.TRANSACTION}${transactionID}`,
            value: transaction,
        },
    ];

    if (Permissions.canUseViolations(betas)) {
        failureData.push({
            onyxMethod: Onyx.METHOD.SET,
            key: `${ONYXKEYS.COLLECTION.TRANSACTION_VIOLATIONS}${transactionID}`,
            value: transactionViolations,
        });
    }

    if (shouldDeleteTransactionThread) {
        failureData.push({
            onyxMethod: Onyx.METHOD.SET,
            key: `${ONYXKEYS.COLLECTION.REPORT}${transactionThreadID}`,
            value: transactionThread,
        });
    }

    failureData.push(
        {
            onyxMethod: Onyx.METHOD.MERGE,
            key: `${ONYXKEYS.COLLECTION.REPORT_ACTIONS}${iouReport?.reportID}`,
            value: {
                [reportAction.reportActionID]: {
                    ...reportAction,
                    pendingAction: null,
                    errors: ErrorUtils.getMicroSecondOnyxError('iou.error.genericDeleteFailureMessage'),
                },
            },
        },
        shouldDeleteIOUReport
            ? {
                  onyxMethod: Onyx.METHOD.SET,
                  key: `${ONYXKEYS.COLLECTION.REPORT}${iouReport?.reportID}`,
                  value: iouReport,
              }
            : {
                  onyxMethod: Onyx.METHOD.MERGE,
                  key: `${ONYXKEYS.COLLECTION.REPORT}${iouReport?.reportID}`,
                  value: iouReport,
              },
        {
            onyxMethod: Onyx.METHOD.MERGE,
            key: `${ONYXKEYS.COLLECTION.REPORT_ACTIONS}${chatReport?.reportID}`,
            value: {
                [reportPreviewAction?.reportActionID ?? '']: {
                    ...reportPreviewAction,
                    pendingAction: null,
                    errors: ErrorUtils.getMicroSecondOnyxError('iou.error.genericDeleteFailureMessage'),
                },
            },
        },
    );

    if (chatReport && shouldDeleteIOUReport) {
        failureData.push({
            onyxMethod: Onyx.METHOD.MERGE,
            key: `${ONYXKEYS.COLLECTION.REPORT}${chatReport.reportID}`,
            value: chatReport,
        });
    }

    if (!shouldDeleteIOUReport && updatedReportPreviewAction.childMoneyRequestCount === 0) {
        failureData.push({
            onyxMethod: Onyx.METHOD.MERGE,
            key: `${ONYXKEYS.COLLECTION.REPORT}${chatReport?.reportID}`,
            value: {
                hasOutstandingChildRequest: true,
            },
        });
    }

    const parameters: DeleteMoneyRequestParams = {
        transactionID,
        reportActionID: reportAction.reportActionID,
    };

    // STEP 6: Make the API request
    API.write(WRITE_COMMANDS.DELETE_MONEY_REQUEST, parameters, {optimisticData, successData, failureData});

    // STEP 7: Navigate the user depending on which page they are on and which resources were deleted
    if (iouReport && isSingleTransactionView && shouldDeleteTransactionThread && !shouldDeleteIOUReport) {
        // Pop the deleted report screen before navigating. This prevents navigating to the Concierge chat due to the missing report.
        Navigation.goBack(ROUTES.REPORT_WITH_ID.getRoute(iouReport.reportID));
        return;
    }

    if (iouReport?.chatReportID && shouldDeleteIOUReport) {
        // Pop the deleted report screen before navigating. This prevents navigating to the Concierge chat due to the missing report.
        Navigation.goBack(ROUTES.REPORT_WITH_ID.getRoute(iouReport.chatReportID));
    }
}

/**
 * @param managerID - Account ID of the person sending the money
 * @param recipient - The user receiving the money
 */
function getSendMoneyParams(
    report: OnyxTypes.Report,
    amount: number,
    currency: string,
    comment: string,
    paymentMethodType: PaymentMethodType,
    managerID: number,
    recipient: Participant,
): SendMoneyParamsData {
    const recipientEmail = OptionsListUtils.addSMSDomainIfPhoneNumber(recipient.login ?? '');
    const recipientAccountID = Number(recipient.accountID);
    const newIOUReportDetails = JSON.stringify({
        amount,
        currency,
        requestorEmail: recipientEmail,
        requestorAccountID: recipientAccountID,
        comment,
        idempotencyKey: Str.guid(),
    });

    let chatReport = report.reportID ? report : null;
    let isNewChat = false;
    if (!chatReport) {
        chatReport = ReportUtils.getChatByParticipants([recipientAccountID]);
    }
    if (!chatReport) {
        chatReport = ReportUtils.buildOptimisticChatReport([recipientAccountID]);
        isNewChat = true;
    }
    const optimisticIOUReport = ReportUtils.buildOptimisticIOUReport(recipientAccountID, managerID, amount, chatReport.reportID, currency, true);

    const optimisticTransaction = TransactionUtils.buildOptimisticTransaction(amount, currency, optimisticIOUReport.reportID, comment);
    const optimisticTransactionData: OnyxUpdate = {
        onyxMethod: Onyx.METHOD.SET,
        key: `${ONYXKEYS.COLLECTION.TRANSACTION}${optimisticTransaction.transactionID}`,
        value: optimisticTransaction,
    };

    // Note: The created action must be optimistically generated before the IOU action so there's no chance that the created action appears after the IOU action in the chat
    const optimisticCreatedAction = ReportUtils.buildOptimisticCreatedReportAction(recipientEmail);
    const optimisticIOUReportAction = ReportUtils.buildOptimisticIOUReportAction(
        CONST.IOU.REPORT_ACTION_TYPE.PAY,
        amount,
        currency,
        comment,
        [recipient],
        optimisticTransaction.transactionID,
        paymentMethodType,
        optimisticIOUReport.reportID,
        false,
        true,
    );

    const reportPreviewAction = ReportUtils.buildOptimisticReportPreview(chatReport, optimisticIOUReport);

    // Change the method to set for new reports because it doesn't exist yet, is faster,
    // and we need the data to be available when we navigate to the chat page
    const optimisticChatReportData: OnyxUpdate = isNewChat
        ? {
              onyxMethod: Onyx.METHOD.SET,
              key: `${ONYXKEYS.COLLECTION.REPORT}${chatReport.reportID}`,
              value: {
                  ...chatReport,
                  // Set and clear pending fields on the chat report
                  pendingFields: {createChat: CONST.RED_BRICK_ROAD_PENDING_ACTION.ADD},
                  lastReadTime: DateUtils.getDBTime(),
                  lastVisibleActionCreated: reportPreviewAction.created,
              },
          }
        : {
              onyxMethod: Onyx.METHOD.MERGE,
              key: `${ONYXKEYS.COLLECTION.REPORT}${chatReport.reportID}`,
              value: {
                  ...chatReport,
                  lastReadTime: DateUtils.getDBTime(),
                  lastVisibleActionCreated: reportPreviewAction.created,
              },
          };
    const optimisticIOUReportData: OnyxUpdate = {
        onyxMethod: Onyx.METHOD.SET,
        key: `${ONYXKEYS.COLLECTION.REPORT}${optimisticIOUReport.reportID}`,
        value: {
            ...optimisticIOUReport,
            lastMessageText: optimisticIOUReportAction.message?.[0].text,
            lastMessageHtml: optimisticIOUReportAction.message?.[0].html,
        },
    };
    const optimisticIOUReportActionsData: OnyxUpdate = {
        onyxMethod: Onyx.METHOD.MERGE,
        key: `${ONYXKEYS.COLLECTION.REPORT_ACTIONS}${optimisticIOUReport.reportID}`,
        value: {
            [optimisticIOUReportAction.reportActionID]: {
                ...(optimisticIOUReportAction as OnyxTypes.ReportAction),
                pendingAction: CONST.RED_BRICK_ROAD_PENDING_ACTION.ADD,
            },
        },
    };
    const optimisticChatReportActionsData: OnyxUpdate = {
        onyxMethod: Onyx.METHOD.MERGE,
        key: `${ONYXKEYS.COLLECTION.REPORT_ACTIONS}${chatReport.reportID}`,
        value: {
            [reportPreviewAction.reportActionID]: reportPreviewAction,
        },
    };

    const successData: OnyxUpdate[] = [
        {
            onyxMethod: Onyx.METHOD.MERGE,
            key: `${ONYXKEYS.COLLECTION.REPORT_ACTIONS}${optimisticIOUReport.reportID}`,
            value: {
                [optimisticIOUReportAction.reportActionID]: {
                    pendingAction: null,
                },
            },
        },
        {
            onyxMethod: Onyx.METHOD.MERGE,
            key: `${ONYXKEYS.COLLECTION.TRANSACTION}${optimisticTransaction.transactionID}`,
            value: {pendingAction: null},
        },
        {
            onyxMethod: Onyx.METHOD.MERGE,
            key: `${ONYXKEYS.COLLECTION.REPORT_ACTIONS}${chatReport.reportID}`,
            value: {
                [reportPreviewAction.reportActionID]: {
                    pendingAction: null,
                },
            },
        },
    ];

    const failureData: OnyxUpdate[] = [
        {
            onyxMethod: Onyx.METHOD.MERGE,
            key: `${ONYXKEYS.COLLECTION.TRANSACTION}${optimisticTransaction.transactionID}`,
            value: {
                errors: ErrorUtils.getMicroSecondOnyxError('iou.error.other'),
            },
        },
    ];

    let optimisticPersonalDetailListData: OnyxUpdate | EmptyObject = {};

    // Now, let's add the data we need just when we are creating a new chat report
    if (isNewChat) {
        successData.push({
            onyxMethod: Onyx.METHOD.MERGE,
            key: `${ONYXKEYS.COLLECTION.REPORT}${chatReport.reportID}`,
            value: {pendingFields: null},
        });
        failureData.push(
            {
                onyxMethod: Onyx.METHOD.MERGE,
                key: `${ONYXKEYS.COLLECTION.REPORT}${chatReport.reportID}`,
                value: {
                    errorFields: {
                        createChat: ErrorUtils.getMicroSecondOnyxError('report.genericCreateReportFailureMessage'),
                    },
                },
            },
            {
                onyxMethod: Onyx.METHOD.MERGE,
                key: `${ONYXKEYS.COLLECTION.REPORT_ACTIONS}${optimisticIOUReport.reportID}`,
                value: {
                    [optimisticIOUReportAction.reportActionID]: {
                        errors: ErrorUtils.getMicroSecondOnyxError(null),
                    },
                },
            },
        );

        // Add optimistic personal details for recipient
        optimisticPersonalDetailListData = {
            onyxMethod: Onyx.METHOD.MERGE,
            key: ONYXKEYS.PERSONAL_DETAILS_LIST,
            value: {
                [recipientAccountID]: {
                    accountID: recipientAccountID,
                    avatar: UserUtils.getDefaultAvatarURL(recipient.accountID),
                    // Disabling this line since participant.displayName can be an empty string
                    // eslint-disable-next-line @typescript-eslint/prefer-nullish-coalescing
                    displayName: recipient.displayName || recipient.login,
                    login: recipient.login,
                },
            },
        };

        if (optimisticChatReportActionsData.value) {
            // Add an optimistic created action to the optimistic chat reportActions data
            optimisticChatReportActionsData.value[optimisticCreatedAction.reportActionID] = optimisticCreatedAction;
        }
    } else {
        failureData.push({
            onyxMethod: Onyx.METHOD.MERGE,
            key: `${ONYXKEYS.COLLECTION.REPORT_ACTIONS}${optimisticIOUReport.reportID}`,
            value: {
                [optimisticIOUReportAction.reportActionID]: {
                    errors: ErrorUtils.getMicroSecondOnyxError('iou.error.other'),
                },
            },
        });
    }

    const optimisticData: OnyxUpdate[] = [optimisticChatReportData, optimisticIOUReportData, optimisticChatReportActionsData, optimisticIOUReportActionsData, optimisticTransactionData];
    if (!isEmptyObject(optimisticPersonalDetailListData)) {
        optimisticData.push(optimisticPersonalDetailListData);
    }

    return {
        params: {
            iouReportID: optimisticIOUReport.reportID,
            chatReportID: chatReport.reportID,
            reportActionID: optimisticIOUReportAction.reportActionID,
            paymentMethodType,
            transactionID: optimisticTransaction.transactionID,
            newIOUReportDetails,
            createdReportActionID: isNewChat ? optimisticCreatedAction.reportActionID : '0',
            reportPreviewReportActionID: reportPreviewAction.reportActionID,
        },
        optimisticData,
        successData,
        failureData,
    };
}

<<<<<<< HEAD
function getPayMoneyRequestParams(
    chatReport: OnyxTypes.Report,
    iouReport: OnyxTypes.Report,
    recipient: Participant,
    paymentMethodType: PaymentMethodType,
    full: boolean,
): PayMoneyRequestData {
=======
function getPayMoneyRequestParams(chatReport: OnyxTypes.Report, iouReport: OnyxTypes.Report, recipient: Participant, paymentMethodType: PaymentMethodType): PayMoneyRequestData {
    const total = iouReport.total ?? 0;
>>>>>>> 3da8aa3e
    const optimisticIOUReportAction = ReportUtils.buildOptimisticIOUReportAction(
        CONST.IOU.REPORT_ACTION_TYPE.PAY,
        ReportUtils.isExpenseReport(iouReport) ? -total : total,
        iouReport.currency ?? '',
        '',
        [recipient],
        '',
        paymentMethodType,
        iouReport.reportID,
        true,
    );

    // In some instances, the report preview action might not be available to the payer (only whispered to the requestor)
    // hence we need to make the updates to the action safely.
    let optimisticReportPreviewAction = null;
    const reportPreviewAction = ReportActionsUtils.getReportPreviewAction(chatReport.reportID, iouReport.reportID);
    if (reportPreviewAction) {
        optimisticReportPreviewAction = ReportUtils.updateReportPreview(iouReport, reportPreviewAction, true);
    }

    const currentNextStep = allNextSteps[`${ONYXKEYS.COLLECTION.NEXT_STEP}${iouReport.reportID}`] ?? null;
    const optimisticNextStep = NextStepUtils.buildNextStep(iouReport, CONST.REPORT.STATUS_NUM.REIMBURSED, {isPaidWithExpensify: paymentMethodType === CONST.IOU.PAYMENT_TYPE.VBBA});

    const optimisticData: OnyxUpdate[] = [
        {
            onyxMethod: Onyx.METHOD.MERGE,
            key: `${ONYXKEYS.COLLECTION.REPORT}${chatReport.reportID}`,
            value: {
                ...chatReport,
                lastReadTime: DateUtils.getDBTime(),
                lastVisibleActionCreated: optimisticIOUReportAction.created,
                hasOutstandingChildRequest: false,
                iouReportID: null,
                lastMessageText: optimisticIOUReportAction.message?.[0].text,
                lastMessageHtml: optimisticIOUReportAction.message?.[0].html,
            },
        },
        {
            onyxMethod: Onyx.METHOD.MERGE,
            key: `${ONYXKEYS.COLLECTION.REPORT_ACTIONS}${iouReport.reportID}`,
            value: {
                [optimisticIOUReportAction.reportActionID]: {
                    ...(optimisticIOUReportAction as OnyxTypes.ReportAction),
                    pendingAction: CONST.RED_BRICK_ROAD_PENDING_ACTION.ADD,
                },
            },
        },
        {
            onyxMethod: Onyx.METHOD.MERGE,
            key: `${ONYXKEYS.COLLECTION.REPORT}${iouReport.reportID}`,
            value: {
                ...iouReport,
                lastMessageText: optimisticIOUReportAction.message?.[0].text,
                lastMessageHtml: optimisticIOUReportAction.message?.[0].html,
                hasOutstandingChildRequest: false,
                statusNum: CONST.REPORT.STATUS_NUM.REIMBURSED,
                pendingFields: {
                    preview: CONST.RED_BRICK_ROAD_PENDING_ACTION.UPDATE,
                    reimbursed: CONST.RED_BRICK_ROAD_PENDING_ACTION.UPDATE,
                    partial: full ? null : CONST.RED_BRICK_ROAD_PENDING_ACTION.UPDATE,
                },
            },
        },
        {
            onyxMethod: Onyx.METHOD.MERGE,
            key: ONYXKEYS.NVP_LAST_PAYMENT_METHOD,
            value: {[iouReport.policyID ?? '']: paymentMethodType},
        },
        {
            onyxMethod: Onyx.METHOD.MERGE,
            key: `${ONYXKEYS.COLLECTION.NEXT_STEP}${iouReport.reportID}`,
            value: optimisticNextStep,
        },
    ];

    const successData: OnyxUpdate[] = [
        {
            onyxMethod: Onyx.METHOD.MERGE,
            key: `${ONYXKEYS.COLLECTION.REPORT_ACTIONS}${iouReport.reportID}`,
            value: {
                [optimisticIOUReportAction.reportActionID]: {
                    pendingAction: null,
                },
            },
        },
        {
            onyxMethod: Onyx.METHOD.MERGE,
            key: `${ONYXKEYS.COLLECTION.REPORT}${iouReport.reportID}`,
            value: {
                pendingFields: {
                    preview: null,
                    reimbursed: null,
                    partial: null,
                },
            },
        },
    ];

    const failureData: OnyxUpdate[] = [
        {
            onyxMethod: Onyx.METHOD.MERGE,
            key: `${ONYXKEYS.COLLECTION.REPORT_ACTIONS}${iouReport.reportID}`,
            value: {
                [optimisticIOUReportAction.reportActionID]: {
                    errors: ErrorUtils.getMicroSecondOnyxError('iou.error.other'),
                },
            },
        },
        {
            onyxMethod: Onyx.METHOD.MERGE,
            key: `${ONYXKEYS.COLLECTION.REPORT}${iouReport.reportID}`,
            value: {
                ...iouReport,
            },
        },
        {
            onyxMethod: Onyx.METHOD.MERGE,
            key: `${ONYXKEYS.COLLECTION.REPORT}${chatReport.reportID}`,
            value: chatReport,
        },
        {
            onyxMethod: Onyx.METHOD.MERGE,
            key: `${ONYXKEYS.COLLECTION.NEXT_STEP}${iouReport.reportID}`,
            value: currentNextStep,
        },
    ];

    // In case the report preview action is loaded locally, let's update it.
    if (optimisticReportPreviewAction) {
        optimisticData.push({
            onyxMethod: Onyx.METHOD.MERGE,
            key: `${ONYXKEYS.COLLECTION.REPORT_ACTIONS}${chatReport.reportID}`,
            value: {
                [optimisticReportPreviewAction.reportActionID]: optimisticReportPreviewAction,
            },
        });
        failureData.push({
            onyxMethod: Onyx.METHOD.MERGE,
            key: `${ONYXKEYS.COLLECTION.REPORT_ACTIONS}${chatReport.reportID}`,
            value: {
                [optimisticReportPreviewAction.reportActionID]: {
                    created: optimisticReportPreviewAction.created,
                },
            },
        });
    }

    return {
        params: {
            iouReportID: iouReport.reportID,
            chatReportID: chatReport.reportID,
            reportActionID: optimisticIOUReportAction.reportActionID,
            paymentMethodType,
            full,
        },
        optimisticData,
        successData,
        failureData,
    };
}

/**
 * @param managerID - Account ID of the person sending the money
 * @param recipient - The user receiving the money
 */
function sendMoneyElsewhere(report: OnyxTypes.Report, amount: number, currency: string, comment: string, managerID: number, recipient: Participant) {
    const {params, optimisticData, successData, failureData} = getSendMoneyParams(report, amount, currency, comment, CONST.IOU.PAYMENT_TYPE.ELSEWHERE, managerID, recipient);

    API.write(WRITE_COMMANDS.SEND_MONEY_ELSEWHERE, params, {optimisticData, successData, failureData});

    resetMoneyRequestInfo();
    Navigation.dismissModal(params.chatReportID);
    Report.notifyNewAction(params.chatReportID, managerID);
}

/**
 * @param managerID - Account ID of the person sending the money
 * @param recipient - The user receiving the money
 */
function sendMoneyWithWallet(report: OnyxTypes.Report, amount: number, currency: string, comment: string, managerID: number, recipient: Participant) {
    const {params, optimisticData, successData, failureData} = getSendMoneyParams(report, amount, currency, comment, CONST.IOU.PAYMENT_TYPE.EXPENSIFY, managerID, recipient);

    API.write(WRITE_COMMANDS.SEND_MONEY_WITH_WALLET, params, {optimisticData, successData, failureData});

    resetMoneyRequestInfo();
    Navigation.dismissModal(params.chatReportID);
    Report.notifyNewAction(params.chatReportID, managerID);
}

function approveMoneyRequest(expenseReport: OnyxTypes.Report | EmptyObject, full?: boolean) {
    const currentNextStep = allNextSteps[`${ONYXKEYS.COLLECTION.NEXT_STEP}${expenseReport.reportID}`] ?? null;
    const optimisticApprovedReportAction = ReportUtils.buildOptimisticApprovedReportAction(expenseReport.total ?? 0, expenseReport.currency ?? '', expenseReport.reportID);
    const optimisticNextStep = NextStepUtils.buildNextStep(expenseReport, CONST.REPORT.STATUS_NUM.APPROVED);

    const optimisticReportActionsData: OnyxUpdate = {
        onyxMethod: Onyx.METHOD.MERGE,
        key: `${ONYXKEYS.COLLECTION.REPORT_ACTIONS}${expenseReport.reportID}`,
        value: {
            [optimisticApprovedReportAction.reportActionID]: {
                ...(optimisticApprovedReportAction as OnyxTypes.ReportAction),
                pendingAction: CONST.RED_BRICK_ROAD_PENDING_ACTION.ADD,
            },
        },
    };
    const optimisticIOUReportData: OnyxUpdate = {
        onyxMethod: Onyx.METHOD.MERGE,
        key: `${ONYXKEYS.COLLECTION.REPORT}${expenseReport.reportID}`,
        value: {
            ...expenseReport,
            lastMessageText: optimisticApprovedReportAction.message?.[0].text,
            lastMessageHtml: optimisticApprovedReportAction.message?.[0].html,
            stateNum: CONST.REPORT.STATE_NUM.APPROVED,
            statusNum: CONST.REPORT.STATUS_NUM.APPROVED,
            pendingFields: {
                partial: full ? null : CONST.RED_BRICK_ROAD_PENDING_ACTION.UPDATE,
            }
        },
    };
    const optimisticNextStepData: OnyxUpdate = {
        onyxMethod: Onyx.METHOD.MERGE,
        key: `${ONYXKEYS.COLLECTION.NEXT_STEP}${expenseReport.reportID}`,
        value: optimisticNextStep,
    };
    const optimisticData: OnyxUpdate[] = [optimisticIOUReportData, optimisticReportActionsData, optimisticNextStepData];

    const successData: OnyxUpdate[] = [
        {
            onyxMethod: Onyx.METHOD.MERGE,
            key: `${ONYXKEYS.COLLECTION.REPORT_ACTIONS}${expenseReport.reportID}`,
            value: {
                [optimisticApprovedReportAction.reportActionID]: {
                    pendingAction: null,
                },
            },
        },
        {
            onyxMethod: Onyx.METHOD.MERGE,
            key: `${ONYXKEYS.COLLECTION.REPORT}${expenseReport.reportID}`,
            value: {
                pendingFields: {
                    partial: null,
                }
            },
        },
    ];

    const failureData: OnyxUpdate[] = [
        {
            onyxMethod: Onyx.METHOD.MERGE,
            key: `${ONYXKEYS.COLLECTION.REPORT_ACTIONS}${expenseReport.reportID}`,
            value: {
                [expenseReport.reportActionID ?? '']: {
                    errors: ErrorUtils.getMicroSecondOnyxError('iou.error.other'),
                },
            },
        },
        {
            onyxMethod: Onyx.METHOD.MERGE,
            key: `${ONYXKEYS.COLLECTION.REPORT}${expenseReport.reportID}`,
            value: {
                pendingFields: {
                    partial: null,
                }
            },
        },
        {
            onyxMethod: Onyx.METHOD.MERGE,
            key: `${ONYXKEYS.COLLECTION.NEXT_STEP}${expenseReport.reportID}`,
            value: currentNextStep,
        },
    ];

    const parameters: ApproveMoneyRequestParams = {
        reportID: expenseReport.reportID,
        approvedReportActionID: optimisticApprovedReportAction.reportActionID,
    };

    API.write(WRITE_COMMANDS.APPROVE_MONEY_REQUEST, parameters, {optimisticData, successData, failureData});
}

function submitReport(expenseReport: OnyxTypes.Report) {
    const currentNextStep = allNextSteps[`${ONYXKEYS.COLLECTION.NEXT_STEP}${expenseReport.reportID}`] ?? null;
    const optimisticSubmittedReportAction = ReportUtils.buildOptimisticSubmittedReportAction(expenseReport?.total ?? 0, expenseReport.currency ?? '', expenseReport.reportID);
    const parentReport = ReportUtils.getReport(expenseReport.parentReportID);
    const policy = ReportUtils.getPolicy(expenseReport.policyID);
    const isCurrentUserManager = currentUserPersonalDetails.accountID === expenseReport.managerID;
    const optimisticNextStep = NextStepUtils.buildNextStep(expenseReport, CONST.REPORT.STATUS_NUM.SUBMITTED);

    const optimisticData: OnyxUpdate[] = [
        {
            onyxMethod: Onyx.METHOD.MERGE,
            key: `${ONYXKEYS.COLLECTION.REPORT_ACTIONS}${expenseReport.reportID}`,
            value: {
                [optimisticSubmittedReportAction.reportActionID]: {
                    ...(optimisticSubmittedReportAction as OnyxTypes.ReportAction),
                    pendingAction: CONST.RED_BRICK_ROAD_PENDING_ACTION.ADD,
                },
            },
        },
        {
            onyxMethod: Onyx.METHOD.MERGE,
            key: `${ONYXKEYS.COLLECTION.REPORT}${expenseReport.reportID}`,
            value: {
                ...expenseReport,
                lastMessageText: optimisticSubmittedReportAction.message?.[0].text ?? '',
                lastMessageHtml: optimisticSubmittedReportAction.message?.[0].html ?? '',
                stateNum: CONST.REPORT.STATE_NUM.SUBMITTED,
                statusNum: CONST.REPORT.STATUS_NUM.SUBMITTED,
            },
        },
        {
            onyxMethod: Onyx.METHOD.MERGE,
            key: `${ONYXKEYS.COLLECTION.NEXT_STEP}${expenseReport.reportID}`,
            value: optimisticNextStep,
        },
    ];

    if (parentReport?.reportID) {
        optimisticData.push({
            onyxMethod: Onyx.METHOD.MERGE,
            key: `${ONYXKEYS.COLLECTION.REPORT}${parentReport.reportID}`,
            value: {
                ...parentReport,
                // In case its a manager who force submitted the report, they are the next user who needs to take an action
                hasOutstandingChildRequest: isCurrentUserManager,
                iouReportID: null,
            },
        });
    }

    const successData: OnyxUpdate[] = [
        {
            onyxMethod: Onyx.METHOD.MERGE,
            key: `${ONYXKEYS.COLLECTION.REPORT_ACTIONS}${expenseReport.reportID}`,
            value: {
                [optimisticSubmittedReportAction.reportActionID]: {
                    pendingAction: null,
                },
            },
        },
    ];

    const failureData: OnyxUpdate[] = [
        {
            onyxMethod: Onyx.METHOD.MERGE,
            key: `${ONYXKEYS.COLLECTION.REPORT_ACTIONS}${expenseReport.reportID}`,
            value: {
                [optimisticSubmittedReportAction.reportActionID]: {
                    errors: ErrorUtils.getMicroSecondOnyxError('iou.error.other'),
                },
            },
        },
        {
            onyxMethod: Onyx.METHOD.MERGE,
            key: `${ONYXKEYS.COLLECTION.REPORT}${expenseReport.reportID}`,
            value: {
                statusNum: CONST.REPORT.STATUS_NUM.OPEN,
                stateNum: CONST.REPORT.STATE_NUM.OPEN,
            },
        },
        {
            onyxMethod: Onyx.METHOD.MERGE,
            key: `${ONYXKEYS.COLLECTION.NEXT_STEP}${expenseReport.reportID}`,
            value: currentNextStep,
        },
    ];

    if (parentReport?.reportID) {
        failureData.push({
            onyxMethod: Onyx.METHOD.MERGE,
            key: `${ONYXKEYS.COLLECTION.REPORT}${parentReport.reportID}`,
            value: {
                hasOutstandingChildRequest: parentReport.hasOutstandingChildRequest,
                iouReportID: expenseReport.reportID,
            },
        });
    }

    const parameters: SubmitReportParams = {
        reportID: expenseReport.reportID,
        managerAccountID: policy.submitsTo ?? expenseReport.managerID,
        reportActionID: optimisticSubmittedReportAction.reportActionID,
    };

    API.write(WRITE_COMMANDS.SUBMIT_REPORT, parameters, {optimisticData, successData, failureData});
}

function cancelPayment(expenseReport: OnyxTypes.Report, chatReport: OnyxTypes.Report) {
    const optimisticReportAction = ReportUtils.buildOptimisticCancelPaymentReportAction(expenseReport.reportID, -(expenseReport.total ?? 0), expenseReport.currency ?? '');
    const policy = ReportUtils.getPolicy(chatReport.policyID);
    const isFree = policy && policy.type === CONST.POLICY.TYPE.FREE;
    const approvalMode = policy.approvalMode ?? CONST.POLICY.APPROVAL_MODE.BASIC;
    let stateNum: ValueOf<typeof CONST.REPORT.STATE_NUM> = CONST.REPORT.STATE_NUM.SUBMITTED;
    let statusNum: ValueOf<typeof CONST.REPORT.STATUS_NUM> = CONST.REPORT.STATUS_NUM.SUBMITTED;
    if (!isFree) {
        stateNum = approvalMode === CONST.POLICY.APPROVAL_MODE.OPTIONAL ? CONST.REPORT.STATE_NUM.SUBMITTED : CONST.REPORT.STATE_NUM.APPROVED;
        statusNum = approvalMode === CONST.POLICY.APPROVAL_MODE.OPTIONAL ? CONST.REPORT.STATUS_NUM.CLOSED : CONST.REPORT.STATUS_NUM.APPROVED;
    }
    const optimisticNextStep = NextStepUtils.buildNextStep(expenseReport, statusNum);
    const optimisticData: OnyxUpdate[] = [
        {
            onyxMethod: Onyx.METHOD.MERGE,
            key: `${ONYXKEYS.COLLECTION.REPORT_ACTIONS}${expenseReport.reportID}`,
            value: {
                [optimisticReportAction.reportActionID]: {
                    ...(optimisticReportAction as OnyxTypes.ReportAction),
                    pendingAction: CONST.RED_BRICK_ROAD_PENDING_ACTION.ADD,
                },
            },
        },
        {
            onyxMethod: Onyx.METHOD.MERGE,
            key: `${ONYXKEYS.COLLECTION.REPORT}${expenseReport.reportID}`,
            value: {
                ...expenseReport,
                lastMessageText: optimisticReportAction.message?.[0].text,
                lastMessageHtml: optimisticReportAction.message?.[0].html,
                stateNum,
                statusNum,
            },
        },
    ];

    if (!isFree) {
        optimisticData.push({
            onyxMethod: Onyx.METHOD.MERGE,
            key: `${ONYXKEYS.COLLECTION.NEXT_STEP}${expenseReport.reportID}`,
            value: optimisticNextStep,
        });
    }

    const successData: OnyxUpdate[] = [
        {
            onyxMethod: Onyx.METHOD.MERGE,
            key: `${ONYXKEYS.COLLECTION.REPORT_ACTIONS}${expenseReport.reportID}`,
            value: {
                [optimisticReportAction.reportActionID]: {
                    pendingAction: null,
                },
            },
        },
    ];

    const failureData: OnyxUpdate[] = [
        {
            onyxMethod: Onyx.METHOD.MERGE,
            key: `${ONYXKEYS.COLLECTION.REPORT_ACTIONS}${expenseReport.reportID}`,
            value: {
                [optimisticReportAction.reportActionID ?? '']: {
                    errors: ErrorUtils.getMicroSecondOnyxError('iou.error.other'),
                },
            },
        },
        {
            onyxMethod: Onyx.METHOD.MERGE,
            key: `${ONYXKEYS.COLLECTION.REPORT}${expenseReport.reportID}`,
            value: {
                statusNum: CONST.REPORT.STATUS_NUM.REIMBURSED,
            },
        },
    ];

    if (chatReport?.reportID) {
        failureData.push({
            onyxMethod: Onyx.METHOD.MERGE,
            key: `${ONYXKEYS.COLLECTION.REPORT}${chatReport.reportID}`,
            value: {
                hasOutstandingChildRequest: true,
                iouReportID: expenseReport.reportID,
            },
        });
    }
    if (!isFree) {
        failureData.push({
            onyxMethod: Onyx.METHOD.MERGE,
            key: `${ONYXKEYS.COLLECTION.NEXT_STEP}${expenseReport.reportID}`,
            value: NextStepUtils.buildNextStep(expenseReport, CONST.REPORT.STATUS_NUM.REIMBURSED),
        });
    }

    API.write(
        WRITE_COMMANDS.CANCEL_PAYMENT,
        {
            iouReportID: expenseReport.reportID,
            chatReportID: chatReport.reportID,
            managerAccountID: expenseReport.managerID ?? 0,
            reportActionID: optimisticReportAction.reportActionID,
        },
        {optimisticData, successData, failureData},
    );
}

function payMoneyRequest(paymentType: PaymentMethodType, chatReport: OnyxTypes.Report, iouReport: OnyxTypes.Report, full = true) {
    const recipient = {accountID: iouReport.ownerAccountID};
    const {params, optimisticData, successData, failureData} = getPayMoneyRequestParams(chatReport, iouReport, recipient, paymentType, full);

    // For now we need to call the PayMoneyRequestWithWallet API since PayMoneyRequest was not updated to work with
    // Expensify Wallets.
    const apiCommand = paymentType === CONST.IOU.PAYMENT_TYPE.EXPENSIFY ? WRITE_COMMANDS.PAY_MONEY_REQUEST_WITH_WALLET : WRITE_COMMANDS.PAY_MONEY_REQUEST;

    API.write(apiCommand, params, {optimisticData, successData, failureData});
    Navigation.dismissModalWithReport(chatReport);
}

function detachReceipt(transactionID: string) {
    const transaction = allTransactions[`${ONYXKEYS.COLLECTION.TRANSACTION}${transactionID}`];
    const newTransaction = transaction ? {...transaction, filename: '', receipt: {}} : null;

    const optimisticData: OnyxUpdate[] = [
        {
            onyxMethod: Onyx.METHOD.SET,
            key: `${ONYXKEYS.COLLECTION.TRANSACTION}${transactionID}`,
            value: newTransaction,
        },
    ];

    const failureData: OnyxUpdate[] = [
        {
            onyxMethod: Onyx.METHOD.MERGE,
            key: `${ONYXKEYS.COLLECTION.TRANSACTION}${transactionID}`,
            value: transaction,
        },
    ];

    const parameters: DetachReceiptParams = {transactionID};

    API.write(WRITE_COMMANDS.DETACH_RECEIPT, parameters, {optimisticData, failureData});
}

function replaceReceipt(transactionID: string, file: File, source: string) {
    const transaction = allTransactions[`${ONYXKEYS.COLLECTION.TRANSACTION}${transactionID}`];
    const oldReceipt = transaction?.receipt ?? {};
    const receiptOptimistic = {
        source,
        state: CONST.IOU.RECEIPT_STATE.OPEN,
    };

    const optimisticData: OnyxUpdate[] = [
        {
            onyxMethod: Onyx.METHOD.MERGE,
            key: `${ONYXKEYS.COLLECTION.TRANSACTION}${transactionID}`,
            value: {
                receipt: receiptOptimistic,
                filename: file.name,
            },
        },
    ];

    const failureData: OnyxUpdate[] = [
        {
            onyxMethod: Onyx.METHOD.MERGE,
            key: `${ONYXKEYS.COLLECTION.TRANSACTION}${transactionID}`,
            value: {
                receipt: oldReceipt,
                filename: transaction?.filename,
                errors: getReceiptError(receiptOptimistic, file.name),
            },
        },
    ];

    const parameters: ReplaceReceiptParams = {
        transactionID,
        receipt: file,
    };

    API.write(WRITE_COMMANDS.REPLACE_RECEIPT, parameters, {optimisticData, failureData});
}

/**
 * Finds the participants for an IOU based on the attached report
 * @param transactionID of the transaction to set the participants of
 * @param report attached to the transaction
 */
function setMoneyRequestParticipantsFromReport(transactionID: string, report: OnyxTypes.Report) {
    // If the report is iou or expense report, we should get the chat report to set participant for request money
    const chatReport = ReportUtils.isMoneyRequestReport(report) ? ReportUtils.getReport(report.chatReportID) : report;
    const currentUserAccountID = currentUserPersonalDetails.accountID;
    const participants: Participant[] = ReportUtils.isPolicyExpenseChat(chatReport)
        ? [{reportID: chatReport?.reportID, isPolicyExpenseChat: true, selected: true}]
        : (chatReport?.participantAccountIDs ?? []).filter((accountID) => currentUserAccountID !== accountID).map((accountID) => ({accountID, selected: true}));

    Onyx.merge(`${ONYXKEYS.COLLECTION.TRANSACTION_DRAFT}${transactionID}`, {participants, participantsAutoAssigned: true});
}

/** Initialize money request info and navigate to the MoneyRequest page */
function startMoneyRequest(iouType: string, reportID = '') {
    resetMoneyRequestInfo(`${iouType}${reportID}`);
    Navigation.navigate(ROUTES.MONEY_REQUEST.getRoute(iouType, reportID));
}

function setMoneyRequestId(id: string) {
    Onyx.merge(ONYXKEYS.IOU, {id});
}

function setMoneyRequestAmount(amount: number) {
    Onyx.merge(ONYXKEYS.IOU, {amount});
}

function setMoneyRequestCurrency(currency: string) {
    Onyx.merge(ONYXKEYS.IOU, {currency});
}

function setMoneyRequestCategory(category: string) {
    Onyx.merge(ONYXKEYS.IOU, {category});
}

function resetMoneyRequestCategory() {
    Onyx.merge(ONYXKEYS.IOU, {category: ''});
}

function setMoneyRequestTaxRate(transactionID: string, taxRate: TaxRate) {
    Onyx.merge(`${ONYXKEYS.COLLECTION.TRANSACTION_DRAFT}${transactionID}`, {taxRate});
}

function setMoneyRequestTaxAmount(transactionID: string, taxAmount: number) {
    Onyx.merge(`${ONYXKEYS.COLLECTION.TRANSACTION_DRAFT}${transactionID}`, {taxAmount});
}

function setMoneyRequestBillable(billable: boolean) {
    Onyx.merge(ONYXKEYS.IOU, {billable});
}

function setMoneyRequestParticipants(participants: Participant[], isSplitRequest?: boolean) {
    Onyx.merge(ONYXKEYS.IOU, {participants, isSplitRequest});
}

function setShownHoldUseExplanation() {
    Onyx.set(ONYXKEYS.NVP_HOLD_USE_EXPLAINED, true);
}

function setUpDistanceTransaction() {
    const transactionID = NumberUtils.rand64();
    Onyx.merge(`${ONYXKEYS.COLLECTION.TRANSACTION}${transactionID}`, {
        transactionID,
        comment: {type: CONST.TRANSACTION.TYPE.CUSTOM_UNIT, customUnit: {name: CONST.CUSTOM_UNITS.NAME_DISTANCE}},
    });
    Onyx.merge(ONYXKEYS.IOU, {transactionID});
}

/** Navigates to the next IOU page based on where the IOU request was started */
function navigateToNextPage(iou: OnyxEntry<OnyxTypes.IOU>, iouType: string, report?: OnyxTypes.Report, path = '') {
    const moneyRequestID = `${iouType}${report?.reportID ?? ''}`;
    const shouldReset = iou?.id !== moneyRequestID && !!report?.reportID;

    // If the money request ID in Onyx does not match the ID from params, we want to start a new request
    // with the ID from params. We need to clear the participants in case the new request is initiated from FAB.
    if (shouldReset) {
        resetMoneyRequestInfo(moneyRequestID);
    }

    // If we're adding a receipt, that means the user came from the confirmation page and we need to navigate back to it.
    if (path.slice(1) === ROUTES.MONEY_REQUEST_RECEIPT.getRoute(iouType, report?.reportID)) {
        Navigation.navigate(ROUTES.MONEY_REQUEST_CONFIRMATION.getRoute(iouType, report?.reportID));
        return;
    }

    // If a request is initiated on a report, skip the participants selection step and navigate to the confirmation page.
    if (report?.reportID) {
        // If the report is iou or expense report, we should get the chat report to set participant for request money
        const chatReport = ReportUtils.isMoneyRequestReport(report) ? ReportUtils.getReport(report.chatReportID) : report;
        // Reinitialize the participants when the money request ID in Onyx does not match the ID from params
        if (!iou?.participants?.length || shouldReset) {
            const currentUserAccountID = currentUserPersonalDetails.accountID;
            const participants: Participant[] = ReportUtils.isPolicyExpenseChat(chatReport)
                ? [{reportID: chatReport?.reportID, isPolicyExpenseChat: true, selected: true}]
                : (chatReport?.participantAccountIDs ?? []).filter((accountID) => currentUserAccountID !== accountID).map((accountID) => ({accountID, selected: true}));
            setMoneyRequestParticipants(participants);
            resetMoneyRequestCategory();
        }
        Navigation.navigate(ROUTES.MONEY_REQUEST_CONFIRMATION.getRoute(iouType, report.reportID));
        return;
    }
    Navigation.navigate(ROUTES.MONEY_REQUEST_PARTICIPANTS.getRoute(iouType));
}

/**
 *  When the money request or split bill creation flow is initialized via FAB, the reportID is not passed as a navigation
 * parameter.
 * Gets a report id from the first participant of the IOU object stored in Onyx.
 */
function getIOUReportID(iou?: OnyxTypes.IOU, route?: MoneyRequestRoute): string {
    // Disabling this line for safeness as nullish coalescing works only if the value is undefined or null
    // eslint-disable-next-line @typescript-eslint/prefer-nullish-coalescing
    return route?.params.reportID || iou?.participants?.[0]?.reportID || '';
}

/**
 * Put money request on HOLD
 */
function putOnHold(transactionID: string, comment: string, reportID: string) {
    const createdReportAction = ReportUtils.buildOptimisticHoldReportAction(comment);

    const optimisticData: OnyxUpdate[] = [
        {
            onyxMethod: Onyx.METHOD.MERGE,
            key: `${ONYXKEYS.COLLECTION.REPORT_ACTIONS}${reportID}`,
            value: {
                [createdReportAction.reportActionID]: createdReportAction as ReportAction,
            },
        },
        {
            onyxMethod: Onyx.METHOD.MERGE,
            key: `${ONYXKEYS.COLLECTION.TRANSACTION}${transactionID}`,
            value: {
                pendingAction: CONST.RED_BRICK_ROAD_PENDING_ACTION.UPDATE,
                comment: {
                    hold: createdReportAction.reportActionID,
                },
            },
        },
    ];

    const successData: OnyxUpdate[] = [
        {
            onyxMethod: Onyx.METHOD.MERGE,
            key: `${ONYXKEYS.COLLECTION.TRANSACTION}${transactionID}`,
            value: {
                pendingAction: null,
            },
        },
    ];

    const failureData: OnyxUpdate[] = [
        {
            onyxMethod: Onyx.METHOD.MERGE,
            key: `${ONYXKEYS.COLLECTION.TRANSACTION}${transactionID}`,
            value: {
                pendingAction: null,
                comment: {
                    hold: null,
                },
            },
        },
    ];

    API.write(
        'HoldRequest',
        {
            transactionID,
            comment,
            reportActionID: createdReportAction.reportActionID,
        },
        {optimisticData, successData, failureData},
    );
}

/**
 * Remove money request from HOLD
 */
function unholdRequest(transactionID: string, reportID: string) {
    const createdReportAction = ReportUtils.buildOptimisticUnHoldReportAction();

    const optimisticData: OnyxUpdate[] = [
        {
            onyxMethod: Onyx.METHOD.MERGE,
            key: `${ONYXKEYS.COLLECTION.REPORT_ACTIONS}${reportID}`,
            value: {
                [createdReportAction.reportActionID]: createdReportAction as ReportAction,
            },
        },
        {
            onyxMethod: Onyx.METHOD.MERGE,
            key: `${ONYXKEYS.COLLECTION.TRANSACTION}${transactionID}`,
            value: {
                pendingAction: CONST.RED_BRICK_ROAD_PENDING_ACTION.UPDATE,
                comment: {
                    hold: null,
                },
            },
        },
    ];

    const successData: OnyxUpdate[] = [
        {
            onyxMethod: Onyx.METHOD.MERGE,
            key: `${ONYXKEYS.COLLECTION.TRANSACTION}${transactionID}`,
            value: {
                pendingAction: null,
                comment: {
                    hold: null,
                },
            },
        },
    ];

    const failureData: OnyxUpdate[] = [
        {
            onyxMethod: Onyx.METHOD.MERGE,
            key: `${ONYXKEYS.COLLECTION.TRANSACTION}${transactionID}`,
            value: {
                pendingAction: null,
            },
        },
    ];

    API.write(
        'UnHoldRequest',
        {
            transactionID,
            reportActionID: createdReportAction.reportActionID,
        },
        {optimisticData, successData, failureData},
    );
}
// eslint-disable-next-line rulesdir/no-negated-variables
function navigateToStartStepIfScanFileCannotBeRead(
    receiptFilename: string,
    receiptPath: string,
    onSuccess: (file: File) => void,
    requestType: ValueOf<typeof CONST.IOU.REQUEST_TYPE>,
    iouType: ValueOf<typeof CONST.IOU.TYPE>,
    transactionID: string,
    reportID: string,
) {
    if (!receiptFilename || !receiptPath) {
        return;
    }

    const onFailure = () => {
        setMoneyRequestReceipt(transactionID, '', '', true);
        if (requestType === CONST.IOU.REQUEST_TYPE.MANUAL) {
            Navigation.navigate(ROUTES.MONEY_REQUEST_STEP_SCAN.getRoute(CONST.IOU.ACTION.CREATE, iouType, transactionID, reportID, Navigation.getActiveRouteWithoutParams()));
            return;
        }
        IOUUtils.navigateToStartMoneyRequestStep(requestType, iouType, transactionID, reportID);
    };
    FileUtils.readFileAsync(receiptPath, receiptFilename, onSuccess, onFailure);
}

/** Save the preferred payment method for a policy */
function savePreferredPaymentMethod(policyID: string, paymentMethod: PaymentMethodType) {
    Onyx.merge(`${ONYXKEYS.NVP_LAST_PAYMENT_METHOD}`, {[policyID]: paymentMethod});
}

export {
    setMoneyRequestParticipants,
    createDistanceRequest,
    deleteMoneyRequest,
    splitBill,
    splitBillAndOpenReport,
    setDraftSplitTransaction,
    startSplitBill,
    completeSplitBill,
    requestMoney,
    sendMoneyElsewhere,
    approveMoneyRequest,
    submitReport,
    payMoneyRequest,
    sendMoneyWithWallet,
    startMoneyRequest,
    initMoneyRequest,
    startMoneyRequest_temporaryForRefactor,
    resetMoneyRequestCategory,
    resetMoneyRequestCategory_temporaryForRefactor,
    resetMoneyRequestInfo,
    setMoneyRequestAmount_temporaryForRefactor,
    setMoneyRequestBillable_temporaryForRefactor,
    setMoneyRequestCategory_temporaryForRefactor,
    setMoneyRequestCreated,
    setMoneyRequestCurrency_temporaryForRefactor,
    setMoneyRequestDescription,
    setMoneyRequestOriginalCurrency_temporaryForRefactor,
    setMoneyRequestParticipants_temporaryForRefactor,
    setMoneyRequestPendingFields,
    setMoneyRequestReceipt,
    setMoneyRequestAmount,
    setMoneyRequestBillable,
    setMoneyRequestCategory,
    setMoneyRequestCurrency,
    setMoneyRequestId,
    setMoneyRequestMerchant,
    setMoneyRequestParticipantsFromReport,
    setMoneyRequestTag,
    setMoneyRequestTaxAmount,
    setMoneyRequestTaxRate,
    setUpDistanceTransaction,
    setShownHoldUseExplanation,
    navigateToNextPage,
    updateMoneyRequestDate,
    updateMoneyRequestBillable,
    updateMoneyRequestMerchant,
    updateMoneyRequestTag,
    updateMoneyRequestDistance,
    updateMoneyRequestCategory,
    updateMoneyRequestAmountAndCurrency,
    updateMoneyRequestDescription,
    replaceReceipt,
    detachReceipt,
    getIOUReportID,
    editMoneyRequest,
    putOnHold,
    unholdRequest,
    cancelPayment,
    navigateToStartStepIfScanFileCannotBeRead,
    savePreferredPaymentMethod,
};<|MERGE_RESOLUTION|>--- conflicted
+++ resolved
@@ -3299,18 +3299,8 @@
     };
 }
 
-<<<<<<< HEAD
-function getPayMoneyRequestParams(
-    chatReport: OnyxTypes.Report,
-    iouReport: OnyxTypes.Report,
-    recipient: Participant,
-    paymentMethodType: PaymentMethodType,
-    full: boolean,
-): PayMoneyRequestData {
-=======
-function getPayMoneyRequestParams(chatReport: OnyxTypes.Report, iouReport: OnyxTypes.Report, recipient: Participant, paymentMethodType: PaymentMethodType): PayMoneyRequestData {
+function getPayMoneyRequestParams(chatReport: OnyxTypes.Report, iouReport: OnyxTypes.Report, recipient: Participant, paymentMethodType: PaymentMethodType, full: boolean): PayMoneyRequestData {
     const total = iouReport.total ?? 0;
->>>>>>> 3da8aa3e
     const optimisticIOUReportAction = ReportUtils.buildOptimisticIOUReportAction(
         CONST.IOU.REPORT_ACTION_TYPE.PAY,
         ReportUtils.isExpenseReport(iouReport) ? -total : total,

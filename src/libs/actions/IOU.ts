--- conflicted
+++ resolved
@@ -8479,10 +8479,7 @@
     updateMoneyRequestTaxAmount,
     updateMoneyRequestTaxRate,
     mergeDuplicates,
-<<<<<<< HEAD
+    resolveDuplicates,
     getIOUReportActionToApproveOrPay,
-=======
-    resolveDuplicates,
->>>>>>> 78e484f4
 };
 export type {GPSPoint as GpsPoint, IOURequestType};
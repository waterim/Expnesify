--- conflicted
+++ resolved
@@ -1452,7 +1452,170 @@
     return [optimisticData, successData, failureData];
 }
 
-<<<<<<< HEAD
+function getDeleteTrackExpenseInformation(
+    chatReportID: string,
+    transactionID: string,
+    reportAction: OnyxTypes.ReportAction,
+    shouldDeleteTransactionFromOnyx = true,
+    isMovingTransactionFromTrackExpense = false,
+) {
+    // STEP 1: Get all collections we're updating
+    const chatReport = allReports?.[`${ONYXKEYS.COLLECTION.REPORT}${chatReportID}`] ?? null;
+    const transaction = allTransactions[`${ONYXKEYS.COLLECTION.TRANSACTION}${transactionID}`];
+    const transactionViolations = allTransactionViolations[`${ONYXKEYS.COLLECTION.TRANSACTION_VIOLATIONS}${transactionID}`];
+    const transactionThreadID = reportAction.childReportID;
+    let transactionThread = null;
+    if (transactionThreadID) {
+        transactionThread = allReports?.[`${ONYXKEYS.COLLECTION.REPORT}${transactionThreadID}`] ?? null;
+    }
+
+    // STEP 2: Decide if we need to:
+    // 1. Delete the transactionThread - delete if there are no visible comments in the thread and we're not moving the transaction
+    // 2. Update the moneyRequestPreview to show [Deleted request] - update if the transactionThread exists AND it isn't being deleted and we're not moving the transaction
+    const shouldDeleteTransactionThread = !isMovingTransactionFromTrackExpense && (transactionThreadID ? (reportAction?.childVisibleActionCount ?? 0) === 0 : false);
+
+    const shouldShowDeletedRequestMessage = !isMovingTransactionFromTrackExpense && !!transactionThreadID && !shouldDeleteTransactionThread;
+
+    // STEP 3: Update the IOU reportAction.
+    const updatedReportAction = {
+        [reportAction.reportActionID]: {
+            pendingAction: shouldShowDeletedRequestMessage ? CONST.RED_BRICK_ROAD_PENDING_ACTION.UPDATE : CONST.RED_BRICK_ROAD_PENDING_ACTION.DELETE,
+            previousMessage: reportAction.message,
+            message: [
+                {
+                    type: 'COMMENT',
+                    html: '',
+                    text: '',
+                    isEdited: true,
+                    isDeletedParentAction: shouldShowDeletedRequestMessage,
+                },
+            ],
+            originalMessage: {
+                IOUTransactionID: null,
+            },
+            errors: undefined,
+        },
+    } as OnyxTypes.ReportActions;
+
+    const lastVisibleAction = ReportActionsUtils.getLastVisibleAction(chatReport?.reportID ?? '', updatedReportAction);
+    const reportLastMessageText = ReportActionsUtils.getLastVisibleMessage(chatReport?.reportID ?? '', updatedReportAction).lastMessageText;
+
+    // STEP 4: Build Onyx data
+    const optimisticData: OnyxUpdate[] = [];
+
+    if (shouldDeleteTransactionFromOnyx) {
+        optimisticData.push({
+            onyxMethod: Onyx.METHOD.SET,
+            key: `${ONYXKEYS.COLLECTION.TRANSACTION}${transactionID}`,
+            value: null,
+        });
+    }
+
+    if (Permissions.canUseViolations(betas)) {
+        optimisticData.push({
+            onyxMethod: Onyx.METHOD.SET,
+            key: `${ONYXKEYS.COLLECTION.TRANSACTION_VIOLATIONS}${transactionID}`,
+            value: null,
+        });
+    }
+
+    if (shouldDeleteTransactionThread) {
+        optimisticData.push(
+            {
+                onyxMethod: Onyx.METHOD.SET,
+                key: `${ONYXKEYS.COLLECTION.REPORT}${transactionThreadID}`,
+                value: null,
+            },
+            {
+                onyxMethod: Onyx.METHOD.SET,
+                key: `${ONYXKEYS.COLLECTION.REPORT_ACTIONS}${transactionThreadID}`,
+                value: null,
+            },
+        );
+    }
+
+    optimisticData.push(
+        {
+            onyxMethod: Onyx.METHOD.MERGE,
+            key: `${ONYXKEYS.COLLECTION.REPORT_ACTIONS}${chatReport?.reportID}`,
+            value: updatedReportAction,
+        },
+        {
+            onyxMethod: Onyx.METHOD.MERGE,
+            key: `${ONYXKEYS.COLLECTION.REPORT}${chatReport?.reportID}`,
+            value: {
+                lastMessageText: reportLastMessageText,
+                lastVisibleActionCreated: lastVisibleAction?.created,
+            },
+        },
+    );
+
+    const successData: OnyxUpdate[] = [
+        {
+            onyxMethod: Onyx.METHOD.MERGE,
+            key: `${ONYXKEYS.COLLECTION.REPORT_ACTIONS}${chatReport?.reportID}`,
+            value: {
+                [reportAction.reportActionID]: {
+                    pendingAction: null,
+                    errors: null,
+                },
+            },
+        },
+    ];
+
+    const failureData: OnyxUpdate[] = [];
+
+    if (shouldDeleteTransactionFromOnyx) {
+        failureData.push({
+            onyxMethod: Onyx.METHOD.SET,
+            key: `${ONYXKEYS.COLLECTION.TRANSACTION}${transactionID}`,
+            value: transaction,
+        });
+    }
+
+    if (Permissions.canUseViolations(betas)) {
+        failureData.push({
+            onyxMethod: Onyx.METHOD.SET,
+            key: `${ONYXKEYS.COLLECTION.TRANSACTION_VIOLATIONS}${transactionID}`,
+            value: transactionViolations,
+        });
+    }
+
+    if (shouldDeleteTransactionThread) {
+        failureData.push({
+            onyxMethod: Onyx.METHOD.SET,
+            key: `${ONYXKEYS.COLLECTION.REPORT}${transactionThreadID}`,
+            value: transactionThread,
+        });
+    }
+
+    failureData.push(
+        {
+            onyxMethod: Onyx.METHOD.MERGE,
+            key: `${ONYXKEYS.COLLECTION.REPORT_ACTIONS}${chatReport?.reportID}`,
+            value: {
+                [reportAction.reportActionID]: {
+                    ...reportAction,
+                    pendingAction: null,
+                    errors: ErrorUtils.getMicroSecondOnyxError('iou.error.genericDeleteFailureMessage'),
+                },
+            },
+        },
+        {
+            onyxMethod: Onyx.METHOD.MERGE,
+            key: `${ONYXKEYS.COLLECTION.REPORT}${chatReport?.reportID}`,
+            value: chatReport,
+        },
+    );
+
+    const parameters: DeleteMoneyRequestParams = {
+        transactionID,
+        reportActionID: reportAction.reportActionID,
+    };
+
+    return {parameters, optimisticData, successData, failureData, shouldDeleteTransactionThread, chatReport};
+}
+
 /** Gathers all the data needed to create an invoice. */
 function getSendInvoiceInformation(
     transaction: OnyxEntry<OnyxTypes.Transaction>,
@@ -1570,170 +1733,6 @@
             failureData,
         },
     };
-=======
-function getDeleteTrackExpenseInformation(
-    chatReportID: string,
-    transactionID: string,
-    reportAction: OnyxTypes.ReportAction,
-    shouldDeleteTransactionFromOnyx = true,
-    isMovingTransactionFromTrackExpense = false,
-) {
-    // STEP 1: Get all collections we're updating
-    const chatReport = allReports?.[`${ONYXKEYS.COLLECTION.REPORT}${chatReportID}`] ?? null;
-    const transaction = allTransactions[`${ONYXKEYS.COLLECTION.TRANSACTION}${transactionID}`];
-    const transactionViolations = allTransactionViolations[`${ONYXKEYS.COLLECTION.TRANSACTION_VIOLATIONS}${transactionID}`];
-    const transactionThreadID = reportAction.childReportID;
-    let transactionThread = null;
-    if (transactionThreadID) {
-        transactionThread = allReports?.[`${ONYXKEYS.COLLECTION.REPORT}${transactionThreadID}`] ?? null;
-    }
-
-    // STEP 2: Decide if we need to:
-    // 1. Delete the transactionThread - delete if there are no visible comments in the thread and we're not moving the transaction
-    // 2. Update the moneyRequestPreview to show [Deleted request] - update if the transactionThread exists AND it isn't being deleted and we're not moving the transaction
-    const shouldDeleteTransactionThread = !isMovingTransactionFromTrackExpense && (transactionThreadID ? (reportAction?.childVisibleActionCount ?? 0) === 0 : false);
-
-    const shouldShowDeletedRequestMessage = !isMovingTransactionFromTrackExpense && !!transactionThreadID && !shouldDeleteTransactionThread;
-
-    // STEP 3: Update the IOU reportAction.
-    const updatedReportAction = {
-        [reportAction.reportActionID]: {
-            pendingAction: shouldShowDeletedRequestMessage ? CONST.RED_BRICK_ROAD_PENDING_ACTION.UPDATE : CONST.RED_BRICK_ROAD_PENDING_ACTION.DELETE,
-            previousMessage: reportAction.message,
-            message: [
-                {
-                    type: 'COMMENT',
-                    html: '',
-                    text: '',
-                    isEdited: true,
-                    isDeletedParentAction: shouldShowDeletedRequestMessage,
-                },
-            ],
-            originalMessage: {
-                IOUTransactionID: null,
-            },
-            errors: undefined,
-        },
-    } as OnyxTypes.ReportActions;
-
-    const lastVisibleAction = ReportActionsUtils.getLastVisibleAction(chatReport?.reportID ?? '', updatedReportAction);
-    const reportLastMessageText = ReportActionsUtils.getLastVisibleMessage(chatReport?.reportID ?? '', updatedReportAction).lastMessageText;
-
-    // STEP 4: Build Onyx data
-    const optimisticData: OnyxUpdate[] = [];
-
-    if (shouldDeleteTransactionFromOnyx) {
-        optimisticData.push({
-            onyxMethod: Onyx.METHOD.SET,
-            key: `${ONYXKEYS.COLLECTION.TRANSACTION}${transactionID}`,
-            value: null,
-        });
-    }
-
-    if (Permissions.canUseViolations(betas)) {
-        optimisticData.push({
-            onyxMethod: Onyx.METHOD.SET,
-            key: `${ONYXKEYS.COLLECTION.TRANSACTION_VIOLATIONS}${transactionID}`,
-            value: null,
-        });
-    }
-
-    if (shouldDeleteTransactionThread) {
-        optimisticData.push(
-            {
-                onyxMethod: Onyx.METHOD.SET,
-                key: `${ONYXKEYS.COLLECTION.REPORT}${transactionThreadID}`,
-                value: null,
-            },
-            {
-                onyxMethod: Onyx.METHOD.SET,
-                key: `${ONYXKEYS.COLLECTION.REPORT_ACTIONS}${transactionThreadID}`,
-                value: null,
-            },
-        );
-    }
-
-    optimisticData.push(
-        {
-            onyxMethod: Onyx.METHOD.MERGE,
-            key: `${ONYXKEYS.COLLECTION.REPORT_ACTIONS}${chatReport?.reportID}`,
-            value: updatedReportAction,
-        },
-        {
-            onyxMethod: Onyx.METHOD.MERGE,
-            key: `${ONYXKEYS.COLLECTION.REPORT}${chatReport?.reportID}`,
-            value: {
-                lastMessageText: reportLastMessageText,
-                lastVisibleActionCreated: lastVisibleAction?.created,
-            },
-        },
-    );
-
-    const successData: OnyxUpdate[] = [
-        {
-            onyxMethod: Onyx.METHOD.MERGE,
-            key: `${ONYXKEYS.COLLECTION.REPORT_ACTIONS}${chatReport?.reportID}`,
-            value: {
-                [reportAction.reportActionID]: {
-                    pendingAction: null,
-                    errors: null,
-                },
-            },
-        },
-    ];
-
-    const failureData: OnyxUpdate[] = [];
-
-    if (shouldDeleteTransactionFromOnyx) {
-        failureData.push({
-            onyxMethod: Onyx.METHOD.SET,
-            key: `${ONYXKEYS.COLLECTION.TRANSACTION}${transactionID}`,
-            value: transaction,
-        });
-    }
-
-    if (Permissions.canUseViolations(betas)) {
-        failureData.push({
-            onyxMethod: Onyx.METHOD.SET,
-            key: `${ONYXKEYS.COLLECTION.TRANSACTION_VIOLATIONS}${transactionID}`,
-            value: transactionViolations,
-        });
-    }
-
-    if (shouldDeleteTransactionThread) {
-        failureData.push({
-            onyxMethod: Onyx.METHOD.SET,
-            key: `${ONYXKEYS.COLLECTION.REPORT}${transactionThreadID}`,
-            value: transactionThread,
-        });
-    }
-
-    failureData.push(
-        {
-            onyxMethod: Onyx.METHOD.MERGE,
-            key: `${ONYXKEYS.COLLECTION.REPORT_ACTIONS}${chatReport?.reportID}`,
-            value: {
-                [reportAction.reportActionID]: {
-                    ...reportAction,
-                    pendingAction: null,
-                    errors: ErrorUtils.getMicroSecondOnyxError('iou.error.genericDeleteFailureMessage'),
-                },
-            },
-        },
-        {
-            onyxMethod: Onyx.METHOD.MERGE,
-            key: `${ONYXKEYS.COLLECTION.REPORT}${chatReport?.reportID}`,
-            value: chatReport,
-        },
-    );
-
-    const parameters: DeleteMoneyRequestParams = {
-        transactionID,
-        reportActionID: reportAction.reportActionID,
-    };
-
-    return {parameters, optimisticData, successData, failureData, shouldDeleteTransactionThread, chatReport};
->>>>>>> 21ee1a37
 }
 
 /**
@@ -6559,10 +6558,7 @@
     trackExpense,
     canIOUBePaid,
     canApproveIOU,
-<<<<<<< HEAD
+    createDraftTransaction,
     sendInvoice,
     getIOURequestPolicyID,
-=======
-    createDraftTransaction,
->>>>>>> 21ee1a37
 };
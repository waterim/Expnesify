--- conflicted
+++ resolved
@@ -3576,15 +3576,6 @@
     Onyx.merge(ONYXKEYS.IOU, {currency});
 }
 
-<<<<<<< HEAD
-function setMoneyRequestDescription(comment: string) {
-    Onyx.merge(ONYXKEYS.IOU, {comment: comment.trim()});
-=======
-function setMoneyRequestMerchant(merchant: string) {
-    Onyx.merge(ONYXKEYS.IOU, {merchant: merchant.trim()});
->>>>>>> 02f06134
-}
-
 function setMoneyRequestCategory(category: string) {
     Onyx.merge(ONYXKEYS.IOU, {category});
 }
@@ -3723,11 +3714,6 @@
     setMoneyRequestCurrency_temporaryForRefactor,
     setMoneyRequestDescription,
     setMoneyRequestOriginalCurrency_temporaryForRefactor,
-<<<<<<< HEAD
-    setMoneyRequestDescription_temporaryForRefactor,
-=======
-    setMoneyRequestMerchant_temporaryForRefactor,
->>>>>>> 02f06134
     setMoneyRequestParticipants_temporaryForRefactor,
     setMoneyRequestPendingFields,
     setMoneyRequestReceipt,

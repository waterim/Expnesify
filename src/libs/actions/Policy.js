--- conflicted
+++ resolved
@@ -574,6 +574,16 @@
 }
 
 /**
+ * Checks if we have any errors stored within the policy custom units.
+ * @param {Object} policy
+ * @returns {Boolean}
+ */
+function hasCustomUnitsError(policy) {
+    const unitsWithErrors = _.filter(lodashGet(policy, 'customUnits', {}), customUnit => (lodashGet(customUnit, 'errors', null)));
+    return !_.isEmpty(unitsWithErrors);
+}
+
+/**
  * @param {String} policyID
  */
 function hideWorkspaceAlertMessage(policyID) {
@@ -791,12 +801,8 @@
     uploadAvatar,
     update,
     setWorkspaceErrors,
-<<<<<<< HEAD
     clearCustomUnitErrors,
     hasCustomUnitsError,
-=======
-    removeUnitError,
->>>>>>> ca481ed2
     hideWorkspaceAlertMessage,
     deletePolicy,
     createAndNavigate,

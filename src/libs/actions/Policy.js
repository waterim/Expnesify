--- conflicted
+++ resolved
@@ -156,7 +156,6 @@
 }
 
 /**
-<<<<<<< HEAD
  * Is the user an admin of a corporate policy
  *
  * @param {Array} policies
@@ -167,18 +166,6 @@
 }
 
 /**
- * Is the user the owner of the given policy?
- *
- * @param {Object} policy
- * @returns {Boolean}
- */
-function isPolicyOwner(policy) {
-    return _.keys(loginList).includes(policy.owner);
-}
-
-/**
-=======
->>>>>>> bfe5c215
  * Check if the user has any active free policies (aka workspaces)
  *
  * @param {Array} policies

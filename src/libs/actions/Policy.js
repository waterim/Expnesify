import _ from 'underscore';
import Onyx from 'react-native-onyx';
import lodashGet from 'lodash/get';
import * as DeprecatedAPI from '../deprecatedAPI';
import * as API from '../API';
import ONYXKEYS from '../../ONYXKEYS';
import * as PersonalDetails from './PersonalDetails';
import Growl from '../Growl';
import CONFIG from '../../CONFIG';
import CONST from '../../CONST';
import * as Localize from '../Localize';
import Navigation from '../Navigation/Navigation';
import ROUTES from '../../ROUTES';
import * as OptionsListUtils from '../OptionsListUtils';
import * as Report from './Report';
import * as Pusher from '../Pusher/pusher';
import DateUtils from '../DateUtils';

const allPolicies = {};
Onyx.connect({
    key: ONYXKEYS.COLLECTION.POLICY,
    callback: (val, key) => {
        if (!val || !key) {
            return;
        }

        allPolicies[key] = {...allPolicies[key], ...val};
    },
});
let sessionEmail = '';
Onyx.connect({
    key: ONYXKEYS.SESSION,
    callback: (val) => {
        sessionEmail = lodashGet(val, 'email', '');
    },
});

/**
 * Simplifies the employeeList response into an object mapping employee email to a default employee list entry
 *
 * @param {Object} employeeList
 * @returns {Object}
 */
function getSimplifiedEmployeeList(employeeList) {
    return _.chain(employeeList)
        .pluck('email')
        .flatten()
        .unique()
        .reduce((map, email) => ({...map, [email]: {}}), {})
        .value();
}

/**
 * Takes a full policy that is returned from the policyList and simplifies it so we are only storing
 * the pieces of data that we need to in Onyx
 *
 * @param {Object} fullPolicyOrPolicySummary
 * @param {String} fullPolicyOrPolicySummary.id
 * @param {String} fullPolicyOrPolicySummary.name
 * @param {String} fullPolicyOrPolicySummary.role
 * @param {String} fullPolicyOrPolicySummary.type
 * @param {String} fullPolicyOrPolicySummary.outputCurrency
 * @param {String} [fullPolicyOrPolicySummary.avatar]
 * @param {String} [fullPolicyOrPolicySummary.value.avatar]
 * @param {String} [fullPolicyOrPolicySummary.avatarURL]
 * @param {String} [fullPolicyOrPolicySummary.value.avatarURL]
 * @param {Object} [fullPolicyOrPolicySummary.value.employeeList]
 * @param {Object} [fullPolicyOrPolicySummary.value.customUnits]
 * @param {Boolean} isFromFullPolicy,
 * @returns {Object}
 */
function getSimplifiedPolicyObject(fullPolicyOrPolicySummary, isFromFullPolicy) {
    return {
        isFromFullPolicy,
        id: fullPolicyOrPolicySummary.id,
        name: fullPolicyOrPolicySummary.name,
        role: fullPolicyOrPolicySummary.role,
        type: fullPolicyOrPolicySummary.type,
        owner: fullPolicyOrPolicySummary.owner,
        outputCurrency: fullPolicyOrPolicySummary.outputCurrency,

        // "GetFullPolicy" and "GetPolicySummaryList" returns different policy objects. If policy is retrieved by "GetFullPolicy",
        // avatar will be nested within the key "value"
        avatar: fullPolicyOrPolicySummary.avatar
            || lodashGet(fullPolicyOrPolicySummary, 'value.avatar', '')
            || fullPolicyOrPolicySummary.avatarURL
            || lodashGet(fullPolicyOrPolicySummary, 'value.avatarURL', ''),
        customUnits: lodashGet(fullPolicyOrPolicySummary, 'value.customUnits', {}),
    };
}

/**
 * Used to update ALL of the policies at once. If a policy is present locally, but not in the policies object passed here it will be removed.
 * @param {Object} policyCollection - object of policy key and partial policy object
 */
function updateAllPolicies(policyCollection) {
    // Clear out locally cached policies that have been deleted (i.e. they exist locally but not in our new policy collection object)
    _.each(allPolicies, (policy, key) => {
        if (policyCollection[key]) {
            return;
        }

        Onyx.set(key, null);
    });

    // Set all the policies
    _.each(policyCollection, (policyData, key) => {
        Onyx.merge(key, {...policyData, alertMessage: '', errors: null});
    });
}

/**
 * Merges the passed in login into the specified policy
 *
 * @param {String} [name]
 * @param {Boolean} [shouldAutomaticallyReroute]
 * @returns {Promise}
 */
function create(name = '') {
    Onyx.set(ONYXKEYS.IS_CREATING_WORKSPACE, true);
    let res = null;
    return DeprecatedAPI.Policy_Create({type: CONST.POLICY.TYPE.FREE, policyName: name})
        .then((response) => {
            Onyx.set(ONYXKEYS.IS_CREATING_WORKSPACE, false);
            if (response.jsonCode !== 200) {
                // Show the user feedback
                const errorMessage = Localize.translateLocal('workspace.new.genericFailureMessage');
                Growl.error(errorMessage, 5000);
                return;
            }
            Growl.show(Localize.translateLocal('workspace.common.growlMessageOnCreate'), CONST.GROWL.SUCCESS, 3000);
            res = response;

            // Fetch the default reports and the policyExpenseChat reports on the policy
            Report.fetchChatReportsByIDs([response.policy.chatReportIDAdmins, response.policy.chatReportIDAnnounce, response.ownerPolicyExpenseChatID]);

            // We are awaiting this merge so that we can guarantee our policy is available to any React components connected to the policies collection before we navigate to a new route.
            return Promise.all(
                Onyx.merge(`${ONYXKEYS.COLLECTION.POLICY}${response.policyID}`, {
                    id: response.policyID,
                    type: response.policy.type,
                    name: response.policy.name,
                    role: CONST.POLICY.ROLE.ADMIN,
                    outputCurrency: response.policy.outputCurrency,
                }),
                Onyx.merge(`${ONYXKEYS.COLLECTION.POLICY_MEMBER_LIST}${response.policyID}`, getSimplifiedEmployeeList(response.policy.employeeList)),
            );
        })
        .then(() => Promise.resolve(lodashGet(res, 'policyID')));
}

/**
 * @param {String} policyID
 */
function navigateToPolicy(policyID) {
    Navigation.navigate(policyID ? ROUTES.getWorkspaceInitialRoute(policyID) : ROUTES.HOME);
}

/**
 * @param {String} [name]
 */
function createAndNavigate(name = '') {
    create(name).then(navigateToPolicy);
}

/**
 * Delete the policy
 *
 * @param {String} [policyID]
 * @returns {Promise}
 */
function deletePolicy(policyID) {
    return DeprecatedAPI.Policy_Delete({policyID})
        .then((response) => {
            if (response.jsonCode !== 200) {
                // Show the user feedback
                const errorMessage = Localize.translateLocal('workspace.common.growlMessageOnDeleteError');
                Growl.error(errorMessage, 5000);
                return;
            }

            Growl.show(Localize.translateLocal('workspace.common.growlMessageOnDelete'), CONST.GROWL.SUCCESS, 3000);

            // Removing the workspace data from Onyx as well
            return Onyx.set(`${ONYXKEYS.COLLECTION.POLICY}${policyID}`, null);
        })
        .then(() => Report.fetchAllReports(false))
        .then(() => {
            Navigation.goBack();
            return Promise.resolve();
        });
}

/**
 * Fetches policy list from the API and saves a simplified version in Onyx, optionally creating a new policy first.
 *
 * More specifically, this action will:
 * 1. Optionally create a new policy.
 * 2. Fetch policy summaries.
 * 3. Optionally navigate to the new policy.
 * 4. Then fetch full policies.
 *
 * This way, we ensure that there's no race condition between creating the new policy and fetching existing ones,
 * and we also don't have to wait for full policies to load before navigating to the new policy.
 */
function getPolicyList() {
    Onyx.set(ONYXKEYS.IS_LOADING_POLICY_DATA, true);
    DeprecatedAPI.GetPolicySummaryList()
        .then((data) => {
            if (data.jsonCode !== 200) {
                Onyx.set(ONYXKEYS.IS_LOADING_POLICY_DATA, false);
                return;
            }

            const policyCollection = _.reduce(data.policySummaryList, (memo, policy) => ({
                ...memo,
                [`${ONYXKEYS.COLLECTION.POLICY}${policy.id}`]: getSimplifiedPolicyObject(policy, false),
            }), {});

            if (!_.isEmpty(policyCollection)) {
                updateAllPolicies(policyCollection);
            }

            Onyx.set(ONYXKEYS.IS_LOADING_POLICY_DATA, false);
        });
}

function createAndGetPolicyList() {
    let newPolicyID;
    create()
        .then((policyID) => {
            newPolicyID = policyID;
            return getPolicyList();
        })
        .then(() => {
            Navigation.dismissModal();
            navigateToPolicy(newPolicyID);
        });
}

/**
 * @param {String} policyID
 */
function loadFullPolicy(policyID) {
    DeprecatedAPI.GetFullPolicy(policyID)
        .then((data) => {
            if (data.jsonCode !== 200) {
                return;
            }

            const policy = lodashGet(data, 'policyList[0]', {});
            if (!policy.id) {
                return;
            }

            Onyx.merge(`${ONYXKEYS.COLLECTION.POLICY}${policy.id}`, getSimplifiedPolicyObject(policy, true));
            Onyx.merge(`${ONYXKEYS.COLLECTION.POLICY_MEMBER_LIST}${policy.id}`, getSimplifiedEmployeeList(lodashGet(policy, 'value.employeeList', {})));
        });
}

/**
 * Is the user an admin of a free policy (aka workspace)?
 *
 * @param {Array} policies
 * @returns {Boolean}
 */
function isAdminOfFreePolicy(policies) {
    return _.some(policies, policy => policy
        && policy.type === CONST.POLICY.TYPE.FREE
        && policy.role === CONST.POLICY.ROLE.ADMIN);
}

/**
 * Remove the passed members from the policy employeeList
 *
 * @param {Array} members
 * @param {String} policyID
 */
function removeMembers(members, policyID) {
    // In case user selects only themselves (admin), their email will be filtered out and the members
    // array passed will be empty, prevent the funtion from proceeding in that case as there is noone to remove
    if (members.length === 0) {
        return;
    }

    const employeeListUpdate = {};
    _.each(members, login => employeeListUpdate[login] = null);
    Onyx.merge(`${ONYXKEYS.COLLECTION.POLICY_MEMBER_LIST}${policyID}`, employeeListUpdate);

    // Make the API call to remove a login from the policy
    DeprecatedAPI.Policy_Employees_Remove({
        emailList: members.join(','),
        policyID,
    })
        .then((data) => {
            if (data.jsonCode === 200) {
                return;
            }

            // Rollback removal on failure
            _.each(members, login => employeeListUpdate[login] = {});
            Onyx.merge(`${ONYXKEYS.COLLECTION.POLICY_MEMBER_LIST}${policyID}`, employeeListUpdate);

            // Show the user feedback that the removal failed
            const errorMessage = data.jsonCode === 666 ? data.message : Localize.translateLocal('workspace.people.genericFailureMessage');
            Growl.show(errorMessage, CONST.GROWL.ERROR, 5000);
        });
}

/**
 * Merges the passed in login into the specified policy
 *
 * @param {Array<String>} logins
 * @param {String} welcomeNote
 * @param {String} policyID
 */
function invite(logins, welcomeNote, policyID) {
    Onyx.merge(`${ONYXKEYS.COLLECTION.POLICY}${policyID}`, {
        alertMessage: '',
    });

    // Optimistically add the user to the policy
    const newEmployeeLogins = _.map(logins, login => OptionsListUtils.addSMSDomainIfPhoneNumber(login));
    const employeeUpdate = {};
    _.each(newEmployeeLogins, login => employeeUpdate[login] = {});
    Onyx.merge(`${ONYXKEYS.COLLECTION.POLICY_MEMBER_LIST}${policyID}`, employeeUpdate);

    // Make the API call to merge the login into the policy
    DeprecatedAPI.Policy_Employees_Merge({
        employees: JSON.stringify(_.map(logins, login => ({email: login}))),
        welcomeNote,
        policyID,
    })
        .then((data) => {
            // Save the personalDetails for the invited user in Onyx and fetch the latest policyExpenseChats
            if (data.jsonCode === 200) {
                Onyx.merge(ONYXKEYS.PERSONAL_DETAILS, PersonalDetails.formatPersonalDetails(data.personalDetails));
                Navigation.goBack();
                if (!_.isEmpty(data.policyExpenseChatIDs)) {
                    Report.fetchChatReportsByIDs(data.policyExpenseChatIDs);
                }
                return;
            }

            // If the operation failed, undo the optimistic addition
            _.each(newEmployeeLogins, login => employeeUpdate[login] = null);
            Onyx.merge(`${ONYXKEYS.COLLECTION.POLICY_MEMBER_LIST}${policyID}`, employeeUpdate);

            // Show the user feedback that the addition failed
            let alertMessage = Localize.translateLocal('workspace.invite.genericFailureMessage');
            if (data.jsonCode === 402) {
                alertMessage += ` ${Localize.translateLocal('workspace.invite.pleaseEnterValidLogin')}`;
            }
            Onyx.merge(`${ONYXKEYS.COLLECTION.POLICY}${policyID}`, {alertMessage});
        });
}

/**
 * Sets local values for the policy
 * @param {String} policyID
 * @param {Object} values
 */
function updateLocalPolicyValues(policyID, values) {
    Onyx.merge(`${ONYXKEYS.COLLECTION.POLICY}${policyID}`, values);
}

/**
 * Updates a workspace avatar image
 *
 * @param {String} policyID
 * @param {File|Object} file
 */
function updateWorkspaceAvatar(policyID, file) {
    const optimisticData = [{
        onyxMethod: CONST.ONYX.METHOD.MERGE,
        key: `${ONYXKEYS.COLLECTION.POLICY}${policyID}`,
        value: {
            avatar: file.uri,
            errorFields: {
                avatar: null,
            },
            pendingFields: {
                avatar: CONST.RED_BRICK_ROAD_PENDING_ACTION.UPDATE,
            },
        },
    }];
    const failureData = [{
        onyxMethod: CONST.ONYX.METHOD.MERGE,
        key: `${ONYXKEYS.COLLECTION.POLICY}${policyID}`,
        value: {
            avatar: allPolicies[`${ONYXKEYS.COLLECTION.POLICY}${policyID}`].avatar,
            pendingFields: {
                avatar: null,
            },
        },
    }];

    API.write('UpdateWorkspaceAvatar', {policyID, file}, {optimisticData, failureData});
}

/**
 * Deletes the avatar image for the workspace
 * @param {String} policyID
 */
function deleteWorkspaceAvatar(policyID) {
    const optimisticData = [
        {
            onyxMethod: CONST.ONYX.METHOD.MERGE,
            key: `${ONYXKEYS.COLLECTION.POLICY}${policyID}`,
            value: {
                pendingFields: {
                    avatar: CONST.RED_BRICK_ROAD_PENDING_ACTION.UPDATE,
                },
                errorFields: {
                    avatar: null,
                },
                avatar: '',
            },
        },
    ];
    const successData = [
        {
            onyxMethod: CONST.ONYX.METHOD.MERGE,
            key: `${ONYXKEYS.COLLECTION.POLICY}${policyID}`,
            value: {
                pendingFields: {
                    avatar: null,
                },
            },
        },
    ];
    const failureData = [
        {
            onyxMethod: CONST.ONYX.METHOD.MERGE,
            key: `${ONYXKEYS.COLLECTION.POLICY}${policyID}`,
            value: {
                pendingFields: {
                    avatar: null,
                },
                errorFields: {
                    avatar: {
                        [DateUtils.getMicroseconds()]: Localize.translateLocal('avatarWithImagePicker.deleteWorkspaceError'),
                    },
                },
            },
        },
    ];
    API.write('DeleteWorkspaceAvatar', {policyID}, {optimisticData, successData, failureData});
}

/**
 * Clear error and pending fields for the workspace avatar
 * @param {String} policyID
 */
function clearAvatarErrors(policyID) {
    Onyx.merge(`${ONYXKEYS.COLLECTION.POLICY}${policyID}`, {
        errorFields: {
            avatar: null,
        },
        pendingFields: {
            avatar: null,
        },
    });
}

/**
 * Sets the name of the policy
 *
 * @param {String} policyID
 * @param {Object} values
 * @param {Boolean} [shouldGrowl]
 */
function update(policyID, values, shouldGrowl = false) {
    updateLocalPolicyValues(policyID, {isPolicyUpdating: true});
    DeprecatedAPI.UpdatePolicy({policyID, value: JSON.stringify(values), lastModified: null})
        .then((policyResponse) => {
            if (policyResponse.jsonCode !== 200) {
                throw new Error();
            }

            updateLocalPolicyValues(policyID, {...values, isPolicyUpdating: false});
            if (shouldGrowl) {
                Growl.show(Localize.translateLocal('workspace.common.growlMessageOnSave'), CONST.GROWL.SUCCESS, 3000);
            }
        }).catch(() => {
            updateLocalPolicyValues(policyID, {isPolicyUpdating: false});

            // Show the user feedback
            const errorMessage = Localize.translateLocal('workspace.editor.genericFailureMessage');
            Growl.error(errorMessage, 5000);
        });
}

/**
<<<<<<< HEAD
=======
 * Optimistically update the general settings. Set the general settings as pending until the response succeeds.
 * If the response fails set a general error message. Clear the error message when updating.
 *
 * @param {String} policyID
 * @param {String} name
 * @param {String} currency
 */
function updateGeneralSettings(policyID, name, currency) {
    const optimisticData = [
        {
            onyxMethod: CONST.ONYX.METHOD.MERGE,
            key: `${ONYXKEYS.COLLECTION.POLICY}${policyID}`,
            value: {
                pendingFields: {
                    generalSettings: CONST.RED_BRICK_ROAD_PENDING_ACTION.UPDATE,
                },

                // Clear errorFields in case the user didn't dismiss the general settings error
                errorFields: {
                    generalSettings: null,
                },
                name,
                outputCurrency: currency,
            },
        },
    ];
    const successData = [
        {
            onyxMethod: CONST.ONYX.METHOD.MERGE,
            key: `${ONYXKEYS.COLLECTION.POLICY}${policyID}`,
            value: {
                pendingFields: {
                    generalSettings: null,
                },
            },
        },
    ];
    const failureData = [
        {
            onyxMethod: CONST.ONYX.METHOD.MERGE,
            key: `${ONYXKEYS.COLLECTION.POLICY}${policyID}`,
            value: {
                pendingFields: {
                    generalSettings: null,
                },
                errorFields: {
                    generalSettings: {
                        [DateUtils.getMicroseconds()]: Localize.translateLocal('workspace.editor.genericFailureMessage'),
                    },
                },
            },
        },
    ];

    API.write('UpdateWorkspaceGeneralSettings', {policyID, workspaceName: name, currency}, {optimisticData, successData, failureData});
}

/**
 * @param {String} policyID The id of the workspace / policy
 */
function clearWorkspaceGeneralSettingsErrors(policyID) {
    Onyx.merge(`${ONYXKEYS.COLLECTION.POLICY}${policyID}`, {
        errorFields: {
            generalSettings: null,
        },
    });
}

/**
 * Uploads the avatar image to S3 bucket and updates the policy with new avatarURL
 *
 * @param {String} policyID
 * @param {Object} file
 */
function uploadAvatar(policyID, file) {
    updateLocalPolicyValues(policyID, {isAvatarUploading: true});
    DeprecatedAPI.User_UploadAvatar({file})
        .then((response) => {
            if (response.jsonCode === 200) {
                // Update the policy with the new avatarURL as soon as we get it
                Onyx.merge(`${ONYXKEYS.COLLECTION.POLICY}${policyID}`, {avatarURL: response.s3url, isAvatarUploading: false});
                update(policyID, {avatarURL: response.s3url}, true);
                return;
            }

            Onyx.merge(`${ONYXKEYS.COLLECTION.POLICY}${policyID}`, {isAvatarUploading: false});
            const errorMessage = Localize.translateLocal('workspace.editor.avatarUploadFailureMessage');
            Growl.error(errorMessage, 5000);
        });
}

/**
>>>>>>> d9b01d44
 * @param {String} policyID
 * @param {Object} errors
 */
function setWorkspaceErrors(policyID, errors) {
    Onyx.merge(`${ONYXKEYS.COLLECTION.POLICY}${policyID}`, {errors: null});
    Onyx.merge(`${ONYXKEYS.COLLECTION.POLICY}${policyID}`, {errors});
}

/**
 * @param {String} policyID
 * @param {Number} customUnitID
 */
function removeUnitError(policyID, customUnitID) {
    Onyx.merge(`${ONYXKEYS.COLLECTION.POLICY}${policyID}`, {
        customUnits: {
            [customUnitID]: {
                errors: null,
                pendingAction: null,
            },
        },
    });
}

/**
 * @param {String} policyID
 */
function hideWorkspaceAlertMessage(policyID) {
    Onyx.merge(`${ONYXKEYS.COLLECTION.POLICY}${policyID}`, {alertMessage: ''});
}

/**
 * @param {String} policyID
 * @param {Object} currentCustomUnit
 * @param {Object} values The new custom unit values
 */
function updateWorkspaceCustomUnit(policyID, currentCustomUnit, values) {
    const optimisticData = [
        {
            onyxMethod: 'merge',
            key: `${ONYXKEYS.COLLECTION.POLICY}${policyID}`,
            value: {
                customUnits: {
                    [values.customUnitID]: {
                        ...values,
                        pendingAction: CONST.RED_BRICK_ROAD_PENDING_ACTION.UPDATE,
                    },
                },
            },
        },
    ];

    const successData = [
        {
            onyxMethod: 'merge',
            key: `${ONYXKEYS.COLLECTION.POLICY}${policyID}`,
            value: {
                customUnits: {
                    [values.customUnitID]: {
                        pendingAction: null,
                        errors: null,
                    },
                },
            },
        },
    ];

    const failureData = [
        {
            onyxMethod: 'merge',
            key: `${ONYXKEYS.COLLECTION.POLICY}${policyID}`,
            value: {
                customUnits: {
                    [currentCustomUnit.customUnitID]: {
                        customUnitID: currentCustomUnit.customUnitID,
                        name: currentCustomUnit.name,
                        attributes: currentCustomUnit.attributes,
                        errors: {
                            [DateUtils.getMicroseconds()]: Localize.translateLocal('workspace.reimburse.updateCustomUnitError'),
                        },
                    },
                },
            },
        },
    ];

    API.write('UpdateWorkspaceCustomUnit', {
        policyID,
        customUnit: JSON.stringify(values),
    }, {optimisticData, successData, failureData});
}

/**
 * @param {String} policyID
 * @param {String} customUnitID
 * @param {Object} values
 */
function setCustomUnitRate(policyID, customUnitID, values) {
    DeprecatedAPI.Policy_CustomUnitRate_Update({
        policyID: policyID.toString(),
        customUnitID: customUnitID.toString(),
        customUnitRate: JSON.stringify(values),
        lastModified: null,
    })
        .then((response) => {
            if (response.jsonCode !== 200) {
                throw new Error();
            }

            updateLocalPolicyValues(policyID, {
                customUnit: {
                    rate: {
                        id: values.customUnitRateID,
                        name: values.name,
                        value: Number(values.rate),
                    },
                },
            });
        }).catch(() => {
            // Show the user feedback
            Growl.error(Localize.translateLocal('workspace.editor.genericFailureMessage'), 5000);
        });
}

/**
 * Stores in Onyx the policy ID of the last workspace that was accessed by the user
 * @param {String} policyID
 */
function updateLastAccessedWorkspace(policyID) {
    Onyx.set(ONYXKEYS.LAST_ACCESSED_WORKSPACE_POLICY_ID, policyID);
}

/**
 * Subscribe to public-policyEditor-[policyID] events.
 */
function subscribeToPolicyEvents() {
    _.each(allPolicies, (policy) => {
        const pusherChannelName = `public-policyEditor-${policy.id}${CONFIG.PUSHER.SUFFIX}`;
        Pusher.subscribe(pusherChannelName, 'policyEmployeeRemoved', ({removedEmails, policyExpenseChatIDs, defaultRoomChatIDs}) => {
            // Refetch the policy expense chats to update their state and their actions to get the archive reason
            if (!_.isEmpty(policyExpenseChatIDs)) {
                Report.fetchChatReportsByIDs(policyExpenseChatIDs);
                _.each(policyExpenseChatIDs, (reportID) => {
                    Report.reconnect(reportID);
                });
            }

            // Remove the default chats if we are one of the users getting removed
            if (removedEmails.includes(sessionEmail) && !_.isEmpty(defaultRoomChatIDs)) {
                _.each(defaultRoomChatIDs, (chatID) => {
                    Onyx.set(`${ONYXKEYS.COLLECTION.REPORT}${chatID}`, null);
                });
            }
        });
    });
}

/**
 * Removes an error after trying to delete a member
 *
 * @param {String} policyID
 * @param {String} memberEmail
 */
function clearDeleteMemberError(policyID, memberEmail) {
    Onyx.merge(`${ONYXKEYS.COLLECTION.POLICY_MEMBER_LIST}${policyID}`, {
        [memberEmail]: {
            pendingAction: null,
            errors: null,
        },
    });
}

/**
 * Removes an error after trying to add a member
 *
 * @param {String} policyID
 * @param {String} memberEmail
 */
function clearAddMemberError(policyID, memberEmail) {
    Onyx.merge(`${ONYXKEYS.COLLECTION.POLICY_MEMBER_LIST}${policyID}`, {
        [memberEmail]: null,
    });
}

/**
 * Returns a client generated 16 character hexadecimal value for the policyID
 * @returns {String}
 */
function generatePolicyID() {
    return _.times(16, () => Math.floor(Math.random() * 16).toString(16)).join('').toUpperCase();
}

export {
    getPolicyList,
    loadFullPolicy,
    removeMembers,
    invite,
    isAdminOfFreePolicy,
    create,
    update,
    setWorkspaceErrors,
    removeUnitError,
    hideWorkspaceAlertMessage,
    deletePolicy,
    createAndNavigate,
    createAndGetPolicyList,
    updateWorkspaceCustomUnit,
    setCustomUnitRate,
    updateLastAccessedWorkspace,
    subscribeToPolicyEvents,
    clearDeleteMemberError,
    clearAddMemberError,
    updateGeneralSettings,
    clearWorkspaceGeneralSettingsErrors,
    deleteWorkspaceAvatar,
    updateWorkspaceAvatar,
    clearAvatarErrors,
    generatePolicyID,
};<|MERGE_RESOLUTION|>--- conflicted
+++ resolved
@@ -492,8 +492,6 @@
 }
 
 /**
-<<<<<<< HEAD
-=======
  * Optimistically update the general settings. Set the general settings as pending until the response succeeds.
  * If the response fails set a general error message. Clear the error message when updating.
  *
@@ -586,7 +584,6 @@
 }
 
 /**
->>>>>>> d9b01d44
  * @param {String} policyID
  * @param {Object} errors
  */

import _ from 'underscore';
import Onyx from 'react-native-onyx';
import lodashGet from 'lodash/get';
import {PUBLIC_DOMAINS} from 'expensify-common/lib/CONST';
import Str from 'expensify-common/lib/str';
import {escapeRegExp} from 'lodash';
import * as API from '../API';
import ONYXKEYS from '../../ONYXKEYS';
import CONST from '../../CONST';
import * as Localize from '../Localize';
import Navigation from '../Navigation/Navigation';
import ROUTES from '../../ROUTES';
import * as OptionsListUtils from '../OptionsListUtils';
import DateUtils from '../DateUtils';
import * as ReportUtils from '../ReportUtils';
import Log from '../Log';
import * as Report from './Report';
import Permissions from '../Permissions';

const allPolicies = {};
Onyx.connect({
    key: ONYXKEYS.COLLECTION.POLICY,
    callback: (val, key) => {
        if (!key) {
            return;
        }
        if (val === null || val === undefined) {
            // If we are deleting a policy, we have to check every report linked to that policy
            // and unset the draft indicator (pencil icon) alongside removing any draft comments. Clearing these values will keep the newly archived chats from being displayed in the LHN.
            // More info: https://github.com/Expensify/App/issues/14260
            const policyID = key.replace(ONYXKEYS.COLLECTION.POLICY, '');
            const policyReports = ReportUtils.getAllPolicyReports(policyID);
            const cleanUpMergeQueries = {};
            const cleanUpSetQueries = {};
            _.each(policyReports, ({reportID}) => {
                cleanUpMergeQueries[`${ONYXKEYS.COLLECTION.REPORT}${reportID}`] = {hasDraft: false};
                cleanUpSetQueries[`${ONYXKEYS.COLLECTION.REPORT_DRAFT_COMMENT}${reportID}`] = null;
            });
            Onyx.mergeCollection(ONYXKEYS.COLLECTION.REPORT, cleanUpMergeQueries);
            Onyx.multiSet(cleanUpSetQueries);
            delete allPolicies[key];
            return;
        }

        allPolicies[key] = val;
    },
});

let lastAccessedWorkspacePolicyID = null;
Onyx.connect({
    key: ONYXKEYS.LAST_ACCESSED_WORKSPACE_POLICY_ID,
    callback: (value) => (lastAccessedWorkspacePolicyID = value),
});

let sessionEmail = '';
Onyx.connect({
    key: ONYXKEYS.SESSION,
    callback: (val) => {
        sessionEmail = lodashGet(val, 'email', '');
    },
});

/**
 * Stores in Onyx the policy ID of the last workspace that was accessed by the user
 * @param {String|null} policyID
 */
function updateLastAccessedWorkspace(policyID) {
    Onyx.set(ONYXKEYS.LAST_ACCESSED_WORKSPACE_POLICY_ID, policyID);
}

/**
 * Delete the workspace
 *
 * @param {String} policyID
 * @param {Array<Object>} reports
 * @param {String} policyName
 */
function deleteWorkspace(policyID, reports, policyName) {
    const optimisticData = [
        {
            onyxMethod: Onyx.METHOD.MERGE,
            key: `${ONYXKEYS.COLLECTION.POLICY}${policyID}`,
            value: {
                pendingAction: CONST.RED_BRICK_ROAD_PENDING_ACTION.DELETE,
                errors: null,
            },
        },
        ..._.map(reports, ({reportID}) => ({
            onyxMethod: Onyx.METHOD.MERGE,
            key: `${ONYXKEYS.COLLECTION.REPORT}${reportID}`,
            value: {
                stateNum: CONST.REPORT.STATE_NUM.SUBMITTED,
                statusNum: CONST.REPORT.STATUS.CLOSED,
                hasDraft: false,
                oldPolicyName: allPolicies[`${ONYXKEYS.COLLECTION.POLICY}${policyID}`].name,
            },
        })),

        // Add closed actions to all chat reports linked to this policy
        ..._.map(reports, ({reportID, ownerEmail}) => {
            const optimisticClosedReportAction = ReportUtils.buildOptimisticClosedReportAction(ownerEmail, policyName, CONST.REPORT.ARCHIVE_REASON.POLICY_DELETED);
            const optimisticReportActions = {};
            optimisticReportActions[optimisticClosedReportAction.reportActionID] = optimisticClosedReportAction;
            return {
                onyxMethod: Onyx.METHOD.MERGE,
                key: `${ONYXKEYS.COLLECTION.REPORT_ACTIONS}${reportID}`,
                value: optimisticReportActions,
            };
        }),
    ];

    // Restore the old report stateNum and statusNum
    const failureData = [
<<<<<<< HEAD
        ..._.map(reports, ({reportID, stateNum, statusNum, hasDraft, oldPolicyName}) => ({
            onyxMethod: CONST.ONYX.METHOD.MERGE,
=======
        ..._.map(reports, ({
            reportID, stateNum, statusNum, hasDraft, oldPolicyName,
        }) => ({
            onyxMethod: Onyx.METHOD.MERGE,
>>>>>>> cc78a083
            key: `${ONYXKEYS.COLLECTION.REPORT}${reportID}`,
            value: {
                stateNum,
                statusNum,
                hasDraft,
                oldPolicyName,
            },
        })),
    ];

    // We don't need success data since the push notification will update
    // the onyxData for all connected clients.
    const successData = [];
    API.write('DeleteWorkspace', {policyID}, {optimisticData, successData, failureData});

    // Reset the lastAccessedWorkspacePolicyID
    if (policyID === lastAccessedWorkspacePolicyID) {
        updateLastAccessedWorkspace(null);
    }
}

/**
 * Is the user an admin of a free policy (aka workspace)?
 *
 * @param {Array} policies
 * @returns {Boolean}
 */
function isAdminOfFreePolicy(policies) {
    return _.some(policies, (policy) => policy && policy.type === CONST.POLICY.TYPE.FREE && policy.role === CONST.POLICY.ROLE.ADMIN);
}

/**
 * Is the user the owner of the given policy?
 *
 * @param {Object} policy
 * @returns {Boolean}
 */
function isPolicyOwner(policy) {
    return policy.owner === sessionEmail;
}

/**
 * Check if the user has any active free policies (aka workspaces)
 *
 * @param {Array} policies
 * @returns {Boolean}
 */
function hasActiveFreePolicy(policies) {
    const adminFreePolicies = _.filter(policies, (policy) => policy && policy.type === CONST.POLICY.TYPE.FREE && policy.role === CONST.POLICY.ROLE.ADMIN);

    if (adminFreePolicies.length === 0) {
        return false;
    }

    if (_.some(adminFreePolicies, (policy) => !policy.pendingAction)) {
        return true;
    }

    if (_.some(adminFreePolicies, (policy) => policy.pendingAction === CONST.RED_BRICK_ROAD_PENDING_ACTION.ADD)) {
        return true;
    }

    if (_.some(adminFreePolicies, (policy) => policy.pendingAction === CONST.RED_BRICK_ROAD_PENDING_ACTION.DELETE)) {
        return false;
    }

    // If there are no add or delete pending actions the only option left is an update
    // pendingAction, in which case we should return true.
    return true;
}

/**
 * Remove the passed members from the policy employeeList
 *
 * @param {Array} members
 * @param {String} policyID
 */
function removeMembers(members, policyID) {
    // In case user selects only themselves (admin), their email will be filtered out and the members
    // array passed will be empty, prevent the function from proceeding in that case as there is noone to remove
    if (members.length === 0) {
        return;
    }
    const membersListKey = `${ONYXKEYS.COLLECTION.POLICY_MEMBER_LIST}${policyID}`;
<<<<<<< HEAD
    const optimisticData = [
        {
            onyxMethod: CONST.ONYX.METHOD.MERGE,
            key: membersListKey,
            value: _.object(members, Array(members.length).fill({pendingAction: CONST.RED_BRICK_ROAD_PENDING_ACTION.DELETE})),
        },
    ];
    const successData = [
        {
            onyxMethod: CONST.ONYX.METHOD.MERGE,
            key: membersListKey,
            value: _.object(members, Array(members.length).fill(null)),
        },
    ];
    const failureData = [
        {
            onyxMethod: CONST.ONYX.METHOD.MERGE,
            key: membersListKey,
            value: _.object(members, Array(members.length).fill({errors: {[DateUtils.getMicroseconds()]: Localize.translateLocal('workspace.people.error.genericRemove')}})),
        },
    ];
    API.write(
        'DeleteMembersFromWorkspace',
        {
            emailList: members.join(','),
            policyID,
        },
        {optimisticData, successData, failureData},
    );
=======
    const optimisticData = [{
        onyxMethod: Onyx.METHOD.MERGE,
        key: membersListKey,
        value: _.object(members, Array(members.length).fill({pendingAction: CONST.RED_BRICK_ROAD_PENDING_ACTION.DELETE})),
    }];
    const successData = [{
        onyxMethod: Onyx.METHOD.MERGE,
        key: membersListKey,
        value: _.object(members, Array(members.length).fill(null)),
    }];
    const failureData = [{
        onyxMethod: Onyx.METHOD.MERGE,
        key: membersListKey,
        value: _.object(members, Array(members.length).fill({errors: {[DateUtils.getMicroseconds()]: Localize.translateLocal('workspace.people.error.genericRemove')}})),
    }];
    API.write('DeleteMembersFromWorkspace', {
        emailList: members.join(','),
        policyID,
    }, {optimisticData, successData, failureData});
>>>>>>> cc78a083
}

/**
 * Optimistically create a chat for each member of the workspace, creates both optimistic and success data for onyx.
 *
 * @param {String} policyID
 * @param {Array} members
 * @param {Array} betas
 * @returns {Object} - object with onyxSuccessData, onyxOptimisticData, and optimisticReportIDs (map login to reportID)
 */
function createPolicyExpenseChats(policyID, members, betas) {
    const workspaceMembersChats = {
        onyxSuccessData: [],
        onyxOptimisticData: [],
        onyxFailureData: [],
        reportCreationData: {},
    };

    // If the user is not in the beta, we don't want to create any chats
    if (!Permissions.canUsePolicyExpenseChat(betas)) {
        return workspaceMembersChats;
    }

    _.each(members, (login) => {
        const oldChat = ReportUtils.getChatByParticipantsAndPolicy([sessionEmail, login], policyID);

        // If the chat already exists, we don't want to create a new one - just make sure it's not archived
        if (oldChat) {
            workspaceMembersChats.reportCreationData[login] = {
                reportID: oldChat.reportID,
            };
            workspaceMembersChats.onyxOptimisticData.push({
                onyxMethod: Onyx.METHOD.MERGE,
                key: `${ONYXKEYS.COLLECTION.REPORT}${oldChat.reportID}`,
                value: {
                    stateNum: CONST.REPORT.STATE_NUM.OPEN,
                    statusNum: CONST.REPORT.STATUS.OPEN,
                },
            });
            return;
        }
        const optimisticReport = ReportUtils.buildOptimisticChatReport([sessionEmail, login], undefined, CONST.REPORT.CHAT_TYPE.POLICY_EXPENSE_CHAT, policyID, login);
        const optimisticCreatedAction = ReportUtils.buildOptimisticCreatedReportAction(optimisticReport.ownerEmail);

        workspaceMembersChats.reportCreationData[login] = {
            reportID: optimisticReport.reportID,
            reportActionID: optimisticCreatedAction.reportActionID,
        };

        workspaceMembersChats.onyxOptimisticData.push({
            onyxMethod: Onyx.METHOD.SET,
            key: `${ONYXKEYS.COLLECTION.REPORT}${optimisticReport.reportID}`,
            value: {
                ...optimisticReport,
                pendingFields: {
                    createChat: CONST.RED_BRICK_ROAD_PENDING_ACTION.ADD,
                },
                isOptimisticReport: true,
            },
        });
        workspaceMembersChats.onyxOptimisticData.push({
            onyxMethod: Onyx.METHOD.SET,
            key: `${ONYXKEYS.COLLECTION.REPORT_ACTIONS}${optimisticReport.reportID}`,
            value: {[optimisticCreatedAction.reportActionID]: optimisticCreatedAction},
        });

        workspaceMembersChats.onyxSuccessData.push({
            onyxMethod: Onyx.METHOD.MERGE,
            key: `${ONYXKEYS.COLLECTION.REPORT}${optimisticReport.reportID}`,
            value: {
                pendingFields: {
                    createChat: null,
                },
                errorFields: {
                    createChat: null,
                },
                isOptimisticReport: false,
            },
        });
        workspaceMembersChats.onyxSuccessData.push({
            onyxMethod: Onyx.METHOD.MERGE,
            key: `${ONYXKEYS.COLLECTION.REPORT_ACTIONS}${optimisticReport.reportID}`,
            value: {[optimisticCreatedAction.reportActionID]: {pendingAction: null}},
        });

        workspaceMembersChats.onyxFailureData.push({
            onyxMethod: Onyx.METHOD.MERGE,
            key: `${ONYXKEYS.COLLECTION.REPORT}${optimisticReport.reportID}`,
            value: {
                isLoadingReportActions: false,
            },
        });
    });
    return workspaceMembersChats;
}

/**
 * Adds members to the specified workspace/policyID
 *
 * @param {Array<String>} memberLogins
 * @param {String} welcomeNote
 * @param {String} policyID
 * @param {Array<String>} betas
 */
function addMembersToWorkspace(memberLogins, welcomeNote, policyID, betas) {
    const membersListKey = `${ONYXKEYS.COLLECTION.POLICY_MEMBER_LIST}${policyID}`;
    const logins = _.map(memberLogins, (memberLogin) => OptionsListUtils.addSMSDomainIfPhoneNumber(memberLogin));

    // create onyx data for policy expense chats for each new member
    const membersChats = createPolicyExpenseChats(policyID, logins, betas);

    const optimisticData = [
        {
            onyxMethod: Onyx.METHOD.MERGE,
            key: membersListKey,

            // Convert to object with each key containing {pendingAction: ‘add’}
            value: _.object(logins, Array(logins.length).fill({pendingAction: CONST.RED_BRICK_ROAD_PENDING_ACTION.ADD})),
        },
        ...membersChats.onyxOptimisticData,
    ];

    const successData = [
        {
            onyxMethod: Onyx.METHOD.MERGE,
            key: membersListKey,

            // Convert to object with each key clearing pendingAction. We don’t
            // need to remove the members since that will be handled by onClose of OfflineWithFeedback.
            value: _.object(logins, Array(logins.length).fill({pendingAction: null, errors: null})),
        },
        ...membersChats.onyxSuccessData,
    ];

    const failureData = [
        {
            onyxMethod: Onyx.METHOD.MERGE,
            key: membersListKey,

            // Convert to object with each key containing the error. We don’t
            // need to remove the members since that is handled by onClose of OfflineWithFeedback.
            value: _.object(
                logins,
                Array(logins.length).fill({
                    errors: {
                        [DateUtils.getMicroseconds()]: Localize.translateLocal('workspace.people.error.genericAdd'),
                    },
                }),
            ),
        },
        ...membersChats.onyxFailureData,
    ];

    API.write(
        'AddMembersToWorkspace',
        {
            employees: JSON.stringify(_.map(logins, (login) => ({email: login}))),

            // Escape HTML special chars to enable them to appear in the invite email
            welcomeNote: _.escape(welcomeNote),
            policyID,
            reportCreationData: JSON.stringify(membersChats.reportCreationData),
        },
        {optimisticData, successData, failureData},
    );
}

/**
 * Updates a workspace avatar image
 *
 * @param {String} policyID
 * @param {File|Object} file
 */
function updateWorkspaceAvatar(policyID, file) {
<<<<<<< HEAD
    const optimisticData = [
        {
            onyxMethod: CONST.ONYX.METHOD.MERGE,
            key: `${ONYXKEYS.COLLECTION.POLICY}${policyID}`,
            value: {
                avatar: file.uri,
                errorFields: {
                    avatar: null,
                },
                pendingFields: {
                    avatar: CONST.RED_BRICK_ROAD_PENDING_ACTION.UPDATE,
                },
            },
        },
    ];
    const successData = [
        {
            onyxMethod: CONST.ONYX.METHOD.MERGE,
            key: `${ONYXKEYS.COLLECTION.POLICY}${policyID}`,
            value: {
                pendingFields: {
                    avatar: null,
                },
            },
        },
    ];
    const failureData = [
        {
            onyxMethod: CONST.ONYX.METHOD.MERGE,
            key: `${ONYXKEYS.COLLECTION.POLICY}${policyID}`,
            value: {
                avatar: allPolicies[`${ONYXKEYS.COLLECTION.POLICY}${policyID}`].avatar,
                pendingFields: {
                    avatar: null,
                },
=======
    const optimisticData = [{
        onyxMethod: Onyx.METHOD.MERGE,
        key: `${ONYXKEYS.COLLECTION.POLICY}${policyID}`,
        value: {
            avatar: file.uri,
            errorFields: {
                avatar: null,
            },
            pendingFields: {
                avatar: CONST.RED_BRICK_ROAD_PENDING_ACTION.UPDATE,
            },
        },
    }];
    const successData = [{
        onyxMethod: Onyx.METHOD.MERGE,
        key: `${ONYXKEYS.COLLECTION.POLICY}${policyID}`,
        value: {
            pendingFields: {
                avatar: null,
            },
        },
    }];
    const failureData = [{
        onyxMethod: Onyx.METHOD.MERGE,
        key: `${ONYXKEYS.COLLECTION.POLICY}${policyID}`,
        value: {
            avatar: allPolicies[`${ONYXKEYS.COLLECTION.POLICY}${policyID}`].avatar,
            pendingFields: {
                avatar: null,
>>>>>>> cc78a083
            },
        },
    ];

    API.write('UpdateWorkspaceAvatar', {policyID, file}, {optimisticData, successData, failureData});
}

/**
 * Deletes the avatar image for the workspace
 * @param {String} policyID
 */
function deleteWorkspaceAvatar(policyID) {
    const optimisticData = [
        {
            onyxMethod: Onyx.METHOD.MERGE,
            key: `${ONYXKEYS.COLLECTION.POLICY}${policyID}`,
            value: {
                pendingFields: {
                    avatar: CONST.RED_BRICK_ROAD_PENDING_ACTION.UPDATE,
                },
                errorFields: {
                    avatar: null,
                },
                avatar: '',
            },
        },
    ];
    const successData = [
        {
            onyxMethod: Onyx.METHOD.MERGE,
            key: `${ONYXKEYS.COLLECTION.POLICY}${policyID}`,
            value: {
                pendingFields: {
                    avatar: null,
                },
            },
        },
    ];
    const failureData = [
        {
            onyxMethod: Onyx.METHOD.MERGE,
            key: `${ONYXKEYS.COLLECTION.POLICY}${policyID}`,
            value: {
                pendingFields: {
                    avatar: null,
                },
                errorFields: {
                    avatar: {
                        [DateUtils.getMicroseconds()]: Localize.translateLocal('avatarWithImagePicker.deleteWorkspaceError'),
                    },
                },
            },
        },
    ];
    API.write('DeleteWorkspaceAvatar', {policyID}, {optimisticData, successData, failureData});
}

/**
 * Clear error and pending fields for the workspace avatar
 * @param {String} policyID
 */
function clearAvatarErrors(policyID) {
    Onyx.merge(`${ONYXKEYS.COLLECTION.POLICY}${policyID}`, {
        errorFields: {
            avatar: null,
        },
        pendingFields: {
            avatar: null,
        },
    });
}

/**
 * Optimistically update the general settings. Set the general settings as pending until the response succeeds.
 * If the response fails set a general error message. Clear the error message when updating.
 *
 * @param {String} policyID
 * @param {String} name
 * @param {String} currency
 */
function updateGeneralSettings(policyID, name, currency) {
    const optimisticData = [
        {
            onyxMethod: Onyx.METHOD.MERGE,
            key: `${ONYXKEYS.COLLECTION.POLICY}${policyID}`,
            value: {
                pendingFields: {
                    generalSettings: CONST.RED_BRICK_ROAD_PENDING_ACTION.UPDATE,
                },

                // Clear errorFields in case the user didn't dismiss the general settings error
                errorFields: {
                    generalSettings: null,
                },
                name,
                outputCurrency: currency,
            },
        },
    ];
    const successData = [
        {
            onyxMethod: Onyx.METHOD.MERGE,
            key: `${ONYXKEYS.COLLECTION.POLICY}${policyID}`,
            value: {
                pendingFields: {
                    generalSettings: null,
                },
            },
        },
    ];
    const failureData = [
        {
            onyxMethod: Onyx.METHOD.MERGE,
            key: `${ONYXKEYS.COLLECTION.POLICY}${policyID}`,
            value: {
                pendingFields: {
                    generalSettings: null,
                },
                errorFields: {
                    generalSettings: {
                        [DateUtils.getMicroseconds()]: Localize.translateLocal('workspace.editor.genericFailureMessage'),
                    },
                },
            },
        },
    ];

    API.write('UpdateWorkspaceGeneralSettings', {policyID, workspaceName: name, currency}, {optimisticData, successData, failureData});
}

/**
 * @param {String} policyID The id of the workspace / policy
 */
function clearWorkspaceGeneralSettingsErrors(policyID) {
    Onyx.merge(`${ONYXKEYS.COLLECTION.POLICY}${policyID}`, {
        errorFields: {
            generalSettings: null,
        },
    });
}

/**
 * @param {String} policyID
 * @param {Object} errors
 */
function setWorkspaceErrors(policyID, errors) {
    if (!allPolicies[policyID]) {
        return;
    }

    Onyx.merge(`${ONYXKEYS.COLLECTION.POLICY}${policyID}`, {errors: null});
    Onyx.merge(`${ONYXKEYS.COLLECTION.POLICY}${policyID}`, {errors});
}

/**
 * @param {String} policyID
 * @param {String} customUnitID
 * @param {String} customUnitRateID
 */
function clearCustomUnitErrors(policyID, customUnitID, customUnitRateID) {
    Onyx.merge(`${ONYXKEYS.COLLECTION.POLICY}${policyID}`, {
        customUnits: {
            [customUnitID]: {
                errors: null,
                pendingAction: null,
                rates: {
                    [customUnitRateID]: {
                        errors: null,
                        pendingAction: null,
                    },
                },
            },
        },
    });
}

/**
 * @param {String} policyID
 */
function hideWorkspaceAlertMessage(policyID) {
    if (!allPolicies[policyID]) {
        return;
    }

    Onyx.merge(`${ONYXKEYS.COLLECTION.POLICY}${policyID}`, {alertMessage: ''});
}

/**
 * @param {String} policyID
 * @param {Object} currentCustomUnit
 * @param {Object} newCustomUnit
 * @param {Number} lastModified
 */
function updateWorkspaceCustomUnit(policyID, currentCustomUnit, newCustomUnit, lastModified) {
    const optimisticData = [
        {
            onyxMethod: Onyx.METHOD.MERGE,
            key: `${ONYXKEYS.COLLECTION.POLICY}${policyID}`,
            value: {
                customUnits: {
                    [newCustomUnit.customUnitID]: {
                        ...newCustomUnit,
                        pendingAction: CONST.RED_BRICK_ROAD_PENDING_ACTION.UPDATE,
                    },
                },
            },
        },
    ];

    const successData = [
        {
            onyxMethod: Onyx.METHOD.MERGE,
            key: `${ONYXKEYS.COLLECTION.POLICY}${policyID}`,
            value: {
                customUnits: {
                    [newCustomUnit.customUnitID]: {
                        pendingAction: null,
                        errors: null,
                    },
                },
            },
        },
    ];

    const failureData = [
        {
            onyxMethod: Onyx.METHOD.MERGE,
            key: `${ONYXKEYS.COLLECTION.POLICY}${policyID}`,
            value: {
                customUnits: {
                    [currentCustomUnit.customUnitID]: {
                        customUnitID: currentCustomUnit.customUnitID,
                        name: currentCustomUnit.name,
                        attributes: currentCustomUnit.attributes,
                    },
                },
            },
        },
    ];

    API.write(
        'UpdateWorkspaceCustomUnit',
        {
            policyID,
            lastModified,
            customUnit: JSON.stringify(newCustomUnit),
        },
        {optimisticData, successData, failureData},
    );
}

/**
 * @param {String} policyID
 * @param {Object} currentCustomUnitRate
 * @param {String} customUnitID
 * @param {Object} newCustomUnitRate
 * @param {Number} lastModified
 */
function updateCustomUnitRate(policyID, currentCustomUnitRate, customUnitID, newCustomUnitRate, lastModified) {
    const optimisticData = [
        {
            onyxMethod: Onyx.METHOD.MERGE,
            key: `${ONYXKEYS.COLLECTION.POLICY}${policyID}`,
            value: {
                customUnits: {
                    [customUnitID]: {
                        rates: {
                            [newCustomUnitRate.customUnitRateID]: {
                                ...newCustomUnitRate,
                                errors: null,
                                pendingAction: CONST.RED_BRICK_ROAD_PENDING_ACTION.UPDATE,
                            },
                        },
                    },
                },
            },
        },
    ];

    const successData = [
        {
            onyxMethod: Onyx.METHOD.MERGE,
            key: `${ONYXKEYS.COLLECTION.POLICY}${policyID}`,
            value: {
                customUnits: {
                    [customUnitID]: {
                        rates: {
                            [newCustomUnitRate.customUnitRateID]: {
                                pendingAction: null,
                            },
                        },
                    },
                },
            },
        },
    ];

    const failureData = [
        {
            onyxMethod: Onyx.METHOD.MERGE,
            key: `${ONYXKEYS.COLLECTION.POLICY}${policyID}`,
            value: {
                customUnits: {
                    [customUnitID]: {
                        rates: {
                            [currentCustomUnitRate.customUnitRateID]: {
                                ...currentCustomUnitRate,
                                errors: {
                                    [DateUtils.getMicroseconds()]: Localize.translateLocal('workspace.reimburse.updateCustomUnitError'),
                                },
                            },
                        },
                    },
                },
            },
        },
    ];

    API.write(
        'UpdateWorkspaceCustomUnitRate',
        {
            policyID,
            customUnitID,
            lastModified,
            customUnitRate: JSON.stringify(newCustomUnitRate),
        },
        {optimisticData, successData, failureData},
    );
}

/**
 * Removes an error after trying to delete a member
 *
 * @param {String} policyID
 * @param {String} memberEmail
 */
function clearDeleteMemberError(policyID, memberEmail) {
    Onyx.merge(`${ONYXKEYS.COLLECTION.POLICY_MEMBER_LIST}${policyID}`, {
        [memberEmail]: {
            pendingAction: null,
            errors: null,
        },
    });
}

/**
 * Removes an error after trying to add a member
 *
 * @param {String} policyID
 * @param {String} memberEmail
 */
function clearAddMemberError(policyID, memberEmail) {
    Onyx.merge(`${ONYXKEYS.COLLECTION.POLICY_MEMBER_LIST}${policyID}`, {
        [memberEmail]: null,
    });
}

/**
 * Removes an error after trying to delete a workspace
 *
 * @param {String} policyID
 */
function clearDeleteWorkspaceError(policyID) {
    Onyx.merge(`${ONYXKEYS.COLLECTION.POLICY}${policyID}`, {
        pendingAction: null,
        errors: null,
    });
}

/**
 * Removes the workspace after failure to create.
 *
 * @param {String} policyID
 */
function removeWorkspace(policyID) {
    Onyx.set(`${ONYXKEYS.COLLECTION.POLICY}${policyID}`, null);
}

/**
 * Generate a policy name based on an email and policy list.
 * @param {String} [email] the email to base the workspace name on. If not passed, will use the logged in user's email instead
 * @returns {String}
 */
function generateDefaultWorkspaceName(email = '') {
    const emailParts = email ? email.split('@') : sessionEmail.split('@');
    let defaultWorkspaceName = '';
    if (!emailParts || emailParts.length !== 2) {
        return defaultWorkspaceName;
    }
    const username = emailParts[0];
    const domain = emailParts[1];

    if (_.includes(PUBLIC_DOMAINS, domain.toLowerCase())) {
        defaultWorkspaceName = `${Str.UCFirst(username)}'s Workspace`;
    } else {
        defaultWorkspaceName = `${Str.UCFirst(domain.split('.')[0])}'s Workspace`;
    }

    if (`@${domain.toLowerCase()}` === CONST.SMS.DOMAIN) {
        defaultWorkspaceName = 'My Group Workspace';
    }

    if (allPolicies.length === 0) {
        return defaultWorkspaceName;
    }

    // find default named workspaces and increment the last number
    const numberRegEx = new RegExp(`${escapeRegExp(defaultWorkspaceName)} ?(\\d*)`, 'i');
    const lastWorkspaceNumber = _.chain(allPolicies)
        .filter((policy) => policy.name && numberRegEx.test(policy.name))
        .map((policy) => parseInt(numberRegEx.exec(policy.name)[1] || 1, 10)) // parse the number at the end
        .max()
        .value();
    return lastWorkspaceNumber !== -Infinity ? `${defaultWorkspaceName} ${lastWorkspaceNumber + 1}` : defaultWorkspaceName;
}

/**
 * Returns a client generated 16 character hexadecimal value for the policyID
 * @returns {String}
 */
function generatePolicyID() {
    return _.times(16, () => Math.floor(Math.random() * 16).toString(16))
        .join('')
        .toUpperCase();
}

/**
 * Optimistically creates a new workspace and default workspace chats
 *
 * @param {String} [ownerEmail] Optional, the email of the account to make the owner of the policy
 * @param {Boolean} [makeMeAdmin] Optional, leave the calling account as an admin on the policy
 * @param {String} [policyName] Optional, custom policy name we will use for created workspace
 * @param {Boolean} [transitionFromOldDot] Optional, if the user is transitioning from old dot
 */
function createWorkspace(ownerEmail = '', makeMeAdmin = false, policyName = '', transitionFromOldDot = false) {
    const policyID = generatePolicyID();
    const workspaceName = policyName || generateDefaultWorkspaceName(ownerEmail);

    const {
        announceChatReportID,
        announceChatData,
        announceReportActionData,
        announceCreatedReportActionID,
        adminsChatReportID,
        adminsChatData,
        adminsReportActionData,
        adminsCreatedReportActionID,
        expenseChatReportID,
        expenseChatData,
        expenseReportActionData,
        expenseCreatedReportActionID,
    } = ReportUtils.buildOptimisticWorkspaceChats(policyID, workspaceName);

<<<<<<< HEAD
    API.write(
        'CreateWorkspace',
        {
            policyID,
            announceChatReportID,
            adminsChatReportID,
            expenseChatReportID,
            ownerEmail,
            makeMeAdmin,
            policyName: workspaceName,
            type: CONST.POLICY.TYPE.FREE,
            announceCreatedReportActionID,
            adminsCreatedReportActionID,
            expenseCreatedReportActionID,
        },
        {
            optimisticData: [
                {
                    onyxMethod: CONST.ONYX.METHOD.SET,
                    key: `${ONYXKEYS.COLLECTION.POLICY}${policyID}`,
                    value: {
                        id: policyID,
                        type: CONST.POLICY.TYPE.FREE,
                        name: workspaceName,
=======
    API.write('CreateWorkspace', {
        policyID,
        announceChatReportID,
        adminsChatReportID,
        expenseChatReportID,
        ownerEmail,
        makeMeAdmin,
        policyName: workspaceName,
        type: CONST.POLICY.TYPE.FREE,
        announceCreatedReportActionID,
        adminsCreatedReportActionID,
        expenseCreatedReportActionID,
    },
    {
        optimisticData: [
            {
                onyxMethod: Onyx.METHOD.SET,
                key: `${ONYXKEYS.COLLECTION.POLICY}${policyID}`,
                value: {
                    id: policyID,
                    type: CONST.POLICY.TYPE.FREE,
                    name: workspaceName,
                    role: CONST.POLICY.ROLE.ADMIN,
                    owner: sessionEmail,
                    outputCurrency: 'USD',
                    pendingAction: CONST.RED_BRICK_ROAD_PENDING_ACTION.ADD,
                },
            },
            {
                onyxMethod: Onyx.METHOD.SET,
                key: `${ONYXKEYS.COLLECTION.POLICY_MEMBER_LIST}${policyID}`,
                value: {
                    [sessionEmail]: {
>>>>>>> cc78a083
                        role: CONST.POLICY.ROLE.ADMIN,
                        owner: sessionEmail,
                        outputCurrency: 'USD',
                        pendingAction: CONST.RED_BRICK_ROAD_PENDING_ACTION.ADD,
                    },
                },
<<<<<<< HEAD
                {
                    onyxMethod: CONST.ONYX.METHOD.SET,
                    key: `${ONYXKEYS.COLLECTION.POLICY_MEMBER_LIST}${policyID}`,
                    value: {
                        [sessionEmail]: {
                            role: CONST.POLICY.ROLE.ADMIN,
                            errors: {},
                        },
=======
            },
            {
                onyxMethod: Onyx.METHOD.SET,
                key: `${ONYXKEYS.COLLECTION.REPORT}${announceChatReportID}`,
                value: {
                    pendingFields: {
                        addWorkspaceRoom: CONST.RED_BRICK_ROAD_PENDING_ACTION.ADD,
>>>>>>> cc78a083
                    },
                },
<<<<<<< HEAD
                {
                    onyxMethod: CONST.ONYX.METHOD.SET,
                    key: `${ONYXKEYS.COLLECTION.REPORT}${announceChatReportID}`,
                    value: {
                        pendingFields: {
                            addWorkspaceRoom: CONST.RED_BRICK_ROAD_PENDING_ACTION.ADD,
                        },
                        ...announceChatData,
=======
            },
            {
                onyxMethod: Onyx.METHOD.SET,
                key: `${ONYXKEYS.COLLECTION.REPORT_ACTIONS}${announceChatReportID}`,
                value: announceReportActionData,
            },
            {
                onyxMethod: Onyx.METHOD.SET,
                key: `${ONYXKEYS.COLLECTION.REPORT}${adminsChatReportID}`,
                value: {
                    pendingFields: {
                        addWorkspaceRoom: CONST.RED_BRICK_ROAD_PENDING_ACTION.ADD,
>>>>>>> cc78a083
                    },
                },
<<<<<<< HEAD
                {
                    onyxMethod: CONST.ONYX.METHOD.SET,
                    key: `${ONYXKEYS.COLLECTION.REPORT_ACTIONS}${announceChatReportID}`,
                    value: announceReportActionData,
                },
                {
                    onyxMethod: CONST.ONYX.METHOD.SET,
                    key: `${ONYXKEYS.COLLECTION.REPORT}${adminsChatReportID}`,
                    value: {
                        pendingFields: {
                            addWorkspaceRoom: CONST.RED_BRICK_ROAD_PENDING_ACTION.ADD,
                        },
                        ...adminsChatData,
=======
            },
            {
                onyxMethod: Onyx.METHOD.SET,
                key: `${ONYXKEYS.COLLECTION.REPORT_ACTIONS}${adminsChatReportID}`,
                value: adminsReportActionData,
            },
            {
                onyxMethod: Onyx.METHOD.SET,
                key: `${ONYXKEYS.COLLECTION.REPORT}${expenseChatReportID}`,
                value: {
                    pendingFields: {
                        addWorkspaceRoom: CONST.RED_BRICK_ROAD_PENDING_ACTION.ADD,
>>>>>>> cc78a083
                    },
                },
<<<<<<< HEAD
                {
                    onyxMethod: CONST.ONYX.METHOD.SET,
                    key: `${ONYXKEYS.COLLECTION.REPORT_ACTIONS}${adminsChatReportID}`,
                    value: adminsReportActionData,
                },
                {
                    onyxMethod: CONST.ONYX.METHOD.SET,
                    key: `${ONYXKEYS.COLLECTION.REPORT}${expenseChatReportID}`,
                    value: {
                        pendingFields: {
                            addWorkspaceRoom: CONST.RED_BRICK_ROAD_PENDING_ACTION.ADD,
                        },
                        ...expenseChatData,
=======
            },
            {
                onyxMethod: Onyx.METHOD.SET,
                key: `${ONYXKEYS.COLLECTION.REPORT_ACTIONS}${expenseChatReportID}`,
                value: expenseReportActionData,
            },
        ],
        successData: [
            {
                onyxMethod: Onyx.METHOD.MERGE,
                key: `${ONYXKEYS.COLLECTION.POLICY}${policyID}`,
                value: {pendingAction: null},
            },
            {
                onyxMethod: Onyx.METHOD.MERGE,
                key: `${ONYXKEYS.COLLECTION.REPORT}${announceChatReportID}`,
                value: {
                    pendingFields: {
                        addWorkspaceRoom: null,
>>>>>>> cc78a083
                    },
                },
<<<<<<< HEAD
                {
                    onyxMethod: CONST.ONYX.METHOD.SET,
                    key: `${ONYXKEYS.COLLECTION.REPORT_ACTIONS}${expenseChatReportID}`,
                    value: expenseReportActionData,
                },
            ],
            successData: [
                {
                    onyxMethod: CONST.ONYX.METHOD.MERGE,
                    key: `${ONYXKEYS.COLLECTION.POLICY}${policyID}`,
                    value: {pendingAction: null},
                },
                {
                    onyxMethod: CONST.ONYX.METHOD.MERGE,
                    key: `${ONYXKEYS.COLLECTION.REPORT}${announceChatReportID}`,
                    value: {
                        pendingFields: {
                            addWorkspaceRoom: null,
                        },
                        pendingAction: null,
                    },
                },
                {
                    onyxMethod: CONST.ONYX.METHOD.MERGE,
                    key: `${ONYXKEYS.COLLECTION.REPORT_ACTIONS}${announceChatReportID}`,
                    value: {
                        [_.keys(announceChatData)[0]]: {
                            pendingAction: null,
                        },
=======
            },
            {
                onyxMethod: Onyx.METHOD.MERGE,
                key: `${ONYXKEYS.COLLECTION.REPORT_ACTIONS}${announceChatReportID}`,
                value: {
                    [_.keys(announceChatData)[0]]: {
                        pendingAction: null,
                    },
                },
            },
            {
                onyxMethod: Onyx.METHOD.MERGE,
                key: `${ONYXKEYS.COLLECTION.REPORT}${adminsChatReportID}`,
                value: {
                    pendingFields: {
                        addWorkspaceRoom: null,
>>>>>>> cc78a083
                    },
                },
<<<<<<< HEAD
                {
                    onyxMethod: CONST.ONYX.METHOD.MERGE,
                    key: `${ONYXKEYS.COLLECTION.REPORT}${adminsChatReportID}`,
                    value: {
                        pendingFields: {
                            addWorkspaceRoom: null,
                        },
                        pendingAction: null,
                    },
                },
                {
                    onyxMethod: CONST.ONYX.METHOD.MERGE,
                    key: `${ONYXKEYS.COLLECTION.REPORT_ACTIONS}${adminsChatReportID}`,
                    value: {
                        [_.keys(adminsChatData)[0]]: {
                            pendingAction: null,
                        },
=======
            },
            {
                onyxMethod: Onyx.METHOD.MERGE,
                key: `${ONYXKEYS.COLLECTION.REPORT_ACTIONS}${adminsChatReportID}`,
                value: {
                    [_.keys(adminsChatData)[0]]: {
                        pendingAction: null,
                    },
                },
            },
            {
                onyxMethod: Onyx.METHOD.MERGE,
                key: `${ONYXKEYS.COLLECTION.REPORT}${expenseChatReportID}`,
                value: {
                    pendingFields: {
                        addWorkspaceRoom: null,
>>>>>>> cc78a083
                    },
                },
<<<<<<< HEAD
                {
                    onyxMethod: CONST.ONYX.METHOD.MERGE,
                    key: `${ONYXKEYS.COLLECTION.REPORT}${expenseChatReportID}`,
                    value: {
                        pendingFields: {
                            addWorkspaceRoom: null,
                        },
                        pendingAction: null,
                    },
                },
                {
                    onyxMethod: CONST.ONYX.METHOD.MERGE,
                    key: `${ONYXKEYS.COLLECTION.REPORT_ACTIONS}${expenseChatReportID}`,
                    value: {
                        [_.keys(expenseChatData)[0]]: {
                            pendingAction: null,
                        },
                    },
                },
            ],
            failureData: [
                {
                    onyxMethod: CONST.ONYX.METHOD.SET,
                    key: `${ONYXKEYS.COLLECTION.POLICY_MEMBER_LIST}${policyID}`,
                    value: null,
                },
                {
                    onyxMethod: CONST.ONYX.METHOD.SET,
                    key: `${ONYXKEYS.COLLECTION.REPORT}${announceChatReportID}`,
                    value: null,
                },
                {
                    onyxMethod: CONST.ONYX.METHOD.SET,
                    key: `${ONYXKEYS.COLLECTION.REPORT_ACTIONS}${announceChatReportID}`,
                    value: null,
                },
                {
                    onyxMethod: CONST.ONYX.METHOD.SET,
                    key: `${ONYXKEYS.COLLECTION.REPORT}${adminsChatReportID}`,
                    value: null,
                },
                {
                    onyxMethod: CONST.ONYX.METHOD.SET,
                    key: `${ONYXKEYS.COLLECTION.REPORT_ACTIONS}${adminsChatReportID}`,
                    value: null,
                },
                {
                    onyxMethod: CONST.ONYX.METHOD.SET,
                    key: `${ONYXKEYS.COLLECTION.REPORT}${expenseChatReportID}`,
                    value: null,
                },
                {
                    onyxMethod: CONST.ONYX.METHOD.SET,
                    key: `${ONYXKEYS.COLLECTION.REPORT_ACTIONS}${expenseChatReportID}`,
                    value: null,
                },
            ],
        },
    );
=======
            },
            {
                onyxMethod: Onyx.METHOD.MERGE,
                key: `${ONYXKEYS.COLLECTION.REPORT_ACTIONS}${expenseChatReportID}`,
                value: {
                    [_.keys(expenseChatData)[0]]: {
                        pendingAction: null,
                    },
                },
            },
        ],
        failureData: [
            {
                onyxMethod: Onyx.METHOD.SET,
                key: `${ONYXKEYS.COLLECTION.POLICY_MEMBER_LIST}${policyID}`,
                value: null,
            },
            {
                onyxMethod: Onyx.METHOD.SET,
                key: `${ONYXKEYS.COLLECTION.REPORT}${announceChatReportID}`,
                value: null,
            },
            {
                onyxMethod: Onyx.METHOD.SET,
                key: `${ONYXKEYS.COLLECTION.REPORT_ACTIONS}${announceChatReportID}`,
                value: null,
            },
            {
                onyxMethod: Onyx.METHOD.SET,
                key: `${ONYXKEYS.COLLECTION.REPORT}${adminsChatReportID}`,
                value: null,
            },
            {
                onyxMethod: Onyx.METHOD.SET,
                key: `${ONYXKEYS.COLLECTION.REPORT_ACTIONS}${adminsChatReportID}`,
                value: null,
            },
            {
                onyxMethod: Onyx.METHOD.SET,
                key: `${ONYXKEYS.COLLECTION.REPORT}${expenseChatReportID}`,
                value: null,
            },
            {
                onyxMethod: Onyx.METHOD.SET,
                key: `${ONYXKEYS.COLLECTION.REPORT_ACTIONS}${expenseChatReportID}`,
                value: null,
            },
        ],
    });
>>>>>>> cc78a083

    Navigation.isNavigationReady().then(() => {
        if (transitionFromOldDot) {
            Navigation.dismissModal(); // Dismiss /transition route for OldDot to NewDot transitions
        }
        Navigation.navigate(ROUTES.getWorkspaceInitialRoute(policyID));
    });
}

/**
 *
 * @param {string} policyID
 */
function openWorkspaceReimburseView(policyID) {
    if (!policyID) {
        Log.warn('openWorkspaceReimburseView invalid params', {policyID});
        return;
    }
    const onyxData = {
        successData: [
            {
                onyxMethod: Onyx.METHOD.MERGE,
                key: ONYXKEYS.REIMBURSEMENT_ACCOUNT,
                value: {
                    isLoading: false,
                },
            },
        ],
        failureData: [
            {
                onyxMethod: Onyx.METHOD.MERGE,
                key: ONYXKEYS.REIMBURSEMENT_ACCOUNT,
                value: {
                    isLoading: false,
                },
            },
        ],
    };

    API.read('OpenWorkspaceReimburseView', {policyID}, onyxData);
}

function openWorkspaceMembersPage(policyID, clientMemberEmails) {
    if (!policyID || !clientMemberEmails) {
        Log.warn('openWorkspaceMembersPage invalid params', {policyID, clientMemberEmails});
        return;
    }

    API.read('OpenWorkspaceMembersPage', {
        policyID,
        clientMemberEmails: JSON.stringify(clientMemberEmails),
    });
}

function openWorkspaceInvitePage(policyID, clientMemberEmails) {
    if (!policyID || !clientMemberEmails) {
        Log.warn('openWorkspaceInvitePage invalid params', {policyID, clientMemberEmails});
        return;
    }

    API.read('OpenWorkspaceInvitePage', {
        policyID,
        clientMemberEmails: JSON.stringify(clientMemberEmails),
    });
}

function setWorkspaceInviteMembersDraft(policyID, memberEmails) {
    Onyx.set(`${ONYXKEYS.COLLECTION.WORKSPACE_INVITE_MEMBERS_DRAFT}${policyID}`, memberEmails);
}

/**
 *
 * @param {String} reportID
 */
function leaveRoom(reportID) {
<<<<<<< HEAD
    API.write(
        'LeaveRoom',
        {
            reportID,
        },
        {
            optimisticData: [
                {
                    onyxMethod: CONST.ONYX.METHOD.SET,
                    key: `${ONYXKEYS.COLLECTION.REPORT}${reportID}`,
                    value: {
                        stateNum: CONST.REPORT.STATE_NUM.SUBMITTED,
                        statusNum: CONST.REPORT.STATUS.CLOSED,
                    },
                },
            ],
            failureData: [
                {
                    onyxMethod: CONST.ONYX.METHOD.SET,
                    key: `${ONYXKEYS.COLLECTION.REPORT}${reportID}`,
                    value: {
                        stateNum: CONST.REPORT.STATE_NUM.OPEN,
                        statusNum: CONST.REPORT.STATUS.OPEN,
                    },
=======
    API.write('LeaveRoom', {
        reportID,
    }, {
        optimisticData: [
            {
                onyxMethod: Onyx.METHOD.SET,
                key: `${ONYXKEYS.COLLECTION.REPORT}${reportID}`,
                value: {
                    stateNum: CONST.REPORT.STATE_NUM.SUBMITTED,
                    statusNum: CONST.REPORT.STATUS.CLOSED,
                },
            },
        ],
        failureData: [
            {
                onyxMethod: Onyx.METHOD.SET,
                key: `${ONYXKEYS.COLLECTION.REPORT}${reportID}`,
                value: {
                    stateNum: CONST.REPORT.STATE_NUM.OPEN,
                    statusNum: CONST.REPORT.STATUS.OPEN,
>>>>>>> cc78a083
                },
            ],
        },
    );
    Report.navigateToConciergeChat();
}

export {
    removeMembers,
    addMembersToWorkspace,
    isAdminOfFreePolicy,
    hasActiveFreePolicy,
    setWorkspaceErrors,
    clearCustomUnitErrors,
    hideWorkspaceAlertMessage,
    deleteWorkspace,
    updateWorkspaceCustomUnit,
    updateCustomUnitRate,
    updateLastAccessedWorkspace,
    clearDeleteMemberError,
    clearAddMemberError,
    clearDeleteWorkspaceError,
    openWorkspaceReimburseView,
    generateDefaultWorkspaceName,
    updateGeneralSettings,
    clearWorkspaceGeneralSettingsErrors,
    deleteWorkspaceAvatar,
    updateWorkspaceAvatar,
    clearAvatarErrors,
    generatePolicyID,
    createWorkspace,
    openWorkspaceMembersPage,
    openWorkspaceInvitePage,
    removeWorkspace,
    setWorkspaceInviteMembersDraft,
    isPolicyOwner,
    leaveRoom,
};<|MERGE_RESOLUTION|>--- conflicted
+++ resolved
@@ -49,7 +49,7 @@
 let lastAccessedWorkspacePolicyID = null;
 Onyx.connect({
     key: ONYXKEYS.LAST_ACCESSED_WORKSPACE_POLICY_ID,
-    callback: (value) => (lastAccessedWorkspacePolicyID = value),
+    callback: value => lastAccessedWorkspacePolicyID = value,
 });
 
 let sessionEmail = '';
@@ -98,7 +98,11 @@
 
         // Add closed actions to all chat reports linked to this policy
         ..._.map(reports, ({reportID, ownerEmail}) => {
-            const optimisticClosedReportAction = ReportUtils.buildOptimisticClosedReportAction(ownerEmail, policyName, CONST.REPORT.ARCHIVE_REASON.POLICY_DELETED);
+            const optimisticClosedReportAction = ReportUtils.buildOptimisticClosedReportAction(
+                ownerEmail,
+                policyName,
+                CONST.REPORT.ARCHIVE_REASON.POLICY_DELETED,
+            );
             const optimisticReportActions = {};
             optimisticReportActions[optimisticClosedReportAction.reportActionID] = optimisticClosedReportAction;
             return {
@@ -111,15 +115,10 @@
 
     // Restore the old report stateNum and statusNum
     const failureData = [
-<<<<<<< HEAD
-        ..._.map(reports, ({reportID, stateNum, statusNum, hasDraft, oldPolicyName}) => ({
-            onyxMethod: CONST.ONYX.METHOD.MERGE,
-=======
         ..._.map(reports, ({
             reportID, stateNum, statusNum, hasDraft, oldPolicyName,
         }) => ({
             onyxMethod: Onyx.METHOD.MERGE,
->>>>>>> cc78a083
             key: `${ONYXKEYS.COLLECTION.REPORT}${reportID}`,
             value: {
                 stateNum,
@@ -148,7 +147,9 @@
  * @returns {Boolean}
  */
 function isAdminOfFreePolicy(policies) {
-    return _.some(policies, (policy) => policy && policy.type === CONST.POLICY.TYPE.FREE && policy.role === CONST.POLICY.ROLE.ADMIN);
+    return _.some(policies, policy => policy
+        && policy.type === CONST.POLICY.TYPE.FREE
+        && policy.role === CONST.POLICY.ROLE.ADMIN);
 }
 
 /**
@@ -162,27 +163,29 @@
 }
 
 /**
- * Check if the user has any active free policies (aka workspaces)
- *
- * @param {Array} policies
- * @returns {Boolean}
- */
+* Check if the user has any active free policies (aka workspaces)
+*
+* @param {Array} policies
+* @returns {Boolean}
+*/
 function hasActiveFreePolicy(policies) {
-    const adminFreePolicies = _.filter(policies, (policy) => policy && policy.type === CONST.POLICY.TYPE.FREE && policy.role === CONST.POLICY.ROLE.ADMIN);
+    const adminFreePolicies = _.filter(policies, policy => policy
+        && policy.type === CONST.POLICY.TYPE.FREE
+        && policy.role === CONST.POLICY.ROLE.ADMIN);
 
     if (adminFreePolicies.length === 0) {
         return false;
     }
 
-    if (_.some(adminFreePolicies, (policy) => !policy.pendingAction)) {
+    if (_.some(adminFreePolicies, policy => !policy.pendingAction)) {
         return true;
     }
 
-    if (_.some(adminFreePolicies, (policy) => policy.pendingAction === CONST.RED_BRICK_ROAD_PENDING_ACTION.ADD)) {
+    if (_.some(adminFreePolicies, policy => policy.pendingAction === CONST.RED_BRICK_ROAD_PENDING_ACTION.ADD)) {
         return true;
     }
 
-    if (_.some(adminFreePolicies, (policy) => policy.pendingAction === CONST.RED_BRICK_ROAD_PENDING_ACTION.DELETE)) {
+    if (_.some(adminFreePolicies, policy => policy.pendingAction === CONST.RED_BRICK_ROAD_PENDING_ACTION.DELETE)) {
         return false;
     }
 
@@ -204,37 +207,6 @@
         return;
     }
     const membersListKey = `${ONYXKEYS.COLLECTION.POLICY_MEMBER_LIST}${policyID}`;
-<<<<<<< HEAD
-    const optimisticData = [
-        {
-            onyxMethod: CONST.ONYX.METHOD.MERGE,
-            key: membersListKey,
-            value: _.object(members, Array(members.length).fill({pendingAction: CONST.RED_BRICK_ROAD_PENDING_ACTION.DELETE})),
-        },
-    ];
-    const successData = [
-        {
-            onyxMethod: CONST.ONYX.METHOD.MERGE,
-            key: membersListKey,
-            value: _.object(members, Array(members.length).fill(null)),
-        },
-    ];
-    const failureData = [
-        {
-            onyxMethod: CONST.ONYX.METHOD.MERGE,
-            key: membersListKey,
-            value: _.object(members, Array(members.length).fill({errors: {[DateUtils.getMicroseconds()]: Localize.translateLocal('workspace.people.error.genericRemove')}})),
-        },
-    ];
-    API.write(
-        'DeleteMembersFromWorkspace',
-        {
-            emailList: members.join(','),
-            policyID,
-        },
-        {optimisticData, successData, failureData},
-    );
-=======
     const optimisticData = [{
         onyxMethod: Onyx.METHOD.MERGE,
         key: membersListKey,
@@ -254,17 +226,16 @@
         emailList: members.join(','),
         policyID,
     }, {optimisticData, successData, failureData});
->>>>>>> cc78a083
-}
-
-/**
- * Optimistically create a chat for each member of the workspace, creates both optimistic and success data for onyx.
- *
- * @param {String} policyID
- * @param {Array} members
- * @param {Array} betas
- * @returns {Object} - object with onyxSuccessData, onyxOptimisticData, and optimisticReportIDs (map login to reportID)
- */
+}
+
+/**
+* Optimistically create a chat for each member of the workspace, creates both optimistic and success data for onyx.
+*
+* @param {String} policyID
+* @param {Array} members
+* @param {Array} betas
+* @returns {Object} - object with onyxSuccessData, onyxOptimisticData, and optimisticReportIDs (map login to reportID)
+*/
 function createPolicyExpenseChats(policyID, members, betas) {
     const workspaceMembersChats = {
         onyxSuccessData: [],
@@ -296,7 +267,13 @@
             });
             return;
         }
-        const optimisticReport = ReportUtils.buildOptimisticChatReport([sessionEmail, login], undefined, CONST.REPORT.CHAT_TYPE.POLICY_EXPENSE_CHAT, policyID, login);
+        const optimisticReport = ReportUtils.buildOptimisticChatReport(
+            [sessionEmail, login],
+            undefined,
+            CONST.REPORT.CHAT_TYPE.POLICY_EXPENSE_CHAT,
+            policyID,
+            login,
+        );
         const optimisticCreatedAction = ReportUtils.buildOptimisticCreatedReportAction(optimisticReport.ownerEmail);
 
         workspaceMembersChats.reportCreationData[login] = {
@@ -361,7 +338,7 @@
  */
 function addMembersToWorkspace(memberLogins, welcomeNote, policyID, betas) {
     const membersListKey = `${ONYXKEYS.COLLECTION.POLICY_MEMBER_LIST}${policyID}`;
-    const logins = _.map(memberLogins, (memberLogin) => OptionsListUtils.addSMSDomainIfPhoneNumber(memberLogin));
+    const logins = _.map(memberLogins, memberLogin => OptionsListUtils.addSMSDomainIfPhoneNumber(memberLogin));
 
     // create onyx data for policy expense chats for each new member
     const membersChats = createPolicyExpenseChats(policyID, logins, betas);
@@ -396,30 +373,23 @@
 
             // Convert to object with each key containing the error. We don’t
             // need to remove the members since that is handled by onClose of OfflineWithFeedback.
-            value: _.object(
-                logins,
-                Array(logins.length).fill({
-                    errors: {
-                        [DateUtils.getMicroseconds()]: Localize.translateLocal('workspace.people.error.genericAdd'),
-                    },
-                }),
-            ),
+            value: _.object(logins, Array(logins.length).fill({
+                errors: {
+                    [DateUtils.getMicroseconds()]: Localize.translateLocal('workspace.people.error.genericAdd'),
+                },
+            })),
         },
         ...membersChats.onyxFailureData,
     ];
 
-    API.write(
-        'AddMembersToWorkspace',
-        {
-            employees: JSON.stringify(_.map(logins, (login) => ({email: login}))),
-
-            // Escape HTML special chars to enable them to appear in the invite email
-            welcomeNote: _.escape(welcomeNote),
-            policyID,
-            reportCreationData: JSON.stringify(membersChats.reportCreationData),
-        },
-        {optimisticData, successData, failureData},
-    );
+    API.write('AddMembersToWorkspace', {
+        employees: JSON.stringify(_.map(logins, login => ({email: login}))),
+
+        // Escape HTML special chars to enable them to appear in the invite email
+        welcomeNote: _.escape(welcomeNote),
+        policyID,
+        reportCreationData: JSON.stringify(membersChats.reportCreationData),
+    }, {optimisticData, successData, failureData});
 }
 
 /**
@@ -429,43 +399,6 @@
  * @param {File|Object} file
  */
 function updateWorkspaceAvatar(policyID, file) {
-<<<<<<< HEAD
-    const optimisticData = [
-        {
-            onyxMethod: CONST.ONYX.METHOD.MERGE,
-            key: `${ONYXKEYS.COLLECTION.POLICY}${policyID}`,
-            value: {
-                avatar: file.uri,
-                errorFields: {
-                    avatar: null,
-                },
-                pendingFields: {
-                    avatar: CONST.RED_BRICK_ROAD_PENDING_ACTION.UPDATE,
-                },
-            },
-        },
-    ];
-    const successData = [
-        {
-            onyxMethod: CONST.ONYX.METHOD.MERGE,
-            key: `${ONYXKEYS.COLLECTION.POLICY}${policyID}`,
-            value: {
-                pendingFields: {
-                    avatar: null,
-                },
-            },
-        },
-    ];
-    const failureData = [
-        {
-            onyxMethod: CONST.ONYX.METHOD.MERGE,
-            key: `${ONYXKEYS.COLLECTION.POLICY}${policyID}`,
-            value: {
-                avatar: allPolicies[`${ONYXKEYS.COLLECTION.POLICY}${policyID}`].avatar,
-                pendingFields: {
-                    avatar: null,
-                },
-=======
     const optimisticData = [{
         onyxMethod: Onyx.METHOD.MERGE,
         key: `${ONYXKEYS.COLLECTION.POLICY}${policyID}`,
@@ -495,10 +428,9 @@
             avatar: allPolicies[`${ONYXKEYS.COLLECTION.POLICY}${policyID}`].avatar,
             pendingFields: {
                 avatar: null,
->>>>>>> cc78a083
-            },
-        },
-    ];
+            },
+        },
+    }];
 
     API.write('UpdateWorkspaceAvatar', {policyID, file}, {optimisticData, successData, failureData});
 }
@@ -736,15 +668,11 @@
         },
     ];
 
-    API.write(
-        'UpdateWorkspaceCustomUnit',
-        {
-            policyID,
-            lastModified,
-            customUnit: JSON.stringify(newCustomUnit),
-        },
-        {optimisticData, successData, failureData},
-    );
+    API.write('UpdateWorkspaceCustomUnit', {
+        policyID,
+        lastModified,
+        customUnit: JSON.stringify(newCustomUnit),
+    }, {optimisticData, successData, failureData});
 }
 
 /**
@@ -814,16 +742,12 @@
         },
     ];
 
-    API.write(
-        'UpdateWorkspaceCustomUnitRate',
-        {
-            policyID,
-            customUnitID,
-            lastModified,
-            customUnitRate: JSON.stringify(newCustomUnitRate),
-        },
-        {optimisticData, successData, failureData},
-    );
+    API.write('UpdateWorkspaceCustomUnitRate', {
+        policyID,
+        customUnitID,
+        lastModified,
+        customUnitRate: JSON.stringify(newCustomUnitRate),
+    }, {optimisticData, successData, failureData});
 }
 
 /**
@@ -905,8 +829,8 @@
     // find default named workspaces and increment the last number
     const numberRegEx = new RegExp(`${escapeRegExp(defaultWorkspaceName)} ?(\\d*)`, 'i');
     const lastWorkspaceNumber = _.chain(allPolicies)
-        .filter((policy) => policy.name && numberRegEx.test(policy.name))
-        .map((policy) => parseInt(numberRegEx.exec(policy.name)[1] || 1, 10)) // parse the number at the end
+        .filter(policy => policy.name && numberRegEx.test(policy.name))
+        .map(policy => parseInt(numberRegEx.exec(policy.name)[1] || 1, 10)) // parse the number at the end
         .max()
         .value();
     return lastWorkspaceNumber !== -Infinity ? `${defaultWorkspaceName} ${lastWorkspaceNumber + 1}` : defaultWorkspaceName;
@@ -917,9 +841,7 @@
  * @returns {String}
  */
 function generatePolicyID() {
-    return _.times(16, () => Math.floor(Math.random() * 16).toString(16))
-        .join('')
-        .toUpperCase();
+    return _.times(16, () => Math.floor(Math.random() * 16).toString(16)).join('').toUpperCase();
 }
 
 /**
@@ -949,32 +871,6 @@
         expenseCreatedReportActionID,
     } = ReportUtils.buildOptimisticWorkspaceChats(policyID, workspaceName);
 
-<<<<<<< HEAD
-    API.write(
-        'CreateWorkspace',
-        {
-            policyID,
-            announceChatReportID,
-            adminsChatReportID,
-            expenseChatReportID,
-            ownerEmail,
-            makeMeAdmin,
-            policyName: workspaceName,
-            type: CONST.POLICY.TYPE.FREE,
-            announceCreatedReportActionID,
-            adminsCreatedReportActionID,
-            expenseCreatedReportActionID,
-        },
-        {
-            optimisticData: [
-                {
-                    onyxMethod: CONST.ONYX.METHOD.SET,
-                    key: `${ONYXKEYS.COLLECTION.POLICY}${policyID}`,
-                    value: {
-                        id: policyID,
-                        type: CONST.POLICY.TYPE.FREE,
-                        name: workspaceName,
-=======
     API.write('CreateWorkspace', {
         policyID,
         announceChatReportID,
@@ -1008,23 +904,10 @@
                 key: `${ONYXKEYS.COLLECTION.POLICY_MEMBER_LIST}${policyID}`,
                 value: {
                     [sessionEmail]: {
->>>>>>> cc78a083
                         role: CONST.POLICY.ROLE.ADMIN,
-                        owner: sessionEmail,
-                        outputCurrency: 'USD',
-                        pendingAction: CONST.RED_BRICK_ROAD_PENDING_ACTION.ADD,
-                    },
-                },
-<<<<<<< HEAD
-                {
-                    onyxMethod: CONST.ONYX.METHOD.SET,
-                    key: `${ONYXKEYS.COLLECTION.POLICY_MEMBER_LIST}${policyID}`,
-                    value: {
-                        [sessionEmail]: {
-                            role: CONST.POLICY.ROLE.ADMIN,
-                            errors: {},
-                        },
-=======
+                        errors: {},
+                    },
+                },
             },
             {
                 onyxMethod: Onyx.METHOD.SET,
@@ -1032,19 +915,9 @@
                 value: {
                     pendingFields: {
                         addWorkspaceRoom: CONST.RED_BRICK_ROAD_PENDING_ACTION.ADD,
->>>>>>> cc78a083
-                    },
-                },
-<<<<<<< HEAD
-                {
-                    onyxMethod: CONST.ONYX.METHOD.SET,
-                    key: `${ONYXKEYS.COLLECTION.REPORT}${announceChatReportID}`,
-                    value: {
-                        pendingFields: {
-                            addWorkspaceRoom: CONST.RED_BRICK_ROAD_PENDING_ACTION.ADD,
-                        },
-                        ...announceChatData,
-=======
+                    },
+                    ...announceChatData,
+                },
             },
             {
                 onyxMethod: Onyx.METHOD.SET,
@@ -1057,24 +930,9 @@
                 value: {
                     pendingFields: {
                         addWorkspaceRoom: CONST.RED_BRICK_ROAD_PENDING_ACTION.ADD,
->>>>>>> cc78a083
-                    },
-                },
-<<<<<<< HEAD
-                {
-                    onyxMethod: CONST.ONYX.METHOD.SET,
-                    key: `${ONYXKEYS.COLLECTION.REPORT_ACTIONS}${announceChatReportID}`,
-                    value: announceReportActionData,
-                },
-                {
-                    onyxMethod: CONST.ONYX.METHOD.SET,
-                    key: `${ONYXKEYS.COLLECTION.REPORT}${adminsChatReportID}`,
-                    value: {
-                        pendingFields: {
-                            addWorkspaceRoom: CONST.RED_BRICK_ROAD_PENDING_ACTION.ADD,
-                        },
-                        ...adminsChatData,
-=======
+                    },
+                    ...adminsChatData,
+                },
             },
             {
                 onyxMethod: Onyx.METHOD.SET,
@@ -1087,24 +945,9 @@
                 value: {
                     pendingFields: {
                         addWorkspaceRoom: CONST.RED_BRICK_ROAD_PENDING_ACTION.ADD,
->>>>>>> cc78a083
-                    },
-                },
-<<<<<<< HEAD
-                {
-                    onyxMethod: CONST.ONYX.METHOD.SET,
-                    key: `${ONYXKEYS.COLLECTION.REPORT_ACTIONS}${adminsChatReportID}`,
-                    value: adminsReportActionData,
-                },
-                {
-                    onyxMethod: CONST.ONYX.METHOD.SET,
-                    key: `${ONYXKEYS.COLLECTION.REPORT}${expenseChatReportID}`,
-                    value: {
-                        pendingFields: {
-                            addWorkspaceRoom: CONST.RED_BRICK_ROAD_PENDING_ACTION.ADD,
-                        },
-                        ...expenseChatData,
-=======
+                    },
+                    ...expenseChatData,
+                },
             },
             {
                 onyxMethod: Onyx.METHOD.SET,
@@ -1124,40 +967,9 @@
                 value: {
                     pendingFields: {
                         addWorkspaceRoom: null,
->>>>>>> cc78a083
-                    },
-                },
-<<<<<<< HEAD
-                {
-                    onyxMethod: CONST.ONYX.METHOD.SET,
-                    key: `${ONYXKEYS.COLLECTION.REPORT_ACTIONS}${expenseChatReportID}`,
-                    value: expenseReportActionData,
-                },
-            ],
-            successData: [
-                {
-                    onyxMethod: CONST.ONYX.METHOD.MERGE,
-                    key: `${ONYXKEYS.COLLECTION.POLICY}${policyID}`,
-                    value: {pendingAction: null},
-                },
-                {
-                    onyxMethod: CONST.ONYX.METHOD.MERGE,
-                    key: `${ONYXKEYS.COLLECTION.REPORT}${announceChatReportID}`,
-                    value: {
-                        pendingFields: {
-                            addWorkspaceRoom: null,
-                        },
-                        pendingAction: null,
-                    },
-                },
-                {
-                    onyxMethod: CONST.ONYX.METHOD.MERGE,
-                    key: `${ONYXKEYS.COLLECTION.REPORT_ACTIONS}${announceChatReportID}`,
-                    value: {
-                        [_.keys(announceChatData)[0]]: {
-                            pendingAction: null,
-                        },
-=======
+                    },
+                    pendingAction: null,
+                },
             },
             {
                 onyxMethod: Onyx.METHOD.MERGE,
@@ -1174,28 +986,9 @@
                 value: {
                     pendingFields: {
                         addWorkspaceRoom: null,
->>>>>>> cc78a083
-                    },
-                },
-<<<<<<< HEAD
-                {
-                    onyxMethod: CONST.ONYX.METHOD.MERGE,
-                    key: `${ONYXKEYS.COLLECTION.REPORT}${adminsChatReportID}`,
-                    value: {
-                        pendingFields: {
-                            addWorkspaceRoom: null,
-                        },
-                        pendingAction: null,
-                    },
-                },
-                {
-                    onyxMethod: CONST.ONYX.METHOD.MERGE,
-                    key: `${ONYXKEYS.COLLECTION.REPORT_ACTIONS}${adminsChatReportID}`,
-                    value: {
-                        [_.keys(adminsChatData)[0]]: {
-                            pendingAction: null,
-                        },
-=======
+                    },
+                    pendingAction: null,
+                },
             },
             {
                 onyxMethod: Onyx.METHOD.MERGE,
@@ -1212,70 +1005,9 @@
                 value: {
                     pendingFields: {
                         addWorkspaceRoom: null,
->>>>>>> cc78a083
-                    },
-                },
-<<<<<<< HEAD
-                {
-                    onyxMethod: CONST.ONYX.METHOD.MERGE,
-                    key: `${ONYXKEYS.COLLECTION.REPORT}${expenseChatReportID}`,
-                    value: {
-                        pendingFields: {
-                            addWorkspaceRoom: null,
-                        },
-                        pendingAction: null,
-                    },
-                },
-                {
-                    onyxMethod: CONST.ONYX.METHOD.MERGE,
-                    key: `${ONYXKEYS.COLLECTION.REPORT_ACTIONS}${expenseChatReportID}`,
-                    value: {
-                        [_.keys(expenseChatData)[0]]: {
-                            pendingAction: null,
-                        },
-                    },
-                },
-            ],
-            failureData: [
-                {
-                    onyxMethod: CONST.ONYX.METHOD.SET,
-                    key: `${ONYXKEYS.COLLECTION.POLICY_MEMBER_LIST}${policyID}`,
-                    value: null,
-                },
-                {
-                    onyxMethod: CONST.ONYX.METHOD.SET,
-                    key: `${ONYXKEYS.COLLECTION.REPORT}${announceChatReportID}`,
-                    value: null,
-                },
-                {
-                    onyxMethod: CONST.ONYX.METHOD.SET,
-                    key: `${ONYXKEYS.COLLECTION.REPORT_ACTIONS}${announceChatReportID}`,
-                    value: null,
-                },
-                {
-                    onyxMethod: CONST.ONYX.METHOD.SET,
-                    key: `${ONYXKEYS.COLLECTION.REPORT}${adminsChatReportID}`,
-                    value: null,
-                },
-                {
-                    onyxMethod: CONST.ONYX.METHOD.SET,
-                    key: `${ONYXKEYS.COLLECTION.REPORT_ACTIONS}${adminsChatReportID}`,
-                    value: null,
-                },
-                {
-                    onyxMethod: CONST.ONYX.METHOD.SET,
-                    key: `${ONYXKEYS.COLLECTION.REPORT}${expenseChatReportID}`,
-                    value: null,
-                },
-                {
-                    onyxMethod: CONST.ONYX.METHOD.SET,
-                    key: `${ONYXKEYS.COLLECTION.REPORT_ACTIONS}${expenseChatReportID}`,
-                    value: null,
-                },
-            ],
-        },
-    );
-=======
+                    },
+                    pendingAction: null,
+                },
             },
             {
                 onyxMethod: Onyx.METHOD.MERGE,
@@ -1325,14 +1057,14 @@
             },
         ],
     });
->>>>>>> cc78a083
-
-    Navigation.isNavigationReady().then(() => {
-        if (transitionFromOldDot) {
-            Navigation.dismissModal(); // Dismiss /transition route for OldDot to NewDot transitions
-        }
-        Navigation.navigate(ROUTES.getWorkspaceInitialRoute(policyID));
-    });
+
+    Navigation.isNavigationReady()
+        .then(() => {
+            if (transitionFromOldDot) {
+                Navigation.dismissModal(); // Dismiss /transition route for OldDot to NewDot transitions
+            }
+            Navigation.navigate(ROUTES.getWorkspaceInitialRoute(policyID));
+        });
 }
 
 /**
@@ -1401,32 +1133,6 @@
  * @param {String} reportID
  */
 function leaveRoom(reportID) {
-<<<<<<< HEAD
-    API.write(
-        'LeaveRoom',
-        {
-            reportID,
-        },
-        {
-            optimisticData: [
-                {
-                    onyxMethod: CONST.ONYX.METHOD.SET,
-                    key: `${ONYXKEYS.COLLECTION.REPORT}${reportID}`,
-                    value: {
-                        stateNum: CONST.REPORT.STATE_NUM.SUBMITTED,
-                        statusNum: CONST.REPORT.STATUS.CLOSED,
-                    },
-                },
-            ],
-            failureData: [
-                {
-                    onyxMethod: CONST.ONYX.METHOD.SET,
-                    key: `${ONYXKEYS.COLLECTION.REPORT}${reportID}`,
-                    value: {
-                        stateNum: CONST.REPORT.STATE_NUM.OPEN,
-                        statusNum: CONST.REPORT.STATUS.OPEN,
-                    },
-=======
     API.write('LeaveRoom', {
         reportID,
     }, {
@@ -1447,11 +1153,10 @@
                 value: {
                     stateNum: CONST.REPORT.STATE_NUM.OPEN,
                     statusNum: CONST.REPORT.STATUS.OPEN,
->>>>>>> cc78a083
-                },
-            ],
-        },
-    );
+                },
+            },
+        ],
+    });
     Report.navigateToConciergeChat();
 }
 

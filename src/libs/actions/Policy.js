--- conflicted
+++ resolved
@@ -666,10 +666,7 @@
     clearDeleteMemberError,
     clearAddMemberError,
     hasPolicyMemberError,
-<<<<<<< HEAD
-    generatePolicyID,
-=======
     deleteWorkspaceAvatar,
     clearAvatarErrors,
->>>>>>> e6b6dd20
+    generatePolicyID,
 };
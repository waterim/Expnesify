--- conflicted
+++ resolved
@@ -673,10 +673,7 @@
     openCardDetailsPage,
     toggleContinuousReconciliation,
     updateExpensifyCardLimitType,
-<<<<<<< HEAD
+    updateSelectedFeed,
     deactivateCard,
-=======
-    updateSelectedFeed,
->>>>>>> 088fa632
 };
 export type {ReplacementReason};
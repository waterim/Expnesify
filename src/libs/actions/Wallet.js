import Onyx from 'react-native-onyx';
import ONYXKEYS from '../../ONYXKEYS';
import * as API from '../API';

/**
 * Fetch and save locally the Onfido SDK token and applicantID
 * - The sdkToken is used to initialize the Onfido SDK client
 * - The applicantID is combined with the data returned from the Onfido SDK as we need both to create an
 *   identity check. Note: This happens in Web-Secure when we call Activate_Wallet during the OnfidoStep.
 */
function openOnfidoFlow() {
<<<<<<< HEAD
    API.read(
        'OpenOnfidoFlow',
        {},
        {
            optimisticData: [
                {
                    // Use Onyx.set() since we are resetting the Onfido flow completely.
                    onyxMethod: CONST.ONYX.METHOD.SET,
                    key: ONYXKEYS.WALLET_ONFIDO,
                    value: {
                        isLoading: true,
                    },
                },
            ],
            successData: [
                {
                    onyxMethod: CONST.ONYX.METHOD.MERGE,
                    key: ONYXKEYS.WALLET_ONFIDO,
                    value: {
                        isLoading: false,
                    },
                },
            ],
            failureData: [
                {
                    onyxMethod: CONST.ONYX.METHOD.MERGE,
                    key: ONYXKEYS.WALLET_ONFIDO,
                    value: {
                        isLoading: false,
                    },
=======
    API.read('OpenOnfidoFlow', {}, {
        optimisticData: [
            {
                // Use Onyx.set() since we are resetting the Onfido flow completely.
                onyxMethod: Onyx.METHOD.SET,
                key: ONYXKEYS.WALLET_ONFIDO,
                value: {
                    isLoading: true,
                },
            },
        ],
        successData: [
            {
                onyxMethod: Onyx.METHOD.MERGE,
                key: ONYXKEYS.WALLET_ONFIDO,
                value: {
                    isLoading: false,
                },
            },
        ],
        failureData: [
            {
                onyxMethod: Onyx.METHOD.MERGE,
                key: ONYXKEYS.WALLET_ONFIDO,
                value: {
                    isLoading: false,
>>>>>>> cc78a083
                },
            ],
        },
    );
}

/**
 * @param {Array} questions
 * @param {String} [idNumber]
 */
function setAdditionalDetailsQuestions(questions, idNumber) {
    Onyx.merge(ONYXKEYS.WALLET_ADDITIONAL_DETAILS, {questions, idNumber});
}

/**
 * @param {Object} errorFields
 */
function setAdditionalDetailsErrors(errorFields) {
    Onyx.merge(ONYXKEYS.WALLET_ADDITIONAL_DETAILS, {errorFields: null});
    Onyx.merge(ONYXKEYS.WALLET_ADDITIONAL_DETAILS, {errorFields});
}

/**
 * @param {String} additionalErrorMessage
 */
function setAdditionalDetailsErrorMessage(additionalErrorMessage) {
    Onyx.merge(ONYXKEYS.WALLET_ADDITIONAL_DETAILS, {additionalErrorMessage});
}

/**
 * Save the ID of the chat whose IOU triggered showing the KYC wall.
 *
 * @param {String} chatReportID
 */
function setKYCWallSourceChatReportID(chatReportID) {
    Onyx.merge(ONYXKEYS.WALLET_TERMS, {chatReportID});
}

/**
 * Validates a user's provided details against a series of checks
 *
 * @param {Object} personalDetails
 */
function updatePersonalDetails(personalDetails) {
    if (!personalDetails) {
        return;
    }
    const firstName = personalDetails.legalFirstName || '';
    const lastName = personalDetails.legalLastName || '';
    const dob = personalDetails.dob || '';
    const addressStreet = personalDetails.addressStreet || '';
    const addressCity = personalDetails.addressCity || '';
    const addressState = personalDetails.addressState || '';
    const addressZip = personalDetails.addressZip || '';
    const ssn = personalDetails.ssn || '';
    const phoneNumber = personalDetails.phoneNumber || '';
<<<<<<< HEAD
    API.write(
        'UpdatePersonalDetailsForWallet',
        {
            legalFirstName: firstName,
            legalLastName: lastName,
            dob,
            addressStreet,
            addressCity,
            addressState,
            addressZip,
            ssn,
            phoneNumber,
        },
        {
            optimisticData: [
                {
                    onyxMethod: CONST.ONYX.METHOD.MERGE,
                    key: ONYXKEYS.WALLET_ADDITIONAL_DETAILS,
                    value: {
                        isLoading: true,
                        errors: null,
                        errorFields: null,
                    },
                },
            ],
            successData: [
                {
                    onyxMethod: CONST.ONYX.METHOD.MERGE,
                    key: ONYXKEYS.WALLET_ADDITIONAL_DETAILS,
                    value: {
                        isLoading: false,
                    },
                },
            ],
            failureData: [
                {
                    onyxMethod: CONST.ONYX.METHOD.MERGE,
                    key: ONYXKEYS.WALLET_ADDITIONAL_DETAILS,
                    value: {
                        isLoading: false,
                    },
=======
    API.write('UpdatePersonalDetailsForWallet', {
        legalFirstName: firstName,
        legalLastName: lastName,
        dob,
        addressStreet,
        addressCity,
        addressState,
        addressZip,
        ssn,
        phoneNumber,
    }, {
        optimisticData: [
            {
                onyxMethod: Onyx.METHOD.MERGE,
                key: ONYXKEYS.WALLET_ADDITIONAL_DETAILS,
                value: {
                    isLoading: true,
                    errors: null,
                    errorFields: null,
                },
            },
        ],
        successData: [
            {
                onyxMethod: Onyx.METHOD.MERGE,
                key: ONYXKEYS.WALLET_ADDITIONAL_DETAILS,
                value: {
                    isLoading: false,
                },
            },
        ],
        failureData: [
            {
                onyxMethod: Onyx.METHOD.MERGE,
                key: ONYXKEYS.WALLET_ADDITIONAL_DETAILS,
                value: {
                    isLoading: false,
>>>>>>> cc78a083
                },
            ],
        },
    );
}

/**
 * Creates an identity check by calling Onfido's API with data returned from the SDK
 *
 * The API will always return the updated userWallet in the response as a convenience so we can avoid an additional
 * API request to fetch the userWallet after we call VerifyIdentity
 *
 * @param {Object} parameters
 * @param {String} [parameters.onfidoData] - JSON string
 */
function verifyIdentity(parameters) {
    const onfidoData = parameters.onfidoData;

<<<<<<< HEAD
    API.write(
        'VerifyIdentity',
        {
            onfidoData,
        },
        {
            optimisticData: [
                {
                    onyxMethod: CONST.ONYX.METHOD.MERGE,
                    key: ONYXKEYS.WALLET_ONFIDO,
                    value: {
                        isLoading: true,
                        errors: null,
                        fixableErrors: null,
                    },
                },
                {
                    onyxMethod: CONST.ONYX.METHOD.MERGE,
                    key: ONYXKEYS.USER_WALLET,
                    value: {
                        shouldShowFailedKYC: false,
                    },
                },
            ],
            successData: [
                {
                    onyxMethod: CONST.ONYX.METHOD.MERGE,
                    key: ONYXKEYS.WALLET_ONFIDO,
                    value: {
                        isLoading: false,
                        errors: null,
                    },
                },
            ],
            failureData: [
                {
                    onyxMethod: CONST.ONYX.METHOD.MERGE,
                    key: ONYXKEYS.WALLET_ONFIDO,
                    value: {
                        isLoading: false,
                        hasAcceptedPrivacyPolicy: false,
                    },
=======
    API.write('VerifyIdentity', {
        onfidoData,
    }, {
        optimisticData: [
            {
                onyxMethod: Onyx.METHOD.MERGE,
                key: ONYXKEYS.WALLET_ONFIDO,
                value: {
                    isLoading: true,
                    errors: null,
                    fixableErrors: null,
                },
            },
            {
                onyxMethod: Onyx.METHOD.MERGE,
                key: ONYXKEYS.USER_WALLET,
                value: {
                    shouldShowFailedKYC: false,
                },
            },
        ],
        successData: [
            {
                onyxMethod: Onyx.METHOD.MERGE,
                key: ONYXKEYS.WALLET_ONFIDO,
                value: {
                    isLoading: false,
                    errors: null,
                },
            },
        ],
        failureData: [
            {
                onyxMethod: Onyx.METHOD.MERGE,
                key: ONYXKEYS.WALLET_ONFIDO,
                value: {
                    isLoading: false,
                    hasAcceptedPrivacyPolicy: false,
>>>>>>> cc78a083
                },
            ],
        },
    );
}

/**
 * Complete the "Accept Terms" step of the wallet activation flow.
 *
 * @param {Object} parameters
 * @param {Boolean} parameters.hasAcceptedTerms
 * @param {Number} parameters.chatReportID When accepting the terms of wallet to pay an IOU, indicates the parent chat ID of the IOU
 */
function acceptWalletTerms(parameters) {
    const optimisticData = [
        {
            onyxMethod: Onyx.METHOD.MERGE,
            key: ONYXKEYS.USER_WALLET,
            value: {
                shouldShowWalletActivationSuccess: true,
            },
        },
    ];

    const successData = [
        {
            onyxMethod: Onyx.METHOD.MERGE,
            key: ONYXKEYS.WALLET_TERMS,
            value: {
                errors: null,
            },
        },
    ];

    const failureData = [
        {
            onyxMethod: Onyx.METHOD.MERGE,
            key: ONYXKEYS.USER_WALLET,
            value: {
                shouldShowWalletActivationSuccess: null,
                shouldShowFailedKYC: true,
            },
        },
    ];

    API.write('AcceptWalletTerms', {hasAcceptedTerms: parameters.hasAcceptedTerms, reportID: parameters.chatReportID}, {optimisticData, successData, failureData});
}

/**
 * Fetches data when the user opens the InitialSettingsPage
 *
 * @typedef {Object} UserWallet
 * @property {Number} availableBalance
 * @property {Number} currentBalance
 * @property {String} currentStep - used to track which step of the "activate wallet" flow a user is in
 * @property {('SILVER'|'GOLD')} tierName - will be GOLD when fully activated. SILVER is able to receive funds only.
 */
function openInitialSettingsPage() {
    API.read('OpenInitialSettingsPage');
}

/**
 * Fetches data when the user opens the EnablePaymentsPage
 *
 * @typedef {Object} UserWallet
 * @property {Number} availableBalance
 * @property {Number} currentBalance
 * @property {String} currentStep - used to track which step of the "activate wallet" flow a user is in
 * @property {('SILVER'|'GOLD')} tierName - will be GOLD when fully activated. SILVER is able to receive funds only.
 */
function openEnablePaymentsPage() {
    API.read('OpenEnablePaymentsPage');
}

/**
 * @param {String} currentStep
 */
function updateCurrentStep(currentStep) {
    Onyx.merge(ONYXKEYS.USER_WALLET, {currentStep});
}

/**
 * @param {Array} answers
 * @param {String} idNumber
 */
function answerQuestionsForWallet(answers, idNumber) {
    const idologyAnswers = JSON.stringify(answers);
    API.write(
        'AnswerQuestionsForWallet',
        {
            idologyAnswers,
            idNumber,
        },
        {
<<<<<<< HEAD
            optimisticData: [
                {
                    onyxMethod: CONST.ONYX.METHOD.MERGE,
                    key: ONYXKEYS.WALLET_ADDITIONAL_DETAILS,
                    value: {
                        isLoading: true,
                    },
                },
            ],
            successData: [
                {
                    onyxMethod: CONST.ONYX.METHOD.MERGE,
                    key: ONYXKEYS.WALLET_ADDITIONAL_DETAILS,
                    value: {
                        isLoading: false,
                    },
                },
            ],
            failureData: [
                {
                    onyxMethod: CONST.ONYX.METHOD.MERGE,
                    key: ONYXKEYS.WALLET_ADDITIONAL_DETAILS,
                    value: {
                        isLoading: false,
                    },
=======
            optimisticData: [{
                onyxMethod: Onyx.METHOD.MERGE,
                key: ONYXKEYS.WALLET_ADDITIONAL_DETAILS,
                value: {
                    isLoading: true,
                },
            }],
            successData: [{
                onyxMethod: Onyx.METHOD.MERGE,
                key: ONYXKEYS.WALLET_ADDITIONAL_DETAILS,
                value: {
                    isLoading: false,
                },
            }],
            failureData: [{
                onyxMethod: Onyx.METHOD.MERGE,
                key: ONYXKEYS.WALLET_ADDITIONAL_DETAILS,
                value: {
                    isLoading: false,
>>>>>>> cc78a083
                },
            ],
        },
    );
}

export {
    openOnfidoFlow,
    openInitialSettingsPage,
    openEnablePaymentsPage,
    setAdditionalDetailsErrors,
    setAdditionalDetailsErrorMessage,
    setAdditionalDetailsQuestions,
    updateCurrentStep,
    answerQuestionsForWallet,
    updatePersonalDetails,
    verifyIdentity,
    acceptWalletTerms,
    setKYCWallSourceChatReportID,
};<|MERGE_RESOLUTION|>--- conflicted
+++ resolved
@@ -9,38 +9,6 @@
  *   identity check. Note: This happens in Web-Secure when we call Activate_Wallet during the OnfidoStep.
  */
 function openOnfidoFlow() {
-<<<<<<< HEAD
-    API.read(
-        'OpenOnfidoFlow',
-        {},
-        {
-            optimisticData: [
-                {
-                    // Use Onyx.set() since we are resetting the Onfido flow completely.
-                    onyxMethod: CONST.ONYX.METHOD.SET,
-                    key: ONYXKEYS.WALLET_ONFIDO,
-                    value: {
-                        isLoading: true,
-                    },
-                },
-            ],
-            successData: [
-                {
-                    onyxMethod: CONST.ONYX.METHOD.MERGE,
-                    key: ONYXKEYS.WALLET_ONFIDO,
-                    value: {
-                        isLoading: false,
-                    },
-                },
-            ],
-            failureData: [
-                {
-                    onyxMethod: CONST.ONYX.METHOD.MERGE,
-                    key: ONYXKEYS.WALLET_ONFIDO,
-                    value: {
-                        isLoading: false,
-                    },
-=======
     API.read('OpenOnfidoFlow', {}, {
         optimisticData: [
             {
@@ -67,11 +35,10 @@
                 key: ONYXKEYS.WALLET_ONFIDO,
                 value: {
                     isLoading: false,
->>>>>>> cc78a083
-                },
-            ],
-        },
-    );
+                },
+            },
+        ],
+    });
 }
 
 /**
@@ -124,49 +91,6 @@
     const addressZip = personalDetails.addressZip || '';
     const ssn = personalDetails.ssn || '';
     const phoneNumber = personalDetails.phoneNumber || '';
-<<<<<<< HEAD
-    API.write(
-        'UpdatePersonalDetailsForWallet',
-        {
-            legalFirstName: firstName,
-            legalLastName: lastName,
-            dob,
-            addressStreet,
-            addressCity,
-            addressState,
-            addressZip,
-            ssn,
-            phoneNumber,
-        },
-        {
-            optimisticData: [
-                {
-                    onyxMethod: CONST.ONYX.METHOD.MERGE,
-                    key: ONYXKEYS.WALLET_ADDITIONAL_DETAILS,
-                    value: {
-                        isLoading: true,
-                        errors: null,
-                        errorFields: null,
-                    },
-                },
-            ],
-            successData: [
-                {
-                    onyxMethod: CONST.ONYX.METHOD.MERGE,
-                    key: ONYXKEYS.WALLET_ADDITIONAL_DETAILS,
-                    value: {
-                        isLoading: false,
-                    },
-                },
-            ],
-            failureData: [
-                {
-                    onyxMethod: CONST.ONYX.METHOD.MERGE,
-                    key: ONYXKEYS.WALLET_ADDITIONAL_DETAILS,
-                    value: {
-                        isLoading: false,
-                    },
-=======
     API.write('UpdatePersonalDetailsForWallet', {
         legalFirstName: firstName,
         legalLastName: lastName,
@@ -204,11 +128,10 @@
                 key: ONYXKEYS.WALLET_ADDITIONAL_DETAILS,
                 value: {
                     isLoading: false,
->>>>>>> cc78a083
-                },
-            ],
-        },
-    );
+                },
+            },
+        ],
+    });
 }
 
 /**
@@ -223,50 +146,6 @@
 function verifyIdentity(parameters) {
     const onfidoData = parameters.onfidoData;
 
-<<<<<<< HEAD
-    API.write(
-        'VerifyIdentity',
-        {
-            onfidoData,
-        },
-        {
-            optimisticData: [
-                {
-                    onyxMethod: CONST.ONYX.METHOD.MERGE,
-                    key: ONYXKEYS.WALLET_ONFIDO,
-                    value: {
-                        isLoading: true,
-                        errors: null,
-                        fixableErrors: null,
-                    },
-                },
-                {
-                    onyxMethod: CONST.ONYX.METHOD.MERGE,
-                    key: ONYXKEYS.USER_WALLET,
-                    value: {
-                        shouldShowFailedKYC: false,
-                    },
-                },
-            ],
-            successData: [
-                {
-                    onyxMethod: CONST.ONYX.METHOD.MERGE,
-                    key: ONYXKEYS.WALLET_ONFIDO,
-                    value: {
-                        isLoading: false,
-                        errors: null,
-                    },
-                },
-            ],
-            failureData: [
-                {
-                    onyxMethod: CONST.ONYX.METHOD.MERGE,
-                    key: ONYXKEYS.WALLET_ONFIDO,
-                    value: {
-                        isLoading: false,
-                        hasAcceptedPrivacyPolicy: false,
-                    },
-=======
     API.write('VerifyIdentity', {
         onfidoData,
     }, {
@@ -305,11 +184,10 @@
                 value: {
                     isLoading: false,
                     hasAcceptedPrivacyPolicy: false,
->>>>>>> cc78a083
-                },
-            ],
-        },
-    );
+                },
+            },
+        ],
+    });
 }
 
 /**
@@ -393,40 +271,12 @@
  */
 function answerQuestionsForWallet(answers, idNumber) {
     const idologyAnswers = JSON.stringify(answers);
-    API.write(
-        'AnswerQuestionsForWallet',
+    API.write('AnswerQuestionsForWallet',
         {
             idologyAnswers,
             idNumber,
         },
         {
-<<<<<<< HEAD
-            optimisticData: [
-                {
-                    onyxMethod: CONST.ONYX.METHOD.MERGE,
-                    key: ONYXKEYS.WALLET_ADDITIONAL_DETAILS,
-                    value: {
-                        isLoading: true,
-                    },
-                },
-            ],
-            successData: [
-                {
-                    onyxMethod: CONST.ONYX.METHOD.MERGE,
-                    key: ONYXKEYS.WALLET_ADDITIONAL_DETAILS,
-                    value: {
-                        isLoading: false,
-                    },
-                },
-            ],
-            failureData: [
-                {
-                    onyxMethod: CONST.ONYX.METHOD.MERGE,
-                    key: ONYXKEYS.WALLET_ADDITIONAL_DETAILS,
-                    value: {
-                        isLoading: false,
-                    },
-=======
             optimisticData: [{
                 onyxMethod: Onyx.METHOD.MERGE,
                 key: ONYXKEYS.WALLET_ADDITIONAL_DETAILS,
@@ -446,11 +296,9 @@
                 key: ONYXKEYS.WALLET_ADDITIONAL_DETAILS,
                 value: {
                     isLoading: false,
->>>>>>> cc78a083
-                },
-            ],
-        },
-    );
+                },
+            }],
+        });
 }
 
 export {

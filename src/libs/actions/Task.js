--- conflicted
+++ resolved
@@ -10,11 +10,7 @@
 import CONST from '../../CONST';
 import DateUtils from '../DateUtils';
 import * as UserUtils from '../UserUtils';
-<<<<<<< HEAD
 import * as ErrorUtils from '../ErrorUtils';
-import * as PersonalDetailsUtils from '../PersonalDetailsUtils';
-=======
->>>>>>> 4ec1315f
 import * as ReportActionsUtils from '../ReportActionsUtils';
 import * as Expensicons from '../../components/Icon/Expensicons';
 

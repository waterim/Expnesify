import Onyx from 'react-native-onyx';
import lodashGet from 'lodash/get';
<<<<<<< HEAD
=======
import Str from 'expensify-common/lib/str';
import _ from 'underscore';
>>>>>>> 88a411dc
import ONYXKEYS from '../../ONYXKEYS';
import * as API from '../API';
import * as ReportUtils from '../ReportUtils';
import * as Report from './Report';
import Navigation from '../Navigation/Navigation';
import ROUTES from '../../ROUTES';
import CONST from '../../CONST';
import DateUtils from '../DateUtils';
import * as UserUtils from '../UserUtils';

/**
 * Clears out the task info from the store
 */
function clearOutTaskInfo() {
    Onyx.set(ONYXKEYS.TASK, null);
}

/**
 * Assign a task to a user
 * Function title is createTask for consistency with the rest of the actions
 * and also because we can create a task without assigning it to anyone
 * @param {String} currentUserEmail
 * @param {String} parentReportID
 * @param {String} title
 * @param {String} description
 * @param {String} assignee
 *
 */

function createTaskAndNavigate(currentUserEmail, parentReportID, title, description, assignee = '') {
    // Create the task report
    const optimisticTaskReport = ReportUtils.buildOptimisticTaskReport(currentUserEmail, assignee, parentReportID, title, description);

    // Grab the assigneeChatReportID if there is an assignee and if it's not the same as the parentReportID
    // then we create an optimistic add comment report action on the assignee's chat to notify them of the task
    const assigneeChatReportID = lodashGet(ReportUtils.getChatByParticipants([assignee]), 'reportID');
    const taskReportID = optimisticTaskReport.reportID;
    let optimisticAssigneeAddComment;
    if (assigneeChatReportID && assigneeChatReportID !== parentReportID) {
        optimisticAssigneeAddComment = ReportUtils.buildOptimisticTaskCommentReportAction(taskReportID, title, assignee, `Assigned a task to you: ${title}`, parentReportID);
    }

    // Create the CreatedReportAction on the task
    const optimisticTaskCreatedAction = ReportUtils.buildOptimisticCreatedReportAction(optimisticTaskReport.reportID);
    const optimisticAddCommentReport = ReportUtils.buildOptimisticTaskCommentReportAction(taskReportID, title, assignee, `Created a task: ${title}`, parentReportID);

    const currentTime = DateUtils.getDBTime();

    const lastCommentText = ReportUtils.formatReportLastMessageText(optimisticAddCommentReport.reportAction.message[0].text);

    const optimisticReport = {
        lastVisibleActionCreated: currentTime,
        lastMessageText: lastCommentText,
        lastActorEmail: currentUserEmail,
        lastReadTime: currentTime,
    };

    const optimisticData = [
        {
            onyxMethod: Onyx.METHOD.SET,
            key: `${ONYXKEYS.COLLECTION.REPORT}${optimisticTaskReport.reportID}`,
            value: {
                ...optimisticTaskReport,
                pendingFields: {
                    createChat: CONST.RED_BRICK_ROAD_PENDING_ACTION.ADD,
                },
                isOptimisticReport: true,
            },
        },
        {
            onyxMethod: Onyx.METHOD.SET,
            key: `${ONYXKEYS.COLLECTION.REPORT_ACTIONS}${optimisticTaskReport.reportID}`,
            value: {[optimisticTaskCreatedAction.reportActionID]: optimisticTaskCreatedAction},
        },
        {
            onyxMethod: Onyx.METHOD.MERGE,
            key: `${ONYXKEYS.COLLECTION.REPORT_ACTIONS}${parentReportID}`,
            value: {[optimisticAddCommentReport.reportAction.reportActionID]: optimisticAddCommentReport.reportAction},
        },
        {
            onyxMethod: Onyx.METHOD.MERGE,
            key: `${ONYXKEYS.COLLECTION.REPORT}${parentReportID}`,
            value: optimisticReport,
        },
    ];

    const successData = [
        {
            onyxMethod: Onyx.METHOD.MERGE,
            key: `${ONYXKEYS.COLLECTION.REPORT}${optimisticTaskReport.reportID}`,
            value: {
                pendingFields: {
                    createChat: null,
                },
                isOptimisticReport: false,
            },
        },
    ];

    const failureData = [
        {
            onyxMethod: Onyx.METHOD.SET,
            key: `${ONYXKEYS.COLLECTION.REPORT}${optimisticTaskReport.reportID}`,
            value: null,
        },
        {
            onyxMethod: Onyx.METHOD.MERGE,
            key: `${ONYXKEYS.COLLECTION.REPORT_ACTIONS}${optimisticTaskReport.reportID}`,
            value: {[optimisticTaskCreatedAction.reportActionID]: {pendingAction: null}},
        },
        {
            onyxMethod: Onyx.METHOD.MERGE,
            key: `${ONYXKEYS.COLLECTION.REPORT_ACTIONS}${parentReportID}`,
            value: {[optimisticAddCommentReport.reportAction.reportActionID]: {pendingAction: null}},
        },
    ];

    if (optimisticAssigneeAddComment) {
        const lastAssigneeCommentText = ReportUtils.formatReportLastMessageText(optimisticAssigneeAddComment.reportAction.message[0].text);

        const optimisticAssigneeReport = {
            lastVisibleActionCreated: currentTime,
            lastMessageText: lastAssigneeCommentText,
            lastActorEmail: currentUserEmail,
            lastReadTime: currentTime,
        };

        optimisticData.push(
            {
                onyxMethod: Onyx.METHOD.MERGE,
                key: `${ONYXKEYS.COLLECTION.REPORT_ACTIONS}${assigneeChatReportID}`,
                value: {[optimisticAssigneeAddComment.reportAction.reportActionID]: optimisticAssigneeAddComment.reportAction},
            },
            {
                onyxMethod: Onyx.METHOD.MERGE,
                key: `${ONYXKEYS.COLLECTION.REPORT}${assigneeChatReportID}`,
                value: optimisticAssigneeReport,
            },
        );

        failureData.push({
            onyxMethod: Onyx.METHOD.MERGE,
            key: `${ONYXKEYS.COLLECTION.REPORT_ACTIONS}${assigneeChatReportID}`,
            value: {[optimisticAssigneeAddComment.reportAction.reportActionID]: {pendingAction: null}},
        });
    }

    API.write(
        'CreateTask',
        {
            parentReportActionID: optimisticAddCommentReport.reportAction.reportActionID,
            parentReportID,
            taskReportID: optimisticTaskReport.reportID,
            createdTaskReportActionID: optimisticTaskCreatedAction.reportActionID,
            reportName: optimisticTaskReport.reportName,
            title: optimisticTaskReport.reportName,
            description: optimisticTaskReport.description,
            assignee,
            assigneeChatReportID,
            assigneeChatReportActionID: optimisticAssigneeAddComment ? optimisticAssigneeAddComment.reportAction.reportActionID : 0,
        },
        {optimisticData, successData, failureData},
    );

    clearOutTaskInfo();

    Navigation.dismissModal(optimisticTaskReport.reportID);
}

function completeTask(taskReportID, taskTitle) {
    const message = `completed task: ${taskTitle}`;
    const completedTaskReportAction = ReportUtils.buildOptimisticTaskReportAction(taskReportID, CONST.REPORT.ACTIONS.TYPE.TASKCOMPLETED, message);

    const optimisticData = [
        {
            onyxMethod: Onyx.METHOD.MERGE,
            key: `${ONYXKEYS.COLLECTION.REPORT}${taskReportID}`,
            value: {
                stateNum: CONST.REPORT.STATE_NUM.SUBMITTED,
                statusNum: CONST.REPORT.STATUS.APPROVED,
            },
        },

        {
            onyxMethod: Onyx.METHOD.MERGE,
            key: `${ONYXKEYS.COLLECTION.REPORT_ACTIONS}${taskReportID}`,
            value: {[completedTaskReportAction.reportActionID]: completedTaskReportAction},
        },
    ];

    const successData = [];
    const failureData = [
        {
            onyxMethod: Onyx.METHOD.MERGE,
            key: `${ONYXKEYS.COLLECTION.REPORT}${taskReportID}`,
            value: {
                stateNum: CONST.REPORT.STATE_NUM.OPEN,
                statusNum: CONST.REPORT.STATUS.OPEN,
            },
        },
        {
            onyxMethod: Onyx.METHOD.MERGE,
            key: `${ONYXKEYS.COLLECTION.REPORT_ACTIONS}${taskReportID}`,
            value: {[completedTaskReportAction.reportActionID]: {pendingAction: null}},
        },
    ];

    API.write(
        'CompleteTask',
        {
            taskReportID,
            completedTaskReportActionID: completedTaskReportAction.reportActionID,
        },
        {optimisticData, successData, failureData},
    );
}

/**
 * Reopens a closed task
 * @param {string} taskReportID ReportID of the task
 * @param {string} taskTitle Title of the task
 */
function reopenTask(taskReportID, taskTitle) {
    const message = `reopened task: ${taskTitle}`;
    const reopenedTaskReportAction = ReportUtils.buildOptimisticTaskReportAction(taskReportID, CONST.REPORT.ACTIONS.TYPE.TASKREOPENED, message);

    const optimisticData = [
        {
            onyxMethod: Onyx.METHOD.MERGE,
            key: `${ONYXKEYS.COLLECTION.REPORT}${taskReportID}`,
            value: {
                stateNum: CONST.REPORT.STATE_NUM.OPEN,
                statusNum: CONST.REPORT.STATUS.OPEN,
                lastVisibleActionCreated: reopenedTaskReportAction.created,
                lastMessageText: message,
                lastActorEmail: reopenedTaskReportAction.actorEmail,
                lastReadTime: reopenedTaskReportAction.created,
            },
        },
        {
            onyxMethod: Onyx.METHOD.MERGE,
            key: `${ONYXKEYS.COLLECTION.REPORT_ACTIONS}${taskReportID}`,
            value: {[reopenedTaskReportAction.reportActionID]: reopenedTaskReportAction},
        },
    ];

    const successData = [];
    const failureData = [
        {
            onyxMethod: Onyx.METHOD.MERGE,
            key: `${ONYXKEYS.COLLECTION.REPORT}${taskReportID}`,
            value: {
                stateNum: CONST.REPORT.STATE_NUM.SUBMITTED,
                statusNum: CONST.REPORT.STATUS.APPROVED,
            },
        },
        {
            onyxMethod: Onyx.METHOD.MERGE,
            key: `${ONYXKEYS.COLLECTION.REPORT_ACTIONS}${taskReportID}`,
            value: {[reopenedTaskReportAction.reportActionID]: {pendingAction: null}},
        },
    ];

    API.write(
        'ReopenTask',
        {
            taskReportID,
            reopenedTaskReportActionID: reopenedTaskReportAction.reportActionID,
        },
        {optimisticData, successData, failureData},
    );
}

/**
 * @function editTask
 * @param {object} report
 * @param {string} ownerEmail
 * @param {{title?: string, description?: string, assignee?:string}} editedTask
 * @returns {object} action
 *
 */

function editTaskAndNavigate(report, ownerEmail, {title, description, assignee}) {
    // Create the EditedReportAction on the task
    const editTaskReportAction = ReportUtils.buildOptimisticEditedTaskReportAction(ownerEmail);

    // Sometimes title or description is undefined, so we need to check for that, and we provide it to multiple functions
    const reportName = (title || report.reportName).trim();
    const reportDescription = (!_.isUndefined(description) ? description : report.description).trim();

    // If we make a change to the assignee, we want to add a comment to the assignee's chat
    let optimisticAssigneeAddComment;
    let assigneeChatReportID;
    if (assignee && assignee !== report.managerEmail) {
        assigneeChatReportID = ReportUtils.getChatByParticipants([assignee]).reportID;
        if (assigneeChatReportID !== report.parentReportID.toString()) {
            optimisticAssigneeAddComment = ReportUtils.buildOptimisticTaskCommentReportAction(report.reportID, reportName, assignee, `Assigned a task to you: ${reportName}`);
        }
    }

    const optimisticData = [
        {
            onyxMethod: Onyx.METHOD.MERGE,
            key: `${ONYXKEYS.COLLECTION.REPORT_ACTIONS}${report.reportID}`,
            value: {[editTaskReportAction.reportActionID]: editTaskReportAction},
        },
        {
            onyxMethod: Onyx.METHOD.MERGE,
            key: `${ONYXKEYS.COLLECTION.REPORT}${report.reportID}`,
            value: {
                reportName,
                description: reportDescription,
                managerEmail: assignee || report.managerEmail,
            },
        },
    ];
    const successData = [];
    const failureData = [
        {
            onyxMethod: Onyx.METHOD.MERGE,
            key: `${ONYXKEYS.COLLECTION.REPORT_ACTIONS}${report.reportID}`,
            value: {[editTaskReportAction.reportActionID]: {pendingAction: null}},
        },
        {
            onyxMethod: Onyx.METHOD.MERGE,
            key: `${ONYXKEYS.COLLECTION.REPORT}${report.reportID}`,
            value: {reportName: report.reportName, description: report.description, assignee: report.managerEmail},
        },
    ];

    if (optimisticAssigneeAddComment) {
        const currentTime = DateUtils.getDBTime();
        const lastAssigneeCommentText = ReportUtils.formatReportLastMessageText(optimisticAssigneeAddComment.reportAction.message[0].text);

        const optimisticAssigneeReport = {
            lastVisibleActionCreated: currentTime,
            lastMessageText: lastAssigneeCommentText,
            lastActorEmail: ownerEmail,
            lastReadTime: currentTime,
        };

        optimisticData.push(
            {
                onyxMethod: Onyx.METHOD.MERGE,
                key: `${ONYXKEYS.COLLECTION.REPORT_ACTIONS}${assigneeChatReportID}`,
                value: {[optimisticAssigneeAddComment.reportAction.reportActionID]: optimisticAssigneeAddComment.reportAction},
            },
            {
                onyxMethod: Onyx.METHOD.MERGE,
                key: `${ONYXKEYS.COLLECTION.REPORT}${assigneeChatReportID}`,
                value: optimisticAssigneeReport,
            },
        );

        failureData.push({
            onyxMethod: Onyx.METHOD.MERGE,
            key: `${ONYXKEYS.COLLECTION.REPORT_ACTIONS}${assigneeChatReportID}`,
            value: {[optimisticAssigneeAddComment.reportAction.reportActionID]: {pendingAction: null}},
        });
    }

    API.write(
        'EditTask',
        {
            taskReportID: report.reportID,
            title: reportName,
            description: reportDescription,
            assignee: assignee || report.managerEmail,
            editedTaskReportActionID: editTaskReportAction.reportActionID,
            assigneeChatReportActionID: optimisticAssigneeAddComment ? optimisticAssigneeAddComment.reportAction.reportActionID : 0,
        },
        {optimisticData, successData, failureData},
    );

    Navigation.dismissModal(report.reportID);
}

/**
 * Sets the report info for the task being viewed
 *
 * @param {Object} report
 */
function setTaskReport(report) {
    Onyx.merge(ONYXKEYS.TASK, {report});
}

/**
 * Sets the title and description values for the task
 * @param {string} title
 * @param {string} description
 */

function setDetailsValue(title, description) {
    // This is only needed for creation of a new task and so it should only be stored locally
    Onyx.merge(ONYXKEYS.TASK, {title: title.trim(), description: description.trim()});
}

/**
 * Sets the title value for the task
 * @param {string} title
 */
function setTitleValue(title) {
    Onyx.merge(ONYXKEYS.TASK, {title: title.trim()});
}

/**
 * Sets the description value for the task
 * @param {string} description
 */
function setDescriptionValue(description) {
    Onyx.merge(ONYXKEYS.TASK, {description: description.trim()});
}

/**
 * Sets the shareDestination value for the task
 * @param {string} shareDestination
 */
function setShareDestinationValue(shareDestination) {
    // This is only needed for creation of a new task and so it should only be stored locally
    Onyx.merge(ONYXKEYS.TASK, {shareDestination});
}

/**
 * Sets the assignee value for the task and checks for an existing chat with the assignee
 * If there is no existing chat, it creates an optimistic chat report
 * It also sets the shareDestination as that chat report if a share destination isn't already set
 * @param {string} assignee
 * @param {string} shareDestination
 * @param {boolean} isCurrentUser
 */

function setAssigneeValue(assignee, shareDestination, isCurrentUser = false) {
    if (!isCurrentUser) {
        let newChat = {};
        const chat = ReportUtils.getChatByParticipants([assignee]);
        if (!chat) {
            newChat = ReportUtils.buildOptimisticChatReport([assignee]);
        }
        const reportID = chat ? chat.reportID : newChat.reportID;

        if (!shareDestination) {
            setShareDestinationValue(reportID);
        }

        Report.openReport(reportID, [assignee], newChat);
    }

    // This is only needed for creation of a new task and so it should only be stored locally
    Onyx.merge(ONYXKEYS.TASK, {assignee});
}

/**
 * Sets the parentReportID value for the task
 * @param {string} parentReportID
 */

function setParentReportID(parentReportID) {
    // This is only needed for creation of a new task and so it should only be stored locally
    Onyx.merge(ONYXKEYS.TASK, {parentReportID});
}

/**
 * Clears out the task info from the store and navigates to the NewTaskDetails page
 * @param {string} reportID
 */
function clearOutTaskInfoAndNavigate(reportID) {
    clearOutTaskInfo();
    setParentReportID(reportID);
    Navigation.navigate(ROUTES.NEW_TASK_DETAILS);
}

/**
 * Get the assignee data
 *
 * @param {Object} details
 * @returns {Object}
 */
function getAssignee(details) {
    if (!details) {
        return {
            icons: [],
            displayName: '',
            subtitle: '',
        };
    }
    const source = UserUtils.getAvatar(lodashGet(details, 'avatar', ''), lodashGet(details, 'login', ''));
    return {
        icons: [{source, type: 'avatar', name: details.login}],
        displayName: details.displayName,
        subtitle: details.login,
    };
}

/**
 * Get the share destination data
 * @param {Object} reportID
 * @param {Object} reports
 * @param {Object} personalDetails
 * @returns {Object}
 * */
function getShareDestination(reportID, reports, personalDetails) {
    const report = lodashGet(reports, `report_${reportID}`, {});
    return {
        icons: ReportUtils.getIcons(report, personalDetails),
        displayName: ReportUtils.getReportName(report),
        subtitle: ReportUtils.getChatRoomSubtitle(report),
    };
}

/**
 * Cancels a task by setting the report state to SUBMITTED and status to CLOSED
 * @param {string} taskReportID
 * @param {string} taskTitle
 * @param {number} originalStateNum
 * @param {number} originalStatusNum
 */
function cancelTask(taskReportID, taskTitle, originalStateNum, originalStatusNum) {
    const message = `canceled task: ${taskTitle}`;
    const optimisticCancelReportAction = ReportUtils.buildOptimisticTaskReportAction(taskReportID, CONST.REPORT.ACTIONS.TYPE.TASKCANCELED, message);
    const optimisticReportActionID = optimisticCancelReportAction.reportActionID;

    const optimisticData = [
        {
            onyxMethod: Onyx.METHOD.MERGE,
            key: `${ONYXKEYS.COLLECTION.REPORT}${taskReportID}`,
            value: {
                stateNum: CONST.REPORT.STATE_NUM.SUBMITTED,
                statusNum: CONST.REPORT.STATUS.CLOSED,
            },
        },
        {
            onyxMethod: Onyx.METHOD.MERGE,
            key: `${ONYXKEYS.COLLECTION.REPORT}${taskReportID}`,
            value: {
                lastVisibleActionCreated: optimisticCancelReportAction.created,
                lastMessageText: message,
                lastActorEmail: optimisticCancelReportAction.actorEmail,
            },
        },
        {
            onyxMethod: Onyx.METHOD.MERGE,
            key: `${ONYXKEYS.COLLECTION.REPORT_ACTIONS}${taskReportID}`,
            value: {
                [optimisticReportActionID]: optimisticCancelReportAction,
            },
        },
    ];

    const failureData = [
        {
            onyxMethod: Onyx.METHOD.MERGE,
            key: `${ONYXKEYS.COLLECTION.REPORT}${taskReportID}`,
            value: {
                stateNum: originalStateNum,
                statusNum: originalStatusNum,
            },
        },
        {
            onyxMethod: Onyx.METHOD.MERGE,
            key: `${ONYXKEYS.COLLECTION.REPORT_ACTIONS}${taskReportID}`,
            value: {
                [optimisticReportActionID]: null,
            },
        },
    ];

    API.write('CancelTask', {taskReportID, optimisticReportActionID}, {optimisticData, failureData});
}

function isTaskCanceled(taskReport) {
    return taskReport.stateNum === CONST.REPORT.STATE_NUM.SUBMITTED && taskReport.statusNum === CONST.REPORT.STATUS.CLOSED;
}

/**
 * Closes the current open task modal and clears out the task info from the store.
 */
function dismissModalAndClearOutTaskInfo() {
    Navigation.dismissModal();
    clearOutTaskInfo();
}

export {
    createTaskAndNavigate,
    editTaskAndNavigate,
    setTitleValue,
    setDescriptionValue,
    setTaskReport,
    setDetailsValue,
    setAssigneeValue,
    setShareDestinationValue,
    clearOutTaskInfo,
    reopenTask,
    completeTask,
    clearOutTaskInfoAndNavigate,
    getAssignee,
    getShareDestination,
    cancelTask,
    isTaskCanceled,
    dismissModalAndClearOutTaskInfo,
};<|MERGE_RESOLUTION|>--- conflicted
+++ resolved
@@ -1,10 +1,6 @@
 import Onyx from 'react-native-onyx';
 import lodashGet from 'lodash/get';
-<<<<<<< HEAD
-=======
-import Str from 'expensify-common/lib/str';
 import _ from 'underscore';
->>>>>>> 88a411dc
 import ONYXKEYS from '../../ONYXKEYS';
 import * as API from '../API';
 import * as ReportUtils from '../ReportUtils';

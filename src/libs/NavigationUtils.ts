import cloneDeep from 'lodash/cloneDeep';
import SCREENS from '@src/SCREENS';
<<<<<<< HEAD
import type {CentralPaneName, OnboardingFlowName} from './Navigation/types';
=======
import getTopmostBottomTabRoute from './Navigation/getTopmostBottomTabRoute';
import type {CentralPaneName, RootStackParamList, State} from './Navigation/types';
>>>>>>> bedfeac5

const CENTRAL_PANE_SCREEN_NAMES = new Set([
    SCREENS.SETTINGS.WORKSPACES,
    SCREENS.SETTINGS.PREFERENCES.ROOT,
    SCREENS.SETTINGS.SECURITY,
    SCREENS.SETTINGS.PROFILE.ROOT,
    SCREENS.SETTINGS.WALLET.ROOT,
    SCREENS.SETTINGS.ABOUT,
    SCREENS.SETTINGS.TROUBLESHOOT,
    SCREENS.SETTINGS.SAVE_THE_WORLD,
    SCREENS.SETTINGS.SUBSCRIPTION.ROOT,
    SCREENS.SEARCH.CENTRAL_PANE,
    SCREENS.REPORT,
]);

const ONBOARDING_SCREEN_NAMES = new Set([SCREENS.ONBOARDING.PERSONAL_DETAILS, SCREENS.ONBOARDING.PURPOSE, SCREENS.ONBOARDING.WORK, SCREENS.ONBOARDING_MODAL.ONBOARDING]);

function isCentralPaneName(screen: string | undefined): screen is CentralPaneName {
    if (!screen) {
        return false;
    }

    return CENTRAL_PANE_SCREEN_NAMES.has(screen as CentralPaneName);
}

<<<<<<< HEAD
function isOnboardingFlowName(screen: string | undefined): screen is OnboardingFlowName {
    if (!screen) {
        return false;
    }

    return ONBOARDING_SCREEN_NAMES.has(screen as OnboardingFlowName);
}

export {isCentralPaneName, isOnboardingFlowName};
=======
const removePolicyIDParamFromState = (state: State<RootStackParamList>) => {
    const stateCopy = cloneDeep(state);
    const bottomTabRoute = getTopmostBottomTabRoute(stateCopy);
    if (bottomTabRoute?.params && 'policyID' in bottomTabRoute.params) {
        delete bottomTabRoute.params.policyID;
    }
    return stateCopy;
};

export {isCentralPaneName, removePolicyIDParamFromState};
>>>>>>> bedfeac5
<|MERGE_RESOLUTION|>--- conflicted
+++ resolved
@@ -1,11 +1,7 @@
 import cloneDeep from 'lodash/cloneDeep';
 import SCREENS from '@src/SCREENS';
-<<<<<<< HEAD
-import type {CentralPaneName, OnboardingFlowName} from './Navigation/types';
-=======
 import getTopmostBottomTabRoute from './Navigation/getTopmostBottomTabRoute';
-import type {CentralPaneName, RootStackParamList, State} from './Navigation/types';
->>>>>>> bedfeac5
+import type {CentralPaneName, OnboardingFlowName, RootStackParamList, State} from './Navigation/types';
 
 const CENTRAL_PANE_SCREEN_NAMES = new Set([
     SCREENS.SETTINGS.WORKSPACES,
@@ -31,7 +27,6 @@
     return CENTRAL_PANE_SCREEN_NAMES.has(screen as CentralPaneName);
 }
 
-<<<<<<< HEAD
 function isOnboardingFlowName(screen: string | undefined): screen is OnboardingFlowName {
     if (!screen) {
         return false;
@@ -40,8 +35,6 @@
     return ONBOARDING_SCREEN_NAMES.has(screen as OnboardingFlowName);
 }
 
-export {isCentralPaneName, isOnboardingFlowName};
-=======
 const removePolicyIDParamFromState = (state: State<RootStackParamList>) => {
     const stateCopy = cloneDeep(state);
     const bottomTabRoute = getTopmostBottomTabRoute(stateCopy);
@@ -51,5 +44,4 @@
     return stateCopy;
 };
 
-export {isCentralPaneName, removePolicyIDParamFromState};
->>>>>>> bedfeac5
+export {isCentralPaneName, removePolicyIDParamFromState, isOnboardingFlowName};
import cloneDeep from 'lodash/cloneDeep';
import SCREENS from '@src/SCREENS';
import getTopmostBottomTabRoute from './Navigation/getTopmostBottomTabRoute';
import type {CentralPaneName, OnboardingFlowName, RootStackParamList, State} from './Navigation/types';

const CENTRAL_PANE_SCREEN_NAMES = new Set([
    SCREENS.SETTINGS.WORKSPACES,
    SCREENS.SETTINGS.PREFERENCES.ROOT,
    SCREENS.SETTINGS.SECURITY,
    SCREENS.SETTINGS.PROFILE.ROOT,
    SCREENS.SETTINGS.WALLET.ROOT,
    SCREENS.SETTINGS.ABOUT,
    SCREENS.SETTINGS.TROUBLESHOOT,
    SCREENS.SETTINGS.SAVE_THE_WORLD,
    SCREENS.SETTINGS.SUBSCRIPTION.ROOT,
    SCREENS.SEARCH.CENTRAL_PANE,
    SCREENS.REPORT,
]);

<<<<<<< HEAD
const ONBOARDING_SCREEN_NAMES = new Set([SCREENS.ONBOARDING.PERSONAL_DETAILS, SCREENS.ONBOARDING.PURPOSE, SCREENS.ONBOARDING.WORK, SCREENS.ONBOARDING_MODAL.ONBOARDING]);
const SETTINGS_SCREENS = Object.values(flattenObject(SCREENS.SETTINGS));
const SEARCH_SCREENS = Object.values(flattenObject(SCREENS.SEARCH));
const HOME_SCREENS = [SCREENS.HOME, SCREENS.REPORT];
const BOTTOM_TAB_SCREEN_NAMES = new Set([...SETTINGS_SCREENS, ...SEARCH_SCREENS, ...HOME_SCREENS]);

const SETTINGS_TAB_SCREEN_NAMES = new Set(SETTINGS_SCREENS);

const SEARCH_TAB_SCREEN_NAMES = new Set(SEARCH_SCREENS);

const HOME_SCREEN_NAMES = new Set(HOME_SCREENS);

function isCentralPaneName(screen: string | undefined): screen is CentralPaneName {
    if (!screen) {
        return false;
    }

    return CENTRAL_PANE_SCREEN_NAMES.has(screen as CentralPaneName);
}

function isBottomTabName(screen: TupleToUnion<typeof SETTINGS_SCREENS> | undefined) {
    if (!screen) {
        return false;
    }
    return BOTTOM_TAB_SCREEN_NAMES.has(screen);
}

function isSettingTabName(screen: TupleToUnion<typeof SETTINGS_SCREENS> | undefined) {
    if (!screen) {
        return false;
    }
    return SETTINGS_TAB_SCREEN_NAMES.has(screen);
}

function isSearchTabName(screen: TupleToUnion<typeof SEARCH_SCREENS> | undefined) {
    if (!screen) {
        return false;
    }
    return SEARCH_TAB_SCREEN_NAMES.has(screen);
}

function isHomeTabName(screen: TupleToUnion<typeof HOME_SCREENS> | undefined) {
=======
const removePolicyIDParamFromState = (state: State<RootStackParamList>) => {
    const stateCopy = cloneDeep(state);
    const bottomTabRoute = getTopmostBottomTabRoute(stateCopy);
    if (bottomTabRoute?.params && 'policyID' in bottomTabRoute.params) {
        delete bottomTabRoute.params.policyID;
    }
    return stateCopy;
};

function isCentralPaneName(screen: string | undefined): screen is CentralPaneName {
>>>>>>> dc85ce88
    if (!screen) {
        return false;
    }
    return CENTRAL_PANE_SCREEN_NAMES.has(screen as CentralPaneName);
}

<<<<<<< HEAD
function isOnboardingFlowName(screen: string | undefined): screen is OnboardingFlowName {
    if (!screen) {
        return false;
    }

    return ONBOARDING_SCREEN_NAMES.has(screen as OnboardingFlowName);
}

const removePolicyIDParamFromState = (state: State<RootStackParamList>) => {
    const stateCopy = cloneDeep(state);
    const bottomTabRoute = getTopmostBottomTabRoute(stateCopy);
    if (bottomTabRoute?.params && 'policyID' in bottomTabRoute.params) {
        delete bottomTabRoute.params.policyID;
    }
    return stateCopy;
};

export {isCentralPaneName, isBottomTabName, isSearchTabName, isSettingTabName, isHomeTabName, removePolicyIDParamFromState, isOnboardingFlowName};
=======
export {isCentralPaneName, removePolicyIDParamFromState};
>>>>>>> dc85ce88
<|MERGE_RESOLUTION|>--- conflicted
+++ resolved
@@ -17,50 +17,8 @@
     SCREENS.REPORT,
 ]);
 
-<<<<<<< HEAD
 const ONBOARDING_SCREEN_NAMES = new Set([SCREENS.ONBOARDING.PERSONAL_DETAILS, SCREENS.ONBOARDING.PURPOSE, SCREENS.ONBOARDING.WORK, SCREENS.ONBOARDING_MODAL.ONBOARDING]);
-const SETTINGS_SCREENS = Object.values(flattenObject(SCREENS.SETTINGS));
-const SEARCH_SCREENS = Object.values(flattenObject(SCREENS.SEARCH));
-const HOME_SCREENS = [SCREENS.HOME, SCREENS.REPORT];
-const BOTTOM_TAB_SCREEN_NAMES = new Set([...SETTINGS_SCREENS, ...SEARCH_SCREENS, ...HOME_SCREENS]);
 
-const SETTINGS_TAB_SCREEN_NAMES = new Set(SETTINGS_SCREENS);
-
-const SEARCH_TAB_SCREEN_NAMES = new Set(SEARCH_SCREENS);
-
-const HOME_SCREEN_NAMES = new Set(HOME_SCREENS);
-
-function isCentralPaneName(screen: string | undefined): screen is CentralPaneName {
-    if (!screen) {
-        return false;
-    }
-
-    return CENTRAL_PANE_SCREEN_NAMES.has(screen as CentralPaneName);
-}
-
-function isBottomTabName(screen: TupleToUnion<typeof SETTINGS_SCREENS> | undefined) {
-    if (!screen) {
-        return false;
-    }
-    return BOTTOM_TAB_SCREEN_NAMES.has(screen);
-}
-
-function isSettingTabName(screen: TupleToUnion<typeof SETTINGS_SCREENS> | undefined) {
-    if (!screen) {
-        return false;
-    }
-    return SETTINGS_TAB_SCREEN_NAMES.has(screen);
-}
-
-function isSearchTabName(screen: TupleToUnion<typeof SEARCH_SCREENS> | undefined) {
-    if (!screen) {
-        return false;
-    }
-    return SEARCH_TAB_SCREEN_NAMES.has(screen);
-}
-
-function isHomeTabName(screen: TupleToUnion<typeof HOME_SCREENS> | undefined) {
-=======
 const removePolicyIDParamFromState = (state: State<RootStackParamList>) => {
     const stateCopy = cloneDeep(state);
     const bottomTabRoute = getTopmostBottomTabRoute(stateCopy);
@@ -71,14 +29,12 @@
 };
 
 function isCentralPaneName(screen: string | undefined): screen is CentralPaneName {
->>>>>>> dc85ce88
     if (!screen) {
         return false;
     }
     return CENTRAL_PANE_SCREEN_NAMES.has(screen as CentralPaneName);
 }
 
-<<<<<<< HEAD
 function isOnboardingFlowName(screen: string | undefined): screen is OnboardingFlowName {
     if (!screen) {
         return false;
@@ -87,16 +43,4 @@
     return ONBOARDING_SCREEN_NAMES.has(screen as OnboardingFlowName);
 }
 
-const removePolicyIDParamFromState = (state: State<RootStackParamList>) => {
-    const stateCopy = cloneDeep(state);
-    const bottomTabRoute = getTopmostBottomTabRoute(stateCopy);
-    if (bottomTabRoute?.params && 'policyID' in bottomTabRoute.params) {
-        delete bottomTabRoute.params.policyID;
-    }
-    return stateCopy;
-};
-
-export {isCentralPaneName, isBottomTabName, isSearchTabName, isSettingTabName, isHomeTabName, removePolicyIDParamFromState, isOnboardingFlowName};
-=======
-export {isCentralPaneName, removePolicyIDParamFromState};
->>>>>>> dc85ce88
+export {isCentralPaneName, removePolicyIDParamFromState, isOnboardingFlowName};
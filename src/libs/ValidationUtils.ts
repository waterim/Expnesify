import {parsePhoneNumber} from 'awesome-phonenumber';
import {addYears, endOfMonth, format, isAfter, isBefore, isSameDay, isValid, isWithinInterval, parse, startOfDay, subYears} from 'date-fns';
import {URL_REGEX_WITH_REQUIRED_PROTOCOL} from 'expensify-common/lib/Url';
import isDate from 'lodash/isDate';
import isEmpty from 'lodash/isEmpty';
import isObject from 'lodash/isObject';
import CONST from '@src/CONST';
import {Report} from '@src/types/onyx';
import * as OnyxCommon from '@src/types/onyx/OnyxCommon';
import * as CardUtils from './CardUtils';
import * as LoginUtils from './LoginUtils';
import StringUtils from './StringUtils';

/**
 * Implements the Luhn Algorithm, a checksum formula used to validate credit card
 * numbers.
 */
function validateCardNumber(value: string): boolean {
    let sum = 0;
    for (let i = 0; i < value.length; i++) {
        let intVal = parseInt(value.substr(i, 1), 10);
        if (i % 2 === 0) {
            intVal *= 2;
            if (intVal > 9) {
                intVal = 1 + (intVal % 10);
            }
        }
        sum += intVal;
    }
    return sum % 10 === 0;
}

/**
 * Validate date fields
 */
function isValidDate(date: string | Date): boolean {
    if (!date) {
        return false;
    }

    const pastDate = subYears(new Date(), 1000);
    const futureDate = addYears(new Date(), 1000);
    const testDate = new Date(date);
    return isValid(testDate) && isAfter(testDate, pastDate) && isBefore(testDate, futureDate);
}

/**
 * Validate that date entered isn't a future date.
 */
function isValidPastDate(date: string | Date): boolean {
    if (!date) {
        return false;
    }

    const pastDate = subYears(new Date(), 1000);
    const currentDate = new Date();
    const testDate = startOfDay(new Date(date));
    return isValid(testDate) && isAfter(testDate, pastDate) && isBefore(testDate, currentDate);
}

/**
 * Used to validate a value that is "required".
 */
function isRequiredFulfilled(value: string | Date | unknown[] | Record<string, unknown>): boolean {
    if (typeof value === 'string') {
        return !StringUtils.isEmptyString(value);
    }

    if (isDate(value)) {
        return isValidDate(value);
    }
    if (Array.isArray(value) || isObject(value)) {
        return !isEmpty(value);
    }
    return Boolean(value);
}

/**
 * Used to add requiredField error to the fields passed.
 */
function getFieldRequiredErrors(values: OnyxCommon.Errors, requiredFields: string[]) {
    const errors: OnyxCommon.Errors = {};
    requiredFields.forEach((fieldKey) => {
        if (isRequiredFulfilled(values[fieldKey])) {
            return;
        }
        errors[fieldKey] = 'common.error.fieldRequired';
    });
    return errors;
}

/**
 * Validates that this is a valid expiration date. Supports the following formats:
 * 1. MM/YY
 * 2. MM/YYYY
 * 3. MMYY
 * 4. MMYYYY
 */
function isValidExpirationDate(string: string): boolean {
    if (!CONST.REGEX.CARD_EXPIRATION_DATE.test(string)) {
        return false;
    }

    // Use the last of the month to check if the expiration date is in the future or not
    const expirationDate = `${CardUtils.getYearFromExpirationDateString(string)}-${CardUtils.getMonthFromExpirationDateString(string)}-01`;
    return isAfter(new Date(expirationDate), endOfMonth(new Date()));
}

/**
 * Validates that this is a valid security code
 * in the XXX or XXXX format.
 */
function isValidSecurityCode(string: string): boolean {
    return CONST.REGEX.CARD_SECURITY_CODE.test(string);
}

/**
 * Validates a debit card number (15 or 16 digits).
 */
function isValidDebitCard(string: string): boolean {
    if (!CONST.REGEX.CARD_NUMBER.test(string)) {
        return false;
    }

    return validateCardNumber(string);
}

function isValidIndustryCode(code: string): boolean {
    return CONST.REGEX.INDUSTRY_CODE.test(code);
}

function isValidZipCode(zipCode: string): boolean {
    return CONST.REGEX.ZIP_CODE.test(zipCode);
}

function isValidSSNLastFour(ssnLast4: string): boolean {
    return CONST.REGEX.SSN_LAST_FOUR.test(ssnLast4);
}

function isValidSSNFullNine(ssnFull9: string): boolean {
    return CONST.REGEX.SSN_FULL_NINE.test(ssnFull9);
}

/**
 * Validate that a date meets the minimum age requirement.
 */
function meetsMinimumAgeRequirement(date: string): boolean {
    const testDate = new Date(date);
    const minDate = subYears(new Date(), CONST.DATE_BIRTH.MIN_AGE_FOR_PAYMENT);
    return isValid(testDate) && (isSameDay(testDate, minDate) || isBefore(testDate, minDate));
}

/**
 * Validate that a date meets the maximum age requirement.
 */
function meetsMaximumAgeRequirement(date: string): boolean {
    const testDate = new Date(date);
    const maxDate = subYears(new Date(), CONST.DATE_BIRTH.MAX_AGE);
    return isValid(testDate) && (isSameDay(testDate, maxDate) || isAfter(testDate, maxDate));
}

/**
 * Validate that given date is in a specified range of years before now.
 */
function getAgeRequirementError(date: string, minimumAge: number, maximumAge: number): string | Array<string | Record<string, string>> {
    const currentDate = startOfDay(new Date());
    const testDate = parse(date, CONST.DATE.FNS_FORMAT_STRING, currentDate);

    if (!isValid(testDate)) {
        return 'common.error.dateInvalid';
    }

    const maximalDate = subYears(currentDate, minimumAge);
    const minimalDate = subYears(currentDate, maximumAge);

    if (isWithinInterval(testDate, {start: minimalDate, end: maximalDate})) {
        return '';
    }

    if (isSameDay(testDate, maximalDate) || isAfter(testDate, maximalDate)) {
        return ['privatePersonalDetails.error.dateShouldBeBefore', {dateString: format(maximalDate, CONST.DATE.FNS_FORMAT_STRING)}];
    }

    return ['privatePersonalDetails.error.dateShouldBeAfter', {dateString: format(minimalDate, CONST.DATE.FNS_FORMAT_STRING)}];
}

/**
 * Similar to backend, checks whether a website has a valid URL or not.
 * http/https/ftp URL scheme required.
 */
function isValidWebsite(url: string): boolean {
    const isLowerCase = url === url.toLowerCase();
    return new RegExp(`^${URL_REGEX_WITH_REQUIRED_PROTOCOL}$`, 'i').test(url) && isLowerCase;
}

function isValidUSPhone(phoneNumber = '', isCountryCodeOptional?: boolean): boolean {
    const phone = phoneNumber || '';
    const regionCode = isCountryCodeOptional ? CONST.COUNTRY.US : undefined;

    const parsedPhoneNumber = parsePhoneNumber(phone, {regionCode});
    return parsedPhoneNumber.possible && parsedPhoneNumber.regionCode === CONST.COUNTRY.US;
}

function isValidValidateCode(validateCode: string): boolean {
    return Boolean(validateCode.match(CONST.VALIDATE_CODE_REGEX_STRING));
}

function isValidRecoveryCode(recoveryCode: string): boolean {
    return Boolean(recoveryCode.match(CONST.RECOVERY_CODE_REGEX_STRING));
}

function isValidTwoFactorCode(code: string): boolean {
    return Boolean(code.match(CONST.REGEX.CODE_2FA));
}

/**
 * Checks whether a value is a numeric string including `(`, `)`, `-` and optional leading `+`
 */
function isNumericWithSpecialChars(input: string): boolean {
    return /^\+?[\d\\+]*$/.test(LoginUtils.getPhoneNumberWithoutSpecialChars(input));
}

/**
 * Checks the given number is a valid US Routing Number
 * using ABA routingNumber checksum algorithm: http://www.brainjar.com/js/validation/
 */
function isValidRoutingNumber(routingNumber: string): boolean {
    let n = 0;
    for (let i = 0; i < routingNumber.length; i += 3) {
        n += parseInt(routingNumber.charAt(i), 10) * 3 + parseInt(routingNumber.charAt(i + 1), 10) * 7 + parseInt(routingNumber.charAt(i + 2), 10);
    }

    // If the resulting sum is an even multiple of ten (but not zero),
    // the ABA routing number is valid.
    if (n !== 0 && n % 10 === 0) {
        return true;
    }
    return false;
}

/**
 * Checks that the provided name doesn't contain any commas or semicolons
 */
function isValidDisplayName(name: string): boolean {
    return !name.includes(',') && !name.includes(';');
}

/**
 * Checks that the provided legal name doesn't contain special characters
 */
function isValidLegalName(name: string): boolean {
    return CONST.REGEX.ALPHABETIC_AND_LATIN_CHARS.test(name);
}

/**
<<<<<<< HEAD
 * Validating that this is a valid address (PO boxes are not allowed)
 */
function isValidAddress(value: string): boolean {
    if (!isValidLegalName(value)) {
        return false;
    }

    return !CONST.REGEX.PO_BOX.test(value);
}

function validateIdentity(identity: Record<string, string>): Record<string, boolean> {
    const requiredFields = ['firstName', 'lastName', 'street', 'city', 'zipCode', 'state', 'ssnLast4', 'dob'];
    const errors: Record<string, boolean> = {};

    // Check that all required fields are filled
    requiredFields.forEach((fieldName) => {
        if (isRequiredFulfilled(identity[fieldName])) {
            return;
        }
        errors[fieldName] = true;
    });

    if (!isValidAddress(identity.street)) {
        errors.street = true;
    }

    if (!isValidZipCode(identity.zipCode)) {
        errors.zipCode = true;
    }

    // dob field has multiple validations/errors, we are handling it temporarily like this.
    if (!isValidDate(identity.dob) || !meetsMaximumAgeRequirement(identity.dob)) {
        errors.dob = true;
    } else if (!meetsMinimumAgeRequirement(identity.dob)) {
        errors.dobAge = true;
    }

    if (!isValidSSNLastFour(identity.ssnLast4)) {
        errors.ssnLast4 = true;
    }

    return errors;
=======
 * Checks that the provided name doesn't contain special characters or numbers
 */
function isValidPersonName(value: string) {
    return /^[^\d^!#$%*=<>;{}"]+$/.test(value);
>>>>>>> 71cf44fd
}

/**
 * Checks if the provided string includes any of the provided reserved words
 */
function doesContainReservedWord(value: string, reservedWords: string[]): boolean {
    const valueToCheck = value.trim().toLowerCase();
    return reservedWords.some((reservedWord) => valueToCheck.includes(reservedWord.toLowerCase()));
}

/**
 * Checks if is one of the certain names which are reserved for default rooms
 * and should not be used for policy rooms.
 */
function isReservedRoomName(roomName: string): boolean {
    return (CONST.REPORT.RESERVED_ROOM_NAMES as readonly string[]).includes(roomName);
}

/**
 * Checks if the room name already exists.
 */
function isExistingRoomName(roomName: string, reports: Record<string, Report>, policyID: string): boolean {
    return Object.values(reports).some((report) => report && report.policyID === policyID && report.reportName === roomName);
}

/**
 * Checks if a room name is valid by checking that:
 * - It starts with a hash '#'
 * - After the first character, it contains only lowercase letters, numbers, and dashes
 * - It's between 1 and MAX_ROOM_NAME_LENGTH characters long
 */
function isValidRoomName(roomName: string): boolean {
    return CONST.REGEX.ROOM_NAME.test(roomName);
}

/**
 * Checks if tax ID consists of 9 digits
 */
function isValidTaxID(taxID: string): boolean {
    return CONST.REGEX.TAX_ID.test(taxID);
}

/**
 * Checks if a string value is a number.
 */
function isNumeric(value: string): boolean {
    if (typeof value !== 'string') {
        return false;
    }
    return /^\d*$/.test(value);
}

/**
 * Checks that the provided accountID is a number and bigger than 0.
 */
function isValidAccountRoute(accountID: number): boolean {
    return CONST.REGEX.NUMBER.test(String(accountID)) && accountID > 0;
}

type ValuesType = Record<string, unknown>;

/**
 * This function is used to remove invisible characters from strings before validation and submission.
 */
function prepareValues(values: ValuesType): ValuesType {
    const trimmedStringValues: ValuesType = {};

    for (const [inputID, inputValue] of Object.entries(values)) {
        if (typeof inputValue === 'string') {
            trimmedStringValues[inputID] = StringUtils.removeInvisibleCharacters(inputValue);
        } else {
            trimmedStringValues[inputID] = inputValue;
        }
    }

    return trimmedStringValues;
}

export {
    meetsMinimumAgeRequirement,
    meetsMaximumAgeRequirement,
    getAgeRequirementError,
    isValidDate,
    isValidPastDate,
    isValidSecurityCode,
    isValidExpirationDate,
    isValidDebitCard,
    isValidIndustryCode,
    isValidZipCode,
    isRequiredFulfilled,
    getFieldRequiredErrors,
    isValidUSPhone,
    isValidWebsite,
    isValidTwoFactorCode,
    isNumericWithSpecialChars,
    isValidRoutingNumber,
    isValidSSNLastFour,
    isValidSSNFullNine,
    isReservedRoomName,
    isExistingRoomName,
    isValidRoomName,
    isValidTaxID,
    isValidValidateCode,
    isValidDisplayName,
    isValidLegalName,
    isValidAddress,
    validateIdentity,
    doesContainReservedWord,
    isNumeric,
    isValidAccountRoute,
    isValidRecoveryCode,
    prepareValues,
    isValidPersonName,
};<|MERGE_RESOLUTION|>--- conflicted
+++ resolved
@@ -189,8 +189,7 @@
  * http/https/ftp URL scheme required.
  */
 function isValidWebsite(url: string): boolean {
-    const isLowerCase = url === url.toLowerCase();
-    return new RegExp(`^${URL_REGEX_WITH_REQUIRED_PROTOCOL}$`, 'i').test(url) && isLowerCase;
+    return new RegExp(`^${URL_REGEX_WITH_REQUIRED_PROTOCOL}$`, 'i').test(url);
 }
 
 function isValidUSPhone(phoneNumber = '', isCountryCodeOptional?: boolean): boolean {
@@ -253,7 +252,13 @@
 }
 
 /**
-<<<<<<< HEAD
+ * Checks that the provided name doesn't contain special characters or numbers
+ */
+function isValidPersonName(value: string) {
+    return /^[^\d^!#$%*=<>;{}"]+$/.test(value);
+}
+
+/**
  * Validating that this is a valid address (PO boxes are not allowed)
  */
 function isValidAddress(value: string): boolean {
@@ -296,12 +301,6 @@
     }
 
     return errors;
-=======
- * Checks that the provided name doesn't contain special characters or numbers
- */
-function isValidPersonName(value: string) {
-    return /^[^\d^!#$%*=<>;{}"]+$/.test(value);
->>>>>>> 71cf44fd
 }
 
 /**

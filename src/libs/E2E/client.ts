--- conflicted
+++ resolved
@@ -10,16 +10,6 @@
     renderCount?: number;
 };
 
-<<<<<<< HEAD
-type TestConfig = {
-    name: string;
-    reportScreen?: {
-        autoFocus?: boolean;
-    };
-};
-
-=======
->>>>>>> 7b955231
 type NativeCommandPayload = {
     text: string;
 };

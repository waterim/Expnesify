--- conflicted
+++ resolved
@@ -113,7 +113,8 @@
     COMPLETE_TASK: 'CompleteTask',
     COMPLETE_ENGAGEMENT_MODAL: 'CompleteEngagementModal',
     SET_NAME_VALUE_PAIR: 'SetNameValuePair',
-<<<<<<< HEAD
+    SET_REPORT_FIELD: 'Report_SetFields',
+    SET_REPORT_NAME: 'RenameReport',
     COMPLETE_SPLIT_BILL: 'CompleteSplitBill',
     UPDATE_MONEY_REQUEST_DATE: 'UpdateMoneyRequestDate',
     UPDATE_MONEY_REQUEST_BILLABLE: 'UpdateMoneyRequestBillable',
@@ -139,10 +140,6 @@
     DETACH_RECEIPT: 'DetachReceipt',
     PAY_MONEY_REQUEST_WITH_WALLET: 'PayMoneyRequestWithWallet',
     PAY_MONEY_REQUEST: 'PayMoneyRequest',
-=======
-    SET_REPORT_FIELD: 'Report_SetFields',
-    SET_REPORT_NAME: 'RenameReport',
->>>>>>> c6758578
 } as const;
 
 type WriteCommand = ValueOf<typeof WRITE_COMMANDS>;
@@ -253,7 +250,8 @@
     [WRITE_COMMANDS.COMPLETE_TASK]: Parameters.CompleteTaskParams;
     [WRITE_COMMANDS.COMPLETE_ENGAGEMENT_MODAL]: Parameters.CompleteEngagementModalParams;
     [WRITE_COMMANDS.SET_NAME_VALUE_PAIR]: Parameters.SetNameValuePairParams;
-<<<<<<< HEAD
+    [WRITE_COMMANDS.SET_REPORT_FIELD]: Parameters.SetReportFieldParams;
+    [WRITE_COMMANDS.SET_REPORT_NAME]: Parameters.SetReportNameParams;
     [WRITE_COMMANDS.COMPLETE_SPLIT_BILL]: Parameters.CompleteSplitBillParams;
     [WRITE_COMMANDS.UPDATE_MONEY_REQUEST_DATE]: Parameters.UpdateMoneyRequestParams;
     [WRITE_COMMANDS.UPDATE_MONEY_REQUEST_MERCHANT]: Parameters.UpdateMoneyRequestParams;
@@ -279,10 +277,6 @@
     [WRITE_COMMANDS.DETACH_RECEIPT]: Parameters.DetachReceiptParams;
     [WRITE_COMMANDS.PAY_MONEY_REQUEST_WITH_WALLET]: Parameters.PayMoneyRequestParams;
     [WRITE_COMMANDS.PAY_MONEY_REQUEST]: Parameters.PayMoneyRequestParams;
-=======
-    [WRITE_COMMANDS.SET_REPORT_FIELD]: Parameters.SetReportFieldParams;
-    [WRITE_COMMANDS.SET_REPORT_NAME]: Parameters.SetReportNameParams;
->>>>>>> c6758578
 };
 
 const READ_COMMANDS = {

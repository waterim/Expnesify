import type {ValueOf} from 'type-fest';
import type CONST from '@src/CONST';
import type {SageIntacctMappingValue} from '@src/types/onyx/Policy';
import type {EmptyObject} from '@src/types/utils/EmptyObject';
import type * as Parameters from './parameters';
import type SignInUserParams from './parameters/SignInUserParams';
import type UpdateBeneficialOwnersForBankAccountParams from './parameters/UpdateBeneficialOwnersForBankAccountParams';

type ApiRequestType = ValueOf<typeof CONST.API_REQUEST_TYPE>;

const WRITE_COMMANDS = {
    SET_WORKSPACE_AUTO_REPORTING_FREQUENCY: 'SetWorkspaceAutoReportingFrequency',
    SET_WORKSPACE_AUTO_REPORTING_MONTHLY_OFFSET: 'SetWorkspaceAutoReportingOffset',
    SET_WORKSPACE_APPROVAL_MODE: 'SetWorkspaceApprovalMode',
    SET_WORKSPACE_PAYER: 'SetWorkspacePayer',
    SET_WORKSPACE_REIMBURSEMENT: 'SetWorkspaceReimbursement',
    SET_POLICY_DEFAULT_REPORT_TITLE: 'SetPolicyDefaultReportTitle',
    SET_POLICY_PREVENT_MEMBER_CREATED_TITLE: 'SetPolicyPreventMemberCreatedTitle',
    SET_POLICY_PREVENT_SELF_APPROVAL: 'SetPolicyPreventSelfApproval',
    SET_POLICY_AUTOMATIC_APPROVAL_LIMIT: 'SetPolicyAutomaticApprovalLimit',
    SET_POLICY_AUTOMATIC_APPROVAL_RATE: 'SetPolicyAutomaticApprovalRate',
    SET_POLICY_AUTO_REIMBURSEMENT_LIMIT: 'SetPolicyAutoReimbursementLimit',
    ENABLE_POLICY_AUTO_REIMBURSEMENT_LIMIT: 'EnablePolicyAutoReimbursementLimit',
    ENABLE_POLICY_AUTO_APPROVAL_OPTIONS: 'EnablePolicyAutoApprovalOptions',
    ENABLE_POLICY_DEFAULT_REPORT_TITLE: 'EnablePolicyDefaultReportTitle',
    SET_WORKSPACE_DEFAULT_SPEND_CATEGORY: 'SetPolicyDefaultSpendCategory',
    DISMISS_REFERRAL_BANNER: 'DismissReferralBanner',
    UPDATE_PREFERRED_LOCALE: 'UpdatePreferredLocale',
    OPEN_APP: 'OpenApp',
    RECONNECT_APP: 'ReconnectApp',
    HANDLE_RESTRICTED_EVENT: 'HandleRestrictedEvent',
    OPEN_REPORT: 'OpenReport',
    DELETE_PAYMENT_BANK_ACCOUNT: 'DeletePaymentBankAccount',
    UPDATE_PERSONAL_INFORMATION_FOR_BANK_ACCOUNT: 'UpdatePersonalInformationForBankAccount',
    VALIDATE_BANK_ACCOUNT_WITH_TRANSACTIONS: 'ValidateBankAccountWithTransactions',
    UPDATE_COMPANY_INFORMATION_FOR_BANK_ACCOUNT: 'UpdateCompanyInformationForBankAccount',
    UPDATE_BENEFICIAL_OWNERS_FOR_BANK_ACCOUNT: 'UpdateBeneficialOwnersForBankAccount',
    CONNECT_BANK_ACCOUNT_MANUALLY: 'ConnectBankAccountManually',
    VERIFY_IDENTITY_FOR_BANK_ACCOUNT: 'VerifyIdentityForBankAccount',
    BANK_ACCOUNT_HANDLE_PLAID_ERROR: 'BankAccount_HandlePlaidError',
    REPORT_VIRTUAL_EXPENSIFY_CARD_FRAUD: 'ReportVirtualExpensifyCardFraud',
    REQUEST_REPLACEMENT_EXPENSIFY_CARD: 'RequestReplacementExpensifyCard',
    ACTIVATE_PHYSICAL_EXPENSIFY_CARD: 'ActivatePhysicalExpensifyCard',
    UPDATE_EXPENSIFY_CARD_LIMIT: 'UpdateExpensifyCardLimit',
    UPDATE_EXPENSIFY_CARD_TITLE: 'UpdateExpensifyCardTitle',
    UPDATE_EXPENSIFY_CARD_LIMIT_TYPE: 'UpdateExpensifyCardLimitType',
    CARD_DEACTIVATE: 'Card_Deactivate',
    CHRONOS_REMOVE_OOO_EVENT: 'Chronos_RemoveOOOEvent',
    MAKE_DEFAULT_PAYMENT_METHOD: 'MakeDefaultPaymentMethod',
    ADD_PAYMENT_CARD: 'AddPaymentCard',
    ADD_PAYMENT_CARD_GBP: 'AddPaymentCardGBP',
    VERIFY_SETUP_INTENT: 'User_VerifySetupIntent',
    TRANSFER_WALLET_BALANCE: 'TransferWalletBalance',
    DELETE_PAYMENT_CARD: 'DeletePaymentCard',
    UPDATE_PRONOUNS: 'UpdatePronouns',
    UPDATE_DISPLAY_NAME: 'UpdateDisplayName',
    UPDATE_LEGAL_NAME: 'UpdateLegalName',
    UPDATE_DATE_OF_BIRTH: 'UpdateDateOfBirth',
    UPDATE_HOME_ADDRESS: 'UpdateHomeAddress',
    UPDATE_POLICY_ADDRESS: 'SetPolicyAddress',
    UPDATE_AUTOMATIC_TIMEZONE: 'UpdateAutomaticTimezone',
    UPDATE_SELECTED_TIMEZONE: 'UpdateSelectedTimezone',
    UPDATE_USER_AVATAR: 'UpdateUserAvatar',
    UPDATE_GROUP_CHAT_AVATAR: 'UpdateGroupChatAvatar',
    DELETE_USER_AVATAR: 'DeleteUserAvatar',
    REFER_TEACHERS_UNITE_VOLUNTEER: 'ReferTeachersUniteVolunteer',
    ADD_SCHOOL_PRINCIPAL: 'AddSchoolPrincipal',
    CLOSE_ACCOUNT: 'CloseAccount',
    REQUEST_CONTACT_METHOD_VALIDATE_CODE: 'RequestContactMethodValidateCode',
    UPDATE_NEWSLETTER_SUBSCRIPTION: 'UpdateNewsletterSubscription',
    DELETE_CONTACT_METHOD: 'DeleteContactMethod',
    ADD_NEW_CONTACT_METHOD: 'AddNewContactMethod',
    VALIDATE_LOGIN: 'ValidateLogin',
    VALIDATE_SECONDARY_LOGIN: 'ValidateSecondaryLogin',
    UPDATE_PREFERRED_EMOJI_SKIN_TONE: 'UpdatePreferredEmojiSkinTone',
    UPDATE_CHAT_PRIORITY_MODE: 'UpdateChatPriorityMode',
    SET_CONTACT_METHOD_AS_DEFAULT: 'SetContactMethodAsDefault',
    UPDATE_THEME: 'UpdateTheme',
    UPDATE_STATUS: 'UpdateStatus',
    CLEAR_STATUS: 'ClearStatus',
    UPDATE_PERSONAL_DETAILS_FOR_WALLET: 'UpdatePersonalDetailsForWallet',
    VERIFY_IDENTITY: 'VerifyIdentity',
    ACCEPT_WALLET_TERMS: 'AcceptWalletTerms',
    ANSWER_QUESTIONS_FOR_WALLET: 'AnswerQuestionsForWallet',
    REQUEST_PHYSICAL_EXPENSIFY_CARD: 'RequestPhysicalExpensifyCard',
    LOG_OUT: 'LogOut',
    REQUEST_ACCOUNT_VALIDATION_LINK: 'RequestAccountValidationLink',
    REQUEST_NEW_VALIDATE_CODE: 'RequestNewValidateCode',
    SIGN_IN_WITH_APPLE: 'SignInWithApple',
    SIGN_IN_WITH_GOOGLE: 'SignInWithGoogle',
    SIGN_IN_USER: 'SigninUser',
    SIGN_IN_USER_WITH_LINK: 'SigninUserWithLink',
    REQUEST_UNLINK_VALIDATION_LINK: 'RequestUnlinkValidationLink',
    UNLINK_LOGIN: 'UnlinkLogin',
    ENABLE_TWO_FACTOR_AUTH: 'EnableTwoFactorAuth',
    DISABLE_TWO_FACTOR_AUTH: 'DisableTwoFactorAuth',
    ADD_COMMENT: 'AddComment',
    ADD_ATTACHMENT: 'AddAttachment',
    ADD_TEXT_AND_ATTACHMENT: 'AddTextAndAttachment',
    CONNECT_BANK_ACCOUNT_WITH_PLAID: 'ConnectBankAccountWithPlaid',
    ADD_PERSONAL_BANK_ACCOUNT: 'AddPersonalBankAccount',
    RESTART_BANK_ACCOUNT_SETUP: 'RestartBankAccountSetup',
    RESEND_VALIDATE_CODE: 'ResendValidateCode',
    OPT_IN_TO_PUSH_NOTIFICATIONS: 'OptInToPushNotifications',
    OPT_OUT_OF_PUSH_NOTIFICATIONS: 'OptOutOfPushNotifications',
    READ_NEWEST_ACTION: 'ReadNewestAction',
    MARK_AS_UNREAD: 'MarkAsUnread',
    TOGGLE_PINNED_CHAT: 'TogglePinnedChat',
    DELETE_COMMENT: 'DeleteComment',
    UPDATE_COMMENT: 'UpdateComment',
    UPDATE_REPORT_NOTIFICATION_PREFERENCE: 'UpdateReportNotificationPreference',
    UPDATE_ROOM_VISIBILITY: 'UpdateRoomVisibility',
    UPDATE_ROOM_DESCRIPTION: 'UpdateRoomDescription',
    UPDATE_REPORT_WRITE_CAPABILITY: 'UpdateReportWriteCapability',
    ADD_WORKSPACE_ROOM: 'AddWorkspaceRoom',
    UPDATE_POLICY_ROOM_NAME: 'UpdatePolicyRoomName',
    ADD_EMOJI_REACTION: 'AddEmojiReaction',
    REMOVE_EMOJI_REACTION: 'RemoveEmojiReaction',
    LEAVE_ROOM: 'LeaveRoom',
    LEAVE_GROUP_CHAT: 'LeaveGroupChat',
    INVITE_TO_ROOM: 'InviteToRoom',
    INVITE_TO_GROUP_CHAT: 'InviteToGroupChat',
    UPDATE_GROUP_CHAT_NAME: 'UpdateGroupChatName',
    UPDATE_GROUP_CHAT_MEMBER_ROLES: 'UpdateGroupChatMemberRoles',
    REMOVE_FROM_ROOM: 'RemoveFromRoom',
    REMOVE_FROM_GROUP_CHAT: 'RemoveFromGroupChat',
    FLAG_COMMENT: 'FlagComment',
    UPDATE_REPORT_PRIVATE_NOTE: 'UpdateReportPrivateNote',
    RESOLVE_ACTIONABLE_MENTION_WHISPER: 'ResolveActionableMentionWhisper',
    RESOLVE_ACTIONABLE_REPORT_MENTION_WHISPER: 'ResolveActionableReportMentionWhisper',
    DELETE_WORKSPACE: 'DeleteWorkspace',
    DELETE_MEMBERS_FROM_WORKSPACE: 'DeleteMembersFromWorkspace',
    ADD_MEMBERS_TO_WORKSPACE: 'AddMembersToWorkspace',
    UPDATE_WORKSPACE_AVATAR: 'UpdateWorkspaceAvatar',
    DELETE_WORKSPACE_AVATAR: 'DeleteWorkspaceAvatar',
    UPDATE_WORKSPACE_GENERAL_SETTINGS: 'UpdateWorkspaceGeneralSettings',
    UPDATE_WORKSPACE_CUSTOM_UNIT_AND_RATE: 'UpdateWorkspaceCustomUnitAndRate',
    UPDATE_WORKSPACE_DESCRIPTION: 'UpdateWorkspaceDescription',
    UPDATE_WORKSPACE_MEMBERS_ROLE: 'UpdateWorkspaceMembersRole',
    CREATE_WORKSPACE: 'CreateWorkspace',
    CREATE_WORKSPACE_FROM_IOU_PAYMENT: 'CreateWorkspaceFromIOUPayment',
    SET_WORKSPACE_CATEGORIES_ENABLED: 'SetWorkspaceCategoriesEnabled',
    SET_POLICY_TAGS_ENABLED: 'SetPolicyTagsEnabled',
    CREATE_WORKSPACE_CATEGORIES: 'CreateWorkspaceCategories',
    IMPORT_CATEGORIES_SPREADSHEET: 'ImportCategoriesSpreadsheet',
    EXPORT_CATEGORIES_CSV: 'ExportCategoriesCSV',
    RENAME_WORKSPACE_CATEGORY: 'RenameWorkspaceCategory',
    CREATE_POLICY_TAG: 'CreatePolicyTag',
    RENAME_POLICY_TAG: 'RenamePolicyTag',
    SET_WORKSPACE_REQUIRES_CATEGORY: 'SetWorkspaceRequiresCategory',
    UPDATE_POLICY_CATEGORY_PAYROLL_CODE: 'UpdatePolicyCategoryPayrollCode',
    UPDATE_POLICY_CATEGORY_GL_CODE: 'UpdatePolicyCategoryGLCode',
    DELETE_WORKSPACE_CATEGORIES: 'DeleteWorkspaceCategories',
    DELETE_POLICY_REPORT_FIELD: 'DeletePolicyReportField',
    SET_POLICY_TAGS_REQUIRED: 'SetPolicyTagsRequired',
    SET_POLICY_REQUIRES_TAG: 'SetPolicyRequiresTag',
    RENAME_POLICY_TAG_LIST: 'RenamePolicyTaglist',
    DELETE_POLICY_TAGS: 'DeletePolicyTags',
    UPDATE_POLICY_TAG_GL_CODE: 'UpdatePolicyTagGLCode',
    CREATE_TASK: 'CreateTask',
    CANCEL_TASK: 'CancelTask',
    EDIT_TASK_ASSIGNEE: 'EditTaskAssignee',
    EDIT_TASK: 'EditTask',
    REOPEN_TASK: 'ReopenTask',
    COMPLETE_TASK: 'CompleteTask',
    COMPLETE_GUIDED_SETUP: 'CompleteGuidedSetup',
    COMPLETE_HYBRID_APP_ONBOARDING: 'CompleteHybridAppOnboarding',
    SET_NAME_VALUE_PAIR: 'SetNameValuePair',
    SET_REPORT_FIELD: 'Report_SetFields',
    DELETE_REPORT_FIELD: 'RemoveReportField',
    SET_REPORT_NAME: 'RenameReport',
    COMPLETE_SPLIT_BILL: 'CompleteSplitBill',
    UPDATE_MONEY_REQUEST_DATE: 'UpdateMoneyRequestDate',
    UPDATE_MONEY_REQUEST_BILLABLE: 'UpdateMoneyRequestBillable',
    UPDATE_MONEY_REQUEST_MERCHANT: 'UpdateMoneyRequestMerchant',
    UPDATE_MONEY_REQUEST_TAG: 'UpdateMoneyRequestTag',
    UPDATE_MONEY_REQUEST_TAX_AMOUNT: 'UpdateMoneyRequestTaxAmount',
    UPDATE_MONEY_REQUEST_TAX_RATE: 'UpdateMoneyRequestTaxRate',
    UPDATE_MONEY_REQUEST_DISTANCE: 'UpdateMoneyRequestDistance',
    UPDATE_MONEY_REQUEST_DISTANCE_RATE: 'UpdateMoneyRequestDistanceRate',
    UPDATE_MONEY_REQUEST_CATEGORY: 'UpdateMoneyRequestCategory',
    UPDATE_MONEY_REQUEST_DESCRIPTION: 'UpdateMoneyRequestDescription',
    UPDATE_MONEY_REQUEST_AMOUNT_AND_CURRENCY: 'UpdateMoneyRequestAmountAndCurrency',
    HOLD_MONEY_REQUEST: 'HoldRequest',
    UPDATE_BILLING_CARD_CURRENCY: 'UpdateBillingCardCurrency',
    UNHOLD_MONEY_REQUEST: 'UnHoldRequest',
    UPDATE_DISTANCE_REQUEST: 'UpdateDistanceRequest',
    REQUEST_MONEY: 'RequestMoney',
    SPLIT_BILL: 'SplitBill',
    SPLIT_BILL_AND_OPEN_REPORT: 'SplitBillAndOpenReport',
    DELETE_MONEY_REQUEST: 'DeleteMoneyRequest',
    CREATE_DISTANCE_REQUEST: 'CreateDistanceRequest',
    START_SPLIT_BILL: 'StartSplitBill',
    SEND_MONEY_ELSEWHERE: 'SendMoneyElsewhere',
    SEND_MONEY_WITH_WALLET: 'SendMoneyWithWallet',
    APPROVE_MONEY_REQUEST: 'ApproveMoneyRequest',
    UNAPPROVE_EXPENSE_REPORT: 'UnapproveExpenseReport',
    EDIT_MONEY_REQUEST: 'EditMoneyRequest',
    REPLACE_RECEIPT: 'ReplaceReceipt',
    SUBMIT_REPORT: 'SubmitReport',
    DETACH_RECEIPT: 'DetachReceipt',
    PAY_MONEY_REQUEST_WITH_WALLET: 'PayMoneyRequestWithWallet',
    PAY_MONEY_REQUEST: 'PayMoneyRequest',
    CANCEL_PAYMENT: 'CancelPayment',
    ACCEPT_ACH_CONTRACT_FOR_BANK_ACCOUNT: 'AcceptACHContractForBankAccount',
    SWITCH_TO_OLD_DOT: 'SwitchToOldDot',
    TRACK_EXPENSE: 'TrackExpense',
    ENABLE_POLICY_CATEGORIES: 'EnablePolicyCategories',
    ENABLE_POLICY_CONNECTIONS: 'EnablePolicyConnections',
    ENABLE_POLICY_DISTANCE_RATES: 'EnablePolicyDistanceRates',
    ENABLE_POLICY_TAGS: 'EnablePolicyTags',
    ENABLE_POLICY_TAXES: 'EnablePolicyTaxes',
    ENABLE_POLICY_WORKFLOWS: 'EnablePolicyWorkflows',
    ENABLE_POLICY_REPORT_FIELDS: 'EnablePolicyReportFields',
    ENABLE_POLICY_EXPENSIFY_CARDS: 'EnablePolicyExpensifyCards',
    ENABLE_POLICY_COMPANY_CARDS: 'EnablePolicyCompanyCards',
    ENABLE_POLICY_INVOICING: 'EnablePolicyInvoicing',
    SET_POLICY_RULES_ENABLED: 'SetPolicyRulesEnabled',
    SET_POLICY_EXPENSE_MAX_AMOUNT_NO_RECEIPT: 'SetPolicyExpenseMaxAmountNoReceipt',
    SET_POLICY_EXPENSE_MAX_AMOUNT: 'SetPolicyExpenseMaxAmount',
    SET_POLICY_EXPENSE_MAX_AGE: ' SetPolicyExpenseMaxAge',
    SET_POLICY_BILLABLE_MODE: ' SetPolicyBillableMode',
    DISABLE_POLICY_BILLABLE_MODE: 'DisablePolicyBillableExpenses',
    SET_WORKSPACE_ERECEIPTS_ENABLED: 'SetWorkspaceEReceiptsEnabled',
    SET_POLICY_CATEGORY_DESCRIPTION_REQUIRED: 'SetPolicyCategoryDescriptionRequired',
    SET_WORKSPACE_CATEGORY_DESCRIPTION_HINT: 'SetWorkspaceCategoryDescriptionHint',
    SET_POLICY_CATEGORY_RECEIPTS_REQUIRED: 'SetPolicyCategoryReceiptsRequired',
    REMOVE_POLICY_CATEGORY_RECEIPTS_REQUIRED: 'RemoveWorkspaceCategoryReceiptsRequired',
    SET_POLICY_CATEGORY_MAX_AMOUNT: 'SetPolicyCategoryMaxAmount',
    SET_POLICY_CATEGORY_APPROVER: 'SetPolicyCategoryApprover',
    SET_POLICY_CATEGORY_TAX: 'SetPolicyCategoryTax',
    SET_POLICY_TAXES_CURRENCY_DEFAULT: 'SetPolicyCurrencyDefaultTax',
    SET_POLICY_TAXES_FOREIGN_CURRENCY_DEFAULT: 'SetPolicyForeignCurrencyDefaultTax',
    SET_POLICY_CUSTOM_TAX_NAME: 'SetPolicyCustomTaxName',
    JOIN_POLICY_VIA_INVITE_LINK: 'JoinWorkspaceViaInviteLink',
    ACCEPT_JOIN_REQUEST: 'AcceptJoinRequest',
    DECLINE_JOIN_REQUEST: 'DeclineJoinRequest',
    CREATE_POLICY_TAX: 'CreatePolicyTax',
    UPDATE_POLICY_CONNECTION_CONFIG: 'UpdatePolicyConnectionConfiguration',
    UPDATE_QUICKBOOKS_ONLINE_ENABLE_NEW_CATEGORIES: 'UpdateQuickbooksOnlineEnableNewCategories',
    UPDATE_QUICKBOOKS_ONLINE_AUTO_CREATE_VENDOR: 'UpdateQuickbooksOnlineAutoCreateVendor',
    UPDATE_QUICKBOOKS_ONLINE_REIMBURSABLE_EXPENSES_ACCOUNT: 'UpdateQuickbooksOnlineReimbursableExpensesAccount',
    UPDATE_QUICKBOOKS_ONLINE_SYNC_TAX: 'UpdateQuickbooksOnlineSyncTax',
    UPDATE_QUICKBOOKS_ONLINE_SYNC_LOCATIONS: 'UpdateQuickbooksOnlineSyncLocations',
    UPDATE_QUICKBOOKS_ONLINE_SYNC_CUSTOMERS: 'UpdateQuickbooksOnlineSyncCustomers',
    UPDATE_QUICKBOOKS_ONLINE_SYNC_CLASSES: 'UpdateQuickbooksOnlineSyncClasses',
    UPDATE_QUICKBOOKS_ONLINE_NON_REIMBURSABLE_BILL_DEFAULT_VENDOR: 'UpdateQuickbooksOnlineNonReimbursableBillDefaultVendor',
    UPDATE_MANY_POLICY_CONNECTION_CONFIGS: 'UpdateManyPolicyConnectionConfigurations',
    REMOVE_POLICY_CONNECTION: 'RemovePolicyConnection',
    SET_POLICY_TAXES_ENABLED: 'SetPolicyTaxesEnabled',
    DELETE_POLICY_TAXES: 'DeletePolicyTaxes',
    UPDATE_POLICY_TAX_VALUE: 'UpdatePolicyTaxValue',
    RENAME_POLICY_TAX: 'RenamePolicyTax',
    UPDATE_POLICY_TAX_CODE: 'UpdatePolicyTaxCode',
    CREATE_POLICY_DISTANCE_RATE: 'CreatePolicyDistanceRate',
    REQUEST_WORKSPACE_OWNER_CHANGE: 'RequestWorkspaceOwnerChange',
    ADD_BILLING_CARD_AND_REQUEST_WORKSPACE_OWNER_CHANGE: 'AddBillingCardAndRequestPolicyOwnerChange',
    SET_POLICY_DISTANCE_RATES_UNIT: 'SetPolicyDistanceRatesUnit',
    SET_POLICY_DISTANCE_RATES_DEFAULT_CATEGORY: 'SetPolicyDistanceRatesDefaultCategory',
    ENABLE_DISTANCE_REQUEST_TAX: 'EnableDistanceRequestTax',
    UPDATE_POLICY_DISTANCE_RATE_VALUE: 'UpdatePolicyDistanceRateValue',
    UPDATE_POLICY_DISTANCE_TAX_RATE_VALUE: 'UpdateDistanceTaxRate',
    UPDATE_DISTANCE_TAX_CLAIMABLE_VALUE: 'UpdateDistanceTaxClaimableValue',
    SET_POLICY_DISTANCE_RATES_ENABLED: 'SetPolicyDistanceRatesEnabled',
    DELETE_POLICY_DISTANCE_RATES: 'DeletePolicyDistanceRates',
    DISMISS_TRACK_EXPENSE_ACTIONABLE_WHISPER: 'DismissActionableWhisper',
    CONVERT_TRACKED_EXPENSE_TO_REQUEST: 'ConvertTrackedExpenseToRequest',
    CATEGORIZE_TRACKED_EXPENSE: 'CategorizeTrackedExpense',
    SHARE_TRACKED_EXPENSE: 'ShareTrackedExpense',
    LEAVE_POLICY: 'LeavePolicy',
    DISMISS_VIOLATION: 'DismissViolation',
    ACCEPT_SPOTNANA_TERMS: 'AcceptSpotnanaTerms',
    SEND_INVOICE: 'SendInvoice',
    PAY_INVOICE: 'PayInvoice',
    MARK_AS_CASH: 'MarkAsCash',
    TRANSACTION_MERGE: 'Transaction_Merge',
    UPDATE_SUBSCRIPTION_TYPE: 'UpdateSubscriptionType',
    SIGN_UP_USER: 'SignUpUser',
    UPDATE_SUBSCRIPTION_AUTO_RENEW: 'UpdateSubscriptionAutoRenew',
    UPDATE_SUBSCRIPTION_ADD_NEW_USERS_AUTOMATICALLY: 'UpdateSubscriptionAddNewUsersAutomatically',
    UPDATE_SUBSCRIPTION_SIZE: 'UpdateSubscriptionSize',
    REPORT_EXPORT: 'Report_Export',
    MARK_AS_EXPORTED: 'MarkAsExported',
    UPGRADE_TO_CORPORATE: 'UpgradeToCorporate',
    DELETE_MONEY_REQUEST_ON_SEARCH: 'DeleteMoneyRequestOnSearch',
    HOLD_MONEY_REQUEST_ON_SEARCH: 'HoldMoneyRequestOnSearch',
    UNHOLD_MONEY_REQUEST_ON_SEARCH: 'UnholdMoneyRequestOnSearch',
    REQUEST_REFUND: 'User_RefundPurchase',
    UPDATE_NETSUITE_SUBSIDIARY: 'UpdateNetSuiteSubsidiary',
    CREATE_WORKSPACE_REPORT_FIELD: 'CreatePolicyReportField',
    UPDATE_WORKSPACE_REPORT_FIELD_INITIAL_VALUE: 'SetPolicyReportFieldDefault',
    ENABLE_WORKSPACE_REPORT_FIELD_LIST_VALUE: 'EnablePolicyReportFieldOption',
    CREATE_WORKSPACE_REPORT_FIELD_LIST_VALUE: 'CreatePolicyReportFieldOption',
    REMOVE_WORKSPACE_REPORT_FIELD_LIST_VALUE: 'RemovePolicyReportFieldOption',
    UPDATE_NETSUITE_SYNC_TAX_CONFIGURATION: 'UpdateNetSuiteSyncTaxConfiguration',
    UPDATE_NETSUITE_CROSS_SUBSIDIARY_CUSTOMER_CONFIGURATION: 'UpdateNetSuiteCrossSubsidiaryCustomerConfiguration',
    UPDATE_NETSUITE_DEPARTMENTS_MAPPING: 'UpdateNetSuiteDepartmentsMapping',
    UPDATE_NETSUITE_CLASSES_MAPPING: 'UpdateNetSuiteClassesMapping',
    UPDATE_NETSUITE_LOCATIONS_MAPPING: 'UpdateNetSuiteLocationsMapping',
    UPDATE_NETSUITE_CUSTOMERS_MAPPING: 'UpdateNetSuiteCustomersMapping',
    UPDATE_NETSUITE_JOBS_MAPPING: 'UpdateNetSuiteJobsMapping',
    UPDATE_NETSUITE_CUSTOMERS_JOBS_MAPPING: 'UpdateNetSuiteCustomersJobsMapping',
    UPDATE_NETSUITE_EXPORTER: 'UpdateNetSuiteExporter',
    UPDATE_NETSUITE_EXPORT_DATE: 'UpdateNetSuiteExportDate',
    UPDATE_NETSUITE_REIMBURSABLE_EXPENSES_EXPORT_DESTINATION: 'UpdateNetSuiteReimbursableExpensesExportDestination',
    UPDATE_NETSUITE_NONREIMBURSABLE_EXPENSES_EXPORT_DESTINATION: 'UpdateNetSuiteNonreimbursableExpensesExportDestination',
    UPDATE_NETSUITE_DEFAULT_VENDOR: 'UpdateNetSuiteDefaultVendor',
    UPDATE_NETSUITE_REIMBURSABLE_PAYABLE_ACCOUNT: 'UpdateNetSuiteReimbursablePayableAccount',
    UPDATE_NETSUITE_PAYABLE_ACCT: 'UpdateNetSuitePayableAcct',
    UPDATE_NETSUITE_JOURNAL_POSTING_PREFERENCE: 'UpdateNetSuiteJournalPostingPreference',
    UPDATE_NETSUITE_RECEIVABLE_ACCOUNT: 'UpdateNetSuiteReceivableAccount',
    UPDATE_NETSUITE_INVOICE_ITEM_PREFERENCE: 'UpdateNetSuiteInvoiceItemPreference',
    UPDATE_NETSUITE_INVOICE_ITEM: 'UpdateNetSuiteInvoiceItem',
    UPDATE_NETSUITE_PROVINCIAL_TAX_POSTING_ACCOUNT: 'UpdateNetSuiteProvincialTaxPostingAccount',
    UPDATE_NETSUITE_TAX_POSTING_ACCOUNT: 'UpdateNetSuiteTaxPostingAccount',
    UPDATE_NETSUITE_ALLOW_FOREIGN_CURRENCY: 'UpdateNetSuiteAllowForeignCurrency',
    UPDATE_NETSUITE_EXPORT_TO_NEXT_OPEN_PERIOD: 'UpdateNetSuiteExportToNextOpenPeriod',
    UPDATE_NETSUITE_CUSTOM_SEGMENTS: 'UpdateNetSuiteCustomSegments',
    UPDATE_NETSUITE_CUSTOM_LISTS: 'UpdateNetSuiteCustomLists',
    UPDATE_NETSUITE_AUTO_SYNC: 'UpdateNetSuiteAutoSync',
    UPDATE_NETSUITE_SYNC_REIMBURSED_REPORTS: 'UpdateNetSuiteSyncReimbursedReports',
    UPDATE_NETSUITE_SYNC_PEOPLE: 'UpdateNetSuiteSyncPeople',
    UPDATE_NETSUITE_AUTO_CREATE_ENTITIES: 'UpdateNetSuiteAutoCreateEntities',
    UPDATE_NETSUITE_ENABLE_NEW_CATEGORIES: 'UpdateNetSuiteEnableNewCategories',
    UPDATE_NETSUITE_CUSTOM_FORM_ID_OPTIONS_ENABLED: 'UpdateNetSuiteCustomFormIDOptionsEnabled',
    UPDATE_NETSUITE_REIMBURSEMENT_ACCOUNT_ID: 'UpdateNetSuiteReimbursementAccountID',
    UPDATE_NETSUITE_COLLECTION_ACCOUNT: 'UpdateNetSuiteCollectionAccount',
    UPDATE_NETSUITE_EXPORT_REPORTS_TO: 'UpdateNetSuiteExportReportsTo',
    UPDATE_NETSUITE_VENDOR_BILLS_TO: 'UpdateNetSuiteExportVendorBillsTo',
    UPDATE_NETSUITE_JOURNALS_TO: 'UpdateNetSuiteExportJournalsTo',
    UPDATE_NETSUITE_APPROVAL_ACCOUNT: 'UpdateNetSuiteApprovalAccount',
    UPDATE_NETSUITE_CUSTOM_FORM_ID_OPTIONS_REIMBURSABLE: 'UpdateNetSuiteCustomFormIDOptionsReimbursable',
    UPDATE_NETSUITE_CUSTOM_FORM_ID_OPTIONS_NON_REIMBURSABLE: 'UpdateNetSuiteCustomFormIDOptionsNonReimbursable',
    REQUEST_EXPENSIFY_CARD_LIMIT_INCREASE: 'RequestExpensifyCardLimitIncrease',
    CONNECT_POLICY_TO_SAGE_INTACCT: 'ConnectPolicyToSageIntacct',
    COPY_EXISTING_POLICY_CONNECTION: 'CopyExistingPolicyConnection',
    UPDATE_SAGE_INTACCT_AUTO_SYNC: 'UpdateSageIntacctAutoSync',
    UPDATE_SAGE_INTACCT_IMPORT_EMPLOYEES: 'UpdateSageIntacctImportEmployees',
    UPDATE_SAGE_INTACCT_APPROVAL_MODE: 'UpdateSageIntacctApprovalMode',
    UPDATE_SAGE_INTACCT_SYNC_REIMBURSED_REPORTS: 'UpdateSageIntacctSyncReimbursedReports',
    UPDATE_SAGE_INTACCT_SYNC_REIMBURSEMENT_ACCOUNT_ID: 'UpdateSageIntacctSyncReimbursementAccountID',
    CONNECT_POLICY_TO_NETSUITE: 'ConnectPolicyToNetSuite',
    CLEAR_OUTSTANDING_BALANCE: 'ClearOutstandingBalance',
    CANCEL_BILLING_SUBSCRIPTION: 'CancelBillingSubscriptionNewDot',
    UPDATE_SAGE_INTACCT_ENTITY: 'UpdateSageIntacctEntity',
    UPDATE_SAGE_INTACCT_BILLABLE: 'UpdateSageIntacctBillable',
    UPDATE_SAGE_INTACCT_DEPARTMENT_MAPPING: 'UpdateSageIntacctDepartmentsMapping',
    UPDATE_SAGE_INTACCT_CLASSES_MAPPING: 'UpdateSageIntacctClassesMapping',
    UPDATE_SAGE_INTACCT_LOCATIONS_MAPPING: 'UpdateSageIntacctLocationsMapping',
    UPDATE_SAGE_INTACCT_CUSTOMERS_MAPPING: 'UpdateSageIntacctCustomersMapping',
    UPDATE_SAGE_INTACCT_PROJECTS_MAPPING: 'UpdateSageIntacctProjectsMapping',
    UPDATE_SAGE_INTACCT_SYNC_TAX_CONFIGURATION: 'UpdateSageIntacctSyncTaxConfiguration',
    UPDATE_SAGE_INTACCT_USER_DIMENSION: 'UpdateSageIntacctUserDimension',
    UPDATE_SAGE_INTACCT_EXPORTER: 'UpdateSageIntacctExporter',
    UPDATE_SAGE_INTACCT_EXPORT_DATE: 'UpdateSageIntacctExportDate',
    UPDATE_SAGE_INTACCT_REIMBURSABLE_EXPENSES_EXPORT_DESTINATION: 'UpdateSageIntacctReimbursableExpensesExportDestination',
    UPDATE_SAGE_INTACCT_NON_REIMBURSABLE_EXPENSES_EXPORT_DESTINATION: 'UpdateSageIntacctNonreimbursableExpensesExportDestination',
    UPDATE_SAGE_INTACCT_REIMBURSABLE_EXPENSES_REPORT_EXPORT_DEFAULT_VENDOR: 'UpdateSageIntacctReimbursableExpensesReportExportDefaultVendor',
    UPDATE_SAGE_INTACCT_NON_REIMBURSABLE_EXPENSES_CREDIT_CARD_CHARGE_EXPORT_DEFAULT_VENDOR: 'UpdateSageIntacctNonreimbursableExpensesCreditCardChargeExportDefaultVendor',
    UPDATE_SAGE_INTACCT_NON_REIMBURSABLE_EXPENSES_EXPORT_ACCOUNT: 'UpdateSageIntacctNonreimbursableExpensesExportAccount',
    UPDATE_SAGE_INTACCT_NON_REIMBURSABLE_EXPENSES_EXPORT_VENDOR: 'UpdateSageIntacctNonreimbursableExpensesExportVendor',
    REQUEST_TAX_EXEMPTION: 'RequestTaxExemption',
    EXPORT_SEARCH_ITEMS_TO_CSV: 'ExportSearchToCSV',
    CREATE_WORKSPACE_APPROVAL: 'CreateWorkspaceApproval',
    UPDATE_WORKSPACE_APPROVAL: 'UpdateWorkspaceApproval',
    REMOVE_WORKSPACE_APPROVAL: 'RemoveWorkspaceApproval',
    CONFIGURE_EXPENSIFY_CARDS_FOR_POLICY: 'ConfigureExpensifyCardsForPolicy',
    CREATE_EXPENSIFY_CARD: 'CreateExpensifyCard',
    CREATE_ADMIN_ISSUED_VIRTUAL_CARD: 'CreateAdminIssuedVirtualCard',
    ADD_DELEGATE: 'AddDelegate',
    TOGGLE_CARD_CONTINUOUS_RECONCILIATION: 'ToggleCardContinuousReconciliation',
    UPDATE_CARD_SETTLEMENT_FREQUENCY: 'UpdateCardSettlementFrequency',
    UPDATE_CARD_SETTLEMENT_ACCOUNT: 'UpdateCardSettlementAccount',
    UPDATE_XERO_IMPORT_TRACKING_CATEGORIES: 'UpdateXeroImportTrackingCategories',
    UPDATE_XERO_IMPORT_TAX_RATES: 'UpdateXeroImportTaxRates',
    UPDATE_XERO_TENANT_ID: 'UpdateXeroTenantID',
    UPDATE_XERO_MAPPING: 'UpdateXeroMappings',
    SET_COMPANY_CARD_FEED_NAME: 'SetFeedName',
    DELETE_COMPANY_CARD_FEED: 'RemoveFeed',
    SET_COMPANY_CARD_TRANSACTION_LIABILITY: 'SetFeedTransactionLiability',
<<<<<<< HEAD
    UNASSIGN_COMPANY_CARD: 'UnassignCard',
    UPDATE_COMPANY_CARD: 'SyncCard',
    UPDATE_COMPANY_CARD_NAME: 'SetCardName',
    SET_CARD_EXPORT_ACCOUNT: 'SetCardExportAccount',
=======
    SET_MISSING_PERSONAL_DETAILS_AND_SHIP_EXPENSIFY_CARD: 'SetMissingPersonalDetailsAndShipExpensifyCard',
>>>>>>> 336e4782
} as const;

type WriteCommand = ValueOf<typeof WRITE_COMMANDS>;

type WriteCommandParameters = {
    [WRITE_COMMANDS.DISMISS_REFERRAL_BANNER]: Parameters.DismissReferralBannerParams;
    [WRITE_COMMANDS.UPDATE_PREFERRED_LOCALE]: Parameters.UpdatePreferredLocaleParams;
    [WRITE_COMMANDS.RECONNECT_APP]: Parameters.ReconnectAppParams;
    [WRITE_COMMANDS.OPEN_APP]: Parameters.OpenAppParams;
    [WRITE_COMMANDS.HANDLE_RESTRICTED_EVENT]: Parameters.HandleRestrictedEventParams;
    [WRITE_COMMANDS.OPEN_REPORT]: Parameters.OpenReportParams;
    [WRITE_COMMANDS.DELETE_PAYMENT_BANK_ACCOUNT]: Parameters.DeletePaymentBankAccountParams;
    [WRITE_COMMANDS.UPDATE_PERSONAL_INFORMATION_FOR_BANK_ACCOUNT]: Parameters.UpdatePersonalInformationForBankAccountParams;
    [WRITE_COMMANDS.VALIDATE_BANK_ACCOUNT_WITH_TRANSACTIONS]: Parameters.ValidateBankAccountWithTransactionsParams;
    [WRITE_COMMANDS.UPDATE_COMPANY_INFORMATION_FOR_BANK_ACCOUNT]: Parameters.UpdateCompanyInformationForBankAccountParams;
    [WRITE_COMMANDS.UPDATE_BENEFICIAL_OWNERS_FOR_BANK_ACCOUNT]: UpdateBeneficialOwnersForBankAccountParams;
    [WRITE_COMMANDS.CONNECT_BANK_ACCOUNT_MANUALLY]: Parameters.ConnectBankAccountParams;
    [WRITE_COMMANDS.VERIFY_IDENTITY_FOR_BANK_ACCOUNT]: Parameters.VerifyIdentityForBankAccountParams;
    [WRITE_COMMANDS.BANK_ACCOUNT_HANDLE_PLAID_ERROR]: Parameters.BankAccountHandlePlaidErrorParams;
    [WRITE_COMMANDS.REPORT_VIRTUAL_EXPENSIFY_CARD_FRAUD]: Parameters.ReportVirtualExpensifyCardFraudParams;
    [WRITE_COMMANDS.REQUEST_REPLACEMENT_EXPENSIFY_CARD]: Parameters.RequestReplacementExpensifyCardParams;
    [WRITE_COMMANDS.ACTIVATE_PHYSICAL_EXPENSIFY_CARD]: Parameters.ActivatePhysicalExpensifyCardParams;
    [WRITE_COMMANDS.UPDATE_EXPENSIFY_CARD_LIMIT]: Parameters.UpdateExpensifyCardLimitParams;
    [WRITE_COMMANDS.UPDATE_EXPENSIFY_CARD_TITLE]: Parameters.UpdateExpensifyCardTitleParams;
    [WRITE_COMMANDS.UPDATE_EXPENSIFY_CARD_LIMIT_TYPE]: Parameters.UpdateExpensifyCardLimitTypeParams;
    [WRITE_COMMANDS.CARD_DEACTIVATE]: Parameters.CardDeactivateParams;
    [WRITE_COMMANDS.MAKE_DEFAULT_PAYMENT_METHOD]: Parameters.MakeDefaultPaymentMethodParams;
    [WRITE_COMMANDS.ADD_PAYMENT_CARD]: Parameters.AddPaymentCardParams;
    [WRITE_COMMANDS.ADD_PAYMENT_CARD_GBP]: Parameters.AddPaymentCardParams;
    [WRITE_COMMANDS.VERIFY_SETUP_INTENT]: Parameters.VerifySetupIntentParams;
    [WRITE_COMMANDS.DELETE_PAYMENT_CARD]: Parameters.DeletePaymentCardParams;
    [WRITE_COMMANDS.UPDATE_PRONOUNS]: Parameters.UpdatePronounsParams;
    [WRITE_COMMANDS.UPDATE_DISPLAY_NAME]: Parameters.UpdateDisplayNameParams;
    [WRITE_COMMANDS.UPDATE_LEGAL_NAME]: Parameters.UpdateLegalNameParams;
    [WRITE_COMMANDS.UPDATE_DATE_OF_BIRTH]: Parameters.UpdateDateOfBirthParams;
    [WRITE_COMMANDS.UPDATE_POLICY_ADDRESS]: Parameters.UpdatePolicyAddressParams;
    [WRITE_COMMANDS.UPDATE_HOME_ADDRESS]: Parameters.UpdateHomeAddressParams;
    [WRITE_COMMANDS.UPDATE_AUTOMATIC_TIMEZONE]: Parameters.UpdateAutomaticTimezoneParams;
    [WRITE_COMMANDS.UPDATE_SELECTED_TIMEZONE]: Parameters.UpdateSelectedTimezoneParams;
    [WRITE_COMMANDS.UPDATE_USER_AVATAR]: Parameters.UpdateUserAvatarParams;
    [WRITE_COMMANDS.DELETE_USER_AVATAR]: null;
    [WRITE_COMMANDS.REFER_TEACHERS_UNITE_VOLUNTEER]: Parameters.ReferTeachersUniteVolunteerParams;
    [WRITE_COMMANDS.ADD_SCHOOL_PRINCIPAL]: Parameters.AddSchoolPrincipalParams;
    [WRITE_COMMANDS.CLOSE_ACCOUNT]: Parameters.CloseAccountParams;
    [WRITE_COMMANDS.REQUEST_CONTACT_METHOD_VALIDATE_CODE]: Parameters.RequestContactMethodValidateCodeParams;
    [WRITE_COMMANDS.UPDATE_NEWSLETTER_SUBSCRIPTION]: Parameters.UpdateNewsletterSubscriptionParams;
    [WRITE_COMMANDS.DELETE_CONTACT_METHOD]: Parameters.DeleteContactMethodParams;
    [WRITE_COMMANDS.ADD_NEW_CONTACT_METHOD]: Parameters.AddNewContactMethodParams;
    [WRITE_COMMANDS.VALIDATE_LOGIN]: Parameters.ValidateLoginParams;
    [WRITE_COMMANDS.VALIDATE_SECONDARY_LOGIN]: Parameters.ValidateSecondaryLoginParams;
    [WRITE_COMMANDS.UPDATE_PREFERRED_EMOJI_SKIN_TONE]: Parameters.UpdatePreferredEmojiSkinToneParams;
    [WRITE_COMMANDS.UPDATE_CHAT_PRIORITY_MODE]: Parameters.UpdateChatPriorityModeParams;
    [WRITE_COMMANDS.SET_CONTACT_METHOD_AS_DEFAULT]: Parameters.SetContactMethodAsDefaultParams;
    [WRITE_COMMANDS.UPDATE_THEME]: Parameters.UpdateThemeParams;
    [WRITE_COMMANDS.UPDATE_STATUS]: Parameters.UpdateStatusParams;
    [WRITE_COMMANDS.CLEAR_STATUS]: null;
    [WRITE_COMMANDS.UPDATE_PERSONAL_DETAILS_FOR_WALLET]: Parameters.UpdatePersonalDetailsForWalletParams;
    [WRITE_COMMANDS.SET_COMPANY_CARD_FEED_NAME]: Parameters.SetCompanyCardFeedName;
    [WRITE_COMMANDS.DELETE_COMPANY_CARD_FEED]: Parameters.DeleteCompanyCardFeed;
    [WRITE_COMMANDS.UNASSIGN_COMPANY_CARD]: Parameters.UnassignCompanyCard;
    [WRITE_COMMANDS.UPDATE_COMPANY_CARD]: Parameters.UpdateCompanyCard;
    [WRITE_COMMANDS.UPDATE_COMPANY_CARD_NAME]: Parameters.UpdateCompanyCardNameParams;
    [WRITE_COMMANDS.SET_CARD_EXPORT_ACCOUNT]: Parameters.SetCompanyCardExportAccountParams;
    [WRITE_COMMANDS.SET_COMPANY_CARD_TRANSACTION_LIABILITY]: Parameters.SetCompanyCardTransactionLiability;
    [WRITE_COMMANDS.VERIFY_IDENTITY]: Parameters.VerifyIdentityParams;
    [WRITE_COMMANDS.ACCEPT_WALLET_TERMS]: Parameters.AcceptWalletTermsParams;
    [WRITE_COMMANDS.ANSWER_QUESTIONS_FOR_WALLET]: Parameters.AnswerQuestionsForWalletParams;
    [WRITE_COMMANDS.REQUEST_PHYSICAL_EXPENSIFY_CARD]: Parameters.RequestPhysicalExpensifyCardParams;
    [WRITE_COMMANDS.LOG_OUT]: Parameters.LogOutParams;
    [WRITE_COMMANDS.REQUEST_ACCOUNT_VALIDATION_LINK]: Parameters.RequestAccountValidationLinkParams;
    [WRITE_COMMANDS.REQUEST_NEW_VALIDATE_CODE]: Parameters.RequestNewValidateCodeParams;
    [WRITE_COMMANDS.SIGN_IN_WITH_APPLE]: Parameters.BeginAppleSignInParams;
    [WRITE_COMMANDS.SIGN_IN_WITH_GOOGLE]: Parameters.BeginGoogleSignInParams;
    [WRITE_COMMANDS.SIGN_IN_USER]: SignInUserParams;
    [WRITE_COMMANDS.SIGN_IN_USER_WITH_LINK]: Parameters.SignInUserWithLinkParams;
    [WRITE_COMMANDS.REQUEST_UNLINK_VALIDATION_LINK]: Parameters.RequestUnlinkValidationLinkParams;
    [WRITE_COMMANDS.UNLINK_LOGIN]: Parameters.UnlinkLoginParams;
    [WRITE_COMMANDS.ENABLE_TWO_FACTOR_AUTH]: null;
    [WRITE_COMMANDS.DISABLE_TWO_FACTOR_AUTH]: Parameters.DisableTwoFactorAuthParams;
    [WRITE_COMMANDS.ADD_COMMENT]: Parameters.AddCommentOrAttachementParams;
    [WRITE_COMMANDS.ADD_ATTACHMENT]: Parameters.AddCommentOrAttachementParams;
    [WRITE_COMMANDS.ADD_TEXT_AND_ATTACHMENT]: Parameters.AddCommentOrAttachementParams;
    [WRITE_COMMANDS.CONNECT_BANK_ACCOUNT_WITH_PLAID]: Parameters.ConnectBankAccountParams;
    [WRITE_COMMANDS.ADD_PERSONAL_BANK_ACCOUNT]: Parameters.AddPersonalBankAccountParams;
    [WRITE_COMMANDS.RESTART_BANK_ACCOUNT_SETUP]: Parameters.RestartBankAccountSetupParams;
    [WRITE_COMMANDS.OPT_IN_TO_PUSH_NOTIFICATIONS]: Parameters.OptInOutToPushNotificationsParams;
    [WRITE_COMMANDS.RESEND_VALIDATE_CODE]: null;
    [WRITE_COMMANDS.OPT_OUT_OF_PUSH_NOTIFICATIONS]: Parameters.OptInOutToPushNotificationsParams;
    [WRITE_COMMANDS.READ_NEWEST_ACTION]: Parameters.ReadNewestActionParams;
    [WRITE_COMMANDS.MARK_AS_UNREAD]: Parameters.MarkAsUnreadParams;
    [WRITE_COMMANDS.TOGGLE_PINNED_CHAT]: Parameters.TogglePinnedChatParams;
    [WRITE_COMMANDS.DELETE_COMMENT]: Parameters.DeleteCommentParams;
    [WRITE_COMMANDS.UPDATE_COMMENT]: Parameters.UpdateCommentParams;
    [WRITE_COMMANDS.UPDATE_REPORT_NOTIFICATION_PREFERENCE]: Parameters.UpdateReportNotificationPreferenceParams;
    [WRITE_COMMANDS.UPDATE_ROOM_VISIBILITY]: Parameters.UpdateRoomVisibilityParams;
    [WRITE_COMMANDS.UPDATE_ROOM_DESCRIPTION]: Parameters.UpdateRoomDescriptionParams;
    [WRITE_COMMANDS.UPDATE_REPORT_WRITE_CAPABILITY]: Parameters.UpdateReportWriteCapabilityParams;
    [WRITE_COMMANDS.ADD_WORKSPACE_ROOM]: Parameters.AddWorkspaceRoomParams;
    [WRITE_COMMANDS.UPDATE_POLICY_ROOM_NAME]: Parameters.UpdatePolicyRoomNameParams;
    [WRITE_COMMANDS.ADD_EMOJI_REACTION]: Parameters.AddEmojiReactionParams;
    [WRITE_COMMANDS.REMOVE_EMOJI_REACTION]: Parameters.RemoveEmojiReactionParams;
    [WRITE_COMMANDS.LEAVE_ROOM]: Parameters.LeaveRoomParams;
    [WRITE_COMMANDS.INVITE_TO_ROOM]: Parameters.InviteToRoomParams;
    [WRITE_COMMANDS.INVITE_TO_GROUP_CHAT]: Parameters.InviteToGroupChatParams;
    [WRITE_COMMANDS.UPDATE_GROUP_CHAT_AVATAR]: Parameters.UpdateGroupChatAvatarParams;
    [WRITE_COMMANDS.LEAVE_GROUP_CHAT]: Parameters.LeaveGroupChatParams;
    [WRITE_COMMANDS.REMOVE_FROM_GROUP_CHAT]: Parameters.RemoveFromGroupChatParams;
    [WRITE_COMMANDS.UPDATE_GROUP_CHAT_MEMBER_ROLES]: Parameters.UpdateGroupChatMemberRolesParams;
    [WRITE_COMMANDS.UPDATE_GROUP_CHAT_NAME]: Parameters.UpdateGroupChatNameParams;
    [WRITE_COMMANDS.REMOVE_FROM_ROOM]: Parameters.RemoveFromRoomParams;
    [WRITE_COMMANDS.FLAG_COMMENT]: Parameters.FlagCommentParams;
    [WRITE_COMMANDS.UPDATE_REPORT_PRIVATE_NOTE]: Parameters.UpdateReportPrivateNoteParams;
    [WRITE_COMMANDS.RESOLVE_ACTIONABLE_MENTION_WHISPER]: Parameters.ResolveActionableMentionWhisperParams;
    [WRITE_COMMANDS.RESOLVE_ACTIONABLE_REPORT_MENTION_WHISPER]: Parameters.ResolveActionableReportMentionWhisperParams;
    [WRITE_COMMANDS.CHRONOS_REMOVE_OOO_EVENT]: Parameters.ChronosRemoveOOOEventParams;
    [WRITE_COMMANDS.TRANSFER_WALLET_BALANCE]: Parameters.TransferWalletBalanceParams;
    [WRITE_COMMANDS.DELETE_WORKSPACE]: Parameters.DeleteWorkspaceParams;
    [WRITE_COMMANDS.DELETE_MEMBERS_FROM_WORKSPACE]: Parameters.DeleteMembersFromWorkspaceParams;
    [WRITE_COMMANDS.ADD_MEMBERS_TO_WORKSPACE]: Parameters.AddMembersToWorkspaceParams;
    [WRITE_COMMANDS.UPDATE_WORKSPACE_AVATAR]: Parameters.UpdateWorkspaceAvatarParams;
    [WRITE_COMMANDS.DELETE_WORKSPACE_AVATAR]: Parameters.DeleteWorkspaceAvatarParams;
    [WRITE_COMMANDS.UPDATE_WORKSPACE_GENERAL_SETTINGS]: Parameters.UpdateWorkspaceGeneralSettingsParams;
    [WRITE_COMMANDS.UPDATE_WORKSPACE_DESCRIPTION]: Parameters.UpdateWorkspaceDescriptionParams;
    [WRITE_COMMANDS.UPDATE_WORKSPACE_MEMBERS_ROLE]: Parameters.UpdateWorkspaceMembersRoleParams;
    [WRITE_COMMANDS.UPDATE_WORKSPACE_CUSTOM_UNIT_AND_RATE]: Parameters.UpdateWorkspaceCustomUnitAndRateParams;
    [WRITE_COMMANDS.CREATE_WORKSPACE]: Parameters.CreateWorkspaceParams;
    [WRITE_COMMANDS.CREATE_WORKSPACE_FROM_IOU_PAYMENT]: Parameters.CreateWorkspaceFromIOUPaymentParams;
    [WRITE_COMMANDS.SET_WORKSPACE_CATEGORIES_ENABLED]: Parameters.SetWorkspaceCategoriesEnabledParams;
    [WRITE_COMMANDS.CREATE_WORKSPACE_CATEGORIES]: Parameters.CreateWorkspaceCategoriesParams;
    [WRITE_COMMANDS.IMPORT_CATEGORIES_SPREADSHEET]: Parameters.ImportCategoriesSpreadsheetParams;
    [WRITE_COMMANDS.EXPORT_CATEGORIES_CSV]: Parameters.ExportCategoriesSpreadsheetParams;
    [WRITE_COMMANDS.RENAME_WORKSPACE_CATEGORY]: Parameters.RenameWorkspaceCategoriesParams;
    [WRITE_COMMANDS.SET_WORKSPACE_REQUIRES_CATEGORY]: Parameters.SetWorkspaceRequiresCategoryParams;
    [WRITE_COMMANDS.DELETE_WORKSPACE_CATEGORIES]: Parameters.DeleteWorkspaceCategoriesParams;
    [WRITE_COMMANDS.UPDATE_POLICY_CATEGORY_PAYROLL_CODE]: Parameters.UpdatePolicyCategoryPayrollCodeParams;
    [WRITE_COMMANDS.UPDATE_POLICY_CATEGORY_GL_CODE]: Parameters.UpdatePolicyCategoryGLCodeParams;
    [WRITE_COMMANDS.DELETE_POLICY_REPORT_FIELD]: Parameters.DeletePolicyReportField;
    [WRITE_COMMANDS.SET_POLICY_REQUIRES_TAG]: Parameters.SetPolicyRequiresTag;
    [WRITE_COMMANDS.SET_POLICY_TAGS_REQUIRED]: Parameters.SetPolicyTagsRequired;
    [WRITE_COMMANDS.RENAME_POLICY_TAG_LIST]: Parameters.RenamePolicyTaglistParams;
    [WRITE_COMMANDS.CREATE_POLICY_TAG]: Parameters.CreatePolicyTagsParams;
    [WRITE_COMMANDS.RENAME_POLICY_TAG]: Parameters.RenamePolicyTagsParams;
    [WRITE_COMMANDS.UPDATE_POLICY_TAG_GL_CODE]: Parameters.UpdatePolicyTagGLCodeParams;
    [WRITE_COMMANDS.SET_POLICY_TAGS_ENABLED]: Parameters.SetPolicyTagsEnabled;
    [WRITE_COMMANDS.DELETE_POLICY_TAGS]: Parameters.DeletePolicyTagsParams;
    [WRITE_COMMANDS.CREATE_TASK]: Parameters.CreateTaskParams;
    [WRITE_COMMANDS.CANCEL_TASK]: Parameters.CancelTaskParams;
    [WRITE_COMMANDS.EDIT_TASK_ASSIGNEE]: Parameters.EditTaskAssigneeParams;
    [WRITE_COMMANDS.EDIT_TASK]: Parameters.EditTaskParams;
    [WRITE_COMMANDS.REOPEN_TASK]: Parameters.ReopenTaskParams;
    [WRITE_COMMANDS.COMPLETE_TASK]: Parameters.CompleteTaskParams;
    [WRITE_COMMANDS.COMPLETE_GUIDED_SETUP]: Parameters.CompleteGuidedSetupParams;
    [WRITE_COMMANDS.COMPLETE_HYBRID_APP_ONBOARDING]: EmptyObject;
    [WRITE_COMMANDS.SET_NAME_VALUE_PAIR]: Parameters.SetNameValuePairParams;
    [WRITE_COMMANDS.SET_REPORT_FIELD]: Parameters.SetReportFieldParams;
    [WRITE_COMMANDS.SET_REPORT_NAME]: Parameters.SetReportNameParams;
    [WRITE_COMMANDS.DELETE_REPORT_FIELD]: Parameters.DeleteReportFieldParams;
    [WRITE_COMMANDS.COMPLETE_SPLIT_BILL]: Parameters.CompleteSplitBillParams;
    [WRITE_COMMANDS.UPDATE_MONEY_REQUEST_DATE]: Parameters.UpdateMoneyRequestParams;
    [WRITE_COMMANDS.UPDATE_MONEY_REQUEST_MERCHANT]: Parameters.UpdateMoneyRequestParams;
    [WRITE_COMMANDS.UPDATE_MONEY_REQUEST_BILLABLE]: Parameters.UpdateMoneyRequestParams;
    [WRITE_COMMANDS.UPDATE_MONEY_REQUEST_TAG]: Parameters.UpdateMoneyRequestParams;
    [WRITE_COMMANDS.UPDATE_MONEY_REQUEST_TAX_AMOUNT]: Parameters.UpdateMoneyRequestParams;
    [WRITE_COMMANDS.UPDATE_MONEY_REQUEST_TAX_RATE]: Parameters.UpdateMoneyRequestParams;
    [WRITE_COMMANDS.UPDATE_MONEY_REQUEST_DISTANCE]: Parameters.UpdateMoneyRequestParams;
    [WRITE_COMMANDS.UPDATE_MONEY_REQUEST_DISTANCE_RATE]: Parameters.UpdateMoneyRequestParams;
    [WRITE_COMMANDS.UPDATE_MONEY_REQUEST_CATEGORY]: Parameters.UpdateMoneyRequestParams;
    [WRITE_COMMANDS.UPDATE_MONEY_REQUEST_DESCRIPTION]: Parameters.UpdateMoneyRequestParams;
    [WRITE_COMMANDS.HOLD_MONEY_REQUEST]: Parameters.HoldMoneyRequestParams;
    [WRITE_COMMANDS.UNHOLD_MONEY_REQUEST]: Parameters.UnHoldMoneyRequestParams;
    [WRITE_COMMANDS.UPDATE_DISTANCE_REQUEST]: Parameters.UpdateMoneyRequestParams;
    [WRITE_COMMANDS.UPDATE_MONEY_REQUEST_AMOUNT_AND_CURRENCY]: Parameters.UpdateMoneyRequestParams;
    [WRITE_COMMANDS.REQUEST_MONEY]: Parameters.RequestMoneyParams;
    [WRITE_COMMANDS.SPLIT_BILL]: Parameters.SplitBillParams;
    [WRITE_COMMANDS.SPLIT_BILL_AND_OPEN_REPORT]: Parameters.SplitBillParams;
    [WRITE_COMMANDS.DELETE_MONEY_REQUEST]: Parameters.DeleteMoneyRequestParams;
    [WRITE_COMMANDS.CREATE_DISTANCE_REQUEST]: Parameters.CreateDistanceRequestParams;
    [WRITE_COMMANDS.START_SPLIT_BILL]: Parameters.StartSplitBillParams;
    [WRITE_COMMANDS.SEND_MONEY_ELSEWHERE]: Parameters.SendMoneyParams;
    [WRITE_COMMANDS.SEND_MONEY_WITH_WALLET]: Parameters.SendMoneyParams;
    [WRITE_COMMANDS.APPROVE_MONEY_REQUEST]: Parameters.ApproveMoneyRequestParams;
    [WRITE_COMMANDS.UNAPPROVE_EXPENSE_REPORT]: Parameters.UnapproveExpenseReportParams;
    [WRITE_COMMANDS.EDIT_MONEY_REQUEST]: Parameters.EditMoneyRequestParams;
    [WRITE_COMMANDS.REPLACE_RECEIPT]: Parameters.ReplaceReceiptParams;
    [WRITE_COMMANDS.SUBMIT_REPORT]: Parameters.SubmitReportParams;
    [WRITE_COMMANDS.DETACH_RECEIPT]: Parameters.DetachReceiptParams;
    [WRITE_COMMANDS.PAY_MONEY_REQUEST_WITH_WALLET]: Parameters.PayMoneyRequestParams;
    [WRITE_COMMANDS.PAY_MONEY_REQUEST]: Parameters.PayMoneyRequestParams;
    [WRITE_COMMANDS.CANCEL_PAYMENT]: Parameters.CancelPaymentParams;
    [WRITE_COMMANDS.ACCEPT_ACH_CONTRACT_FOR_BANK_ACCOUNT]: Parameters.AcceptACHContractForBankAccount;
    [WRITE_COMMANDS.UPDATE_WORKSPACE_DESCRIPTION]: Parameters.UpdateWorkspaceDescriptionParams;
    [WRITE_COMMANDS.SET_WORKSPACE_AUTO_REPORTING_FREQUENCY]: Parameters.SetWorkspaceAutoReportingFrequencyParams;
    [WRITE_COMMANDS.SET_WORKSPACE_AUTO_REPORTING_MONTHLY_OFFSET]: Parameters.SetWorkspaceAutoReportingMonthlyOffsetParams;
    [WRITE_COMMANDS.SET_WORKSPACE_APPROVAL_MODE]: Parameters.SetWorkspaceApprovalModeParams;
    [WRITE_COMMANDS.SET_WORKSPACE_PAYER]: Parameters.SetWorkspacePayerParams;
    [WRITE_COMMANDS.SET_WORKSPACE_REIMBURSEMENT]: Parameters.SetWorkspaceReimbursementParams;
    [WRITE_COMMANDS.SET_POLICY_DEFAULT_REPORT_TITLE]: Parameters.SetPolicyDefaultReportTitleParams;
    [WRITE_COMMANDS.SET_POLICY_PREVENT_MEMBER_CREATED_TITLE]: Parameters.SetPolicyPreventMemberCreatedTitleParams;
    [WRITE_COMMANDS.SET_POLICY_PREVENT_SELF_APPROVAL]: Parameters.SetPolicyPreventSelfApprovalParams;
    [WRITE_COMMANDS.SET_POLICY_AUTOMATIC_APPROVAL_LIMIT]: Parameters.SetPolicyAutomaticApprovalLimitParams;
    [WRITE_COMMANDS.SET_POLICY_AUTOMATIC_APPROVAL_RATE]: Parameters.SetPolicyAutomaticApprovalRateParams;
    [WRITE_COMMANDS.SET_POLICY_AUTO_REIMBURSEMENT_LIMIT]: Parameters.SetPolicyAutoReimbursementLimitParams;
    [WRITE_COMMANDS.ENABLE_POLICY_AUTO_REIMBURSEMENT_LIMIT]: Parameters.EnablePolicyAutoReimbursementLimitParams;
    [WRITE_COMMANDS.ENABLE_POLICY_AUTO_APPROVAL_OPTIONS]: Parameters.EnablePolicyAutoApprovalOptionsParams;
    [WRITE_COMMANDS.ENABLE_POLICY_DEFAULT_REPORT_TITLE]: Parameters.EnablePolicyDefaultReportTitleParams;
    [WRITE_COMMANDS.SET_WORKSPACE_DEFAULT_SPEND_CATEGORY]: Parameters.SetWorkspaceDefaultSpendCategoryParams;
    [WRITE_COMMANDS.SWITCH_TO_OLD_DOT]: Parameters.SwitchToOldDotParams;
    [WRITE_COMMANDS.TRACK_EXPENSE]: Parameters.TrackExpenseParams;
    [WRITE_COMMANDS.ENABLE_POLICY_CATEGORIES]: Parameters.EnablePolicyCategoriesParams;
    [WRITE_COMMANDS.ENABLE_POLICY_CONNECTIONS]: Parameters.EnablePolicyConnectionsParams;
    [WRITE_COMMANDS.ENABLE_POLICY_DISTANCE_RATES]: Parameters.EnablePolicyDistanceRatesParams;
    [WRITE_COMMANDS.ENABLE_POLICY_TAGS]: Parameters.EnablePolicyTagsParams;
    [WRITE_COMMANDS.ENABLE_POLICY_TAXES]: Parameters.EnablePolicyTaxesParams;
    [WRITE_COMMANDS.ENABLE_POLICY_WORKFLOWS]: Parameters.EnablePolicyWorkflowsParams;
    [WRITE_COMMANDS.ENABLE_POLICY_REPORT_FIELDS]: Parameters.EnablePolicyReportFieldsParams;
    [WRITE_COMMANDS.ENABLE_POLICY_EXPENSIFY_CARDS]: Parameters.EnablePolicyExpensifyCardsParams;
    [WRITE_COMMANDS.ENABLE_POLICY_COMPANY_CARDS]: Parameters.EnablePolicyCompanyCardsParams;
    [WRITE_COMMANDS.ENABLE_POLICY_INVOICING]: Parameters.EnablePolicyInvoicingParams;
    [WRITE_COMMANDS.SET_POLICY_RULES_ENABLED]: Parameters.SetPolicyRulesEnabledParams;
    [WRITE_COMMANDS.SET_POLICY_CATEGORY_DESCRIPTION_REQUIRED]: Parameters.SetPolicyCategoryDescriptionRequiredParams;
    [WRITE_COMMANDS.SET_WORKSPACE_CATEGORY_DESCRIPTION_HINT]: Parameters.SetWorkspaceCategoryDescriptionHintParams;
    [WRITE_COMMANDS.SET_POLICY_CATEGORY_RECEIPTS_REQUIRED]: Parameters.SetPolicyCategoryReceiptsRequiredParams;
    [WRITE_COMMANDS.REMOVE_POLICY_CATEGORY_RECEIPTS_REQUIRED]: Parameters.RemovePolicyCategoryReceiptsRequiredParams;
    [WRITE_COMMANDS.SET_POLICY_CATEGORY_MAX_AMOUNT]: Parameters.SetPolicyCategoryMaxAmountParams;
    [WRITE_COMMANDS.SET_POLICY_CATEGORY_APPROVER]: Parameters.SetPolicyCategoryApproverParams;
    [WRITE_COMMANDS.SET_POLICY_CATEGORY_TAX]: Parameters.SetPolicyCategoryTaxParams;
    [WRITE_COMMANDS.JOIN_POLICY_VIA_INVITE_LINK]: Parameters.JoinPolicyInviteLinkParams;
    [WRITE_COMMANDS.ACCEPT_JOIN_REQUEST]: Parameters.AcceptJoinRequestParams;
    [WRITE_COMMANDS.DECLINE_JOIN_REQUEST]: Parameters.DeclineJoinRequestParams;
    [WRITE_COMMANDS.SET_POLICY_TAXES_CURRENCY_DEFAULT]: Parameters.SetPolicyCurrencyDefaultParams;
    [WRITE_COMMANDS.SET_POLICY_CUSTOM_TAX_NAME]: Parameters.SetPolicyCustomTaxNameParams;
    [WRITE_COMMANDS.SET_POLICY_TAXES_FOREIGN_CURRENCY_DEFAULT]: Parameters.SetPolicyForeignCurrencyDefaultParams;
    [WRITE_COMMANDS.CREATE_POLICY_TAX]: Parameters.CreatePolicyTaxParams;
    [WRITE_COMMANDS.SET_POLICY_TAXES_ENABLED]: Parameters.SetPolicyTaxesEnabledParams;
    [WRITE_COMMANDS.DELETE_POLICY_TAXES]: Parameters.DeletePolicyTaxesParams;
    [WRITE_COMMANDS.UPDATE_POLICY_TAX_VALUE]: Parameters.UpdatePolicyTaxValueParams;
    [WRITE_COMMANDS.CREATE_POLICY_DISTANCE_RATE]: Parameters.CreatePolicyDistanceRateParams;
    [WRITE_COMMANDS.REQUEST_WORKSPACE_OWNER_CHANGE]: Parameters.RequestWorkspaceOwnerChangeParams;
    [WRITE_COMMANDS.ADD_BILLING_CARD_AND_REQUEST_WORKSPACE_OWNER_CHANGE]: Parameters.AddBillingCardAndRequestWorkspaceOwnerChangeParams;
    [WRITE_COMMANDS.RENAME_POLICY_TAX]: Parameters.RenamePolicyTaxParams;
    [WRITE_COMMANDS.UPDATE_POLICY_TAX_CODE]: Parameters.UpdatePolicyTaxCodeParams;
    [WRITE_COMMANDS.SET_POLICY_DISTANCE_RATES_UNIT]: Parameters.SetPolicyDistanceRatesUnitParams;
    [WRITE_COMMANDS.SET_POLICY_DISTANCE_RATES_DEFAULT_CATEGORY]: Parameters.SetPolicyDistanceRatesDefaultCategoryParams;
    [WRITE_COMMANDS.ENABLE_DISTANCE_REQUEST_TAX]: Parameters.SetPolicyDistanceRatesDefaultCategoryParams;
    [WRITE_COMMANDS.REPORT_EXPORT]: Parameters.ReportExportParams;
    [WRITE_COMMANDS.MARK_AS_EXPORTED]: Parameters.MarkAsExportedParams;
    [WRITE_COMMANDS.REQUEST_EXPENSIFY_CARD_LIMIT_INCREASE]: Parameters.RequestExpensifyCardLimitIncreaseParams;
    [WRITE_COMMANDS.CLEAR_OUTSTANDING_BALANCE]: null;
    [WRITE_COMMANDS.CANCEL_BILLING_SUBSCRIPTION]: Parameters.CancelBillingSubscriptionParams;
    [WRITE_COMMANDS.SET_POLICY_RULES_ENABLED]: Parameters.SetPolicyRulesEnabledParams;
    [WRITE_COMMANDS.SET_POLICY_EXPENSE_MAX_AMOUNT_NO_RECEIPT]: Parameters.SetPolicyExpenseMaxAmountNoReceipt;
    [WRITE_COMMANDS.SET_POLICY_EXPENSE_MAX_AMOUNT]: Parameters.SetPolicyExpenseMaxAmount;
    [WRITE_COMMANDS.SET_POLICY_EXPENSE_MAX_AGE]: Parameters.SetPolicyExpenseMaxAge;
    [WRITE_COMMANDS.SET_POLICY_BILLABLE_MODE]: Parameters.SetPolicyBillableModeParams;
    [WRITE_COMMANDS.DISABLE_POLICY_BILLABLE_MODE]: Parameters.DisablePolicyBillableModeParams;
    [WRITE_COMMANDS.SET_WORKSPACE_ERECEIPTS_ENABLED]: Parameters.SetWorkspaceEReceiptsEnabled;
    [WRITE_COMMANDS.UPDATE_QUICKBOOKS_ONLINE_ENABLE_NEW_CATEGORIES]: Parameters.UpdateQuickbooksOnlineGenericTypeParams;
    [WRITE_COMMANDS.UPDATE_QUICKBOOKS_ONLINE_AUTO_CREATE_VENDOR]: Parameters.UpdateQuickbooksOnlineAutoCreateVendorParams;
    [WRITE_COMMANDS.UPDATE_QUICKBOOKS_ONLINE_SYNC_TAX]: Parameters.UpdateQuickbooksOnlineGenericTypeParams;
    [WRITE_COMMANDS.UPDATE_QUICKBOOKS_ONLINE_SYNC_LOCATIONS]: Parameters.UpdateQuickbooksOnlineGenericTypeParams;
    [WRITE_COMMANDS.UPDATE_QUICKBOOKS_ONLINE_SYNC_CUSTOMERS]: Parameters.UpdateQuickbooksOnlineGenericTypeParams;
    [WRITE_COMMANDS.UPDATE_QUICKBOOKS_ONLINE_SYNC_CLASSES]: Parameters.UpdateQuickbooksOnlineGenericTypeParams;
    [WRITE_COMMANDS.UPDATE_QUICKBOOKS_ONLINE_NON_REIMBURSABLE_BILL_DEFAULT_VENDOR]: Parameters.UpdateQuickbooksOnlineGenericTypeParams;
    [WRITE_COMMANDS.UPDATE_QUICKBOOKS_ONLINE_REIMBURSABLE_EXPENSES_ACCOUNT]: Parameters.UpdateQuickbooksOnlineGenericTypeParams;
    [WRITE_COMMANDS.UPDATE_POLICY_CONNECTION_CONFIG]: Parameters.UpdatePolicyConnectionConfigParams;
    [WRITE_COMMANDS.UPDATE_MANY_POLICY_CONNECTION_CONFIGS]: Parameters.UpdateManyPolicyConnectionConfigurationsParams;
    [WRITE_COMMANDS.REMOVE_POLICY_CONNECTION]: Parameters.RemovePolicyConnectionParams;
    [WRITE_COMMANDS.UPDATE_POLICY_DISTANCE_RATE_VALUE]: Parameters.UpdatePolicyDistanceRateValueParams;
    [WRITE_COMMANDS.UPDATE_POLICY_DISTANCE_TAX_RATE_VALUE]: Parameters.UpdatePolicyDistanceRateValueParams;
    [WRITE_COMMANDS.UPDATE_DISTANCE_TAX_CLAIMABLE_VALUE]: Parameters.UpdatePolicyDistanceRateValueParams;
    [WRITE_COMMANDS.SET_POLICY_DISTANCE_RATES_ENABLED]: Parameters.SetPolicyDistanceRatesEnabledParams;
    [WRITE_COMMANDS.DELETE_POLICY_DISTANCE_RATES]: Parameters.DeletePolicyDistanceRatesParams;
    [WRITE_COMMANDS.DISMISS_TRACK_EXPENSE_ACTIONABLE_WHISPER]: Parameters.DismissTrackExpenseActionableWhisperParams;
    [WRITE_COMMANDS.UPDATE_BILLING_CARD_CURRENCY]: Parameters.UpdateBillingCurrencyParams;
    [WRITE_COMMANDS.CONVERT_TRACKED_EXPENSE_TO_REQUEST]: Parameters.ConvertTrackedExpenseToRequestParams;
    [WRITE_COMMANDS.CATEGORIZE_TRACKED_EXPENSE]: Parameters.CategorizeTrackedExpenseParams;
    [WRITE_COMMANDS.SHARE_TRACKED_EXPENSE]: Parameters.ShareTrackedExpenseParams;
    [WRITE_COMMANDS.LEAVE_POLICY]: Parameters.LeavePolicyParams;
    [WRITE_COMMANDS.DISMISS_VIOLATION]: Parameters.DismissViolationParams;
    [WRITE_COMMANDS.ACCEPT_SPOTNANA_TERMS]: null;
    [WRITE_COMMANDS.SEND_INVOICE]: Parameters.SendInvoiceParams;
    [WRITE_COMMANDS.PAY_INVOICE]: Parameters.PayInvoiceParams;
    [WRITE_COMMANDS.MARK_AS_CASH]: Parameters.MarkAsCashParams;
    [WRITE_COMMANDS.TRANSACTION_MERGE]: Parameters.TransactionMergeParams;
    [WRITE_COMMANDS.UPDATE_SUBSCRIPTION_TYPE]: Parameters.UpdateSubscriptionTypeParams;
    [WRITE_COMMANDS.SIGN_UP_USER]: Parameters.SignUpUserParams;
    [WRITE_COMMANDS.UPDATE_SUBSCRIPTION_AUTO_RENEW]: Parameters.UpdateSubscriptionAutoRenewParams;
    [WRITE_COMMANDS.UPDATE_SUBSCRIPTION_ADD_NEW_USERS_AUTOMATICALLY]: Parameters.UpdateSubscriptionAddNewUsersAutomaticallyParams;
    [WRITE_COMMANDS.UPDATE_SUBSCRIPTION_SIZE]: Parameters.UpdateSubscriptionSizeParams;
    [WRITE_COMMANDS.REQUEST_TAX_EXEMPTION]: null;

    [WRITE_COMMANDS.DELETE_MONEY_REQUEST_ON_SEARCH]: Parameters.DeleteMoneyRequestOnSearchParams;
    [WRITE_COMMANDS.HOLD_MONEY_REQUEST_ON_SEARCH]: Parameters.HoldMoneyRequestOnSearchParams;
    [WRITE_COMMANDS.UNHOLD_MONEY_REQUEST_ON_SEARCH]: Parameters.UnholdMoneyRequestOnSearchParams;

    [WRITE_COMMANDS.REQUEST_REFUND]: null;
    [WRITE_COMMANDS.CONNECT_POLICY_TO_SAGE_INTACCT]: Parameters.ConnectPolicyToSageIntacctParams;
    [WRITE_COMMANDS.COPY_EXISTING_POLICY_CONNECTION]: Parameters.CopyExistingPolicyConnectionParams;
    [WRITE_COMMANDS.UPDATE_SAGE_INTACCT_EXPORTER]: Parameters.UpdateSageIntacctGenericTypeParams<'email', string>;
    [WRITE_COMMANDS.UPDATE_SAGE_INTACCT_EXPORT_DATE]: Parameters.UpdateSageIntacctGenericTypeParams<'value', string>;
    [WRITE_COMMANDS.UPDATE_SAGE_INTACCT_REIMBURSABLE_EXPENSES_EXPORT_DESTINATION]: Parameters.UpdateSageIntacctGenericTypeParams<'value', string>;
    [WRITE_COMMANDS.UPDATE_SAGE_INTACCT_NON_REIMBURSABLE_EXPENSES_EXPORT_DESTINATION]: Parameters.UpdateSageIntacctGenericTypeParams<'value', string>;
    [WRITE_COMMANDS.UPDATE_SAGE_INTACCT_REIMBURSABLE_EXPENSES_REPORT_EXPORT_DEFAULT_VENDOR]: Parameters.UpdateSageIntacctGenericTypeParams<'vendorID', string>;
    [WRITE_COMMANDS.UPDATE_SAGE_INTACCT_NON_REIMBURSABLE_EXPENSES_CREDIT_CARD_CHARGE_EXPORT_DEFAULT_VENDOR]: Parameters.UpdateSageIntacctGenericTypeParams<'vendorID', string>;
    [WRITE_COMMANDS.UPDATE_SAGE_INTACCT_NON_REIMBURSABLE_EXPENSES_EXPORT_ACCOUNT]: Parameters.UpdateSageIntacctGenericTypeParams<'creditCardAccountID', string>;
    [WRITE_COMMANDS.UPDATE_SAGE_INTACCT_NON_REIMBURSABLE_EXPENSES_EXPORT_VENDOR]: Parameters.UpdateSageIntacctGenericTypeParams<'vendorID', string>;
    [WRITE_COMMANDS.UPDATE_SAGE_INTACCT_AUTO_SYNC]: Parameters.UpdateSageIntacctGenericTypeParams<'enabled', boolean>;
    [WRITE_COMMANDS.UPDATE_SAGE_INTACCT_IMPORT_EMPLOYEES]: Parameters.UpdateSageIntacctGenericTypeParams<'enabled', boolean>;
    [WRITE_COMMANDS.UPDATE_SAGE_INTACCT_APPROVAL_MODE]: Parameters.UpdateSageIntacctGenericTypeParams<'value', string>;
    [WRITE_COMMANDS.UPDATE_SAGE_INTACCT_SYNC_REIMBURSED_REPORTS]: Parameters.UpdateSageIntacctGenericTypeParams<'enabled', boolean>;
    [WRITE_COMMANDS.UPDATE_SAGE_INTACCT_SYNC_REIMBURSEMENT_ACCOUNT_ID]: Parameters.UpdateSageIntacctGenericTypeParams<'vendorID', string>;

    [WRITE_COMMANDS.UPGRADE_TO_CORPORATE]: Parameters.UpgradeToCorporateParams;

    // Netsuite parameters
    [WRITE_COMMANDS.UPDATE_NETSUITE_SUBSIDIARY]: Parameters.UpdateNetSuiteSubsidiaryParams;
    [WRITE_COMMANDS.CONNECT_POLICY_TO_NETSUITE]: Parameters.ConnectPolicyToNetSuiteParams;

    // Workspace report field parameters
    [WRITE_COMMANDS.CREATE_WORKSPACE_REPORT_FIELD]: Parameters.CreateWorkspaceReportFieldParams;
    [WRITE_COMMANDS.UPDATE_WORKSPACE_REPORT_FIELD_INITIAL_VALUE]: Parameters.UpdateWorkspaceReportFieldInitialValueParams;
    [WRITE_COMMANDS.ENABLE_WORKSPACE_REPORT_FIELD_LIST_VALUE]: Parameters.EnableWorkspaceReportFieldListValueParams;
    [WRITE_COMMANDS.CREATE_WORKSPACE_REPORT_FIELD_LIST_VALUE]: Parameters.CreateWorkspaceReportFieldListValueParams;
    [WRITE_COMMANDS.REMOVE_WORKSPACE_REPORT_FIELD_LIST_VALUE]: Parameters.RemoveWorkspaceReportFieldListValueParams;

    [WRITE_COMMANDS.UPDATE_NETSUITE_SYNC_TAX_CONFIGURATION]: Parameters.UpdateNetSuiteGenericTypeParams<'enabled', boolean>;
    [WRITE_COMMANDS.UPDATE_NETSUITE_CROSS_SUBSIDIARY_CUSTOMER_CONFIGURATION]: Parameters.UpdateNetSuiteGenericTypeParams<'enabled', boolean>;
    [WRITE_COMMANDS.UPDATE_NETSUITE_DEPARTMENTS_MAPPING]: Parameters.UpdateNetSuiteGenericTypeParams<'mapping', ValueOf<typeof CONST.INTEGRATION_ENTITY_MAP_TYPES>>;
    [WRITE_COMMANDS.UPDATE_NETSUITE_CLASSES_MAPPING]: Parameters.UpdateNetSuiteGenericTypeParams<'mapping', ValueOf<typeof CONST.INTEGRATION_ENTITY_MAP_TYPES>>;
    [WRITE_COMMANDS.UPDATE_NETSUITE_LOCATIONS_MAPPING]: Parameters.UpdateNetSuiteGenericTypeParams<'mapping', ValueOf<typeof CONST.INTEGRATION_ENTITY_MAP_TYPES>>;
    [WRITE_COMMANDS.UPDATE_NETSUITE_CUSTOMERS_MAPPING]: Parameters.UpdateNetSuiteGenericTypeParams<'mapping', ValueOf<typeof CONST.INTEGRATION_ENTITY_MAP_TYPES>>;
    [WRITE_COMMANDS.UPDATE_NETSUITE_JOBS_MAPPING]: Parameters.UpdateNetSuiteGenericTypeParams<'mapping', ValueOf<typeof CONST.INTEGRATION_ENTITY_MAP_TYPES>>;
    [WRITE_COMMANDS.UPDATE_NETSUITE_CUSTOMERS_JOBS_MAPPING]: Parameters.UpdateNetSuiteCustomersJobsParams;
    [WRITE_COMMANDS.UPDATE_NETSUITE_EXPORTER]: Parameters.UpdateNetSuiteGenericTypeParams<'email', string>;
    [WRITE_COMMANDS.UPDATE_NETSUITE_EXPORT_DATE]: Parameters.UpdateNetSuiteGenericTypeParams<'value', ValueOf<typeof CONST.NETSUITE_EXPORT_DATE>>;
    [WRITE_COMMANDS.UPDATE_NETSUITE_REIMBURSABLE_EXPENSES_EXPORT_DESTINATION]: Parameters.UpdateNetSuiteGenericTypeParams<'value', ValueOf<typeof CONST.NETSUITE_EXPORT_DESTINATION>>;
    [WRITE_COMMANDS.UPDATE_NETSUITE_NONREIMBURSABLE_EXPENSES_EXPORT_DESTINATION]: Parameters.UpdateNetSuiteGenericTypeParams<'value', ValueOf<typeof CONST.NETSUITE_EXPORT_DESTINATION>>;
    [WRITE_COMMANDS.UPDATE_NETSUITE_DEFAULT_VENDOR]: Parameters.UpdateNetSuiteGenericTypeParams<'vendorID', string>;
    [WRITE_COMMANDS.UPDATE_NETSUITE_REIMBURSABLE_PAYABLE_ACCOUNT]: Parameters.UpdateNetSuiteGenericTypeParams<'bankAccountID', string>;
    [WRITE_COMMANDS.UPDATE_NETSUITE_PAYABLE_ACCT]: Parameters.UpdateNetSuiteGenericTypeParams<'bankAccountID', string>;
    [WRITE_COMMANDS.UPDATE_NETSUITE_JOURNAL_POSTING_PREFERENCE]: Parameters.UpdateNetSuiteGenericTypeParams<'value', ValueOf<typeof CONST.NETSUITE_JOURNAL_POSTING_PREFERENCE>>;
    [WRITE_COMMANDS.UPDATE_NETSUITE_RECEIVABLE_ACCOUNT]: Parameters.UpdateNetSuiteGenericTypeParams<'bankAccountID', string>;
    [WRITE_COMMANDS.UPDATE_NETSUITE_INVOICE_ITEM_PREFERENCE]: Parameters.UpdateNetSuiteGenericTypeParams<'value', ValueOf<typeof CONST.NETSUITE_INVOICE_ITEM_PREFERENCE>>;
    [WRITE_COMMANDS.UPDATE_NETSUITE_INVOICE_ITEM]: Parameters.UpdateNetSuiteGenericTypeParams<'itemID', string>;
    [WRITE_COMMANDS.UPDATE_NETSUITE_PROVINCIAL_TAX_POSTING_ACCOUNT]: Parameters.UpdateNetSuiteGenericTypeParams<'bankAccountID', string>;
    [WRITE_COMMANDS.UPDATE_NETSUITE_TAX_POSTING_ACCOUNT]: Parameters.UpdateNetSuiteGenericTypeParams<'bankAccountID', string>;
    [WRITE_COMMANDS.UPDATE_NETSUITE_ALLOW_FOREIGN_CURRENCY]: Parameters.UpdateNetSuiteGenericTypeParams<'enabled', boolean>;
    [WRITE_COMMANDS.UPDATE_NETSUITE_EXPORT_TO_NEXT_OPEN_PERIOD]: Parameters.UpdateNetSuiteGenericTypeParams<'enabled', boolean>;
    [WRITE_COMMANDS.UPDATE_NETSUITE_CUSTOM_SEGMENTS]: Parameters.UpdateNetSuiteGenericTypeParams<'customSegments', string>; // JSON string NetSuiteCustomSegment[]
    [WRITE_COMMANDS.UPDATE_NETSUITE_CUSTOM_LISTS]: Parameters.UpdateNetSuiteGenericTypeParams<'customLists', string>; // JSON string NetSuiteCustomList[]
    [WRITE_COMMANDS.UPDATE_NETSUITE_AUTO_SYNC]: Parameters.UpdateNetSuiteGenericTypeParams<'enabled', boolean>;
    [WRITE_COMMANDS.UPDATE_NETSUITE_SYNC_REIMBURSED_REPORTS]: Parameters.UpdateNetSuiteGenericTypeParams<'enabled', boolean>;
    [WRITE_COMMANDS.UPDATE_NETSUITE_SYNC_PEOPLE]: Parameters.UpdateNetSuiteGenericTypeParams<'enabled', boolean>;
    [WRITE_COMMANDS.UPDATE_NETSUITE_AUTO_CREATE_ENTITIES]: Parameters.UpdateNetSuiteGenericTypeParams<'enabled', boolean>;
    [WRITE_COMMANDS.UPDATE_NETSUITE_ENABLE_NEW_CATEGORIES]: Parameters.UpdateNetSuiteGenericTypeParams<'enabled', boolean>;
    [WRITE_COMMANDS.UPDATE_NETSUITE_CUSTOM_FORM_ID_OPTIONS_ENABLED]: Parameters.UpdateNetSuiteGenericTypeParams<'enabled', boolean>;
    [WRITE_COMMANDS.UPDATE_NETSUITE_REIMBURSEMENT_ACCOUNT_ID]: Parameters.UpdateNetSuiteGenericTypeParams<'bankAccountID', string>;
    [WRITE_COMMANDS.UPDATE_NETSUITE_COLLECTION_ACCOUNT]: Parameters.UpdateNetSuiteGenericTypeParams<'bankAccountID', string>;
    [WRITE_COMMANDS.UPDATE_NETSUITE_EXPORT_REPORTS_TO]: Parameters.UpdateNetSuiteGenericTypeParams<'value', ValueOf<typeof CONST.NETSUITE_REPORTS_APPROVAL_LEVEL>>;
    [WRITE_COMMANDS.UPDATE_NETSUITE_VENDOR_BILLS_TO]: Parameters.UpdateNetSuiteGenericTypeParams<'value', ValueOf<typeof CONST.NETSUITE_VENDOR_BILLS_APPROVAL_LEVEL>>;
    [WRITE_COMMANDS.UPDATE_NETSUITE_JOURNALS_TO]: Parameters.UpdateNetSuiteGenericTypeParams<'value', ValueOf<typeof CONST.NETSUITE_JOURNALS_APPROVAL_LEVEL>>;
    [WRITE_COMMANDS.UPDATE_NETSUITE_APPROVAL_ACCOUNT]: Parameters.UpdateNetSuiteGenericTypeParams<'value', string>;
    [WRITE_COMMANDS.UPDATE_NETSUITE_CUSTOM_FORM_ID_OPTIONS_REIMBURSABLE]: Parameters.UpdateNetSuiteCustomFormIDParams;
    [WRITE_COMMANDS.UPDATE_NETSUITE_CUSTOM_FORM_ID_OPTIONS_NON_REIMBURSABLE]: Parameters.UpdateNetSuiteCustomFormIDParams;
    [WRITE_COMMANDS.UPDATE_SAGE_INTACCT_ENTITY]: Parameters.UpdateSageIntacctGenericTypeParams<'entity', string>;
    [WRITE_COMMANDS.UPDATE_SAGE_INTACCT_BILLABLE]: Parameters.UpdateSageIntacctGenericTypeParams<'enabled', boolean>;
    [WRITE_COMMANDS.UPDATE_SAGE_INTACCT_DEPARTMENT_MAPPING]: Parameters.UpdateSageIntacctGenericTypeParams<'mapping', SageIntacctMappingValue>;
    [WRITE_COMMANDS.UPDATE_SAGE_INTACCT_CLASSES_MAPPING]: Parameters.UpdateSageIntacctGenericTypeParams<'mapping', SageIntacctMappingValue>;
    [WRITE_COMMANDS.UPDATE_SAGE_INTACCT_LOCATIONS_MAPPING]: Parameters.UpdateSageIntacctGenericTypeParams<'mapping', SageIntacctMappingValue>;
    [WRITE_COMMANDS.UPDATE_SAGE_INTACCT_CUSTOMERS_MAPPING]: Parameters.UpdateSageIntacctGenericTypeParams<'mapping', SageIntacctMappingValue>;
    [WRITE_COMMANDS.UPDATE_SAGE_INTACCT_PROJECTS_MAPPING]: Parameters.UpdateSageIntacctGenericTypeParams<'mapping', SageIntacctMappingValue>;
    [WRITE_COMMANDS.UPDATE_SAGE_INTACCT_SYNC_TAX_CONFIGURATION]: Parameters.UpdateSageIntacctGenericTypeParams<'enabled', boolean>;
    [WRITE_COMMANDS.UPDATE_SAGE_INTACCT_USER_DIMENSION]: Parameters.UpdateSageIntacctGenericTypeParams<'dimensions', string>;
    [WRITE_COMMANDS.EXPORT_SEARCH_ITEMS_TO_CSV]: Parameters.ExportSearchItemsToCSVParams;
    [WRITE_COMMANDS.CREATE_WORKSPACE_APPROVAL]: Parameters.CreateWorkspaceApprovalParams;
    [WRITE_COMMANDS.UPDATE_WORKSPACE_APPROVAL]: Parameters.UpdateWorkspaceApprovalParams;
    [WRITE_COMMANDS.REMOVE_WORKSPACE_APPROVAL]: Parameters.RemoveWorkspaceApprovalParams;
    [WRITE_COMMANDS.CONFIGURE_EXPENSIFY_CARDS_FOR_POLICY]: Parameters.ConfigureExpensifyCardsForPolicyParams;
    [WRITE_COMMANDS.CREATE_EXPENSIFY_CARD]: Omit<Parameters.CreateExpensifyCardParams, 'domainAccountID'>;
    [WRITE_COMMANDS.CREATE_ADMIN_ISSUED_VIRTUAL_CARD]: Omit<Parameters.CreateExpensifyCardParams, 'feedCountry'>;
    [WRITE_COMMANDS.ADD_DELEGATE]: Parameters.AddDelegateParams;
    [WRITE_COMMANDS.TOGGLE_CARD_CONTINUOUS_RECONCILIATION]: Parameters.ToggleCardContinuousReconciliationParams;
    [WRITE_COMMANDS.UPDATE_CARD_SETTLEMENT_FREQUENCY]: Parameters.UpdateCardSettlementFrequencyParams;
    [WRITE_COMMANDS.UPDATE_CARD_SETTLEMENT_ACCOUNT]: Parameters.UpdateCardSettlementAccountParams;
    [WRITE_COMMANDS.SET_MISSING_PERSONAL_DETAILS_AND_SHIP_EXPENSIFY_CARD]: Parameters.SetMissingPersonalDetailsAndShipExpensifyCardParams;

    // Xero API
    [WRITE_COMMANDS.UPDATE_XERO_TENANT_ID]: Parameters.UpdateXeroGenericTypeParams;
    [WRITE_COMMANDS.UPDATE_XERO_IMPORT_TAX_RATES]: Parameters.UpdateXeroGenericTypeParams;
    [WRITE_COMMANDS.UPDATE_XERO_MAPPING]: Parameters.UpdateXeroGenericTypeParams;
    [WRITE_COMMANDS.UPDATE_XERO_IMPORT_TRACKING_CATEGORIES]: Parameters.UpdateXeroGenericTypeParams;
};

const READ_COMMANDS = {
    CONNECT_POLICY_TO_QUICKBOOKS_ONLINE: 'ConnectPolicyToQuickbooksOnline',
    CONNECT_POLICY_TO_XERO: 'ConnectPolicyToXero',
    SYNC_POLICY_TO_QUICKBOOKS_ONLINE: 'SyncPolicyToQuickbooksOnline',
    SYNC_POLICY_TO_XERO: 'SyncPolicyToXero',
    SYNC_POLICY_TO_NETSUITE: 'SyncPolicyToNetSuite',
    SYNC_POLICY_TO_SAGE_INTACCT: 'SyncPolicyToSageIntacct',
    OPEN_REIMBURSEMENT_ACCOUNT_PAGE: 'OpenReimbursementAccountPage',
    OPEN_WORKSPACE_VIEW: 'OpenWorkspaceView',
    GET_MAPBOX_ACCESS_TOKEN: 'GetMapboxAccessToken',
    OPEN_PAYMENTS_PAGE: 'OpenPaymentsPage',
    OPEN_PERSONAL_DETAILS: 'OpenPersonalDetailsPage',
    OPEN_PUBLIC_PROFILE_PAGE: 'OpenPublicProfilePage',
    OPEN_PLAID_BANK_LOGIN: 'OpenPlaidBankLogin',
    OPEN_PLAID_BANK_ACCOUNT_SELECTOR: 'OpenPlaidBankAccountSelector',
    GET_OLDER_ACTIONS: 'GetOlderActions',
    GET_NEWER_ACTIONS: 'GetNewerActions',
    EXPAND_URL_PREVIEW: 'ExpandURLPreview',
    GET_REPORT_PRIVATE_NOTE: 'GetReportPrivateNote',
    OPEN_ROOM_MEMBERS_PAGE: 'OpenRoomMembersPage',
    SEARCH_FOR_REPORTS: 'SearchForReports',
    SEARCH_FOR_ROOMS_TO_MENTION: 'SearchForRoomsToMention',
    SEND_PERFORMANCE_TIMING: 'SendPerformanceTiming',
    GET_ROUTE: 'GetRoute',
    GET_ROUTE_FOR_DRAFT: 'GetRouteForDraft',
    GET_STATEMENT_PDF: 'GetStatementPDF',
    OPEN_ONFIDO_FLOW: 'OpenOnfidoFlow',
    OPEN_INITIAL_SETTINGS_PAGE: 'OpenInitialSettingsPage',
    OPEN_ENABLE_PAYMENTS_PAGE: 'OpenEnablePaymentsPage',
    BEGIN_SIGNIN: 'BeginSignIn',
    SIGN_IN_WITH_SHORT_LIVED_AUTH_TOKEN: 'SignInWithShortLivedAuthToken',
    SIGN_IN_WITH_SUPPORT_AUTH_TOKEN: 'SignInWithSupportAuthToken',
    OPEN_WORKSPACE_REIMBURSE_VIEW: 'OpenWorkspaceReimburseView',
    OPEN_WORKSPACE: 'OpenWorkspace',
    OPEN_WORKSPACE_MEMBERS_PAGE: 'OpenWorkspaceMembersPage',
    OPEN_POLICY_CATEGORIES_PAGE: 'OpenPolicyCategoriesPage',
    OPEN_POLICY_TAGS_PAGE: 'OpenPolicyTagsPage',
    OPEN_POLICY_TAXES_PAGE: 'OpenPolicyTaxesPage',
    OPEN_POLICY_REPORT_FIELDS_PAGE: 'OpenPolicyReportFieldsPage',
    OPEN_POLICY_EXPENSIFY_CARDS_PAGE: 'OpenPolicyExpensifyCardsPage',
    OPEN_POLICY_EDIT_CARD_LIMIT_TYPE_PAGE: 'OpenPolicyEditCardLimitTypePage',
    OPEN_WORKSPACE_INVITE_PAGE: 'OpenWorkspaceInvitePage',
    OPEN_DRAFT_WORKSPACE_REQUEST: 'OpenDraftWorkspaceRequest',
    OPEN_POLICY_WORKFLOWS_PAGE: 'OpenPolicyWorkflowsPage',
    OPEN_POLICY_DISTANCE_RATES_PAGE: 'OpenPolicyDistanceRatesPage',
    OPEN_POLICY_MORE_FEATURES_PAGE: 'OpenPolicyMoreFeaturesPage',
    OPEN_POLICY_ACCOUNTING_PAGE: 'OpenPolicyAccountingPage',
    OPEN_POLICY_PROFILE_PAGE: 'OpenPolicyProfilePage',
    OPEN_POLICY_INITIAL_PAGE: 'OpenPolicyInitialPage',
    SEARCH: 'Search',
    OPEN_SUBSCRIPTION_PAGE: 'OpenSubscriptionPage',
    OPEN_DRAFT_DISTANCE_EXPENSE: 'OpenDraftDistanceExpense',
    START_ISSUE_NEW_CARD_FLOW: 'StartIssueNewCardFlow',
    OPEN_CARD_DETAILS_PAGE: 'OpenCardDetailsPage',
} as const;

type ReadCommand = ValueOf<typeof READ_COMMANDS>;

type ReadCommandParameters = {
    [READ_COMMANDS.CONNECT_POLICY_TO_QUICKBOOKS_ONLINE]: Parameters.ConnectPolicyToAccountingIntegrationParams;
    [READ_COMMANDS.CONNECT_POLICY_TO_XERO]: Parameters.ConnectPolicyToAccountingIntegrationParams;
    [READ_COMMANDS.SYNC_POLICY_TO_QUICKBOOKS_ONLINE]: Parameters.SyncPolicyToQuickbooksOnlineParams;
    [READ_COMMANDS.SYNC_POLICY_TO_XERO]: Parameters.SyncPolicyToXeroParams;
    [READ_COMMANDS.SYNC_POLICY_TO_NETSUITE]: Parameters.SyncPolicyToNetSuiteParams;
    [READ_COMMANDS.SYNC_POLICY_TO_SAGE_INTACCT]: Parameters.SyncPolicyToNetSuiteParams;
    [READ_COMMANDS.OPEN_REIMBURSEMENT_ACCOUNT_PAGE]: Parameters.OpenReimbursementAccountPageParams;
    [READ_COMMANDS.OPEN_WORKSPACE_VIEW]: Parameters.OpenWorkspaceViewParams;
    [READ_COMMANDS.GET_MAPBOX_ACCESS_TOKEN]: null;
    [READ_COMMANDS.OPEN_PAYMENTS_PAGE]: null;
    [READ_COMMANDS.OPEN_PERSONAL_DETAILS]: null;
    [READ_COMMANDS.OPEN_PUBLIC_PROFILE_PAGE]: Parameters.OpenPublicProfilePageParams;
    [READ_COMMANDS.OPEN_PLAID_BANK_LOGIN]: Parameters.OpenPlaidBankLoginParams;
    [READ_COMMANDS.OPEN_PLAID_BANK_ACCOUNT_SELECTOR]: Parameters.OpenPlaidBankAccountSelectorParams;
    [READ_COMMANDS.GET_OLDER_ACTIONS]: Parameters.GetOlderActionsParams;
    [READ_COMMANDS.GET_NEWER_ACTIONS]: Parameters.GetNewerActionsParams;
    [READ_COMMANDS.EXPAND_URL_PREVIEW]: Parameters.ExpandURLPreviewParams;
    [READ_COMMANDS.GET_REPORT_PRIVATE_NOTE]: Parameters.GetReportPrivateNoteParams;
    [READ_COMMANDS.OPEN_ROOM_MEMBERS_PAGE]: Parameters.OpenRoomMembersPageParams;
    [READ_COMMANDS.SEARCH_FOR_REPORTS]: Parameters.SearchForReportsParams;
    [READ_COMMANDS.SEARCH_FOR_ROOMS_TO_MENTION]: Parameters.SearchForRoomsToMentionParams;
    [READ_COMMANDS.SEND_PERFORMANCE_TIMING]: Parameters.SendPerformanceTimingParams;
    [READ_COMMANDS.GET_ROUTE]: Parameters.GetRouteParams;
    [READ_COMMANDS.GET_ROUTE_FOR_DRAFT]: Parameters.GetRouteParams;
    [READ_COMMANDS.GET_STATEMENT_PDF]: Parameters.GetStatementPDFParams;
    [READ_COMMANDS.OPEN_ONFIDO_FLOW]: null;
    [READ_COMMANDS.OPEN_INITIAL_SETTINGS_PAGE]: null;
    [READ_COMMANDS.OPEN_ENABLE_PAYMENTS_PAGE]: null;
    [READ_COMMANDS.BEGIN_SIGNIN]: Parameters.BeginSignInParams;
    [READ_COMMANDS.SIGN_IN_WITH_SHORT_LIVED_AUTH_TOKEN]: Parameters.SignInWithShortLivedAuthTokenParams;
    [READ_COMMANDS.SIGN_IN_WITH_SUPPORT_AUTH_TOKEN]: Parameters.SignInWithSupportAuthTokenParams;
    [READ_COMMANDS.OPEN_WORKSPACE_REIMBURSE_VIEW]: Parameters.OpenWorkspaceReimburseViewParams;
    [READ_COMMANDS.OPEN_WORKSPACE]: Parameters.OpenWorkspaceParams;
    [READ_COMMANDS.OPEN_WORKSPACE_MEMBERS_PAGE]: Parameters.OpenWorkspaceMembersPageParams;
    [READ_COMMANDS.OPEN_POLICY_CATEGORIES_PAGE]: Parameters.OpenPolicyCategoriesPageParams;
    [READ_COMMANDS.OPEN_POLICY_TAGS_PAGE]: Parameters.OpenPolicyTagsPageParams;
    [READ_COMMANDS.OPEN_POLICY_TAXES_PAGE]: Parameters.OpenPolicyTaxesPageParams;
    [READ_COMMANDS.OPEN_POLICY_REPORT_FIELDS_PAGE]: Parameters.OpenPolicyReportFieldsPageParams;
    [READ_COMMANDS.OPEN_WORKSPACE_INVITE_PAGE]: Parameters.OpenWorkspaceInvitePageParams;
    [READ_COMMANDS.OPEN_DRAFT_WORKSPACE_REQUEST]: Parameters.OpenDraftWorkspaceRequestParams;
    [READ_COMMANDS.OPEN_POLICY_WORKFLOWS_PAGE]: Parameters.OpenPolicyWorkflowsPageParams;
    [READ_COMMANDS.OPEN_POLICY_DISTANCE_RATES_PAGE]: Parameters.OpenPolicyDistanceRatesPageParams;
    [READ_COMMANDS.OPEN_POLICY_MORE_FEATURES_PAGE]: Parameters.OpenPolicyMoreFeaturesPageParams;
    [READ_COMMANDS.OPEN_POLICY_ACCOUNTING_PAGE]: Parameters.OpenPolicyAccountingPageParams;
    [READ_COMMANDS.OPEN_POLICY_EXPENSIFY_CARDS_PAGE]: Parameters.OpenPolicyExpensifyCardsPageParams;
    [READ_COMMANDS.OPEN_POLICY_EDIT_CARD_LIMIT_TYPE_PAGE]: Parameters.OpenPolicyEditCardLimitTypePageParams;
    [READ_COMMANDS.OPEN_POLICY_PROFILE_PAGE]: Parameters.OpenPolicyProfilePageParams;
    [READ_COMMANDS.OPEN_POLICY_INITIAL_PAGE]: Parameters.OpenPolicyInitialPageParams;
    [READ_COMMANDS.SEARCH]: Parameters.SearchParams;
    [READ_COMMANDS.OPEN_SUBSCRIPTION_PAGE]: null;
    [READ_COMMANDS.OPEN_DRAFT_DISTANCE_EXPENSE]: null;
    [READ_COMMANDS.START_ISSUE_NEW_CARD_FLOW]: Parameters.StartIssueNewCardFlowParams;
    [READ_COMMANDS.OPEN_CARD_DETAILS_PAGE]: Parameters.OpenCardDetailsPageParams;
};

const SIDE_EFFECT_REQUEST_COMMANDS = {
    ACCEPT_SPOTNANA_TERMS: 'AcceptSpotnanaTerms',
    AUTHENTICATE_PUSHER: 'AuthenticatePusher',
    GENERATE_SPOTNANA_TOKEN: 'GenerateSpotnanaToken',
    GET_MISSING_ONYX_MESSAGES: 'GetMissingOnyxMessages',
    JOIN_POLICY_VIA_INVITE_LINK: 'JoinWorkspaceViaInviteLink',
    OPEN_OLD_DOT_LINK: 'OpenOldDotLink',
    OPEN_REPORT: 'OpenReport',
    RECONNECT_APP: 'ReconnectApp',
    ADD_PAYMENT_CARD_GBP: 'AddPaymentCardGBP',
    REVEAL_EXPENSIFY_CARD_DETAILS: 'RevealExpensifyCardDetails',
    TWO_FACTOR_AUTH_VALIDATE: 'TwoFactorAuth_Validate',
    CONNECT_AS_DELEGATE: 'ConnectAsDelegate',
    DISCONNECT_AS_DELEGATE: 'DisconnectAsDelegate',
} as const;

type SideEffectRequestCommand = ValueOf<typeof SIDE_EFFECT_REQUEST_COMMANDS>;

type SideEffectRequestCommandParameters = {
    [SIDE_EFFECT_REQUEST_COMMANDS.AUTHENTICATE_PUSHER]: Parameters.AuthenticatePusherParams;
    [SIDE_EFFECT_REQUEST_COMMANDS.OPEN_REPORT]: Parameters.OpenReportParams;
    [SIDE_EFFECT_REQUEST_COMMANDS.OPEN_OLD_DOT_LINK]: Parameters.OpenOldDotLinkParams;
    [SIDE_EFFECT_REQUEST_COMMANDS.REVEAL_EXPENSIFY_CARD_DETAILS]: Parameters.RevealExpensifyCardDetailsParams;
    [SIDE_EFFECT_REQUEST_COMMANDS.GET_MISSING_ONYX_MESSAGES]: Parameters.GetMissingOnyxMessagesParams;
    [SIDE_EFFECT_REQUEST_COMMANDS.JOIN_POLICY_VIA_INVITE_LINK]: Parameters.JoinPolicyInviteLinkParams;
    [SIDE_EFFECT_REQUEST_COMMANDS.RECONNECT_APP]: Parameters.ReconnectAppParams;
    [SIDE_EFFECT_REQUEST_COMMANDS.GENERATE_SPOTNANA_TOKEN]: Parameters.GenerateSpotnanaTokenParams;
    [SIDE_EFFECT_REQUEST_COMMANDS.ADD_PAYMENT_CARD_GBP]: Parameters.AddPaymentCardParams;
    [SIDE_EFFECT_REQUEST_COMMANDS.ACCEPT_SPOTNANA_TERMS]: null;
    [SIDE_EFFECT_REQUEST_COMMANDS.TWO_FACTOR_AUTH_VALIDATE]: Parameters.ValidateTwoFactorAuthParams;
    [SIDE_EFFECT_REQUEST_COMMANDS.CONNECT_AS_DELEGATE]: Parameters.ConnectAsDelegateParams;
    [SIDE_EFFECT_REQUEST_COMMANDS.DISCONNECT_AS_DELEGATE]: EmptyObject;
};

type ApiRequestCommandParameters = WriteCommandParameters & ReadCommandParameters & SideEffectRequestCommandParameters;

export {WRITE_COMMANDS, READ_COMMANDS, SIDE_EFFECT_REQUEST_COMMANDS};

type ApiCommand = WriteCommand | ReadCommand | SideEffectRequestCommand;
type CommandOfType<TRequestType extends ApiRequestType> = TRequestType extends typeof CONST.API_REQUEST_TYPE.WRITE
    ? WriteCommand
    : TRequestType extends typeof CONST.API_REQUEST_TYPE.READ
    ? ReadCommand
    : SideEffectRequestCommand;

export type {ApiCommand, ApiRequestType, ApiRequestCommandParameters, CommandOfType, WriteCommand, ReadCommand, SideEffectRequestCommand};<|MERGE_RESOLUTION|>--- conflicted
+++ resolved
@@ -378,14 +378,11 @@
     SET_COMPANY_CARD_FEED_NAME: 'SetFeedName',
     DELETE_COMPANY_CARD_FEED: 'RemoveFeed',
     SET_COMPANY_CARD_TRANSACTION_LIABILITY: 'SetFeedTransactionLiability',
-<<<<<<< HEAD
     UNASSIGN_COMPANY_CARD: 'UnassignCard',
     UPDATE_COMPANY_CARD: 'SyncCard',
     UPDATE_COMPANY_CARD_NAME: 'SetCardName',
     SET_CARD_EXPORT_ACCOUNT: 'SetCardExportAccount',
-=======
     SET_MISSING_PERSONAL_DETAILS_AND_SHIP_EXPENSIFY_CARD: 'SetMissingPersonalDetailsAndShipExpensifyCard',
->>>>>>> 336e4782
 } as const;
 
 type WriteCommand = ValueOf<typeof WRITE_COMMANDS>;

--- conflicted
+++ resolved
@@ -726,12 +726,9 @@
     getMonthNames,
     getDaysOfWeek,
     formatWithUTCTimeZone,
-<<<<<<< HEAD
     getWeekStartsOn,
     getWeekEndsOn,
-=======
     isTimeAtLeastOneMinuteInFuture,
->>>>>>> aa1d87ca
 };
 
 export default DateUtils;
--- conflicted
+++ resolved
@@ -138,17 +138,7 @@
  * Jan 20 at 5:30 PM          within the past year
  * Jan 20, 2019 at 5:30 PM    anything over 1 year ago
  */
-<<<<<<< HEAD
 function datetimeToCalendarTime(locale: Locale, datetime: string, includeTimeZone = false, currentSelectedTimezone: SelectedTimezone = timezone.selected, isLowercase = false): string {
-=======
-function datetimeToCalendarTime(
-    locale: 'en' | 'es' | 'es-ES' | 'es_ES',
-    datetime: string,
-    includeTimeZone = false,
-    currentSelectedTimezone = timezone.selected,
-    isLowercase = false,
-): string {
->>>>>>> da2c79e5
     const date = getLocalDateFromDatetime(locale, datetime, currentSelectedTimezone);
     const tz = includeTimeZone ? ' [UTC]Z' : '';
     let todayAt = Localize.translate(locale, 'common.todayAt');
@@ -273,7 +263,7 @@
 /**
  * @returns [January, Fabruary, March, April, May, June, July, August, ...]
  */
-function getMonthNames(preferredLocale: string): string[] {
+function getMonthNames(preferredLocale: Locale): string[] {
     if (preferredLocale) {
         setLocale(preferredLocale);
     }
@@ -290,7 +280,7 @@
 /**
  * @returns [Monday, Thuesday, Wednesday, ...]
  */
-function getDaysOfWeek(preferredLocale: string): string[] {
+function getDaysOfWeek(preferredLocale: Locale): string[] {
     if (preferredLocale) {
         setLocale(preferredLocale);
     }

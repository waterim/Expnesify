--- conflicted
+++ resolved
@@ -105,12 +105,7 @@
     }
     const filteredPolicyExpenseReports = _.filter(policyExpenseReports, (policyExpenseReport) => policyExpenseReport.policyID === report.policyID);
     return _.map(filteredPolicyExpenseReports, (expenseReport) => {
-<<<<<<< HEAD
-        const policyExpenseChatAvatarSource =
-            lodashGet(policies, [`${ONYXKEYS.COLLECTION.POLICY}${expenseReport.policyID}`, 'avatar']) || ReportUtils.getDefaultWorkspaceAvatar(expenseReport.displayName);
-=======
         const policyExpenseChatAvatarSource = ReportUtils.getWorkspaceAvatar(expenseReport);
->>>>>>> 6d17cc80
         return {
             ...expenseReport,
             keyForList: expenseReport.policyID,
@@ -427,11 +422,7 @@
         let lastMessageText = hasMultipleParticipants && lastActorDetails && lastActorDetails.login !== currentUserLogin ? `${lastActorDetails.displayName}: ` : '';
         lastMessageText += report ? lastMessageTextFromReport : '';
 
-<<<<<<< HEAD
-        if (result.isPolicyExpenseChat && result.isArchivedRoom) {
-=======
         if (result.isArchivedRoom) {
->>>>>>> 6d17cc80
             const archiveReason =
                 (lastReportActions[report.reportID] && lastReportActions[report.reportID].originalMessage && lastReportActions[report.reportID].originalMessage.reason) ||
                 CONST.REPORT.ARCHIVE_REASON.DEFAULT;

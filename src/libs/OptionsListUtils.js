/* eslint-disable no-continue */
import _ from 'underscore';
import Onyx from 'react-native-onyx';
import lodashOrderBy from 'lodash/orderBy';
import lodashGet from 'lodash/get';
import Str from 'expensify-common/lib/str';
import {parsePhoneNumber} from 'awesome-phonenumber';
import ONYXKEYS from '../ONYXKEYS';
import CONST from '../CONST';
import * as ReportUtils from './ReportUtils';
import * as Localize from './Localize';
import Permissions from './Permissions';
import * as CollectionUtils from './CollectionUtils';
import Navigation from './Navigation/Navigation';
import * as LoginUtils from './LoginUtils';
import * as LocalePhoneNumber from './LocalePhoneNumber';
import * as UserUtils from './UserUtils';
import * as ReportActionUtils from './ReportActionsUtils';
import * as PersonalDetailsUtils from './PersonalDetailsUtils';
import * as ErrorUtils from './ErrorUtils';

/**
 * OptionsListUtils is used to build a list options passed to the OptionsList component. Several different UI views can
 * be configured to display different results based on the options passed to the private getOptions() method. Public
 * methods should be named for the views they build options for and then exported for use in a component.
 */

let currentUserLogin;
let currentUserAccountID;
Onyx.connect({
    key: ONYXKEYS.SESSION,
    callback: (val) => {
        currentUserLogin = val && val.email;
        currentUserAccountID = val && val.accountID;
    },
});

let loginList;
Onyx.connect({
    key: ONYXKEYS.LOGIN_LIST,
    callback: (val) => (loginList = _.isEmpty(val) ? {} : val),
});

let allPersonalDetails;
Onyx.connect({
    key: ONYXKEYS.PERSONAL_DETAILS_LIST,
    callback: (val) => (allPersonalDetails = _.isEmpty(val) ? {} : val),
});

let preferredLocale;
Onyx.connect({
    key: ONYXKEYS.NVP_PREFERRED_LOCALE,
    callback: (val) => (preferredLocale = val || CONST.LOCALES.DEFAULT),
});

const policies = {};
Onyx.connect({
    key: ONYXKEYS.COLLECTION.POLICY,
    callback: (policy, key) => {
        if (!policy || !key || !policy.name) {
            return;
        }

        policies[key] = policy;
    },
});

const lastReportActions = {};
const allSortedReportActions = {};
Onyx.connect({
    key: ONYXKEYS.COLLECTION.REPORT_ACTIONS,
    callback: (actions, key) => {
        if (!key || !actions) {
            return;
        }
        const sortedReportActions = ReportActionUtils.getSortedReportActions(_.toArray(actions), true);
        const reportID = CollectionUtils.extractCollectionItemID(key);
        allSortedReportActions[reportID] = sortedReportActions;
        lastReportActions[reportID] = _.first(sortedReportActions);
    },
});

const policyExpenseReports = {};
Onyx.connect({
    key: ONYXKEYS.COLLECTION.REPORT,
    callback: (report, key) => {
        if (!ReportUtils.isPolicyExpenseChat(report)) {
            return;
        }
        policyExpenseReports[key] = report;
    },
});

/**
 * Get the options for a policy expense report.
 * @param {Object} report
 * @returns {Array}
 */
function getPolicyExpenseReportOptions(report) {
    const expenseReport = policyExpenseReports[`${ONYXKEYS.COLLECTION.REPORT}${report.reportID}`];
    const policyExpenseChatAvatarSource = ReportUtils.getWorkspaceAvatar(expenseReport);
    const reportName = ReportUtils.getReportName(expenseReport);
    return [
        {
            ...expenseReport,
            keyForList: expenseReport.policyID,
            text: reportName,
            alternateText: Localize.translateLocal('workspace.common.workspace'),
            icons: [
                {
                    source: policyExpenseChatAvatarSource,
                    name: reportName,
                    type: CONST.ICON_TYPE_WORKSPACE,
                },
            ],
            selected: report.selected,
            isPolicyExpenseChat: true,
        },
    ];
}

/**
 * Adds expensify SMS domain (@expensify.sms) if login is a phone number and if it's not included yet
 *
 * @param {String} login
 * @return {String}
 */
function addSMSDomainIfPhoneNumber(login) {
    const parsedPhoneNumber = parsePhoneNumber(login);
    if (parsedPhoneNumber.possible && !Str.isValidEmail(login)) {
        return parsedPhoneNumber.number.e164 + CONST.SMS.DOMAIN;
    }
    return login;
}

/**
 * Returns avatar data for a list of user accountIDs
 *
 * @param {Array<Number>} accountIDs
 * @param {Object} personalDetails
 * @param {Object} defaultValues {login: accountID} In workspace invite page, when new user is added we pass available data to opt in
 * @returns {Object}
 */
function getAvatarsForAccountIDs(accountIDs, personalDetails, defaultValues = {}) {
    const reversedDefaultValues = {};
    _.map(Object.entries(defaultValues), (item) => {
        reversedDefaultValues[item[1]] = item[0];
    });

    return _.map(accountIDs, (accountID) => {
        const login = lodashGet(reversedDefaultValues, accountID, '');
        const userPersonalDetail = lodashGet(personalDetails, accountID, {login, accountID, avatar: ''});

        return {
            id: accountID,
            source: UserUtils.getAvatar(userPersonalDetail.avatar, userPersonalDetail.accountID),
            type: CONST.ICON_TYPE_AVATAR,
            name: userPersonalDetail.login,
        };
    });
}

/**
 * Returns the personal details for an array of accountIDs
 *
 * @param {Array} accountIDs
 * @param {Object} personalDetails
 * @returns {Object} – keys of the object are emails, values are PersonalDetails objects.
 */
function getPersonalDetailsForAccountIDs(accountIDs, personalDetails) {
    const personalDetailsForAccountIDs = {};
    if (!personalDetails) {
        return personalDetailsForAccountIDs;
    }
    _.each(accountIDs, (accountID) => {
        const cleanAccountID = Number(accountID);
        let personalDetail = personalDetails[accountID];
        if (!personalDetail) {
            personalDetail = {
                avatar: UserUtils.getDefaultAvatar(cleanAccountID),
            };
        }

        if (cleanAccountID === CONST.ACCOUNT_ID.CONCIERGE) {
            personalDetail.avatar = CONST.CONCIERGE_ICON_URL;
        }

        personalDetail.accountID = cleanAccountID;
        personalDetailsForAccountIDs[cleanAccountID] = personalDetail;
    });
    return personalDetailsForAccountIDs;
}

/**
 * Return true if personal details data is ready, i.e. report list options can be created.
 * @param {Object} personalDetails
 * @returns {Boolean}
 */
function isPersonalDetailsReady(personalDetails) {
    return !_.isEmpty(personalDetails) && _.some(_.keys(personalDetails), (key) => personalDetails[key].accountID);
}

/**
 * Get the participant options for a report.
 * @param {Array<Object>} participants
 * @param {Array<Object>} personalDetails
 * @returns {Array}
 */
function getParticipantsOptions(participants, personalDetails) {
    const details = getPersonalDetailsForAccountIDs(_.pluck(participants, 'accountID'), personalDetails);
    return _.map(participants, (participant) => {
        const detail = details[participant.accountID];
        const login = detail.login || participant.login;
        const displayName = detail.displayName || LocalePhoneNumber.formatPhoneNumber(login);
        return {
            keyForList: String(detail.accountID),
            login,
            accountID: detail.accountID,
            text: displayName,
            firstName: lodashGet(detail, 'firstName', ''),
            lastName: lodashGet(detail, 'lastName', ''),
            alternateText: LocalePhoneNumber.formatPhoneNumber(login) || displayName,
            icons: [
                {
                    source: UserUtils.getAvatar(detail.avatar, detail.accountID),
                    name: login,
                    type: CONST.ICON_TYPE_AVATAR,
                    id: detail.accountID,
                },
            ],
            payPalMeAddress: lodashGet(detail, 'payPalMeAddress', ''),
            phoneNumber: lodashGet(detail, 'phoneNumber', ''),
            selected: participant.selected,
        };
    });
}

/**
 * Constructs a Set with all possible names (displayName, firstName, lastName, email) for all participants in a report,
 * to be used in isSearchStringMatch.
 *
 * @param {Array<Object>} personalDetailList
 * @return {Set<String>}
 */
function getParticipantNames(personalDetailList) {
    // We use a Set because `Set.has(value)` on a Set of with n entries is up to n (or log(n)) times faster than
    // `_.contains(Array, value)` for an Array with n members.
    const participantNames = new Set();
    _.each(personalDetailList, (participant) => {
        if (participant.login) {
            participantNames.add(participant.login.toLowerCase());
        }
        if (participant.firstName) {
            participantNames.add(participant.firstName.toLowerCase());
        }
        if (participant.lastName) {
            participantNames.add(participant.lastName.toLowerCase());
        }
        if (participant.displayName) {
            participantNames.add(participant.displayName.toLowerCase());
        }
    });
    return participantNames;
}

/**
 * A very optimized method to remove duplicates from an array.
 * Taken from https://stackoverflow.com/a/9229821/9114791
 *
 * @param {Array} items
 * @returns {Array}
 */
function uniqFast(items) {
    const seenItems = {};
    const result = [];
    let j = 0;
    for (let i = 0; i < items.length; i++) {
        const item = items[i];
        if (seenItems[item] !== 1) {
            seenItems[item] = 1;
            result[j++] = item;
        }
    }
    return result;
}

/**
 * Returns a string with all relevant search terms.
 * Default should be serachable by policy/domain name but not by participants.
 *
 * This method must be incredibly performant. It was found to be a big performance bottleneck
 * when dealing with accounts that have thousands of reports. For loops are more efficient than _.each
 * Array.prototype.push.apply is faster than using the spread operator, and concat() is faster than push().
 *
 * @param {Object} report
 * @param {String} reportName
 * @param {Array} personalDetailList
 * @param {Boolean} isChatRoomOrPolicyExpenseChat
 * @param {Boolean} isThread
 * @return {String}
 */
function getSearchText(report, reportName, personalDetailList, isChatRoomOrPolicyExpenseChat, isThread) {
    let searchTerms = [];

    if (!isChatRoomOrPolicyExpenseChat) {
        for (let i = 0; i < personalDetailList.length; i++) {
            const personalDetail = personalDetailList[i];

            if (personalDetail.login) {
                // The regex below is used to remove dots only from the local part of the user email (local-part@domain)
                // so that we can match emails that have dots without explicitly writing the dots (e.g: fistlast@domain will match first.last@domain)
                // More info https://github.com/Expensify/App/issues/8007
                searchTerms = searchTerms.concat([personalDetail.displayName, personalDetail.login, personalDetail.login.replace(/\.(?=[^\s@]*@)/g, '')]);
            }
        }
    }
    if (report) {
        Array.prototype.push.apply(searchTerms, reportName.split(/[,\s]/));

        if (isThread) {
            const title = ReportUtils.getReportName(report);
            const chatRoomSubtitle = ReportUtils.getChatRoomSubtitle(report);

            Array.prototype.push.apply(searchTerms, title.split(/[,\s]/));
            Array.prototype.push.apply(searchTerms, chatRoomSubtitle.split(/[,\s]/));
        } else if (isChatRoomOrPolicyExpenseChat) {
            const chatRoomSubtitle = ReportUtils.getChatRoomSubtitle(report);

            Array.prototype.push.apply(searchTerms, chatRoomSubtitle.split(/[,\s]/));
        } else {
            const participantAccountIDs = report.participantAccountIDs || [];
            for (let i = 0; i < participantAccountIDs.length; i++) {
                const accountID = participantAccountIDs[i];

                if (allPersonalDetails[accountID] && allPersonalDetails[accountID].login) {
                    searchTerms = searchTerms.concat(allPersonalDetails[accountID].login);
                }
            }
        }
    }

    return uniqFast(searchTerms).join(' ');
}

/**
 * Get an object of error messages keyed by microtime by combining all error objects related to the report.
 * @param {Object} report
 * @param {Object} reportActions
 * @returns {Object}
 */
function getAllReportErrors(report, reportActions) {
    const reportErrors = report.errors || {};
    const reportErrorFields = report.errorFields || {};
    const reportActionErrors = {};
    _.each(reportActions, (action) => {
        if (action && !_.isEmpty(action.errors)) {
            _.extend(reportActionErrors, action.errors);
        } else if (ReportActionUtils.isReportPreviewAction(action)) {
            const iouReportID = ReportActionUtils.getIOUReportIDFromReportActionPreview(action);

            // Instead of adding all Smartscan errors, let's just add a generic error if there are any. This
            // will be more performant and provide the same result in the UI
            if (ReportUtils.hasMissingSmartscanFields(iouReportID)) {
                _.extend(reportActionErrors, {smartscan: ErrorUtils.getMicroSecondOnyxError('report.genericSmartscanFailureMessage')});
            }
        }
    });

    // All error objects related to the report. Each object in the sources contains error messages keyed by microtime
    const errorSources = {
        reportErrors,
        ...reportErrorFields,
        reportActionErrors,
    };

    // Combine all error messages keyed by microtime into one object
    const allReportErrors = _.reduce(errorSources, (prevReportErrors, errors) => (_.isEmpty(errors) ? prevReportErrors : _.extend(prevReportErrors, errors)), {});

    return allReportErrors;
}

/**
 * Get the last message text from the report directly or from other sources for special cases.
 * @param {Object} report
 * @returns {String}
 */
function getLastMessageTextForReport(report) {
    const lastReportAction = _.find(
        allSortedReportActions[report.reportID],
        (reportAction, key) => ReportActionUtils.shouldReportActionBeVisible(reportAction, key) && reportAction.pendingAction !== CONST.RED_BRICK_ROAD_PENDING_ACTION.DELETE,
    );
    let lastMessageTextFromReport = '';

    if (ReportUtils.isReportMessageAttachment({text: report.lastMessageText, html: report.lastMessageHtml, translationKey: report.lastMessageTranslationKey})) {
        lastMessageTextFromReport = `[${Localize.translateLocal(report.lastMessageTranslationKey || 'common.attachment')}]`;
    } else if (ReportActionUtils.isMoneyRequestAction(lastReportAction)) {
        lastMessageTextFromReport = ReportUtils.getReportPreviewMessage(report, lastReportAction, true);
    } else if (ReportActionUtils.isReportPreviewAction(lastReportAction)) {
        const iouReport = ReportUtils.getReport(ReportActionUtils.getIOUReportIDFromReportActionPreview(lastReportAction));
        lastMessageTextFromReport = ReportUtils.getReportPreviewMessage(iouReport, lastReportAction);
    } else if (ReportActionUtils.isModifiedExpenseAction(lastReportAction)) {
        lastMessageTextFromReport = ReportUtils.getModifiedExpenseMessage(lastReportAction);
    } else {
        lastMessageTextFromReport = report ? report.lastMessageText || '' : '';

        // Yeah this is a bit ugly. If the latest report action that is not a whisper has been moderated as pending remove
        // then set the last message text to the text of the latest visible action that is not a whisper or the report creation message.
        const lastNonWhisper = _.find(allSortedReportActions[report.reportID], (action) => !ReportActionUtils.isWhisperAction(action)) || {};
        if (ReportActionUtils.isPendingRemove(lastNonWhisper)) {
            const latestVisibleAction =
                _.find(
                    allSortedReportActions[report.reportID],
                    (action) => ReportActionUtils.shouldReportActionBeVisibleAsLastAction(action) && !ReportActionUtils.isCreatedAction(action),
                ) || {};
            lastMessageTextFromReport = lodashGet(latestVisibleAction, 'message[0].text', '');
        }
    }
    return lastMessageTextFromReport;
}

/**
 * Creates a report list option
 *
 * @param {Array<Number>} accountIDs
 * @param {Object} personalDetails
 * @param {Object} report
 * @param {Object} reportActions
 * @param {Object} options
 * @param {Boolean} [options.showChatPreviewLine]
 * @param {Boolean} [options.forcePolicyNamePreview]
 * @returns {Object}
 */
function createOption(accountIDs, personalDetails, report, reportActions = {}, {showChatPreviewLine = false, forcePolicyNamePreview = false}) {
    const result = {
        text: null,
        alternateText: null,
        pendingAction: null,
        allReportErrors: null,
        brickRoadIndicator: null,
        icons: null,
        tooltipText: null,
        ownerAccountID: null,
        subtitle: null,
        participantsList: null,
        accountID: 0,
        login: null,
        reportID: null,
        phoneNumber: null,
        payPalMeAddress: null,
        hasDraftComment: false,
        keyForList: null,
        searchText: null,
        isDefaultRoom: false,
        isPinned: false,
        hasOutstandingIOU: false,
        isWaitingOnBankAccount: false,
        iouReportID: null,
        isIOUReportOwner: null,
        iouReportAmount: 0,
        isChatRoom: false,
        isArchivedRoom: false,
        shouldShowSubscript: false,
        isPolicyExpenseChat: false,
        isExpenseReport: false,
        policyID: null,
    };

    const personalDetailMap = getPersonalDetailsForAccountIDs(accountIDs, personalDetails);
    const personalDetailList = _.values(personalDetailMap);
    const personalDetail = personalDetailList[0] || {};
    let hasMultipleParticipants = personalDetailList.length > 1;
    let subtitle;
    let reportName;

    result.participantsList = personalDetailList;

    if (report) {
        result.isChatRoom = ReportUtils.isChatRoom(report);
        result.isDefaultRoom = ReportUtils.isDefaultRoom(report);
        result.isArchivedRoom = ReportUtils.isArchivedRoom(report);
        result.isPolicyExpenseChat = ReportUtils.isPolicyExpenseChat(report);
        result.isExpenseReport = ReportUtils.isExpenseReport(report);
        result.isMoneyRequestReport = ReportUtils.isMoneyRequestReport(report);
        result.isThread = ReportUtils.isChatThread(report);
        result.isTaskReport = ReportUtils.isTaskReport(report);
        result.shouldShowSubscript = ReportUtils.shouldReportShowSubscript(report);
        result.allReportErrors = getAllReportErrors(report, reportActions);
        result.brickRoadIndicator = !_.isEmpty(result.allReportErrors) ? CONST.BRICK_ROAD_INDICATOR_STATUS.ERROR : '';
        result.pendingAction = report.pendingFields ? report.pendingFields.addWorkspaceRoom || report.pendingFields.createChat : null;
        result.ownerAccountID = report.ownerAccountID;
        result.reportID = report.reportID;
        result.isUnread = ReportUtils.isUnread(report);
        result.hasDraftComment = report.hasDraft;
        result.isPinned = report.isPinned;
        result.iouReportID = report.iouReportID;
        result.keyForList = String(report.reportID);
        result.tooltipText = ReportUtils.getReportParticipantsTitle(report.participantAccountIDs || []);
        result.hasOutstandingIOU = report.hasOutstandingIOU;
        result.isWaitingOnBankAccount = report.isWaitingOnBankAccount;
        result.policyID = report.policyID;

        hasMultipleParticipants = personalDetailList.length > 1 || result.isChatRoom || result.isPolicyExpenseChat;
        subtitle = ReportUtils.getChatRoomSubtitle(report);

        const lastMessageTextFromReport = getLastMessageTextForReport(report);
        const lastActorDetails = personalDetailMap[report.lastActorAccountID] || null;
        let lastMessageText = hasMultipleParticipants && lastActorDetails && lastActorDetails.accountID !== currentUserAccountID ? `${lastActorDetails.displayName}: ` : '';
        lastMessageText += report ? lastMessageTextFromReport : '';

        if (result.isArchivedRoom) {
            const archiveReason =
                (lastReportActions[report.reportID] && lastReportActions[report.reportID].originalMessage && lastReportActions[report.reportID].originalMessage.reason) ||
                CONST.REPORT.ARCHIVE_REASON.DEFAULT;
            lastMessageText = Localize.translate(preferredLocale, `reportArchiveReasons.${archiveReason}`, {
                displayName: archiveReason.displayName || PersonalDetailsUtils.getDisplayNameOrDefault(lastActorDetails, 'displayName'),
                policyName: ReportUtils.getPolicyName(report),
            });
        }

        if (result.isChatRoom || result.isPolicyExpenseChat) {
            result.alternateText = showChatPreviewLine && !forcePolicyNamePreview && lastMessageText ? lastMessageText : subtitle;
        } else if (result.isMoneyRequestReport) {
            result.alternateText = lastMessageTextFromReport.length > 0 ? lastMessageText : Localize.translate(preferredLocale, 'report.noActivityYet');
        } else if (result.isTaskReport) {
            result.alternateText = showChatPreviewLine && lastMessageText ? lastMessageTextFromReport : Localize.translate(preferredLocale, 'report.noActivityYet');
        } else {
            result.alternateText = showChatPreviewLine && lastMessageText ? lastMessageText : LocalePhoneNumber.formatPhoneNumber(personalDetail.login);
        }
        reportName = ReportUtils.getReportName(report);
    } else {
        reportName = ReportUtils.getDisplayNameForParticipant(accountIDs[0]);
        result.keyForList = String(accountIDs[0]);
        result.alternateText = LocalePhoneNumber.formatPhoneNumber(lodashGet(personalDetails, [accountIDs[0], 'login'], ''));
    }

    result.isIOUReportOwner = ReportUtils.isIOUOwnedByCurrentUser(result);
    result.iouReportAmount = ReportUtils.getMoneyRequestTotal(result);

    if (!hasMultipleParticipants) {
        result.login = personalDetail.login;
        result.accountID = Number(personalDetail.accountID);
        result.phoneNumber = personalDetail.phoneNumber;
        result.payPalMeAddress = personalDetail.payPalMeAddress;
    }

    result.text = reportName;
    result.searchText = getSearchText(report, reportName, personalDetailList, result.isChatRoom || result.isPolicyExpenseChat, result.isThread);
    result.icons = ReportUtils.getIcons(report, personalDetails, UserUtils.getAvatar(personalDetail.avatar, personalDetail.accountID), false, personalDetail.login, personalDetail.accountID);
    result.subtitle = subtitle;

    return result;
}

/**
 * Searches for a match when provided with a value
 *
 * @param {String} searchValue
 * @param {String} searchText
 * @param {Set<String>} [participantNames]
 * @param {Boolean} isChatRoom
 * @returns {Boolean}
 */
function isSearchStringMatch(searchValue, searchText, participantNames = new Set(), isChatRoom = false) {
    const searchWords = new Set(searchValue.replace(/,/g, ' ').split(' '));
    const valueToSearch = searchText && searchText.replace(new RegExp(/&nbsp;/g), '');
    let matching = true;
    searchWords.forEach((word) => {
        // if one of the word is not matching, we don't need to check further
        if (!matching) {
            return;
        }
        const matchRegex = new RegExp(Str.escapeForRegExp(word), 'i');
        matching = matchRegex.test(valueToSearch) || (!isChatRoom && participantNames.has(word));
    });
    return matching;
}

/**
 * Checks if the given userDetails is currentUser or not.
 * Note: We can't migrate this off of using logins because this is used to check if you're trying to start a chat with
 * yourself or a different user, and people won't be starting new chats via accountID usually.
 *
 * @param {Object} userDetails
 * @returns {Boolean}
 */
function isCurrentUser(userDetails) {
    if (!userDetails) {
        return false;
    }

    // If user login is a mobile number, append sms domain if not appended already.
    const userDetailsLogin = addSMSDomainIfPhoneNumber(userDetails.login);

    if (currentUserLogin.toLowerCase() === userDetailsLogin.toLowerCase()) {
        return true;
    }

    // Check if userDetails login exists in loginList
    return _.some(_.keys(loginList), (login) => login.toLowerCase() === userDetailsLogin.toLowerCase());
}

/**
 * Build the options for the category tree hierarchy via indents
 *
 * @param {Object[]} options - an initial object array
 * @param {Boolean} options[].enabled - a flag to enable/disable option in a list
 * @param {String} options[].name - a name of an option
 * @param {Boolean} [isOneLine] - a flag to determine if text should be one line
 * @returns {Array<Object>}
 */
function getCategoryOptionTree(options, isOneLine = false) {
    const optionCollection = {};

    _.each(options, (option) => {
        if (isOneLine) {
            if (_.has(optionCollection, option.name)) {
                return;
            }

            optionCollection[option.name] = {
                text: option.name,
                keyForList: option.name,
                searchText: option.name,
                tooltipText: option.name,
                isDisabled: !option.enabled,
            };

            return;
        }

        option.name.split(CONST.PARENT_CHILD_SEPARATOR).forEach((optionName, index, array) => {
            const indents = _.times(index, () => CONST.INDENTS).join('');
            const isChild = array.length - 1 === index;

            if (_.has(optionCollection, optionName)) {
                return;
            }

            optionCollection[optionName] = {
                text: `${indents}${optionName}`,
                keyForList: optionName,
                searchText: array.slice(0, index + 1).join(CONST.PARENT_CHILD_SEPARATOR),
                tooltipText: optionName,
                isDisabled: isChild ? !option.enabled : true,
            };
        });
    });

    return _.values(optionCollection);
}

/**
 * Build the section list for categories
 *
 * @param {Object<String, {name: String, enabled: Boolean}>} categories
 * @param {String[]} recentlyUsedCategories
 * @param {Object[]} selectedOptions
 * @param {String} selectedOptions[].name
 * @param {String} searchInputValue
 * @param {Number} maxRecentReportsToShow
 * @returns {Array<Object>}
 */
function getCategoryListSections(categories, recentlyUsedCategories, selectedOptions, searchInputValue, maxRecentReportsToShow) {
    const categorySections = [];
    const categoriesValues = _.values(categories);
    const numberOfCategories = _.size(categoriesValues);
    let indexOffset = 0;

    if (!_.isEmpty(searchInputValue)) {
        const searchCategories = _.filter(categoriesValues, (category) => category.name.toLowerCase().includes(searchInputValue.toLowerCase()));

        categorySections.push({
            // "Search" section
            title: '',
            shouldShow: false,
            indexOffset,
            data: getCategoryOptionTree(searchCategories, true),
        });

        return categorySections;
    }

    if (numberOfCategories < CONST.CATEGORY_LIST_THRESHOLD) {
        categorySections.push({
            // "All" section when items amount less than the threshold
            title: '',
            shouldShow: false,
            indexOffset,
            data: getCategoryOptionTree(categoriesValues),
        });

        return categorySections;
    }

    const selectedOptionNames = _.map(selectedOptions, (selectedOption) => selectedOption.name);
    const filteredRecentlyUsedCategories = _.map(
        _.filter(recentlyUsedCategories, (category) => !_.includes(selectedOptionNames, category)),
        (category) => ({
            name: category,
            enabled: lodashGet(categories, `${category}.enabled`, false),
        }),
    );
    const filteredCategories = _.filter(categoriesValues, (category) => !_.includes(selectedOptionNames, category.name));

    if (!_.isEmpty(selectedOptions)) {
        categorySections.push({
            // "Selected" section
            title: '',
            shouldShow: false,
            indexOffset,
            data: getCategoryOptionTree(selectedOptions, true),
        });

        indexOffset += selectedOptions.length;
    }

    if (!_.isEmpty(filteredRecentlyUsedCategories)) {
        const cutRecentlyUsedCategories = filteredRecentlyUsedCategories.slice(0, maxRecentReportsToShow);

        categorySections.push({
            // "Recent" section
            title: Localize.translateLocal('common.recent'),
            shouldShow: true,
            indexOffset,
            data: getCategoryOptionTree(cutRecentlyUsedCategories, true),
        });

        indexOffset += filteredRecentlyUsedCategories.length;
    }

    categorySections.push({
        // "All" section when items amount more than the threshold
        title: Localize.translateLocal('common.all'),
        shouldShow: true,
        indexOffset,
        data: getCategoryOptionTree(filteredCategories),
    });

    return categorySections;
}

/**
 * Transforms the provided tags into objects with a specific structure.
 *
 * @param {Object[]} tags - an initial tag array
 * @param {Boolean} tags[].enabled - a flag to enable/disable option in a list
 * @param {String} tags[].name - a name of an option
 * @returns {Array<Object>}
 */
function getTagsOptions(tags) {
    const options = [];

    _.each(tags, (tag) =>
        options.push({
            text: tag.name,
            keyForList: tag.name,
            searchText: tag.name,
            tooltipText: tag.name,
            isDisabled: !tag.enabled,
        }),
    );

    return options;
}

/**
 * Build the section list for tags
 *
 * @param {Object[]} tags
 * @param {String} tags[].name
 * @param {Boolean} tags[].enabled
 * @param {String[]} recentlyUsedTags
 * @param {Object[]} selectedOptions
 * @param {String} selectedOptions[].name
 * @param {String} searchInputValue
 * @param {Number} maxRecentReportsToShow
 * @returns {Array<Object>}
 */
function getTagListSections(tags, recentlyUsedTags, selectedOptions, searchInputValue, maxRecentReportsToShow) {
    const tagSections = [];
    const numberOfTags = _.size(tags);
    let indexOffset = 0;

    if (!_.isEmpty(searchInputValue)) {
        const searchTags = _.filter(tags, (tag) => tag.name.toLowerCase().includes(searchInputValue.toLowerCase()));

        tagSections.push({
            // "Search" section
            title: '',
            shouldShow: false,
            indexOffset,
            data: getTagsOptions(searchTags),
        });

        return tagSections;
    }

    if (numberOfTags < CONST.TAG_LIST_THRESHOLD) {
        tagSections.push({
            // "All" section when items amount less than the threshold
            title: '',
            shouldShow: false,
            indexOffset,
            data: getTagsOptions(tags),
        });

        return tagSections;
    }

    const selectedOptionNames = _.map(selectedOptions, (selectedOption) => selectedOption.name);
    const filteredRecentlyUsedTags = _.map(
        _.filter(recentlyUsedTags, (tag) => !_.includes(selectedOptionNames, tag)),
        (tag) => {
            const tagObject = _.find(tags, (t) => t.name === tag);
            return {
                name: tag,
                enabled: tagObject && tagObject.enabled,
            };
        },
    );
    const filteredTags = _.filter(tags, (tag) => !_.includes(selectedOptionNames, tag.name));

    if (!_.isEmpty(selectedOptions)) {
        const selectedTagOptions = _.map(selectedOptions, (option) => {
            const tagObject = _.find(tags, (t) => t.name === option.name);
            return {
                name: option.name,
                enabled: tagObject && tagObject.enabled,
            };
        });

        tagSections.push({
            // "Selected" section
            title: '',
            shouldShow: false,
            indexOffset,
            data: getTagsOptions(selectedTagOptions),
        });

        indexOffset += selectedOptions.length;
    }

    if (!_.isEmpty(filteredRecentlyUsedTags)) {
        const cutRecentlyUsedTags = filteredRecentlyUsedTags.slice(0, maxRecentReportsToShow);

        tagSections.push({
            // "Recent" section
            title: Localize.translateLocal('common.recent'),
            shouldShow: true,
            indexOffset,
            data: getTagsOptions(cutRecentlyUsedTags),
        });

        indexOffset += filteredRecentlyUsedTags.length;
    }

    tagSections.push({
        // "All" section when items amount more than the threshold
        title: Localize.translateLocal('common.all'),
        shouldShow: true,
        indexOffset,
        data: getTagsOptions(filteredTags),
    });

    return tagSections;
}

/**
 * Build the options
 *
 * @param {Object} reports
 * @param {Object} personalDetails
 * @param {Object} options
 * @returns {Object}
 * @private
 */
function getOptions(
    reports,
    personalDetails,
    {
        reportActions = {},
        betas = [],
        selectedOptions = [],
        maxRecentReportsToShow = 0,
        excludeLogins = [],
        includeMultipleParticipantReports = false,
        includePersonalDetails = false,
        includeRecentReports = false,
        // When sortByReportTypeInSearch flag is true, recentReports will include the personalDetails options as well.
        sortByReportTypeInSearch = false,
        searchInputValue = '',
        showChatPreviewLine = false,
        sortPersonalDetailsByAlphaAsc = true,
        forcePolicyNamePreview = false,
        includeOwnedWorkspaceChats = false,
        includeThreads = false,
        includeTasks = false,
        includeMoneyRequests = false,
        excludeUnknownUsers = false,
        includeP2P = true,
        includeCategories = false,
        categories = {},
        recentlyUsedCategories = [],
        includeTags = false,
        tags = {},
        recentlyUsedTags = [],
        canInviteUser = true,
    },
) {
    if (includeCategories) {
        const categoryOptions = getCategoryListSections(categories, recentlyUsedCategories, selectedOptions, searchInputValue, maxRecentReportsToShow);

        return {
            recentReports: [],
            personalDetails: [],
            userToInvite: null,
            currentUserOption: null,
            categoryOptions,
            tagOptions: [],
        };
    }

    if (includeTags) {
        const tagOptions = getTagListSections(_.values(tags), recentlyUsedTags, selectedOptions, searchInputValue, maxRecentReportsToShow);

        return {
            recentReports: [],
            personalDetails: [],
            userToInvite: null,
            currentUserOption: null,
            categoryOptions: [],
            tagOptions,
        };
    }

    if (!isPersonalDetailsReady(personalDetails)) {
        return {
            recentReports: [],
            personalDetails: [],
            userToInvite: null,
            currentUserOption: null,
            categoryOptions: [],
            tagOptions: [],
        };
    }

    let recentReportOptions = [];
    let personalDetailsOptions = [];
    const reportMapForAccountIDs = {};
    const parsedPhoneNumber = parsePhoneNumber(LoginUtils.appendCountryCode(Str.removeSMSDomain(searchInputValue)));
    const searchValue = parsedPhoneNumber.possible ? parsedPhoneNumber.number.e164 : searchInputValue.toLowerCase();

    // Filter out all the reports that shouldn't be displayed
    const filteredReports = _.filter(reports, (report) => ReportUtils.shouldReportBeInOptionList(report, Navigation.getTopmostReportId(), false, betas, policies));

    // Sorting the reports works like this:
    // - Order everything by the last message timestamp (descending)
    // - All archived reports should remain at the bottom
    const orderedReports = _.sortBy(filteredReports, (report) => {
        if (ReportUtils.isArchivedRoom(report)) {
            return CONST.DATE.UNIX_EPOCH;
        }

        return report.lastVisibleActionCreated;
    });
    orderedReports.reverse();

    const allReportOptions = [];
    _.each(orderedReports, (report) => {
        if (!report) {
            return;
        }

        const isThread = ReportUtils.isChatThread(report);
        const isChatRoom = ReportUtils.isChatRoom(report);
        const isTaskReport = ReportUtils.isTaskReport(report);
        const isPolicyExpenseChat = ReportUtils.isPolicyExpenseChat(report);
        const isMoneyRequestReport = ReportUtils.isMoneyRequestReport(report);
        const accountIDs = report.participantAccountIDs || [];

        if (isPolicyExpenseChat && report.isOwnPolicyExpenseChat && !includeOwnedWorkspaceChats) {
            return;
        }

        // When passing includeP2P false we are trying to hide features from users that are not ready for P2P and limited to workspace chats only.
        if (!includeP2P && !isPolicyExpenseChat) {
            return;
        }

        if (isThread && !includeThreads) {
            return;
        }

        if (isTaskReport && !includeTasks) {
            return;
        }

        if (isMoneyRequestReport && !includeMoneyRequests) {
            return;
        }

        // In case user needs to add credit bank account, don't allow them to request more money from the workspace.
        if (includeOwnedWorkspaceChats && ReportUtils.hasIOUWaitingOnCurrentUserBankAccount(report)) {
            return;
        }

        // Save the report in the map if this is a single participant so we can associate the reportID with the
        // personal detail option later. Individuals should not be associated with single participant
        // policyExpenseChats or chatRooms since those are not people.
        if (accountIDs.length <= 1 && !isPolicyExpenseChat && !isChatRoom) {
            reportMapForAccountIDs[accountIDs[0]] = report;
        }
        const isSearchingSomeonesPolicyExpenseChat = !report.isOwnPolicyExpenseChat && searchValue !== '';

        // Checks to see if the current user is the admin of the policy, if so the policy
        // name preview will be shown.
        const isPolicyChatAdmin = ReportUtils.isPolicyExpenseChatAdmin(report, policies);

        allReportOptions.push(
            createOption(accountIDs, personalDetails, report, reportActions, {
                showChatPreviewLine,
                forcePolicyNamePreview: isPolicyExpenseChat ? isSearchingSomeonesPolicyExpenseChat || isPolicyChatAdmin : forcePolicyNamePreview,
            }),
        );
    });

    // We're only picking personal details that have logins set
    // This is a temporary fix for all the logic that's been breaking because of the new privacy changes
    // See https://github.com/Expensify/Expensify/issues/293465 for more context
    // Moreover, we should not override the personalDetails object, otherwise the createOption util won't work properly, it returns incorrect tooltipText
    const havingLoginPersonalDetails = !includeP2P ? {} : _.pick(personalDetails, (detail) => Boolean(detail.login));
    let allPersonalDetailsOptions = _.map(havingLoginPersonalDetails, (personalDetail) =>
        createOption([personalDetail.accountID], personalDetails, reportMapForAccountIDs[personalDetail.accountID], reportActions, {
            showChatPreviewLine,
            forcePolicyNamePreview,
        }),
    );

    if (sortPersonalDetailsByAlphaAsc) {
        // PersonalDetails should be ordered Alphabetically by default - https://github.com/Expensify/App/issues/8220#issuecomment-1104009435
        allPersonalDetailsOptions = lodashOrderBy(allPersonalDetailsOptions, [(personalDetail) => personalDetail.text && personalDetail.text.toLowerCase()], 'asc');
    }

    // Always exclude already selected options and the currently logged in user
    const loginOptionsToExclude = [...selectedOptions, {login: currentUserLogin}];

    _.each(excludeLogins, (login) => {
        loginOptionsToExclude.push({login});
    });

    if (includeRecentReports) {
        for (let i = 0; i < allReportOptions.length; i++) {
            const reportOption = allReportOptions[i];

            // Stop adding options to the recentReports array when we reach the maxRecentReportsToShow value
            if (recentReportOptions.length > 0 && recentReportOptions.length === maxRecentReportsToShow) {
                break;
            }

            const isCurrentUserOwnedPolicyExpenseChatThatCouldShow =
                reportOption.isPolicyExpenseChat && reportOption.ownerAccountID === currentUserAccountID && includeOwnedWorkspaceChats && !reportOption.isArchivedRoom;

            // Skip if we aren't including multiple participant reports and this report has multiple participants
            if (!isCurrentUserOwnedPolicyExpenseChatThatCouldShow && !includeMultipleParticipantReports && !reportOption.login) {
                continue;
            }

            // If we're excluding threads, check the report to see if it has a single participant and if the participant is already selected
            if (!includeThreads && reportOption.login && _.some(loginOptionsToExclude, (option) => option.login === reportOption.login)) {
                continue;
            }

            // Finally check to see if this option is a match for the provided search string if we have one
            const {searchText, participantsList, isChatRoom} = reportOption;
            const participantNames = getParticipantNames(participantsList);

            if (searchValue) {
                // Determine if the search is happening within a chat room and starts with the report ID
                const isReportIdSearch = isChatRoom && Str.startsWith(reportOption.reportID, searchValue);

                // Check if the search string matches the search text or participant names considering the type of the room
                const isSearchMatch = isSearchStringMatch(searchValue, searchText, participantNames, isChatRoom);

                if (!isReportIdSearch && !isSearchMatch) {
                    continue;
                }
            }

            recentReportOptions.push(reportOption);

            // Add this login to the exclude list so it won't appear when we process the personal details
            if (reportOption.login) {
                loginOptionsToExclude.push({login: reportOption.login});
            }
        }
    }

    if (includePersonalDetails) {
        // Next loop over all personal details removing any that are selectedUsers or recentChats
        _.each(allPersonalDetailsOptions, (personalDetailOption) => {
            if (_.some(loginOptionsToExclude, (loginOptionToExclude) => loginOptionToExclude.login === personalDetailOption.login)) {
                return;
            }
            const {searchText, participantsList, isChatRoom} = personalDetailOption;
            const participantNames = getParticipantNames(participantsList);
            if (searchValue && !isSearchStringMatch(searchValue, searchText, participantNames, isChatRoom)) {
                return;
            }
            personalDetailsOptions.push(personalDetailOption);
        });
    }

    let currentUserOption = _.find(allPersonalDetailsOptions, (personalDetailsOption) => personalDetailsOption.login === currentUserLogin);
    if (searchValue && currentUserOption && !isSearchStringMatch(searchValue, currentUserOption.searchText)) {
        currentUserOption = null;
    }

    let userToInvite = null;
    const noOptions = recentReportOptions.length + personalDetailsOptions.length === 0 && !currentUserOption;
    const noOptionsMatchExactly = !_.find(personalDetailsOptions.concat(recentReportOptions), (option) => option.login === addSMSDomainIfPhoneNumber(searchValue).toLowerCase());

    if (
        searchValue &&
        (noOptions || noOptionsMatchExactly) &&
        !isCurrentUser({login: searchValue}) &&
        _.every(selectedOptions, (option) => option.login !== searchValue) &&
        ((Str.isValidEmail(searchValue) && !Str.isDomainEmail(searchValue) && !Str.endsWith(searchValue, CONST.SMS.DOMAIN)) ||
            (parsedPhoneNumber.possible && Str.isValidPhone(LoginUtils.getPhoneNumberWithoutSpecialChars(parsedPhoneNumber.number.input)))) &&
        !_.find(loginOptionsToExclude, (loginOptionToExclude) => loginOptionToExclude.login === addSMSDomainIfPhoneNumber(searchValue).toLowerCase()) &&
        (searchValue !== CONST.EMAIL.CHRONOS || Permissions.canUseChronos(betas)) &&
        !excludeUnknownUsers
    ) {
        // Generates an optimistic account ID for new users not yet saved in Onyx
        const optimisticAccountID = UserUtils.generateAccountID(searchValue);
        const personalDetailsExtended = {
            ...personalDetails,
            [optimisticAccountID]: {
                accountID: optimisticAccountID,
                login: searchValue,
                avatar: UserUtils.getDefaultAvatar(optimisticAccountID),
            },
        };
        userToInvite = createOption([optimisticAccountID], personalDetailsExtended, null, reportActions, {
            showChatPreviewLine,
        });
        userToInvite.isOptimisticAccount = true;
        userToInvite.login = searchValue;
        userToInvite.text = userToInvite.text || searchValue;
        userToInvite.alternateText = userToInvite.alternateText || searchValue;

        // If user doesn't exist, use a default avatar
        userToInvite.icons = [
            {
                source: UserUtils.getAvatar('', optimisticAccountID),
                name: searchValue,
                type: CONST.ICON_TYPE_AVATAR,
            },
        ];
    }

    // If we are prioritizing 1:1 chats in search, do it only once we started searching
    if (sortByReportTypeInSearch && searchValue !== '') {
        // When sortByReportTypeInSearch is true, recentReports will be returned with all the reports including personalDetailsOptions in the correct Order.
        recentReportOptions.push(...personalDetailsOptions);
        personalDetailsOptions = [];
        recentReportOptions = lodashOrderBy(
            recentReportOptions,
            [
                (option) => {
                    if (option.isChatRoom || option.isArchivedRoom) {
                        return 3;
                    }
                    if (!option.login) {
                        return 2;
                    }
                    if (option.login.toLowerCase() !== searchValue.toLowerCase()) {
                        return 1;
                    }

                    // When option.login is an exact match with the search value, returning 0 puts it at the top of the option list
                    return 0;
                },
            ],
            ['asc'],
        );
    }

    return {
        personalDetails: personalDetailsOptions,
        recentReports: recentReportOptions,
        userToInvite: canInviteUser ? userToInvite : null,
        currentUserOption,
        categoryOptions: [],
        tagOptions: [],
    };
}

/**
 * Build the options for the Search view
 *
 * @param {Object} reports
 * @param {Object} personalDetails
 * @param {String} searchValue
 * @param {Array<String>} betas
 * @returns {Object}
 */
function getSearchOptions(reports, personalDetails, searchValue = '', betas) {
    return getOptions(reports, personalDetails, {
        betas,
        searchInputValue: searchValue.trim(),
        includeRecentReports: true,
        includeMultipleParticipantReports: true,
        maxRecentReportsToShow: 0, // Unlimited
        sortByReportTypeInSearch: true,
        showChatPreviewLine: true,
        includePersonalDetails: true,
        forcePolicyNamePreview: true,
        includeOwnedWorkspaceChats: true,
        includeThreads: true,
        includeMoneyRequests: true,
        includeTasks: true,
    });
}

/**
 * Build the IOUConfirmation options for showing the payee personalDetail
 *
 * @param {Object} personalDetail
 * @param {String} amountText
 * @returns {Object}
 */
function getIOUConfirmationOptionsFromPayeePersonalDetail(personalDetail, amountText) {
    const formattedLogin = LocalePhoneNumber.formatPhoneNumber(personalDetail.login);
    return {
        text: personalDetail.displayName || formattedLogin,
        alternateText: formattedLogin || personalDetail.displayName,
        icons: [
            {
                source: UserUtils.getAvatar(personalDetail.avatar, personalDetail.accountID),
                name: personalDetail.login,
                type: CONST.ICON_TYPE_AVATAR,
                id: personalDetail.accountID,
            },
        ],
        descriptiveText: amountText,
        login: personalDetail.login,
        accountID: personalDetail.accountID,
    };
}

/**
 * Build the IOUConfirmationOptions for showing participants
 *
 * @param {Array} participants
 * @param {String} amountText
 * @returns {Array}
 */
function getIOUConfirmationOptionsFromParticipants(participants, amountText) {
    return _.map(participants, (participant) => ({
        ...participant,
        descriptiveText: amountText,
    }));
}

/**
 * Build the options for the New Group view
 *
 * @param {Object} reports
 * @param {Object} personalDetails
 * @param {Array<String>} [betas]
 * @param {String} [searchValue]
 * @param {Array} [selectedOptions]
 * @param {Array} [excludeLogins]
 * @param {Boolean} [includeOwnedWorkspaceChats]
 * @param {boolean} [includeP2P]
 * @param {boolean} [includeCategories]
 * @param {Object} [categories]
<<<<<<< HEAD
 * @param {Array<Object>} [recentlyUsedCategories]
 * @param {boolean} [includeTags]
 * @param {Object} [tags]
 * @param {Array<String>} [recentlyUsedTags]
=======
 * @param {Array<String>} [recentlyUsedCategories]
>>>>>>> 02d1dddd
 * @param {boolean} [canInviteUser]
 * @returns {Object}
 */
function getNewChatOptions(
    reports,
    personalDetails,
    betas = [],
    searchValue = '',
    selectedOptions = [],
    excludeLogins = [],
    includeOwnedWorkspaceChats = false,
    includeP2P = true,
    includeCategories = false,
    categories = {},
    recentlyUsedCategories = [],
    includeTags = false,
    tags = {},
    recentlyUsedTags = [],
    canInviteUser = true,
) {
    return getOptions(reports, personalDetails, {
        betas,
        searchInputValue: searchValue.trim(),
        selectedOptions,
        includeRecentReports: true,
        includePersonalDetails: true,
        maxRecentReportsToShow: 5,
        excludeLogins,
        includeOwnedWorkspaceChats,
        includeP2P,
        includeCategories,
        categories,
        recentlyUsedCategories,
        includeTags,
        tags,
        recentlyUsedTags,
        canInviteUser,
    });
}

/**
 * Build the options for the Share Destination for a Task
 * *
 * @param {Object} reports
 * @param {Object} personalDetails
 * @param {Array<String>} [betas]
 * @param {String} [searchValue]
 * @param {Array} [selectedOptions]
 * @param {Array} [excludeLogins]
 * @param {Boolean} [includeOwnedWorkspaceChats]
 * @returns {Object}
 *
 */

function getShareDestinationOptions(
    reports,
    personalDetails,
    betas = [],
    searchValue = '',
    selectedOptions = [],
    excludeLogins = [],
    includeOwnedWorkspaceChats = true,
    excludeUnknownUsers = true,
) {
    return getOptions(reports, personalDetails, {
        betas,
        searchInputValue: searchValue.trim(),
        selectedOptions,
        maxRecentReportsToShow: 0, // Unlimited
        includeRecentReports: true,
        includeMultipleParticipantReports: true,
        includePersonalDetails: false,
        showChatPreviewLine: true,
        forcePolicyNamePreview: true,
        includeThreads: true,
        includeMoneyRequests: true,
        includeTasks: true,
        excludeLogins,
        includeOwnedWorkspaceChats,
        excludeUnknownUsers,
    });
}

/**
 * Format personalDetails or userToInvite to be shown in the list
 *
 * @param {Object} member - personalDetails or userToInvite
 * @param {Boolean} isSelected - whether the item is selected
 * @returns {Object}
 */
function formatMemberForList(member, isSelected) {
    if (!member) {
        return undefined;
    }

    const avatarSource = lodashGet(member, 'participantsList[0].avatar', '') || lodashGet(member, 'avatar', '');
    const accountID = lodashGet(member, 'accountID', '');

    return {
        text: lodashGet(member, 'text', '') || lodashGet(member, 'displayName', ''),
        alternateText: lodashGet(member, 'alternateText', '') || lodashGet(member, 'login', ''),
        keyForList: lodashGet(member, 'keyForList', '') || String(accountID),
        isSelected,
        isDisabled: false,
        accountID,
        login: lodashGet(member, 'login', ''),
        rightElement: null,
        avatar: {
            source: UserUtils.getAvatar(avatarSource, accountID),
            name: lodashGet(member, 'participantsList[0].login', '') || lodashGet(member, 'displayName', ''),
            type: 'avatar',
        },
        pendingAction: lodashGet(member, 'pendingAction'),
    };
}

/**
 * Build the options for the Workspace Member Invite view
 *
 * @param {Object} personalDetails
 * @param {Array<String>} betas
 * @param {String} searchValue
 * @param {Array} excludeLogins
 * @returns {Object}
 */
function getMemberInviteOptions(personalDetails, betas = [], searchValue = '', excludeLogins = []) {
    return getOptions([], personalDetails, {
        betas,
        searchInputValue: searchValue.trim(),
        includePersonalDetails: true,
        excludeLogins,
        sortPersonalDetailsByAlphaAsc: true,
    });
}

/**
 * Helper method that returns the text to be used for the header's message and title (if any)
 *
 * @param {Boolean} hasSelectableOptions
 * @param {Boolean} hasUserToInvite
 * @param {String} searchValue
 * @param {Boolean} [maxParticipantsReached]
 * @param {Boolean} [hasMatchedParticipant]
 * @return {String}
 */
function getHeaderMessage(hasSelectableOptions, hasUserToInvite, searchValue, maxParticipantsReached = false, hasMatchedParticipant = false) {
    if (maxParticipantsReached) {
        return Localize.translate(preferredLocale, 'common.maxParticipantsReached', {count: CONST.REPORT.MAXIMUM_PARTICIPANTS});
    }

    const isValidPhone = parsePhoneNumber(LoginUtils.appendCountryCode(searchValue)).possible;

    const isValidEmail = Str.isValidEmail(searchValue);

    if (searchValue && CONST.REGEX.DIGITS_AND_PLUS.test(searchValue) && !isValidPhone && !hasSelectableOptions) {
        return Localize.translate(preferredLocale, 'messages.errorMessageInvalidPhone');
    }

    // Without a search value, it would be very confusing to see a search validation message.
    // Therefore, this skips the validation when there is no search value.
    if (searchValue && !hasSelectableOptions && !hasUserToInvite) {
        if (/^\d+$/.test(searchValue) && !isValidPhone) {
            return Localize.translate(preferredLocale, 'messages.errorMessageInvalidPhone');
        }
        if (/@/.test(searchValue) && !isValidEmail) {
            return Localize.translate(preferredLocale, 'messages.errorMessageInvalidEmail');
        }
        if (hasMatchedParticipant && (isValidEmail || isValidPhone)) {
            return '';
        }
        return Localize.translate(preferredLocale, 'common.noResultsFound');
    }

    return '';
}

/**
 * Helper method to check whether an option can show tooltip or not
 * @param {Object} option
 * @returns {Boolean}
 */
function shouldOptionShowTooltip(option) {
    return (!option.isChatRoom || option.isThread) && !option.isArchivedRoom;
}

export {
    addSMSDomainIfPhoneNumber,
    getAvatarsForAccountIDs,
    isCurrentUser,
    isPersonalDetailsReady,
    getSearchOptions,
    getNewChatOptions,
    getShareDestinationOptions,
    getMemberInviteOptions,
    getHeaderMessage,
    getPersonalDetailsForAccountIDs,
    getIOUConfirmationOptionsFromPayeePersonalDetail,
    getIOUConfirmationOptionsFromParticipants,
    getSearchText,
    getAllReportErrors,
    getPolicyExpenseReportOptions,
    getParticipantsOptions,
    isSearchStringMatch,
    shouldOptionShowTooltip,
    getLastMessageTextForReport,
    getCategoryOptionTree,
    formatMemberForList,
};<|MERGE_RESOLUTION|>--- conflicted
+++ resolved
@@ -1275,14 +1275,10 @@
  * @param {boolean} [includeP2P]
  * @param {boolean} [includeCategories]
  * @param {Object} [categories]
-<<<<<<< HEAD
- * @param {Array<Object>} [recentlyUsedCategories]
+ * @param {Array<String>} [recentlyUsedCategories]
  * @param {boolean} [includeTags]
  * @param {Object} [tags]
  * @param {Array<String>} [recentlyUsedTags]
-=======
- * @param {Array<String>} [recentlyUsedCategories]
->>>>>>> 02d1dddd
  * @param {boolean} [canInviteUser]
  * @returns {Object}
  */

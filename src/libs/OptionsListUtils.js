/* eslint-disable no-continue */
import _ from 'underscore';
import Onyx from 'react-native-onyx';
import lodashOrderBy from 'lodash/orderBy';
import lodashGet from 'lodash/get';
import Str from 'expensify-common/lib/str';
import {parsePhoneNumber} from 'awesome-phonenumber';
import ONYXKEYS from '../ONYXKEYS';
import CONST from '../CONST';
import * as ReportUtils from './ReportUtils';
import * as Localize from './Localize';
import Permissions from './Permissions';
import * as CollectionUtils from './CollectionUtils';
import Navigation from './Navigation/Navigation';
import * as LoginUtils from './LoginUtils';
import * as LocalePhoneNumber from './LocalePhoneNumber';
import * as UserUtils from './UserUtils';
import * as ReportActionUtils from './ReportActionsUtils';

/**
 * OptionsListUtils is used to build a list options passed to the OptionsList component. Several different UI views can
 * be configured to display different results based on the options passed to the private getOptions() method. Public
 * methods should be named for the views they build options for and then exported for use in a component.
 */

let currentUserLogin;
let currentUserAccountID;
Onyx.connect({
    key: ONYXKEYS.SESSION,
    callback: (val) => {
        currentUserLogin = val && val.email;
        currentUserAccountID = val && val.accountID;
    },
});

let loginList;
Onyx.connect({
    key: ONYXKEYS.LOGIN_LIST,
    callback: (val) => (loginList = _.isEmpty(val) ? {} : val),
});

let preferredLocale;
Onyx.connect({
    key: ONYXKEYS.NVP_PREFERRED_LOCALE,
    callback: (val) => (preferredLocale = val || CONST.LOCALES.DEFAULT),
});

const policies = {};
Onyx.connect({
    key: ONYXKEYS.COLLECTION.POLICY,
    callback: (policy, key) => {
        if (!policy || !key || !policy.name) {
            return;
        }

        policies[key] = policy;
    },
});

const lastReportActions = {};
const allSortedReportActions = {};
Onyx.connect({
    key: ONYXKEYS.COLLECTION.REPORT_ACTIONS,
    callback: (actions, key) => {
        if (!key || !actions) {
            return;
        }
        const sortedReportActions = ReportActionUtils.getSortedReportActions(_.toArray(actions), true);
        const reportID = CollectionUtils.extractCollectionItemID(key);
        allSortedReportActions[reportID] = sortedReportActions;
        lastReportActions[reportID] = _.first(sortedReportActions);
    },
});

const policyExpenseReports = {};
Onyx.connect({
    key: ONYXKEYS.COLLECTION.REPORT,
    callback: (report, key) => {
        if (!ReportUtils.isPolicyExpenseChat(report)) {
            return;
        }
        policyExpenseReports[key] = report;
    },
});

/**
 * Get the options for a policy expense report.
 * @param {Object} report
 * @returns {Array}
 */
function getPolicyExpenseReportOptions(report) {
    const expenseReport = policyExpenseReports[`${ONYXKEYS.COLLECTION.REPORT}${report.reportID}`];
    const policyExpenseChatAvatarSource = ReportUtils.getWorkspaceAvatar(expenseReport);
    return [
        {
            ...expenseReport,
            keyForList: expenseReport.policyID,
            text: expenseReport.displayName,
            alternateText: Localize.translateLocal('workspace.common.workspace'),
            icons: [
                {
                    source: policyExpenseChatAvatarSource,
                    name: expenseReport.displayName,
                    type: CONST.ICON_TYPE_WORKSPACE,
                },
            ],
            selected: report.selected,
            isPolicyExpenseChat: true,
        },
    ];
}

/**
 * Adds expensify SMS domain (@expensify.sms) if login is a phone number and if it's not included yet
 *
 * @param {String} login
 * @return {String}
 */
function addSMSDomainIfPhoneNumber(login) {
    const parsedPhoneNumber = parsePhoneNumber(login);
    if (parsedPhoneNumber.possible && !Str.isValidEmail(login)) {
        return parsedPhoneNumber.number.e164 + CONST.SMS.DOMAIN;
    }
    return login;
}

/**
 * Returns avatar data for a list of user accountIDs
 *
 * @param {Array<Number>} accountIDs
 * @param {Object} personalDetails
 * @returns {Object}
 */
function getAvatarsForAccountIDs(accountIDs, personalDetails) {
    return _.map(accountIDs, (accountID) => {
        const userPersonalDetail = lodashGet(personalDetails, accountID, {login: '', accountID, avatar: ''});
        return {
            id: accountID,
            source: UserUtils.getAvatar(userPersonalDetail.avatar, userPersonalDetail.accountID),
            type: CONST.ICON_TYPE_AVATAR,
            name: userPersonalDetail.login,
        };
    });
}

/**
 * Returns the personal details for an array of accountIDs
 *
 * @param {Array} accountIDs
 * @param {Object} personalDetails
 * @returns {Object} – keys of the object are emails, values are PersonalDetails objects.
 */
function getPersonalDetailsForAccountIDs(accountIDs, personalDetails) {
    const personalDetailsForAccountIDs = {};
    if (!personalDetails) {
        return personalDetailsForAccountIDs;
    }
    _.each(accountIDs, (accountID) => {
        const cleanAccountID = Number(accountID);
        let personalDetail = personalDetails[accountID];
        if (!personalDetail) {
            personalDetail = {
                avatar: UserUtils.getDefaultAvatar(cleanAccountID),
            };
        }

        if (cleanAccountID === CONST.ACCOUNT_ID.CONCIERGE) {
            personalDetail.avatar = CONST.CONCIERGE_ICON_URL;
        }

        personalDetail.accountID = cleanAccountID;
        personalDetailsForAccountIDs[cleanAccountID] = personalDetail;
    });
    return personalDetailsForAccountIDs;
}

/**
 * Return true if personal details data is ready, i.e. report list options can be created.
 * @param {Object} personalDetails
 * @returns {Boolean}
 */
function isPersonalDetailsReady(personalDetails) {
    return !_.isEmpty(personalDetails) && _.some(_.keys(personalDetails), (key) => personalDetails[key].accountID);
}

/**
 * Get the participant options for a report.
 * @param {Array<Object>} participants
 * @param {Array<Object>} personalDetails
 * @returns {Array}
 */
function getParticipantsOptions(participants, personalDetails) {
    const details = getPersonalDetailsForAccountIDs(_.pluck(participants, 'accountID'), personalDetails);
    return _.map(participants, (participant) => {
        const detail = details[participant.accountID];
        const login = detail.login || participant.login;
        const displayName = detail.displayName || LocalePhoneNumber.formatPhoneNumber(login);
        return {
            keyForList: String(detail.accountID),
            login,
            accountID: detail.accountID,
            text: displayName,
            firstName: lodashGet(detail, 'firstName', ''),
            lastName: lodashGet(detail, 'lastName', ''),
            alternateText: LocalePhoneNumber.formatPhoneNumber(login) || displayName,
            icons: [
                {
                    source: UserUtils.getAvatar(detail.avatar, detail.accountID),
                    name: login,
                    type: CONST.ICON_TYPE_AVATAR,
                    id: detail.accountID,
                },
            ],
            payPalMeAddress: lodashGet(detail, 'payPalMeAddress', ''),
            phoneNumber: lodashGet(detail, 'phoneNumber', ''),
            selected: participant.selected,
        };
    });
}

/**
 * Constructs a Set with all possible names (displayName, firstName, lastName, email) for all participants in a report,
 * to be used in isSearchStringMatch.
 *
 * @param {Array<Object>} personalDetailList
 * @return {Set<String>}
 */
function getParticipantNames(personalDetailList) {
    // We use a Set because `Set.has(value)` on a Set of with n entries is up to n (or log(n)) times faster than
    // `_.contains(Array, value)` for an Array with n members.
    const participantNames = new Set();
    _.each(personalDetailList, (participant) => {
        if (participant.accountID) {
            participantNames.add(participant.accountID.toString());
        }
        if (participant.login) {
            participantNames.add(participant.login.toLowerCase());
        }
        if (participant.firstName) {
            participantNames.add(participant.firstName.toLowerCase());
        }
        if (participant.lastName) {
            participantNames.add(participant.lastName.toLowerCase());
        }
        if (participant.displayName) {
            participantNames.add(participant.displayName.toLowerCase());
        }
    });
    return participantNames;
}

/**
 * A very optimized method to remove duplicates from an array.
 * Taken from https://stackoverflow.com/a/9229821/9114791
 *
 * @param {Array} items
 * @returns {Array}
 */
function uniqFast(items) {
    const seenItems = {};
    const result = [];
    let j = 0;
    for (let i = 0; i < items.length; i++) {
        const item = items[i];
        if (seenItems[item] !== 1) {
            seenItems[item] = 1;
            result[j++] = item;
        }
    }
    return result;
}

/**
 * Returns a string with all relevant search terms.
 * Default should be serachable by policy/domain name but not by participants.
 *
 * This method must be incredibly performant. It was found to be a big performance bottleneck
 * when dealing with accounts that have thousands of reports. For loops are more efficient than _.each
 * Array.prototype.push.apply is faster than using the spread operator, and concat() is faster than push().
 *
 * @param {Object} report
 * @param {String} reportName
 * @param {Array} personalDetailList
 * @param {Boolean} isChatRoomOrPolicyExpenseChat
 * @param {Boolean} isThread
 * @return {String}
 */
function getSearchText(report, reportName, personalDetailList, isChatRoomOrPolicyExpenseChat, isThread) {
    let searchTerms = [];

    if (!isChatRoomOrPolicyExpenseChat) {
        for (let i = 0; i < personalDetailList.length; i++) {
            const personalDetail = personalDetailList[i];

            if (personalDetail.login) {
                // The regex below is used to remove dots only from the local part of the user email (local-part@domain)
                // so that we can match emails that have dots without explicitly writing the dots (e.g: fistlast@domain will match first.last@domain)
                // More info https://github.com/Expensify/App/issues/8007
                searchTerms = searchTerms.concat([personalDetail.displayName, personalDetail.login, personalDetail.login.replace(/\.(?=[^\s@]*@)/g, '')]);
            }
        }
    }
    if (report) {
        Array.prototype.push.apply(searchTerms, reportName.split(/[,\s]/));

        if (isThread) {
            const title = ReportUtils.getReportName(report);
            const chatRoomSubtitle = ReportUtils.getChatRoomSubtitle(report);

            Array.prototype.push.apply(searchTerms, title.split(/[,\s]/));
            Array.prototype.push.apply(searchTerms, chatRoomSubtitle.split(/[,\s]/));
        } else if (isChatRoomOrPolicyExpenseChat) {
            const chatRoomSubtitle = ReportUtils.getChatRoomSubtitle(report);

            Array.prototype.push.apply(searchTerms, chatRoomSubtitle.split(/[,\s]/));
        } else {
            searchTerms = searchTerms.concat(report.participants);
        }
    }

    return uniqFast(searchTerms).join(' ');
}

/**
 * Get an object of error messages keyed by microtime by combining all error objects related to the report.
 * @param {Object} report
 * @param {Object} reportActions
 * @returns {Object}
 */
function getAllReportErrors(report, reportActions) {
    const reportErrors = report.errors || {};
    const reportErrorFields = report.errorFields || {};
    const reportID = report.reportID;
    const reportsActions = reportActions[`${ONYXKEYS.COLLECTION.REPORT_ACTIONS}${reportID}`] || {};
    const reportActionErrors = _.reduce(
        reportsActions,
        (prevReportActionErrors, action) => (_.isEmpty(action.errors) ? prevReportActionErrors : _.extend(prevReportActionErrors, action.errors)),
        {},
    );

    // All error objects related to the report. Each object in the sources contains error messages keyed by microtime
    const errorSources = {
        reportErrors,
        ...reportErrorFields,
        reportActionErrors,
    };

    // Combine all error messages keyed by microtime into one object
    const allReportErrors = _.reduce(errorSources, (prevReportErrors, errors) => (_.isEmpty(errors) ? prevReportErrors : _.extend(prevReportErrors, errors)), {});

    return allReportErrors;
}

/**
 * Get the last message text from the report directly or from other sources for special cases.
 * @param {Object} report
 * @returns {String}
 */
function getLastMessageTextForReport(report) {
    const lastReportAction = lastReportActions[report.reportID];
    let lastMessageTextFromReport = '';

    if (ReportUtils.isReportMessageAttachment({text: report.lastMessageText, html: report.lastMessageHtml})) {
        lastMessageTextFromReport = `[${Localize.translateLocal('common.attachment')}]`;
    } else if (ReportActionUtils.isReportPreviewAction(lastReportAction)) {
        const iouReport = ReportUtils.getReport(ReportActionUtils.getIOUReportIDFromReportActionPreview(lastReportAction));
        lastMessageTextFromReport = ReportUtils.getReportPreviewMessage(iouReport, lastReportAction);
    } else {
        lastMessageTextFromReport = report ? report.lastMessageText || '' : '';

        // Yeah this is a bit ugly. If the latest report action that is not a whisper has been moderated as pending remove, then set the last message text to the text of the latest visible action that is not a whisper.
        const lastNonWhisper = _.find(allSortedReportActions[report.reportID], (action) => !ReportActionUtils.isWhisperAction(action)) || {};
        if (ReportActionUtils.isPendingRemove(lastNonWhisper)) {
            const latestVisibleAction =
                _.find(
                    allSortedReportActions[report.reportID],
                    (action) => ReportActionUtils.shouldReportActionBeVisible(action, action.reportActionID) && !ReportActionUtils.isWhisperAction(action),
                ) || {};
            lastMessageTextFromReport = lodashGet(latestVisibleAction, 'message[0].text', '');
        }
    }
    return lastMessageTextFromReport;
}

/**
 * Creates a report list option
 *
 * @param {Array<Number>} accountIDs
 * @param {Object} personalDetails
 * @param {Object} report
 * @param {Object} reportActions
 * @param {Object} options
 * @param {Boolean} [options.showChatPreviewLine]
 * @param {Boolean} [options.forcePolicyNamePreview]
 * @returns {Object}
 */
function createOption(accountIDs, personalDetails, report, reportActions = {}, {showChatPreviewLine = false, forcePolicyNamePreview = false}) {
    const result = {
        text: null,
        alternateText: null,
        pendingAction: null,
        allReportErrors: null,
        brickRoadIndicator: null,
        icons: null,
        tooltipText: null,
        ownerEmail: null,
        subtitle: null,
        participantsList: null,
        accountID: 0,
        login: null,
        reportID: null,
        phoneNumber: null,
        payPalMeAddress: null,
        hasDraftComment: false,
        keyForList: null,
        searchText: null,
        isDefaultRoom: false,
        isPinned: false,
        hasOutstandingIOU: false,
        isWaitingOnBankAccount: false,
        iouReportID: null,
        isIOUReportOwner: null,
        iouReportAmount: 0,
        isChatRoom: false,
        isArchivedRoom: false,
        shouldShowSubscript: false,
        isPolicyExpenseChat: false,
    };

    const personalDetailMap = getPersonalDetailsForAccountIDs(accountIDs, personalDetails);
    const personalDetailList = _.values(personalDetailMap);
    const personalDetail = personalDetailList[0] || {};
    let hasMultipleParticipants = personalDetailList.length > 1;
    let subtitle;
    let reportName;

    result.participantsList = personalDetailList;

    if (report) {
        result.isChatRoom = ReportUtils.isChatRoom(report);
        result.isDefaultRoom = ReportUtils.isDefaultRoom(report);
        result.isArchivedRoom = ReportUtils.isArchivedRoom(report);
        result.isPolicyExpenseChat = ReportUtils.isPolicyExpenseChat(report);
        result.isMoneyRequestReport = ReportUtils.isMoneyRequestReport(report);
        result.isThread = ReportUtils.isChatThread(report);
        result.isTaskReport = ReportUtils.isTaskReport(report);
        result.shouldShowSubscript = ReportUtils.shouldReportShowSubscript(report);
        result.allReportErrors = getAllReportErrors(report, reportActions);
        result.brickRoadIndicator = !_.isEmpty(result.allReportErrors) ? CONST.BRICK_ROAD_INDICATOR_STATUS.ERROR : '';
        result.pendingAction = report.pendingFields ? report.pendingFields.addWorkspaceRoom || report.pendingFields.createChat : null;
        result.ownerEmail = report.ownerEmail;
        result.reportID = report.reportID;
        result.isUnread = ReportUtils.isUnread(report);
        result.hasDraftComment = report.hasDraft;
        result.isPinned = report.isPinned;
        result.iouReportID = report.iouReportID;
        result.keyForList = String(report.reportID);
        result.tooltipText = ReportUtils.getReportParticipantsTitle(report.participantAccountIDs || []);
        result.hasOutstandingIOU = report.hasOutstandingIOU;
        result.isWaitingOnBankAccount = report.isWaitingOnBankAccount;

        hasMultipleParticipants = personalDetailList.length > 1 || result.isChatRoom || result.isPolicyExpenseChat;
        subtitle = ReportUtils.getChatRoomSubtitle(report);

        const lastMessageTextFromReport = getLastMessageTextForReport(report);
        const lastActorDetails = personalDetailMap[report.lastActorAccountID] || null;
        let lastMessageText = hasMultipleParticipants && lastActorDetails && lastActorDetails.accountID !== currentUserAccountID ? `${lastActorDetails.displayName}: ` : '';
        lastMessageText += report ? lastMessageTextFromReport : '';

        if (result.isArchivedRoom) {
            const archiveReason =
                (lastReportActions[report.reportID] && lastReportActions[report.reportID].originalMessage && lastReportActions[report.reportID].originalMessage.reason) ||
                CONST.REPORT.ARCHIVE_REASON.DEFAULT;
            lastMessageText = Localize.translate(preferredLocale, `reportArchiveReasons.${archiveReason}`, {
                displayName: archiveReason.displayName || report.lastActorEmail,
                policyName: ReportUtils.getPolicyName(report),
            });
        }

        if (result.isChatRoom || result.isPolicyExpenseChat) {
            result.alternateText = showChatPreviewLine && !forcePolicyNamePreview && lastMessageText ? lastMessageText : subtitle;
        } else if (result.isMoneyRequestReport) {
            result.alternateText = lastMessageTextFromReport.length > 0 ? lastMessageText : Localize.translate(preferredLocale, 'report.noActivityYet');
        } else {
            result.alternateText = showChatPreviewLine && lastMessageText ? lastMessageText : LocalePhoneNumber.formatPhoneNumber(personalDetail.login);
        }
        reportName = ReportUtils.getReportName(report);
    } else {
        reportName = ReportUtils.getDisplayNameForParticipant(accountIDs[0]);
        result.keyForList = String(accountIDs[0]);
        result.alternateText = LocalePhoneNumber.formatPhoneNumber(lodashGet(personalDetails, [accountIDs[0], 'login'], ''));
    }

    result.isIOUReportOwner = ReportUtils.isIOUOwnedByCurrentUser(result);
    result.iouReportAmount = ReportUtils.getMoneyRequestTotal(result);

    if (!hasMultipleParticipants) {
        result.login = personalDetail.login;
        result.accountID = Number(personalDetail.accountID);
        result.phoneNumber = personalDetail.phoneNumber;
        result.payPalMeAddress = personalDetail.payPalMeAddress;
    }

    result.text = reportName;
    result.searchText = getSearchText(report, reportName, personalDetailList, result.isChatRoom || result.isPolicyExpenseChat, result.isThread);
    result.icons = ReportUtils.getIcons(report, personalDetails, UserUtils.getAvatar(personalDetail.avatar, personalDetail.accountID), false, personalDetail.login, personalDetail.accountID);
    result.subtitle = subtitle;

    return result;
}

/**
 * Searches for a match when provided with a value
 *
 * @param {String} searchValue
 * @param {String} searchText
 * @param {Set<String>} [participantNames]
 * @param {Boolean} isChatRoom
 * @returns {Boolean}
 */
function isSearchStringMatch(searchValue, searchText, participantNames = new Set(), isChatRoom = false) {
    const searchWords = _.compact(uniqFast([searchValue, ..._.map(searchValue.replace(/,/g, ' ').split(' '), (word) => word.trim())]));
    const valueToSearch = searchText && searchText.replace(new RegExp(/&nbsp;/g), '');
    return _.some(searchWords, (word) => {
        const matchRegex = new RegExp(Str.escapeForRegExp(word), 'i');
        return matchRegex.test(valueToSearch) || (!isChatRoom && participantNames.has(word));
    });
}

/**
 * Checks if the given userDetails is currentUser or not.
 * Note: We can't migrate this off of using logins because this is used to check if you're trying to start a chat with
 * yourself or a different user, and people won't be starting new chats via accountID usually.
 *
 * @param {Object} userDetails
 * @returns {Boolean}
 */
function isCurrentUser(userDetails) {
    if (!userDetails) {
        return false;
    }

    // If user login is a mobile number, append sms domain if not appended already.
    const userDetailsLogin = addSMSDomainIfPhoneNumber(userDetails.login);

    if (currentUserLogin.toLowerCase() === userDetailsLogin.toLowerCase()) {
        return true;
    }

    // Check if userDetails login exists in loginList
    return _.some(_.keys(loginList), (login) => login.toLowerCase() === userDetailsLogin.toLowerCase());
}

/**
 * Build the options
 *
 * @param {Object} reports
 * @param {Object} personalDetails
 * @param {Object} options
 * @returns {Object}
 * @private
 */
function getOptions(
    reports,
    personalDetails,
    {
        reportActions = {},
        betas = [],
        selectedOptions = [],
        maxRecentReportsToShow = 0,
        excludeLogins = [],
        includeMultipleParticipantReports = false,
        includePersonalDetails = false,
        includeRecentReports = false,
        // When sortByReportTypeInSearch flag is true, recentReports will include the personalDetails options as well.
        sortByReportTypeInSearch = false,
        searchInputValue = '',
        showChatPreviewLine = false,
        sortPersonalDetailsByAlphaAsc = true,
        forcePolicyNamePreview = false,
        includeOwnedWorkspaceChats = false,
        includeThreads = false,
        includeTasks = false,
        includeMoneyRequests = false,
    },
) {
    if (!isPersonalDetailsReady(personalDetails)) {
        return {
            recentReports: [],
            personalDetails: [],
            userToInvite: null,
            currentUserOption: null,
        };
    }

    // We're only picking personal details that have logins set
    // This is a temporary fix for all the logic that's been breaking because of the new privacy changes
    // See https://github.com/Expensify/Expensify/issues/293465 for more context
    // eslint-disable-next-line no-param-reassign
    personalDetails = _.pick(personalDetails, (detail) => Boolean(detail.login));

    let recentReportOptions = [];
    let personalDetailsOptions = [];
    const reportMapForAccountIDs = {};
    const parsedPhoneNumber = parsePhoneNumber(LoginUtils.appendCountryCode(searchInputValue));
    const searchValue = parsedPhoneNumber.possible ? parsedPhoneNumber.number.e164 : searchInputValue.toLowerCase();

    // Filter out all the reports that shouldn't be displayed
<<<<<<< HEAD
    const filteredReports = _.filter(reports, (report) => ReportUtils.shouldReportBeInOptionList(report, Navigation.getReportIDFromRoute(), false, betas, policies));
=======
    const filteredReports = _.filter(reports, (report) => ReportUtils.shouldReportBeInOptionList(report, Navigation.getTopmostReportId(), false, iouReports, betas, policies));
>>>>>>> 0ee7dfa0

    // Sorting the reports works like this:
    // - Order everything by the last message timestamp (descending)
    // - All archived reports should remain at the bottom
    const orderedReports = _.sortBy(filteredReports, (report) => {
        if (ReportUtils.isArchivedRoom(report)) {
            return CONST.DATE.UNIX_EPOCH;
        }

        return report.lastVisibleActionCreated;
    });
    orderedReports.reverse();

    const allReportOptions = [];
    _.each(orderedReports, (report) => {
        if (!report) {
            return;
        }

        const isThread = ReportUtils.isChatThread(report);
        const isChatRoom = ReportUtils.isChatRoom(report);
        const isTaskReport = ReportUtils.isTaskReport(report);
        const isPolicyExpenseChat = ReportUtils.isPolicyExpenseChat(report);
        const isMoneyRequestReport = ReportUtils.isMoneyRequestReport(report);
        const accountIDs = report.participantAccountIDs || [];

        if (isPolicyExpenseChat && report.isOwnPolicyExpenseChat && !includeOwnedWorkspaceChats) {
            return;
        }

        if (isThread && !includeThreads) {
            return;
        }

        if (isTaskReport && !includeTasks) {
            return;
        }

        if (isMoneyRequestReport && !includeMoneyRequests) {
            return;
        }

        // Save the report in the map if this is a single participant so we can associate the reportID with the
        // personal detail option later. Individuals should not be associated with single participant
        // policyExpenseChats or chatRooms since those are not people.
        if (accountIDs.length <= 1 && !isPolicyExpenseChat && !isChatRoom) {
            reportMapForAccountIDs[accountIDs[0]] = report;
        }
        const isSearchingSomeonesPolicyExpenseChat = !report.isOwnPolicyExpenseChat && searchValue !== '';

        // Checks to see if the current user is the admin of the policy, if so the policy
        // name preview will be shown.
        const isPolicyChatAdmin = ReportUtils.isPolicyExpenseChatAdmin(report, policies);

        allReportOptions.push(
            createOption(accountIDs, personalDetails, report, reportActions, {
                showChatPreviewLine,
                forcePolicyNamePreview: isPolicyExpenseChat ? isSearchingSomeonesPolicyExpenseChat || isPolicyChatAdmin : forcePolicyNamePreview,
            }),
        );
    });

    let allPersonalDetailsOptions = _.map(personalDetails, (personalDetail) =>
        createOption([personalDetail.accountID], personalDetails, reportMapForAccountIDs[personalDetail.accountID], reportActions, {
            showChatPreviewLine,
            forcePolicyNamePreview,
        }),
    );

    if (sortPersonalDetailsByAlphaAsc) {
        // PersonalDetails should be ordered Alphabetically by default - https://github.com/Expensify/App/issues/8220#issuecomment-1104009435
        allPersonalDetailsOptions = lodashOrderBy(allPersonalDetailsOptions, [(personalDetail) => personalDetail.text && personalDetail.text.toLowerCase()], 'asc');
    }

    // Always exclude already selected options and the currently logged in user
    const loginOptionsToExclude = [...selectedOptions, {login: currentUserLogin}];

    _.each(excludeLogins, (login) => {
        loginOptionsToExclude.push({login});
    });

    if (includeRecentReports) {
        for (let i = 0; i < allReportOptions.length; i++) {
            const reportOption = allReportOptions[i];

            // Stop adding options to the recentReports array when we reach the maxRecentReportsToShow value
            if (recentReportOptions.length > 0 && recentReportOptions.length === maxRecentReportsToShow) {
                break;
            }

            const isCurrentUserOwnedPolicyExpenseChatThatCouldShow =
                reportOption.isPolicyExpenseChat && reportOption.ownerEmail === currentUserLogin && includeOwnedWorkspaceChats && !reportOption.isArchivedRoom;

            // Skip if we aren't including multiple participant reports and this report has multiple participants
            if (!isCurrentUserOwnedPolicyExpenseChatThatCouldShow && !includeMultipleParticipantReports && !reportOption.login) {
                continue;
            }

            // If we're excluding threads, check the report to see if it has a single participant and if the participant is already selected
            if (!includeThreads && reportOption.login && _.some(loginOptionsToExclude, (option) => option.login === reportOption.login)) {
                continue;
            }

            // Finally check to see if this option is a match for the provided search string if we have one
            const {searchText, participantsList, isChatRoom} = reportOption;
            const participantNames = getParticipantNames(participantsList);
            if (searchValue && !isSearchStringMatch(searchValue, searchText, participantNames, isChatRoom)) {
                continue;
            }

            recentReportOptions.push(reportOption);

            // Add this login to the exclude list so it won't appear when we process the personal details
            if (reportOption.login) {
                loginOptionsToExclude.push({login: reportOption.login});
            }
        }
    }

    if (includePersonalDetails) {
        // Next loop over all personal details removing any that are selectedUsers or recentChats
        _.each(allPersonalDetailsOptions, (personalDetailOption) => {
            if (_.some(loginOptionsToExclude, (loginOptionToExclude) => loginOptionToExclude.login === personalDetailOption.login)) {
                return;
            }
            const {searchText, participantsList, isChatRoom} = personalDetailOption;
            const participantNames = getParticipantNames(participantsList);
            if (searchValue && !isSearchStringMatch(searchValue, searchText, participantNames, isChatRoom)) {
                return;
            }
            personalDetailsOptions.push(personalDetailOption);
        });
    }

    let currentUserOption = _.find(allPersonalDetailsOptions, (personalDetailsOption) => personalDetailsOption.login === currentUserLogin);
    if (searchValue && !isSearchStringMatch(searchValue, currentUserOption.searchText)) {
        currentUserOption = null;
    }

    let userToInvite = null;
    const noOptions = recentReportOptions.length + personalDetailsOptions.length === 0 && !currentUserOption;
    const noOptionsMatchExactly = !_.find(personalDetailsOptions.concat(recentReportOptions), (option) => option.login === searchValue.toLowerCase());

    if (
        searchValue &&
        (noOptions || noOptionsMatchExactly) &&
        !isCurrentUser({login: searchValue}) &&
        _.every(selectedOptions, (option) => option.login !== searchValue) &&
        ((Str.isValidEmail(searchValue) && !Str.isDomainEmail(searchValue)) || parsedPhoneNumber.possible) &&
        !_.find(loginOptionsToExclude, (loginOptionToExclude) => loginOptionToExclude.login === addSMSDomainIfPhoneNumber(searchValue).toLowerCase()) &&
        (searchValue !== CONST.EMAIL.CHRONOS || Permissions.canUseChronos(betas))
    ) {
        // Generates an optimistic account ID for new users not yet saved in Onyx
        const optimisticAccountID = UserUtils.generateAccountID();
        const personalDetailsExtended = {
            ...personalDetails,
            [optimisticAccountID]: {
                accountID: optimisticAccountID,
                login: searchValue,
                avatar: UserUtils.getDefaultAvatar(optimisticAccountID),
            },
        };
        userToInvite = createOption([optimisticAccountID], personalDetailsExtended, null, reportActions, {
            showChatPreviewLine,
        });
        userToInvite.isOptimisticAccount = true;
        userToInvite.login = searchValue;
        userToInvite.text = userToInvite.text || searchValue;
        userToInvite.alternateText = userToInvite.alternateText || searchValue;

        // If user doesn't exist, use a default avatar
        userToInvite.icons = [
            {
                source: UserUtils.getAvatar('', optimisticAccountID),
                login: searchValue,
                type: CONST.ICON_TYPE_AVATAR,
            },
        ];
    }

    // If we are prioritizing 1:1 chats in search, do it only once we started searching
    if (sortByReportTypeInSearch && searchValue !== '') {
        // When sortByReportTypeInSearch is true, recentReports will be returned with all the reports including personalDetailsOptions in the correct Order.
        recentReportOptions.push(...personalDetailsOptions);
        personalDetailsOptions = [];
        recentReportOptions = lodashOrderBy(
            recentReportOptions,
            [
                (option) => {
                    if (option.isChatRoom || option.isArchivedRoom) {
                        return 3;
                    }
                    if (!option.login) {
                        return 2;
                    }
                    if (option.login.toLowerCase() !== searchValue.toLowerCase()) {
                        return 1;
                    }

                    // When option.login is an exact match with the search value, returning 0 puts it at the top of the option list
                    return 0;
                },
            ],
            ['asc'],
        );
    }

    return {
        personalDetails: personalDetailsOptions,
        recentReports: recentReportOptions,
        userToInvite,
        currentUserOption,
    };
}

/**
 * Build the options for the Search view
 *
 * @param {Object} reports
 * @param {Object} personalDetails
 * @param {String} searchValue
 * @param {Array<String>} betas
 * @returns {Object}
 */
function getSearchOptions(reports, personalDetails, searchValue = '', betas) {
    return getOptions(reports, personalDetails, {
        betas,
        searchInputValue: searchValue.trim(),
        includeRecentReports: true,
        includeMultipleParticipantReports: true,
        maxRecentReportsToShow: 0, // Unlimited
        sortByReportTypeInSearch: true,
        showChatPreviewLine: true,
        includePersonalDetails: true,
        forcePolicyNamePreview: true,
        includeOwnedWorkspaceChats: true,
        includeThreads: true,
        includeMoneyRequests: true,
    });
}

/**
 * Build the IOUConfirmation options for showing the payee personalDetail
 *
 * @param {Object} personalDetail
 * @param {String} amountText
 * @returns {Object}
 */
function getIOUConfirmationOptionsFromPayeePersonalDetail(personalDetail, amountText) {
    return {
        text: personalDetail.displayName ? personalDetail.displayName : personalDetail.login,
        alternateText: personalDetail.login || personalDetail.displayName,
        icons: [
            {
                source: UserUtils.getAvatar(personalDetail.avatar, personalDetail.accountID),
                name: personalDetail.login,
                type: CONST.ICON_TYPE_AVATAR,
                id: personalDetail.accountID,
            },
        ],
        descriptiveText: amountText,
        login: personalDetail.login,
        accountID: personalDetail.accountID,
    };
}

/**
 * Build the IOUConfirmationOptions for showing participants
 *
 * @param {Array} participants
 * @param {String} amountText
 * @returns {Array}
 */
function getIOUConfirmationOptionsFromParticipants(participants, amountText) {
    return _.map(participants, (participant) => ({
        ...participant,
        descriptiveText: amountText,
    }));
}

/**
 * Build the options for the New Group view
 *
 * @param {Object} reports
 * @param {Object} personalDetails
 * @param {Array<String>} [betas]
 * @param {String} [searchValue]
 * @param {Array} [selectedOptions]
 * @param {Array} [excludeLogins]
 * @param {Boolean} [includeOwnedWorkspaceChats]
 * @returns {Object}
 */
function getNewChatOptions(reports, personalDetails, betas = [], searchValue = '', selectedOptions = [], excludeLogins = [], includeOwnedWorkspaceChats = false) {
    return getOptions(reports, personalDetails, {
        betas,
        searchInputValue: searchValue.trim(),
        selectedOptions,
        includeRecentReports: true,
        includePersonalDetails: true,
        maxRecentReportsToShow: 5,
        excludeLogins,
        includeOwnedWorkspaceChats,
    });
}

/**
 * Build the options for the Share Destination for a Task
 * *
 * @param {Object} reports
 * @param {Object} personalDetails
 * @param {Array<String>} [betas]
 * @param {String} [searchValue]
 * @param {Array} [selectedOptions]
 * @param {Array} [excludeLogins]
 * @param {Boolean} [includeOwnedWorkspaceChats]
 * @returns {Object}
 *
 */

function getShareDestinationOptions(reports, personalDetails, betas = [], searchValue = '', selectedOptions = [], excludeLogins = [], includeOwnedWorkspaceChats = true) {
    return getOptions(reports, personalDetails, {
        betas,
        searchInputValue: searchValue.trim(),
        selectedOptions,
        maxRecentReportsToShow: 5,
        includeRecentReports: true,
        includeMultipleParticipantReports: true,
        includePersonalDetails: true,
        excludeLogins,
        includeOwnedWorkspaceChats,
    });
}

/**
 * Build the options for the Workspace Member Invite view
 *
 * @param {Object} personalDetails
 * @param {Array<String>} betas
 * @param {String} searchValue
 * @param {Array} excludeLogins
 * @returns {Object}
 */
function getMemberInviteOptions(personalDetails, betas = [], searchValue = '', excludeLogins = []) {
    return getOptions([], personalDetails, {
        betas,
        searchInputValue: searchValue.trim(),
        includePersonalDetails: true,
        excludeLogins,
        sortPersonalDetailsByAlphaAsc: true,
    });
}

/**
 * Helper method that returns the text to be used for the header's message and title (if any)
 *
 * @param {Boolean} hasSelectableOptions
 * @param {Boolean} hasUserToInvite
 * @param {String} searchValue
 * @param {Boolean} [maxParticipantsReached]
 * @return {String}
 */
function getHeaderMessage(hasSelectableOptions, hasUserToInvite, searchValue, maxParticipantsReached = false) {
    if (maxParticipantsReached) {
        return Localize.translate(preferredLocale, 'common.maxParticipantsReached', {count: CONST.REPORT.MAXIMUM_PARTICIPANTS});
    }

    const isValidPhone = parsePhoneNumber(LoginUtils.appendCountryCode(searchValue)).possible;

    const isValidEmail = Str.isValidEmail(searchValue);

    if (searchValue && CONST.REGEX.DIGITS_AND_PLUS.test(searchValue) && !isValidPhone) {
        return Localize.translate(preferredLocale, 'messages.errorMessageInvalidPhone');
    }

    // Without a search value, it would be very confusing to see a search validation message.
    // Therefore, this skips the validation when there is no search value.
    if (searchValue && !hasSelectableOptions && !hasUserToInvite) {
        if (/^\d+$/.test(searchValue) && !isValidPhone) {
            return Localize.translate(preferredLocale, 'messages.errorMessageInvalidPhone');
        }
        if (/@/.test(searchValue) && !isValidEmail) {
            return Localize.translate(preferredLocale, 'messages.errorMessageInvalidEmail');
        }

        return Localize.translate(preferredLocale, 'common.noResultsFound');
    }

    return '';
}

/**
 * Helper method to check whether an option can show tooltip or not
 * @param {Object} option
 * @returns {Boolean}
 */
function shouldOptionShowTooltip(option) {
    return (!option.isChatRoom || option.isThread) && !option.isArchivedRoom;
}

export {
    addSMSDomainIfPhoneNumber,
    getAvatarsForAccountIDs,
    isCurrentUser,
    isPersonalDetailsReady,
    getSearchOptions,
    getNewChatOptions,
    getShareDestinationOptions,
    getMemberInviteOptions,
    getHeaderMessage,
    getPersonalDetailsForAccountIDs,
    getIOUConfirmationOptionsFromPayeePersonalDetail,
    getIOUConfirmationOptionsFromParticipants,
    getSearchText,
    getAllReportErrors,
    getPolicyExpenseReportOptions,
    getParticipantsOptions,
    isSearchStringMatch,
    shouldOptionShowTooltip,
    getLastMessageTextForReport,
};<|MERGE_RESOLUTION|>--- conflicted
+++ resolved
@@ -606,11 +606,7 @@
     const searchValue = parsedPhoneNumber.possible ? parsedPhoneNumber.number.e164 : searchInputValue.toLowerCase();
 
     // Filter out all the reports that shouldn't be displayed
-<<<<<<< HEAD
-    const filteredReports = _.filter(reports, (report) => ReportUtils.shouldReportBeInOptionList(report, Navigation.getReportIDFromRoute(), false, betas, policies));
-=======
-    const filteredReports = _.filter(reports, (report) => ReportUtils.shouldReportBeInOptionList(report, Navigation.getTopmostReportId(), false, iouReports, betas, policies));
->>>>>>> 0ee7dfa0
+    const filteredReports = _.filter(reports, (report) => ReportUtils.shouldReportBeInOptionList(report, Navigation.getTopmostReportId(), false, betas, policies));
 
     // Sorting the reports works like this:
     // - Order everything by the last message timestamp (descending)

--- conflicted
+++ resolved
@@ -108,12 +108,7 @@
     isValidAge,
     isValidAddress,
     isValidDate,
-<<<<<<< HEAD
-    isValidIndustryCode,
     validateIdentity,
-=======
-    isValidIdentity,
->>>>>>> 8db0dd07
     isValidZipCode,
     isRequiredFulfilled,
 };
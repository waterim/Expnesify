--- conflicted
+++ resolved
@@ -71,19 +71,19 @@
 
 /**
  *
-<<<<<<< HEAD
  * @param {String} phoneNumber
  * @returns {Boolean}
  */
 function isValidPhoneWithSpecialChars(phoneNumber) {
     return CONST.REGEX.PHONE_WITH_SPECIAL_CHARS.test(phoneNumber) && phoneNumber.length <= CONST.PHONE_MAX_LENGTH;
-=======
+}
+
+/**
  * @param {String} url
  * @returns {Boolean}
  */
 function isValidURL(url) {
     return CONST.REGEX.HYPERLINK.test(url);
->>>>>>> a35fac44
 }
 
 /**
@@ -142,9 +142,6 @@
     isValidIdentity,
     isValidZipCode,
     isRequiredFulfilled,
-<<<<<<< HEAD
     isValidPhoneWithSpecialChars,
-=======
     isValidURL,
->>>>>>> a35fac44
 };
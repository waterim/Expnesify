--- conflicted
+++ resolved
@@ -2079,11 +2079,7 @@
                 return false;
             }
 
-<<<<<<< HEAD
-            if (shouldExcludeHidden && participant.notificationPreference === CONST.REPORT.NOTIFICATION_PREFERENCE.HIDDEN) {
-=======
-            if (shouldExcludeHidden && reportParticipants[accountID]?.hidden) {
->>>>>>> 088fa632
+            if (shouldExcludeHidden && reportParticipants[accountID]?.notificationPreference === CONST.REPORT.NOTIFICATION_PREFERENCE.HIDDEN) {
                 return false;
             }
 

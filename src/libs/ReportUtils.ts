--- conflicted
+++ resolved
@@ -4517,16 +4517,12 @@
 }
 
 function getFormattedAmount(reportAction: ReportAction) {
-<<<<<<< HEAD
-    if (!ReportActionsUtils.isSubmittedAction(reportAction) && !ReportActionsUtils.isForwardedAction(reportAction) && !ReportActionsUtils.isUnapprovedOrApprovedAction(reportAction)) {
-=======
     if (
         !ReportActionsUtils.isSubmittedAction(reportAction) &&
         !ReportActionsUtils.isForwardedAction(reportAction) &&
-        !ReportActionsUtils.isApprovedAction(reportAction) &&
+        !ReportActionsUtils.isUnapprovedOrApprovedAction(reportAction) &&
         !ReportActionsUtils.isSubmittedAndClosedAction(reportAction)
     ) {
->>>>>>> f83b69e4
         return '';
     }
     const originalMessage = ReportActionsUtils.getOriginalMessage(reportAction);

--- conflicted
+++ resolved
@@ -2406,13 +2406,8 @@
                 },
             ],
             automatic: false,
-<<<<<<< HEAD
             avatar: allPersonalDetails?.[accountID ?? -1]?.avatar ?? UserUtils.getDefaultAvatarURL(accountID),
-            created: DateUtils.getDBTime(),
-=======
-            avatar: allPersonalDetails?.[currentUserAccountID ?? -1]?.avatar ?? UserUtils.getDefaultAvatarURL(currentUserAccountID),
             created: DateUtils.getDBTimeWithSkew(),
->>>>>>> 63ed47db
             message: [
                 {
                     translationKey: isAttachment ? CONST.TRANSLATION_KEYS.ATTACHMENT : '',

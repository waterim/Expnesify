--- conflicted
+++ resolved
@@ -5728,10 +5728,10 @@
     return Object.values(reportActions ?? {}).some((action) => !isEmptyObject(action.errors));
 }
 
-<<<<<<< HEAD
 function canLeavePolicyExpenseChat(report: OnyxEntry<Report>, policy: OnyxEntry<Policy>): boolean {
     return isPolicyExpenseChat(report) && !(PolicyUtils.isPolicyAdmin(policy) || PolicyUtils.isPolicyOwner(policy, currentUserAccountID ?? -1) || isReportOwner(report));
-=======
+}
+
 /**
  * @returns the object to update `report.hasOutstandingChildRequest`
  */
@@ -5756,7 +5756,6 @@
 
     // We don't need to update hasOutstandingChildRequest in this case
     return {};
->>>>>>> 8fe465d7
 }
 
 export {
@@ -5986,11 +5985,8 @@
     isTrackExpenseReport,
     hasActionsWithErrors,
     getGroupChatName,
-<<<<<<< HEAD
     canLeavePolicyExpenseChat,
-=======
     getOutstandingChildRequest,
->>>>>>> 8fe465d7
 };
 
 export type {

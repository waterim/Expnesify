--- conflicted
+++ resolved
@@ -6644,15 +6644,12 @@
         const parentReport = getReportOrDraftReport(parentReportID);
         const parentReportAction = ReportActionsUtils.getReportAction(parentReportID, parentReportActionID ?? '-1');
 
-<<<<<<< HEAD
-        if (!parentReport || !parentReportAction || ReportActionsUtils.isTransactionThread(parentReportAction) || ReportActionsUtils.isReportPreviewAction(parentReportAction)) {
-=======
         if (
+            !parentReport ||
             !parentReportAction ||
             (ReportActionsUtils.isTransactionThread(parentReportAction) && !ReportActionsUtils.isSentMoneyReportAction(parentReportAction)) ||
             ReportActionsUtils.isReportPreviewAction(parentReportAction)
         ) {
->>>>>>> 486c070a
             break;
         }
 

import ExpensiMark from 'expensify-common/lib/ExpensiMark';
import Str from 'expensify-common/lib/str';
import {isEmpty} from 'lodash';
import lodashEscape from 'lodash/escape';
import lodashFindLastIndex from 'lodash/findLastIndex';
import lodashIntersection from 'lodash/intersection';
import lodashIsEqual from 'lodash/isEqual';
import type {OnyxCollection, OnyxEntry, OnyxUpdate} from 'react-native-onyx';
import Onyx from 'react-native-onyx';
import type {ValueOf} from 'type-fest';
import * as Expensicons from '@components/Icon/Expensicons';
import * as defaultWorkspaceAvatars from '@components/Icon/WorkspaceDefaultAvatars';
import CONST from '@src/CONST';
import type {ParentNavigationSummaryParams, TranslationPaths} from '@src/languages/types';
import ONYXKEYS from '@src/ONYXKEYS';
import ROUTES from '@src/ROUTES';
<<<<<<< HEAD
import type {Beta, Login, PersonalDetails, PersonalDetailsList, Policy, PolicyReportField, Report, ReportAction, ReportMetadata, Session, Transaction} from '@src/types/onyx';
import type {Participant} from '@src/types/onyx/IOU';
=======
import type {
    Beta,
    Login,
    PersonalDetails,
    PersonalDetailsList,
    Policy,
    PolicyReportField,
    Report,
    ReportAction,
    ReportMetadata,
    Session,
    Transaction,
    TransactionViolation,
} from '@src/types/onyx';
>>>>>>> 991a4e21
import type {Errors, Icon, PendingAction} from '@src/types/onyx/OnyxCommon';
import type {IOUMessage, OriginalMessageActionName, OriginalMessageCreated} from '@src/types/onyx/OriginalMessage';
import type {Status} from '@src/types/onyx/PersonalDetails';
import type {NotificationPreference} from '@src/types/onyx/Report';
import type {Message, ReportActionBase, ReportActions} from '@src/types/onyx/ReportAction';
import type {Receipt, TransactionChanges, WaypointCollection} from '@src/types/onyx/Transaction';
import type DeepValueOf from '@src/types/utils/DeepValueOf';
import type {EmptyObject} from '@src/types/utils/EmptyObject';
import {isEmptyObject} from '@src/types/utils/EmptyObject';
import type IconAsset from '@src/types/utils/IconAsset';
import * as CollectionUtils from './CollectionUtils';
import * as CurrencyUtils from './CurrencyUtils';
import DateUtils from './DateUtils';
import isReportMessageAttachment from './isReportMessageAttachment';
import * as LocalePhoneNumber from './LocalePhoneNumber';
import * as Localize from './Localize';
import linkingConfig from './Navigation/linkingConfig';
import Navigation from './Navigation/Navigation';
import * as NumberUtils from './NumberUtils';
import Permissions from './Permissions';
import * as PersonalDetailsUtils from './PersonalDetailsUtils';
import * as PolicyUtils from './PolicyUtils';
import type {LastVisibleMessage} from './ReportActionsUtils';
import * as ReportActionsUtils from './ReportActionsUtils';
import * as TransactionUtils from './TransactionUtils';
import * as Url from './Url';
import * as UserUtils from './UserUtils';

type WelcomeMessage = {showReportName: boolean; phrase1?: string; phrase2?: string};

type ExpenseOriginalMessage = {
    oldComment?: string;
    newComment?: string;
    comment?: string;
    merchant?: string;
    oldCreated?: string;
    created?: string;
    oldMerchant?: string;
    oldAmount?: number;
    amount?: number;
    oldCurrency?: string;
    currency?: string;
    category?: string;
    oldCategory?: string;
    tag?: string;
    oldTag?: string;
    billable?: string;
    oldBillable?: string;
};

type SpendBreakdown = {
    nonReimbursableSpend: number;
    reimbursableSpend: number;
    totalDisplaySpend: number;
};

type ParticipantDetails = [number, string, UserUtils.AvatarSource, UserUtils.AvatarSource];

type ReportAndWorkspaceName = {
    rootReportName: string;
    workspaceName?: string;
};

type OptimisticAddCommentReportAction = Pick<
    ReportAction,
    | 'reportActionID'
    | 'actionName'
    | 'actorAccountID'
    | 'person'
    | 'automatic'
    | 'avatar'
    | 'created'
    | 'message'
    | 'isFirstItem'
    | 'isAttachment'
    | 'attachmentInfo'
    | 'pendingAction'
    | 'shouldShow'
    | 'originalMessage'
    | 'childReportID'
    | 'parentReportID'
    | 'childType'
    | 'childReportName'
    | 'childManagerAccountID'
    | 'childStatusNum'
    | 'childStateNum'
    | 'errors'
> & {isOptimisticAction: boolean};

type OptimisticReportAction = {
    commentText: string;
    reportAction: OptimisticAddCommentReportAction;
};

type UpdateOptimisticParentReportAction = {
    childVisibleActionCount: number;
    childCommenterCount: number;
    childLastVisibleActionCreated: string;
    childOldestFourAccountIDs: string | undefined;
};

type OptimisticExpenseReport = Pick<
    Report,
    | 'reportID'
    | 'chatReportID'
    | 'policyID'
    | 'type'
    | 'ownerAccountID'
    | 'currency'
    | 'reportName'
    | 'stateNum'
    | 'statusNum'
    | 'total'
    | 'notificationPreference'
    | 'parentReportID'
    | 'lastVisibleActionCreated'
>;

type OptimisticIOUReportAction = Pick<
    ReportAction,
    | 'actionName'
    | 'actorAccountID'
    | 'automatic'
    | 'avatar'
    | 'isAttachment'
    | 'originalMessage'
    | 'message'
    | 'person'
    | 'reportActionID'
    | 'shouldShow'
    | 'created'
    | 'pendingAction'
    | 'receipt'
    | 'whisperedToAccountIDs'
>;

type ReportRouteParams = {
    reportID: string;
    isSubReportPageRoute: boolean;
};

type ReportOfflinePendingActionAndErrors = {
    addWorkspaceRoomOrChatPendingAction: PendingAction | undefined;
    addWorkspaceRoomOrChatErrors: Errors | null | undefined;
};

type OptimisticApprovedReportAction = Pick<
    ReportAction,
    'actionName' | 'actorAccountID' | 'automatic' | 'avatar' | 'isAttachment' | 'originalMessage' | 'message' | 'person' | 'reportActionID' | 'shouldShow' | 'created' | 'pendingAction'
>;

type OptimisticSubmittedReportAction = Pick<
    ReportAction,
    'actionName' | 'actorAccountID' | 'automatic' | 'avatar' | 'isAttachment' | 'originalMessage' | 'message' | 'person' | 'reportActionID' | 'shouldShow' | 'created' | 'pendingAction'
>;

type OptimisticEditedTaskReportAction = Pick<
    ReportAction,
    'reportActionID' | 'actionName' | 'pendingAction' | 'actorAccountID' | 'automatic' | 'avatar' | 'created' | 'shouldShow' | 'message' | 'person'
>;

type OptimisticClosedReportAction = Pick<
    ReportAction,
    'actionName' | 'actorAccountID' | 'automatic' | 'avatar' | 'created' | 'message' | 'originalMessage' | 'pendingAction' | 'person' | 'reportActionID' | 'shouldShow'
>;

type OptimisticCreatedReportAction = OriginalMessageCreated &
    Pick<ReportActionBase, 'actorAccountID' | 'automatic' | 'avatar' | 'created' | 'message' | 'person' | 'reportActionID' | 'shouldShow' | 'pendingAction'>;

type OptimisticChatReport = Pick<
    Report,
    | 'type'
    | 'chatType'
    | 'chatReportID'
    | 'iouReportID'
    | 'isOwnPolicyExpenseChat'
    | 'isPinned'
    | 'lastActorAccountID'
    | 'lastMessageTranslationKey'
    | 'lastMessageHtml'
    | 'lastMessageText'
    | 'lastReadTime'
    | 'lastVisibleActionCreated'
    | 'notificationPreference'
    | 'oldPolicyName'
    | 'ownerAccountID'
    | 'pendingFields'
    | 'parentReportActionID'
    | 'parentReportID'
    | 'participantAccountIDs'
    | 'visibleChatMemberAccountIDs'
    | 'policyID'
    | 'reportID'
    | 'reportName'
    | 'stateNum'
    | 'statusNum'
    | 'visibility'
    | 'welcomeMessage'
    | 'writeCapability'
>;

type OptimisticTaskReportAction = Pick<
    ReportAction,
    | 'reportActionID'
    | 'actionName'
    | 'actorAccountID'
    | 'automatic'
    | 'avatar'
    | 'created'
    | 'isAttachment'
    | 'message'
    | 'originalMessage'
    | 'person'
    | 'pendingAction'
    | 'shouldShow'
    | 'isFirstItem'
    | 'previousMessage'
    | 'errors'
    | 'linkMetadata'
>;

type OptimisticWorkspaceChats = {
    announceChatReportID: string;
    announceChatData: OptimisticChatReport;
    announceReportActionData: Record<string, OptimisticCreatedReportAction>;
    announceCreatedReportActionID: string;
    adminsChatReportID: string;
    adminsChatData: OptimisticChatReport;
    adminsReportActionData: Record<string, OptimisticCreatedReportAction>;
    adminsCreatedReportActionID: string;
    expenseChatReportID: string;
    expenseChatData: OptimisticChatReport;
    expenseReportActionData: Record<string, OptimisticCreatedReportAction>;
    expenseCreatedReportActionID: string;
};

type OptimisticModifiedExpenseReportAction = Pick<
    ReportAction,
    'actionName' | 'actorAccountID' | 'automatic' | 'avatar' | 'created' | 'isAttachment' | 'message' | 'originalMessage' | 'person' | 'pendingAction' | 'reportActionID' | 'shouldShow'
> & {reportID?: string};

type OptimisticTaskReport = Pick<
    Report,
    | 'reportID'
    | 'reportName'
    | 'description'
    | 'ownerAccountID'
    | 'participantAccountIDs'
    | 'visibleChatMemberAccountIDs'
    | 'managerID'
    | 'type'
    | 'parentReportID'
    | 'policyID'
    | 'stateNum'
    | 'statusNum'
    | 'notificationPreference'
    | 'parentReportActionID'
    | 'lastVisibleActionCreated'
>;

type TransactionDetails = {
    created: string;
    amount: number;
    currency: string;
    merchant: string;
    waypoints?: WaypointCollection | string;
    comment: string;
    category: string;
    billable: boolean;
    tag: string;
    mccGroup?: ValueOf<typeof CONST.MCC_GROUPS>;
    cardID: number;
    originalAmount: number;
    originalCurrency: string;
};

type OptimisticIOUReport = Pick<
    Report,
    | 'cachedTotal'
    | 'type'
    | 'chatReportID'
    | 'currency'
    | 'managerID'
    | 'ownerAccountID'
    | 'participantAccountIDs'
    | 'visibleChatMemberAccountIDs'
    | 'reportID'
    | 'stateNum'
    | 'statusNum'
    | 'total'
    | 'reportName'
    | 'notificationPreference'
    | 'parentReportID'
    | 'lastVisibleActionCreated'
>;
type DisplayNameWithTooltips = Array<Pick<PersonalDetails, 'accountID' | 'pronouns' | 'displayName' | 'login' | 'avatar'>>;

type CustomIcon = {
    src: IconAsset;
    color?: string;
};

type OptionData = {
    text: string;
    alternateText?: string | null;
    allReportErrors?: Errors | null;
    brickRoadIndicator?: typeof CONST.BRICK_ROAD_INDICATOR_STATUS.ERROR | '' | null;
    tooltipText?: string | null;
    alternateTextMaxLines?: number;
    boldStyle?: boolean;
    customIcon?: CustomIcon;
    descriptiveText?: string;
    subtitle?: string | null;
    login?: string | null;
    accountID?: number | null;
    pronouns?: string;
    status?: Status | null;
    phoneNumber?: string | null;
    isUnread?: boolean | null;
    isUnreadWithMention?: boolean | null;
    hasDraftComment?: boolean | null;
    keyForList?: string | null;
    searchText?: string | null;
    isIOUReportOwner?: boolean | null;
    isArchivedRoom?: boolean | null;
    shouldShowSubscript?: boolean | null;
    isPolicyExpenseChat?: boolean | null;
    isMoneyRequestReport?: boolean | null;
    isExpenseRequest?: boolean | null;
    isAllowedToComment?: boolean | null;
    isThread?: boolean | null;
    isTaskReport?: boolean | null;
    parentReportAction?: ReportAction;
    displayNamesWithTooltips?: DisplayNameWithTooltips | null;
} & Report;

type OnyxDataTaskAssigneeChat = {
    optimisticData: OnyxUpdate[];
    successData: OnyxUpdate[];
    failureData: OnyxUpdate[];
    optimisticAssigneeAddComment?: OptimisticReportAction;
    optimisticChatCreatedReportAction?: OptimisticCreatedReportAction;
};

let currentUserEmail: string | undefined;
let currentUserAccountID: number | undefined;
let isAnonymousUser = false;

const defaultAvatarBuildingIconTestID = 'SvgDefaultAvatarBuilding Icon';

Onyx.connect({
    key: ONYXKEYS.SESSION,
    callback: (value) => {
        // When signed out, val is undefined
        if (!value) {
            return;
        }

        currentUserEmail = value.email;
        currentUserAccountID = value.accountID;
        isAnonymousUser = value.authTokenType === 'anonymousAccount';
    },
});

let allPersonalDetails: OnyxCollection<PersonalDetails>;
let currentUserPersonalDetails: OnyxEntry<PersonalDetails>;
Onyx.connect({
    key: ONYXKEYS.PERSONAL_DETAILS_LIST,
    callback: (value) => {
        currentUserPersonalDetails = value?.[currentUserAccountID ?? -1] ?? null;
        allPersonalDetails = value ?? {};
    },
});

let allReports: OnyxCollection<Report>;
Onyx.connect({
    key: ONYXKEYS.COLLECTION.REPORT,
    waitForCollectionCallback: true,
    callback: (value) => (allReports = value),
});

let doesDomainHaveApprovedAccountant = false;
Onyx.connect({
    key: ONYXKEYS.ACCOUNT,
    callback: (value) => (doesDomainHaveApprovedAccountant = value?.doesDomainHaveApprovedAccountant ?? false),
});

let allPolicies: OnyxCollection<Policy>;
Onyx.connect({
    key: ONYXKEYS.COLLECTION.POLICY,
    waitForCollectionCallback: true,
    callback: (value) => (allPolicies = value),
});

let loginList: OnyxEntry<Login>;
Onyx.connect({
    key: ONYXKEYS.LOGIN_LIST,
    callback: (value) => (loginList = value),
});

let allTransactions: OnyxCollection<Transaction> = {};

Onyx.connect({
    key: ONYXKEYS.COLLECTION.TRANSACTION,
    waitForCollectionCallback: true,
    callback: (value) => {
        if (!value) {
            return;
        }
        allTransactions = Object.fromEntries(Object.entries(value).filter(([, transaction]) => transaction));
    },
});

<<<<<<< HEAD
function getChatType(report: OnyxEntry<Report> | Participant): ValueOf<typeof CONST.REPORT.CHAT_TYPE> | undefined {
=======
const reportActionsByReport: OnyxCollection<ReportActions> = {};
Onyx.connect({
    key: ONYXKEYS.COLLECTION.REPORT_ACTIONS,
    callback: (actions, key) => {
        if (!key || !actions) {
            return;
        }

        const reportID = CollectionUtils.extractCollectionItemID(key);
        reportActionsByReport[reportID] = actions;
    },
});

function getChatType(report: OnyxEntry<Report>): ValueOf<typeof CONST.REPORT.CHAT_TYPE> | undefined {
>>>>>>> 991a4e21
    return report?.chatType;
}

/**
 * Get the report given a reportID
 */
function getReport(reportID: string | undefined): OnyxEntry<Report> | EmptyObject {
    /**
     * Using typical string concatenation here due to performance issues
     * with template literals.
     */
    if (!allReports) {
        return {};
    }

    return allReports?.[ONYXKEYS.COLLECTION.REPORT + reportID] ?? {};
}

/**
 * Returns the parentReport if the given report is a thread.
 */
function getParentReport(report: OnyxEntry<Report> | EmptyObject): OnyxEntry<Report> | EmptyObject {
    if (!report?.parentReportID) {
        return {};
    }
    return allReports?.[`${ONYXKEYS.COLLECTION.REPORT}${report.parentReportID}`] ?? {};
}

/**
 * Returns the root parentReport if the given report is nested.
 * Uses recursion to iterate any depth of nested reports.
 */
function getRootParentReport(report: OnyxEntry<Report> | undefined | EmptyObject): OnyxEntry<Report> | EmptyObject {
    if (!report) {
        return {};
    }

    // Returns the current report as the root report, because it does not have a parentReportID
    if (!report?.parentReportID) {
        return report;
    }

    const parentReport = getReport(report?.parentReportID);

    // Runs recursion to iterate a parent report
    return getRootParentReport(!isEmptyObject(parentReport) ? parentReport : null);
}

function getPolicy(policyID: string | undefined): Policy | EmptyObject {
    if (!allPolicies || !policyID) {
        return {};
    }
    return allPolicies[`${ONYXKEYS.COLLECTION.POLICY}${policyID}`] ?? {};
}

/**
 * Get the policy type from a given report
 * @param policies must have Onyxkey prefix (i.e 'policy_') for keys
 */
function getPolicyType(report: OnyxEntry<Report>, policies: OnyxCollection<Policy>): string {
    return policies?.[`${ONYXKEYS.COLLECTION.POLICY}${report?.policyID}`]?.type ?? '';
}

/**
 * Get the policy name from a given report
 */
function getPolicyName(report: OnyxEntry<Report> | undefined | EmptyObject, returnEmptyIfNotFound = false, policy: OnyxEntry<Policy> | undefined = undefined): string {
    const noPolicyFound = returnEmptyIfNotFound ? '' : Localize.translateLocal('workspace.common.unavailable');
    if (isEmptyObject(report)) {
        return noPolicyFound;
    }

    if ((!allPolicies || Object.keys(allPolicies).length === 0) && !report?.policyName) {
        return Localize.translateLocal('workspace.common.unavailable');
    }
    const finalPolicy = policy ?? allPolicies?.[`${ONYXKEYS.COLLECTION.POLICY}${report?.policyID}`];

    const parentReport = getRootParentReport(report);

    // Public rooms send back the policy name with the reportSummary,
    // since they can also be accessed by people who aren't in the workspace
    // eslint-disable-next-line @typescript-eslint/prefer-nullish-coalescing
    const policyName = finalPolicy?.name || report?.policyName || report?.oldPolicyName || parentReport?.oldPolicyName || noPolicyFound;

    return policyName;
}

/**
 * Returns the concatenated title for the PrimaryLogins of a report
 */
function getReportParticipantsTitle(accountIDs: number[]): string {
    // Somehow it's possible for the logins coming from report.participantAccountIDs to contain undefined values so we use .filter(Boolean) to remove them.
    return accountIDs.filter(Boolean).join(', ');
}

/**
 * Checks if a report is a chat report.
 */
function isChatReport(report: OnyxEntry<Report> | EmptyObject): boolean {
    return report?.type === CONST.REPORT.TYPE.CHAT;
}

/**
 * Checks if a report is an Expense report.
 */
function isExpenseReport(report: OnyxEntry<Report> | EmptyObject): boolean {
    return report?.type === CONST.REPORT.TYPE.EXPENSE;
}

/**
 * Checks if a report is an IOU report.
 */
function isIOUReport(reportOrID: OnyxEntry<Report> | string | EmptyObject): boolean {
    const report = typeof reportOrID === 'string' ? allReports?.[`${ONYXKEYS.COLLECTION.REPORT}${reportOrID}`] ?? null : reportOrID;
    return report?.type === CONST.REPORT.TYPE.IOU;
}

/**
 * Checks if a report is a task report.
 */
function isTaskReport(report: OnyxEntry<Report>): boolean {
    return report?.type === CONST.REPORT.TYPE.TASK;
}

/**
 * Checks if a task has been cancelled
 * When a task is deleted, the parentReportAction is updated to have a isDeletedParentAction deleted flag
 * This is because when you delete a task, we still allow you to chat on the report itself
 * There's another situation where you don't have access to the parentReportAction (because it was created in a chat you don't have access to)
 * In this case, we have added the key to the report itself
 */
function isCanceledTaskReport(report: OnyxEntry<Report> | EmptyObject = {}, parentReportAction: OnyxEntry<ReportAction> | EmptyObject = {}): boolean {
    if (!isEmptyObject(parentReportAction) && (parentReportAction?.message?.[0]?.isDeletedParentAction ?? false)) {
        return true;
    }

    if (!isEmptyObject(report) && report?.isDeletedParentAction) {
        return true;
    }

    return false;
}

/**
 * Checks if a report is an open task report.
 *
 * @param parentReportAction - The parent report action of the report (Used to check if the task has been canceled)
 */
function isOpenTaskReport(report: OnyxEntry<Report>, parentReportAction: OnyxEntry<ReportAction> | EmptyObject = {}): boolean {
    return (
        isTaskReport(report) && !isCanceledTaskReport(report, parentReportAction) && report?.stateNum === CONST.REPORT.STATE_NUM.OPEN && report?.statusNum === CONST.REPORT.STATUS_NUM.OPEN
    );
}

/**
 * Checks if a report is a completed task report.
 */
function isCompletedTaskReport(report: OnyxEntry<Report>): boolean {
    return isTaskReport(report) && report?.stateNum === CONST.REPORT.STATE_NUM.APPROVED && report?.statusNum === CONST.REPORT.STATUS_NUM.APPROVED;
}

/**
 * Checks if the current user is the manager of the supplied report
 */
function isReportManager(report: OnyxEntry<Report>): boolean {
    return Boolean(report && report.managerID === currentUserAccountID);
}

/**
 * Checks if the supplied report has been approved
 */
function isReportApproved(reportOrID: OnyxEntry<Report> | string | EmptyObject): boolean {
    const report = typeof reportOrID === 'string' ? allReports?.[`${ONYXKEYS.COLLECTION.REPORT}${reportOrID}`] ?? null : reportOrID;
    return report?.stateNum === CONST.REPORT.STATE_NUM.APPROVED && report?.statusNum === CONST.REPORT.STATUS_NUM.APPROVED;
}

/**
 * Checks if the supplied report is an expense report in Open state and status.
 */
function isDraftExpenseReport(report: OnyxEntry<Report> | EmptyObject): boolean {
    return isExpenseReport(report) && report?.stateNum === CONST.REPORT.STATE_NUM.OPEN && report?.statusNum === CONST.REPORT.STATUS_NUM.OPEN;
}

/**
 * Checks if the supplied report has a common policy member with the array passed in params.
 */
function hasParticipantInArray(report: Report, policyMemberAccountIDs: number[]) {
    if (!report.participantAccountIDs) {
        return false;
    }

    const policyMemberAccountIDsSet = new Set(policyMemberAccountIDs);

    for (const reportParticipant of report.participantAccountIDs) {
        if (policyMemberAccountIDsSet.has(reportParticipant)) {
            return true;
        }
    }

    return false;
}

/**
 * Whether the Money Request report is settled
 */
function isSettled(reportID: string | undefined): boolean {
    if (!allReports) {
        return false;
    }
    const report: Report | EmptyObject = allReports[`${ONYXKEYS.COLLECTION.REPORT}${reportID}`] ?? {};
    if (isEmptyObject(report) || report.isWaitingOnBankAccount) {
        return false;
    }

    // In case the payment is scheduled and we are waiting for the payee to set up their wallet,
    // consider the report as paid as well.
    if (report.isWaitingOnBankAccount && report.statusNum === CONST.REPORT.STATUS_NUM.APPROVED) {
        return true;
    }

    return report?.statusNum === CONST.REPORT.STATUS_NUM.REIMBURSED;
}

/**
 * Whether the current user is the submitter of the report
 */
function isCurrentUserSubmitter(reportID: string): boolean {
    if (!allReports) {
        return false;
    }
    const report = allReports[`${ONYXKEYS.COLLECTION.REPORT}${reportID}`];
    return Boolean(report && report.ownerAccountID === currentUserAccountID);
}

/**
 * Whether the provided report is an Admin room
 */
function isAdminRoom(report: OnyxEntry<Report>): boolean {
    return getChatType(report) === CONST.REPORT.CHAT_TYPE.POLICY_ADMINS;
}

/**
 * Whether the provided report is an Admin-only posting room
 */
function isAdminsOnlyPostingRoom(report: OnyxEntry<Report>): boolean {
    return report?.writeCapability === CONST.REPORT.WRITE_CAPABILITIES.ADMINS;
}

/**
 * Whether the provided report is a Announce room
 */
function isAnnounceRoom(report: OnyxEntry<Report>): boolean {
    return getChatType(report) === CONST.REPORT.CHAT_TYPE.POLICY_ANNOUNCE;
}

/**
 * Whether the provided report is a default room
 */
function isDefaultRoom(report: OnyxEntry<Report>): boolean {
    return [CONST.REPORT.CHAT_TYPE.POLICY_ADMINS, CONST.REPORT.CHAT_TYPE.POLICY_ANNOUNCE, CONST.REPORT.CHAT_TYPE.DOMAIN_ALL].some((type) => type === getChatType(report));
}

/**
 * Whether the provided report is a Domain room
 */
function isDomainRoom(report: OnyxEntry<Report>): boolean {
    return getChatType(report) === CONST.REPORT.CHAT_TYPE.DOMAIN_ALL;
}

/**
 * Whether the provided report is a user created policy room
 */
function isUserCreatedPolicyRoom(report: OnyxEntry<Report>): boolean {
    return getChatType(report) === CONST.REPORT.CHAT_TYPE.POLICY_ROOM;
}

/**
 * Whether the provided report is a Policy Expense chat.
 */
function isPolicyExpenseChat(report: OnyxEntry<Report> | Participant): boolean {
    return getChatType(report) === CONST.REPORT.CHAT_TYPE.POLICY_EXPENSE_CHAT || (report?.isPolicyExpenseChat ?? false);
}

/**
 * Whether the provided report belongs to a Control policy and is an expense chat
 */
function isControlPolicyExpenseChat(report: OnyxEntry<Report>): boolean {
    return isPolicyExpenseChat(report) && getPolicyType(report, allPolicies) === CONST.POLICY.TYPE.CORPORATE;
}

/**
 * Whether the provided report belongs to a Free, Collect or Control policy
 */
function isGroupPolicy(report: OnyxEntry<Report>): boolean {
    const policyType = getPolicyType(report, allPolicies);
    return policyType === CONST.POLICY.TYPE.CORPORATE || policyType === CONST.POLICY.TYPE.TEAM || policyType === CONST.POLICY.TYPE.FREE;
}

/**
 * Whether the provided report belongs to a Control or Collect policy
 */
function isPaidGroupPolicy(report: OnyxEntry<Report>): boolean {
    const policyType = getPolicyType(report, allPolicies);
    return policyType === CONST.POLICY.TYPE.CORPORATE || policyType === CONST.POLICY.TYPE.TEAM;
}

/**
 * Whether the provided report belongs to a Control or Collect policy and is an expense chat
 */
function isPaidGroupPolicyExpenseChat(report: OnyxEntry<Report>): boolean {
    return isPolicyExpenseChat(report) && isPaidGroupPolicy(report);
}

/**
 * Whether the provided report belongs to a Control policy and is an expense report
 */
function isControlPolicyExpenseReport(report: OnyxEntry<Report>): boolean {
    return isExpenseReport(report) && getPolicyType(report, allPolicies) === CONST.POLICY.TYPE.CORPORATE;
}

/**
 * Whether the provided report belongs to a Control or Collect policy and is an expense report
 */
function isPaidGroupPolicyExpenseReport(report: OnyxEntry<Report>): boolean {
    return isExpenseReport(report) && isPaidGroupPolicy(report);
}

/**
 * Whether the provided report is a chat room
 */
function isChatRoom(report: OnyxEntry<Report>): boolean {
    return isUserCreatedPolicyRoom(report) || isDefaultRoom(report);
}

/**
 * Whether the provided report is a public room
 */
function isPublicRoom(report: OnyxEntry<Report>): boolean {
    return report?.visibility === CONST.REPORT.VISIBILITY.PUBLIC || report?.visibility === CONST.REPORT.VISIBILITY.PUBLIC_ANNOUNCE;
}

/**
 * Whether the provided report is a public announce room
 */
function isPublicAnnounceRoom(report: OnyxEntry<Report>): boolean {
    return report?.visibility === CONST.REPORT.VISIBILITY.PUBLIC_ANNOUNCE;
}

/**
 * If the report is a policy expense, the route should be for adding bank account for that policy
 * else since the report is a personal IOU, the route should be for personal bank account.
 */
function getBankAccountRoute(report: OnyxEntry<Report>): string {
    return isPolicyExpenseChat(report) ? ROUTES.BANK_ACCOUNT_WITH_STEP_TO_OPEN.getRoute('', report?.policyID) : ROUTES.SETTINGS_ADD_BANK_ACCOUNT;
}

/**
 * Check if personal detail of accountID is empty or optimistic data
 */
function isOptimisticPersonalDetail(accountID: number): boolean {
    return isEmptyObject(allPersonalDetails?.[accountID]) || !!allPersonalDetails?.[accountID]?.isOptimisticPersonalDetail;
}

/**
 * Checks if a report is a task report from a policy expense chat.
 */
function isWorkspaceTaskReport(report: OnyxEntry<Report>): boolean {
    if (!isTaskReport(report)) {
        return false;
    }
    const parentReport = allReports?.[`${ONYXKEYS.COLLECTION.REPORT}${report?.parentReportID}`] ?? null;
    return isPolicyExpenseChat(parentReport);
}

/**
 * Returns true if report has a parent
 */
function isThread(report: OnyxEntry<Report>): boolean {
    return Boolean(report?.parentReportID && report?.parentReportActionID);
}

/**
 * Returns true if report is of type chat and has a parent and is therefore a Thread.
 */
function isChatThread(report: OnyxEntry<Report>): boolean {
    return isThread(report) && report?.type === CONST.REPORT.TYPE.CHAT;
}

function isDM(report: OnyxEntry<Report>): boolean {
    return isChatReport(report) && !getChatType(report);
}

/**
 * Only returns true if this is our main 1:1 DM report with Concierge
 */
function isConciergeChatReport(report: OnyxEntry<Report>): boolean {
    return report?.participantAccountIDs?.length === 1 && Number(report.participantAccountIDs?.[0]) === CONST.ACCOUNT_ID.CONCIERGE && !isChatThread(report);
}

/**
 * Checks if the supplied report belongs to workspace based on the provided params. If the report's policyID is _FAKE_ or has no value, it means this report is a DM.
 * In this case report and workspace members must be compared to determine whether the report belongs to the workspace.
 */
function doesReportBelongToWorkspace(report: Report, policyID: string, policyMemberAccountIDs: number[]) {
    return (
        isConciergeChatReport(report) || (report.policyID === CONST.POLICY.ID_FAKE || !report.policyID ? hasParticipantInArray(report, policyMemberAccountIDs) : report.policyID === policyID)
    );
}

/**
 * Given an array of reports, return them filtered by a policyID and policyMemberAccountIDs.
 */
function filterReportsByPolicyIdAndMemberAccountIDs(reports: Report[], policyID = '', policyMemberAccountIDs: number[] = []) {
    return reports.filter((report) => !!report && doesReportBelongToWorkspace(report, policyID, policyMemberAccountIDs));
}

/**
 * Given an array of reports, return them sorted by the last read timestamp.
 */
function sortReportsByLastRead(reports: Report[], reportMetadata: OnyxCollection<ReportMetadata>): Array<OnyxEntry<Report>> {
    return reports
        .filter((report) => !!report?.reportID && !!(reportMetadata?.[`${ONYXKEYS.COLLECTION.REPORT_METADATA}${report.reportID}`]?.lastVisitTime ?? report?.lastReadTime))
        .sort((a, b) => {
            const aTime = new Date(reportMetadata?.[`${ONYXKEYS.COLLECTION.REPORT_METADATA}${a?.reportID}`]?.lastVisitTime ?? a?.lastReadTime ?? '');
            const bTime = new Date(reportMetadata?.[`${ONYXKEYS.COLLECTION.REPORT_METADATA}${b?.reportID}`]?.lastVisitTime ?? b?.lastReadTime ?? '');

            return aTime.valueOf() - bTime.valueOf();
        });
}

/**
 * Returns true if report is still being processed
 */
function isProcessingReport(report: OnyxEntry<Report> | EmptyObject): boolean {
    return report?.stateNum === CONST.REPORT.STATE_NUM.SUBMITTED && report?.statusNum === CONST.REPORT.STATUS_NUM.SUBMITTED;
}

/**
 * Check if the report is a single chat report that isn't a thread
 * and personal detail of participant is optimistic data
 */
function shouldDisableDetailPage(report: OnyxEntry<Report>): boolean {
    const participantAccountIDs = report?.participantAccountIDs ?? [];

    if (isChatRoom(report) || isPolicyExpenseChat(report) || isChatThread(report) || isTaskReport(report)) {
        return false;
    }
    if (participantAccountIDs.length === 1) {
        return isOptimisticPersonalDetail(participantAccountIDs[0]);
    }
    return false;
}

/**
 * Returns true if this report has only one participant and it's an Expensify account.
 */
function isExpensifyOnlyParticipantInReport(report: OnyxEntry<Report>): boolean {
    const reportParticipants = report?.participantAccountIDs?.filter((accountID) => accountID !== currentUserAccountID) ?? [];
    return reportParticipants.length === 1 && reportParticipants.some((accountID) => CONST.EXPENSIFY_ACCOUNT_IDS.includes(accountID));
}

/**
 * Returns whether a given report can have tasks created in it.
 * We only prevent the task option if it's a DM/group-DM and the other users are all special Expensify accounts
 *
 */
function canCreateTaskInReport(report: OnyxEntry<Report>): boolean {
    const otherReportParticipants = report?.participantAccountIDs?.filter((accountID) => accountID !== currentUserAccountID) ?? [];
    const areExpensifyAccountsOnlyOtherParticipants = otherReportParticipants?.length >= 1 && otherReportParticipants?.every((accountID) => CONST.EXPENSIFY_ACCOUNT_IDS.includes(accountID));
    if (areExpensifyAccountsOnlyOtherParticipants && isDM(report)) {
        return false;
    }

    return true;
}

/**
 * Returns true if there are any Expensify accounts (i.e. with domain 'expensify.com') in the set of accountIDs
 * by cross-referencing the accountIDs with personalDetails.
 */
function hasExpensifyEmails(accountIDs: number[]): boolean {
    return accountIDs.some((accountID) => Str.extractEmailDomain(allPersonalDetails?.[accountID]?.login ?? '') === CONST.EXPENSIFY_PARTNER_NAME);
}

/**
 * Returns true if there are any guides accounts (team.expensify.com) in a list of accountIDs
 * by cross-referencing the accountIDs with personalDetails since guides that are participants
 * of the user's chats should have their personal details in Onyx.
 */
function hasExpensifyGuidesEmails(accountIDs: number[]): boolean {
    return accountIDs.some((accountID) => Str.extractEmailDomain(allPersonalDetails?.[accountID]?.login ?? '') === CONST.EMAIL.GUIDES_DOMAIN);
}

function findLastAccessedReport(
    reports: OnyxCollection<Report>,
    ignoreDomainRooms: boolean,
    policies: OnyxCollection<Policy>,
    isFirstTimeNewExpensifyUser: boolean,
    openOnAdminRoom = false,
    reportMetadata: OnyxCollection<ReportMetadata> = {},
    policyID?: string,
    policyMemberAccountIDs: number[] = [],
): OnyxEntry<Report> {
    // If it's the user's first time using New Expensify, then they could either have:
    //   - just a Concierge report, if so we'll return that
    //   - their Concierge report, and a separate report that must have deeplinked them to the app before they created their account.
    // If it's the latter, we'll use the deeplinked report over the Concierge report,
    // since the Concierge report would be incorrectly selected over the deep-linked report in the logic below.

    let reportsValues = Object.values(reports ?? {}) as Report[];

    if (!!policyID || policyMemberAccountIDs.length > 0) {
        reportsValues = filterReportsByPolicyIdAndMemberAccountIDs(reportsValues, policyID, policyMemberAccountIDs);
    }

    let sortedReports = sortReportsByLastRead(reportsValues, reportMetadata);

    let adminReport: OnyxEntry<Report> | undefined;
    if (openOnAdminRoom) {
        adminReport = sortedReports.find((report) => {
            const chatType = getChatType(report);
            return chatType === CONST.REPORT.CHAT_TYPE.POLICY_ADMINS;
        });
    }

    if (isFirstTimeNewExpensifyUser) {
        if (sortedReports.length === 1) {
            return sortedReports[0];
        }

        return adminReport ?? sortedReports.find((report) => !isConciergeChatReport(report)) ?? null;
    }

    if (ignoreDomainRooms) {
        // We allow public announce rooms, admins, and announce rooms through since we bypass the default rooms beta for them.
        // Check where ReportUtils.findLastAccessedReport is called in MainDrawerNavigator.js for more context.
        // Domain rooms are now the only type of default room that are on the defaultRooms beta.
        sortedReports = sortedReports.filter(
            (report) => !isDomainRoom(report) || getPolicyType(report, policies) === CONST.POLICY.TYPE.FREE || hasExpensifyGuidesEmails(report?.participantAccountIDs ?? []),
        );
    }

    return adminReport ?? sortedReports.at(-1) ?? null;
}

/**
 * Whether the provided report is an archived room
 */
function isArchivedRoom(report: OnyxEntry<Report> | EmptyObject): boolean {
    return report?.statusNum === CONST.REPORT.STATUS_NUM.CLOSED && report?.stateNum === CONST.REPORT.STATE_NUM.APPROVED;
}

/**
 * Checks if the current user is allowed to comment on the given report.
 */
function isAllowedToComment(report: OnyxEntry<Report>): boolean {
    // Default to allowing all users to post
    const capability = report?.writeCapability ?? CONST.REPORT.WRITE_CAPABILITIES.ALL;

    if (capability === CONST.REPORT.WRITE_CAPABILITIES.ALL) {
        return true;
    }

    // If unauthenticated user opens public chat room using deeplink, they do not have policies available and they cannot comment
    if (!allPolicies) {
        return false;
    }

    // If we've made it here, commenting on this report is restricted.
    // If the user is an admin, allow them to post.
    const policy = allPolicies[`${ONYXKEYS.COLLECTION.POLICY}${report?.policyID}`];
    return policy?.role === CONST.POLICY.ROLE.ADMIN;
}

/**
 * Checks if the current user is the admin of the policy given the policy expense chat.
 */
function isPolicyExpenseChatAdmin(report: OnyxEntry<Report>, policies: OnyxCollection<Policy>): boolean {
    if (!isPolicyExpenseChat(report)) {
        return false;
    }

    const policyRole = policies?.[`${ONYXKEYS.COLLECTION.POLICY}${report?.policyID}`]?.role;

    return policyRole === CONST.POLICY.ROLE.ADMIN;
}

/**
 * Checks if the current user is the admin of the policy.
 */
function isPolicyAdmin(policyID: string, policies: OnyxCollection<Policy>): boolean {
    const policyRole = policies?.[`${ONYXKEYS.COLLECTION.POLICY}${policyID}`]?.role;

    return policyRole === CONST.POLICY.ROLE.ADMIN;
}

/**
 * Returns true if report has a single participant.
 */
function hasSingleParticipant(report: OnyxEntry<Report>): boolean {
    return report?.participantAccountIDs?.length === 1;
}

/**
 * Checks whether all the transactions linked to the IOU report are of the Distance Request type
 *
 */
function hasOnlyDistanceRequestTransactions(iouReportID: string | undefined): boolean {
    const transactions = TransactionUtils.getAllReportTransactions(iouReportID);

    // Early return false in case not having any transaction
    if (!transactions || transactions.length === 0) {
        return false;
    }

    return transactions.every((transaction) => TransactionUtils.isDistanceRequest(transaction));
}

/**
 * If the report is a thread and has a chat type set, it is a workspace chat.
 */
function isWorkspaceThread(report: OnyxEntry<Report>): boolean {
    return isThread(report) && isChatReport(report) && !isDM(report);
}

/**
 * Returns true if reportAction is the first chat preview of a Thread
 */
function isThreadFirstChat(reportAction: OnyxEntry<ReportAction>, reportID: string): boolean {
    return reportAction?.childReportID?.toString() === reportID;
}

/**
 * Checks if a report is a child report.
 */
function isChildReport(report: OnyxEntry<Report>): boolean {
    return isThread(report) || isTaskReport(report);
}

/**
 * An Expense Request is a thread where the parent report is an Expense Report and
 * the parentReportAction is a transaction.
 */
function isExpenseRequest(report: OnyxEntry<Report>): boolean {
    if (isThread(report)) {
        const parentReportAction = ReportActionsUtils.getParentReportAction(report);
        const parentReport = allReports?.[`${ONYXKEYS.COLLECTION.REPORT}${report?.parentReportID}`] ?? null;
        return isExpenseReport(parentReport) && !isEmptyObject(parentReportAction) && ReportActionsUtils.isTransactionThread(parentReportAction);
    }
    return false;
}

/**
 * An IOU Request is a thread where the parent report is an IOU Report and
 * the parentReportAction is a transaction.
 */
function isIOURequest(report: OnyxEntry<Report>): boolean {
    if (isThread(report)) {
        const parentReportAction = ReportActionsUtils.getParentReportAction(report);
        const parentReport = allReports?.[`${ONYXKEYS.COLLECTION.REPORT}${report?.parentReportID}`] ?? null;
        return isIOUReport(parentReport) && !isEmptyObject(parentReportAction) && ReportActionsUtils.isTransactionThread(parentReportAction);
    }
    return false;
}

/**
 * Checks if a report is an IOU or expense request.
 */
function isMoneyRequest(reportOrID: OnyxEntry<Report> | string): boolean {
    const report = typeof reportOrID === 'string' ? allReports?.[`${ONYXKEYS.COLLECTION.REPORT}${reportOrID}`] ?? null : reportOrID;
    return isIOURequest(report) || isExpenseRequest(report);
}

/**
 * Checks if a report is an IOU or expense report.
 */
function isMoneyRequestReport(reportOrID: OnyxEntry<Report> | string): boolean {
    const report = typeof reportOrID === 'object' ? reportOrID : allReports?.[`${ONYXKEYS.COLLECTION.REPORT}${reportOrID}`] ?? null;
    return isIOUReport(report) || isExpenseReport(report);
}

/**
 * Should return true only for personal 1:1 report
 *
 */
function isOneOnOneChat(report: OnyxEntry<Report>): boolean {
    const participantAccountIDs = report?.participantAccountIDs ?? [];
    return (
        !isThread(report) &&
        !isChatRoom(report) &&
        !isExpenseRequest(report) &&
        !isMoneyRequestReport(report) &&
        !isPolicyExpenseChat(report) &&
        !isTaskReport(report) &&
        isDM(report) &&
        !isIOUReport(report) &&
        participantAccountIDs.length === 1
    );
}

/**
 * Get the notification preference given a report
 */
function getReportNotificationPreference(report: OnyxEntry<Report>): string | number {
    return report?.notificationPreference ?? '';
}

/**
 * Checks if the current user is the action's author
 */
function isActionCreator(reportAction: OnyxEntry<ReportAction> | Partial<ReportAction>): boolean {
    return reportAction?.actorAccountID === currentUserAccountID;
}

/**
 * Returns the notification preference of the action's child report if it exists.
 * Otherwise, calculates it based on the action's authorship.
 */
function getChildReportNotificationPreference(reportAction: OnyxEntry<ReportAction> | Partial<ReportAction>): NotificationPreference {
    const childReportNotificationPreference = reportAction?.childReportNotificationPreference ?? '';
    if (childReportNotificationPreference) {
        return childReportNotificationPreference;
    }

    return isActionCreator(reportAction) ? CONST.REPORT.NOTIFICATION_PREFERENCE.ALWAYS : CONST.REPORT.NOTIFICATION_PREFERENCE.HIDDEN;
}

/**
 * Can only delete if the author is this user and the action is an ADDCOMMENT action or an IOU action in an unsettled report, or if the user is a
 * policy admin
 */
function canDeleteReportAction(reportAction: OnyxEntry<ReportAction>, reportID: string): boolean {
    const report = getReport(reportID);

    const isActionOwner = reportAction?.actorAccountID === currentUserAccountID;

    if (reportAction?.actionName === CONST.REPORT.ACTIONS.TYPE.IOU) {
        // For now, users cannot delete split actions
        const isSplitAction = reportAction?.originalMessage?.type === CONST.IOU.REPORT_ACTION_TYPE.SPLIT;

        if (isSplitAction || isSettled(String(reportAction?.originalMessage?.IOUReportID)) || (!isEmptyObject(report) && isReportApproved(report))) {
            return false;
        }

        if (isActionOwner) {
            return true;
        }
    }

    if (
        reportAction?.actionName !== CONST.REPORT.ACTIONS.TYPE.ADDCOMMENT ||
        reportAction?.pendingAction === CONST.RED_BRICK_ROAD_PENDING_ACTION.DELETE ||
        ReportActionsUtils.isCreatedTaskReportAction(reportAction) ||
        reportAction?.actorAccountID === CONST.ACCOUNT_ID.CONCIERGE
    ) {
        return false;
    }

    const policy = allPolicies?.[`${ONYXKEYS.COLLECTION.POLICY}${report?.policyID}`];
    const isAdmin = policy?.role === CONST.POLICY.ROLE.ADMIN && !isEmptyObject(report) && !isDM(report);

    return isActionOwner || isAdmin;
}

/**
 * Get welcome message based on room type
 */
function getRoomWelcomeMessage(report: OnyxEntry<Report>, isUserPolicyAdmin: boolean): WelcomeMessage {
    const welcomeMessage: WelcomeMessage = {showReportName: true};
    const workspaceName = getPolicyName(report);

    if (isArchivedRoom(report)) {
        welcomeMessage.phrase1 = Localize.translateLocal('reportActionsView.beginningOfArchivedRoomPartOne');
        welcomeMessage.phrase2 = Localize.translateLocal('reportActionsView.beginningOfArchivedRoomPartTwo');
    } else if (isDomainRoom(report)) {
        welcomeMessage.phrase1 = Localize.translateLocal('reportActionsView.beginningOfChatHistoryDomainRoomPartOne', {domainRoom: report?.reportName ?? ''});
        welcomeMessage.phrase2 = Localize.translateLocal('reportActionsView.beginningOfChatHistoryDomainRoomPartTwo');
    } else if (isAdminRoom(report)) {
        welcomeMessage.phrase1 = Localize.translateLocal('reportActionsView.beginningOfChatHistoryAdminRoomPartOne', {workspaceName});
        welcomeMessage.phrase2 = Localize.translateLocal('reportActionsView.beginningOfChatHistoryAdminRoomPartTwo');
    } else if (isAdminsOnlyPostingRoom(report) && !isUserPolicyAdmin) {
        welcomeMessage.phrase1 = Localize.translateLocal('reportActionsView.beginningOfChatHistoryAdminOnlyPostingRoom');
        welcomeMessage.showReportName = false;
    } else if (isAnnounceRoom(report)) {
        welcomeMessage.phrase1 = Localize.translateLocal('reportActionsView.beginningOfChatHistoryAnnounceRoomPartOne', {workspaceName});
        welcomeMessage.phrase2 = Localize.translateLocal('reportActionsView.beginningOfChatHistoryAnnounceRoomPartTwo', {workspaceName});
    } else {
        // Message for user created rooms or other room types.
        welcomeMessage.phrase1 = Localize.translateLocal('reportActionsView.beginningOfChatHistoryUserRoomPartOne');
        welcomeMessage.phrase2 = Localize.translateLocal('reportActionsView.beginningOfChatHistoryUserRoomPartTwo');
    }

    return welcomeMessage;
}

/**
 * Returns true if Concierge is one of the chat participants (1:1 as well as group chats)
 */
function chatIncludesConcierge(report: OnyxEntry<Report>): boolean {
    return Boolean(report?.participantAccountIDs?.length && report?.participantAccountIDs?.includes(CONST.ACCOUNT_ID.CONCIERGE));
}

/**
 * Returns true if there is any automated expensify account `in accountIDs
 */
function hasAutomatedExpensifyAccountIDs(accountIDs: number[]): boolean {
    return accountIDs.some((accountID) => CONST.EXPENSIFY_ACCOUNT_IDS.includes(accountID));
}

function getReportRecipientAccountIDs(report: OnyxEntry<Report>, currentLoginAccountID: number): number[] {
    let finalReport: OnyxEntry<Report> = report;
    // In 1:1 chat threads, the participants will be the same as parent report. If a report is specifically a 1:1 chat thread then we will
    // get parent report and use its participants array.
    if (isThread(report) && !(isTaskReport(report) || isMoneyRequestReport(report))) {
        const parentReport = allReports?.[`${ONYXKEYS.COLLECTION.REPORT}${report?.parentReportID}`] ?? null;
        if (hasSingleParticipant(parentReport)) {
            finalReport = parentReport;
        }
    }

    let finalParticipantAccountIDs: number[] | undefined = [];
    if (isMoneyRequestReport(report)) {
        // For money requests i.e the IOU (1:1 person) and Expense (1:* person) reports, use the full `initialParticipantAccountIDs` array
        // and add the `ownerAccountId`. Money request reports don't add `ownerAccountId` in `participantAccountIDs` array
        const defaultParticipantAccountIDs = finalReport?.participantAccountIDs ?? [];
        const setOfParticipantAccountIDs = new Set<number>(report?.ownerAccountID ? [...defaultParticipantAccountIDs, report.ownerAccountID] : defaultParticipantAccountIDs);
        finalParticipantAccountIDs = [...setOfParticipantAccountIDs];
    } else if (isTaskReport(report)) {
        // Task reports `managerID` will change when assignee is changed, in that case the old `managerID` is still present in `participantAccountIDs`
        // array along with the new one. We only need the `managerID` as a participant here.
        finalParticipantAccountIDs = report?.managerID ? [report?.managerID] : [];
    } else {
        finalParticipantAccountIDs = finalReport?.participantAccountIDs;
    }

    const reportParticipants = finalParticipantAccountIDs?.filter((accountID) => accountID !== currentLoginAccountID) ?? [];
    const participantsWithoutExpensifyAccountIDs = reportParticipants.filter((participant) => !CONST.EXPENSIFY_ACCOUNT_IDS.includes(participant ?? 0));
    return participantsWithoutExpensifyAccountIDs;
}

/**
 * Whether the time row should be shown for a report.
 */
function canShowReportRecipientLocalTime(personalDetails: OnyxCollection<PersonalDetails>, report: OnyxEntry<Report>, accountID: number): boolean {
    const reportRecipientAccountIDs = getReportRecipientAccountIDs(report, accountID);
    const hasMultipleParticipants = reportRecipientAccountIDs.length > 1;
    const reportRecipient = personalDetails?.[reportRecipientAccountIDs[0]];
    const reportRecipientTimezone = reportRecipient?.timezone ?? CONST.DEFAULT_TIME_ZONE;
    const isReportParticipantValidated = reportRecipient?.validated ?? false;
    return Boolean(!hasMultipleParticipants && !isChatRoom(report) && !isPolicyExpenseChat(report) && reportRecipient && reportRecipientTimezone?.selected && isReportParticipantValidated);
}

/**
 * Shorten last message text to fixed length and trim spaces.
 */
function formatReportLastMessageText(lastMessageText: string, isModifiedExpenseMessage = false): string {
    if (isModifiedExpenseMessage) {
        return String(lastMessageText).trim().replace(CONST.REGEX.LINE_BREAK, '').trim();
    }
    return String(lastMessageText).trim().replace(CONST.REGEX.LINE_BREAK, ' ').substring(0, CONST.REPORT.LAST_MESSAGE_TEXT_MAX_LENGTH).trim();
}

/**
 * Helper method to return the default avatar associated with the given login
 */
function getDefaultWorkspaceAvatar(workspaceName?: string): IconAsset {
    if (!workspaceName) {
        return defaultWorkspaceAvatars.WorkspaceBuilding;
    }

    // Remove all chars not A-Z or 0-9 including underscore
    const alphaNumeric = workspaceName
        .normalize('NFD')
        .replace(/[^0-9a-z]/gi, '')
        .toUpperCase();

    const workspace = `Workspace${alphaNumeric[0]}` as keyof typeof defaultWorkspaceAvatars;
    const defaultWorkspaceAvatar = defaultWorkspaceAvatars[workspace];

    return !alphaNumeric ? defaultWorkspaceAvatars.WorkspaceBuilding : defaultWorkspaceAvatar;
}

/**
 * Helper method to return the default avatar testID associated with the given login
 */
function getDefaultWorkspaceAvatarTestID(workspaceName: string): string {
    if (!workspaceName) {
        return defaultAvatarBuildingIconTestID;
    }

    // Remove all chars not A-Z or 0-9 including underscore
    const alphaNumeric = workspaceName
        .normalize('NFD')
        .replace(/[^0-9a-z]/gi, '')
        .toLowerCase();

    return !alphaNumeric ? defaultAvatarBuildingIconTestID : `SvgDefaultAvatar_${alphaNumeric[0]} Icon`;
}

function getWorkspaceAvatar(report: OnyxEntry<Report>): UserUtils.AvatarSource {
    const workspaceName = getPolicyName(report, false, allPolicies?.[`${ONYXKEYS.COLLECTION.POLICY}${report?.policyID}`]);
    const avatar = allPolicies?.[`${ONYXKEYS.COLLECTION.POLICY}${report?.policyID}`]?.avatar ?? '';
    return !isEmpty(avatar) ? avatar : getDefaultWorkspaceAvatar(workspaceName);
}

/**
 * Returns the appropriate icons for the given chat report using the stored personalDetails.
 * The Avatar sources can be URLs or Icon components according to the chat type.
 */
function getIconsForParticipants(participants: number[], personalDetails: OnyxCollection<PersonalDetails>): Icon[] {
    const participantDetails: ParticipantDetails[] = [];
    const participantsList = participants || [];

    for (const accountID of participantsList) {
        const avatarSource = UserUtils.getAvatar(personalDetails?.[accountID]?.avatar ?? '', accountID);
        const displayNameLogin = personalDetails?.[accountID]?.displayName ? personalDetails?.[accountID]?.displayName : personalDetails?.[accountID]?.login;
        participantDetails.push([accountID, displayNameLogin ?? '', avatarSource, personalDetails?.[accountID]?.fallbackIcon ?? '']);
    }

    const sortedParticipantDetails = participantDetails.sort((first, second) => {
        // First sort by displayName/login
        const displayNameLoginOrder = first[1].localeCompare(second[1]);
        if (displayNameLoginOrder !== 0) {
            return displayNameLoginOrder;
        }

        // Then fallback on accountID as the final sorting criteria.
        // This will ensure that the order of avatars with same login/displayName
        // stay consistent across all users and devices
        return first[0] - second[0];
    });

    // Now that things are sorted, gather only the avatars (second element in the array) and return those
    const avatars: Icon[] = [];

    for (const sortedParticipantDetail of sortedParticipantDetails) {
        const userIcon = {
            id: sortedParticipantDetail[0],
            source: sortedParticipantDetail[2],
            type: CONST.ICON_TYPE_AVATAR,
            name: sortedParticipantDetail[1],
            fallbackIcon: sortedParticipantDetail[3],
        };
        avatars.push(userIcon);
    }

    return avatars;
}

/**
 * Given a report, return the associated workspace icon.
 */
function getWorkspaceIcon(report: OnyxEntry<Report>, policy: OnyxEntry<Policy> = null): Icon {
    const workspaceName = getPolicyName(report, false, policy);
    const policyExpenseChatAvatarSource = allPolicies?.[`${ONYXKEYS.COLLECTION.POLICY}${report?.policyID}`]?.avatar
        ? allPolicies?.[`${ONYXKEYS.COLLECTION.POLICY}${report?.policyID}`]?.avatar
        : getDefaultWorkspaceAvatar(workspaceName);

    const workspaceIcon: Icon = {
        source: policyExpenseChatAvatarSource ?? '',
        type: CONST.ICON_TYPE_WORKSPACE,
        name: workspaceName,
        id: -1,
    };
    return workspaceIcon;
}

/**
 * Returns the appropriate icons for the given chat report using the stored personalDetails.
 * The Avatar sources can be URLs or Icon components according to the chat type.
 */
function getIcons(
    report: OnyxEntry<Report>,
    personalDetails: OnyxCollection<PersonalDetails>,
    defaultIcon: UserUtils.AvatarSource | null = null,
    defaultName = '',
    defaultAccountID = -1,
    policy: OnyxEntry<Policy> = null,
): Icon[] {
    if (isEmptyObject(report)) {
        const fallbackIcon: Icon = {
            source: defaultIcon ?? Expensicons.FallbackAvatar,
            type: CONST.ICON_TYPE_AVATAR,
            name: defaultName,
            id: defaultAccountID,
        };
        return [fallbackIcon];
    }
    if (isExpenseRequest(report)) {
        const parentReportAction = ReportActionsUtils.getParentReportAction(report);
        const workspaceIcon = getWorkspaceIcon(report, policy);
        const memberIcon = {
            source: UserUtils.getAvatar(personalDetails?.[parentReportAction.actorAccountID ?? -1]?.avatar ?? '', parentReportAction.actorAccountID ?? -1),
            id: parentReportAction.actorAccountID,
            type: CONST.ICON_TYPE_AVATAR,
            name: personalDetails?.[parentReportAction.actorAccountID ?? -1]?.displayName ?? '',
            fallbackIcon: personalDetails?.[parentReportAction.actorAccountID ?? -1]?.fallbackIcon,
        };

        return [memberIcon, workspaceIcon];
    }
    if (isChatThread(report)) {
        const parentReportAction = ReportActionsUtils.getParentReportAction(report);

        const actorAccountID = parentReportAction.actorAccountID;
        const actorDisplayName = PersonalDetailsUtils.getDisplayNameOrDefault(allPersonalDetails?.[actorAccountID ?? -1], '', false);
        const actorIcon = {
            id: actorAccountID,
            source: UserUtils.getAvatar(personalDetails?.[actorAccountID ?? -1]?.avatar ?? '', actorAccountID ?? -1),
            name: actorDisplayName,
            type: CONST.ICON_TYPE_AVATAR,
            fallbackIcon: personalDetails?.[parentReportAction.actorAccountID ?? -1]?.fallbackIcon,
        };

        if (isWorkspaceThread(report)) {
            const workspaceIcon = getWorkspaceIcon(report, policy);
            return [actorIcon, workspaceIcon];
        }
        return [actorIcon];
    }
    if (isTaskReport(report)) {
        const ownerIcon = {
            id: report?.ownerAccountID,
            source: UserUtils.getAvatar(personalDetails?.[report?.ownerAccountID ?? -1]?.avatar ?? '', report?.ownerAccountID ?? -1),
            type: CONST.ICON_TYPE_AVATAR,
            name: personalDetails?.[report?.ownerAccountID ?? -1]?.displayName ?? '',
            fallbackIcon: personalDetails?.[report?.ownerAccountID ?? -1]?.fallbackIcon,
        };

        if (isWorkspaceTaskReport(report)) {
            const workspaceIcon = getWorkspaceIcon(report, policy);
            return [ownerIcon, workspaceIcon];
        }

        return [ownerIcon];
    }
    if (isDomainRoom(report)) {
        // Get domain name after the #. Domain Rooms use our default workspace avatar pattern.
        const domainName = report?.reportName?.substring(1);
        const policyExpenseChatAvatarSource = getDefaultWorkspaceAvatar(domainName);
        const domainIcon: Icon = {
            source: policyExpenseChatAvatarSource,
            type: CONST.ICON_TYPE_WORKSPACE,
            name: domainName ?? '',
            id: -1,
        };
        return [domainIcon];
    }
    if (isAdminRoom(report) || isAnnounceRoom(report) || isChatRoom(report) || isArchivedRoom(report)) {
        const workspaceIcon = getWorkspaceIcon(report, policy);
        return [workspaceIcon];
    }
    if (isPolicyExpenseChat(report) || isExpenseReport(report)) {
        const workspaceIcon = getWorkspaceIcon(report, policy);
        const memberIcon = {
            source: UserUtils.getAvatar(personalDetails?.[report?.ownerAccountID ?? -1]?.avatar ?? '', report?.ownerAccountID ?? -1),
            id: report?.ownerAccountID,
            type: CONST.ICON_TYPE_AVATAR,
            name: personalDetails?.[report?.ownerAccountID ?? -1]?.displayName ?? '',
            fallbackIcon: personalDetails?.[report?.ownerAccountID ?? -1]?.fallbackIcon,
        };
        return isExpenseReport(report) ? [memberIcon, workspaceIcon] : [workspaceIcon, memberIcon];
    }
    if (isIOUReport(report)) {
        const managerIcon = {
            source: UserUtils.getAvatar(personalDetails?.[report?.managerID ?? -1]?.avatar ?? '', report?.managerID ?? -1),
            id: report?.managerID,
            type: CONST.ICON_TYPE_AVATAR,
            name: personalDetails?.[report?.managerID ?? -1]?.displayName ?? '',
            fallbackIcon: personalDetails?.[report?.managerID ?? -1]?.fallbackIcon,
        };
        const ownerIcon = {
            id: report?.ownerAccountID,
            source: UserUtils.getAvatar(personalDetails?.[report?.ownerAccountID ?? -1]?.avatar ?? '', report?.ownerAccountID ?? -1),
            type: CONST.ICON_TYPE_AVATAR,
            name: personalDetails?.[report?.ownerAccountID ?? -1]?.displayName ?? '',
            fallbackIcon: personalDetails?.[report?.ownerAccountID ?? -1]?.fallbackIcon,
        };
        const isPayer = currentUserAccountID === report?.managerID;

        return isPayer ? [managerIcon, ownerIcon] : [ownerIcon, managerIcon];
    }

    return getIconsForParticipants(report?.participantAccountIDs ?? [], personalDetails);
}

/**
 * Gets the personal details for a login by looking in the ONYXKEYS.PERSONAL_DETAILS_LIST Onyx key (stored in the local variable, allPersonalDetails). If it doesn't exist in Onyx,
 * then a default object is constructed.
 */
function getPersonalDetailsForAccountID(accountID: number): Partial<PersonalDetails> {
    if (!accountID) {
        return {};
    }
    if (Number(accountID) === CONST.ACCOUNT_ID.CONCIERGE) {
        return {
            accountID,
            displayName: 'Concierge',
            login: CONST.EMAIL.CONCIERGE,
            avatar: UserUtils.getDefaultAvatar(accountID),
        };
    }
    return (
        allPersonalDetails?.[accountID] ?? {
            avatar: UserUtils.getDefaultAvatar(accountID),
            isOptimisticPersonalDetail: true,
        }
    );
}

/**
 * Get the displayName for a single report participant.
 */
function getDisplayNameForParticipant(accountID?: number, shouldUseShortForm = false, shouldFallbackToHidden = true): string | undefined {
    if (!accountID) {
        return '';
    }

    const personalDetails = getPersonalDetailsForAccountID(accountID);
    // eslint-disable-next-line @typescript-eslint/prefer-nullish-coalescing
    const formattedLogin = LocalePhoneNumber.formatPhoneNumber(personalDetails.login || '');
    // This is to check if account is an invite/optimistically created one
    // and prevent from falling back to 'Hidden', so a correct value is shown
    // when searching for a new user
    if (personalDetails.isOptimisticPersonalDetail === true) {
        // eslint-disable-next-line @typescript-eslint/prefer-nullish-coalescing
        return formattedLogin;
    }

    const longName = PersonalDetailsUtils.getDisplayNameOrDefault(personalDetails, formattedLogin, shouldFallbackToHidden);

    // If the user's personal details (first name) should be hidden, make sure we return "hidden" instead of the short name
    if (shouldFallbackToHidden && longName === Localize.translateLocal('common.hidden')) {
        return longName;
    }

    const shortName = personalDetails.firstName ? personalDetails.firstName : longName;
    return shouldUseShortForm ? shortName : longName;
}

function getDisplayNamesWithTooltips(
    personalDetailsList: PersonalDetails[] | PersonalDetailsList | OptionData[],
    isMultipleParticipantReport: boolean,
    shouldFallbackToHidden = true,
): DisplayNameWithTooltips {
    const personalDetailsListArray = Array.isArray(personalDetailsList) ? personalDetailsList : Object.values(personalDetailsList);

    return personalDetailsListArray
        .map((user) => {
            const accountID = Number(user?.accountID);
            // eslint-disable-next-line @typescript-eslint/prefer-nullish-coalescing
            const displayName = getDisplayNameForParticipant(accountID, isMultipleParticipantReport, shouldFallbackToHidden) || user?.login || '';
            const avatar = UserUtils.getDefaultAvatar(accountID);

            let pronouns = user?.pronouns ?? undefined;
            if (pronouns?.startsWith(CONST.PRONOUNS.PREFIX)) {
                const pronounTranslationKey = pronouns.replace(CONST.PRONOUNS.PREFIX, '');
                pronouns = Localize.translateLocal(`pronouns.${pronounTranslationKey}` as TranslationPaths);
            }

            return {
                displayName,
                avatar,
                login: user?.login ?? '',
                accountID,
                pronouns,
            };
        })
        .sort((first, second) => {
            // First sort by displayName/login
            const displayNameLoginOrder = first.displayName.localeCompare(second.displayName);
            if (displayNameLoginOrder !== 0) {
                return displayNameLoginOrder;
            }

            // Then fallback on accountID as the final sorting criteria.
            return first.accountID - second.accountID;
        });
}

/**
 * For a deleted parent report action within a chat report,
 * let us return the appropriate display message
 *
 * @param reportAction - The deleted report action of a chat report for which we need to return message.
 */
function getDeletedParentActionMessageForChatReport(reportAction: OnyxEntry<ReportAction>): string {
    // By default, let us display [Deleted message]
    let deletedMessageText = Localize.translateLocal('parentReportAction.deletedMessage');
    if (ReportActionsUtils.isCreatedTaskReportAction(reportAction)) {
        // For canceled task report, let us display [Deleted task]
        deletedMessageText = Localize.translateLocal('parentReportAction.deletedTask');
    }
    return deletedMessageText;
}

/**
 * Returns the preview message for `REIMBURSEMENTQUEUED` action
 *

 */
function getReimbursementQueuedActionMessage(reportAction: OnyxEntry<ReportAction>, report: OnyxEntry<Report>): string {
    const submitterDisplayName = getDisplayNameForParticipant(report?.ownerAccountID, true) ?? '';
    const originalMessage = reportAction?.originalMessage as IOUMessage | undefined;
    let messageKey: TranslationPaths;
    if (originalMessage?.paymentType === CONST.IOU.PAYMENT_TYPE.EXPENSIFY) {
        messageKey = 'iou.waitingOnEnabledWallet';
    } else {
        messageKey = 'iou.waitingOnBankAccount';
    }

    return Localize.translateLocal(messageKey, {submitterDisplayName});
}

/**
 * Returns the preview message for `REIMBURSEMENTDEQUEUED` action
 */
function getReimbursementDeQueuedActionMessage(report: OnyxEntry<Report>): string {
    const submitterDisplayName = getDisplayNameForParticipant(report?.ownerAccountID, true) ?? '';
    const amount = CurrencyUtils.convertToDisplayString(report?.total ?? 0, report?.currency);

    return Localize.translateLocal('iou.canceledRequest', {submitterDisplayName, amount});
}

/**
 * Returns the last visible message for a given report after considering the given optimistic actions
 *
 * @param reportID - the report for which last visible message has to be fetched
 * @param [actionsToMerge] - the optimistic merge actions that needs to be considered while fetching last visible message

 */
function getLastVisibleMessage(reportID: string | undefined, actionsToMerge: ReportActions = {}): LastVisibleMessage {
    const report = getReport(reportID);
    const lastVisibleAction = ReportActionsUtils.getLastVisibleAction(reportID ?? '', actionsToMerge);

    // For Chat Report with deleted parent actions, let us fetch the correct message
    if (ReportActionsUtils.isDeletedParentAction(lastVisibleAction) && !isEmptyObject(report) && isChatReport(report)) {
        const lastMessageText = getDeletedParentActionMessageForChatReport(lastVisibleAction);
        return {
            lastMessageText,
        };
    }

    // Fetch the last visible message for report represented by reportID and based on actions to merge.
    return ReportActionsUtils.getLastVisibleMessage(reportID ?? '', actionsToMerge);
}

/**
 * Checks if a report is an open task report assigned to current user.
 *
 * @param [parentReportAction] - The parent report action of the report (Used to check if the task has been canceled)
 */
function isWaitingForAssigneeToCompleteTask(report: OnyxEntry<Report>, parentReportAction: OnyxEntry<ReportAction> | EmptyObject = {}): boolean {
    return isTaskReport(report) && isReportManager(report) && isOpenTaskReport(report, parentReportAction);
}

function isUnreadWithMention(reportOrOption: OnyxEntry<Report> | OptionData): boolean {
    if (!reportOrOption) {
        return false;
    }
    // lastMentionedTime and lastReadTime are both datetime strings and can be compared directly
    const lastMentionedTime = reportOrOption.lastMentionedTime ?? '';
    const lastReadTime = reportOrOption.lastReadTime ?? '';
    return Boolean('isUnreadWithMention' in reportOrOption && reportOrOption.isUnreadWithMention) || lastReadTime < lastMentionedTime;
}

/**
 * Determines if the option requires action from the current user. This can happen when it:
 - is unread and the user was mentioned in one of the unread comments
 - is for an outstanding task waiting on the user
 - has an outstanding child money request that is waiting for an action from the current user (e.g. pay, approve, add bank account)
 *
 * @param option (report or optionItem)
 * @param parentReportAction (the report action the current report is a thread of)
 */
function requiresAttentionFromCurrentUser(optionOrReport: OnyxEntry<Report> | OptionData, parentReportAction: EmptyObject | OnyxEntry<ReportAction> = {}) {
    if (!optionOrReport) {
        return false;
    }

    if (isArchivedRoom(optionOrReport) || isArchivedRoom(getReport(optionOrReport.parentReportID))) {
        return false;
    }

    if (isUnreadWithMention(optionOrReport)) {
        return true;
    }

    if (isWaitingForAssigneeToCompleteTask(optionOrReport, parentReportAction)) {
        return true;
    }

    // Has a child report that is awaiting action (e.g. approve, pay, add bank account) from current user
    if (optionOrReport.hasOutstandingChildRequest) {
        return true;
    }

    return false;
}

/**
 * Returns number of transactions that are nonReimbursable
 *
 */
function hasNonReimbursableTransactions(iouReportID: string | undefined): boolean {
    const transactions = TransactionUtils.getAllReportTransactions(iouReportID);
    return transactions.filter((transaction) => transaction.reimbursable === false).length > 0;
}

function getMoneyRequestReimbursableTotal(report: OnyxEntry<Report>, allReportsDict: OnyxCollection<Report> = null): number {
    const allAvailableReports = allReportsDict ?? allReports;
    let moneyRequestReport: OnyxEntry<Report> | undefined;
    if (isMoneyRequestReport(report)) {
        moneyRequestReport = report;
    }
    if (allAvailableReports && report?.iouReportID) {
        moneyRequestReport = allAvailableReports[`${ONYXKEYS.COLLECTION.REPORT}${report.iouReportID}`];
    }
    if (moneyRequestReport) {
        const total = moneyRequestReport?.total ?? 0;

        if (total !== 0) {
            // There is a possibility that if the Expense report has a negative total.
            // This is because there are instances where you can get a credit back on your card,
            // or you enter a negative expense to “offset” future expenses
            return isExpenseReport(moneyRequestReport) ? total * -1 : Math.abs(total);
        }
    }
    return 0;
}

function getMoneyRequestSpendBreakdown(report: OnyxEntry<Report>, allReportsDict: OnyxCollection<Report> = null): SpendBreakdown {
    const allAvailableReports = allReportsDict ?? allReports;
    let moneyRequestReport;
    if (isMoneyRequestReport(report)) {
        moneyRequestReport = report;
    }
    if (allAvailableReports && report?.iouReportID) {
        moneyRequestReport = allAvailableReports[`${ONYXKEYS.COLLECTION.REPORT}${report.iouReportID}`];
    }
    if (moneyRequestReport) {
        let nonReimbursableSpend = moneyRequestReport.nonReimbursableTotal ?? 0;
        let totalSpend = moneyRequestReport.total ?? 0;

        if (nonReimbursableSpend + totalSpend !== 0) {
            // There is a possibility that if the Expense report has a negative total.
            // This is because there are instances where you can get a credit back on your card,
            // or you enter a negative expense to “offset” future expenses
            nonReimbursableSpend = isExpenseReport(moneyRequestReport) ? nonReimbursableSpend * -1 : Math.abs(nonReimbursableSpend);
            totalSpend = isExpenseReport(moneyRequestReport) ? totalSpend * -1 : Math.abs(totalSpend);

            const totalDisplaySpend = totalSpend;
            const reimbursableSpend = totalDisplaySpend - nonReimbursableSpend;

            return {
                nonReimbursableSpend,
                reimbursableSpend,
                totalDisplaySpend,
            };
        }
    }
    return {
        nonReimbursableSpend: 0,
        reimbursableSpend: 0,
        totalDisplaySpend: 0,
    };
}

/**
 * Get the title for a policy expense chat which depends on the role of the policy member seeing this report
 */
function getPolicyExpenseChatName(report: OnyxEntry<Report>, policy: OnyxEntry<Policy> | undefined = undefined): string | undefined {
    const ownerAccountID = report?.ownerAccountID;
    const personalDetails = allPersonalDetails?.[ownerAccountID ?? -1];
    const login = personalDetails ? personalDetails.login : null;
    // eslint-disable-next-line @typescript-eslint/prefer-nullish-coalescing
    const reportOwnerDisplayName = getDisplayNameForParticipant(ownerAccountID) || login || report?.reportName;

    // If the policy expense chat is owned by this user, use the name of the policy as the report name.
    if (report?.isOwnPolicyExpenseChat) {
        return getPolicyName(report, false, policy);
    }

    let policyExpenseChatRole = 'user';
    /**
     * Using typical string concatenation here due to performance issues
     * with template literals.
     */
    const policyItem = allPolicies?.[ONYXKEYS.COLLECTION.POLICY + report?.policyID];
    if (policyItem) {
        policyExpenseChatRole = policyItem.role || 'user';
    }

    // If this user is not admin and this policy expense chat has been archived because of account merging, this must be an old workspace chat
    // of the account which was merged into the current user's account. Use the name of the policy as the name of the report.
    if (isArchivedRoom(report)) {
        const lastAction = ReportActionsUtils.getLastVisibleAction(report?.reportID ?? '');
        const archiveReason = lastAction?.actionName === CONST.REPORT.ACTIONS.TYPE.CLOSED ? lastAction?.originalMessage?.reason : CONST.REPORT.ARCHIVE_REASON.DEFAULT;
        if (archiveReason === CONST.REPORT.ARCHIVE_REASON.ACCOUNT_MERGED && policyExpenseChatRole !== CONST.POLICY.ROLE.ADMIN) {
            return getPolicyName(report, false, policy);
        }
    }

    // If user can see this report and they are not its owner, they must be an admin and the report name should be the name of the policy member
    return reportOwnerDisplayName;
}

/**
 * Get the title for an IOU or expense chat which will be showing the payer and the amount
 */
function getMoneyRequestReportName(report: OnyxEntry<Report>, policy: OnyxEntry<Policy> | undefined = undefined): string {
    const moneyRequestTotal = getMoneyRequestReimbursableTotal(report);
    const formattedAmount = CurrencyUtils.convertToDisplayString(moneyRequestTotal, report?.currency, hasOnlyDistanceRequestTransactions(report?.reportID));
    const payerOrApproverName = isExpenseReport(report) ? getPolicyName(report, false, policy) : getDisplayNameForParticipant(report?.managerID) ?? '';
    const payerPaidAmountMessage = Localize.translateLocal('iou.payerPaidAmount', {
        payer: payerOrApproverName,
        amount: formattedAmount,
    });

    if (isReportApproved(report)) {
        return Localize.translateLocal('iou.managerApprovedAmount', {
            manager: payerOrApproverName,
            amount: formattedAmount,
        });
    }

    if (report?.isWaitingOnBankAccount) {
        return `${payerPaidAmountMessage} • ${Localize.translateLocal('iou.pending')}`;
    }

    if (report?.isCancelledIOU) {
        return `${payerPaidAmountMessage} • ${Localize.translateLocal('iou.canceled')}`;
    }

    if (hasNonReimbursableTransactions(report?.reportID)) {
        return Localize.translateLocal('iou.payerSpentAmount', {payer: payerOrApproverName, amount: formattedAmount});
    }

    if (isProcessingReport(report) || isDraftExpenseReport(report) || moneyRequestTotal === 0) {
        return Localize.translateLocal('iou.payerOwesAmount', {payer: payerOrApproverName, amount: formattedAmount});
    }

    return payerPaidAmountMessage;
}

/**
 * Gets transaction created, amount, currency, comment, and waypoints (for distance request)
 * into a flat object. Used for displaying transactions and sending them in API commands
 */

function getTransactionDetails(transaction: OnyxEntry<Transaction>, createdDateFormat: string = CONST.DATE.FNS_FORMAT_STRING): TransactionDetails | undefined {
    if (!transaction) {
        return;
    }
    const report = getReport(transaction?.reportID);
    return {
        created: TransactionUtils.getCreated(transaction, createdDateFormat),
        amount: TransactionUtils.getAmount(transaction, !isEmptyObject(report) && isExpenseReport(report)),
        currency: TransactionUtils.getCurrency(transaction),
        comment: TransactionUtils.getDescription(transaction),
        merchant: TransactionUtils.getMerchant(transaction),
        waypoints: TransactionUtils.getWaypoints(transaction),
        category: TransactionUtils.getCategory(transaction),
        billable: TransactionUtils.getBillable(transaction),
        tag: TransactionUtils.getTag(transaction),
        mccGroup: TransactionUtils.getMCCGroup(transaction),
        cardID: TransactionUtils.getCardID(transaction),
        originalAmount: TransactionUtils.getOriginalAmount(transaction),
        originalCurrency: TransactionUtils.getOriginalCurrency(transaction),
    };
}

/**
 * Can only edit if:
 *
 * - in case of IOU report
 *    - the current user is the requestor and is not settled yet
 * - in case of expense report
 *    - the current user is the requestor and is not settled yet
 *    - the current user is the manager of the report
 *    - or the current user is an admin on the policy the expense report is tied to
 *
 *    This is used in conjunction with canEditRestrictedField to control editing of specific fields like amount, currency, created, receipt, and distance.
 *    On its own, it only controls allowing/disallowing navigating to the editing pages or showing/hiding the 'Edit' icon on report actions
 */
function canEditMoneyRequest(reportAction: OnyxEntry<ReportAction>): boolean {
    const isDeleted = ReportActionsUtils.isDeletedAction(reportAction);

    if (isDeleted) {
        return false;
    }

    // If the report action is not IOU type, return true early
    if (reportAction?.actionName !== CONST.REPORT.ACTIONS.TYPE.IOU) {
        return true;
    }

    if (reportAction.originalMessage.type !== CONST.IOU.REPORT_ACTION_TYPE.CREATE) {
        return false;
    }

    const moneyRequestReportID = reportAction?.originalMessage?.IOUReportID ?? 0;

    if (!moneyRequestReportID) {
        return false;
    }

    const moneyRequestReport = getReport(String(moneyRequestReportID));
    const isRequestor = currentUserAccountID === reportAction?.actorAccountID;

    if (isIOUReport(moneyRequestReport)) {
        return isProcessingReport(moneyRequestReport) && isRequestor;
    }

    const policy = getPolicy(moneyRequestReport?.policyID ?? '');
    const isAdmin = policy.role === CONST.POLICY.ROLE.ADMIN;
    const isManager = currentUserAccountID === moneyRequestReport?.managerID;

    // Admin & managers can always edit coding fields such as tag, category, billable, etc. As long as the report has a state higher than OPEN.
    if ((isAdmin || isManager) && !isDraftExpenseReport(moneyRequestReport)) {
        return true;
    }

    return !isReportApproved(moneyRequestReport) && !isSettled(moneyRequestReport?.reportID) && isRequestor;
}

/**
 * Checks if the current user can edit the provided property of a money request
 *
 */
function canEditFieldOfMoneyRequest(reportAction: OnyxEntry<ReportAction>, fieldToEdit: ValueOf<typeof CONST.EDIT_REQUEST_FIELD>): boolean {
    // A list of fields that cannot be edited by anyone, once a money request has been settled
    const restrictedFields: string[] = [
        CONST.EDIT_REQUEST_FIELD.AMOUNT,
        CONST.EDIT_REQUEST_FIELD.CURRENCY,
        CONST.EDIT_REQUEST_FIELD.MERCHANT,
        CONST.EDIT_REQUEST_FIELD.DATE,
        CONST.EDIT_REQUEST_FIELD.RECEIPT,
        CONST.EDIT_REQUEST_FIELD.DISTANCE,
    ];

    if (!canEditMoneyRequest(reportAction)) {
        return false;
    }

    // If we're editing fields such as category, tag, description, etc. the check above should be enough for handling the permission
    if (!restrictedFields.includes(fieldToEdit)) {
        return true;
    }

    const iouMessage = reportAction?.originalMessage as IOUMessage;
    const moneyRequestReport = allReports?.[`${ONYXKEYS.COLLECTION.REPORT}${iouMessage?.IOUReportID}`] ?? ({} as Report);
    const transaction = allTransactions?.[`${ONYXKEYS.COLLECTION.TRANSACTION}${iouMessage?.IOUTransactionID}`] ?? ({} as Transaction);

    if (isSettled(String(moneyRequestReport.reportID)) || isReportApproved(String(moneyRequestReport.reportID))) {
        return false;
    }

    if (fieldToEdit === CONST.EDIT_REQUEST_FIELD.AMOUNT || fieldToEdit === CONST.EDIT_REQUEST_FIELD.CURRENCY) {
        if (TransactionUtils.isCardTransaction(transaction)) {
            return false;
        }

        if (TransactionUtils.isDistanceRequest(transaction)) {
            const policy = getPolicy(moneyRequestReport?.reportID ?? '');
            const isAdmin = isExpenseReport(moneyRequestReport) && policy.role === CONST.POLICY.ROLE.ADMIN;
            const isManager = isExpenseReport(moneyRequestReport) && currentUserAccountID === moneyRequestReport?.managerID;

            return isAdmin || isManager;
        }
    }

    if (fieldToEdit === CONST.EDIT_REQUEST_FIELD.RECEIPT) {
        const isRequestor = currentUserAccountID === reportAction?.actorAccountID;
        return !TransactionUtils.isReceiptBeingScanned(transaction) && !TransactionUtils.isDistanceRequest(transaction) && isRequestor;
    }

    return true;
}

/**
 * Can only edit if:
 *
 * - It was written by the current user
 * - It's an ADDCOMMENT that is not an attachment
 * - It's money request where conditions for editability are defined in canEditMoneyRequest method
 * - It's not pending deletion
 */
function canEditReportAction(reportAction: OnyxEntry<ReportAction>): boolean {
    const isCommentOrIOU = reportAction?.actionName === CONST.REPORT.ACTIONS.TYPE.ADDCOMMENT || reportAction?.actionName === CONST.REPORT.ACTIONS.TYPE.IOU;

    return Boolean(
        reportAction?.actorAccountID === currentUserAccountID &&
            isCommentOrIOU &&
            canEditMoneyRequest(reportAction) && // Returns true for non-IOU actions
            !isReportMessageAttachment(reportAction?.message?.[0] ?? {type: '', text: ''}) &&
            !ReportActionsUtils.isDeletedAction(reportAction) &&
            !ReportActionsUtils.isCreatedTaskReportAction(reportAction) &&
            reportAction?.pendingAction !== CONST.RED_BRICK_ROAD_PENDING_ACTION.DELETE,
    );
}

/**
 * Gets all transactions on an IOU report with a receipt
 */
function getTransactionsWithReceipts(iouReportID: string | undefined): Transaction[] {
    const transactions = TransactionUtils.getAllReportTransactions(iouReportID);
    return transactions.filter((transaction) => TransactionUtils.hasReceipt(transaction));
}

/**
 * For report previews, we display a "Receipt scan in progress" indicator
 * instead of the report total only when we have no report total ready to show. This is the case when
 * all requests are receipts that are being SmartScanned. As soon as we have a non-receipt request,
 * or as soon as one receipt request is done scanning, we have at least one
 * "ready" money request, and we remove this indicator to show the partial report total.
 */
function areAllRequestsBeingSmartScanned(iouReportID: string, reportPreviewAction: OnyxEntry<ReportAction>): boolean {
    const transactionsWithReceipts = getTransactionsWithReceipts(iouReportID);
    // If we have more requests than requests with receipts, we have some manual requests
    if (ReportActionsUtils.getNumberOfMoneyRequests(reportPreviewAction) > transactionsWithReceipts.length) {
        return false;
    }
    return transactionsWithReceipts.every((transaction) => TransactionUtils.isReceiptBeingScanned(transaction));
}

/**
 * Check if any of the transactions in the report has required missing fields
 *
 */
function hasMissingSmartscanFields(iouReportID: string): boolean {
    const transactionsWithReceipts = getTransactionsWithReceipts(iouReportID);
    return transactionsWithReceipts.some((transaction) => TransactionUtils.hasMissingSmartscanFields(transaction));
}

/**
 * Given a parent IOU report action get report name for the LHN.
 */
function getTransactionReportName(reportAction: OnyxEntry<ReportAction>): string {
    if (ReportActionsUtils.isReversedTransaction(reportAction)) {
        return Localize.translateLocal('parentReportAction.reversedTransaction');
    }

    if (ReportActionsUtils.isDeletedAction(reportAction)) {
        return Localize.translateLocal('parentReportAction.deletedRequest');
    }

    const transaction = TransactionUtils.getLinkedTransaction(reportAction);
    if (isEmptyObject(transaction)) {
        // Transaction data might be empty on app's first load, if so we fallback to Request
        return Localize.translateLocal('iou.request');
    }
    if (TransactionUtils.hasReceipt(transaction) && TransactionUtils.isReceiptBeingScanned(transaction)) {
        return Localize.translateLocal('iou.receiptScanning');
    }

    if (TransactionUtils.hasMissingSmartscanFields(transaction)) {
        return Localize.translateLocal('iou.receiptMissingDetails');
    }

    const transactionDetails = getTransactionDetails(transaction);

    return Localize.translateLocal(ReportActionsUtils.isSentMoneyReportAction(reportAction) ? 'iou.threadSentMoneyReportName' : 'iou.threadRequestReportName', {
        formattedAmount: CurrencyUtils.convertToDisplayString(transactionDetails?.amount ?? 0, transactionDetails?.currency, TransactionUtils.isDistanceRequest(transaction)) ?? '',
        comment: transactionDetails?.comment ?? '',
    });
}

/**
 * Get money request message for an IOU report
 *
 * @param [reportAction] This can be either a report preview action or the IOU action
 */
function getReportPreviewMessage(
    report: OnyxEntry<Report> | EmptyObject,
    reportAction: OnyxEntry<ReportAction> | EmptyObject = {},
    shouldConsiderReceiptBeingScanned = false,
    isPreviewMessageForParentChatReport = false,
    policy: OnyxEntry<Policy> = null,
    isForListPreview = false,
): string {
    const reportActionMessage = reportAction?.message?.[0].html ?? '';

    if (isEmptyObject(report) || !report?.reportID) {
        // The iouReport is not found locally after SignIn because the OpenApp API won't return iouReports if they're settled
        // As a temporary solution until we know how to solve this the best, we just use the message that returned from BE
        return reportActionMessage;
    }

    if (!isEmptyObject(reportAction) && !isIOUReport(report) && reportAction && ReportActionsUtils.isSplitBillAction(reportAction)) {
        // This covers group chats where the last action is a split bill action
        const linkedTransaction = TransactionUtils.getLinkedTransaction(reportAction);
        if (isEmptyObject(linkedTransaction)) {
            return reportActionMessage;
        }

        if (!isEmptyObject(linkedTransaction)) {
            if (TransactionUtils.isReceiptBeingScanned(linkedTransaction)) {
                return Localize.translateLocal('iou.receiptScanning');
            }

            if (TransactionUtils.hasMissingSmartscanFields(linkedTransaction)) {
                return Localize.translateLocal('iou.receiptMissingDetails');
            }

            const transactionDetails = getTransactionDetails(linkedTransaction);
            const formattedAmount = CurrencyUtils.convertToDisplayString(transactionDetails?.amount ?? 0, transactionDetails?.currency ?? '');
            return Localize.translateLocal('iou.didSplitAmount', {formattedAmount, comment: transactionDetails?.comment ?? ''});
        }
    }

    const totalAmount = getMoneyRequestReimbursableTotal(report);
    const policyName = getPolicyName(report, false, policy);
    const payerName = isExpenseReport(report) ? policyName : getDisplayNameForParticipant(report.managerID, !isPreviewMessageForParentChatReport);

    const formattedAmount = CurrencyUtils.convertToDisplayString(totalAmount, report.currency);

    if (isReportApproved(report) && isPaidGroupPolicy(report)) {
        return Localize.translateLocal('iou.managerApprovedAmount', {
            manager: payerName ?? '',
            amount: formattedAmount,
        });
    }

    if (!isEmptyObject(reportAction) && shouldConsiderReceiptBeingScanned && reportAction && ReportActionsUtils.isMoneyRequestAction(reportAction)) {
        const linkedTransaction = TransactionUtils.getLinkedTransaction(reportAction);

        if (!isEmptyObject(linkedTransaction) && TransactionUtils.hasReceipt(linkedTransaction) && TransactionUtils.isReceiptBeingScanned(linkedTransaction)) {
            return Localize.translateLocal('iou.receiptScanning');
        }
    }
    const originalMessage = reportAction?.originalMessage as IOUMessage | undefined;

    // Show Paid preview message if it's settled or if the amount is paid & stuck at receivers end for only chat reports.
    if (isSettled(report.reportID) || (report.isWaitingOnBankAccount && isPreviewMessageForParentChatReport)) {
        // A settled report preview message can come in three formats "paid ... elsewhere" or "paid ... with Expensify"
        let translatePhraseKey: TranslationPaths = 'iou.paidElsewhereWithAmount';
        if (
            [CONST.IOU.PAYMENT_TYPE.VBBA, CONST.IOU.PAYMENT_TYPE.EXPENSIFY].some((paymentType) => paymentType === originalMessage?.paymentType) ||
            !!reportActionMessage.match(/ (with Expensify|using Expensify)$/) ||
            report.isWaitingOnBankAccount
        ) {
            translatePhraseKey = 'iou.paidWithExpensifyWithAmount';
        }

        let actualPayerName = report.managerID === currentUserAccountID ? '' : getDisplayNameForParticipant(report.managerID, true);
        actualPayerName = actualPayerName && isForListPreview && !isPreviewMessageForParentChatReport ? `${actualPayerName}:` : actualPayerName;
        const payerDisplayName = isPreviewMessageForParentChatReport ? payerName : actualPayerName;

        return Localize.translateLocal(translatePhraseKey, {amount: formattedAmount, payer: payerDisplayName ?? ''});
    }

    if (report.isWaitingOnBankAccount) {
        const submitterDisplayName = getDisplayNameForParticipant(report.ownerAccountID ?? -1, true) ?? '';
        return Localize.translateLocal('iou.waitingOnBankAccount', {submitterDisplayName});
    }

    const containsNonReimbursable = hasNonReimbursableTransactions(report.reportID);

    const lastActorID = reportAction?.actorAccountID;

    // if we have the amount in the originalMessage and lastActorID, we can use that to display the preview message for the latest request
    if (originalMessage?.amount !== undefined && lastActorID && !isPreviewMessageForParentChatReport) {
        const amount = originalMessage?.amount;
        const currency = originalMessage?.currency ?? report.currency ?? '';
        const amountToDisplay = CurrencyUtils.convertToDisplayString(Math.abs(amount), currency);

        // We only want to show the actor name in the preview if it's not the current user who took the action
        const requestorName = lastActorID && lastActorID !== currentUserAccountID ? getDisplayNameForParticipant(lastActorID, !isPreviewMessageForParentChatReport) : '';
        return `${requestorName ? `${requestorName}: ` : ''}${Localize.translateLocal('iou.requestedAmount', {formattedAmount: amountToDisplay})}`;
    }

    return Localize.translateLocal(containsNonReimbursable ? 'iou.payerSpentAmount' : 'iou.payerOwesAmount', {payer: payerName ?? '', amount: formattedAmount});
}

/**
 * Given the updates user made to the request, compose the originalMessage
 * object of the modified expense action.
 *
 * At the moment, we only allow changing one transaction field at a time.
 */
function getModifiedExpenseOriginalMessage(oldTransaction: OnyxEntry<Transaction>, transactionChanges: TransactionChanges, isFromExpenseReport: boolean): ExpenseOriginalMessage {
    const originalMessage: ExpenseOriginalMessage = {};
    // Remark: Comment field is the only one which has new/old prefixes for the keys (newComment/ oldComment),
    // all others have old/- pattern such as oldCreated/created
    if ('comment' in transactionChanges) {
        originalMessage.oldComment = TransactionUtils.getDescription(oldTransaction);
        originalMessage.newComment = transactionChanges?.comment;
    }
    if ('created' in transactionChanges) {
        originalMessage.oldCreated = TransactionUtils.getCreated(oldTransaction);
        originalMessage.created = transactionChanges?.created;
    }
    if ('merchant' in transactionChanges) {
        originalMessage.oldMerchant = TransactionUtils.getMerchant(oldTransaction);
        originalMessage.merchant = transactionChanges?.merchant;
    }

    // The amount is always a combination of the currency and the number value so when one changes we need to store both
    // to match how we handle the modified expense action in oldDot
    if ('amount' in transactionChanges || 'currency' in transactionChanges) {
        originalMessage.oldAmount = TransactionUtils.getAmount(oldTransaction, isFromExpenseReport);
        originalMessage.amount = transactionChanges?.amount ?? transactionChanges.oldAmount;
        originalMessage.oldCurrency = TransactionUtils.getCurrency(oldTransaction);
        originalMessage.currency = transactionChanges?.currency ?? transactionChanges.oldCurrency;
    }

    if ('category' in transactionChanges) {
        originalMessage.oldCategory = TransactionUtils.getCategory(oldTransaction);
        originalMessage.category = transactionChanges?.category;
    }

    if ('tag' in transactionChanges) {
        originalMessage.oldTag = TransactionUtils.getTag(oldTransaction);
        originalMessage.tag = transactionChanges?.tag;
    }

    if ('billable' in transactionChanges) {
        const oldBillable = TransactionUtils.getBillable(oldTransaction);
        originalMessage.oldBillable = oldBillable ? Localize.translateLocal('common.billable').toLowerCase() : Localize.translateLocal('common.nonBillable').toLowerCase();
        originalMessage.billable = transactionChanges?.billable ? Localize.translateLocal('common.billable').toLowerCase() : Localize.translateLocal('common.nonBillable').toLowerCase();
    }

    return originalMessage;
}

/**
 * Get the title for a report.
 */
function getReportName(report: OnyxEntry<Report>, policy: OnyxEntry<Policy> = null): string {
    let formattedName: string | undefined;
    const parentReportAction = ReportActionsUtils.getParentReportAction(report);
    if (isChatThread(report)) {
        if (!isEmptyObject(parentReportAction) && ReportActionsUtils.isTransactionThread(parentReportAction)) {
            return getTransactionReportName(parentReportAction);
        }

        const isAttachment = ReportActionsUtils.isReportActionAttachment(!isEmptyObject(parentReportAction) ? parentReportAction : null);
        const parentReportActionMessage = (parentReportAction?.message?.[0]?.text ?? '').replace(/(\r\n|\n|\r)/gm, ' ');
        if (isAttachment && parentReportActionMessage) {
            return `[${Localize.translateLocal('common.attachment')}]`;
        }
        if (
            parentReportAction?.message?.[0]?.moderationDecision?.decision === CONST.MODERATION.MODERATOR_DECISION_PENDING_HIDE ||
            parentReportAction?.message?.[0]?.moderationDecision?.decision === CONST.MODERATION.MODERATOR_DECISION_HIDDEN
        ) {
            return Localize.translateLocal('parentReportAction.hiddenMessage');
        }
        return parentReportActionMessage || Localize.translateLocal('parentReportAction.deletedMessage');
    }

    if (isTaskReport(report) && isCanceledTaskReport(report, parentReportAction)) {
        return Localize.translateLocal('parentReportAction.deletedTask');
    }

    if (isChatRoom(report) || isTaskReport(report)) {
        formattedName = report?.reportName;
    }

    if (isPolicyExpenseChat(report)) {
        formattedName = getPolicyExpenseChatName(report, policy);
    }

    if (isMoneyRequestReport(report)) {
        formattedName = getMoneyRequestReportName(report, policy);
    }

    if (isArchivedRoom(report)) {
        formattedName += ` (${Localize.translateLocal('common.archived')})`;
    }

    if (formattedName) {
        return formattedName;
    }

    // Not a room or PolicyExpenseChat, generate title from participants
    const participantAccountIDs = report?.participantAccountIDs ?? [];
    const participantsWithoutCurrentUser = participantAccountIDs.filter((accountID) => accountID !== currentUserAccountID);
    const isMultipleParticipantReport = participantsWithoutCurrentUser.length > 1;

    return participantsWithoutCurrentUser.map((accountID) => getDisplayNameForParticipant(accountID, isMultipleParticipantReport)).join(', ');
}

/**
 * Recursively navigates through thread parents to get the root report and workspace name.
 * The recursion stops when we find a non thread or money request report, whichever comes first.
 */
function getRootReportAndWorkspaceName(report: OnyxEntry<Report>): ReportAndWorkspaceName {
    if (!report) {
        return {
            rootReportName: '',
        };
    }
    if (isChildReport(report) && !isMoneyRequestReport(report) && !isTaskReport(report)) {
        const parentReport = allReports?.[`${ONYXKEYS.COLLECTION.REPORT}${report?.parentReportID}`] ?? null;
        return getRootReportAndWorkspaceName(parentReport);
    }

    if (isIOURequest(report)) {
        return {
            rootReportName: getReportName(report),
        };
    }
    if (isExpenseRequest(report)) {
        return {
            rootReportName: getReportName(report),
            workspaceName: isIOUReport(report) ? CONST.POLICY.OWNER_EMAIL_FAKE : getPolicyName(report, true),
        };
    }

    return {
        rootReportName: getReportName(report),
        workspaceName: getPolicyName(report, true),
    };
}

/**
 * Get either the policyName or domainName the chat is tied to
 */
function getChatRoomSubtitle(report: OnyxEntry<Report>): string | undefined {
    if (isChatThread(report)) {
        return '';
    }
    if (!isDefaultRoom(report) && !isUserCreatedPolicyRoom(report) && !isPolicyExpenseChat(report)) {
        return '';
    }
    if (getChatType(report) === CONST.REPORT.CHAT_TYPE.DOMAIN_ALL) {
        // The domainAll rooms are just #domainName, so we ignore the prefix '#' to get the domainName
        return report?.reportName?.substring(1) ?? '';
    }
    if ((isPolicyExpenseChat(report) && !!report?.isOwnPolicyExpenseChat) || isExpenseReport(report)) {
        return Localize.translateLocal('workspace.common.workspace');
    }
    if (isArchivedRoom(report)) {
        return report?.oldPolicyName ?? '';
    }
    return getPolicyName(report);
}

/**
 * Gets the parent navigation subtitle for the report
 */
function getParentNavigationSubtitle(report: OnyxEntry<Report>): ParentNavigationSummaryParams {
    if (isThread(report)) {
        const parentReport = allReports?.[`${ONYXKEYS.COLLECTION.REPORT}${report?.parentReportID}`] ?? null;
        const {rootReportName, workspaceName} = getRootReportAndWorkspaceName(parentReport);
        if (!rootReportName) {
            return {};
        }

        return {rootReportName, workspaceName};
    }
    return {};
}

/**
 * Navigate to the details page of a given report
 *
 */
function navigateToDetailsPage(report: OnyxEntry<Report>) {
    const participantAccountIDs = report?.participantAccountIDs ?? [];

    if (isOneOnOneChat(report)) {
        Navigation.navigate(ROUTES.PROFILE.getRoute(participantAccountIDs[0]));
        return;
    }
    if (report?.reportID) {
        Navigation.navigate(ROUTES.REPORT_WITH_ID_DETAILS.getRoute(report?.reportID));
    }
}

/**
 * Go back to the details page of a given report
 */
function goBackToDetailsPage(report: OnyxEntry<Report>) {
    if (isOneOnOneChat(report)) {
        Navigation.goBack(ROUTES.PROFILE.getRoute(report?.participantAccountIDs?.[0] ?? ''));
        return;
    }
    Navigation.goBack(ROUTES.REPORT_SETTINGS.getRoute(report?.reportID ?? ''));
}

/**
 * Generate a random reportID up to 53 bits aka 9,007,199,254,740,991 (Number.MAX_SAFE_INTEGER).
 * There were approximately 98,000,000 reports with sequential IDs generated before we started using this approach, those make up roughly one billionth of the space for these numbers,
 * so we live with the 1 in a billion chance of a collision with an older ID until we can switch to 64-bit IDs.
 *
 * In a test of 500M reports (28 years of reports at our current max rate) we got 20-40 collisions meaning that
 * this is more than random enough for our needs.
 */
function generateReportID(): string {
    return (Math.floor(Math.random() * 2 ** 21) * 2 ** 32 + Math.floor(Math.random() * 2 ** 32)).toString();
}

function hasReportNameError(report: OnyxEntry<Report>): boolean {
    return !isEmptyObject(report?.errorFields?.reportName);
}

/**
 * For comments shorter than or equal to 10k chars, convert the comment from MD into HTML because that's how it is stored in the database
 * For longer comments, skip parsing, but still escape the text, and display plaintext for performance reasons. It takes over 40s to parse a 100k long string!!
 */
function getParsedComment(text: string): string {
    const parser = new ExpensiMark();
    return text.length <= CONST.MAX_MARKUP_LENGTH ? parser.replace(text) : lodashEscape(text);
}

function buildOptimisticAddCommentReportAction(text?: string, file?: File): OptimisticReportAction {
    const parser = new ExpensiMark();
    const commentText = getParsedComment(text ?? '');
    const isAttachment = !text && file !== undefined;
    const attachmentInfo = isAttachment ? file : {};
    const htmlForNewComment = isAttachment ? CONST.ATTACHMENT_UPLOADING_MESSAGE_HTML : commentText;

    // Remove HTML from text when applying optimistic offline comment
    const textForNewComment = isAttachment ? CONST.ATTACHMENT_MESSAGE_TEXT : parser.htmlToText(htmlForNewComment);
    return {
        commentText,
        reportAction: {
            reportActionID: NumberUtils.rand64(),
            actionName: CONST.REPORT.ACTIONS.TYPE.ADDCOMMENT,
            actorAccountID: currentUserAccountID,
            person: [
                {
                    style: 'strong',
                    text: allPersonalDetails?.[currentUserAccountID ?? -1]?.displayName ?? currentUserEmail,
                    type: 'TEXT',
                },
            ],
            automatic: false,
            avatar: allPersonalDetails?.[currentUserAccountID ?? -1]?.avatar ?? UserUtils.getDefaultAvatarURL(currentUserAccountID),
            created: DateUtils.getDBTimeWithSkew(),
            message: [
                {
                    translationKey: isAttachment ? CONST.TRANSLATION_KEYS.ATTACHMENT : '',
                    type: CONST.REPORT.MESSAGE.TYPE.COMMENT,
                    html: htmlForNewComment,
                    text: textForNewComment,
                },
            ],
            isFirstItem: false,
            isAttachment,
            attachmentInfo,
            pendingAction: CONST.RED_BRICK_ROAD_PENDING_ACTION.ADD,
            shouldShow: true,
            isOptimisticAction: true,
        },
    };
}

/**
 * update optimistic parent reportAction when a comment is added or remove in the child report
 * @param parentReportAction - Parent report action of the child report
 * @param lastVisibleActionCreated - Last visible action created of the child report
 * @param type - The type of action in the child report
 */

function updateOptimisticParentReportAction(parentReportAction: OnyxEntry<ReportAction>, lastVisibleActionCreated: string, type: string): UpdateOptimisticParentReportAction {
    let childVisibleActionCount = parentReportAction?.childVisibleActionCount ?? 0;
    let childCommenterCount = parentReportAction?.childCommenterCount ?? 0;
    let childOldestFourAccountIDs = parentReportAction?.childOldestFourAccountIDs;

    if (type === CONST.RED_BRICK_ROAD_PENDING_ACTION.ADD) {
        childVisibleActionCount += 1;
        const oldestFourAccountIDs = childOldestFourAccountIDs ? childOldestFourAccountIDs.split(',') : [];
        if (oldestFourAccountIDs.length < 4) {
            const index = oldestFourAccountIDs.findIndex((accountID) => accountID === currentUserAccountID?.toString());
            if (index === -1) {
                childCommenterCount += 1;
                oldestFourAccountIDs.push(currentUserAccountID?.toString() ?? '');
            }
        }
        childOldestFourAccountIDs = oldestFourAccountIDs.join(',');
    } else if (type === CONST.RED_BRICK_ROAD_PENDING_ACTION.DELETE) {
        if (childVisibleActionCount > 0) {
            childVisibleActionCount -= 1;
        }

        if (childVisibleActionCount === 0) {
            childCommenterCount = 0;
            childOldestFourAccountIDs = '';
        }
    }

    return {
        childVisibleActionCount,
        childCommenterCount,
        childLastVisibleActionCreated: lastVisibleActionCreated,
        childOldestFourAccountIDs,
    };
}

/**
 * Get optimistic data of parent report action
 * @param reportID The reportID of the report that is updated
 * @param lastVisibleActionCreated Last visible action created of the child report
 * @param type The type of action in the child report
 * @param parentReportID Custom reportID to be updated
 * @param parentReportActionID Custom reportActionID to be updated
 */
function getOptimisticDataForParentReportAction(reportID: string, lastVisibleActionCreated: string, type: string, parentReportID = '', parentReportActionID = ''): OnyxUpdate | EmptyObject {
    const report = getReport(reportID);
    if (!report || isEmptyObject(report)) {
        return {};
    }
    const parentReportAction = ReportActionsUtils.getParentReportAction(report);
    if (!parentReportAction || isEmptyObject(parentReportAction)) {
        return {};
    }

    const optimisticParentReportAction = updateOptimisticParentReportAction(parentReportAction, lastVisibleActionCreated, type);
    return {
        onyxMethod: Onyx.METHOD.MERGE,
        key: `${ONYXKEYS.COLLECTION.REPORT_ACTIONS}${parentReportID || report?.parentReportID}`,
        value: {
            [parentReportActionID || (report?.parentReportActionID ?? '')]: optimisticParentReportAction,
        },
    };
}

/**
 * Builds an optimistic reportAction for the parent report when a task is created
 * @param taskReportID - Report ID of the task
 * @param taskTitle - Title of the task
 * @param taskAssigneeAccountID - AccountID of the person assigned to the task
 * @param text - Text of the comment
 * @param parentReportID - Report ID of the parent report
 */
function buildOptimisticTaskCommentReportAction(taskReportID: string, taskTitle: string, taskAssigneeAccountID: number, text: string, parentReportID: string): OptimisticReportAction {
    const reportAction = buildOptimisticAddCommentReportAction(text);
    if (reportAction.reportAction.message) {
        reportAction.reportAction.message[0].taskReportID = taskReportID;
    }

    // These parameters are not saved on the reportAction, but are used to display the task in the UI
    // Added when we fetch the reportActions on a report
    reportAction.reportAction.originalMessage = {
        html: reportAction.reportAction.message?.[0].html,
        taskReportID: reportAction.reportAction.message?.[0].taskReportID,
    };
    reportAction.reportAction.childReportID = taskReportID;
    reportAction.reportAction.parentReportID = parentReportID;
    reportAction.reportAction.childType = CONST.REPORT.TYPE.TASK;
    reportAction.reportAction.childReportName = taskTitle;
    reportAction.reportAction.childManagerAccountID = taskAssigneeAccountID;
    reportAction.reportAction.childStatusNum = CONST.REPORT.STATUS_NUM.OPEN;
    reportAction.reportAction.childStateNum = CONST.REPORT.STATE_NUM.OPEN;

    return reportAction;
}

/**
 * Builds an optimistic IOU report with a randomly generated reportID
 *
 * @param payeeAccountID - AccountID of the person generating the IOU.
 * @param payerAccountID - AccountID of the other person participating in the IOU.
 * @param total - IOU amount in the smallest unit of the currency.
 * @param chatReportID - Report ID of the chat where the IOU is.
 * @param currency - IOU currency.
 * @param isSendingMoney - If we send money the IOU should be created as settled
 */

function buildOptimisticIOUReport(payeeAccountID: number, payerAccountID: number, total: number, chatReportID: string, currency: string, isSendingMoney = false): OptimisticIOUReport {
    const formattedTotal = CurrencyUtils.convertToDisplayString(total, currency);
    const personalDetails = getPersonalDetailsForAccountID(payerAccountID);
    const payerEmail = 'login' in personalDetails ? personalDetails.login : '';

    // When creating a report the participantsAccountIDs and visibleChatMemberAccountIDs are the same
    const participantsAccountIDs = [payeeAccountID, payerAccountID];

    return {
        type: CONST.REPORT.TYPE.IOU,
        cachedTotal: formattedTotal,
        chatReportID,
        currency,
        managerID: payerAccountID,
        ownerAccountID: payeeAccountID,
        participantAccountIDs: participantsAccountIDs,
        visibleChatMemberAccountIDs: participantsAccountIDs,
        reportID: generateReportID(),
        stateNum: isSendingMoney ? CONST.REPORT.STATE_NUM.APPROVED : CONST.REPORT.STATE_NUM.SUBMITTED,
        statusNum: isSendingMoney ? CONST.REPORT.STATUS_NUM.REIMBURSED : CONST.REPORT.STATE_NUM.SUBMITTED,
        total,

        // We don't translate reportName because the server response is always in English
        reportName: `${payerEmail} owes ${formattedTotal}`,
        notificationPreference: CONST.REPORT.NOTIFICATION_PREFERENCE.HIDDEN,
        parentReportID: chatReportID,
        lastVisibleActionCreated: DateUtils.getDBTime(),
    };
}

/**
 * Builds an optimistic Expense report with a randomly generated reportID
 *
 * @param chatReportID - Report ID of the PolicyExpenseChat where the Expense Report is
 * @param policyID - The policy ID of the PolicyExpenseChat
 * @param payeeAccountID - AccountID of the employee (payee)
 * @param total - Amount in cents
 * @param currency
 */

function buildOptimisticExpenseReport(chatReportID: string, policyID: string, payeeAccountID: number, total: number, currency: string): OptimisticExpenseReport {
    // The amount for Expense reports are stored as negative value in the database
    const storedTotal = total * -1;
    const policyName = getPolicyName(allReports?.[`${ONYXKEYS.COLLECTION.REPORT}${chatReportID}`]);
    const formattedTotal = CurrencyUtils.convertToDisplayString(storedTotal, currency);
    const policy = getPolicy(policyID);

    const isFree = policy?.type === CONST.POLICY.TYPE.FREE;

    // Define the state and status of the report based on whether the policy is free or paid
    const stateNum = isFree ? CONST.REPORT.STATE_NUM.SUBMITTED : CONST.REPORT.STATE_NUM.OPEN;
    const statusNum = isFree ? CONST.REPORT.STATUS_NUM.SUBMITTED : CONST.REPORT.STATUS_NUM.OPEN;

    return {
        reportID: generateReportID(),
        chatReportID,
        policyID,
        type: CONST.REPORT.TYPE.EXPENSE,
        ownerAccountID: payeeAccountID,
        currency,

        // We don't translate reportName because the server response is always in English
        reportName: `${policyName} owes ${formattedTotal}`,
        stateNum,
        statusNum,
        total: storedTotal,
        notificationPreference: CONST.REPORT.NOTIFICATION_PREFERENCE.HIDDEN,
        parentReportID: chatReportID,
        lastVisibleActionCreated: DateUtils.getDBTime(),
    };
}

/**
 * @param iouReportID - the report ID of the IOU report the action belongs to
 * @param type - IOUReportAction type. Can be oneOf(create, decline, cancel, pay, split)
 * @param total - IOU total in cents
 * @param comment - IOU comment
 * @param currency - IOU currency
 * @param paymentType - IOU paymentMethodType. Can be oneOf(Elsewhere, Expensify)
 * @param isSettlingUp - Whether we are settling up an IOU
 */
function getIOUReportActionMessage(iouReportID: string, type: string, total: number, comment: string, currency: string, paymentType = '', isSettlingUp = false): [Message] {
    const report = getReport(iouReportID);
    const amount =
        type === CONST.IOU.REPORT_ACTION_TYPE.PAY
            ? CurrencyUtils.convertToDisplayString(getMoneyRequestReimbursableTotal(!isEmptyObject(report) ? report : null), currency)
            : CurrencyUtils.convertToDisplayString(total, currency);

    let paymentMethodMessage;
    switch (paymentType) {
        case CONST.IOU.PAYMENT_TYPE.VBBA:
        case CONST.IOU.PAYMENT_TYPE.EXPENSIFY:
            paymentMethodMessage = ' with Expensify';
            break;
        default:
            paymentMethodMessage = ` elsewhere`;
            break;
    }

    let iouMessage;
    switch (type) {
        case CONST.REPORT.ACTIONS.TYPE.APPROVED:
            iouMessage = `approved ${amount}`;
            break;
        case CONST.REPORT.ACTIONS.TYPE.SUBMITTED:
            iouMessage = `submitted ${amount}`;
            break;
        case CONST.IOU.REPORT_ACTION_TYPE.CREATE:
            iouMessage = `requested ${amount}${comment && ` for ${comment}`}`;
            break;
        case CONST.IOU.REPORT_ACTION_TYPE.SPLIT:
            iouMessage = `split ${amount}${comment && ` for ${comment}`}`;
            break;
        case CONST.IOU.REPORT_ACTION_TYPE.DELETE:
            iouMessage = `deleted the ${amount} request${comment && ` for ${comment}`}`;
            break;
        case CONST.IOU.REPORT_ACTION_TYPE.PAY:
            iouMessage = isSettlingUp ? `paid ${amount}${paymentMethodMessage}` : `sent ${amount}${comment && ` for ${comment}`}${paymentMethodMessage}`;
            break;
        default:
            break;
    }

    return [
        {
            html: lodashEscape(iouMessage),
            text: iouMessage ?? '',
            isEdited: false,
            type: CONST.REPORT.MESSAGE.TYPE.COMMENT,
        },
    ];
}

/**
 * Builds an optimistic IOU reportAction object
 *
 * @param type - IOUReportAction type. Can be oneOf(create, delete, pay, split).
 * @param amount - IOU amount in cents.
 * @param currency
 * @param comment - User comment for the IOU.
 * @param participants - An array with participants details.
 * @param [transactionID] - Not required if the IOUReportAction type is 'pay'
 * @param [paymentType] - Only required if the IOUReportAction type is 'pay'. Can be oneOf(elsewhere, Expensify).
 * @param [iouReportID] - Only required if the IOUReportActions type is oneOf(decline, cancel, pay). Generates a randomID as default.
 * @param [isSettlingUp] - Whether we are settling up an IOU.
 * @param [isSendMoneyFlow] - Whether this is send money flow
 * @param [receipt]
 * @param [isOwnPolicyExpenseChat] - Whether this is an expense report create from the current user's policy expense chat
 */

function buildOptimisticIOUReportAction(
    type: ValueOf<typeof CONST.IOU.REPORT_ACTION_TYPE>,
    amount: number,
    currency: string,
    comment: string,
    participants: Participant[],
    transactionID: string,
    paymentType?: DeepValueOf<typeof CONST.IOU.PAYMENT_TYPE>,
    iouReportID = '',
    isSettlingUp = false,
    isSendMoneyFlow = false,
    receipt: Receipt = {},
    isOwnPolicyExpenseChat = false,
    created = DateUtils.getDBTime(),
): OptimisticIOUReportAction {
    const IOUReportID = iouReportID || generateReportID();

    const originalMessage: IOUMessage = {
        amount,
        comment,
        currency,
        IOUTransactionID: transactionID,
        IOUReportID,
        type,
    };

    if (type === CONST.IOU.REPORT_ACTION_TYPE.PAY) {
        // In send money flow, we store amount, comment, currency in IOUDetails when type = pay
        if (isSendMoneyFlow) {
            const keys = ['amount', 'comment', 'currency'] as const;
            keys.forEach((key) => {
                delete originalMessage[key];
            });
            originalMessage.IOUDetails = {amount, comment, currency};
            originalMessage.paymentType = paymentType;
        } else {
            // In case of pay money request action, we dont store the comment
            // and there is no single transctionID to link the action to.
            delete originalMessage.IOUTransactionID;
            delete originalMessage.comment;
            originalMessage.paymentType = paymentType;
        }
    }

    // IOUs of type split only exist in group DMs and those don't have an iouReport so we need to delete the IOUReportID key
    if (type === CONST.IOU.REPORT_ACTION_TYPE.SPLIT) {
        delete originalMessage.IOUReportID;
        // Split bill made from a policy expense chat only have the payee's accountID as the participant because the payer could be any policy admin
        if (isOwnPolicyExpenseChat) {
            originalMessage.participantAccountIDs = currentUserAccountID ? [currentUserAccountID] : [];
        } else {
            originalMessage.participantAccountIDs = currentUserAccountID
                ? [currentUserAccountID, ...participants.map((participant) => participant.accountID ?? -1)]
                : participants.map((participant) => participant.accountID ?? -1);
        }
    }

    return {
        actionName: CONST.REPORT.ACTIONS.TYPE.IOU,
        actorAccountID: currentUserAccountID,
        automatic: false,
        avatar: currentUserPersonalDetails?.avatar ?? UserUtils.getDefaultAvatarURL(currentUserAccountID),
        isAttachment: false,
        originalMessage,
        message: getIOUReportActionMessage(iouReportID, type, amount, comment, currency, paymentType, isSettlingUp),
        person: [
            {
                style: 'strong',
                text: currentUserPersonalDetails?.displayName ?? currentUserEmail,
                type: 'TEXT',
            },
        ],
        reportActionID: NumberUtils.rand64(),
        shouldShow: true,
        created,
        pendingAction: CONST.RED_BRICK_ROAD_PENDING_ACTION.ADD,
        whisperedToAccountIDs: [CONST.IOU.RECEIPT_STATE.SCANREADY, CONST.IOU.RECEIPT_STATE.SCANNING].some((value) => value === receipt?.state) ? [currentUserAccountID ?? -1] : [],
    };
}

/**
 * Builds an optimistic APPROVED report action with a randomly generated reportActionID.
 */
function buildOptimisticApprovedReportAction(amount: number, currency: string, expenseReportID: string): OptimisticApprovedReportAction {
    const originalMessage = {
        amount,
        currency,
        expenseReportID,
    };

    return {
        actionName: CONST.REPORT.ACTIONS.TYPE.APPROVED,
        actorAccountID: currentUserAccountID,
        automatic: false,
        avatar: currentUserPersonalDetails?.avatar ?? UserUtils.getDefaultAvatarURL(currentUserAccountID),
        isAttachment: false,
        originalMessage,
        message: getIOUReportActionMessage(expenseReportID, CONST.REPORT.ACTIONS.TYPE.APPROVED, Math.abs(amount), '', currency),
        person: [
            {
                style: 'strong',
                text: currentUserPersonalDetails?.displayName ?? currentUserEmail,
                type: 'TEXT',
            },
        ],
        reportActionID: NumberUtils.rand64(),
        shouldShow: true,
        created: DateUtils.getDBTime(),
        pendingAction: CONST.RED_BRICK_ROAD_PENDING_ACTION.ADD,
    };
}

/**
 * Builds an optimistic MOVED report action with a randomly generated reportActionID.
 * This action is used when we move reports across workspaces.
 */
function buildOptimisticMovedReportAction(fromPolicyID: string, toPolicyID: string, newParentReportID: string, movedReportID: string, policyName: string): ReportAction {
    const originalMessage = {
        fromPolicyID,
        toPolicyID,
        newParentReportID,
        movedReportID,
    };

    const movedActionMessage = [
        {
            html: `moved the report to the <a href='${CONST.NEW_EXPENSIFY_URL}r/${newParentReportID}' target='_blank' rel='noreferrer noopener'>${policyName}</a> workspace`,
            text: `moved the report to the ${policyName} workspace`,
            type: CONST.REPORT.MESSAGE.TYPE.COMMENT,
        },
    ];

    return {
        actionName: CONST.REPORT.ACTIONS.TYPE.MOVED,
        actorAccountID: currentUserAccountID,
        automatic: false,
        avatar: currentUserPersonalDetails?.avatar ?? UserUtils.getDefaultAvatarURL(currentUserAccountID),
        isAttachment: false,
        originalMessage,
        message: movedActionMessage,
        person: [
            {
                style: 'strong',
                text: currentUserPersonalDetails?.displayName ?? currentUserEmail,
                type: 'TEXT',
            },
        ],
        reportActionID: NumberUtils.rand64(),
        shouldShow: true,
        created: DateUtils.getDBTime(),
        pendingAction: CONST.RED_BRICK_ROAD_PENDING_ACTION.ADD,
    };
}

/**
 * Builds an optimistic SUBMITTED report action with a randomly generated reportActionID.
 *
 */
function buildOptimisticSubmittedReportAction(amount: number, currency: string, expenseReportID: string): OptimisticSubmittedReportAction {
    const originalMessage = {
        amount,
        currency,
        expenseReportID,
    };

    return {
        actionName: CONST.REPORT.ACTIONS.TYPE.SUBMITTED,
        actorAccountID: currentUserAccountID,
        automatic: false,
        avatar: currentUserPersonalDetails?.avatar ?? UserUtils.getDefaultAvatar(currentUserAccountID),
        isAttachment: false,
        originalMessage,
        message: getIOUReportActionMessage(expenseReportID, CONST.REPORT.ACTIONS.TYPE.SUBMITTED, Math.abs(amount), '', currency),
        person: [
            {
                style: 'strong',
                text: currentUserPersonalDetails?.displayName ?? currentUserEmail,
                type: 'TEXT',
            },
        ],
        reportActionID: NumberUtils.rand64(),
        shouldShow: true,
        created: DateUtils.getDBTime(),
        pendingAction: CONST.RED_BRICK_ROAD_PENDING_ACTION.ADD,
    };
}

/**
 * Builds an optimistic report preview action with a randomly generated reportActionID.
 *
 * @param chatReport
 * @param iouReport
 * @param [comment] - User comment for the IOU.
 * @param [transaction] - optimistic first transaction of preview
 */
function buildOptimisticReportPreview(chatReport: OnyxEntry<Report>, iouReport: Report, comment = '', transaction: OnyxEntry<Transaction> = null, childReportID?: string): ReportAction {
    const hasReceipt = TransactionUtils.hasReceipt(transaction);
    const isReceiptBeingScanned = hasReceipt && TransactionUtils.isReceiptBeingScanned(transaction);
    const message = getReportPreviewMessage(iouReport);
    const created = DateUtils.getDBTime();
    return {
        reportActionID: NumberUtils.rand64(),
        reportID: chatReport?.reportID,
        actionName: CONST.REPORT.ACTIONS.TYPE.REPORTPREVIEW,
        pendingAction: CONST.RED_BRICK_ROAD_PENDING_ACTION.ADD,
        originalMessage: {
            linkedReportID: iouReport?.reportID,
        },
        message: [
            {
                html: message,
                text: message,
                isEdited: false,
                type: CONST.REPORT.MESSAGE.TYPE.COMMENT,
            },
        ],
        created,
        accountID: iouReport?.managerID ?? 0,
        // The preview is initially whispered if created with a receipt, so the actor is the current user as well
        actorAccountID: hasReceipt ? currentUserAccountID : iouReport?.managerID ?? 0,
        childReportID: childReportID ?? iouReport?.reportID,
        childMoneyRequestCount: 1,
        childLastMoneyRequestComment: comment,
        childRecentReceiptTransactionIDs: hasReceipt && !isEmptyObject(transaction) ? {[transaction?.transactionID ?? '']: created} : undefined,
        whisperedToAccountIDs: isReceiptBeingScanned ? [currentUserAccountID ?? -1] : [],
    };
}

/**
 * Builds an optimistic modified expense action with a randomly generated reportActionID.
 */
function buildOptimisticModifiedExpenseReportAction(
    transactionThread: OnyxEntry<Report>,
    oldTransaction: OnyxEntry<Transaction>,
    transactionChanges: TransactionChanges,
    isFromExpenseReport: boolean,
): OptimisticModifiedExpenseReportAction {
    const originalMessage = getModifiedExpenseOriginalMessage(oldTransaction, transactionChanges, isFromExpenseReport);
    return {
        actionName: CONST.REPORT.ACTIONS.TYPE.MODIFIEDEXPENSE,
        actorAccountID: currentUserAccountID,
        automatic: false,
        avatar: currentUserPersonalDetails?.avatar ?? UserUtils.getDefaultAvatarURL(currentUserAccountID),
        created: DateUtils.getDBTime(),
        isAttachment: false,
        message: [
            {
                // Currently we are composing the message from the originalMessage and message is only used in OldDot and not in the App
                text: 'You',
                style: 'strong',
                type: CONST.REPORT.MESSAGE.TYPE.TEXT,
            },
        ],
        originalMessage,
        person: [
            {
                style: 'strong',
                text: currentUserPersonalDetails?.displayName ?? String(currentUserAccountID),
                type: 'TEXT',
            },
        ],
        pendingAction: CONST.RED_BRICK_ROAD_PENDING_ACTION.ADD,
        reportActionID: NumberUtils.rand64(),
        reportID: transactionThread?.reportID,
        shouldShow: true,
    };
}

/**
 * Updates a report preview action that exists for an IOU report.
 *
 * @param [comment] - User comment for the IOU.
 * @param [transaction] - optimistic newest transaction of a report preview
 *
 */
function updateReportPreview(iouReport: OnyxEntry<Report>, reportPreviewAction: ReportAction, isPayRequest = false, comment = '', transaction: OnyxEntry<Transaction> = null): ReportAction {
    const hasReceipt = TransactionUtils.hasReceipt(transaction);
    const recentReceiptTransactions = reportPreviewAction?.childRecentReceiptTransactionIDs ?? {};
    const transactionsToKeep = TransactionUtils.getRecentTransactions(recentReceiptTransactions);
    const previousTransactionsArray = Object.entries(recentReceiptTransactions ?? {}).map(([key, value]) => (transactionsToKeep.includes(key) ? {[key]: value} : null));
    const previousTransactions: Record<string, string> = {};

    for (const obj of previousTransactionsArray) {
        for (const key in obj) {
            if (obj) {
                previousTransactions[key] = obj[key];
            }
        }
    }

    const message = getReportPreviewMessage(iouReport, reportPreviewAction);
    return {
        ...reportPreviewAction,
        created: DateUtils.getDBTime(),
        message: [
            {
                html: message,
                text: message,
                isEdited: false,
                type: CONST.REPORT.MESSAGE.TYPE.COMMENT,
            },
        ],
        childLastMoneyRequestComment: comment || reportPreviewAction?.childLastMoneyRequestComment,
        childMoneyRequestCount: (reportPreviewAction?.childMoneyRequestCount ?? 0) + (isPayRequest ? 0 : 1),
        childRecentReceiptTransactionIDs: hasReceipt
            ? {
                  ...(transaction && {[transaction.transactionID]: transaction?.created}),
                  ...previousTransactions,
              }
            : recentReceiptTransactions,
        // As soon as we add a transaction without a receipt to the report, it will have ready money requests,
        // so we remove the whisper
        whisperedToAccountIDs: hasReceipt ? reportPreviewAction?.whisperedToAccountIDs : [],
    };
}

function buildOptimisticTaskReportAction(taskReportID: string, actionName: OriginalMessageActionName, message = ''): OptimisticTaskReportAction {
    const originalMessage = {
        taskReportID,
        type: actionName,
        text: message,
    };
    return {
        actionName,
        actorAccountID: currentUserAccountID,
        automatic: false,
        avatar: currentUserPersonalDetails?.avatar ?? UserUtils.getDefaultAvatarURL(currentUserAccountID),
        isAttachment: false,
        originalMessage,
        message: [
            {
                text: message,
                taskReportID,
                type: CONST.REPORT.MESSAGE.TYPE.TEXT,
            },
        ],
        person: [
            {
                style: 'strong',
                text: currentUserPersonalDetails?.displayName ?? String(currentUserAccountID),
                type: 'TEXT',
            },
        ],
        reportActionID: NumberUtils.rand64(),
        shouldShow: true,
        created: DateUtils.getDBTime(),
        isFirstItem: false,
        pendingAction: CONST.RED_BRICK_ROAD_PENDING_ACTION.ADD,
    };
}

/**
 * Builds an optimistic chat report with a randomly generated reportID and as much information as we currently have
 */
function buildOptimisticChatReport(
    participantList: number[],
    reportName: string = CONST.REPORT.DEFAULT_REPORT_NAME,
    chatType: ValueOf<typeof CONST.REPORT.CHAT_TYPE> | undefined = undefined,
    policyID: string = CONST.POLICY.OWNER_EMAIL_FAKE,
    ownerAccountID: number = CONST.REPORT.OWNER_ACCOUNT_ID_FAKE,
    isOwnPolicyExpenseChat = false,
    oldPolicyName = '',
    visibility: ValueOf<typeof CONST.REPORT.VISIBILITY> | undefined = undefined,
    writeCapability: ValueOf<typeof CONST.REPORT.WRITE_CAPABILITIES> | undefined = undefined,
    notificationPreference: NotificationPreference = CONST.REPORT.NOTIFICATION_PREFERENCE.ALWAYS,
    parentReportActionID = '',
    parentReportID = '',
    welcomeMessage = '',
): OptimisticChatReport {
    const currentTime = DateUtils.getDBTime();
    const isNewlyCreatedWorkspaceChat = chatType === CONST.REPORT.CHAT_TYPE.POLICY_EXPENSE_CHAT && isOwnPolicyExpenseChat;
    return {
        type: CONST.REPORT.TYPE.CHAT,
        chatType,
        isOwnPolicyExpenseChat,
        isPinned: reportName === CONST.REPORT.WORKSPACE_CHAT_ROOMS.ADMINS || isNewlyCreatedWorkspaceChat,
        lastActorAccountID: 0,
        lastMessageTranslationKey: '',
        lastMessageHtml: '',
        lastMessageText: undefined,
        lastReadTime: currentTime,
        lastVisibleActionCreated: currentTime,
        notificationPreference,
        oldPolicyName,
        ownerAccountID: ownerAccountID || CONST.REPORT.OWNER_ACCOUNT_ID_FAKE,
        parentReportActionID,
        parentReportID,
        // When creating a report the participantsAccountIDs and visibleChatMemberAccountIDs are the same
        participantAccountIDs: participantList,
        visibleChatMemberAccountIDs: participantList,
        policyID,
        reportID: generateReportID(),
        reportName,
        stateNum: 0,
        statusNum: 0,
        visibility,
        welcomeMessage,
        writeCapability,
    };
}

/**
 * Returns the necessary reportAction onyx data to indicate that the chat has been created optimistically
 * @param [created] - Action created time
 */
function buildOptimisticCreatedReportAction(emailCreatingAction: string, created = DateUtils.getDBTime()): OptimisticCreatedReportAction {
    return {
        reportActionID: NumberUtils.rand64(),
        actionName: CONST.REPORT.ACTIONS.TYPE.CREATED,
        pendingAction: CONST.RED_BRICK_ROAD_PENDING_ACTION.ADD,
        actorAccountID: currentUserAccountID,
        message: [
            {
                type: CONST.REPORT.MESSAGE.TYPE.TEXT,
                style: 'strong',
                text: emailCreatingAction,
            },
            {
                type: CONST.REPORT.MESSAGE.TYPE.TEXT,
                style: 'normal',
                text: ' created this report',
            },
        ],
        person: [
            {
                type: CONST.REPORT.MESSAGE.TYPE.TEXT,
                style: 'strong',
                text: allPersonalDetails?.[currentUserAccountID ?? '']?.displayName ?? currentUserEmail,
            },
        ],
        automatic: false,
        avatar: allPersonalDetails?.[currentUserAccountID ?? '']?.avatar ?? UserUtils.getDefaultAvatarURL(currentUserAccountID),
        created,
        shouldShow: true,
    };
}

/**
 * Returns the necessary reportAction onyx data to indicate that a task report has been edited
 */
function buildOptimisticEditedTaskReportAction(emailEditingTask: string): OptimisticEditedTaskReportAction {
    return {
        reportActionID: NumberUtils.rand64(),
        actionName: CONST.REPORT.ACTIONS.TYPE.TASKEDITED,
        pendingAction: CONST.RED_BRICK_ROAD_PENDING_ACTION.ADD,
        actorAccountID: currentUserAccountID,
        message: [
            {
                type: CONST.REPORT.MESSAGE.TYPE.TEXT,
                style: 'strong',
                text: emailEditingTask,
            },
            {
                type: CONST.REPORT.MESSAGE.TYPE.TEXT,
                style: 'normal',
                text: ' edited this task',
            },
        ],
        person: [
            {
                type: CONST.REPORT.MESSAGE.TYPE.TEXT,
                style: 'strong',
                text: allPersonalDetails?.[currentUserAccountID ?? '']?.displayName ?? currentUserEmail,
            },
        ],
        automatic: false,
        avatar: allPersonalDetails?.[currentUserAccountID ?? '']?.avatar ?? UserUtils.getDefaultAvatarURL(currentUserAccountID),
        created: DateUtils.getDBTime(),
        shouldShow: false,
    };
}

/**
 * Returns the necessary reportAction onyx data to indicate that a chat has been archived
 *
 * @param reason - A reason why the chat has been archived
 */
function buildOptimisticClosedReportAction(emailClosingReport: string, policyName: string, reason: string = CONST.REPORT.ARCHIVE_REASON.DEFAULT): OptimisticClosedReportAction {
    return {
        actionName: CONST.REPORT.ACTIONS.TYPE.CLOSED,
        actorAccountID: currentUserAccountID,
        automatic: false,
        avatar: allPersonalDetails?.[currentUserAccountID ?? '']?.avatar ?? UserUtils.getDefaultAvatarURL(currentUserAccountID),
        created: DateUtils.getDBTime(),
        message: [
            {
                type: CONST.REPORT.MESSAGE.TYPE.TEXT,
                style: 'strong',
                text: emailClosingReport,
            },
            {
                type: CONST.REPORT.MESSAGE.TYPE.TEXT,
                style: 'normal',
                text: ' closed this report',
            },
        ],
        originalMessage: {
            policyName,
            reason,
        },
        pendingAction: CONST.RED_BRICK_ROAD_PENDING_ACTION.ADD,
        person: [
            {
                type: CONST.REPORT.MESSAGE.TYPE.TEXT,
                style: 'strong',
                text: allPersonalDetails?.[currentUserAccountID ?? '']?.displayName ?? currentUserEmail,
            },
        ],
        reportActionID: NumberUtils.rand64(),
        shouldShow: true,
    };
}

function buildOptimisticWorkspaceChats(policyID: string, policyName: string): OptimisticWorkspaceChats {
    const announceChatData = buildOptimisticChatReport(
        currentUserAccountID ? [currentUserAccountID] : [],
        CONST.REPORT.WORKSPACE_CHAT_ROOMS.ANNOUNCE,
        CONST.REPORT.CHAT_TYPE.POLICY_ANNOUNCE,
        policyID,
        CONST.POLICY.OWNER_ACCOUNT_ID_FAKE,
        false,
        policyName,
        undefined,
        undefined,

        // #announce contains all policy members so notifying always should be opt-in only.
        CONST.REPORT.NOTIFICATION_PREFERENCE.DAILY,
    );
    const announceChatReportID = announceChatData.reportID;
    const announceCreatedAction = buildOptimisticCreatedReportAction(CONST.POLICY.OWNER_EMAIL_FAKE);
    const announceReportActionData = {
        [announceCreatedAction.reportActionID]: announceCreatedAction,
    };

    const adminsChatData = buildOptimisticChatReport(
        [currentUserAccountID ?? -1],
        CONST.REPORT.WORKSPACE_CHAT_ROOMS.ADMINS,
        CONST.REPORT.CHAT_TYPE.POLICY_ADMINS,
        policyID,
        CONST.POLICY.OWNER_ACCOUNT_ID_FAKE,
        false,
        policyName,
    );
    const adminsChatReportID = adminsChatData.reportID;
    const adminsCreatedAction = buildOptimisticCreatedReportAction(CONST.POLICY.OWNER_EMAIL_FAKE);
    const adminsReportActionData = {
        [adminsCreatedAction.reportActionID]: adminsCreatedAction,
    };

    const expenseChatData = buildOptimisticChatReport([currentUserAccountID ?? -1], '', CONST.REPORT.CHAT_TYPE.POLICY_EXPENSE_CHAT, policyID, currentUserAccountID, true, policyName);
    const expenseChatReportID = expenseChatData.reportID;
    const expenseReportCreatedAction = buildOptimisticCreatedReportAction(currentUserEmail ?? '');
    const expenseReportActionData = {
        [expenseReportCreatedAction.reportActionID]: expenseReportCreatedAction,
    };

    return {
        announceChatReportID,
        announceChatData,
        announceReportActionData,
        announceCreatedReportActionID: announceCreatedAction.reportActionID,
        adminsChatReportID,
        adminsChatData,
        adminsReportActionData,
        adminsCreatedReportActionID: adminsCreatedAction.reportActionID,
        expenseChatReportID,
        expenseChatData,
        expenseReportActionData,
        expenseCreatedReportActionID: expenseReportCreatedAction.reportActionID,
    };
}

/**
 * Builds an optimistic Task Report with a randomly generated reportID
 *
 * @param ownerAccountID - Account ID of the person generating the Task.
 * @param assigneeAccountID - AccountID of the other person participating in the Task.
 * @param parentReportID - Report ID of the chat where the Task is.
 * @param title - Task title.
 * @param description - Task description.
 * @param policyID - PolicyID of the parent report
 */

function buildOptimisticTaskReport(
    ownerAccountID: number,
    assigneeAccountID = 0,
    parentReportID?: string,
    title?: string,
    description?: string,
    policyID: string = CONST.POLICY.OWNER_EMAIL_FAKE,
): OptimisticTaskReport {
    // When creating a report the participantsAccountIDs and visibleChatMemberAccountIDs are the same
    const participantsAccountIDs = assigneeAccountID && assigneeAccountID !== ownerAccountID ? [assigneeAccountID] : [];

    return {
        reportID: generateReportID(),
        reportName: title,
        description,
        ownerAccountID,
        participantAccountIDs: participantsAccountIDs,
        visibleChatMemberAccountIDs: participantsAccountIDs,
        managerID: assigneeAccountID,
        type: CONST.REPORT.TYPE.TASK,
        parentReportID,
        policyID,
        stateNum: CONST.REPORT.STATE_NUM.OPEN,
        statusNum: CONST.REPORT.STATUS_NUM.OPEN,
        notificationPreference: CONST.REPORT.NOTIFICATION_PREFERENCE.ALWAYS,
        lastVisibleActionCreated: DateUtils.getDBTime(),
    };
}

/**
 * A helper method to create transaction thread
 *
 * @param reportAction - the parent IOU report action from which to create the thread
 *
 * @param moneyRequestReportID - the reportID which the report action belong to
 */
function buildTransactionThread(reportAction: OnyxEntry<ReportAction>, moneyRequestReportID: string): OptimisticChatReport {
    const participantAccountIDs = [...new Set([currentUserAccountID, Number(reportAction?.actorAccountID)])].filter(Boolean) as number[];
    return buildOptimisticChatReport(
        participantAccountIDs,
        getTransactionReportName(reportAction),
        undefined,
        getReport(moneyRequestReportID)?.policyID ?? CONST.POLICY.OWNER_EMAIL_FAKE,
        CONST.POLICY.OWNER_ACCOUNT_ID_FAKE,
        false,
        '',
        undefined,
        undefined,
        CONST.REPORT.NOTIFICATION_PREFERENCE.HIDDEN,
        reportAction?.reportActionID,
        moneyRequestReportID,
    );
}

function isUnread(report: OnyxEntry<Report>): boolean {
    if (!report) {
        return false;
    }

    // lastVisibleActionCreated and lastReadTime are both datetime strings and can be compared directly
    const lastVisibleActionCreated = report.lastVisibleActionCreated ?? '';
    const lastReadTime = report.lastReadTime ?? '';
    return lastReadTime < lastVisibleActionCreated;
}

function isIOUOwnedByCurrentUser(report: OnyxEntry<Report>, allReportsDict: OnyxCollection<Report> = null): boolean {
    const allAvailableReports = allReportsDict ?? allReports;
    if (!report || !allAvailableReports) {
        return false;
    }

    let reportToLook = report;
    if (report.iouReportID) {
        const iouReport = allAvailableReports[`${ONYXKEYS.COLLECTION.REPORT}${report.iouReportID}`];
        if (iouReport) {
            reportToLook = iouReport;
        }
    }

    return reportToLook.ownerAccountID === currentUserAccountID;
}

/**
 * Assuming the passed in report is a default room, lets us know whether we can see it or not, based on permissions and
 * the various subsets of users we've allowed to use default rooms.
 */
function canSeeDefaultRoom(report: OnyxEntry<Report>, policies: OnyxCollection<Policy>, betas: OnyxEntry<Beta[]>): boolean {
    // Include archived rooms
    if (isArchivedRoom(report)) {
        return true;
    }

    // Include default rooms for free plan policies (domain rooms aren't included in here because they do not belong to a policy)
    if (getPolicyType(report, policies) === CONST.POLICY.TYPE.FREE) {
        return true;
    }

    // Include domain rooms with Partner Managers (Expensify accounts) in them for accounts that are on a domain with an Approved Accountant
    if (isDomainRoom(report) && doesDomainHaveApprovedAccountant && hasExpensifyEmails(report?.participantAccountIDs ?? [])) {
        return true;
    }

    // If the room has an assigned guide, it can be seen.
    if (hasExpensifyGuidesEmails(report?.participantAccountIDs ?? [])) {
        return true;
    }

    // Include any admins and announce rooms, since only non partner-managed domain rooms are on the beta now.
    if (isAdminRoom(report) || isAnnounceRoom(report)) {
        return true;
    }

    // For all other cases, just check that the user belongs to the default rooms beta
    return Permissions.canUseDefaultRooms(betas ?? []);
}

function canAccessReport(report: OnyxEntry<Report>, policies: OnyxCollection<Policy>, betas: OnyxEntry<Beta[]>): boolean {
    if (isThread(report) && ReportActionsUtils.isPendingRemove(ReportActionsUtils.getParentReportAction(report))) {
        return false;
    }

    // We hide default rooms (it's basically just domain rooms now) from people who aren't on the defaultRooms beta.
    if (isDefaultRoom(report) && !canSeeDefaultRoom(report, policies, betas)) {
        return false;
    }

    return true;
}
/**
 * Check if the report is the parent report of the currently viewed report or at least one child report has report action
 */
function shouldHideReport(report: OnyxEntry<Report>, currentReportId: string): boolean {
    const currentReport = getReport(currentReportId);
    const parentReport = getParentReport(!isEmptyObject(currentReport) ? currentReport : null);
    const reportActions = ReportActionsUtils.getAllReportActions(report?.reportID ?? '');
    const isChildReportHasComment = Object.values(reportActions ?? {})?.some((reportAction) => (reportAction?.childVisibleActionCount ?? 0) > 0);
    return parentReport?.reportID !== report?.reportID && !isChildReportHasComment;
}

/**
 * Checks to see if a report's parentAction is a money request that contains a violation
 */
function doesTransactionThreadHaveViolations(report: Report, transactionViolations: OnyxCollection<TransactionViolation[]>, parentReportAction: ReportAction): boolean {
    if (parentReportAction.actionName !== CONST.REPORT.ACTIONS.TYPE.IOU) {
        return false;
    }
    const {IOUTransactionID, IOUReportID} = parentReportAction.originalMessage ?? {};
    if (!IOUTransactionID || !IOUReportID) {
        return false;
    }
    if (!isCurrentUserSubmitter(IOUReportID)) {
        return false;
    }
    if (report.stateNum !== CONST.REPORT.STATE_NUM.OPEN && report.stateNum !== CONST.REPORT.STATE_NUM.SUBMITTED) {
        return false;
    }
    return TransactionUtils.hasViolation(IOUTransactionID, transactionViolations);
}

/**
 * Checks to see if a report contains a violation
 */
function hasViolations(reportID: string, transactionViolations: OnyxCollection<TransactionViolation[]>): boolean {
    const transactions = TransactionUtils.getAllReportTransactions(reportID);
    return transactions.some((transaction) => TransactionUtils.hasViolation(transaction.transactionID, transactionViolations));
}

/**
 * Takes several pieces of data from Onyx and evaluates if a report should be shown in the option list (either when searching
 * for reports or the reports shown in the LHN).
 *
 * This logic is very specific and the order of the logic is very important. It should fail quickly in most cases and also
 * filter out the majority of reports before filtering out very specific minority of reports.
 */
function shouldReportBeInOptionList({
    report,
    currentReportId,
    isInGSDMode,
    betas,
    policies,
    excludeEmptyChats,
    doesReportHaveViolations,
}: {
    report: OnyxEntry<Report>;
    currentReportId: string;
    isInGSDMode: boolean;
    betas: Beta[];
    policies: OnyxCollection<Policy>;
    excludeEmptyChats: boolean;
    doesReportHaveViolations: boolean;
}) {
    const isInDefaultMode = !isInGSDMode;
    // Exclude reports that have no data because there wouldn't be anything to show in the option item.
    // This can happen if data is currently loading from the server or a report is in various stages of being created.
    // This can also happen for anyone accessing a public room or archived room for which they don't have access to the underlying policy.
    if (
        !report?.reportID ||
        !report?.type ||
        report?.reportName === undefined ||
        // eslint-disable-next-line @typescript-eslint/prefer-nullish-coalescing
        report?.isHidden ||
        // eslint-disable-next-line @typescript-eslint/prefer-nullish-coalescing
        report?.participantAccountIDs?.includes(CONST.ACCOUNT_ID.NOTIFICATIONS) ||
        (report?.participantAccountIDs?.length === 0 &&
            !isChatThread(report) &&
            !isPublicRoom(report) &&
            !isUserCreatedPolicyRoom(report) &&
            !isArchivedRoom(report) &&
            !isMoneyRequestReport(report) &&
            !isTaskReport(report))
    ) {
        return false;
    }
    if (!canAccessReport(report, policies, betas)) {
        return false;
    }

    // Include the currently viewed report. If we excluded the currently viewed report, then there
    // would be no way to highlight it in the options list and it would be confusing to users because they lose
    // a sense of context.
    if (report.reportID === currentReportId) {
        return true;
    }

    // Include reports that are relevant to the user in any view mode. Criteria include having a draft or having a GBR showing.
    // eslint-disable-next-line @typescript-eslint/prefer-nullish-coalescing
    if (report.hasDraft || requiresAttentionFromCurrentUser(report)) {
        return true;
    }
    const lastVisibleMessage = ReportActionsUtils.getLastVisibleMessage(report.reportID);
    const isEmptyChat = !report.lastMessageText && !report.lastMessageTranslationKey && !lastVisibleMessage.lastMessageText && !lastVisibleMessage.lastMessageTranslationKey;
    const canHideReport = shouldHideReport(report, currentReportId);

    // Include reports if they are pinned
    if (report.isPinned) {
        return true;
    }

    // Hide only chat threads that haven't been commented on (other threads are actionable)
    if (isChatThread(report) && canHideReport && isEmptyChat) {
        return false;
    }

    // Include reports that have errors from trying to add a workspace
    // If we excluded it, then the red-brock-road pattern wouldn't work for the user to resolve the error
    if (report.errorFields?.addWorkspaceRoom) {
        return true;
    }

    // Always show IOU reports with violations
    if (isExpenseRequest(report) && doesReportHaveViolations) {
        return true;
    }

    // All unread chats (even archived ones) in GSD mode will be shown. This is because GSD mode is specifically for focusing the user on the most relevant chats, primarily, the unread ones
    if (isInGSDMode) {
        return isUnread(report);
    }

    // Archived reports should always be shown when in default (most recent) mode. This is because you should still be able to access and search for the chats to find them.
    if (isInDefaultMode && isArchivedRoom(report)) {
        return true;
    }

    // Hide chats between two users that haven't been commented on from the LNH
    if (excludeEmptyChats && isEmptyChat && isChatReport(report) && !isChatRoom(report) && !isPolicyExpenseChat(report) && canHideReport) {
        return false;
    }

    return true;
}

/**
 * Attempts to find a report in onyx with the provided list of participants. Does not include threads, task, money request, room, and policy expense chat.
 */
function getChatByParticipants(newParticipantList: number[]): OnyxEntry<Report> {
    const sortedNewParticipantList = newParticipantList.sort();
    return (
        Object.values(allReports ?? {}).find((report) => {
            // If the report has been deleted, or there are no participants (like an empty #admins room) then skip it
            if (
                !report ||
                report.participantAccountIDs?.length === 0 ||
                isChatThread(report) ||
                isTaskReport(report) ||
                isMoneyRequestReport(report) ||
                isChatRoom(report) ||
                isPolicyExpenseChat(report)
            ) {
                return false;
            }

            // Only return the chat if it has all the participants
            return lodashIsEqual(sortedNewParticipantList, report.participantAccountIDs?.sort());
        }) ?? null
    );
}

/**
 * Attempts to find a report in onyx with the provided list of participants in given policy
 */
function getChatByParticipantsAndPolicy(newParticipantList: number[], policyID: string): OnyxEntry<Report> {
    newParticipantList.sort();
    return (
        Object.values(allReports ?? {}).find((report) => {
            // If the report has been deleted, or there are no participants (like an empty #admins room) then skip it
            if (!report?.participantAccountIDs) {
                return false;
            }
            const sortedParticipanctsAccountIDs = report.participantAccountIDs?.sort();
            // Only return the room if it has all the participants and is not a policy room
            return report.policyID === policyID && lodashIsEqual(newParticipantList, sortedParticipanctsAccountIDs);
        }) ?? null
    );
}

function getAllPolicyReports(policyID: string): Array<OnyxEntry<Report>> {
    return Object.values(allReports ?? {}).filter((report) => report?.policyID === policyID);
}

/**
 * Returns true if Chronos is one of the chat participants (1:1)
 */
function chatIncludesChronos(report: OnyxEntry<Report> | EmptyObject): boolean {
    return Boolean(report?.participantAccountIDs?.includes(CONST.ACCOUNT_ID.CHRONOS));
}

/**
 * Can only flag if:
 *
 * - It was written by someone else and isn't a whisper
 * - It's a welcome message whisper
 * - It's an ADDCOMMENT that is not an attachment
 */
function canFlagReportAction(reportAction: OnyxEntry<ReportAction>, reportID: string | undefined): boolean {
    const report = getReport(reportID);
    const isCurrentUserAction = reportAction?.actorAccountID === currentUserAccountID;
    const isOriginalMessageHaveHtml =
        reportAction?.actionName === CONST.REPORT.ACTIONS.TYPE.ADDCOMMENT ||
        reportAction?.actionName === CONST.REPORT.ACTIONS.TYPE.RENAMED ||
        reportAction?.actionName === CONST.REPORT.ACTIONS.TYPE.CHRONOSOOOLIST;
    if (ReportActionsUtils.isWhisperAction(reportAction)) {
        // Allow flagging welcome message whispers as they can be set by any room creator
        if (report?.welcomeMessage && !isCurrentUserAction && isOriginalMessageHaveHtml && reportAction?.originalMessage?.html === report.welcomeMessage) {
            return true;
        }

        // Disallow flagging the rest of whisper as they are sent by us
        return false;
    }

    return Boolean(
        !isCurrentUserAction &&
            reportAction?.actionName === CONST.REPORT.ACTIONS.TYPE.ADDCOMMENT &&
            !ReportActionsUtils.isDeletedAction(reportAction) &&
            !ReportActionsUtils.isCreatedTaskReportAction(reportAction) &&
            !isEmptyObject(report) &&
            report &&
            isAllowedToComment(report),
    );
}

/**
 * Whether flag comment page should show
 */
function shouldShowFlagComment(reportAction: OnyxEntry<ReportAction>, report: OnyxEntry<Report>): boolean {
    return (
        canFlagReportAction(reportAction, report?.reportID) &&
        !isArchivedRoom(report) &&
        !chatIncludesChronos(report) &&
        !isConciergeChatReport(report) &&
        reportAction?.actorAccountID !== CONST.ACCOUNT_ID.CONCIERGE
    );
}

/**
 * @param sortedAndFilteredReportActions - reportActions for the report, sorted newest to oldest, and filtered for only those that should be visible
 */
function getNewMarkerReportActionID(report: OnyxEntry<Report>, sortedAndFilteredReportActions: ReportAction[]): string {
    if (!isUnread(report)) {
        return '';
    }

    const newMarkerIndex = lodashFindLastIndex(sortedAndFilteredReportActions, (reportAction) => (reportAction.created ?? '') > (report?.lastReadTime ?? ''));

    return 'reportActionID' in sortedAndFilteredReportActions[newMarkerIndex] ? sortedAndFilteredReportActions[newMarkerIndex].reportActionID : '';
}

/**
 * Performs the markdown conversion, and replaces code points > 127 with C escape sequences
 * Used for compatibility with the backend auth validator for AddComment, and to account for MD in comments
 * @returns The comment's total length as seen from the backend
 */
function getCommentLength(textComment: string): number {
    return getParsedComment(textComment)
        .replace(/[^ -~]/g, '\\u????')
        .trim().length;
}

function getRouteFromLink(url: string | null): string {
    if (!url) {
        return '';
    }

    // Get the reportID from URL
    let route = url;
    const localWebAndroidRegEx = /^(https:\/\/([0-9]{1,3})\.([0-9]{1,3})\.([0-9]{1,3})\.([0-9]{1,3}))/;
    linkingConfig.prefixes.forEach((prefix) => {
        if (route.startsWith(prefix)) {
            route = route.replace(prefix, '');
        } else if (localWebAndroidRegEx.test(route)) {
            route = route.replace(localWebAndroidRegEx, '');
        } else {
            return;
        }

        // Remove the port if it's a localhost URL
        if (/^:\d+/.test(route)) {
            route = route.replace(/:\d+/, '');
        }

        // Remove the leading slash if exists
        if (route.startsWith('/')) {
            route = route.replace('/', '');
        }
    });
    return route;
}

function parseReportRouteParams(route: string): ReportRouteParams {
    let parsingRoute = route;
    if (parsingRoute.at(0) === '/') {
        // remove the first slash
        parsingRoute = parsingRoute.slice(1);
    }

    if (!parsingRoute.startsWith(Url.addTrailingForwardSlash(ROUTES.REPORT))) {
        return {reportID: '', isSubReportPageRoute: false};
    }

    const pathSegments = parsingRoute.split('/');

    const reportIDSegment = pathSegments[1];

    // Check for "undefined" or any other unwanted string values
    if (!reportIDSegment || reportIDSegment === 'undefined') {
        return {reportID: '', isSubReportPageRoute: false};
    }

    return {
        reportID: reportIDSegment,
        isSubReportPageRoute: pathSegments.length > 2,
    };
}

function getReportIDFromLink(url: string | null): string {
    const route = getRouteFromLink(url);
    const {reportID, isSubReportPageRoute} = parseReportRouteParams(route);
    if (isSubReportPageRoute) {
        // We allow the Sub-Report deep link routes (settings, details, etc.) to be handled by their respective component pages
        return '';
    }
    return reportID;
}

/**
 * Get the report policyID given a reportID
 */
function getReportPolicyID(reportID?: string): string | undefined {
    return getReport(reportID)?.policyID;
}

/**
 * Check if the chat report is linked to an iou that is waiting for the current user to add a credit bank account.
 */
function hasIOUWaitingOnCurrentUserBankAccount(chatReport: OnyxEntry<Report>): boolean {
    if (chatReport?.iouReportID) {
        const iouReport = allReports?.[`${ONYXKEYS.COLLECTION.REPORT}${chatReport?.iouReportID}`];
        if (iouReport?.isWaitingOnBankAccount && iouReport?.ownerAccountID === currentUserAccountID) {
            return true;
        }
    }

    return false;
}

/**
 * Users can request money:
 * - in policy expense chats only if they are in a role of a member in the chat (in other words, if it's their policy expense chat)
 * - in an open or submitted expense report tied to a policy expense chat the user owns
 *     - employee can request money in submitted expense report only if the policy has Instant Submit settings turned on
 * - in an IOU report, which is not settled yet
 * - in a 1:1 DM chat
 */
function canRequestMoney(report: OnyxEntry<Report>, policy: OnyxEntry<Policy>, otherParticipants: number[]): boolean {
    // User cannot request money in chat thread or in task report or in chat room
    if (isChatThread(report) || isTaskReport(report) || isChatRoom(report)) {
        return false;
    }

    // Users can only request money in DMs if they are a 1:1 DM
    if (isDM(report)) {
        return otherParticipants.length === 1;
    }

    // Prevent requesting money if pending IOU report waiting for their bank account already exists
    if (hasIOUWaitingOnCurrentUserBankAccount(report)) {
        return false;
    }

    // In case of expense reports, we have to look at the parent workspace chat to get the isOwnPolicyExpenseChat property
    let isOwnPolicyExpenseChat = report?.isOwnPolicyExpenseChat ?? false;
    if (isExpenseReport(report) && getParentReport(report)) {
        isOwnPolicyExpenseChat = Boolean(getParentReport(report)?.isOwnPolicyExpenseChat);
    }

    // In case there are no other participants than the current user and it's not user's own policy expense chat, they can't request money from such report
    if (otherParticipants.length === 0 && !isOwnPolicyExpenseChat) {
        return false;
    }

    // User can request money in any IOU report, unless paid, but user can only request money in an expense report
    // which is tied to their workspace chat.
    if (isMoneyRequestReport(report)) {
        const isOwnExpenseReport = isExpenseReport(report) && isOwnPolicyExpenseChat;
        if (isOwnExpenseReport && PolicyUtils.isPaidGroupPolicy(policy)) {
            return isDraftExpenseReport(report);
        }

        return (isOwnExpenseReport || isIOUReport(report)) && !isReportApproved(report) && !isSettled(report?.reportID);
    }

    // In case of policy expense chat, users can only request money from their own policy expense chat
    return !isPolicyExpenseChat(report) || isOwnPolicyExpenseChat;
}

/**
 * Helper method to define what money request options we want to show for particular method.
 * There are 3 money request options: Request, Split and Send:
 * - Request option should show for:
 *     - DMs
 *     - own policy expense chats
 *     - open and processing expense reports tied to own policy expense chat
 *     - unsettled IOU reports
 * - Send option should show for:
 *     - DMs
 * - Split options should show for:
 *     - chat/ policy rooms with more than 1 participants
 *     - groups chats with 3 and more participants
 *     - corporate workspace chats
 *
 * None of the options should show in chat threads or if there is some special Expensify account
 * as a participant of the report.
 */
function getMoneyRequestOptions(report: OnyxEntry<Report>, policy: OnyxEntry<Policy>, reportParticipants: number[]): Array<ValueOf<typeof CONST.IOU.TYPE>> {
    // In any thread or task report, we do not allow any new money requests yet
    if (isChatThread(report) || isTaskReport(report)) {
        return [];
    }

    // We don't allow IOU actions if an Expensify account is a participant of the report, unless the policy that the report is on is owned by an Expensify account
    const doParticipantsIncludeExpensifyAccounts = lodashIntersection(reportParticipants, CONST.EXPENSIFY_ACCOUNT_IDS).length > 0;
    const isPolicyOwnedByExpensifyAccounts = report?.policyID ? CONST.EXPENSIFY_ACCOUNT_IDS.includes(getPolicy(report?.policyID ?? '')?.ownerAccountID ?? 0) : false;
    if (doParticipantsIncludeExpensifyAccounts && !isPolicyOwnedByExpensifyAccounts) {
        return [];
    }

    const otherParticipants = reportParticipants.filter((accountID) => currentUserPersonalDetails?.accountID !== accountID);
    const hasSingleOtherParticipantInReport = otherParticipants.length === 1;
    const hasMultipleOtherParticipants = otherParticipants.length > 1;
    let options: Array<ValueOf<typeof CONST.IOU.TYPE>> = [];

    // User created policy rooms and default rooms like #admins or #announce will always have the Split Bill option
    // unless there are no other participants at all (e.g. #admins room for a policy with only 1 admin)
    // DM chats will have the Split Bill option only when there are at least 2 other people in the chat.
    // Your own workspace chats will have the split bill option.
    if ((isChatRoom(report) && otherParticipants.length > 0) || (isDM(report) && hasMultipleOtherParticipants) || (isPolicyExpenseChat(report) && report?.isOwnPolicyExpenseChat)) {
        options = [CONST.IOU.TYPE.SPLIT];
    }

    if (canRequestMoney(report, policy, otherParticipants)) {
        options = [...options, CONST.IOU.TYPE.REQUEST];
    }

    // Send money option should be visible only in 1:1 DMs
    if (isDM(report) && hasSingleOtherParticipantInReport) {
        options = [...options, CONST.IOU.TYPE.SEND];
    }

    return options;
}

/**
 * Allows a user to leave a policy room according to the following conditions of the visibility or chatType rNVP:
 * `public` - Anyone can leave (because anybody can join)
 * `public_announce` - Only non-policy members can leave (it's auto-shared with policy members)
 * `policy_admins` - Nobody can leave (it's auto-shared with all policy admins)
 * `policy_announce` - Nobody can leave (it's auto-shared with all policy members)
 * `policyExpenseChat` - Nobody can leave (it's auto-shared with all policy members)
 * `policy` - Anyone can leave (though only policy members can join)
 * `domain` - Nobody can leave (it's auto-shared with domain members)
 * `dm` - Nobody can leave (it's auto-shared with users)
 * `private` - Anybody can leave (though you can only be invited to join)
 */
function canLeaveRoom(report: OnyxEntry<Report>, isPolicyMember: boolean): boolean {
    if (!report?.visibility) {
        if (
            report?.chatType === CONST.REPORT.CHAT_TYPE.POLICY_ADMINS ||
            report?.chatType === CONST.REPORT.CHAT_TYPE.POLICY_ANNOUNCE ||
            report?.chatType === CONST.REPORT.CHAT_TYPE.POLICY_EXPENSE_CHAT ||
            report?.chatType === CONST.REPORT.CHAT_TYPE.DOMAIN_ALL ||
            !report?.chatType
        ) {
            // DM chats don't have a chatType
            return false;
        }
    } else if (isPublicAnnounceRoom(report) && isPolicyMember) {
        return false;
    }
    return true;
}

function isCurrentUserTheOnlyParticipant(participantAccountIDs?: number[]): boolean {
    return Boolean(participantAccountIDs?.length === 1 && participantAccountIDs?.[0] === currentUserAccountID);
}

/**
 * Returns display names for those that can see the whisper.
 * However, it returns "you" if the current user is the only one who can see it besides the person that sent it.
 */
function getWhisperDisplayNames(participantAccountIDs?: number[]): string | undefined {
    const isWhisperOnlyVisibleToCurrentUser = isCurrentUserTheOnlyParticipant(participantAccountIDs);

    // When the current user is the only participant, the display name needs to be "you" because that's the only person reading it
    if (isWhisperOnlyVisibleToCurrentUser) {
        return Localize.translateLocal('common.youAfterPreposition');
    }

    return participantAccountIDs?.map((accountID) => getDisplayNameForParticipant(accountID, !isWhisperOnlyVisibleToCurrentUser)).join(', ');
}

/**
 * Show subscript on workspace chats / threads and expense requests
 */
function shouldReportShowSubscript(report: OnyxEntry<Report>): boolean {
    if (isArchivedRoom(report) && !isWorkspaceThread(report)) {
        return false;
    }

    if (isPolicyExpenseChat(report) && !isChatThread(report) && !isTaskReport(report) && !report?.isOwnPolicyExpenseChat) {
        return true;
    }

    if (isPolicyExpenseChat(report) && !isThread(report) && !isTaskReport(report)) {
        return true;
    }

    if (isExpenseRequest(report)) {
        return true;
    }

    if (isWorkspaceTaskReport(report)) {
        return true;
    }

    if (isWorkspaceThread(report)) {
        return true;
    }

    return false;
}

/**
 * Return true if reports data exists
 */
function isReportDataReady(): boolean {
    return !isEmptyObject(allReports) && Object.keys(allReports ?? {}).some((key) => allReports?.[key]?.reportID);
}

/**
 * Return true if reportID from path is valid
 */
function isValidReportIDFromPath(reportIDFromPath: string): boolean {
    return !['', 'null', '0'].includes(reportIDFromPath);
}

/**
 * Return the errors we have when creating a chat or a workspace room
 */
function getAddWorkspaceRoomOrChatReportErrors(report: OnyxEntry<Report>): Errors | null | undefined {
    // We are either adding a workspace room, or we're creating a chat, it isn't possible for both of these to have errors for the same report at the same time, so
    // simply looking up the first truthy value will get the relevant property if it's set.
    return report?.errorFields?.addWorkspaceRoom ?? report?.errorFields?.createChat;
}

/**
 * Return true if the Money Request report is marked for deletion.
 */
function isMoneyRequestReportPendingDeletion(report: OnyxEntry<Report>): boolean {
    if (!isMoneyRequestReport(report)) {
        return false;
    }

    const parentReportAction = ReportActionsUtils.getReportAction(report?.parentReportID ?? '', report?.parentReportActionID ?? '');
    return parentReportAction?.pendingAction === CONST.RED_BRICK_ROAD_PENDING_ACTION.DELETE;
}

function canUserPerformWriteAction(report: OnyxEntry<Report>) {
    const reportErrors = getAddWorkspaceRoomOrChatReportErrors(report);

    // If the Money Request report is marked for deletion, let us prevent any further write action.
    if (isMoneyRequestReportPendingDeletion(report)) {
        return false;
    }

    return !isArchivedRoom(report) && isEmptyObject(reportErrors) && report && isAllowedToComment(report) && !isAnonymousUser;
}

/**
 * Returns ID of the original report from which the given reportAction is first created.
 */
function getOriginalReportID(reportID: string, reportAction: OnyxEntry<ReportAction>): string | undefined {
    const currentReportAction = ReportActionsUtils.getReportAction(reportID, reportAction?.reportActionID ?? '');
    return isThreadFirstChat(reportAction, reportID) && Object.keys(currentReportAction ?? {}).length === 0
        ? allReports?.[`${ONYXKEYS.COLLECTION.REPORT}${reportID}`]?.parentReportID
        : reportID;
}

/**
 * Return the pendingAction and the errors we have when creating a chat or a workspace room offline
 */
function getReportOfflinePendingActionAndErrors(report: OnyxEntry<Report>): ReportOfflinePendingActionAndErrors {
    // We are either adding a workspace room, or we're creating a chat, it isn't possible for both of these to be pending, or to have errors for the same report at the same time, so
    // simply looking up the first truthy value for each case will get the relevant property if it's set.
    const addWorkspaceRoomOrChatPendingAction = report?.pendingFields?.addWorkspaceRoom ?? report?.pendingFields?.createChat;
    const addWorkspaceRoomOrChatErrors = getAddWorkspaceRoomOrChatReportErrors(report);
    return {addWorkspaceRoomOrChatPendingAction, addWorkspaceRoomOrChatErrors};
}

function getPolicyExpenseChatReportIDByOwner(policyOwner: string): string | null {
    const policyWithOwner = Object.values(allPolicies ?? {}).find((policy) => policy?.owner === policyOwner);
    if (!policyWithOwner) {
        return null;
    }

    const expenseChat = Object.values(allReports ?? {}).find((report) => isPolicyExpenseChat(report) && report?.policyID === policyWithOwner.id);
    if (!expenseChat) {
        return null;
    }
    return expenseChat.reportID;
}

/**
 * Check if the report can create the request with type is iouType
 */
function canCreateRequest(report: OnyxEntry<Report>, policy: OnyxEntry<Policy>, iouType: (typeof CONST.IOU.TYPE)[keyof typeof CONST.IOU.TYPE]): boolean {
    const participantAccountIDs = report?.participantAccountIDs ?? [];
    if (!canUserPerformWriteAction(report)) {
        return false;
    }
    return getMoneyRequestOptions(report, policy, participantAccountIDs).includes(iouType);
}

function getWorkspaceChats(policyID: string, accountIDs: number[]): Array<OnyxEntry<Report>> {
    return Object.values(allReports ?? {}).filter((report) => isPolicyExpenseChat(report) && (report?.policyID ?? '') === policyID && accountIDs.includes(report?.ownerAccountID ?? -1));
}

/**
 * @param policy - the workspace the report is on, null if the user isn't a member of the workspace
 */
function shouldDisableRename(report: OnyxEntry<Report>, policy: OnyxEntry<Policy>): boolean {
    if (isDefaultRoom(report) || isArchivedRoom(report) || isThread(report) || isMoneyRequestReport(report) || isPolicyExpenseChat(report)) {
        return true;
    }

    // if the linked workspace is null, that means the person isn't a member of the workspace the report is in
    // which means this has to be a public room we want to disable renaming for
    if (!policy) {
        return true;
    }

    // If there is a linked workspace, that means the user is a member of the workspace the report is in.
    // Still, we only want policy owners and admins to be able to modify the name.
    return !Object.keys(loginList ?? {}).includes(policy.owner) && policy.role !== CONST.POLICY.ROLE.ADMIN;
}

/**
 * @param policy - the workspace the report is on, null if the user isn't a member of the workspace
 */
function canEditWriteCapability(report: OnyxEntry<Report>, policy: OnyxEntry<Policy>): boolean {
    return PolicyUtils.isPolicyAdmin(policy) && !isAdminRoom(report) && !isArchivedRoom(report) && !isThread(report);
}

/**
 * Returns the onyx data needed for the task assignee chat
 */
function getTaskAssigneeChatOnyxData(
    accountID: number,
    assigneeAccountID: number,
    taskReportID: string,
    assigneeChatReportID: string,
    parentReportID: string,
    title: string,
    assigneeChatReport: OnyxEntry<Report>,
): OnyxDataTaskAssigneeChat {
    // Set if we need to add a comment to the assignee chat notifying them that they have been assigned a task
    let optimisticAssigneeAddComment: OptimisticReportAction | undefined;
    // Set if this is a new chat that needs to be created for the assignee
    let optimisticChatCreatedReportAction: OptimisticCreatedReportAction | undefined;
    const currentTime = DateUtils.getDBTime();
    const optimisticData: OnyxUpdate[] = [];
    const successData: OnyxUpdate[] = [];
    const failureData: OnyxUpdate[] = [];

    // You're able to assign a task to someone you haven't chatted with before - so we need to optimistically create the chat and the chat reportActions
    // Only add the assignee chat report to onyx if we haven't already set it optimistically
    if (assigneeChatReport?.isOptimisticReport && assigneeChatReport.pendingFields?.createChat !== CONST.RED_BRICK_ROAD_PENDING_ACTION.ADD) {
        optimisticChatCreatedReportAction = buildOptimisticCreatedReportAction(assigneeChatReportID);
        optimisticData.push(
            {
                onyxMethod: Onyx.METHOD.MERGE,
                key: `${ONYXKEYS.COLLECTION.REPORT}${assigneeChatReportID}`,
                value: {
                    pendingFields: {
                        createChat: CONST.RED_BRICK_ROAD_PENDING_ACTION.ADD,
                    },
                    isHidden: false,
                },
            },
            {
                onyxMethod: Onyx.METHOD.MERGE,
                key: `${ONYXKEYS.COLLECTION.REPORT_ACTIONS}${assigneeChatReportID}`,
                value: {[optimisticChatCreatedReportAction.reportActionID]: optimisticChatCreatedReportAction as Partial<ReportAction>},
            },
        );

        successData.push({
            onyxMethod: Onyx.METHOD.MERGE,
            key: `${ONYXKEYS.COLLECTION.REPORT}${assigneeChatReportID}`,
            value: {
                pendingFields: {
                    createChat: null,
                },
                isOptimisticReport: false,
            },
        });

        failureData.push(
            {
                onyxMethod: Onyx.METHOD.SET,
                key: `${ONYXKEYS.COLLECTION.REPORT}${assigneeChatReportID}`,
                value: null,
            },
            {
                onyxMethod: Onyx.METHOD.MERGE,
                key: `${ONYXKEYS.COLLECTION.REPORT_ACTIONS}${assigneeChatReportID}`,
                value: {[optimisticChatCreatedReportAction.reportActionID]: {pendingAction: null}},
            },
            // If we failed, we want to remove the optimistic personal details as it was likely due to an invalid login
            {
                onyxMethod: Onyx.METHOD.MERGE,
                key: ONYXKEYS.PERSONAL_DETAILS_LIST,
                value: {
                    [assigneeAccountID]: null,
                },
            },
        );
    }

    // If you're choosing to share the task in the same DM as the assignee then we don't need to create another reportAction indicating that you've been assigned
    if (assigneeChatReportID !== parentReportID) {
        // eslint-disable-next-line @typescript-eslint/prefer-nullish-coalescing
        const displayname = allPersonalDetails?.[assigneeAccountID]?.displayName || allPersonalDetails?.[assigneeAccountID]?.login || '';
        optimisticAssigneeAddComment = buildOptimisticTaskCommentReportAction(taskReportID, title, assigneeAccountID, `assigned to ${displayname}`, parentReportID);
        const lastAssigneeCommentText = formatReportLastMessageText(optimisticAssigneeAddComment.reportAction.message?.[0].text ?? '');
        const optimisticAssigneeReport = {
            lastVisibleActionCreated: currentTime,
            lastMessageText: lastAssigneeCommentText,
            lastActorAccountID: accountID,
            lastReadTime: currentTime,
        };

        optimisticData.push(
            {
                onyxMethod: Onyx.METHOD.MERGE,
                key: `${ONYXKEYS.COLLECTION.REPORT_ACTIONS}${assigneeChatReportID}`,
                value: {[optimisticAssigneeAddComment.reportAction.reportActionID ?? '']: optimisticAssigneeAddComment.reportAction as ReportAction},
            },
            {
                onyxMethod: Onyx.METHOD.MERGE,
                key: `${ONYXKEYS.COLLECTION.REPORT}${assigneeChatReportID}`,
                value: optimisticAssigneeReport,
            },
        );
        successData.push({
            onyxMethod: Onyx.METHOD.MERGE,
            key: `${ONYXKEYS.COLLECTION.REPORT_ACTIONS}${assigneeChatReportID}`,
            value: {[optimisticAssigneeAddComment.reportAction.reportActionID ?? '']: {isOptimisticAction: null}},
        });
        failureData.push({
            onyxMethod: Onyx.METHOD.MERGE,
            key: `${ONYXKEYS.COLLECTION.REPORT_ACTIONS}${assigneeChatReportID}`,
            value: {[optimisticAssigneeAddComment.reportAction.reportActionID ?? '']: {pendingAction: null}},
        });
    }

    return {
        optimisticData,
        successData,
        failureData,
        optimisticAssigneeAddComment,
        optimisticChatCreatedReportAction,
    };
}

/**
 * Returns an array of the participants Ids of a report
 *
 * @deprecated Use getVisibleMemberIDs instead
 */
function getParticipantsIDs(report: OnyxEntry<Report>): number[] {
    if (!report) {
        return [];
    }

    const participants = report.participantAccountIDs ?? [];

    // Build participants list for IOU/expense reports
    if (isMoneyRequestReport(report)) {
        const onlyTruthyValues = [report.managerID, report.ownerAccountID, ...participants].filter(Boolean) as number[];
        const onlyUnique = [...new Set([...onlyTruthyValues])];
        return onlyUnique;
    }
    return participants;
}

/**
 * Returns an array of the visible member accountIDs for a report*
 */
function getVisibleMemberIDs(report: OnyxEntry<Report>): number[] {
    if (!report) {
        return [];
    }

    const visibleChatMemberAccountIDs = report.visibleChatMemberAccountIDs ?? [];

    // Build participants list for IOU/expense reports
    if (isMoneyRequestReport(report)) {
        const onlyTruthyValues = [report.managerID, report.ownerAccountID, ...visibleChatMemberAccountIDs].filter(Boolean) as number[];
        const onlyUnique = [...new Set([...onlyTruthyValues])];
        return onlyUnique;
    }
    return visibleChatMemberAccountIDs;
}

/**
 * Return iou report action display message
 */
function getIOUReportActionDisplayMessage(reportAction: OnyxEntry<ReportAction>): string {
    if (reportAction?.actionName !== CONST.REPORT.ACTIONS.TYPE.IOU) {
        return '';
    }
    const originalMessage = reportAction.originalMessage;
    const {IOUReportID} = originalMessage;
    const iouReport = getReport(IOUReportID);
    let translationKey: TranslationPaths;
    if (originalMessage.type === CONST.IOU.REPORT_ACTION_TYPE.PAY) {
        // The `REPORT_ACTION_TYPE.PAY` action type is used for both fulfilling existing requests and sending money. To
        // differentiate between these two scenarios, we check if the `originalMessage` contains the `IOUDetails`
        // property. If it does, it indicates that this is a 'Send money' action.
        const {amount, currency} = originalMessage.IOUDetails ?? originalMessage;
        const formattedAmount = CurrencyUtils.convertToDisplayString(amount, currency) ?? '';
        const payerName = isExpenseReport(iouReport) ? getPolicyName(iouReport) : getDisplayNameForParticipant(iouReport?.managerID, true);

        switch (originalMessage.paymentType) {
            case CONST.IOU.PAYMENT_TYPE.ELSEWHERE:
                translationKey = 'iou.paidElsewhereWithAmount';
                break;
            case CONST.IOU.PAYMENT_TYPE.EXPENSIFY:
            case CONST.IOU.PAYMENT_TYPE.VBBA:
                translationKey = 'iou.paidWithExpensifyWithAmount';
                break;
            default:
                translationKey = 'iou.payerPaidAmount';
                break;
        }
        return Localize.translateLocal(translationKey, {amount: formattedAmount, payer: payerName ?? ''});
    }

    const transaction = TransactionUtils.getTransaction(originalMessage.IOUTransactionID ?? '');
    const transactionDetails = getTransactionDetails(!isEmptyObject(transaction) ? transaction : null);
    const formattedAmount = CurrencyUtils.convertToDisplayString(transactionDetails?.amount ?? 0, transactionDetails?.currency);
    const isRequestSettled = isSettled(originalMessage.IOUReportID);
    const isApproved = isReportApproved(iouReport);
    if (isRequestSettled) {
        return Localize.translateLocal('iou.payerSettled', {
            amount: formattedAmount,
        });
    }
    if (isApproved) {
        return Localize.translateLocal('iou.approvedAmount', {
            amount: formattedAmount,
        });
    }
    translationKey = ReportActionsUtils.isSplitBillAction(reportAction) ? 'iou.didSplitAmount' : 'iou.requestedAmount';
    return Localize.translateLocal(translationKey, {
        formattedAmount,
        comment: transactionDetails?.comment ?? '',
    });
}

/**
 * Checks if a report is a group chat.
 *
 * A report is a group chat if it meets the following conditions:
 * - Not a chat thread.
 * - Not a task report.
 * - Not a money request / IOU report.
 * - Not an archived room.
 * - Not a public / admin / announce chat room (chat type doesn't match any of the specified types).
 * - More than 2 participants.
 *
 */
function isGroupChat(report: OnyxEntry<Report>): boolean {
    return Boolean(
        report &&
            !isChatThread(report) &&
            !isTaskReport(report) &&
            !isMoneyRequestReport(report) &&
            !isArchivedRoom(report) &&
            !Object.values(CONST.REPORT.CHAT_TYPE).some((chatType) => chatType === getChatType(report)) &&
            (report.participantAccountIDs?.length ?? 0) > 2,
    );
}

function shouldUseFullTitleToDisplay(report: OnyxEntry<Report>): boolean {
    return isMoneyRequestReport(report) || isPolicyExpenseChat(report) || isChatRoom(report) || isChatThread(report) || isTaskReport(report);
}

function getRoom(type: ValueOf<typeof CONST.REPORT.CHAT_TYPE>, policyID: string): OnyxEntry<Report> | undefined {
    const room = Object.values(allReports ?? {}).find((report) => report?.policyID === policyID && report?.chatType === type && !isThread(report));
    return room;
}

/**
 *  We only want policy owners and admins to be able to modify the welcome message, but not in thread chat.
 */
function shouldDisableWelcomeMessage(report: OnyxEntry<Report>, policy: OnyxEntry<Policy>): boolean {
    return isMoneyRequestReport(report) || isArchivedRoom(report) || !isChatRoom(report) || isChatThread(report) || !PolicyUtils.isPolicyAdmin(policy);
}
/**
 * Checks if report action has error when smart scanning
 */
function hasSmartscanError(reportActions: ReportAction[]) {
    return reportActions.some((action) => {
        if (!ReportActionsUtils.isSplitBillAction(action) && !ReportActionsUtils.isReportPreviewAction(action)) {
            return false;
        }
        const IOUReportID = ReportActionsUtils.getIOUReportIDFromReportActionPreview(action);
        const isReportPreviewError = ReportActionsUtils.isReportPreviewAction(action) && hasMissingSmartscanFields(IOUReportID) && !isSettled(IOUReportID);
        const transactionID = (action.originalMessage as IOUMessage).IOUTransactionID ?? '0';
        const transaction = allTransactions?.[`${ONYXKEYS.COLLECTION.TRANSACTION}${transactionID}`] ?? {};
        const isSplitBillError = ReportActionsUtils.isSplitBillAction(action) && TransactionUtils.hasMissingSmartscanFields(transaction as Transaction);

        return isReportPreviewError || isSplitBillError;
    });
}

function shouldAutoFocusOnKeyPress(event: KeyboardEvent): boolean {
    if (event.key.length > 1) {
        return false;
    }

    // If a key is pressed in combination with Meta, Control or Alt do not focus
    if (event.ctrlKey || event.metaKey) {
        return false;
    }

    if (event.code === 'Space') {
        return false;
    }

    return true;
}

/**
 * Navigates to the appropriate screen based on the presence of a private note for the current user.
 */
function navigateToPrivateNotes(report: Report, session: Session) {
    if (isEmpty(report) || isEmpty(session) || !session.accountID) {
        return;
    }
    const currentUserPrivateNote = report.privateNotes?.[session.accountID]?.note ?? '';
    if (isEmpty(currentUserPrivateNote)) {
        Navigation.navigate(ROUTES.PRIVATE_NOTES_EDIT.getRoute(report.reportID, session.accountID));
        return;
    }
    Navigation.navigate(ROUTES.PRIVATE_NOTES_LIST.getRoute(report.reportID));
}

/**
 * Given a report field and a report, get the title of the field.
 * This is specially useful when we have a report field of type formula.
 */
function getReportFieldTitle(report: OnyxEntry<Report>, reportField: PolicyReportField): string {
    const value = report?.reportFields?.[reportField.fieldID] ?? reportField.defaultValue;

    if (reportField.type !== 'formula') {
        return value;
    }

    return value.replaceAll(CONST.REGEX.REPORT_FIELD_TITLE, (match, property) => {
        if (report && property in report) {
            return report[property as keyof Report]?.toString() ?? match;
        }
        return match;
    });
}

/**
 * Checks if thread replies should be displayed
 */
function shouldDisplayThreadReplies(reportAction: OnyxEntry<ReportAction>, reportID: string): boolean {
    const hasReplies = (reportAction?.childVisibleActionCount ?? 0) > 0;
    return hasReplies && !!reportAction?.childCommenterCount && !isThreadFirstChat(reportAction, reportID);
}

/**
 * Disable reply in thread action if:
 *
 * - The action is listed in the thread-disabled list
 * - The action is a split bill action
 * - The action is deleted and is not threaded
 * - The action is a whisper action and it's neither a report preview nor IOU action
 * - The action is the thread's first chat
 */
function shouldDisableThread(reportAction: OnyxEntry<ReportAction>, reportID: string) {
    const isSplitBillAction = ReportActionsUtils.isSplitBillAction(reportAction);
    const isDeletedAction = ReportActionsUtils.isDeletedAction(reportAction);
    const isReportPreviewAction = ReportActionsUtils.isReportPreviewAction(reportAction);
    const isIOUAction = ReportActionsUtils.isMoneyRequestAction(reportAction);
    const isWhisperAction = ReportActionsUtils.isWhisperAction(reportAction);

    return (
        CONST.REPORT.ACTIONS.THREAD_DISABLED.some((action: string) => action === reportAction?.actionName) ||
        isSplitBillAction ||
        (isDeletedAction && !reportAction?.childVisibleActionCount) ||
        (isWhisperAction && !isReportPreviewAction && !isIOUAction) ||
        isThreadFirstChat(reportAction, reportID)
    );
}

export {
    getReportParticipantsTitle,
    isReportMessageAttachment,
    findLastAccessedReport,
    canEditReportAction,
    canFlagReportAction,
    shouldShowFlagComment,
    isActionCreator,
    canDeleteReportAction,
    canLeaveRoom,
    sortReportsByLastRead,
    isDefaultRoom,
    isAdminRoom,
    isAdminsOnlyPostingRoom,
    isAnnounceRoom,
    isUserCreatedPolicyRoom,
    isChatRoom,
    getChatRoomSubtitle,
    getParentNavigationSubtitle,
    getPolicyName,
    getPolicyType,
    isArchivedRoom,
    isExpensifyOnlyParticipantInReport,
    canCreateTaskInReport,
    isPolicyExpenseChatAdmin,
    isPolicyAdmin,
    isPublicRoom,
    isPublicAnnounceRoom,
    isConciergeChatReport,
    isProcessingReport,
    isCurrentUserTheOnlyParticipant,
    hasAutomatedExpensifyAccountIDs,
    hasExpensifyGuidesEmails,
    requiresAttentionFromCurrentUser,
    isIOUOwnedByCurrentUser,
    getMoneyRequestReimbursableTotal,
    getMoneyRequestSpendBreakdown,
    canShowReportRecipientLocalTime,
    formatReportLastMessageText,
    chatIncludesConcierge,
    isPolicyExpenseChat,
    isGroupPolicy,
    isPaidGroupPolicy,
    isControlPolicyExpenseChat,
    isControlPolicyExpenseReport,
    isPaidGroupPolicyExpenseChat,
    isPaidGroupPolicyExpenseReport,
    getIconsForParticipants,
    getIcons,
    getRoomWelcomeMessage,
    getDisplayNamesWithTooltips,
    getReportName,
    getReport,
    getReportNotificationPreference,
    getReportIDFromLink,
    getReportPolicyID,
    getRouteFromLink,
    getDeletedParentActionMessageForChatReport,
    getLastVisibleMessage,
    navigateToDetailsPage,
    generateReportID,
    hasReportNameError,
    isUnread,
    isUnreadWithMention,
    buildOptimisticWorkspaceChats,
    buildOptimisticTaskReport,
    buildOptimisticChatReport,
    buildOptimisticClosedReportAction,
    buildOptimisticCreatedReportAction,
    buildOptimisticEditedTaskReportAction,
    buildOptimisticIOUReport,
    buildOptimisticApprovedReportAction,
    buildOptimisticMovedReportAction,
    buildOptimisticSubmittedReportAction,
    buildOptimisticExpenseReport,
    buildOptimisticIOUReportAction,
    buildOptimisticReportPreview,
    buildOptimisticModifiedExpenseReportAction,
    updateReportPreview,
    buildOptimisticTaskReportAction,
    buildOptimisticAddCommentReportAction,
    buildOptimisticTaskCommentReportAction,
    updateOptimisticParentReportAction,
    getOptimisticDataForParentReportAction,
    shouldReportBeInOptionList,
    getChatByParticipants,
    getChatByParticipantsAndPolicy,
    getAllPolicyReports,
    getIOUReportActionMessage,
    getDisplayNameForParticipant,
    getWorkspaceIcon,
    isOptimisticPersonalDetail,
    shouldDisableDetailPage,
    isChatReport,
    isCurrentUserSubmitter,
    isExpenseReport,
    isExpenseRequest,
    isIOUReport,
    isTaskReport,
    isOpenTaskReport,
    isCanceledTaskReport,
    isCompletedTaskReport,
    isReportManager,
    isReportApproved,
    isMoneyRequestReport,
    isMoneyRequest,
    chatIncludesChronos,
    getNewMarkerReportActionID,
    canSeeDefaultRoom,
    getDefaultWorkspaceAvatar,
    getDefaultWorkspaceAvatarTestID,
    getCommentLength,
    getParsedComment,
    getMoneyRequestOptions,
    canCreateRequest,
    hasIOUWaitingOnCurrentUserBankAccount,
    canRequestMoney,
    getWhisperDisplayNames,
    getWorkspaceAvatar,
    isThread,
    isChatThread,
    isThreadFirstChat,
    isChildReport,
    shouldReportShowSubscript,
    isReportDataReady,
    isValidReportIDFromPath,
    isSettled,
    isAllowedToComment,
    getBankAccountRoute,
    getParentReport,
    getRootParentReport,
    getReportPreviewMessage,
    isMoneyRequestReportPendingDeletion,
    canUserPerformWriteAction,
    getOriginalReportID,
    canAccessReport,
    getAddWorkspaceRoomOrChatReportErrors,
    getReportOfflinePendingActionAndErrors,
    isDM,
    getPolicy,
    getPolicyExpenseChatReportIDByOwner,
    getWorkspaceChats,
    shouldDisableRename,
    hasSingleParticipant,
    getReportRecipientAccountIDs,
    isOneOnOneChat,
    goBackToDetailsPage,
    getTransactionReportName,
    getTransactionDetails,
    getTaskAssigneeChatOnyxData,
    getParticipantsIDs,
    getVisibleMemberIDs,
    canEditMoneyRequest,
    canEditFieldOfMoneyRequest,
    buildTransactionThread,
    areAllRequestsBeingSmartScanned,
    getTransactionsWithReceipts,
    hasOnlyDistanceRequestTransactions,
    hasNonReimbursableTransactions,
    hasMissingSmartscanFields,
    getIOUReportActionDisplayMessage,
    isWaitingForAssigneeToCompleteTask,
    isGroupChat,
    isDraftExpenseReport,
    shouldUseFullTitleToDisplay,
    parseReportRouteParams,
    getReimbursementQueuedActionMessage,
    getReimbursementDeQueuedActionMessage,
    getPersonalDetailsForAccountID,
    getRoom,
    doesTransactionThreadHaveViolations,
    hasViolations,
    shouldDisableWelcomeMessage,
    navigateToPrivateNotes,
    canEditWriteCapability,
    hasSmartscanError,
    shouldAutoFocusOnKeyPress,
    getReportFieldTitle,
    shouldDisplayThreadReplies,
    shouldDisableThread,
    doesReportBelongToWorkspace,
    getChildReportNotificationPreference,
};

<<<<<<< HEAD
export type {ExpenseOriginalMessage, OptionData, OptimisticChatReport, OptimisticClosedReportAction, OptimisticCreatedReportAction, OptimisticIOUReportAction, TransactionDetails};
=======
export type {
    ExpenseOriginalMessage,
    OptionData,
    OptimisticChatReport,
    DisplayNameWithTooltips,
    OptimisticTaskReportAction,
    OptimisticAddCommentReportAction,
    OptimisticCreatedReportAction,
    OptimisticClosedReportAction,
};
>>>>>>> 991a4e21
<|MERGE_RESOLUTION|>--- conflicted
+++ resolved
@@ -14,10 +14,6 @@
 import type {ParentNavigationSummaryParams, TranslationPaths} from '@src/languages/types';
 import ONYXKEYS from '@src/ONYXKEYS';
 import ROUTES from '@src/ROUTES';
-<<<<<<< HEAD
-import type {Beta, Login, PersonalDetails, PersonalDetailsList, Policy, PolicyReportField, Report, ReportAction, ReportMetadata, Session, Transaction} from '@src/types/onyx';
-import type {Participant} from '@src/types/onyx/IOU';
-=======
 import type {
     Beta,
     Login,
@@ -32,7 +28,7 @@
     Transaction,
     TransactionViolation,
 } from '@src/types/onyx';
->>>>>>> 991a4e21
+import type {Participant} from '@src/types/onyx/IOU';
 import type {Errors, Icon, PendingAction} from '@src/types/onyx/OnyxCommon';
 import type {IOUMessage, OriginalMessageActionName, OriginalMessageCreated} from '@src/types/onyx/OriginalMessage';
 import type {Status} from '@src/types/onyx/PersonalDetails';
@@ -446,9 +442,6 @@
     },
 });
 
-<<<<<<< HEAD
-function getChatType(report: OnyxEntry<Report> | Participant): ValueOf<typeof CONST.REPORT.CHAT_TYPE> | undefined {
-=======
 const reportActionsByReport: OnyxCollection<ReportActions> = {};
 Onyx.connect({
     key: ONYXKEYS.COLLECTION.REPORT_ACTIONS,
@@ -462,8 +455,7 @@
     },
 });
 
-function getChatType(report: OnyxEntry<Report>): ValueOf<typeof CONST.REPORT.CHAT_TYPE> | undefined {
->>>>>>> 991a4e21
+function getChatType(report: OnyxEntry<Report> | Participant): ValueOf<typeof CONST.REPORT.CHAT_TYPE> | undefined {
     return report?.chatType;
 }
 
@@ -4695,9 +4687,6 @@
     getChildReportNotificationPreference,
 };
 
-<<<<<<< HEAD
-export type {ExpenseOriginalMessage, OptionData, OptimisticChatReport, OptimisticClosedReportAction, OptimisticCreatedReportAction, OptimisticIOUReportAction, TransactionDetails};
-=======
 export type {
     ExpenseOriginalMessage,
     OptionData,
@@ -4707,5 +4696,6 @@
     OptimisticAddCommentReportAction,
     OptimisticCreatedReportAction,
     OptimisticClosedReportAction,
-};
->>>>>>> 991a4e21
+    OptimisticIOUReportAction,
+    TransactionDetails,
+};
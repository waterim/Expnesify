--- conflicted
+++ resolved
@@ -4704,10 +4704,6 @@
         // property. If it does, it indicates that this is a 'Send money' action.
         const {amount, currency} = originalMessage.IOUDetails ?? originalMessage;
         const formattedAmount = CurrencyUtils.convertToDisplayString(Math.abs(amount), currency) ?? '';
-<<<<<<< HEAD
-=======
-        const payerName = isExpenseReport(iouReport) ? getPolicyName(iouReport) : getDisplayNameForParticipant(iouReport?.managerID, true);
->>>>>>> 8d60f673
 
         switch (originalMessage.paymentType) {
             case CONST.IOU.PAYMENT_TYPE.ELSEWHERE:
@@ -4721,11 +4717,7 @@
                 translationKey = 'iou.payerPaidAmount';
                 break;
         }
-<<<<<<< HEAD
         return Localize.translateLocal(translationKey, {amount: formattedAmount, payer: ''});
-=======
-        return Localize.translateLocal(translationKey, {amount: formattedAmount, payer: payerName ?? ''});
->>>>>>> 8d60f673
     }
 
     const transaction = TransactionUtils.getTransaction(originalMessage.IOUTransactionID ?? '');

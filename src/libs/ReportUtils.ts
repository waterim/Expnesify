import {format} from 'date-fns';
import ExpensiMark from 'expensify-common/lib/ExpensiMark';
import Str from 'expensify-common/lib/str';
import {isEmpty} from 'lodash';
import lodashEscape from 'lodash/escape';
import lodashFindLastIndex from 'lodash/findLastIndex';
import lodashIntersection from 'lodash/intersection';
import lodashIsEqual from 'lodash/isEqual';
import type {OnyxCollection, OnyxEntry, OnyxUpdate} from 'react-native-onyx';
import Onyx from 'react-native-onyx';
import type {ValueOf} from 'type-fest';
import type {FileObject} from '@components/AttachmentModal';
import * as Expensicons from '@components/Icon/Expensicons';
import * as defaultGroupAvatars from '@components/Icon/GroupDefaultAvatars';
import * as defaultWorkspaceAvatars from '@components/Icon/WorkspaceDefaultAvatars';
import CONST from '@src/CONST';
import type {ParentNavigationSummaryParams, TranslationPaths} from '@src/languages/types';
import ONYXKEYS from '@src/ONYXKEYS';
import type {Route} from '@src/ROUTES';
import ROUTES from '@src/ROUTES';
import type {
    Beta,
    PersonalDetails,
    PersonalDetailsList,
    Policy,
    PolicyReportField,
    Report,
    ReportAction,
    ReportMetadata,
    Session,
    Task,
    TaxRate,
    Transaction,
    TransactionViolation,
    UserWallet,
} from '@src/types/onyx';
import type {Participant} from '@src/types/onyx/IOU';
import type {Errors, Icon, PendingAction} from '@src/types/onyx/OnyxCommon';
import type {
    ChangeLog,
    IOUMessage,
    OriginalMessageActionName,
    OriginalMessageCreated,
    OriginalMessageReimbursementDequeued,
    OriginalMessageRenamed,
    PaymentMethodType,
    ReimbursementDeQueuedMessage,
} from '@src/types/onyx/OriginalMessage';
import type {Status} from '@src/types/onyx/PersonalDetails';
import type {NotificationPreference, Participants, PendingChatMember, Participant as ReportParticipant} from '@src/types/onyx/Report';
import type {Message, ReportActionBase, ReportActions} from '@src/types/onyx/ReportAction';
import type {Receipt, TransactionChanges, WaypointCollection} from '@src/types/onyx/Transaction';
import type {EmptyObject} from '@src/types/utils/EmptyObject';
import {isEmptyObject} from '@src/types/utils/EmptyObject';
import type IconAsset from '@src/types/utils/IconAsset';
import * as IOU from './actions/IOU';
import * as store from './actions/ReimbursementAccount/store';
import * as CollectionUtils from './CollectionUtils';
import * as CurrencyUtils from './CurrencyUtils';
import DateUtils from './DateUtils';
import {hasValidDraftComment} from './DraftCommentUtils';
import originalGetReportPolicyID from './getReportPolicyID';
import isReportMessageAttachment from './isReportMessageAttachment';
import localeCompare from './LocaleCompare';
import * as LocalePhoneNumber from './LocalePhoneNumber';
import * as Localize from './Localize';
import Log from './Log';
import {isEmailPublicDomain} from './LoginUtils';
import ModifiedExpenseMessage from './ModifiedExpenseMessage';
import linkingConfig from './Navigation/linkingConfig';
import Navigation from './Navigation/Navigation';
import * as NumberUtils from './NumberUtils';
import Permissions from './Permissions';
import * as PersonalDetailsUtils from './PersonalDetailsUtils';
import * as PhoneNumber from './PhoneNumber';
import * as PolicyUtils from './PolicyUtils';
import type {LastVisibleMessage} from './ReportActionsUtils';
import * as ReportActionsUtils from './ReportActionsUtils';
import shouldAllowRawHTMLMessages from './shouldAllowRawHTMLMessages';
import * as TransactionUtils from './TransactionUtils';
import * as Url from './Url';
import * as UserUtils from './UserUtils';

type AvatarRange = 1 | 2 | 3 | 4 | 5 | 6 | 7 | 8 | 9 | 10 | 11 | 12 | 13 | 14 | 15 | 16 | 17 | 18;

type WelcomeMessage = {showReportName: boolean; phrase1?: string; phrase2?: string};

type ExpenseOriginalMessage = {
    oldComment?: string;
    newComment?: string;
    comment?: string;
    merchant?: string;
    oldCreated?: string;
    created?: string;
    oldMerchant?: string;
    oldAmount?: number;
    amount?: number;
    oldCurrency?: string;
    currency?: string;
    category?: string;
    oldCategory?: string;
    tag?: string;
    oldTag?: string;
    billable?: string;
    oldBillable?: string;
    oldTaxAmount?: number;
    taxAmount?: number;
    taxRate?: string;
    oldTaxRate?: string;
};

type SpendBreakdown = {
    nonReimbursableSpend: number;
    reimbursableSpend: number;
    totalDisplaySpend: number;
};

type ParticipantDetails = [number, string, UserUtils.AvatarSource, UserUtils.AvatarSource];

type OptimisticAddCommentReportAction = Pick<
    ReportAction,
    | 'reportActionID'
    | 'actionName'
    | 'actorAccountID'
    | 'person'
    | 'automatic'
    | 'avatar'
    | 'created'
    | 'message'
    | 'isFirstItem'
    | 'isAttachment'
    | 'attachmentInfo'
    | 'pendingAction'
    | 'shouldShow'
    | 'originalMessage'
    | 'childReportID'
    | 'parentReportID'
    | 'childType'
    | 'childReportName'
    | 'childManagerAccountID'
    | 'childStatusNum'
    | 'childStateNum'
    | 'errors'
> & {isOptimisticAction: boolean};

type OptimisticReportAction = {
    commentText: string;
    reportAction: OptimisticAddCommentReportAction;
};

type UpdateOptimisticParentReportAction = {
    childVisibleActionCount: number;
    childCommenterCount: number;
    childLastVisibleActionCreated: string;
    childOldestFourAccountIDs: string | undefined;
};

type OptimisticExpenseReport = Pick<
    Report,
    | 'reportID'
    | 'chatReportID'
    | 'policyID'
    | 'type'
    | 'ownerAccountID'
    | 'managerID'
    | 'currency'
    | 'reportName'
    | 'stateNum'
    | 'statusNum'
    | 'total'
    | 'nonReimbursableTotal'
    | 'notificationPreference'
    | 'parentReportID'
    | 'lastVisibleActionCreated'
>;

type OptimisticIOUReportAction = Pick<
    ReportAction,
    | 'actionName'
    | 'actorAccountID'
    | 'automatic'
    | 'avatar'
    | 'isAttachment'
    | 'originalMessage'
    | 'message'
    | 'person'
    | 'reportActionID'
    | 'shouldShow'
    | 'created'
    | 'pendingAction'
    | 'receipt'
    | 'whisperedToAccountIDs'
    | 'childReportID'
    | 'childVisibleActionCount'
    | 'childCommenterCount'
>;

type ReportRouteParams = {
    reportID: string;
    isSubReportPageRoute: boolean;
};

type ReportOfflinePendingActionAndErrors = {
    reportPendingAction: PendingAction | undefined;
    reportErrors: Errors | null | undefined;
};

type OptimisticApprovedReportAction = Pick<
    ReportAction,
    'actionName' | 'actorAccountID' | 'automatic' | 'avatar' | 'isAttachment' | 'originalMessage' | 'message' | 'person' | 'reportActionID' | 'shouldShow' | 'created' | 'pendingAction'
>;

type OptimisticSubmittedReportAction = Pick<
    ReportAction,
    | 'actionName'
    | 'actorAccountID'
    | 'adminAccountID'
    | 'automatic'
    | 'avatar'
    | 'isAttachment'
    | 'originalMessage'
    | 'message'
    | 'person'
    | 'reportActionID'
    | 'shouldShow'
    | 'created'
    | 'pendingAction'
>;

type OptimisticHoldReportAction = Pick<
    ReportAction,
    'actionName' | 'actorAccountID' | 'automatic' | 'avatar' | 'isAttachment' | 'originalMessage' | 'message' | 'person' | 'reportActionID' | 'shouldShow' | 'created' | 'pendingAction'
>;

type OptimisticCancelPaymentReportAction = Pick<
    ReportAction,
    'actionName' | 'actorAccountID' | 'message' | 'originalMessage' | 'person' | 'reportActionID' | 'shouldShow' | 'created' | 'pendingAction'
>;

type OptimisticEditedTaskReportAction = Pick<
    ReportAction,
    'reportActionID' | 'actionName' | 'pendingAction' | 'actorAccountID' | 'automatic' | 'avatar' | 'created' | 'shouldShow' | 'message' | 'person'
>;

type OptimisticClosedReportAction = Pick<
    ReportAction,
    'actionName' | 'actorAccountID' | 'automatic' | 'avatar' | 'created' | 'message' | 'originalMessage' | 'pendingAction' | 'person' | 'reportActionID' | 'shouldShow'
>;

type OptimisticCreatedReportAction = OriginalMessageCreated &
    Pick<ReportActionBase, 'actorAccountID' | 'automatic' | 'avatar' | 'created' | 'message' | 'person' | 'reportActionID' | 'shouldShow' | 'pendingAction'>;

type OptimisticRenamedReportAction = OriginalMessageRenamed &
    Pick<ReportActionBase, 'actorAccountID' | 'automatic' | 'avatar' | 'created' | 'message' | 'person' | 'reportActionID' | 'shouldShow' | 'pendingAction'>;

type OptimisticChatReport = Pick<
    Report,
    | 'type'
    | 'chatType'
    | 'chatReportID'
    | 'iouReportID'
    | 'isOwnPolicyExpenseChat'
    | 'isPinned'
    | 'lastActorAccountID'
    | 'lastMessageTranslationKey'
    | 'lastMessageHtml'
    | 'lastMessageText'
    | 'lastReadTime'
    | 'lastVisibleActionCreated'
    | 'notificationPreference'
    | 'oldPolicyName'
    | 'ownerAccountID'
    | 'pendingFields'
    | 'parentReportActionID'
    | 'parentReportID'
    | 'participants'
    | 'participantAccountIDs'
    | 'visibleChatMemberAccountIDs'
    | 'policyID'
    | 'reportID'
    | 'reportName'
    | 'stateNum'
    | 'statusNum'
    | 'visibility'
    | 'description'
    | 'writeCapability'
    | 'avatarUrl'
> & {
    isOptimisticReport: true;
};

type OptimisticTaskReportAction = Pick<
    ReportAction,
    | 'reportActionID'
    | 'actionName'
    | 'actorAccountID'
    | 'automatic'
    | 'avatar'
    | 'created'
    | 'isAttachment'
    | 'message'
    | 'originalMessage'
    | 'person'
    | 'pendingAction'
    | 'shouldShow'
    | 'isFirstItem'
    | 'previousMessage'
    | 'errors'
    | 'linkMetadata'
>;

type OptimisticWorkspaceChats = {
    announceChatReportID: string;
    announceChatData: OptimisticChatReport;
    announceReportActionData: Record<string, OptimisticCreatedReportAction>;
    announceCreatedReportActionID: string;
    adminsChatReportID: string;
    adminsChatData: OptimisticChatReport;
    adminsReportActionData: Record<string, OptimisticCreatedReportAction>;
    adminsCreatedReportActionID: string;
    expenseChatReportID: string;
    expenseChatData: OptimisticChatReport;
    expenseReportActionData: Record<string, OptimisticCreatedReportAction>;
    expenseCreatedReportActionID: string;
};

type OptimisticModifiedExpenseReportAction = Pick<
    ReportAction,
    'actionName' | 'actorAccountID' | 'automatic' | 'avatar' | 'created' | 'isAttachment' | 'message' | 'originalMessage' | 'person' | 'pendingAction' | 'reportActionID' | 'shouldShow'
> & {reportID?: string};

type OptimisticTaskReport = Pick<
    Report,
    | 'reportID'
    | 'reportName'
    | 'description'
    | 'ownerAccountID'
    | 'participantAccountIDs'
    | 'visibleChatMemberAccountIDs'
    | 'managerID'
    | 'type'
    | 'parentReportID'
    | 'policyID'
    | 'stateNum'
    | 'statusNum'
    | 'notificationPreference'
    | 'parentReportActionID'
    | 'lastVisibleActionCreated'
>;

type TransactionDetails = {
    created: string;
    amount: number;
    taxAmount?: number;
    taxCode?: string;
    currency: string;
    merchant: string;
    waypoints?: WaypointCollection | string;
    comment: string;
    category: string;
    billable: boolean;
    tag: string;
    mccGroup?: ValueOf<typeof CONST.MCC_GROUPS>;
    cardID: number;
    originalAmount: number;
    originalCurrency: string;
};

type OptimisticIOUReport = Pick<
    Report,
    | 'cachedTotal'
    | 'type'
    | 'chatReportID'
    | 'currency'
    | 'managerID'
    | 'policyID'
    | 'ownerAccountID'
    | 'participantAccountIDs'
    | 'visibleChatMemberAccountIDs'
    | 'reportID'
    | 'stateNum'
    | 'statusNum'
    | 'total'
    | 'reportName'
    | 'notificationPreference'
    | 'parentReportID'
    | 'lastVisibleActionCreated'
>;
type DisplayNameWithTooltips = Array<Pick<PersonalDetails, 'accountID' | 'pronouns' | 'displayName' | 'login' | 'avatar'>>;

type CustomIcon = {
    src: IconAsset;
    color?: string;
};

type OptionData = {
    text?: string;
    alternateText?: string;
    allReportErrors?: Errors;
    brickRoadIndicator?: ValueOf<typeof CONST.BRICK_ROAD_INDICATOR_STATUS> | '' | null;
    tooltipText?: string | null;
    alternateTextMaxLines?: number;
    boldStyle?: boolean;
    customIcon?: CustomIcon;
    subtitle?: string;
    login?: string;
    accountID?: number;
    pronouns?: string;
    status?: Status | null;
    phoneNumber?: string;
    isUnread?: boolean | null;
    isUnreadWithMention?: boolean | null;
    hasDraftComment?: boolean | null;
    keyForList?: string;
    searchText?: string;
    isIOUReportOwner?: boolean | null;
    isArchivedRoom?: boolean | null;
    shouldShowSubscript?: boolean | null;
    isPolicyExpenseChat?: boolean | null;
    isMoneyRequestReport?: boolean | null;
    isExpenseRequest?: boolean | null;
    isAllowedToComment?: boolean | null;
    isThread?: boolean | null;
    isTaskReport?: boolean | null;
    parentReportAction?: OnyxEntry<ReportAction>;
    displayNamesWithTooltips?: DisplayNameWithTooltips | null;
    isDefaultRoom?: boolean;
    isExpenseReport?: boolean;
    isOptimisticPersonalDetail?: boolean;
    selected?: boolean;
    isOptimisticAccount?: boolean;
    isSelected?: boolean;
    descriptiveText?: string;
    notificationPreference?: NotificationPreference | null;
    isDisabled?: boolean | null;
    name?: string | null;
    isSelfDM?: boolean;
    reportID?: string;
    enabled?: boolean;
    data?: Partial<TaxRate>;
} & Report;

type OnyxDataTaskAssigneeChat = {
    optimisticData: OnyxUpdate[];
    successData: OnyxUpdate[];
    failureData: OnyxUpdate[];
    optimisticAssigneeAddComment?: OptimisticReportAction;
    optimisticChatCreatedReportAction?: OptimisticCreatedReportAction;
};

type Ancestor = {
    report: Report;
    reportAction: ReportAction;
    shouldDisplayNewMarker: boolean;
};

type AncestorIDs = {
    reportIDs: string[];
    reportActionsIDs: string[];
};

type MissingPaymentMethod = 'bankAccount' | 'wallet';

type OutstandingChildRequest = {
    hasOutstandingChildRequest?: boolean;
};

let currentUserEmail: string | undefined;
let currentUserPrivateDomain: string | undefined;
let currentUserAccountID: number | undefined;
let isAnonymousUser = false;

const defaultAvatarBuildingIconTestID = 'SvgDefaultAvatarBuilding Icon';

Onyx.connect({
    key: ONYXKEYS.SESSION,
    callback: (value) => {
        // When signed out, val is undefined
        if (!value) {
            return;
        }

        currentUserEmail = value.email;
        currentUserAccountID = value.accountID;
        isAnonymousUser = value.authTokenType === CONST.AUTH_TOKEN_TYPES.ANONYMOUS;
        currentUserPrivateDomain = isEmailPublicDomain(currentUserEmail ?? '') ? '' : Str.extractEmailDomain(currentUserEmail ?? '');
    },
});

let allPersonalDetails: OnyxCollection<PersonalDetails>;
let allPersonalDetailLogins: string[];
let currentUserPersonalDetails: OnyxEntry<PersonalDetails>;
Onyx.connect({
    key: ONYXKEYS.PERSONAL_DETAILS_LIST,
    callback: (value) => {
        currentUserPersonalDetails = value?.[currentUserAccountID ?? -1] ?? null;
        allPersonalDetails = value ?? {};
        allPersonalDetailLogins = Object.values(allPersonalDetails).map((personalDetail) => personalDetail?.login ?? '');
    },
});

let allReports: OnyxCollection<Report>;
Onyx.connect({
    key: ONYXKEYS.COLLECTION.REPORT,
    waitForCollectionCallback: true,
    callback: (value) => (allReports = value),
});

let doesDomainHaveApprovedAccountant = false;
Onyx.connect({
    key: ONYXKEYS.ACCOUNT,
    callback: (value) => (doesDomainHaveApprovedAccountant = value?.doesDomainHaveApprovedAccountant ?? false),
});

let allPolicies: OnyxCollection<Policy>;
Onyx.connect({
    key: ONYXKEYS.COLLECTION.POLICY,
    waitForCollectionCallback: true,
    callback: (value) => (allPolicies = value),
});

let allBetas: OnyxEntry<Beta[]>;
Onyx.connect({
    key: ONYXKEYS.BETAS,
    callback: (value) => (allBetas = value),
});

let allTransactions: OnyxCollection<Transaction> = {};
Onyx.connect({
    key: ONYXKEYS.COLLECTION.TRANSACTION,
    waitForCollectionCallback: true,
    callback: (value) => {
        if (!value) {
            return;
        }
        allTransactions = Object.fromEntries(Object.entries(value).filter(([, transaction]) => transaction));
    },
});

const reportActionsByReport: OnyxCollection<ReportActions> = {};
Onyx.connect({
    key: ONYXKEYS.COLLECTION.REPORT_ACTIONS,
    callback: (actions, key) => {
        if (!key || !actions) {
            return;
        }

        const reportID = CollectionUtils.extractCollectionItemID(key);
        reportActionsByReport[reportID] = actions;
    },
});

let lastUpdatedReport: OnyxEntry<Report>;

Onyx.connect({
    key: ONYXKEYS.COLLECTION.REPORT,
    callback: (value) => {
        if (!value) {
            return;
        }

        lastUpdatedReport = value;
    },
});

function getLastUpdatedReport(): OnyxEntry<Report> {
    return lastUpdatedReport;
}

function getCurrentUserAvatarOrDefault(): UserUtils.AvatarSource {
    return currentUserPersonalDetails?.avatar ?? UserUtils.getDefaultAvatarURL(currentUserAccountID);
}

function getCurrentUserDisplayNameOrEmail(): string | undefined {
    return currentUserPersonalDetails?.displayName ?? currentUserEmail;
}

function getChatType(report: OnyxEntry<Report> | Participant | EmptyObject): ValueOf<typeof CONST.REPORT.CHAT_TYPE> | undefined {
    return report?.chatType;
}

/**
 * Get the report given a reportID
 */
function getReport(reportID: string | undefined): OnyxEntry<Report> {
    if (!allReports) {
        return null;
    }

    return allReports?.[`${ONYXKEYS.COLLECTION.REPORT}${reportID}`];
}

/**
 * Returns the parentReport if the given report is a thread
 */
function getParentReport(report: OnyxEntry<Report> | EmptyObject): OnyxEntry<Report> | EmptyObject {
    if (!report?.parentReportID) {
        return {};
    }
    return allReports?.[`${ONYXKEYS.COLLECTION.REPORT}${report.parentReportID}`] ?? {};
}

/**
 * Returns the root parentReport if the given report is nested.
 * Uses recursion to iterate any depth of nested reports.
 */
function getRootParentReport(report: OnyxEntry<Report> | undefined | EmptyObject): OnyxEntry<Report> | EmptyObject {
    if (!report) {
        return {};
    }

    // Returns the current report as the root report, because it does not have a parentReportID
    if (!report?.parentReportID) {
        return report;
    }

    const parentReport = getReport(report?.parentReportID);

    // Runs recursion to iterate a parent report
    return getRootParentReport(!isEmptyObject(parentReport) ? parentReport : null);
}

/**
 * Returns the policy of the report
 */
function getPolicy(policyID: string | undefined): Policy | EmptyObject {
    if (!allPolicies || !policyID) {
        return {};
    }
    return allPolicies[`${ONYXKEYS.COLLECTION.POLICY}${policyID}`] ?? {};
}

/**
 * Get the policy type from a given report
 * @param policies must have Onyxkey prefix (i.e 'policy_') for keys
 */
function getPolicyType(report: OnyxEntry<Report>, policies: OnyxCollection<Policy>): string {
    return policies?.[`${ONYXKEYS.COLLECTION.POLICY}${report?.policyID}`]?.type ?? '';
}

/**
 * Get the policy name from a given report
 */
function getPolicyName(report: OnyxEntry<Report> | undefined | EmptyObject, returnEmptyIfNotFound = false, policy: OnyxEntry<Policy> | undefined = undefined): string {
    const noPolicyFound = returnEmptyIfNotFound ? '' : Localize.translateLocal('workspace.common.unavailable');
    if (isEmptyObject(report)) {
        return noPolicyFound;
    }

    if ((!allPolicies || Object.keys(allPolicies).length === 0) && !report?.policyName) {
        return Localize.translateLocal('workspace.common.unavailable');
    }
    const finalPolicy = policy ?? allPolicies?.[`${ONYXKEYS.COLLECTION.POLICY}${report?.policyID}`];

    const parentReport = getRootParentReport(report);

    // Rooms send back the policy name with the reportSummary,
    // since they can also be accessed by people who aren't in the workspace
    // eslint-disable-next-line @typescript-eslint/prefer-nullish-coalescing
    const policyName = finalPolicy?.name || report?.policyName || report?.oldPolicyName || parentReport?.oldPolicyName || noPolicyFound;

    return policyName;
}

/**
 * Returns the concatenated title for the PrimaryLogins of a report
 */
function getReportParticipantsTitle(accountIDs: number[]): string {
    // Somehow it's possible for the logins coming from report.participantAccountIDs to contain undefined values so we use .filter(Boolean) to remove them.
    return accountIDs.filter(Boolean).join(', ');
}

/**
 * Checks if a report is a chat report.
 */
function isChatReport(report: OnyxEntry<Report> | EmptyObject): boolean {
    return report?.type === CONST.REPORT.TYPE.CHAT;
}

/**
 * Checks if a report is an Expense report.
 */
function isExpenseReport(report: OnyxEntry<Report> | EmptyObject): boolean {
    return report?.type === CONST.REPORT.TYPE.EXPENSE;
}

/**
 * Checks if a report is an IOU report using report or reportID
 */
function isIOUReport(reportOrID: OnyxEntry<Report> | string | EmptyObject): boolean {
    const report = typeof reportOrID === 'string' ? allReports?.[`${ONYXKEYS.COLLECTION.REPORT}${reportOrID}`] ?? null : reportOrID;
    return report?.type === CONST.REPORT.TYPE.IOU;
}

/**
 * Checks if a report is an IOU report using report
 */
function isIOUReportUsingReport(report: OnyxEntry<Report> | EmptyObject): report is Report {
    return report?.type === CONST.REPORT.TYPE.IOU;
}
/**
 * Checks if a report is a task report.
 */
function isTaskReport(report: OnyxEntry<Report>): boolean {
    return report?.type === CONST.REPORT.TYPE.TASK;
}

/**
 * Checks if a task has been cancelled
 * When a task is deleted, the parentReportAction is updated to have a isDeletedParentAction deleted flag
 * This is because when you delete a task, we still allow you to chat on the report itself
 * There's another situation where you don't have access to the parentReportAction (because it was created in a chat you don't have access to)
 * In this case, we have added the key to the report itself
 */
function isCanceledTaskReport(report: OnyxEntry<Report> | EmptyObject = {}, parentReportAction: OnyxEntry<ReportAction> | EmptyObject = {}): boolean {
    if (!isEmptyObject(parentReportAction) && (parentReportAction?.message?.[0]?.isDeletedParentAction ?? false)) {
        return true;
    }

    if (!isEmptyObject(report) && report?.isDeletedParentAction) {
        return true;
    }

    return false;
}

/**
 * Checks if a report is an open task report.
 *
 * @param parentReportAction - The parent report action of the report (Used to check if the task has been canceled)
 */
function isOpenTaskReport(report: OnyxEntry<Report>, parentReportAction: OnyxEntry<ReportAction> | EmptyObject = {}): boolean {
    return (
        isTaskReport(report) && !isCanceledTaskReport(report, parentReportAction) && report?.stateNum === CONST.REPORT.STATE_NUM.OPEN && report?.statusNum === CONST.REPORT.STATUS_NUM.OPEN
    );
}

/**
 * Checks if a report is a completed task report.
 */
function isCompletedTaskReport(report: OnyxEntry<Report>): boolean {
    return isTaskReport(report) && report?.stateNum === CONST.REPORT.STATE_NUM.APPROVED && report?.statusNum === CONST.REPORT.STATUS_NUM.APPROVED;
}

/**
 * Checks if the current user is the manager of the supplied report
 */
function isReportManager(report: OnyxEntry<Report>): boolean {
    return Boolean(report && report.managerID === currentUserAccountID);
}

/**
 * Checks if the supplied report has been approved
 */
function isReportApproved(reportOrID: OnyxEntry<Report> | string | EmptyObject): boolean {
    const report = typeof reportOrID === 'string' ? allReports?.[`${ONYXKEYS.COLLECTION.REPORT}${reportOrID}`] ?? null : reportOrID;
    return report?.stateNum === CONST.REPORT.STATE_NUM.APPROVED && report?.statusNum === CONST.REPORT.STATUS_NUM.APPROVED;
}

/**
 * Checks if the supplied report is an expense report in Open state and status.
 */
function isOpenExpenseReport(report: OnyxEntry<Report> | EmptyObject): boolean {
    return isExpenseReport(report) && report?.stateNum === CONST.REPORT.STATE_NUM.OPEN && report?.statusNum === CONST.REPORT.STATUS_NUM.OPEN;
}

/**
 * Checks if the supplied report has a member with the array passed in params.
 */
function hasParticipantInArray(report: OnyxEntry<Report>, memberAccountIDs: number[]) {
    if (!report?.participants) {
        return false;
    }

    const memberAccountIDsSet = new Set(memberAccountIDs);

    for (const accountID in report.participants) {
        if (memberAccountIDsSet.has(Number(accountID))) {
            return true;
        }
    }

    return false;
}

/**
 * Whether the Money Request report is settled
 */
function isSettled(reportID: string | undefined): boolean {
    if (!allReports || !reportID) {
        return false;
    }
    const report: Report | EmptyObject = allReports[`${ONYXKEYS.COLLECTION.REPORT}${reportID}`] ?? {};
    if (isEmptyObject(report) || report.isWaitingOnBankAccount) {
        return false;
    }

    // In case the payment is scheduled and we are waiting for the payee to set up their wallet,
    // consider the report as paid as well.
    if (report.isWaitingOnBankAccount && report.statusNum === CONST.REPORT.STATUS_NUM.APPROVED) {
        return true;
    }

    return report?.statusNum === CONST.REPORT.STATUS_NUM.REIMBURSED;
}

/**
 * Whether the current user is the submitter of the report
 */
function isCurrentUserSubmitter(reportID: string): boolean {
    if (!allReports) {
        return false;
    }
    const report = allReports[`${ONYXKEYS.COLLECTION.REPORT}${reportID}`];
    return Boolean(report && report.ownerAccountID === currentUserAccountID);
}

/**
 * Whether the provided report is an Admin room
 */
function isAdminRoom(report: OnyxEntry<Report>): boolean {
    return getChatType(report) === CONST.REPORT.CHAT_TYPE.POLICY_ADMINS;
}

/**
 * Whether the provided report is an Admin-only posting room
 */
function isAdminsOnlyPostingRoom(report: OnyxEntry<Report>): boolean {
    return report?.writeCapability === CONST.REPORT.WRITE_CAPABILITIES.ADMINS;
}

/**
 * Whether the provided report is a Announce room
 */
function isAnnounceRoom(report: OnyxEntry<Report>): boolean {
    return getChatType(report) === CONST.REPORT.CHAT_TYPE.POLICY_ANNOUNCE;
}

/**
 * Whether the provided report is a default room
 */
function isDefaultRoom(report: OnyxEntry<Report>): boolean {
    return CONST.DEFAULT_POLICY_ROOM_CHAT_TYPES.some((type) => type === getChatType(report));
}

/**
 * Whether the provided report is a Domain room
 */
function isDomainRoom(report: OnyxEntry<Report>): boolean {
    return getChatType(report) === CONST.REPORT.CHAT_TYPE.DOMAIN_ALL;
}

/**
 * Whether the provided report is a user created policy room
 */
function isUserCreatedPolicyRoom(report: OnyxEntry<Report>): boolean {
    return getChatType(report) === CONST.REPORT.CHAT_TYPE.POLICY_ROOM;
}

/**
 * Whether the provided report is a Policy Expense chat.
 */
function isPolicyExpenseChat(report: OnyxEntry<Report> | Participant | EmptyObject): boolean {
    return getChatType(report) === CONST.REPORT.CHAT_TYPE.POLICY_EXPENSE_CHAT || (report?.isPolicyExpenseChat ?? false);
}

/**
 * Whether the provided report belongs to a Control policy and is an expense chat
 */
function isControlPolicyExpenseChat(report: OnyxEntry<Report>): boolean {
    return isPolicyExpenseChat(report) && getPolicyType(report, allPolicies) === CONST.POLICY.TYPE.CORPORATE;
}

/**
 * Whether the provided report belongs to a Free, Collect or Control policy
 */
function isGroupPolicy(report: OnyxEntry<Report>): boolean {
    const policyType = getPolicyType(report, allPolicies);
    return policyType === CONST.POLICY.TYPE.CORPORATE || policyType === CONST.POLICY.TYPE.TEAM || policyType === CONST.POLICY.TYPE.FREE;
}

/**
 * Whether the provided report belongs to a Control or Collect policy
 */
function isPaidGroupPolicy(report: OnyxEntry<Report>): boolean {
    const policyType = getPolicyType(report, allPolicies);
    return policyType === CONST.POLICY.TYPE.CORPORATE || policyType === CONST.POLICY.TYPE.TEAM;
}

/**
 * Whether the provided report belongs to a Control or Collect policy and is an expense chat
 */
function isPaidGroupPolicyExpenseChat(report: OnyxEntry<Report>): boolean {
    return isPolicyExpenseChat(report) && isPaidGroupPolicy(report);
}

/**
 * Whether the provided report belongs to a Control policy and is an expense report
 */
function isControlPolicyExpenseReport(report: OnyxEntry<Report>): boolean {
    return isExpenseReport(report) && getPolicyType(report, allPolicies) === CONST.POLICY.TYPE.CORPORATE;
}

/**
 * Whether the provided report belongs to a Control or Collect policy and is an expense report
 */
function isPaidGroupPolicyExpenseReport(report: OnyxEntry<Report>): boolean {
    return isExpenseReport(report) && isPaidGroupPolicy(report);
}

/**
 * Whether the provided report is a chat room
 */
function isChatRoom(report: OnyxEntry<Report>): boolean {
    return isUserCreatedPolicyRoom(report) || isDefaultRoom(report);
}

/**
 * Whether the provided report is a public room
 */
function isPublicRoom(report: OnyxEntry<Report>): boolean {
    return report?.visibility === CONST.REPORT.VISIBILITY.PUBLIC || report?.visibility === CONST.REPORT.VISIBILITY.PUBLIC_ANNOUNCE;
}

/**
 * Whether the provided report is a public announce room
 */
function isPublicAnnounceRoom(report: OnyxEntry<Report>): boolean {
    return report?.visibility === CONST.REPORT.VISIBILITY.PUBLIC_ANNOUNCE;
}

/**
 * If the report is a policy expense, the route should be for adding bank account for that policy
 * else since the report is a personal IOU, the route should be for personal bank account.
 */
function getBankAccountRoute(report: OnyxEntry<Report>): Route {
    return isPolicyExpenseChat(report) ? ROUTES.BANK_ACCOUNT_WITH_STEP_TO_OPEN.getRoute('', report?.policyID) : ROUTES.SETTINGS_ADD_BANK_ACCOUNT;
}

/**
 * Check if personal detail of accountID is empty or optimistic data
 */
function isOptimisticPersonalDetail(accountID: number): boolean {
    return isEmptyObject(allPersonalDetails?.[accountID]) || !!allPersonalDetails?.[accountID]?.isOptimisticPersonalDetail;
}

/**
 * Checks if a report is a task report from a policy expense chat.
 */
function isWorkspaceTaskReport(report: OnyxEntry<Report>): boolean {
    if (!isTaskReport(report)) {
        return false;
    }
    const parentReport = allReports?.[`${ONYXKEYS.COLLECTION.REPORT}${report?.parentReportID}`] ?? null;
    return isPolicyExpenseChat(parentReport);
}

/**
 * Returns true if report has a parent
 */
function isThread(report: OnyxEntry<Report>): boolean {
    return Boolean(report?.parentReportID && report?.parentReportActionID);
}

/**
 * Returns true if report is of type chat and has a parent and is therefore a Thread.
 */
function isChatThread(report: OnyxEntry<Report>): boolean {
    return isThread(report) && report?.type === CONST.REPORT.TYPE.CHAT;
}

function isDM(report: OnyxEntry<Report>): boolean {
    return isChatReport(report) && !getChatType(report) && !isThread(report);
}

function isSelfDM(report: OnyxEntry<Report>): boolean {
    return getChatType(report) === CONST.REPORT.CHAT_TYPE.SELF_DM;
}

function isGroupChat(report: OnyxEntry<Report> | Partial<Report>): boolean {
    return getChatType(report) === CONST.REPORT.CHAT_TYPE.GROUP;
}

/**
 * Only returns true if this is our main 1:1 DM report with Concierge
 */
function isConciergeChatReport(report: OnyxEntry<Report>): boolean {
    return report?.participantAccountIDs?.length === 1 && Number(report.participantAccountIDs?.[0]) === CONST.ACCOUNT_ID.CONCIERGE && !isChatThread(report);
}

function findSelfDMReportID(): string | undefined {
    if (!allReports) {
        return;
    }

    const selfDMReport = Object.values(allReports).find((report) => isSelfDM(report) && !isThread(report));
    return selfDMReport?.reportID;
}

/**
 * Checks if the supplied report belongs to workspace based on the provided params. If the report's policyID is _FAKE_ or has no value, it means this report is a DM.
 * In this case report and workspace members must be compared to determine whether the report belongs to the workspace.
 */
function doesReportBelongToWorkspace(report: OnyxEntry<Report>, policyMemberAccountIDs: number[], policyID?: string) {
    return (
        isConciergeChatReport(report) ||
        (report?.policyID === CONST.POLICY.ID_FAKE || !report?.policyID ? hasParticipantInArray(report, policyMemberAccountIDs) : report?.policyID === policyID)
    );
}

/**
 * Given an array of reports, return them filtered by a policyID and policyMemberAccountIDs.
 */
function filterReportsByPolicyIDAndMemberAccountIDs(reports: Report[], policyMemberAccountIDs: number[] = [], policyID?: string) {
    return reports.filter((report) => !!report && doesReportBelongToWorkspace(report, policyMemberAccountIDs, policyID));
}

/**
 * Given an array of reports, return them sorted by the last read timestamp.
 */
function sortReportsByLastRead(reports: Array<OnyxEntry<Report>>, reportMetadata: OnyxCollection<ReportMetadata>): Array<OnyxEntry<Report>> {
    return reports
        .filter((report) => !!report?.reportID && !!(reportMetadata?.[`${ONYXKEYS.COLLECTION.REPORT_METADATA}${report.reportID}`]?.lastVisitTime ?? report?.lastReadTime))
        .sort((a, b) => {
            const aTime = new Date(reportMetadata?.[`${ONYXKEYS.COLLECTION.REPORT_METADATA}${a?.reportID}`]?.lastVisitTime ?? a?.lastReadTime ?? '');
            const bTime = new Date(reportMetadata?.[`${ONYXKEYS.COLLECTION.REPORT_METADATA}${b?.reportID}`]?.lastVisitTime ?? b?.lastReadTime ?? '');

            return aTime.valueOf() - bTime.valueOf();
        });
}

/**
 * Returns true if report is still being processed
 */
function isProcessingReport(report: OnyxEntry<Report> | EmptyObject): boolean {
    return report?.stateNum === CONST.REPORT.STATE_NUM.SUBMITTED && report?.statusNum === CONST.REPORT.STATUS_NUM.SUBMITTED;
}

/**
 * Check if the report is a single chat report that isn't a thread
 * and personal detail of participant is optimistic data
 */
function shouldDisableDetailPage(report: OnyxEntry<Report>): boolean {
    const participantAccountIDs = report?.participantAccountIDs ?? [];

    if (isChatRoom(report) || isPolicyExpenseChat(report) || isChatThread(report) || isTaskReport(report)) {
        return false;
    }
    if (participantAccountIDs.length === 1) {
        return isOptimisticPersonalDetail(participantAccountIDs[0]);
    }
    return false;
}

/**
 * Returns true if this report has only one participant and it's an Expensify account.
 */
function isExpensifyOnlyParticipantInReport(report: OnyxEntry<Report>): boolean {
    const reportParticipants = report?.participantAccountIDs?.filter((accountID) => accountID !== currentUserAccountID) ?? [];
    return reportParticipants.length === 1 && reportParticipants.some((accountID) => CONST.EXPENSIFY_ACCOUNT_IDS.includes(accountID));
}

/**
 * Returns whether a given report can have tasks created in it.
 * We only prevent the task option if it's a DM/group-DM and the other users are all special Expensify accounts
 *
 */
function canCreateTaskInReport(report: OnyxEntry<Report>): boolean {
    const otherReportParticipants = report?.participantAccountIDs?.filter((accountID) => accountID !== currentUserAccountID) ?? [];
    const areExpensifyAccountsOnlyOtherParticipants = otherReportParticipants?.length >= 1 && otherReportParticipants?.every((accountID) => CONST.EXPENSIFY_ACCOUNT_IDS.includes(accountID));
    if (areExpensifyAccountsOnlyOtherParticipants && isDM(report)) {
        return false;
    }

    return true;
}

/**
 * Returns true if there are any Expensify accounts (i.e. with domain 'expensify.com') in the set of accountIDs
 * by cross-referencing the accountIDs with personalDetails.
 */
function hasExpensifyEmails(accountIDs: number[]): boolean {
    return accountIDs.some((accountID) => Str.extractEmailDomain(allPersonalDetails?.[accountID]?.login ?? '') === CONST.EXPENSIFY_PARTNER_NAME);
}

/**
 * Returns true if there are any guides accounts (team.expensify.com) in a list of accountIDs
 * by cross-referencing the accountIDs with personalDetails since guides that are participants
 * of the user's chats should have their personal details in Onyx.
 */
function hasExpensifyGuidesEmails(accountIDs: number[]): boolean {
    return accountIDs.some((accountID) => Str.extractEmailDomain(allPersonalDetails?.[accountID]?.login ?? '') === CONST.EMAIL.GUIDES_DOMAIN);
}

function findLastAccessedReport(
    reports: OnyxCollection<Report>,
    ignoreDomainRooms: boolean,
    policies: OnyxCollection<Policy>,
    isFirstTimeNewExpensifyUser: boolean,
    openOnAdminRoom = false,
    reportMetadata: OnyxCollection<ReportMetadata> = {},
    policyID?: string,
    policyMemberAccountIDs: number[] = [],
): OnyxEntry<Report> {
    // If it's the user's first time using New Expensify, then they could either have:
    //   - just a Concierge report, if so we'll return that
    //   - their Concierge report, and a separate report that must have deeplinked them to the app before they created their account.
    // If it's the latter, we'll use the deeplinked report over the Concierge report,
    // since the Concierge report would be incorrectly selected over the deep-linked report in the logic below.

    let reportsValues = Object.values(reports ?? {}) as Report[];

    if (!!policyID || policyMemberAccountIDs.length > 0) {
        reportsValues = filterReportsByPolicyIDAndMemberAccountIDs(reportsValues, policyMemberAccountIDs, policyID);
    }

    let sortedReports = sortReportsByLastRead(reportsValues, reportMetadata);

    let adminReport: OnyxEntry<Report> | undefined;
    if (openOnAdminRoom) {
        adminReport = sortedReports.find((report) => {
            const chatType = getChatType(report);
            return chatType === CONST.REPORT.CHAT_TYPE.POLICY_ADMINS;
        });
    }

    if (ignoreDomainRooms) {
        // We allow public announce rooms, admins, and announce rooms through since we bypass the default rooms beta for them.
        // Check where ReportUtils.findLastAccessedReport is called in MainDrawerNavigator.js for more context.
        // Domain rooms are now the only type of default room that are on the defaultRooms beta.
        sortedReports = sortedReports.filter(
            (report) => !isDomainRoom(report) || getPolicyType(report, policies) === CONST.POLICY.TYPE.FREE || hasExpensifyGuidesEmails(report?.participantAccountIDs ?? []),
        );
    }

    if (isFirstTimeNewExpensifyUser) {
        if (sortedReports.length === 1) {
            return sortedReports[0];
        }

        return adminReport ?? sortedReports.find((report) => !isConciergeChatReport(report)) ?? null;
    }

    return adminReport ?? sortedReports.at(-1) ?? null;
}

/**
 * Whether the provided report has expenses
 */
function hasExpenses(reportID?: string): boolean {
    return !!Object.values(allTransactions ?? {}).find((transaction) => `${transaction?.reportID}` === `${reportID}`);
}

/**
 * Whether the provided report is a closed expense report with no expenses
 */
function isClosedExpenseReportWithNoExpenses(report: OnyxEntry<Report>): boolean {
    return report?.statusNum === CONST.REPORT.STATUS_NUM.CLOSED && isExpenseReport(report) && !hasExpenses(report.reportID);
}

/**
 * Whether the provided report is an archived room
 */
function isArchivedRoom(report: OnyxEntry<Report> | EmptyObject): boolean {
    return report?.statusNum === CONST.REPORT.STATUS_NUM.CLOSED && report?.stateNum === CONST.REPORT.STATE_NUM.APPROVED;
}

/**
 * Whether the provided report is the admin's room
 */
function isJoinRequestInAdminRoom(report: OnyxEntry<Report>): boolean {
    if (!report) {
        return false;
    }
    return ReportActionsUtils.isActionableJoinRequestPending(report.reportID);
}

/**
 * Checks if the current user is allowed to comment on the given report.
 */
function isAllowedToComment(report: OnyxEntry<Report>): boolean {
    // Default to allowing all users to post
    const capability = report?.writeCapability ?? CONST.REPORT.WRITE_CAPABILITIES.ALL;

    if (capability === CONST.REPORT.WRITE_CAPABILITIES.ALL) {
        return true;
    }

    // If unauthenticated user opens public chat room using deeplink, they do not have policies available and they cannot comment
    if (!allPolicies) {
        return false;
    }

    // If we've made it here, commenting on this report is restricted.
    // If the user is an admin, allow them to post.
    const policy = allPolicies[`${ONYXKEYS.COLLECTION.POLICY}${report?.policyID}`];
    return policy?.role === CONST.POLICY.ROLE.ADMIN;
}

/**
 * Checks if the current user is the admin of the policy given the policy expense chat.
 */
function isPolicyExpenseChatAdmin(report: OnyxEntry<Report>, policies: OnyxCollection<Policy>): boolean {
    if (!isPolicyExpenseChat(report)) {
        return false;
    }

    const policyRole = policies?.[`${ONYXKEYS.COLLECTION.POLICY}${report?.policyID}`]?.role;

    return policyRole === CONST.POLICY.ROLE.ADMIN;
}

/**
 * Checks if the current user is the admin of the policy.
 */
function isPolicyAdmin(policyID: string, policies: OnyxCollection<Policy>): boolean {
    const policyRole = policies?.[`${ONYXKEYS.COLLECTION.POLICY}${policyID}`]?.role;

    return policyRole === CONST.POLICY.ROLE.ADMIN;
}

/**
 * Returns true if report has a single participant.
 */
function hasSingleParticipant(report: OnyxEntry<Report>): boolean {
    return report?.participantAccountIDs?.length === 1;
}

/**
 * Checks whether all the transactions linked to the IOU report are of the Distance Request type with pending routes
 */
function hasOnlyTransactionsWithPendingRoutes(iouReportID: string | undefined): boolean {
    const transactions = TransactionUtils.getAllReportTransactions(iouReportID);

    // Early return false in case not having any transaction
    if (!transactions || transactions.length === 0) {
        return false;
    }

    return transactions.every((transaction) => TransactionUtils.isFetchingWaypointsFromServer(transaction));
}

/**
 * If the report is a thread and has a chat type set, it is a workspace chat.
 */
function isWorkspaceThread(report: OnyxEntry<Report>): boolean {
    const chatType = getChatType(report);
    return isThread(report) && isChatReport(report) && CONST.WORKSPACE_ROOM_TYPES.some((type) => chatType === type);
}

/**
 * Returns true if reportAction is the first chat preview of a Thread
 */
function isThreadFirstChat(reportAction: OnyxEntry<ReportAction>, reportID: string): boolean {
    return reportAction?.childReportID?.toString() === reportID;
}

/**
 * Checks if a report is a child report.
 */
function isChildReport(report: OnyxEntry<Report>): boolean {
    return isThread(report) || isTaskReport(report);
}

/**
 * An Expense Request is a thread where the parent report is an Expense Report and
 * the parentReportAction is a transaction.
 */
function isExpenseRequest(report: OnyxEntry<Report>): boolean {
    if (isThread(report)) {
        const parentReportAction = ReportActionsUtils.getParentReportAction(report);
        const parentReport = allReports?.[`${ONYXKEYS.COLLECTION.REPORT}${report?.parentReportID}`] ?? null;
        return isExpenseReport(parentReport) && !isEmptyObject(parentReportAction) && ReportActionsUtils.isTransactionThread(parentReportAction);
    }
    return false;
}

/**
 * An IOU Request is a thread where the parent report is an IOU Report and
 * the parentReportAction is a transaction.
 */
function isIOURequest(report: OnyxEntry<Report>): boolean {
    if (isThread(report)) {
        const parentReportAction = ReportActionsUtils.getParentReportAction(report);
        const parentReport = allReports?.[`${ONYXKEYS.COLLECTION.REPORT}${report?.parentReportID}`] ?? null;
        return isIOUReport(parentReport) && !isEmptyObject(parentReportAction) && ReportActionsUtils.isTransactionThread(parentReportAction);
    }
    return false;
}

/**
 * A Track Expense Report is a thread where the parent the parentReportAction is a transaction, and
 * parentReportAction has type of track.
 */
function isTrackExpenseReport(report: OnyxEntry<Report>): boolean {
    if (isThread(report)) {
        const parentReportAction = ReportActionsUtils.getParentReportAction(report);
        return !isEmptyObject(parentReportAction) && ReportActionsUtils.isTrackExpenseAction(parentReportAction);
    }
    return false;
}

/**
 * Checks if a report is an IOU or expense request.
 */
function isMoneyRequest(reportOrID: OnyxEntry<Report> | string): boolean {
    const report = typeof reportOrID === 'string' ? allReports?.[`${ONYXKEYS.COLLECTION.REPORT}${reportOrID}`] ?? null : reportOrID;
    return isIOURequest(report) || isExpenseRequest(report);
}

/**
 * Checks if a report is an IOU or expense report.
 */
function isMoneyRequestReport(reportOrID: OnyxEntry<Report> | EmptyObject | string): boolean {
    const report = typeof reportOrID === 'object' ? reportOrID : allReports?.[`${ONYXKEYS.COLLECTION.REPORT}${reportOrID}`] ?? null;
    return isIOUReport(report) || isExpenseReport(report);
}

/**
 * Checks if a report has only one transaction associated with it
 */
function isOneTransactionReport(reportID: string): boolean {
    const reportActions = reportActionsByReport?.[reportID] ?? ([] as ReportAction[]);
    return ReportActionsUtils.getOneTransactionThreadReportID(reportID, reportActions) !== null;
}

/**
 * Checks if a report is a transaction thread associated with a report that has only one transaction
 */
function isOneTransactionThread(reportID: string, parentReportID: string): boolean {
    const parentReportActions = reportActionsByReport?.[`${ONYXKEYS.COLLECTION.REPORT_ACTIONS}${parentReportID}`] ?? ([] as ReportAction[]);
    const transactionThreadReportID = ReportActionsUtils.getOneTransactionThreadReportID(parentReportID, parentReportActions);
    return reportID === transactionThreadReportID;
}

/**
 * Should return true only for personal 1:1 report
 *
 */
function isOneOnOneChat(report: OnyxEntry<Report>): boolean {
    const participantAccountIDs = report?.participantAccountIDs ?? [];
    return (
        !isChatRoom(report) &&
        !isExpenseRequest(report) &&
        !isMoneyRequestReport(report) &&
        !isPolicyExpenseChat(report) &&
        !isTaskReport(report) &&
        isDM(report) &&
        !isIOUReport(report) &&
        participantAccountIDs.length === 1
    );
}

/**
 * Checks if the current user is a payer of the request
 */

function isPayer(session: OnyxEntry<Session>, iouReport: OnyxEntry<Report>) {
    const isApproved = isReportApproved(iouReport);
    const policy = allPolicies?.[`${ONYXKEYS.COLLECTION.POLICY}${iouReport?.policyID}`] ?? null;
    const policyType = policy?.type;
    const isAdmin = policyType !== CONST.POLICY.TYPE.PERSONAL && policy?.role === CONST.POLICY.ROLE.ADMIN;
    const isManager = iouReport?.managerID === session?.accountID;
    if (isPaidGroupPolicy(iouReport)) {
        if (policy?.reimbursementChoice === CONST.POLICY.REIMBURSEMENT_CHOICES.REIMBURSEMENT_YES) {
            const isReimburser = session?.email === policy?.achAccount?.reimburser;
            return (!policy?.achAccount?.reimburser || isReimburser) && (isApproved || isManager);
        }
        if (policy?.reimbursementChoice === CONST.POLICY.REIMBURSEMENT_CHOICES.REIMBURSEMENT_MANUAL) {
            return isAdmin && (isApproved || isManager);
        }
        return false;
    }
    return isAdmin || (isMoneyRequestReport(iouReport) && isManager);
}

/**
 * Get the notification preference given a report
 */
function getReportNotificationPreference(report: OnyxEntry<Report>): string | number {
    return report?.notificationPreference ?? '';
}

/**
 * Checks if the current user is the action's author
 */
function isActionCreator(reportAction: OnyxEntry<ReportAction> | Partial<ReportAction>): boolean {
    return reportAction?.actorAccountID === currentUserAccountID;
}

/**
 * Returns the notification preference of the action's child report if it exists.
 * Otherwise, calculates it based on the action's authorship.
 */
function getChildReportNotificationPreference(reportAction: OnyxEntry<ReportAction> | Partial<ReportAction>): NotificationPreference {
    const childReportNotificationPreference = reportAction?.childReportNotificationPreference ?? '';
    if (childReportNotificationPreference) {
        return childReportNotificationPreference;
    }

    return isActionCreator(reportAction) ? CONST.REPORT.NOTIFICATION_PREFERENCE.ALWAYS : CONST.REPORT.NOTIFICATION_PREFERENCE.HIDDEN;
}

/**
 * Checks whether the supplied report supports adding more transactions to it.
 * Return true if:
 * - report is a non-settled IOU
 * - report is a draft
 * - report is a processing expense report and its policy has Instant reporting frequency
 */
function canAddOrDeleteTransactions(moneyRequestReport: OnyxEntry<Report>): boolean {
    if (!isMoneyRequestReport(moneyRequestReport)) {
        return false;
    }

    if (isReportApproved(moneyRequestReport) || isSettled(moneyRequestReport?.reportID)) {
        return false;
    }

    if (isGroupPolicy(moneyRequestReport) && isProcessingReport(moneyRequestReport) && !PolicyUtils.isInstantSubmitEnabled(getPolicy(moneyRequestReport?.policyID))) {
        return false;
    }

    return true;
}

/**
 * Can only delete if the author is this user and the action is an ADD_COMMENT action or an IOU action in an unsettled report, or if the user is a
 * policy admin
 */
function canDeleteReportAction(reportAction: OnyxEntry<ReportAction>, reportID: string): boolean {
    const report = getReport(reportID);

    const isActionOwner = reportAction?.actorAccountID === currentUserAccountID;
    const policy = allPolicies?.[`${ONYXKEYS.COLLECTION.POLICY}${report?.policyID}`] ?? null;

    if (reportAction?.actionName === CONST.REPORT.ACTIONS.TYPE.IOU) {
        // For now, users cannot delete split actions
        const isSplitAction = reportAction?.originalMessage?.type === CONST.IOU.REPORT_ACTION_TYPE.SPLIT;

        if (isSplitAction) {
            return false;
        }

        const linkedReport = isThreadFirstChat(reportAction, reportID) ? getReport(report?.parentReportID) : report;
        if (isActionOwner) {
            if (!isEmptyObject(linkedReport) && isMoneyRequestReport(linkedReport)) {
                return canAddOrDeleteTransactions(linkedReport);
            }
            return true;
        }
    }

    if (
        reportAction?.actionName !== CONST.REPORT.ACTIONS.TYPE.ADD_COMMENT ||
        reportAction?.pendingAction === CONST.RED_BRICK_ROAD_PENDING_ACTION.DELETE ||
        ReportActionsUtils.isCreatedTaskReportAction(reportAction) ||
        reportAction?.actorAccountID === CONST.ACCOUNT_ID.CONCIERGE
    ) {
        return false;
    }

    const isAdmin = policy?.role === CONST.POLICY.ROLE.ADMIN && !isEmptyObject(report) && !isDM(report);

    return isActionOwner || isAdmin;
}

/**
 * Get welcome message based on room type
 */
function getRoomWelcomeMessage(report: OnyxEntry<Report>, isUserPolicyAdmin: boolean): WelcomeMessage {
    const welcomeMessage: WelcomeMessage = {showReportName: true};
    const workspaceName = getPolicyName(report);

    if (isArchivedRoom(report)) {
        welcomeMessage.phrase1 = Localize.translateLocal('reportActionsView.beginningOfArchivedRoomPartOne');
        welcomeMessage.phrase2 = Localize.translateLocal('reportActionsView.beginningOfArchivedRoomPartTwo');
    } else if (isDomainRoom(report)) {
        welcomeMessage.phrase1 = Localize.translateLocal('reportActionsView.beginningOfChatHistoryDomainRoomPartOne', {domainRoom: report?.reportName ?? ''});
        welcomeMessage.phrase2 = Localize.translateLocal('reportActionsView.beginningOfChatHistoryDomainRoomPartTwo');
    } else if (isAdminRoom(report)) {
        welcomeMessage.phrase1 = Localize.translateLocal('reportActionsView.beginningOfChatHistoryAdminRoomPartOne', {workspaceName});
        welcomeMessage.phrase2 = Localize.translateLocal('reportActionsView.beginningOfChatHistoryAdminRoomPartTwo');
    } else if (isAdminsOnlyPostingRoom(report) && !isUserPolicyAdmin) {
        welcomeMessage.phrase1 = Localize.translateLocal('reportActionsView.beginningOfChatHistoryAdminOnlyPostingRoom');
        welcomeMessage.showReportName = false;
    } else if (isAnnounceRoom(report)) {
        welcomeMessage.phrase1 = Localize.translateLocal('reportActionsView.beginningOfChatHistoryAnnounceRoomPartOne', {workspaceName});
        welcomeMessage.phrase2 = Localize.translateLocal('reportActionsView.beginningOfChatHistoryAnnounceRoomPartTwo', {workspaceName});
    } else {
        // Message for user created rooms or other room types.
        welcomeMessage.phrase1 = Localize.translateLocal('reportActionsView.beginningOfChatHistoryUserRoomPartOne');
        welcomeMessage.phrase2 = Localize.translateLocal('reportActionsView.beginningOfChatHistoryUserRoomPartTwo');
    }

    return welcomeMessage;
}

/**
 * Returns true if Concierge is one of the chat participants (1:1 as well as group chats)
 */
function chatIncludesConcierge(report: Partial<OnyxEntry<Report>>): boolean {
    return Boolean(report?.participantAccountIDs?.length && report?.participantAccountIDs?.includes(CONST.ACCOUNT_ID.CONCIERGE));
}

/**
 * Returns true if there is any automated expensify account `in accountIDs
 */
function hasAutomatedExpensifyAccountIDs(accountIDs: number[]): boolean {
    return accountIDs.some((accountID) => CONST.EXPENSIFY_ACCOUNT_IDS.includes(accountID));
}

function getReportRecipientAccountIDs(report: OnyxEntry<Report>, currentLoginAccountID: number): number[] {
    let finalReport: OnyxEntry<Report> = report;
    // In 1:1 chat threads, the participants will be the same as parent report. If a report is specifically a 1:1 chat thread then we will
    // get parent report and use its participants array.
    if (isThread(report) && !(isTaskReport(report) || isMoneyRequestReport(report))) {
        const parentReport = allReports?.[`${ONYXKEYS.COLLECTION.REPORT}${report?.parentReportID}`] ?? null;
        if (hasSingleParticipant(parentReport)) {
            finalReport = parentReport;
        }
    }

    let finalParticipantAccountIDs: number[] | undefined = [];
    if (isMoneyRequestReport(report)) {
        // For money requests i.e the IOU (1:1 person) and Expense (1:* person) reports, use the full `initialParticipantAccountIDs` array
        // and add the `ownerAccountId`. Money request reports don't add `ownerAccountId` in `participantAccountIDs` array
        const defaultParticipantAccountIDs = finalReport?.participantAccountIDs ?? [];
        const setOfParticipantAccountIDs = new Set<number>(report?.ownerAccountID ? [...defaultParticipantAccountIDs, report.ownerAccountID] : defaultParticipantAccountIDs);
        finalParticipantAccountIDs = [...setOfParticipantAccountIDs];
    } else if (isTaskReport(report)) {
        // Task reports `managerID` will change when assignee is changed, in that case the old `managerID` is still present in `participantAccountIDs`
        // array along with the new one. We only need the `managerID` as a participant here.
        finalParticipantAccountIDs = report?.managerID ? [report?.managerID] : [];
    } else {
        finalParticipantAccountIDs = finalReport?.participantAccountIDs;
    }

    const reportParticipants = finalParticipantAccountIDs?.filter((accountID) => accountID !== currentLoginAccountID) ?? [];
    const participantsWithoutExpensifyAccountIDs = reportParticipants.filter((participant) => !CONST.EXPENSIFY_ACCOUNT_IDS.includes(participant ?? 0));
    return participantsWithoutExpensifyAccountIDs;
}

/**
 * Whether the time row should be shown for a report.
 */
function canShowReportRecipientLocalTime(personalDetails: OnyxCollection<PersonalDetails>, report: OnyxEntry<Report>, accountID: number): boolean {
    const reportRecipientAccountIDs = getReportRecipientAccountIDs(report, accountID);
    const hasMultipleParticipants = reportRecipientAccountIDs.length > 1;
    const reportRecipient = personalDetails?.[reportRecipientAccountIDs[0]];
    const reportRecipientTimezone = reportRecipient?.timezone ?? CONST.DEFAULT_TIME_ZONE;
    const isReportParticipantValidated = reportRecipient?.validated ?? false;
    return Boolean(
        !hasMultipleParticipants &&
            !isChatRoom(report) &&
            !isPolicyExpenseChat(getRootParentReport(report)) &&
            reportRecipient &&
            reportRecipientTimezone?.selected &&
            isReportParticipantValidated,
    );
}

/**
 * Shorten last message text to fixed length and trim spaces.
 */
function formatReportLastMessageText(lastMessageText: string, isModifiedExpenseMessage = false): string {
    if (isModifiedExpenseMessage) {
        return String(lastMessageText).trim().replace(CONST.REGEX.LINE_BREAK, '').trim();
    }
    return String(lastMessageText).trim().replace(CONST.REGEX.LINE_BREAK, ' ').substring(0, CONST.REPORT.LAST_MESSAGE_TEXT_MAX_LENGTH).trim();
}

/**
 * Helper method to return the default avatar associated with the given login
 */
function getDefaultWorkspaceAvatar(workspaceName?: string): IconAsset {
    if (!workspaceName) {
        return defaultWorkspaceAvatars.WorkspaceBuilding;
    }

    // Remove all chars not A-Z or 0-9 including underscore
    const alphaNumeric = workspaceName
        .normalize('NFD')
        .replace(/[^0-9a-z]/gi, '')
        .toUpperCase();

    const workspace = `Workspace${alphaNumeric[0]}` as keyof typeof defaultWorkspaceAvatars;
    const defaultWorkspaceAvatar = defaultWorkspaceAvatars[workspace];

    return !alphaNumeric ? defaultWorkspaceAvatars.WorkspaceBuilding : defaultWorkspaceAvatar;
}

/**
 * Helper method to return the default avatar testID associated with the given login
 */
function getDefaultWorkspaceAvatarTestID(workspaceName: string): string {
    if (!workspaceName) {
        return defaultAvatarBuildingIconTestID;
    }

    // Remove all chars not A-Z or 0-9 including underscore
    const alphaNumeric = workspaceName
        .normalize('NFD')
        .replace(/[^0-9a-z]/gi, '')
        .toLowerCase();

    return !alphaNumeric ? defaultAvatarBuildingIconTestID : `SvgDefaultAvatar_${alphaNumeric[0]} Icon`;
}

function getWorkspaceAvatar(report: OnyxEntry<Report>): UserUtils.AvatarSource {
    const workspaceName = getPolicyName(report, false, allPolicies?.[`${ONYXKEYS.COLLECTION.POLICY}${report?.policyID}`]);
    const avatar = allPolicies?.[`${ONYXKEYS.COLLECTION.POLICY}${report?.policyID}`]?.avatar ?? '';
    return !isEmpty(avatar) ? avatar : getDefaultWorkspaceAvatar(workspaceName);
}

/**
 * Helper method to return the default avatar associated with the given reportID
 */
function getDefaultGroupAvatar(reportID?: string): IconAsset {
    if (!reportID) {
        return defaultGroupAvatars.Avatar1;
    }
    const reportIDHashBucket: AvatarRange = ((Number(reportID) % CONST.DEFAULT_GROUP_AVATAR_COUNT) + 1) as AvatarRange;
    return defaultGroupAvatars[`Avatar${reportIDHashBucket}`];
}

/**
 * Returns the appropriate icons for the given chat report using the stored personalDetails.
 * The Avatar sources can be URLs or Icon components according to the chat type.
 */
function getIconsForParticipants(participants: number[], personalDetails: OnyxCollection<PersonalDetails>): Icon[] {
    const participantDetails: ParticipantDetails[] = [];
    const participantsList = participants || [];

    for (const accountID of participantsList) {
        const avatarSource = UserUtils.getAvatar(personalDetails?.[accountID]?.avatar ?? '', accountID);
        const displayNameLogin = personalDetails?.[accountID]?.displayName ? personalDetails?.[accountID]?.displayName : personalDetails?.[accountID]?.login;
        participantDetails.push([accountID, displayNameLogin ?? '', avatarSource, personalDetails?.[accountID]?.fallbackIcon ?? '']);
    }

    const sortedParticipantDetails = participantDetails.sort((first, second) => {
        // First sort by displayName/login
        const displayNameLoginOrder = localeCompare(first[1], second[1]);
        if (displayNameLoginOrder !== 0) {
            return displayNameLoginOrder;
        }

        // Then fallback on accountID as the final sorting criteria.
        // This will ensure that the order of avatars with same login/displayName
        // stay consistent across all users and devices
        return first[0] - second[0];
    });

    // Now that things are sorted, gather only the avatars (second element in the array) and return those
    const avatars: Icon[] = [];

    for (const sortedParticipantDetail of sortedParticipantDetails) {
        const userIcon = {
            id: sortedParticipantDetail[0],
            source: sortedParticipantDetail[2],
            type: CONST.ICON_TYPE_AVATAR,
            name: sortedParticipantDetail[1],
            fallbackIcon: sortedParticipantDetail[3],
        };
        avatars.push(userIcon);
    }

    return avatars;
}

/**
 * Given a report, return the associated workspace icon.
 */
function getWorkspaceIcon(report: OnyxEntry<Report>, policy: OnyxEntry<Policy> = null): Icon {
    const workspaceName = getPolicyName(report, false, policy);
    const policyExpenseChatAvatarSource = allPolicies?.[`${ONYXKEYS.COLLECTION.POLICY}${report?.policyID}`]?.avatar
        ? allPolicies?.[`${ONYXKEYS.COLLECTION.POLICY}${report?.policyID}`]?.avatar
        : getDefaultWorkspaceAvatar(workspaceName);

    const workspaceIcon: Icon = {
        source: policyExpenseChatAvatarSource ?? '',
        type: CONST.ICON_TYPE_WORKSPACE,
        name: workspaceName,
        id: -1,
    };
    return workspaceIcon;
}

/**
 * Gets the personal details for a login by looking in the ONYXKEYS.PERSONAL_DETAILS_LIST Onyx key (stored in the local variable, allPersonalDetails). If it doesn't exist in Onyx,
 * then a default object is constructed.
 */
function getPersonalDetailsForAccountID(accountID: number): Partial<PersonalDetails> {
    if (!accountID) {
        return {};
    }
    return (
        allPersonalDetails?.[accountID] ?? {
            avatar: UserUtils.getDefaultAvatar(accountID),
            isOptimisticPersonalDetail: true,
        }
    );
}

/**
 * Get the displayName for a single report participant.
 */
function getDisplayNameForParticipant(accountID?: number, shouldUseShortForm = false, shouldFallbackToHidden = true, shouldAddCurrentUserPostfix = false): string {
    if (!accountID) {
        return '';
    }

    const personalDetails = getPersonalDetailsForAccountID(accountID);
    // eslint-disable-next-line @typescript-eslint/prefer-nullish-coalescing
    const formattedLogin = LocalePhoneNumber.formatPhoneNumber(personalDetails.login || '');
    // This is to check if account is an invite/optimistically created one
    // and prevent from falling back to 'Hidden', so a correct value is shown
    // when searching for a new user
    if (personalDetails.isOptimisticPersonalDetail === true) {
        return formattedLogin;
    }

    // For selfDM, we display the user's displayName followed by '(you)' as a postfix
    const shouldAddPostfix = shouldAddCurrentUserPostfix && accountID === currentUserAccountID;

    const longName = PersonalDetailsUtils.getDisplayNameOrDefault(personalDetails, formattedLogin, shouldFallbackToHidden, shouldAddPostfix);

    // If the user's personal details (first name) should be hidden, make sure we return "hidden" instead of the short name
    if (shouldFallbackToHidden && longName === Localize.translateLocal('common.hidden')) {
        return longName;
    }

    const shortName = personalDetails.firstName ? personalDetails.firstName : longName;
    return shouldUseShortForm ? shortName : longName;
}

function getParticipantAccountIDs(reportID: string) {
    const report = getReport(reportID);
    if (!report || !report.participants) {
        return [];
    }

    const accountIDStrings = Object.keys(report.participants);
    return accountIDStrings.map((accountID) => Number(accountID));
}

function buildParticipantsFromAccountIDs(accountIDs: number[]): Participants {
    const finalParticipants: Participants = {};
    return accountIDs.reduce((participants, accountID) => {
        // eslint-disable-next-line no-param-reassign
        participants[accountID] = {hidden: false};
        return participants;
    }, finalParticipants);
}

/**
 * Returns the report name if the report is a group chat
 */
function getGroupChatName(participantAccountIDs?: number[], shouldApplyLimit = false, reportID = ''): string | undefined {
    // If we have a reportID always try to get the name from the report.
    if (reportID) {
        const reportKey = `${ONYXKEYS.COLLECTION.REPORT}${reportID}`;
        const reportName = allReports?.[reportKey]?.reportName;
        if (reportName) {
            return reportName;
        }
    }

    // Get participantAccountIDs from participants object
    let participants = participantAccountIDs ?? getParticipantAccountIDs(reportID);
    if (shouldApplyLimit) {
        participants = participants.slice(0, 5);
    }
    const isMultipleParticipantReport = participants.length > 1;

    if (isMultipleParticipantReport) {
        return participants
            .map((participant) => getDisplayNameForParticipant(participant, isMultipleParticipantReport))
            .sort((first, second) => localeCompare(first ?? '', second ?? ''))
            .filter(Boolean)
            .join(', ');
    }

    return Localize.translateLocal('groupChat.defaultReportName', {displayName: getDisplayNameForParticipant(participants[0], false)});
}

function getVisibleChatMemberAccountIDs(reportID: string): number[] {
    const report = getReport(reportID);
    if (!report || !report.participants) {
        return [];
    }
    const visibleParticipantAccountIDs = Object.entries(report.participants).reduce<number[]>((accountIDs, [accountID, participant]) => {
        if (participant && !participant.hidden) {
            accountIDs.push(Number(accountID));
        }
        return accountIDs;
    }, []);
    return visibleParticipantAccountIDs;
}

function getParticipants(reportID: string) {
    const report = getReport(reportID);
    if (!report) {
        return {};
    }

    return report.participants;
}

/**
 * Returns the appropriate icons for the given chat report using the stored personalDetails.
 * The Avatar sources can be URLs or Icon components according to the chat type.
 */
function getIcons(
    report: OnyxEntry<Report>,
    personalDetails: OnyxCollection<PersonalDetails>,
    defaultIcon: UserUtils.AvatarSource | null = null,
    defaultName = '',
    defaultAccountID = -1,
    policy: OnyxEntry<Policy> = null,
): Icon[] {
    if (isEmptyObject(report)) {
        const fallbackIcon: Icon = {
            source: defaultIcon ?? Expensicons.FallbackAvatar,
            type: CONST.ICON_TYPE_AVATAR,
            name: defaultName,
            id: defaultAccountID,
        };
        return [fallbackIcon];
    }
    if (isExpenseRequest(report)) {
        const parentReportAction = ReportActionsUtils.getParentReportAction(report);
        const workspaceIcon = getWorkspaceIcon(report, policy);
        const memberIcon = {
            source: UserUtils.getAvatar(personalDetails?.[parentReportAction.actorAccountID ?? -1]?.avatar ?? '', parentReportAction.actorAccountID ?? -1),
            id: parentReportAction.actorAccountID,
            type: CONST.ICON_TYPE_AVATAR,
            name: personalDetails?.[parentReportAction.actorAccountID ?? -1]?.displayName ?? '',
            fallbackIcon: personalDetails?.[parentReportAction.actorAccountID ?? -1]?.fallbackIcon,
        };

        return [memberIcon, workspaceIcon];
    }
    if (isChatThread(report)) {
        const parentReportAction = ReportActionsUtils.getParentReportAction(report);

        const actorAccountID = parentReportAction.actorAccountID;
        const actorDisplayName = PersonalDetailsUtils.getDisplayNameOrDefault(allPersonalDetails?.[actorAccountID ?? -1], '', false);
        const actorIcon = {
            id: actorAccountID,
            source: UserUtils.getAvatar(personalDetails?.[actorAccountID ?? -1]?.avatar ?? '', actorAccountID ?? -1),
            name: actorDisplayName,
            type: CONST.ICON_TYPE_AVATAR,
            fallbackIcon: personalDetails?.[parentReportAction.actorAccountID ?? -1]?.fallbackIcon,
        };

        if (isWorkspaceThread(report)) {
            const workspaceIcon = getWorkspaceIcon(report, policy);
            return [actorIcon, workspaceIcon];
        }
        return [actorIcon];
    }
    if (isTaskReport(report)) {
        const ownerIcon = {
            id: report?.ownerAccountID,
            source: UserUtils.getAvatar(personalDetails?.[report?.ownerAccountID ?? -1]?.avatar ?? '', report?.ownerAccountID ?? -1),
            type: CONST.ICON_TYPE_AVATAR,
            name: personalDetails?.[report?.ownerAccountID ?? -1]?.displayName ?? '',
            fallbackIcon: personalDetails?.[report?.ownerAccountID ?? -1]?.fallbackIcon,
        };

        if (isWorkspaceTaskReport(report)) {
            const workspaceIcon = getWorkspaceIcon(report, policy);
            return [ownerIcon, workspaceIcon];
        }

        return [ownerIcon];
    }
    if (isDomainRoom(report)) {
        // Get domain name after the #. Domain Rooms use our default workspace avatar pattern.
        const domainName = report?.reportName?.substring(1);
        const policyExpenseChatAvatarSource = getDefaultWorkspaceAvatar(domainName);
        const domainIcon: Icon = {
            source: policyExpenseChatAvatarSource,
            type: CONST.ICON_TYPE_WORKSPACE,
            name: domainName ?? '',
            id: -1,
        };
        return [domainIcon];
    }
    if (isAdminRoom(report) || isAnnounceRoom(report) || isChatRoom(report) || isArchivedRoom(report)) {
        const workspaceIcon = getWorkspaceIcon(report, policy);
        return [workspaceIcon];
    }
    if (isPolicyExpenseChat(report) || isExpenseReport(report)) {
        const workspaceIcon = getWorkspaceIcon(report, policy);
        const memberIcon = {
            source: UserUtils.getAvatar(personalDetails?.[report?.ownerAccountID ?? -1]?.avatar ?? '', report?.ownerAccountID ?? -1),
            id: report?.ownerAccountID,
            type: CONST.ICON_TYPE_AVATAR,
            name: personalDetails?.[report?.ownerAccountID ?? -1]?.displayName ?? '',
            fallbackIcon: personalDetails?.[report?.ownerAccountID ?? -1]?.fallbackIcon,
        };
        return isExpenseReport(report) ? [memberIcon, workspaceIcon] : [workspaceIcon, memberIcon];
    }
    if (isIOUReport(report)) {
        const managerIcon = {
            source: UserUtils.getAvatar(personalDetails?.[report?.managerID ?? -1]?.avatar ?? '', report?.managerID ?? -1),
            id: report?.managerID,
            type: CONST.ICON_TYPE_AVATAR,
            name: personalDetails?.[report?.managerID ?? -1]?.displayName ?? '',
            fallbackIcon: personalDetails?.[report?.managerID ?? -1]?.fallbackIcon,
        };
        const ownerIcon = {
            id: report?.ownerAccountID,
            source: UserUtils.getAvatar(personalDetails?.[report?.ownerAccountID ?? -1]?.avatar ?? '', report?.ownerAccountID ?? -1),
            type: CONST.ICON_TYPE_AVATAR,
            name: personalDetails?.[report?.ownerAccountID ?? -1]?.displayName ?? '',
            fallbackIcon: personalDetails?.[report?.ownerAccountID ?? -1]?.fallbackIcon,
        };
        const isManager = currentUserAccountID === report?.managerID;

        // For one transaction IOUs, display a simplified report icon
        if (isOneTransactionReport(report?.reportID ?? '0')) {
            return [ownerIcon];
        }

        return isManager ? [managerIcon, ownerIcon] : [ownerIcon, managerIcon];
    }

    if (isSelfDM(report)) {
        return getIconsForParticipants([currentUserAccountID ?? 0], personalDetails);
    }

    if (isGroupChat(report)) {
        const groupChatIcon = {
            // eslint-disable-next-line @typescript-eslint/prefer-nullish-coalescing
            source: report.avatarUrl || getDefaultGroupAvatar(report.reportID),
            id: -1,
            type: CONST.ICON_TYPE_AVATAR,
            name: getGroupChatName(undefined, true, report.reportID ?? ''),
        };
        return [groupChatIcon];
    }

    return getIconsForParticipants(report?.participantAccountIDs ?? [], personalDetails);
}

function getDisplayNamesWithTooltips(
    personalDetailsList: PersonalDetails[] | PersonalDetailsList | OptionData[],
    isMultipleParticipantReport: boolean,
    shouldFallbackToHidden = true,
    shouldAddCurrentUserPostfix = false,
): DisplayNameWithTooltips {
    const personalDetailsListArray = Array.isArray(personalDetailsList) ? personalDetailsList : Object.values(personalDetailsList);

    return personalDetailsListArray
        .map((user) => {
            const accountID = Number(user?.accountID);
            // eslint-disable-next-line @typescript-eslint/prefer-nullish-coalescing
            const displayName = getDisplayNameForParticipant(accountID, isMultipleParticipantReport, shouldFallbackToHidden, shouldAddCurrentUserPostfix) || user?.login || '';
            const avatar = UserUtils.getDefaultAvatar(accountID);

            let pronouns = user?.pronouns ?? undefined;
            if (pronouns?.startsWith(CONST.PRONOUNS.PREFIX)) {
                const pronounTranslationKey = pronouns.replace(CONST.PRONOUNS.PREFIX, '');
                pronouns = Localize.translateLocal(`pronouns.${pronounTranslationKey}` as TranslationPaths);
            }

            return {
                displayName,
                avatar,
                login: user?.login ?? '',
                accountID,
                pronouns,
            };
        })
        .sort((first, second) => {
            // First sort by displayName/login
            const displayNameLoginOrder = localeCompare(first.displayName, second.displayName);
            if (displayNameLoginOrder !== 0) {
                return displayNameLoginOrder;
            }

            // Then fallback on accountID as the final sorting criteria.
            return first.accountID - second.accountID;
        });
}

/**
 * Returns the the display names of the given user accountIDs
 */
function getUserDetailTooltipText(accountID: number, fallbackUserDisplayName = ''): string {
    const displayNameForParticipant = getDisplayNameForParticipant(accountID);
    return displayNameForParticipant || fallbackUserDisplayName;
}

/**
 * For a deleted parent report action within a chat report,
 * let us return the appropriate display message
 *
 * @param reportAction - The deleted report action of a chat report for which we need to return message.
 */
function getDeletedParentActionMessageForChatReport(reportAction: OnyxEntry<ReportAction>): string {
    // By default, let us display [Deleted message]
    let deletedMessageText = Localize.translateLocal('parentReportAction.deletedMessage');
    if (ReportActionsUtils.isCreatedTaskReportAction(reportAction)) {
        // For canceled task report, let us display [Deleted task]
        deletedMessageText = Localize.translateLocal('parentReportAction.deletedTask');
    }
    return deletedMessageText;
}

/**
 * Returns the preview message for `REIMBURSEMENT_QUEUED` action
 */
function getReimbursementQueuedActionMessage(reportAction: OnyxEntry<ReportAction>, report: OnyxEntry<Report>, shouldUseShortDisplayName = true): string {
    const submitterDisplayName = getDisplayNameForParticipant(report?.ownerAccountID, shouldUseShortDisplayName) ?? '';
    const originalMessage = reportAction?.originalMessage as IOUMessage | undefined;
    let messageKey: TranslationPaths;
    if (originalMessage?.paymentType === CONST.IOU.PAYMENT_TYPE.EXPENSIFY) {
        messageKey = 'iou.waitingOnEnabledWallet';
    } else {
        messageKey = 'iou.waitingOnBankAccount';
    }

    return Localize.translateLocal(messageKey, {submitterDisplayName});
}

/**
 * Returns the preview message for `REIMBURSEMENT_DEQUEUED` action
 */
function getReimbursementDeQueuedActionMessage(
    reportAction: OnyxEntry<ReportActionBase & OriginalMessageReimbursementDequeued>,
    report: OnyxEntry<Report> | EmptyObject,
    isLHNPreview = false,
): string {
    const originalMessage = reportAction?.originalMessage as ReimbursementDeQueuedMessage | undefined;
    const amount = originalMessage?.amount;
    const currency = originalMessage?.currency;
    const formattedAmount = CurrencyUtils.convertToDisplayString(amount, currency);
    if (originalMessage?.cancellationReason === CONST.REPORT.CANCEL_PAYMENT_REASONS.ADMIN) {
        const payerOrApproverName = report?.managerID === currentUserAccountID || !isLHNPreview ? '' : getDisplayNameForParticipant(report?.managerID, true);
        return Localize.translateLocal('iou.adminCanceledRequest', {manager: payerOrApproverName, amount: formattedAmount});
    }
    const submitterDisplayName = getDisplayNameForParticipant(report?.ownerAccountID, true) ?? '';
    return Localize.translateLocal('iou.canceledRequest', {submitterDisplayName, amount: formattedAmount});
}

/**
 * Builds an optimistic REIMBURSEMENT_DEQUEUED report action with a randomly generated reportActionID.
 *
 */
function buildOptimisticCancelPaymentReportAction(expenseReportID: string, amount: number, currency: string): OptimisticCancelPaymentReportAction {
    return {
        actionName: CONST.REPORT.ACTIONS.TYPE.REIMBURSEMENT_DEQUEUED,
        actorAccountID: currentUserAccountID,
        message: [
            {
                cancellationReason: CONST.REPORT.CANCEL_PAYMENT_REASONS.ADMIN,
                expenseReportID,
                type: CONST.REPORT.MESSAGE.TYPE.COMMENT,
                text: '',
                amount,
                currency,
            },
        ],
        originalMessage: {
            cancellationReason: CONST.REPORT.CANCEL_PAYMENT_REASONS.ADMIN,
            expenseReportID,
            amount,
            currency,
        },
        person: [
            {
                style: 'strong',
                text: getCurrentUserDisplayNameOrEmail(),
                type: 'TEXT',
            },
        ],
        reportActionID: NumberUtils.rand64(),
        shouldShow: true,
        created: DateUtils.getDBTime(),
        pendingAction: CONST.RED_BRICK_ROAD_PENDING_ACTION.ADD,
    };
}

/**
 * Returns the last visible message for a given report after considering the given optimistic actions
 *
 * @param reportID - the report for which last visible message has to be fetched
 * @param [actionsToMerge] - the optimistic merge actions that needs to be considered while fetching last visible message

 */
function getLastVisibleMessage(reportID: string | undefined, actionsToMerge: ReportActions = {}): LastVisibleMessage {
    const report = getReport(reportID);
    const lastVisibleAction = ReportActionsUtils.getLastVisibleAction(reportID ?? '', actionsToMerge);

    // For Chat Report with deleted parent actions, let us fetch the correct message
    if (ReportActionsUtils.isDeletedParentAction(lastVisibleAction) && !isEmptyObject(report) && isChatReport(report)) {
        const lastMessageText = getDeletedParentActionMessageForChatReport(lastVisibleAction);
        return {
            lastMessageText,
        };
    }

    // Fetch the last visible message for report represented by reportID and based on actions to merge.
    return ReportActionsUtils.getLastVisibleMessage(reportID ?? '', actionsToMerge);
}

/**
 * Checks if a report is an open task report assigned to current user.
 *
 * @param [parentReportAction] - The parent report action of the report (Used to check if the task has been canceled)
 */
function isWaitingForAssigneeToCompleteTask(report: OnyxEntry<Report>, parentReportAction: OnyxEntry<ReportAction> | EmptyObject = {}): boolean {
    return isTaskReport(report) && isReportManager(report) && isOpenTaskReport(report, parentReportAction);
}

function isUnreadWithMention(reportOrOption: OnyxEntry<Report> | OptionData): boolean {
    if (!reportOrOption) {
        return false;
    }
    // lastMentionedTime and lastReadTime are both datetime strings and can be compared directly
    const lastMentionedTime = reportOrOption.lastMentionedTime ?? '';
    const lastReadTime = reportOrOption.lastReadTime ?? '';
    return Boolean('isUnreadWithMention' in reportOrOption && reportOrOption.isUnreadWithMention) || lastReadTime < lastMentionedTime;
}

/**
 * Determines if the option requires action from the current user. This can happen when it:
 *  - is unread and the user was mentioned in one of the unread comments
 *  - is for an outstanding task waiting on the user
 *  - has an outstanding child money request that is waiting for an action from the current user (e.g. pay, approve, add bank account)
 *
 * @param option (report or optionItem)
 * @param parentReportAction (the report action the current report is a thread of)
 */
function requiresAttentionFromCurrentUser(optionOrReport: OnyxEntry<Report> | OptionData, parentReportAction: EmptyObject | OnyxEntry<ReportAction> = {}) {
    if (!optionOrReport) {
        return false;
    }

    if (isJoinRequestInAdminRoom(optionOrReport)) {
        return true;
    }

    if (isArchivedRoom(optionOrReport) || isArchivedRoom(getReport(optionOrReport.parentReportID))) {
        return false;
    }

    if (isUnreadWithMention(optionOrReport)) {
        return true;
    }

    if (isWaitingForAssigneeToCompleteTask(optionOrReport, parentReportAction)) {
        return true;
    }

    // Has a child report that is awaiting action (e.g. approve, pay, add bank account) from current user
    if (optionOrReport.hasOutstandingChildRequest) {
        return true;
    }

    return false;
}

/**
 * Returns number of transactions that are nonReimbursable
 *
 */
function hasNonReimbursableTransactions(iouReportID: string | undefined): boolean {
    const transactions = TransactionUtils.getAllReportTransactions(iouReportID);
    return transactions.filter((transaction) => transaction.reimbursable === false).length > 0;
}

function getMoneyRequestSpendBreakdown(report: OnyxEntry<Report>, allReportsDict: OnyxCollection<Report> = null): SpendBreakdown {
    const allAvailableReports = allReportsDict ?? allReports;
    let moneyRequestReport;
    if (isMoneyRequestReport(report)) {
        moneyRequestReport = report;
    }
    if (allAvailableReports && report?.iouReportID) {
        moneyRequestReport = allAvailableReports[`${ONYXKEYS.COLLECTION.REPORT}${report.iouReportID}`];
    }
    if (moneyRequestReport) {
        let nonReimbursableSpend = moneyRequestReport.nonReimbursableTotal ?? 0;
        let totalSpend = moneyRequestReport.total ?? 0;

        if (nonReimbursableSpend + totalSpend !== 0) {
            // There is a possibility that if the Expense report has a negative total.
            // This is because there are instances where you can get a credit back on your card,
            // or you enter a negative expense to “offset” future expenses
            nonReimbursableSpend = isExpenseReport(moneyRequestReport) ? nonReimbursableSpend * -1 : Math.abs(nonReimbursableSpend);
            totalSpend = isExpenseReport(moneyRequestReport) ? totalSpend * -1 : Math.abs(totalSpend);

            const totalDisplaySpend = totalSpend;
            const reimbursableSpend = totalDisplaySpend - nonReimbursableSpend;

            return {
                nonReimbursableSpend,
                reimbursableSpend,
                totalDisplaySpend,
            };
        }
    }
    return {
        nonReimbursableSpend: 0,
        reimbursableSpend: 0,
        totalDisplaySpend: 0,
    };
}

/**
 * Get the title for a policy expense chat which depends on the role of the policy member seeing this report
 */
function getPolicyExpenseChatName(report: OnyxEntry<Report>, policy: OnyxEntry<Policy> | undefined = undefined): string | undefined {
    const ownerAccountID = report?.ownerAccountID;
    const personalDetails = allPersonalDetails?.[ownerAccountID ?? -1];
    const login = personalDetails ? personalDetails.login : null;
    // eslint-disable-next-line @typescript-eslint/prefer-nullish-coalescing
    const reportOwnerDisplayName = getDisplayNameForParticipant(ownerAccountID) || login || report?.reportName;

    // If the policy expense chat is owned by this user, use the name of the policy as the report name.
    if (report?.isOwnPolicyExpenseChat) {
        return getPolicyName(report, false, policy);
    }

    let policyExpenseChatRole = 'user';
    const policyItem = allPolicies?.[`${ONYXKEYS.COLLECTION.POLICY}${report?.policyID}`];
    if (policyItem) {
        policyExpenseChatRole = policyItem.role || 'user';
    }

    // If this user is not admin and this policy expense chat has been archived because of account merging, this must be an old workspace chat
    // of the account which was merged into the current user's account. Use the name of the policy as the name of the report.
    if (isArchivedRoom(report)) {
        const lastAction = ReportActionsUtils.getLastVisibleAction(report?.reportID ?? '');
        const archiveReason = lastAction?.actionName === CONST.REPORT.ACTIONS.TYPE.CLOSED ? lastAction?.originalMessage?.reason : CONST.REPORT.ARCHIVE_REASON.DEFAULT;
        if (archiveReason === CONST.REPORT.ARCHIVE_REASON.ACCOUNT_MERGED && policyExpenseChatRole !== CONST.POLICY.ROLE.ADMIN) {
            return getPolicyName(report, false, policy);
        }
    }

    // If user can see this report and they are not its owner, they must be an admin and the report name should be the name of the policy member
    return reportOwnerDisplayName;
}

/**
 * Given a report field, check if the field is for the report title.
 */
function isReportFieldOfTypeTitle(reportField: OnyxEntry<PolicyReportField>): boolean {
    return reportField?.type === 'formula' && reportField?.fieldID === CONST.REPORT_FIELD_TITLE_FIELD_ID;
}

/**
 * Check if report fields are available to use in a report
 */
function reportFieldsEnabled(report: Report) {
    return Permissions.canUseReportFields(allBetas ?? []) && isPaidGroupPolicyExpenseReport(report);
}

/**
 * Given a report field, check if the field can be edited or not.
 * For title fields, its considered disabled if `deletable` prop is `true` (https://github.com/Expensify/App/issues/35043#issuecomment-1911275433)
 * For non title fields, its considered disabled if:
 * 1. The user is not admin of the report
 * 2. Report is settled or it is closed
 */
function isReportFieldDisabled(report: OnyxEntry<Report>, reportField: OnyxEntry<PolicyReportField>, policy: OnyxEntry<Policy>): boolean {
    const isReportSettled = isSettled(report?.reportID);
    const isReportClosed = report?.statusNum === CONST.REPORT.STATUS_NUM.CLOSED;
    const isTitleField = isReportFieldOfTypeTitle(reportField);
    const isAdmin = isPolicyAdmin(report?.policyID ?? '', {[`${ONYXKEYS.COLLECTION.POLICY}${policy?.id ?? ''}`]: policy});
    return isTitleField ? !reportField?.deletable : !isAdmin && (isReportSettled || isReportClosed);
}

/**
 * Given a set of report fields, return the field of type formula
 */
function getFormulaTypeReportField(reportFields: Record<string, PolicyReportField>) {
    return Object.values(reportFields).find((field) => field?.type === 'formula');
}

/**
 * Given a set of report fields, return the field that refers to title
 */
function getTitleReportField(reportFields: Record<string, PolicyReportField>) {
    return Object.values(reportFields).find((field) => isReportFieldOfTypeTitle(field));
}

/**
 * Get the key for a report field
 */
function getReportFieldKey(reportFieldId: string) {
    return `expensify_${reportFieldId}`;
}

/**
 * Get the report fields attached to the policy given policyID
 */
function getReportFieldsByPolicyID(policyID: string): Record<string, PolicyReportField> {
    const policyReportFields = Object.entries(allPolicies ?? {}).find(([key]) => key.replace(ONYXKEYS.COLLECTION.POLICY, '') === policyID);
    const fieldList = policyReportFields?.[1]?.fieldList;

    if (!policyReportFields || !fieldList) {
        return {};
    }

    return fieldList;
}

/**
 * Get the report fields that we should display a MoneyReportView gets opened
 */

function getAvailableReportFields(report: Report, policyReportFields: PolicyReportField[]): PolicyReportField[] {
    // Get the report fields that are attached to a report. These will persist even if a field is deleted from the policy.
    const reportFields = Object.values(report.fieldList ?? {});
    const reportIsSettled = isSettled(report.reportID);

    // If the report is settled, we don't want to show any new field that gets added to the policy.
    if (reportIsSettled) {
        return reportFields;
    }

    // If the report is unsettled, we want to merge the new fields that get added to the policy with the fields that
    // are attached to the report.
    const mergedFieldIds = Array.from(new Set([...policyReportFields.map(({fieldID}) => fieldID), ...reportFields.map(({fieldID}) => fieldID)]));

    const fields = mergedFieldIds.map((id) => {
        const field = report?.fieldList?.[getReportFieldKey(id)];

        if (field) {
            return field;
        }

        const policyReportField = policyReportFields.find(({fieldID}) => fieldID === id);

        if (policyReportField) {
            return policyReportField;
        }

        return null;
    });

    return fields.filter(Boolean) as PolicyReportField[];
}

/**
 * Get the title for an IOU or expense chat which will be showing the payer and the amount
 */
function getMoneyRequestReportName(report: OnyxEntry<Report>, policy: OnyxEntry<Policy> | undefined = undefined): string {
    const isReportSettled = isSettled(report?.reportID ?? '');
    const reportFields = isReportSettled ? report?.fieldList : getReportFieldsByPolicyID(report?.policyID ?? '');
    const titleReportField = getFormulaTypeReportField(reportFields ?? {});

    if (titleReportField && report?.reportName && reportFieldsEnabled(report)) {
        return report.reportName;
    }

    const moneyRequestTotal = getMoneyRequestSpendBreakdown(report).totalDisplaySpend;
    const formattedAmount = CurrencyUtils.convertToDisplayString(moneyRequestTotal, report?.currency);
    let payerOrApproverName = isExpenseReport(report) ? getPolicyName(report, false, policy) : getDisplayNameForParticipant(report?.managerID) ?? '';
    const payerPaidAmountMessage = Localize.translateLocal('iou.payerPaidAmount', {
        payer: payerOrApproverName,
        amount: formattedAmount,
    });

    if (isReportApproved(report)) {
        return Localize.translateLocal('iou.managerApprovedAmount', {
            manager: payerOrApproverName,
            amount: formattedAmount,
        });
    }

    if (report?.isWaitingOnBankAccount) {
        return `${payerPaidAmountMessage} ${CONST.DOT_SEPARATOR} ${Localize.translateLocal('iou.pending')}`;
    }

    if (!isSettled(report?.reportID) && hasNonReimbursableTransactions(report?.reportID)) {
        payerOrApproverName = getDisplayNameForParticipant(report?.ownerAccountID) ?? '';
        return Localize.translateLocal('iou.payerSpentAmount', {payer: payerOrApproverName, amount: formattedAmount});
    }

    if (isProcessingReport(report) || isOpenExpenseReport(report) || moneyRequestTotal === 0) {
        return Localize.translateLocal('iou.payerOwesAmount', {payer: payerOrApproverName, amount: formattedAmount});
    }

    return payerPaidAmountMessage;
}

/**
 * Gets transaction created, amount, currency, comment, and waypoints (for distance request)
 * into a flat object. Used for displaying transactions and sending them in API commands
 */

function getTransactionDetails(transaction: OnyxEntry<Transaction>, createdDateFormat: string = CONST.DATE.FNS_FORMAT_STRING): TransactionDetails | undefined {
    if (!transaction) {
        return;
    }
    const report = getReport(transaction?.reportID);
    return {
        created: TransactionUtils.getCreated(transaction, createdDateFormat),
        amount: TransactionUtils.getAmount(transaction, !isEmptyObject(report) && isExpenseReport(report)),
        taxAmount: TransactionUtils.getTaxAmount(transaction, !isEmptyObject(report) && isExpenseReport(report)),
        taxCode: TransactionUtils.getTaxCode(transaction),
        currency: TransactionUtils.getCurrency(transaction),
        comment: TransactionUtils.getDescription(transaction),
        merchant: TransactionUtils.getMerchant(transaction),
        waypoints: TransactionUtils.getWaypoints(transaction),
        category: TransactionUtils.getCategory(transaction),
        billable: TransactionUtils.getBillable(transaction),
        tag: TransactionUtils.getTag(transaction),
        mccGroup: TransactionUtils.getMCCGroup(transaction),
        cardID: TransactionUtils.getCardID(transaction),
        originalAmount: TransactionUtils.getOriginalAmount(transaction),
        originalCurrency: TransactionUtils.getOriginalCurrency(transaction),
    };
}

/**
 * Can only edit if:
 *
 * - in case of IOU report
 *    - the current user is the requestor and is not settled yet
 * - in case of expense report
 *    - the current user is the requestor and is not settled yet
 *    - the current user is the manager of the report
 *    - or the current user is an admin on the policy the expense report is tied to
 *
 *    This is used in conjunction with canEditRestrictedField to control editing of specific fields like amount, currency, created, receipt, and distance.
 *    On its own, it only controls allowing/disallowing navigating to the editing pages or showing/hiding the 'Edit' icon on report actions
 */
function canEditMoneyRequest(reportAction: OnyxEntry<ReportAction>): boolean {
    const isDeleted = ReportActionsUtils.isDeletedAction(reportAction);

    if (isDeleted) {
        return false;
    }

    // If the report action is not IOU type, return true early
    if (reportAction?.actionName !== CONST.REPORT.ACTIONS.TYPE.IOU) {
        return true;
    }

    // TODO: Uncomment this line when BE starts working properly (Editing Track Expense)
    // if (reportAction.originalMessage.type === CONST.IOU.REPORT_ACTION_TYPE.TRACK) {
    //     return true;
    // }

    if (reportAction.originalMessage.type !== CONST.IOU.REPORT_ACTION_TYPE.CREATE) {
        return false;
    }

    const moneyRequestReportID = reportAction?.originalMessage?.IOUReportID ?? 0;

    if (!moneyRequestReportID) {
        return false;
    }

    const moneyRequestReport = getReport(String(moneyRequestReportID));
    const isRequestor = currentUserAccountID === reportAction?.actorAccountID;

    if (isIOUReport(moneyRequestReport)) {
        return isProcessingReport(moneyRequestReport) && isRequestor;
    }

    const policy = getPolicy(moneyRequestReport?.policyID ?? '');
    const isAdmin = policy.role === CONST.POLICY.ROLE.ADMIN;
    const isManager = currentUserAccountID === moneyRequestReport?.managerID;

    // Admin & managers can always edit coding fields such as tag, category, billable, etc. As long as the report has a state higher than OPEN.
    if ((isAdmin || isManager) && !isOpenExpenseReport(moneyRequestReport)) {
        return true;
    }

    return !isReportApproved(moneyRequestReport) && !isSettled(moneyRequestReport?.reportID) && isRequestor;
}

/**
 * Checks if the current user can edit the provided property of a money request
 *
 */
function canEditFieldOfMoneyRequest(reportAction: OnyxEntry<ReportAction>, fieldToEdit: ValueOf<typeof CONST.EDIT_REQUEST_FIELD>): boolean {
    // A list of fields that cannot be edited by anyone, once a money request has been settled
    const restrictedFields: string[] = [
        CONST.EDIT_REQUEST_FIELD.AMOUNT,
        CONST.EDIT_REQUEST_FIELD.CURRENCY,
        CONST.EDIT_REQUEST_FIELD.MERCHANT,
        CONST.EDIT_REQUEST_FIELD.DATE,
        CONST.EDIT_REQUEST_FIELD.RECEIPT,
        CONST.EDIT_REQUEST_FIELD.DISTANCE,
    ];

    if (!canEditMoneyRequest(reportAction)) {
        return false;
    }

    // If we're editing fields such as category, tag, description, etc. the check above should be enough for handling the permission
    if (!restrictedFields.includes(fieldToEdit)) {
        return true;
    }

    const iouMessage = reportAction?.originalMessage as IOUMessage;
    const moneyRequestReport = allReports?.[`${ONYXKEYS.COLLECTION.REPORT}${iouMessage?.IOUReportID}`] ?? ({} as Report);
    const transaction = allTransactions?.[`${ONYXKEYS.COLLECTION.TRANSACTION}${iouMessage?.IOUTransactionID}`] ?? ({} as Transaction);

    if (isSettled(String(moneyRequestReport.reportID)) || isReportApproved(String(moneyRequestReport.reportID))) {
        return false;
    }

    if (fieldToEdit === CONST.EDIT_REQUEST_FIELD.AMOUNT || fieldToEdit === CONST.EDIT_REQUEST_FIELD.CURRENCY) {
        if (TransactionUtils.isCardTransaction(transaction)) {
            return false;
        }

        if (TransactionUtils.isDistanceRequest(transaction)) {
            const policy = getPolicy(moneyRequestReport?.reportID ?? '');
            const isAdmin = isExpenseReport(moneyRequestReport) && policy.role === CONST.POLICY.ROLE.ADMIN;
            const isManager = isExpenseReport(moneyRequestReport) && currentUserAccountID === moneyRequestReport?.managerID;

            return isAdmin || isManager;
        }
    }

    if (fieldToEdit === CONST.EDIT_REQUEST_FIELD.RECEIPT) {
        const isRequestor = currentUserAccountID === reportAction?.actorAccountID;
        return !TransactionUtils.isReceiptBeingScanned(transaction) && !TransactionUtils.isDistanceRequest(transaction) && isRequestor;
    }

    return true;
}

/**
 * Can only edit if:
 *
 * - It was written by the current user
 * - It's an ADD_COMMENT that is not an attachment
 * - It's money request where conditions for editability are defined in canEditMoneyRequest method
 * - It's not pending deletion
 */
function canEditReportAction(reportAction: OnyxEntry<ReportAction>): boolean {
    const isCommentOrIOU = reportAction?.actionName === CONST.REPORT.ACTIONS.TYPE.ADD_COMMENT || reportAction?.actionName === CONST.REPORT.ACTIONS.TYPE.IOU;

    return Boolean(
        reportAction?.actorAccountID === currentUserAccountID &&
            isCommentOrIOU &&
            canEditMoneyRequest(reportAction) && // Returns true for non-IOU actions
            !ReportActionsUtils.isReportActionAttachment(reportAction) &&
            !ReportActionsUtils.isDeletedAction(reportAction) &&
            !ReportActionsUtils.isCreatedTaskReportAction(reportAction) &&
            reportAction?.pendingAction !== CONST.RED_BRICK_ROAD_PENDING_ACTION.DELETE,
    );
}

/**
 * Gets all transactions on an IOU report with a receipt
 */
function getTransactionsWithReceipts(iouReportID: string | undefined): Transaction[] {
    const transactions = TransactionUtils.getAllReportTransactions(iouReportID);
    return transactions.filter((transaction) => TransactionUtils.hasReceipt(transaction));
}

/**
 * For report previews, we display a "Receipt scan in progress" indicator
 * instead of the report total only when we have no report total ready to show. This is the case when
 * all requests are receipts that are being SmartScanned. As soon as we have a non-receipt request,
 * or as soon as one receipt request is done scanning, we have at least one
 * "ready" money request, and we remove this indicator to show the partial report total.
 */
function areAllRequestsBeingSmartScanned(iouReportID: string, reportPreviewAction: OnyxEntry<ReportAction>): boolean {
    const transactionsWithReceipts = getTransactionsWithReceipts(iouReportID);
    // If we have more requests than requests with receipts, we have some manual requests
    if (ReportActionsUtils.getNumberOfMoneyRequests(reportPreviewAction) > transactionsWithReceipts.length) {
        return false;
    }
    return transactionsWithReceipts.every((transaction) => TransactionUtils.isReceiptBeingScanned(transaction));
}

/**
 * Check if any of the transactions in the report has required missing fields
 *
 */
function hasMissingSmartscanFields(iouReportID: string): boolean {
    return TransactionUtils.getAllReportTransactions(iouReportID).some((transaction) => TransactionUtils.hasMissingSmartscanFields(transaction));
}

/**
 * Get the transactions related to a report preview with receipts
 * Get the details linked to the IOU reportAction
 *
 * NOTE: This method is only meant to be used inside this action file. Do not export and use it elsewhere. Use withOnyx or Onyx.connect() instead.
 */
function getLinkedTransaction(reportAction: OnyxEntry<ReportAction | OptimisticIOUReportAction>): Transaction | EmptyObject {
    let transactionID = '';

    if (reportAction?.actionName === CONST.REPORT.ACTIONS.TYPE.IOU) {
        transactionID = (reportAction?.originalMessage as IOUMessage)?.IOUTransactionID ?? '';
    }

    return allTransactions?.[`${ONYXKEYS.COLLECTION.TRANSACTION}${transactionID}`] ?? {};
}

/**
 * Given a parent IOU report action get report name for the LHN.
 */
function getTransactionReportName(reportAction: OnyxEntry<ReportAction | OptimisticIOUReportAction>): string {
    if (ReportActionsUtils.isReversedTransaction(reportAction)) {
        return Localize.translateLocal('parentReportAction.reversedTransaction');
    }

    if (ReportActionsUtils.isDeletedAction(reportAction)) {
        if (ReportActionsUtils.isTrackExpenseAction(reportAction)) {
            return Localize.translateLocal('parentReportAction.deletedExpense');
        }
        return Localize.translateLocal('parentReportAction.deletedRequest');
    }

    const transaction = getLinkedTransaction(reportAction);

    if (ReportActionsUtils.isTrackExpenseAction(reportAction)) {
        if (isEmptyObject(transaction)) {
            return Localize.translateLocal('iou.trackExpense');
        }
        const transactionDetails = getTransactionDetails(transaction);
        return Localize.translateLocal('iou.threadTrackReportName', {
            formattedAmount: CurrencyUtils.convertToDisplayString(transactionDetails?.amount ?? 0, transactionDetails?.currency) ?? '',
            comment: (!TransactionUtils.isMerchantMissing(transaction) ? transactionDetails?.merchant : transactionDetails?.comment) ?? '',
        });
    }

    if (isEmptyObject(transaction)) {
        // Transaction data might be empty on app's first load, if so we fallback to Request
        return Localize.translateLocal('iou.request');
    }

    if (TransactionUtils.isFetchingWaypointsFromServer(transaction)) {
        return Localize.translateLocal('iou.routePending');
    }

    if (TransactionUtils.hasReceipt(transaction) && TransactionUtils.isReceiptBeingScanned(transaction)) {
        return Localize.translateLocal('iou.receiptScanning');
    }

    if (TransactionUtils.hasMissingSmartscanFields(transaction)) {
        return Localize.translateLocal('iou.receiptMissingDetails');
    }

    const transactionDetails = getTransactionDetails(transaction);

    return Localize.translateLocal(ReportActionsUtils.isSentMoneyReportAction(reportAction) ? 'iou.threadSentMoneyReportName' : 'iou.threadRequestReportName', {
        formattedAmount: CurrencyUtils.convertToDisplayString(transactionDetails?.amount ?? 0, transactionDetails?.currency) ?? '',
        comment: (!TransactionUtils.isMerchantMissing(transaction) ? transactionDetails?.merchant : transactionDetails?.comment) ?? '',
    });
}

/**
 * Get money request message for an IOU report
 *
 * @param [iouReportAction] This is always an IOU action. When necessary, report preview actions will be unwrapped and the child iou report action is passed here (the original report preview
 *     action will be passed as `originalReportAction` in this case).
 * @param [originalReportAction] This can be either a report preview action or the IOU action. This will be the original report preview action in cases where `iouReportAction` was unwrapped
 *     from a report preview action. Otherwise, it will be the same as `iouReportAction`.
 */
function getReportPreviewMessage(
    report: OnyxEntry<Report> | EmptyObject,
    iouReportAction: OnyxEntry<ReportAction> | EmptyObject = {},
    shouldConsiderScanningReceiptOrPendingRoute = false,
    isPreviewMessageForParentChatReport = false,
    policy: OnyxEntry<Policy> = null,
    isForListPreview = false,
    originalReportAction: OnyxEntry<ReportAction> | EmptyObject = iouReportAction,
): string {
    const reportActionMessage = iouReportAction?.message?.[0]?.html ?? '';

    if (isEmptyObject(report) || !report?.reportID) {
        // The iouReport is not found locally after SignIn because the OpenApp API won't return iouReports if they're settled
        // As a temporary solution until we know how to solve this the best, we just use the message that returned from BE
        return reportActionMessage;
    }

    if (!isEmptyObject(iouReportAction) && !isIOUReport(report) && iouReportAction && ReportActionsUtils.isSplitBillAction(iouReportAction)) {
        // This covers group chats where the last action is a split bill action
        const linkedTransaction = getLinkedTransaction(iouReportAction);
        if (isEmptyObject(linkedTransaction)) {
            return reportActionMessage;
        }

        if (!isEmptyObject(linkedTransaction)) {
            if (TransactionUtils.isReceiptBeingScanned(linkedTransaction)) {
                return Localize.translateLocal('iou.receiptScanning');
            }

            if (TransactionUtils.hasMissingSmartscanFields(linkedTransaction)) {
                return Localize.translateLocal('iou.receiptMissingDetails');
            }

            const transactionDetails = getTransactionDetails(linkedTransaction);
            const formattedAmount = CurrencyUtils.convertToDisplayString(transactionDetails?.amount ?? 0, transactionDetails?.currency ?? '');
            return Localize.translateLocal('iou.didSplitAmount', {formattedAmount, comment: transactionDetails?.comment ?? ''});
        }
    }

    if (!isEmptyObject(iouReportAction) && !isIOUReport(report) && iouReportAction && ReportActionsUtils.isTrackExpenseAction(iouReportAction)) {
        // This covers group chats where the last action is a track expense action
        const linkedTransaction = getLinkedTransaction(iouReportAction);
        if (isEmptyObject(linkedTransaction)) {
            return reportActionMessage;
        }

        if (!isEmptyObject(linkedTransaction)) {
            if (TransactionUtils.isReceiptBeingScanned(linkedTransaction)) {
                return Localize.translateLocal('iou.receiptScanning');
            }

            if (TransactionUtils.hasMissingSmartscanFields(linkedTransaction)) {
                return Localize.translateLocal('iou.receiptMissingDetails');
            }

            const transactionDetails = getTransactionDetails(linkedTransaction);
            const formattedAmount = CurrencyUtils.convertToDisplayString(transactionDetails?.amount ?? 0, transactionDetails?.currency ?? '');
            return Localize.translateLocal('iou.trackedAmount', {formattedAmount, comment: transactionDetails?.comment ?? ''});
        }
    }

    const containsNonReimbursable = hasNonReimbursableTransactions(report.reportID);
    const totalAmount = getMoneyRequestSpendBreakdown(report).totalDisplaySpend;

    const policyName = getPolicyName(report, false, policy);
    const payerName = isExpenseReport(report) ? policyName : getDisplayNameForParticipant(report.managerID, !isPreviewMessageForParentChatReport);

    const formattedAmount = CurrencyUtils.convertToDisplayString(totalAmount, report.currency);

    if (isReportApproved(report) && isPaidGroupPolicy(report)) {
        return Localize.translateLocal('iou.managerApprovedAmount', {
            manager: payerName ?? '',
            amount: formattedAmount,
        });
    }

    let linkedTransaction;
    if (!isEmptyObject(iouReportAction) && shouldConsiderScanningReceiptOrPendingRoute && iouReportAction && ReportActionsUtils.isMoneyRequestAction(iouReportAction)) {
        linkedTransaction = getLinkedTransaction(iouReportAction);
    }

    if (!isEmptyObject(linkedTransaction) && TransactionUtils.hasReceipt(linkedTransaction) && TransactionUtils.isReceiptBeingScanned(linkedTransaction)) {
        return Localize.translateLocal('iou.receiptScanning');
    }

    if (!isEmptyObject(linkedTransaction) && TransactionUtils.isFetchingWaypointsFromServer(linkedTransaction) && !TransactionUtils.getAmount(linkedTransaction)) {
        return Localize.translateLocal('iou.routePending');
    }

    const originalMessage = iouReportAction?.originalMessage as IOUMessage | undefined;

    // Show Paid preview message if it's settled or if the amount is paid & stuck at receivers end for only chat reports.
    if (isSettled(report.reportID) || (report.isWaitingOnBankAccount && isPreviewMessageForParentChatReport)) {
        // A settled report preview message can come in three formats "paid ... elsewhere" or "paid ... with Expensify"
        let translatePhraseKey: TranslationPaths = 'iou.paidElsewhereWithAmount';
        if (isPreviewMessageForParentChatReport) {
            translatePhraseKey = 'iou.payerPaidAmount';
        } else if (
            [CONST.IOU.PAYMENT_TYPE.VBBA, CONST.IOU.PAYMENT_TYPE.EXPENSIFY].some((paymentType) => paymentType === originalMessage?.paymentType) ||
            !!reportActionMessage.match(/ (with Expensify|using Expensify)$/) ||
            report.isWaitingOnBankAccount
        ) {
            translatePhraseKey = 'iou.paidWithExpensifyWithAmount';
        }

        let actualPayerName = report.managerID === currentUserAccountID ? '' : getDisplayNameForParticipant(report.managerID, true);
        actualPayerName = actualPayerName && isForListPreview && !isPreviewMessageForParentChatReport ? `${actualPayerName}:` : actualPayerName;
        const payerDisplayName = isPreviewMessageForParentChatReport ? payerName : actualPayerName;

        return Localize.translateLocal(translatePhraseKey, {amount: formattedAmount, payer: payerDisplayName ?? ''});
    }

    if (report.isWaitingOnBankAccount) {
        const submitterDisplayName = getDisplayNameForParticipant(report.ownerAccountID ?? -1, true) ?? '';
        return Localize.translateLocal('iou.waitingOnBankAccount', {submitterDisplayName});
    }

    const lastActorID = iouReportAction?.actorAccountID;
    let amount = originalMessage?.amount;
    let currency = originalMessage?.currency ? originalMessage?.currency : report.currency;

    if (!isEmptyObject(linkedTransaction)) {
        amount = TransactionUtils.getAmount(linkedTransaction, isExpenseReport(report));
        currency = TransactionUtils.getCurrency(linkedTransaction);
    }

    if (isEmptyObject(linkedTransaction) && !isEmptyObject(iouReportAction)) {
        linkedTransaction = getLinkedTransaction(iouReportAction);
    }

    let comment = !isEmptyObject(linkedTransaction) ? TransactionUtils.getDescription(linkedTransaction) : undefined;
    if (!isEmptyObject(originalReportAction) && ReportActionsUtils.isReportPreviewAction(originalReportAction) && ReportActionsUtils.getNumberOfMoneyRequests(originalReportAction) !== 1) {
        comment = undefined;
    }

    // if we have the amount in the originalMessage and lastActorID, we can use that to display the preview message for the latest request
    if (amount !== undefined && lastActorID && !isPreviewMessageForParentChatReport) {
        const amountToDisplay = CurrencyUtils.convertToDisplayString(Math.abs(amount), currency);

        // We only want to show the actor name in the preview if it's not the current user who took the action
        const requestorName = lastActorID && lastActorID !== currentUserAccountID ? getDisplayNameForParticipant(lastActorID, !isPreviewMessageForParentChatReport) : '';
        return `${requestorName ? `${requestorName}: ` : ''}${Localize.translateLocal('iou.requestedAmount', {formattedAmount: amountToDisplay, comment})}`;
    }

    if (containsNonReimbursable) {
        return Localize.translateLocal('iou.payerSpentAmount', {payer: getDisplayNameForParticipant(report.ownerAccountID) ?? '', amount: formattedAmount});
    }

    return Localize.translateLocal('iou.payerOwesAmount', {payer: payerName ?? '', amount: formattedAmount, comment});
}

/**
 * Given the updates user made to the request, compose the originalMessage
 * object of the modified expense action.
 *
 * At the moment, we only allow changing one transaction field at a time.
 */
function getModifiedExpenseOriginalMessage(
    oldTransaction: OnyxEntry<Transaction>,
    transactionChanges: TransactionChanges,
    isFromExpenseReport: boolean,
    policy: OnyxEntry<Policy>,
): ExpenseOriginalMessage {
    const originalMessage: ExpenseOriginalMessage = {};
    // Remark: Comment field is the only one which has new/old prefixes for the keys (newComment/ oldComment),
    // all others have old/- pattern such as oldCreated/created
    if ('comment' in transactionChanges) {
        originalMessage.oldComment = TransactionUtils.getDescription(oldTransaction);
        originalMessage.newComment = transactionChanges?.comment;
    }
    if ('created' in transactionChanges) {
        originalMessage.oldCreated = TransactionUtils.getCreated(oldTransaction);
        originalMessage.created = transactionChanges?.created;
    }
    if ('merchant' in transactionChanges) {
        originalMessage.oldMerchant = TransactionUtils.getMerchant(oldTransaction);
        originalMessage.merchant = transactionChanges?.merchant;
    }

    // The amount is always a combination of the currency and the number value so when one changes we need to store both
    // to match how we handle the modified expense action in oldDot
    if ('amount' in transactionChanges || 'currency' in transactionChanges) {
        originalMessage.oldAmount = TransactionUtils.getAmount(oldTransaction, isFromExpenseReport);
        originalMessage.amount = transactionChanges?.amount ?? transactionChanges.oldAmount;
        originalMessage.oldCurrency = TransactionUtils.getCurrency(oldTransaction);
        originalMessage.currency = transactionChanges?.currency ?? transactionChanges.oldCurrency;
    }

    if ('category' in transactionChanges) {
        originalMessage.oldCategory = TransactionUtils.getCategory(oldTransaction);
        originalMessage.category = transactionChanges?.category;
    }

    if ('tag' in transactionChanges) {
        originalMessage.oldTag = TransactionUtils.getTag(oldTransaction);
        originalMessage.tag = transactionChanges?.tag;
    }

    if ('taxAmount' in transactionChanges) {
        originalMessage.oldTaxAmount = TransactionUtils.getTaxAmount(oldTransaction, isFromExpenseReport);
        originalMessage.taxAmount = transactionChanges?.taxAmount;
        originalMessage.currency = TransactionUtils.getCurrency(oldTransaction);
    }

    if ('taxCode' in transactionChanges) {
        originalMessage.oldTaxRate = policy?.taxRates?.taxes[TransactionUtils.getTaxCode(oldTransaction)]?.value;
        originalMessage.taxRate = transactionChanges?.taxCode && policy?.taxRates?.taxes[transactionChanges?.taxCode].value;
    }

    if ('billable' in transactionChanges) {
        const oldBillable = TransactionUtils.getBillable(oldTransaction);
        originalMessage.oldBillable = oldBillable ? Localize.translateLocal('common.billable').toLowerCase() : Localize.translateLocal('common.nonBillable').toLowerCase();
        originalMessage.billable = transactionChanges?.billable ? Localize.translateLocal('common.billable').toLowerCase() : Localize.translateLocal('common.nonBillable').toLowerCase();
    }

    return originalMessage;
}

/**
 * Check if original message is an object and can be used as a ChangeLog type
 * @param originalMessage
 */
function isChangeLogObject(originalMessage?: ChangeLog): ChangeLog | undefined {
    if (originalMessage && typeof originalMessage === 'object') {
        return originalMessage;
    }
    return undefined;
}

/**
 * Build invited usernames for admin chat threads
 * @param parentReportAction
 * @param parentReportActionMessage
 */
function getAdminRoomInvitedParticipants(parentReportAction: ReportAction | Record<string, never>, parentReportActionMessage: string) {
    if (!parentReportAction?.originalMessage) {
        return parentReportActionMessage || Localize.translateLocal('parentReportAction.deletedMessage');
    }
    const originalMessage = isChangeLogObject(parentReportAction.originalMessage);
    const participantAccountIDs = originalMessage?.targetAccountIDs ?? [];

    const participants = participantAccountIDs.map((id) => {
        const name = getDisplayNameForParticipant(id);
        if (name && name?.length > 0) {
            return name;
        }
        return Localize.translateLocal('common.hidden');
    });
    const users = participants.length > 1 ? participants.join(` ${Localize.translateLocal('common.and')} `) : participants[0];
    if (!users) {
        return parentReportActionMessage;
    }
    const actionType = parentReportAction.actionName;
    const isInviteAction = actionType === CONST.REPORT.ACTIONS.TYPE.ROOM_CHANGE_LOG.INVITE_TO_ROOM || actionType === CONST.REPORT.ACTIONS.TYPE.POLICY_CHANGE_LOG.INVITE_TO_ROOM;

    const verbKey = isInviteAction ? 'workspace.invite.invited' : 'workspace.invite.removed';
    const prepositionKey = isInviteAction ? 'workspace.invite.to' : 'workspace.invite.from';

    const verb = Localize.translateLocal(verbKey);
    const preposition = Localize.translateLocal(prepositionKey);

    const roomName = originalMessage?.roomName ?? '';

    return roomName ? `${verb} ${users} ${preposition} ${roomName}` : `${verb} ${users}`;
}

/**
 * Get the report action message for a report action.
 */
function getReportActionMessage(reportAction: ReportAction | EmptyObject, parentReportID?: string) {
    if (isEmptyObject(reportAction)) {
        return '';
    }
    if (ReportActionsUtils.isApprovedOrSubmittedReportAction(reportAction)) {
        return ReportActionsUtils.getReportActionMessageText(reportAction);
    }
    if (ReportActionsUtils.isReimbursementQueuedAction(reportAction)) {
        return getReimbursementQueuedActionMessage(reportAction, getReport(parentReportID), false);
    }
    return reportAction?.message?.[0]?.text ?? '';
}

/**
 * Get the title for a report.
 */
function getReportName(report: OnyxEntry<Report>, policy: OnyxEntry<Policy> = null): string {
    let formattedName: string | undefined;
    const parentReportAction = ReportActionsUtils.getParentReportAction(report);
    if (isChatThread(report)) {
        if (!isEmptyObject(parentReportAction) && ReportActionsUtils.isTransactionThread(parentReportAction)) {
            formattedName = getTransactionReportName(parentReportAction);
            if (isArchivedRoom(report)) {
                formattedName += ` (${Localize.translateLocal('common.archived')})`;
            }
            return formattedName;
        }

        if (parentReportAction?.message?.[0]?.isDeletedParentAction) {
            return Localize.translateLocal('parentReportAction.deletedMessage');
        }

        const isAttachment = ReportActionsUtils.isReportActionAttachment(!isEmptyObject(parentReportAction) ? parentReportAction : null);
        const parentReportActionMessage = getReportActionMessage(parentReportAction, report?.parentReportID).replace(/(\r\n|\n|\r)/gm, ' ');
        if (isAttachment && parentReportActionMessage) {
            return `[${Localize.translateLocal('common.attachment')}]`;
        }
        if (
            parentReportAction?.message?.[0]?.moderationDecision?.decision === CONST.MODERATION.MODERATOR_DECISION_PENDING_HIDE ||
            parentReportAction?.message?.[0]?.moderationDecision?.decision === CONST.MODERATION.MODERATOR_DECISION_HIDDEN ||
            parentReportAction?.message?.[0]?.moderationDecision?.decision === CONST.MODERATION.MODERATOR_DECISION_PENDING_REMOVE
        ) {
            return Localize.translateLocal('parentReportAction.hiddenMessage');
        }
        if (isAdminRoom(report) || isUserCreatedPolicyRoom(report)) {
            return getAdminRoomInvitedParticipants(parentReportAction, parentReportActionMessage);
        }
        if (parentReportActionMessage && isArchivedRoom(report)) {
            return `${parentReportActionMessage} (${Localize.translateLocal('common.archived')})`;
        }
        if (ReportActionsUtils.isModifiedExpenseAction(parentReportAction)) {
            return ModifiedExpenseMessage.getForReportAction(report?.reportID, parentReportAction);
        }
        return parentReportActionMessage;
    }

    if (isClosedExpenseReportWithNoExpenses(report)) {
        return Localize.translateLocal('parentReportAction.deletedReport');
    }

    if (isTaskReport(report) && isCanceledTaskReport(report, parentReportAction)) {
        return Localize.translateLocal('parentReportAction.deletedTask');
    }

    if (isChatRoom(report) || isTaskReport(report)) {
        formattedName = report?.reportName;
    }

    if (isPolicyExpenseChat(report)) {
        formattedName = getPolicyExpenseChatName(report, policy);
    }

    if (isMoneyRequestReport(report)) {
        formattedName = getMoneyRequestReportName(report, policy);
    }

    if (isArchivedRoom(report)) {
        formattedName += ` (${Localize.translateLocal('common.archived')})`;
    }

    if (isSelfDM(report)) {
        formattedName = getDisplayNameForParticipant(currentUserAccountID, undefined, undefined, true);
    }

    if (formattedName) {
        return formattedName;
    }

    // Not a room or PolicyExpenseChat, generate title from first 5 other participants
    const participantAccountIDs = report?.participantAccountIDs?.slice(0, 6) ?? [];
    const participantsWithoutCurrentUser = participantAccountIDs.filter((accountID) => accountID !== currentUserAccountID);
    const isMultipleParticipantReport = participantsWithoutCurrentUser.length > 1;
    if (participantsWithoutCurrentUser.length > 5) {
        participantsWithoutCurrentUser.pop();
    }
    return participantsWithoutCurrentUser.map((accountID) => getDisplayNameForParticipant(accountID, isMultipleParticipantReport)).join(', ');
}

/**
 * Get either the policyName or domainName the chat is tied to
 */
function getChatRoomSubtitle(report: OnyxEntry<Report>): string | undefined {
    if (isChatThread(report)) {
        return '';
    }
    if (!isDefaultRoom(report) && !isUserCreatedPolicyRoom(report) && !isPolicyExpenseChat(report)) {
        return '';
    }
    if (getChatType(report) === CONST.REPORT.CHAT_TYPE.DOMAIN_ALL) {
        // The domainAll rooms are just #domainName, so we ignore the prefix '#' to get the domainName
        return report?.reportName?.substring(1) ?? '';
    }
    if ((isPolicyExpenseChat(report) && !!report?.isOwnPolicyExpenseChat) || isExpenseReport(report)) {
        return Localize.translateLocal('workspace.common.workspace');
    }
    if (isArchivedRoom(report)) {
        return report?.oldPolicyName ?? '';
    }
    return getPolicyName(report);
}

/**
 * Get pending members for reports
 */
function getPendingChatMembers(accountIDs: number[], previousPendingChatMembers: PendingChatMember[], pendingAction: PendingAction): PendingChatMember[] {
    const pendingChatMembers = accountIDs.map((accountID) => ({accountID: accountID.toString(), pendingAction}));
    return [...previousPendingChatMembers, ...pendingChatMembers];
}

/**
 * Gets the parent navigation subtitle for the report
 */
function getParentNavigationSubtitle(report: OnyxEntry<Report>): ParentNavigationSummaryParams {
    const parentReport = getParentReport(report);
    if (isEmptyObject(parentReport)) {
        return {};
    }

    return {
        reportName: getReportName(parentReport),
        workspaceName: getPolicyName(parentReport, true),
    };
}

/**
 * Navigate to the details page of a given report
 */
function navigateToDetailsPage(report: OnyxEntry<Report>) {
    const participantAccountIDs = report?.participantAccountIDs ?? [];

    if (isSelfDM(report)) {
        Navigation.navigate(ROUTES.PROFILE.getRoute(currentUserAccountID ?? 0));
        return;
    }

    if (isOneOnOneChat(report)) {
        Navigation.navigate(ROUTES.PROFILE.getRoute(participantAccountIDs[0]));
        return;
    }
    if (report?.reportID) {
        Navigation.navigate(ROUTES.REPORT_WITH_ID_DETAILS.getRoute(report?.reportID));
    }
}

/**
 * Go back to the details page of a given report
 */
function goBackToDetailsPage(report: OnyxEntry<Report>) {
    if (isOneOnOneChat(report)) {
        Navigation.goBack(ROUTES.PROFILE.getRoute(report?.participantAccountIDs?.[0] ?? ''));
        return;
    }
    Navigation.goBack(ROUTES.REPORT_SETTINGS.getRoute(report?.reportID ?? ''));
}

/**
 * Generate a random reportID up to 53 bits aka 9,007,199,254,740,991 (Number.MAX_SAFE_INTEGER).
 * There were approximately 98,000,000 reports with sequential IDs generated before we started using this approach, those make up roughly one billionth of the space for these numbers,
 * so we live with the 1 in a billion chance of a collision with an older ID until we can switch to 64-bit IDs.
 *
 * In a test of 500M reports (28 years of reports at our current max rate) we got 20-40 collisions meaning that
 * this is more than random enough for our needs.
 */
function generateReportID(): string {
    return (Math.floor(Math.random() * 2 ** 21) * 2 ** 32 + Math.floor(Math.random() * 2 ** 32)).toString();
}

function hasReportNameError(report: OnyxEntry<Report>): boolean {
    return !isEmptyObject(report?.errorFields?.reportName);
}

/**
 * For comments shorter than or equal to 10k chars, convert the comment from MD into HTML because that's how it is stored in the database
 * For longer comments, skip parsing, but still escape the text, and display plaintext for performance reasons. It takes over 40s to parse a 100k long string!!
 */
function getParsedComment(text: string): string {
    const parser = new ExpensiMark();
    const textWithMention = text.replace(CONST.REGEX.SHORT_MENTION, (match) => {
        const mention = match.substring(1);

        if (!Str.isValidEmail(mention) && currentUserPrivateDomain) {
            const mentionWithEmailDomain = `${mention}@${currentUserPrivateDomain}`;
            if (allPersonalDetailLogins.includes(mentionWithEmailDomain)) {
                return `@${mentionWithEmailDomain}`;
            }
        }
        if (Str.isValidE164Phone(mention)) {
            const mentionWithSmsDomain = PhoneNumber.addSMSDomainIfPhoneNumber(mention);
            if (allPersonalDetailLogins.includes(mentionWithSmsDomain)) {
                return `@${mentionWithSmsDomain}`;
            }
        }

        return match;
    });

    return text.length <= CONST.MAX_MARKUP_LENGTH ? parser.replace(textWithMention, {shouldEscapeText: !shouldAllowRawHTMLMessages()}) : lodashEscape(text);
}

function getReportDescriptionText(report: Report): string {
    if (!report.description) {
        return '';
    }

    const parser = new ExpensiMark();
    return parser.htmlToText(report.description);
}

function getPolicyDescriptionText(policy: OnyxEntry<Policy>): string {
    if (!policy?.description) {
        return '';
    }

    const parser = new ExpensiMark();
    return parser.htmlToText(policy.description);
}

function buildOptimisticAddCommentReportAction(text?: string, file?: FileObject, actorAccountID?: number): OptimisticReportAction {
    const parser = new ExpensiMark();
    const commentText = getParsedComment(text ?? '');
    const isAttachmentOnly = file && !text;
    const isTextOnly = text && !file;

    let htmlForNewComment;
    let textForNewComment;
    if (isAttachmentOnly) {
        htmlForNewComment = CONST.ATTACHMENT_UPLOADING_MESSAGE_HTML;
        textForNewComment = CONST.ATTACHMENT_UPLOADING_MESSAGE_HTML;
    } else if (isTextOnly) {
        htmlForNewComment = commentText;
        textForNewComment = parser.htmlToText(htmlForNewComment);
    } else {
        htmlForNewComment = `${commentText}\n${CONST.ATTACHMENT_UPLOADING_MESSAGE_HTML}`;
        textForNewComment = `${commentText}\n${CONST.ATTACHMENT_UPLOADING_MESSAGE_HTML}`;
    }

    const isAttachment = !text && file !== undefined;
    const attachmentInfo = file ?? {};
    const accountID = actorAccountID ?? currentUserAccountID;

    // Remove HTML from text when applying optimistic offline comment
    return {
        commentText,
        reportAction: {
            reportActionID: NumberUtils.rand64(),
            actionName: CONST.REPORT.ACTIONS.TYPE.ADD_COMMENT,
            actorAccountID: accountID,
            person: [
                {
                    style: 'strong',
                    text: allPersonalDetails?.[accountID ?? -1]?.displayName ?? currentUserEmail,
                    type: 'TEXT',
                },
            ],
            automatic: false,
            avatar: allPersonalDetails?.[accountID ?? -1]?.avatar ?? UserUtils.getDefaultAvatarURL(accountID),
            created: DateUtils.getDBTimeWithSkew(),
            message: [
                {
                    translationKey: isAttachmentOnly ? CONST.TRANSLATION_KEYS.ATTACHMENT : '',
                    type: CONST.REPORT.MESSAGE.TYPE.COMMENT,
                    html: htmlForNewComment,
                    text: textForNewComment,
                },
            ],
            isFirstItem: false,
            isAttachment,
            attachmentInfo,
            pendingAction: CONST.RED_BRICK_ROAD_PENDING_ACTION.ADD,
            shouldShow: true,
            isOptimisticAction: true,
        },
    };
}

/**
 * update optimistic parent reportAction when a comment is added or remove in the child report
 * @param parentReportAction - Parent report action of the child report
 * @param lastVisibleActionCreated - Last visible action created of the child report
 * @param type - The type of action in the child report
 */

function updateOptimisticParentReportAction(parentReportAction: OnyxEntry<ReportAction>, lastVisibleActionCreated: string, type: string): UpdateOptimisticParentReportAction {
    let childVisibleActionCount = parentReportAction?.childVisibleActionCount ?? 0;
    let childCommenterCount = parentReportAction?.childCommenterCount ?? 0;
    let childOldestFourAccountIDs = parentReportAction?.childOldestFourAccountIDs;

    if (type === CONST.RED_BRICK_ROAD_PENDING_ACTION.ADD) {
        childVisibleActionCount += 1;
        const oldestFourAccountIDs = childOldestFourAccountIDs ? childOldestFourAccountIDs.split(',') : [];
        if (oldestFourAccountIDs.length < 4) {
            const index = oldestFourAccountIDs.findIndex((accountID) => accountID === currentUserAccountID?.toString());
            if (index === -1) {
                childCommenterCount += 1;
                oldestFourAccountIDs.push(currentUserAccountID?.toString() ?? '');
            }
        }
        childOldestFourAccountIDs = oldestFourAccountIDs.join(',');
    } else if (type === CONST.RED_BRICK_ROAD_PENDING_ACTION.DELETE) {
        if (childVisibleActionCount > 0) {
            childVisibleActionCount -= 1;
        }

        if (childVisibleActionCount === 0) {
            childCommenterCount = 0;
            childOldestFourAccountIDs = '';
        }
    }

    return {
        childVisibleActionCount,
        childCommenterCount,
        childLastVisibleActionCreated: lastVisibleActionCreated,
        childOldestFourAccountIDs,
    };
}

/**
 * Builds an optimistic reportAction for the parent report when a task is created
 * @param taskReportID - Report ID of the task
 * @param taskTitle - Title of the task
 * @param taskAssigneeAccountID - AccountID of the person assigned to the task
 * @param text - Text of the comment
 * @param parentReportID - Report ID of the parent report
 */
function buildOptimisticTaskCommentReportAction(taskReportID: string, taskTitle: string, taskAssigneeAccountID: number, text: string, parentReportID: string): OptimisticReportAction {
    const reportAction = buildOptimisticAddCommentReportAction(text);
    if (reportAction.reportAction.message?.[0]) {
        reportAction.reportAction.message[0].taskReportID = taskReportID;
    }

    // These parameters are not saved on the reportAction, but are used to display the task in the UI
    // Added when we fetch the reportActions on a report
    reportAction.reportAction.originalMessage = {
        html: reportAction.reportAction.message?.[0]?.html,
        taskReportID: reportAction.reportAction.message?.[0]?.taskReportID,
    };
    reportAction.reportAction.childReportID = taskReportID;
    reportAction.reportAction.parentReportID = parentReportID;
    reportAction.reportAction.childType = CONST.REPORT.TYPE.TASK;
    reportAction.reportAction.childReportName = taskTitle;
    reportAction.reportAction.childManagerAccountID = taskAssigneeAccountID;
    reportAction.reportAction.childStatusNum = CONST.REPORT.STATUS_NUM.OPEN;
    reportAction.reportAction.childStateNum = CONST.REPORT.STATE_NUM.OPEN;

    return reportAction;
}

/**
 * Builds an optimistic IOU report with a randomly generated reportID
 *
 * @param payeeAccountID - AccountID of the person generating the IOU.
 * @param payerAccountID - AccountID of the other person participating in the IOU.
 * @param total - IOU amount in the smallest unit of the currency.
 * @param chatReportID - Report ID of the chat where the IOU is.
 * @param currency - IOU currency.
 * @param isSendingMoney - If we send money the IOU should be created as settled
 */

function buildOptimisticIOUReport(payeeAccountID: number, payerAccountID: number, total: number, chatReportID: string, currency: string, isSendingMoney = false): OptimisticIOUReport {
    const formattedTotal = CurrencyUtils.convertToDisplayString(total, currency);
    const personalDetails = getPersonalDetailsForAccountID(payerAccountID);
    const payerEmail = 'login' in personalDetails ? personalDetails.login : '';

    // When creating a report the participantsAccountIDs and visibleChatMemberAccountIDs are the same
    const participantsAccountIDs = [payeeAccountID, payerAccountID];

    return {
        type: CONST.REPORT.TYPE.IOU,
        cachedTotal: formattedTotal,
        chatReportID,
        currency,
        managerID: payerAccountID,
        ownerAccountID: payeeAccountID,
        participantAccountIDs: participantsAccountIDs,
        visibleChatMemberAccountIDs: participantsAccountIDs,
        reportID: generateReportID(),
        stateNum: isSendingMoney ? CONST.REPORT.STATE_NUM.APPROVED : CONST.REPORT.STATE_NUM.SUBMITTED,
        statusNum: isSendingMoney ? CONST.REPORT.STATUS_NUM.REIMBURSED : CONST.REPORT.STATE_NUM.SUBMITTED,
        total,

        // We don't translate reportName because the server response is always in English
        reportName: `${payerEmail} owes ${formattedTotal}`,
        notificationPreference: CONST.REPORT.NOTIFICATION_PREFERENCE.HIDDEN,
        parentReportID: chatReportID,
        lastVisibleActionCreated: DateUtils.getDBTime(),
    };
}

function getHumanReadableStatus(statusNum: number): string {
    const status = Object.keys(CONST.REPORT.STATUS_NUM).find((key) => CONST.REPORT.STATUS_NUM[key as keyof typeof CONST.REPORT.STATUS_NUM] === statusNum);
    return status ? `${status.charAt(0)}${status.slice(1).toLowerCase()}` : '';
}

/**
 * Populates the report field formula with the values from the report and policy.
 * Currently, this only supports optimistic expense reports.
 * Each formula field is either replaced with a value, or removed.
 * If after all replacements the formula is empty, the original formula is returned.
 * See {@link https://help.expensify.com/articles/expensify-classic/insights-and-custom-reporting/Custom-Templates}
 */
function populateOptimisticReportFormula(formula: string, report: OptimisticExpenseReport, policy: Policy | EmptyObject): string {
    const createdDate = report.lastVisibleActionCreated ? new Date(report.lastVisibleActionCreated) : undefined;
    const result = formula
        // We don't translate because the server response is always in English
        .replaceAll('{report:type}', 'Expense Report')
        .replaceAll('{report:startdate}', createdDate ? format(createdDate, CONST.DATE.FNS_FORMAT_STRING) : '')
        .replaceAll('{report:total}', report.total !== undefined ? CurrencyUtils.convertToDisplayString(Math.abs(report.total), report.currency).toString() : '')
        .replaceAll('{report:currency}', report.currency ?? '')
        .replaceAll('{report:policyname}', policy.name ?? '')
        .replaceAll('{report:created}', createdDate ? format(createdDate, CONST.DATE.FNS_DATE_TIME_FORMAT_STRING) : '')
        .replaceAll('{report:created:yyyy-MM-dd}', createdDate ? format(createdDate, CONST.DATE.FNS_FORMAT_STRING) : '')
        .replaceAll('{report:status}', report.statusNum !== undefined ? getHumanReadableStatus(report.statusNum) : '')
        .replaceAll('{user:email}', currentUserEmail ?? '')
        .replaceAll('{user:email|frontPart}', currentUserEmail ? currentUserEmail.split('@')[0] : '')
        .replaceAll(/\{report:(.+)}/g, '');

    return result.trim().length ? result : formula;
}

/**
 * Builds an optimistic Expense report with a randomly generated reportID
 *
 * @param chatReportID - Report ID of the PolicyExpenseChat where the Expense Report is
 * @param policyID - The policy ID of the PolicyExpenseChat
 * @param payeeAccountID - AccountID of the employee (payee)
 * @param total - Amount in cents
 * @param currency
 * @param reimbursable – Whether the expense is reimbursable
 */
function buildOptimisticExpenseReport(chatReportID: string, policyID: string, payeeAccountID: number, total: number, currency: string, reimbursable = true): OptimisticExpenseReport {
    // The amount for Expense reports are stored as negative value in the database
    const storedTotal = total * -1;
    const policyName = getPolicyName(allReports?.[`${ONYXKEYS.COLLECTION.REPORT}${chatReportID}`]);
    const formattedTotal = CurrencyUtils.convertToDisplayString(storedTotal, currency);
    const policy = getPolicy(policyID);

    const isInstantSubmitEnabled = PolicyUtils.isInstantSubmitEnabled(policy);

    const stateNum = isInstantSubmitEnabled ? CONST.REPORT.STATE_NUM.SUBMITTED : CONST.REPORT.STATE_NUM.OPEN;
    const statusNum = isInstantSubmitEnabled ? CONST.REPORT.STATUS_NUM.SUBMITTED : CONST.REPORT.STATUS_NUM.OPEN;

    const expenseReport: OptimisticExpenseReport = {
        reportID: generateReportID(),
        chatReportID,
        policyID,
        type: CONST.REPORT.TYPE.EXPENSE,
        ownerAccountID: payeeAccountID,
        currency,
        // We don't translate reportName because the server response is always in English
        reportName: `${policyName} owes ${formattedTotal}`,
        stateNum,
        statusNum,
        total: storedTotal,
        nonReimbursableTotal: reimbursable ? 0 : storedTotal,
        notificationPreference: CONST.REPORT.NOTIFICATION_PREFERENCE.HIDDEN,
        parentReportID: chatReportID,
        lastVisibleActionCreated: DateUtils.getDBTime(),
    };

    // The account defined in the policy submitsTo field is the approver/ manager for this report
    if (policy?.submitsTo) {
        expenseReport.managerID = policy.submitsTo;
    }

    const titleReportField = getTitleReportField(getReportFieldsByPolicyID(policyID) ?? {});
    if (!!titleReportField && reportFieldsEnabled(expenseReport)) {
        expenseReport.reportName = populateOptimisticReportFormula(titleReportField.defaultValue, expenseReport, policy);
    }

    return expenseReport;
}

/**
 * @param iouReportID - the report ID of the IOU report the action belongs to
 * @param type - IOUReportAction type. Can be oneOf(create, decline, cancel, pay, split)
 * @param total - IOU total in cents
 * @param comment - IOU comment
 * @param currency - IOU currency
 * @param paymentType - IOU paymentMethodType. Can be oneOf(Elsewhere, Expensify)
 * @param isSettlingUp - Whether we are settling up an IOU
 */
function getIOUReportActionMessage(iouReportID: string, type: string, total: number, comment: string, currency: string, paymentType = '', isSettlingUp = false): [Message] {
    const report = getReport(iouReportID);
    const amount =
        type === CONST.IOU.REPORT_ACTION_TYPE.PAY
            ? CurrencyUtils.convertToDisplayString(getMoneyRequestSpendBreakdown(!isEmptyObject(report) ? report : null).totalDisplaySpend, currency)
            : CurrencyUtils.convertToDisplayString(total, currency);

    let paymentMethodMessage;
    switch (paymentType) {
        case CONST.IOU.PAYMENT_TYPE.VBBA:
        case CONST.IOU.PAYMENT_TYPE.EXPENSIFY:
            paymentMethodMessage = ' with Expensify';
            break;
        default:
            paymentMethodMessage = ` elsewhere`;
            break;
    }

    let iouMessage;
    switch (type) {
        case CONST.REPORT.ACTIONS.TYPE.APPROVED:
            iouMessage = `approved ${amount}`;
            break;
        case CONST.REPORT.ACTIONS.TYPE.SUBMITTED:
            iouMessage = `submitted ${amount}`;
            break;
        case CONST.IOU.REPORT_ACTION_TYPE.CREATE:
            iouMessage = `requested ${amount}${comment && ` for ${comment}`}`;
            break;
        case CONST.IOU.REPORT_ACTION_TYPE.TRACK:
            iouMessage = `tracking ${amount}${comment && ` for ${comment}`}`;
            break;
        case CONST.IOU.REPORT_ACTION_TYPE.SPLIT:
            iouMessage = `split ${amount}${comment && ` for ${comment}`}`;
            break;
        case CONST.IOU.REPORT_ACTION_TYPE.DELETE:
            iouMessage = `deleted the ${amount} request${comment && ` for ${comment}`}`;
            break;
        case CONST.IOU.REPORT_ACTION_TYPE.PAY:
            iouMessage = isSettlingUp ? `paid ${amount}${paymentMethodMessage}` : `sent ${amount}${comment && ` for ${comment}`}${paymentMethodMessage}`;
            break;
        default:
            break;
    }

    return [
        {
            html: lodashEscape(iouMessage),
            text: iouMessage ?? '',
            isEdited: false,
            type: CONST.REPORT.MESSAGE.TYPE.COMMENT,
        },
    ];
}

/**
 * Builds an optimistic IOU reportAction object
 *
 * @param type - IOUReportAction type. Can be oneOf(create, delete, pay, split).
 * @param amount - IOU amount in cents.
 * @param currency
 * @param comment - User comment for the IOU.
 * @param participants - An array with participants details.
 * @param [transactionID] - Not required if the IOUReportAction type is 'pay'
 * @param [paymentType] - Only required if the IOUReportAction type is 'pay'. Can be oneOf(elsewhere, Expensify).
 * @param [iouReportID] - Only required if the IOUReportActions type is oneOf(decline, cancel, pay). Generates a randomID as default.
 * @param [isSettlingUp] - Whether we are settling up an IOU.
 * @param [isSendMoneyFlow] - Whether this is send money flow
 * @param [receipt]
 * @param [isOwnPolicyExpenseChat] - Whether this is an expense report create from the current user's policy expense chat
 */
function buildOptimisticIOUReportAction(
    type: ValueOf<typeof CONST.IOU.REPORT_ACTION_TYPE>,
    amount: number,
    currency: string,
    comment: string,
    participants: Participant[],
    transactionID: string,
    paymentType?: PaymentMethodType,
    iouReportID = '',
    isSettlingUp = false,
    isSendMoneyFlow = false,
    receipt: Receipt = {},
    isOwnPolicyExpenseChat = false,
    created = DateUtils.getDBTime(),
    linkedExpenseReportAction: ReportAction | EmptyObject = {},
): OptimisticIOUReportAction {
    const IOUReportID = iouReportID || generateReportID();

    const originalMessage: IOUMessage = {
        amount,
        comment,
        currency,
        IOUTransactionID: transactionID,
        IOUReportID,
        type,
    };

    if (type === CONST.IOU.REPORT_ACTION_TYPE.PAY) {
        // In send money flow, we store amount, comment, currency in IOUDetails when type = pay
        if (isSendMoneyFlow) {
            const keys = ['amount', 'comment', 'currency'] as const;
            keys.forEach((key) => {
                delete originalMessage[key];
            });
            originalMessage.IOUDetails = {amount, comment, currency};
            originalMessage.paymentType = paymentType;
        } else {
            // In case of pay money request action, we dont store the comment
            // and there is no single transctionID to link the action to.
            delete originalMessage.IOUTransactionID;
            delete originalMessage.comment;
            originalMessage.paymentType = paymentType;
        }
    }

    // IOUs of type split only exist in group DMs and those don't have an iouReport so we need to delete the IOUReportID key
    if (type === CONST.IOU.REPORT_ACTION_TYPE.SPLIT) {
        delete originalMessage.IOUReportID;
        // Split bill made from a policy expense chat only have the payee's accountID as the participant because the payer could be any policy admin
        if (isOwnPolicyExpenseChat) {
            originalMessage.participantAccountIDs = currentUserAccountID ? [currentUserAccountID] : [];
        } else {
            originalMessage.participantAccountIDs = currentUserAccountID
                ? [currentUserAccountID, ...participants.map((participant) => participant.accountID ?? -1)]
                : participants.map((participant) => participant.accountID ?? -1);
        }
    }

    return {
        ...linkedExpenseReportAction,
        actionName: CONST.REPORT.ACTIONS.TYPE.IOU,
        actorAccountID: currentUserAccountID,
        automatic: false,
        avatar: getCurrentUserAvatarOrDefault(),
        isAttachment: false,
        originalMessage,
        message: getIOUReportActionMessage(iouReportID, type, amount, comment, currency, paymentType, isSettlingUp),
        person: [
            {
                style: 'strong',
                text: getCurrentUserDisplayNameOrEmail(),
                type: 'TEXT',
            },
        ],
        reportActionID: NumberUtils.rand64(),
        shouldShow: true,
        created,
        pendingAction: CONST.RED_BRICK_ROAD_PENDING_ACTION.ADD,
        whisperedToAccountIDs: [CONST.IOU.RECEIPT_STATE.SCANREADY, CONST.IOU.RECEIPT_STATE.SCANNING].some((value) => value === receipt?.state) ? [currentUserAccountID ?? -1] : [],
    };
}

/**
 * Builds an optimistic APPROVED report action with a randomly generated reportActionID.
 */
function buildOptimisticApprovedReportAction(amount: number, currency: string, expenseReportID: string): OptimisticApprovedReportAction {
    const originalMessage = {
        amount,
        currency,
        expenseReportID,
    };

    return {
        actionName: CONST.REPORT.ACTIONS.TYPE.APPROVED,
        actorAccountID: currentUserAccountID,
        automatic: false,
        avatar: getCurrentUserAvatarOrDefault(),
        isAttachment: false,
        originalMessage,
        message: getIOUReportActionMessage(expenseReportID, CONST.REPORT.ACTIONS.TYPE.APPROVED, Math.abs(amount), '', currency),
        person: [
            {
                style: 'strong',
                text: getCurrentUserDisplayNameOrEmail(),
                type: 'TEXT',
            },
        ],
        reportActionID: NumberUtils.rand64(),
        shouldShow: true,
        created: DateUtils.getDBTime(),
        pendingAction: CONST.RED_BRICK_ROAD_PENDING_ACTION.ADD,
    };
}

/**
 * Builds an optimistic MOVED report action with a randomly generated reportActionID.
 * This action is used when we move reports across workspaces.
 */
function buildOptimisticMovedReportAction(fromPolicyID: string, toPolicyID: string, newParentReportID: string, movedReportID: string, policyName: string): ReportAction {
    const originalMessage = {
        fromPolicyID,
        toPolicyID,
        newParentReportID,
        movedReportID,
    };

    const movedActionMessage = [
        {
            html: `moved the report to the <a href='${CONST.NEW_EXPENSIFY_URL}r/${newParentReportID}' target='_blank' rel='noreferrer noopener'>${policyName}</a> workspace`,
            text: `moved the report to the ${policyName} workspace`,
            type: CONST.REPORT.MESSAGE.TYPE.COMMENT,
        },
    ];

    return {
        actionName: CONST.REPORT.ACTIONS.TYPE.MOVED,
        actorAccountID: currentUserAccountID,
        automatic: false,
        avatar: getCurrentUserAvatarOrDefault(),
        isAttachment: false,
        originalMessage,
        message: movedActionMessage,
        person: [
            {
                style: 'strong',
                text: getCurrentUserDisplayNameOrEmail(),
                type: 'TEXT',
            },
        ],
        reportActionID: NumberUtils.rand64(),
        shouldShow: true,
        created: DateUtils.getDBTime(),
        pendingAction: CONST.RED_BRICK_ROAD_PENDING_ACTION.ADD,
    };
}

/**
 * Builds an optimistic SUBMITTED report action with a randomly generated reportActionID.
 *
 */
function buildOptimisticSubmittedReportAction(amount: number, currency: string, expenseReportID: string, adminAccountID: number | undefined): OptimisticSubmittedReportAction {
    const originalMessage = {
        amount,
        currency,
        expenseReportID,
    };

    return {
        actionName: CONST.REPORT.ACTIONS.TYPE.SUBMITTED,
        actorAccountID: currentUserAccountID,
        adminAccountID,
        automatic: false,
        avatar: getCurrentUserAvatarOrDefault(),
        isAttachment: false,
        originalMessage,
        message: getIOUReportActionMessage(expenseReportID, CONST.REPORT.ACTIONS.TYPE.SUBMITTED, Math.abs(amount), '', currency),
        person: [
            {
                style: 'strong',
                text: getCurrentUserDisplayNameOrEmail(),
                type: 'TEXT',
            },
        ],
        reportActionID: NumberUtils.rand64(),
        shouldShow: true,
        created: DateUtils.getDBTime(),
        pendingAction: CONST.RED_BRICK_ROAD_PENDING_ACTION.ADD,
    };
}

/**
 * Builds an optimistic report preview action with a randomly generated reportActionID.
 *
 * @param chatReport
 * @param iouReport
 * @param [comment] - User comment for the IOU.
 * @param [transaction] - optimistic first transaction of preview
 */
function buildOptimisticReportPreview(chatReport: OnyxEntry<Report>, iouReport: Report, comment = '', transaction: OnyxEntry<Transaction> = null, childReportID?: string): ReportAction {
    const hasReceipt = TransactionUtils.hasReceipt(transaction);
    const isReceiptBeingScanned = hasReceipt && TransactionUtils.isReceiptBeingScanned(transaction);
    const message = getReportPreviewMessage(iouReport);
    const created = DateUtils.getDBTime();
    return {
        reportActionID: NumberUtils.rand64(),
        reportID: chatReport?.reportID,
        actionName: CONST.REPORT.ACTIONS.TYPE.REPORT_PREVIEW,
        pendingAction: CONST.RED_BRICK_ROAD_PENDING_ACTION.ADD,
        originalMessage: {
            linkedReportID: iouReport?.reportID,
        },
        message: [
            {
                html: message,
                text: message,
                isEdited: false,
                type: CONST.REPORT.MESSAGE.TYPE.COMMENT,
            },
        ],
        created,
        accountID: iouReport?.managerID ?? 0,
        // The preview is initially whispered if created with a receipt, so the actor is the current user as well
        actorAccountID: hasReceipt ? currentUserAccountID : iouReport?.managerID ?? 0,
        childReportID: childReportID ?? iouReport?.reportID,
        childMoneyRequestCount: 1,
        childLastMoneyRequestComment: comment,
        childRecentReceiptTransactionIDs: hasReceipt && !isEmptyObject(transaction) ? {[transaction?.transactionID ?? '']: created} : undefined,
        whisperedToAccountIDs: isReceiptBeingScanned ? [currentUserAccountID ?? -1] : [],
    };
}

/**
 * Builds an optimistic modified expense action with a randomly generated reportActionID.
 */
function buildOptimisticModifiedExpenseReportAction(
    transactionThread: OnyxEntry<Report>,
    oldTransaction: OnyxEntry<Transaction>,
    transactionChanges: TransactionChanges,
    isFromExpenseReport: boolean,
    policy: OnyxEntry<Policy>,
): OptimisticModifiedExpenseReportAction {
    const originalMessage = getModifiedExpenseOriginalMessage(oldTransaction, transactionChanges, isFromExpenseReport, policy);
    return {
        actionName: CONST.REPORT.ACTIONS.TYPE.MODIFIED_EXPENSE,
        actorAccountID: currentUserAccountID,
        automatic: false,
        avatar: getCurrentUserAvatarOrDefault(),
        created: DateUtils.getDBTime(),
        isAttachment: false,
        message: [
            {
                // Currently we are composing the message from the originalMessage and message is only used in OldDot and not in the App
                text: 'You',
                style: 'strong',
                type: CONST.REPORT.MESSAGE.TYPE.TEXT,
            },
        ],
        originalMessage,
        person: [
            {
                style: 'strong',
                text: currentUserPersonalDetails?.displayName ?? String(currentUserAccountID),
                type: 'TEXT',
            },
        ],
        pendingAction: CONST.RED_BRICK_ROAD_PENDING_ACTION.ADD,
        reportActionID: NumberUtils.rand64(),
        reportID: transactionThread?.reportID,
        shouldShow: true,
    };
}

/**
 * Builds an optimistic modified expense action for a tracked expense move with a randomly generated reportActionID.
 * @param transactionThreadID - The reportID of the transaction thread
 * @param movedToReportID - The reportID of the report the transaction is moved to
 */
function buildOptimisticMovedTrackedExpenseModifiedReportAction(transactionThreadID: string, movedToReportID: string): OptimisticModifiedExpenseReportAction {
    return {
        actionName: CONST.REPORT.ACTIONS.TYPE.MODIFIEDEXPENSE,
        actorAccountID: currentUserAccountID,
        automatic: false,
        avatar: getCurrentUserAvatarOrDefault(),
        created: DateUtils.getDBTime(),
        isAttachment: false,
        message: [
            {
                // Currently we are composing the message from the originalMessage and message is only used in OldDot and not in the App
                text: 'You',
                style: 'strong',
                type: CONST.REPORT.MESSAGE.TYPE.TEXT,
            },
        ],
        originalMessage: {
            movedToReportID,
        },
        person: [
            {
                style: 'strong',
                text: currentUserPersonalDetails?.displayName ?? String(currentUserAccountID),
                type: 'TEXT',
            },
        ],
        pendingAction: CONST.RED_BRICK_ROAD_PENDING_ACTION.ADD,
        reportActionID: NumberUtils.rand64(),
        reportID: transactionThreadID,
        shouldShow: true,
    };
}

/**
 * Updates a report preview action that exists for an IOU report.
 *
 * @param [comment] - User comment for the IOU.
 * @param [transaction] - optimistic newest transaction of a report preview
 *
 */
function updateReportPreview(iouReport: OnyxEntry<Report>, reportPreviewAction: ReportAction, isPayRequest = false, comment = '', transaction: OnyxEntry<Transaction> = null): ReportAction {
    const hasReceipt = TransactionUtils.hasReceipt(transaction);
    const recentReceiptTransactions = reportPreviewAction?.childRecentReceiptTransactionIDs ?? {};
    const transactionsToKeep = TransactionUtils.getRecentTransactions(recentReceiptTransactions);
    const previousTransactionsArray = Object.entries(recentReceiptTransactions ?? {}).map(([key, value]) => (transactionsToKeep.includes(key) ? {[key]: value} : null));
    const previousTransactions: Record<string, string> = {};

    for (const obj of previousTransactionsArray) {
        for (const key in obj) {
            if (obj) {
                previousTransactions[key] = obj[key];
            }
        }
    }

    const message = getReportPreviewMessage(iouReport, reportPreviewAction);
    return {
        ...reportPreviewAction,
        message: [
            {
                html: message,
                text: message,
                isEdited: false,
                type: CONST.REPORT.MESSAGE.TYPE.COMMENT,
            },
        ],
        childLastMoneyRequestComment: comment || reportPreviewAction?.childLastMoneyRequestComment,
        childMoneyRequestCount: (reportPreviewAction?.childMoneyRequestCount ?? 0) + (isPayRequest ? 0 : 1),
        childRecentReceiptTransactionIDs: hasReceipt
            ? {
                  ...(transaction && {[transaction.transactionID]: transaction?.created}),
                  ...previousTransactions,
              }
            : recentReceiptTransactions,
        // As soon as we add a transaction without a receipt to the report, it will have ready money requests,
        // so we remove the whisper
        whisperedToAccountIDs: hasReceipt ? reportPreviewAction?.whisperedToAccountIDs : [],
    };
}

function buildOptimisticTaskReportAction(taskReportID: string, actionName: OriginalMessageActionName, message = ''): OptimisticTaskReportAction {
    const originalMessage = {
        taskReportID,
        type: actionName,
        text: message,
    };
    return {
        actionName,
        actorAccountID: currentUserAccountID,
        automatic: false,
        avatar: getCurrentUserAvatarOrDefault(),
        isAttachment: false,
        originalMessage,
        message: [
            {
                text: message,
                taskReportID,
                type: CONST.REPORT.MESSAGE.TYPE.TEXT,
            },
        ],
        person: [
            {
                style: 'strong',
                text: currentUserPersonalDetails?.displayName ?? String(currentUserAccountID),
                type: 'TEXT',
            },
        ],
        reportActionID: NumberUtils.rand64(),
        shouldShow: true,
        created: DateUtils.getDBTime(),
        isFirstItem: false,
        pendingAction: CONST.RED_BRICK_ROAD_PENDING_ACTION.ADD,
    };
}

/**
 * Builds an optimistic chat report with a randomly generated reportID and as much information as we currently have
 */
function buildOptimisticChatReport(
    participantList: number[],
    reportName: string = CONST.REPORT.DEFAULT_REPORT_NAME,
    chatType: ValueOf<typeof CONST.REPORT.CHAT_TYPE> | undefined = undefined,
    policyID: string = CONST.POLICY.OWNER_EMAIL_FAKE,
    ownerAccountID: number = CONST.REPORT.OWNER_ACCOUNT_ID_FAKE,
    isOwnPolicyExpenseChat = false,
    oldPolicyName = '',
    visibility: ValueOf<typeof CONST.REPORT.VISIBILITY> | undefined = undefined,
    writeCapability: ValueOf<typeof CONST.REPORT.WRITE_CAPABILITIES> | undefined = undefined,
    notificationPreference: NotificationPreference = CONST.REPORT.NOTIFICATION_PREFERENCE.ALWAYS,
    parentReportActionID = '',
    parentReportID = '',
    description = '',
    avatarUrl = '',
    optimisticReportID = '',
): OptimisticChatReport {
    const participants = participantList.reduce((reportParticipants: Participants, accountID: number) => {
        const participant: ReportParticipant = {
            hidden: false,
            role: accountID === currentUserAccountID ? CONST.REPORT.ROLE.ADMIN : CONST.REPORT.ROLE.MEMBER,
        };
        // eslint-disable-next-line no-param-reassign
        reportParticipants[accountID] = participant;
        return reportParticipants;
    }, {} as Participants);
    const currentTime = DateUtils.getDBTime();
    const isNewlyCreatedWorkspaceChat = chatType === CONST.REPORT.CHAT_TYPE.POLICY_EXPENSE_CHAT && isOwnPolicyExpenseChat;
    return {
        isOptimisticReport: true,
        type: CONST.REPORT.TYPE.CHAT,
        chatType,
        isOwnPolicyExpenseChat,
        isPinned: reportName === CONST.REPORT.WORKSPACE_CHAT_ROOMS.ADMINS || isNewlyCreatedWorkspaceChat,
        lastActorAccountID: 0,
        lastMessageTranslationKey: '',
        lastMessageHtml: '',
        lastMessageText: undefined,
        lastReadTime: currentTime,
        lastVisibleActionCreated: currentTime,
        notificationPreference,
        oldPolicyName,
        ownerAccountID: ownerAccountID || CONST.REPORT.OWNER_ACCOUNT_ID_FAKE,
        parentReportActionID,
        parentReportID,
        // When creating a report the participantsAccountIDs and visibleChatMemberAccountIDs are the same
        participantAccountIDs: participantList,
        visibleChatMemberAccountIDs: participantList,
        // For group chats we need to have participants object as we are migrating away from `participantAccountIDs` and `visibleChatMemberAccountIDs`. See https://github.com/Expensify/App/issues/34692
        participants,
        policyID,
        reportID: optimisticReportID || generateReportID(),
        reportName,
        stateNum: 0,
        statusNum: 0,
        visibility,
        description,
        writeCapability,
        avatarUrl,
    };
}

function buildOptimisticGroupChatReport(participantAccountIDs: number[], reportName: string, avatarUri: string, optimisticReportID?: string) {
    return buildOptimisticChatReport(
        participantAccountIDs,
        reportName,
        CONST.REPORT.CHAT_TYPE.GROUP,
        undefined,
        undefined,
        undefined,
        undefined,
        undefined,
        undefined,
        CONST.REPORT.NOTIFICATION_PREFERENCE.HIDDEN,
        undefined,
        undefined,
        undefined,
        avatarUri,
        optimisticReportID,
    );
}

/**
 * Returns the necessary reportAction onyx data to indicate that the chat has been created optimistically
 * @param [created] - Action created time
 */
function buildOptimisticCreatedReportAction(emailCreatingAction: string, created = DateUtils.getDBTime()): OptimisticCreatedReportAction {
    return {
        reportActionID: NumberUtils.rand64(),
        actionName: CONST.REPORT.ACTIONS.TYPE.CREATED,
        pendingAction: CONST.RED_BRICK_ROAD_PENDING_ACTION.ADD,
        actorAccountID: currentUserAccountID,
        message: [
            {
                type: CONST.REPORT.MESSAGE.TYPE.TEXT,
                style: 'strong',
                text: emailCreatingAction,
            },
            {
                type: CONST.REPORT.MESSAGE.TYPE.TEXT,
                style: 'normal',
                text: ' created this report',
            },
        ],
        person: [
            {
                type: CONST.REPORT.MESSAGE.TYPE.TEXT,
                style: 'strong',
                text: getCurrentUserDisplayNameOrEmail(),
            },
        ],
        automatic: false,
        avatar: getCurrentUserAvatarOrDefault(),
        created,
        shouldShow: true,
    };
}

/**
 * Returns the necessary reportAction onyx data to indicate that the room has been renamed
 */
function buildOptimisticRenamedRoomReportAction(newName: string, oldName: string): OptimisticRenamedReportAction {
    const now = DateUtils.getDBTime();
    return {
        reportActionID: NumberUtils.rand64(),
        actionName: CONST.REPORT.ACTIONS.TYPE.RENAMED,
        pendingAction: CONST.RED_BRICK_ROAD_PENDING_ACTION.ADD,
        actorAccountID: currentUserAccountID,
        message: [
            {
                type: CONST.REPORT.MESSAGE.TYPE.TEXT,
                style: 'strong',
                text: 'You',
            },
            {
                type: CONST.REPORT.MESSAGE.TYPE.TEXT,
                style: 'normal',
                text: ` renamed this report. New title is '${newName}' (previously '${oldName}').`,
            },
        ],
        person: [
            {
                type: CONST.REPORT.MESSAGE.TYPE.TEXT,
                style: 'strong',
                text: getCurrentUserDisplayNameOrEmail(),
            },
        ],
        originalMessage: {
            oldName,
            newName,
            html: `Room renamed to ${newName}`,
            lastModified: now,
        },
        automatic: false,
        avatar: getCurrentUserAvatarOrDefault(),
        created: now,
        shouldShow: true,
    };
}

/**
 * Returns the necessary reportAction onyx data to indicate that the transaction has been put on hold optimistically
 * @param [created] - Action created time
 */
function buildOptimisticHoldReportAction(created = DateUtils.getDBTime()): OptimisticHoldReportAction {
    return {
        reportActionID: NumberUtils.rand64(),
        actionName: CONST.REPORT.ACTIONS.TYPE.HOLD,
        pendingAction: CONST.RED_BRICK_ROAD_PENDING_ACTION.ADD,
        actorAccountID: currentUserAccountID,
        message: [
            {
                type: CONST.REPORT.MESSAGE.TYPE.TEXT,
                style: 'normal',
                text: Localize.translateLocal('iou.heldRequest'),
            },
        ],
        person: [
            {
                type: CONST.REPORT.MESSAGE.TYPE.TEXT,
                style: 'strong',
                text: getCurrentUserDisplayNameOrEmail(),
            },
        ],
        automatic: false,
        avatar: getCurrentUserAvatarOrDefault(),
        created,
        shouldShow: true,
    };
}

/**
 * Returns the necessary reportAction onyx data to indicate that the transaction has been put on hold optimistically
 * @param [created] - Action created time
 */
function buildOptimisticHoldReportActionComment(comment: string, created = DateUtils.getDBTime()): OptimisticHoldReportAction {
    return {
        reportActionID: NumberUtils.rand64(),
<<<<<<< HEAD
        actionName: CONST.REPORT.ACTIONS.TYPE.HOLD_COMMENT,
=======
        actionName: CONST.REPORT.ACTIONS.TYPE.ADDCOMMENT,
>>>>>>> e9316361
        pendingAction: CONST.RED_BRICK_ROAD_PENDING_ACTION.ADD,
        actorAccountID: currentUserAccountID,
        message: [
            {
                type: CONST.REPORT.MESSAGE.TYPE.TEXT,
                style: 'normal',
                text: comment,
            },
        ],
        person: [
            {
                type: CONST.REPORT.MESSAGE.TYPE.TEXT,
                style: 'strong',
                text: getCurrentUserDisplayNameOrEmail(),
            },
        ],
        automatic: false,
        avatar: getCurrentUserAvatarOrDefault(),
        created,
        shouldShow: true,
    };
}

/**
 * Returns the necessary reportAction onyx data to indicate that the transaction has been removed from hold optimistically
 * @param [created] - Action created time
 */
function buildOptimisticUnHoldReportAction(created = DateUtils.getDBTime()): OptimisticHoldReportAction {
    return {
        reportActionID: NumberUtils.rand64(),
        actionName: CONST.REPORT.ACTIONS.TYPE.UNHOLD,
        pendingAction: CONST.RED_BRICK_ROAD_PENDING_ACTION.ADD,
        actorAccountID: currentUserAccountID,
        message: [
            {
                type: CONST.REPORT.MESSAGE.TYPE.TEXT,
                style: 'normal',
                text: Localize.translateLocal('iou.unheldRequest'),
            },
        ],
        person: [
            {
                type: CONST.REPORT.MESSAGE.TYPE.TEXT,
                style: 'normal',
                text: getCurrentUserDisplayNameOrEmail(),
            },
        ],
        automatic: false,
        avatar: getCurrentUserAvatarOrDefault(),
        created,
        shouldShow: true,
    };
}

function buildOptimisticEditedTaskFieldReportAction({title, description}: Task): OptimisticEditedTaskReportAction {
    // We do not modify title & description in one request, so we need to create a different optimistic action for each field modification
    let field = '';
    let value = '';
    if (title !== undefined) {
        field = 'task title';
        value = title;
    } else if (description !== undefined) {
        field = 'description';
        value = description;
    }

    let changelog = 'edited this task';
    if (field && value) {
        changelog = `updated the ${field} to ${value}`;
    } else if (field) {
        changelog = `removed the ${field}`;
    }

    return {
        reportActionID: NumberUtils.rand64(),
        actionName: CONST.REPORT.ACTIONS.TYPE.TASK_EDITED,
        pendingAction: CONST.RED_BRICK_ROAD_PENDING_ACTION.ADD,
        actorAccountID: currentUserAccountID,
        message: [
            {
                type: CONST.REPORT.MESSAGE.TYPE.COMMENT,
                text: changelog,
                html: changelog,
            },
        ],
        person: [
            {
                type: CONST.REPORT.MESSAGE.TYPE.TEXT,
                style: 'strong',
                text: getCurrentUserDisplayNameOrEmail(),
            },
        ],
        automatic: false,
        avatar: getCurrentUserAvatarOrDefault(),
        created: DateUtils.getDBTime(),
        shouldShow: false,
    };
}

function buildOptimisticChangedTaskAssigneeReportAction(assigneeAccountID: number): OptimisticEditedTaskReportAction {
    return {
        reportActionID: NumberUtils.rand64(),
        actionName: CONST.REPORT.ACTIONS.TYPE.TASK_EDITED,
        pendingAction: CONST.RED_BRICK_ROAD_PENDING_ACTION.ADD,
        actorAccountID: currentUserAccountID,
        message: [
            {
                type: CONST.REPORT.MESSAGE.TYPE.COMMENT,
                text: `assigned to ${getDisplayNameForParticipant(assigneeAccountID)}`,
                html: `assigned to <mention-user accountID=${assigneeAccountID}></mention-user>`,
            },
        ],
        person: [
            {
                type: CONST.REPORT.MESSAGE.TYPE.TEXT,
                style: 'strong',
                text: getCurrentUserDisplayNameOrEmail(),
            },
        ],
        automatic: false,
        avatar: getCurrentUserAvatarOrDefault(),
        created: DateUtils.getDBTime(),
        shouldShow: false,
    };
}

/**
 * Returns the necessary reportAction onyx data to indicate that a chat has been archived
 *
 * @param reason - A reason why the chat has been archived
 */
function buildOptimisticClosedReportAction(emailClosingReport: string, policyName: string, reason: string = CONST.REPORT.ARCHIVE_REASON.DEFAULT): OptimisticClosedReportAction {
    return {
        actionName: CONST.REPORT.ACTIONS.TYPE.CLOSED,
        actorAccountID: currentUserAccountID,
        automatic: false,
        avatar: getCurrentUserAvatarOrDefault(),
        created: DateUtils.getDBTime(),
        message: [
            {
                type: CONST.REPORT.MESSAGE.TYPE.TEXT,
                style: 'strong',
                text: emailClosingReport,
            },
            {
                type: CONST.REPORT.MESSAGE.TYPE.TEXT,
                style: 'normal',
                text: ' closed this report',
            },
        ],
        originalMessage: {
            policyName,
            reason,
        },
        pendingAction: CONST.RED_BRICK_ROAD_PENDING_ACTION.ADD,
        person: [
            {
                type: CONST.REPORT.MESSAGE.TYPE.TEXT,
                style: 'strong',
                text: getCurrentUserDisplayNameOrEmail(),
            },
        ],
        reportActionID: NumberUtils.rand64(),
        shouldShow: true,
    };
}

function buildOptimisticWorkspaceChats(policyID: string, policyName: string): OptimisticWorkspaceChats {
    const announceChatData = buildOptimisticChatReport(
        currentUserAccountID ? [currentUserAccountID] : [],
        CONST.REPORT.WORKSPACE_CHAT_ROOMS.ANNOUNCE,
        CONST.REPORT.CHAT_TYPE.POLICY_ANNOUNCE,
        policyID,
        CONST.POLICY.OWNER_ACCOUNT_ID_FAKE,
        false,
        policyName,
        undefined,
        undefined,

        // #announce contains all policy members so notifying always should be opt-in only.
        CONST.REPORT.NOTIFICATION_PREFERENCE.DAILY,
    );
    const announceChatReportID = announceChatData.reportID;
    const announceCreatedAction = buildOptimisticCreatedReportAction(CONST.POLICY.OWNER_EMAIL_FAKE);
    const announceReportActionData = {
        [announceCreatedAction.reportActionID]: announceCreatedAction,
    };
    const pendingChatMembers = getPendingChatMembers(currentUserAccountID ? [currentUserAccountID] : [], [], CONST.RED_BRICK_ROAD_PENDING_ACTION.ADD);
    const adminsChatData = {
        ...buildOptimisticChatReport(
            [currentUserAccountID ?? -1],
            CONST.REPORT.WORKSPACE_CHAT_ROOMS.ADMINS,
            CONST.REPORT.CHAT_TYPE.POLICY_ADMINS,
            policyID,
            CONST.POLICY.OWNER_ACCOUNT_ID_FAKE,
            false,
            policyName,
        ),
        pendingChatMembers,
    };
    const adminsChatReportID = adminsChatData.reportID;
    const adminsCreatedAction = buildOptimisticCreatedReportAction(CONST.POLICY.OWNER_EMAIL_FAKE);
    const adminsReportActionData = {
        [adminsCreatedAction.reportActionID]: adminsCreatedAction,
    };

    const expenseChatData = buildOptimisticChatReport([currentUserAccountID ?? -1], '', CONST.REPORT.CHAT_TYPE.POLICY_EXPENSE_CHAT, policyID, currentUserAccountID, true, policyName);
    const expenseChatReportID = expenseChatData.reportID;
    const expenseReportCreatedAction = buildOptimisticCreatedReportAction(currentUserEmail ?? '');
    const expenseReportActionData = {
        [expenseReportCreatedAction.reportActionID]: expenseReportCreatedAction,
    };

    return {
        announceChatReportID,
        announceChatData,
        announceReportActionData,
        announceCreatedReportActionID: announceCreatedAction.reportActionID,
        adminsChatReportID,
        adminsChatData,
        adminsReportActionData,
        adminsCreatedReportActionID: adminsCreatedAction.reportActionID,
        expenseChatReportID,
        expenseChatData,
        expenseReportActionData,
        expenseCreatedReportActionID: expenseReportCreatedAction.reportActionID,
    };
}

/**
 * Builds an optimistic Task Report with a randomly generated reportID
 *
 * @param ownerAccountID - Account ID of the person generating the Task.
 * @param assigneeAccountID - AccountID of the other person participating in the Task.
 * @param parentReportID - Report ID of the chat where the Task is.
 * @param title - Task title.
 * @param description - Task description.
 * @param policyID - PolicyID of the parent report
 */

function buildOptimisticTaskReport(
    ownerAccountID: number,
    assigneeAccountID = 0,
    parentReportID?: string,
    title?: string,
    description?: string,
    policyID: string = CONST.POLICY.OWNER_EMAIL_FAKE,
): OptimisticTaskReport {
    // When creating a report the participantsAccountIDs and visibleChatMemberAccountIDs are the same
    const participantsAccountIDs = assigneeAccountID && assigneeAccountID !== ownerAccountID ? [assigneeAccountID] : [];

    return {
        reportID: generateReportID(),
        reportName: title,
        description,
        ownerAccountID,
        participantAccountIDs: participantsAccountIDs,
        visibleChatMemberAccountIDs: participantsAccountIDs,
        managerID: assigneeAccountID,
        type: CONST.REPORT.TYPE.TASK,
        parentReportID,
        policyID,
        stateNum: CONST.REPORT.STATE_NUM.OPEN,
        statusNum: CONST.REPORT.STATUS_NUM.OPEN,
        notificationPreference: CONST.REPORT.NOTIFICATION_PREFERENCE.ALWAYS,
        lastVisibleActionCreated: DateUtils.getDBTime(),
    };
}

/**
 * A helper method to create transaction thread
 *
 * @param reportAction - the parent IOU report action from which to create the thread
 * @param moneyRequestReport - the report which the report action belongs to
 */
function buildTransactionThread(
    reportAction: OnyxEntry<ReportAction | OptimisticIOUReportAction>,
    moneyRequestReport: OnyxEntry<Report>,
    existingTransactionThreadReportID?: string,
): OptimisticChatReport {
    const participantAccountIDs = [...new Set([currentUserAccountID, Number(reportAction?.actorAccountID)])].filter(Boolean) as number[];
    const existingTransactionThreadReport = getReport(existingTransactionThreadReportID);

    if (existingTransactionThreadReportID && existingTransactionThreadReport) {
        return {
            ...existingTransactionThreadReport,
            isOptimisticReport: true,
            parentReportActionID: reportAction?.reportActionID,
            parentReportID: moneyRequestReport?.reportID,
            reportName: getTransactionReportName(reportAction),
            policyID: moneyRequestReport?.policyID,
        };
    }

    return buildOptimisticChatReport(
        participantAccountIDs,
        getTransactionReportName(reportAction),
        undefined,
        moneyRequestReport?.policyID,
        CONST.POLICY.OWNER_ACCOUNT_ID_FAKE,
        false,
        '',
        undefined,
        undefined,
        CONST.REPORT.NOTIFICATION_PREFERENCE.HIDDEN,
        reportAction?.reportActionID,
        moneyRequestReport?.reportID,
        '',
        '',
    );
}

/**
 * Build optimistic money request entities:
 *
 * 1. CREATED action for the chatReport
 * 2. CREATED action for the iouReport
 * 3. IOU action for the iouReport linked to the transaction thread via `childReportID`
 * 4. Transaction Thread linked to the IOU action via `parentReportActionID`
 * 5. CREATED action for the Transaction Thread
 */
function buildOptimisticMoneyRequestEntities(
    iouReport: Report,
    type: ValueOf<typeof CONST.IOU.REPORT_ACTION_TYPE>,
    amount: number,
    currency: string,
    comment: string,
    payeeEmail: string,
    participants: Participant[],
    transactionID: string,
    paymentType?: PaymentMethodType,
    isSettlingUp = false,
    isSendMoneyFlow = false,
    receipt: Receipt = {},
    isOwnPolicyExpenseChat = false,
    isPersonalTrackingExpense?: boolean,
    existingTransactionThreadReportID?: string,
    linkedTrackedExpenseReportAction?: ReportAction,
): [OptimisticCreatedReportAction, OptimisticCreatedReportAction, OptimisticIOUReportAction, OptimisticChatReport, OptimisticCreatedReportAction | EmptyObject] {
    const createdActionForChat = buildOptimisticCreatedReportAction(payeeEmail);

    // The `CREATED` action must be optimistically generated before the IOU action so that it won't appear after the IOU action in the chat.
    const iouActionCreationTime = DateUtils.getDBTime();
    const createdActionForIOUReport = buildOptimisticCreatedReportAction(payeeEmail, DateUtils.subtractMillisecondsFromDateTime(iouActionCreationTime, 1));

    const iouAction = buildOptimisticIOUReportAction(
        type,
        amount,
        currency,
        comment,
        participants,
        transactionID,
        paymentType,
        isPersonalTrackingExpense ? '0' : iouReport.reportID,
        isSettlingUp,
        isSendMoneyFlow,
        receipt,
        isOwnPolicyExpenseChat,
        iouActionCreationTime,
        linkedTrackedExpenseReportAction,
    );

    // Create optimistic transactionThread and the `CREATED` action for it, if existingTransactionThreadReportID is undefined
    const transactionThread = buildTransactionThread(iouAction, iouReport, existingTransactionThreadReportID);
    const createdActionForTransactionThread = existingTransactionThreadReportID ? {} : buildOptimisticCreatedReportAction(payeeEmail);

    // The IOU action and the transactionThread are co-dependent as parent-child, so we need to link them together
    iouAction.childReportID = existingTransactionThreadReportID ?? transactionThread.reportID;

    return [createdActionForChat, createdActionForIOUReport, iouAction, transactionThread, createdActionForTransactionThread];
}

function isUnread(report: OnyxEntry<Report>): boolean {
    if (!report) {
        return false;
    }

    // lastVisibleActionCreated and lastReadTime are both datetime strings and can be compared directly
    const lastVisibleActionCreated = report.lastVisibleActionCreated ?? '';
    const lastReadTime = report.lastReadTime ?? '';
    const lastMentionedTime = report.lastMentionedTime ?? '';

    // If the user was mentioned and the comment got deleted the lastMentionedTime will be more recent than the lastVisibleActionCreated
    return lastReadTime < lastVisibleActionCreated || lastReadTime < lastMentionedTime;
}

function isIOUOwnedByCurrentUser(report: OnyxEntry<Report>, allReportsDict: OnyxCollection<Report> = null): boolean {
    const allAvailableReports = allReportsDict ?? allReports;
    if (!report || !allAvailableReports) {
        return false;
    }

    let reportToLook = report;
    if (report.iouReportID) {
        const iouReport = allAvailableReports[`${ONYXKEYS.COLLECTION.REPORT}${report.iouReportID}`];
        if (iouReport) {
            reportToLook = iouReport;
        }
    }

    return reportToLook.ownerAccountID === currentUserAccountID;
}

/**
 * Assuming the passed in report is a default room, lets us know whether we can see it or not, based on permissions and
 * the various subsets of users we've allowed to use default rooms.
 */
function canSeeDefaultRoom(report: OnyxEntry<Report>, policies: OnyxCollection<Policy>, betas: OnyxEntry<Beta[]>): boolean {
    // Include archived rooms
    if (isArchivedRoom(report)) {
        return true;
    }

    // Include default rooms for free plan policies (domain rooms aren't included in here because they do not belong to a policy)
    if (getPolicyType(report, policies) === CONST.POLICY.TYPE.FREE) {
        return true;
    }

    // Include domain rooms with Partner Managers (Expensify accounts) in them for accounts that are on a domain with an Approved Accountant
    if (isDomainRoom(report) && doesDomainHaveApprovedAccountant && hasExpensifyEmails(report?.participantAccountIDs ?? [])) {
        return true;
    }

    // If the room has an assigned guide, it can be seen.
    if (hasExpensifyGuidesEmails(report?.participantAccountIDs ?? [])) {
        return true;
    }

    // Include any admins and announce rooms, since only non partner-managed domain rooms are on the beta now.
    if (isAdminRoom(report) || isAnnounceRoom(report)) {
        return true;
    }

    // For all other cases, just check that the user belongs to the default rooms beta
    return Permissions.canUseDefaultRooms(betas ?? []);
}

function canAccessReport(report: OnyxEntry<Report>, policies: OnyxCollection<Policy>, betas: OnyxEntry<Beta[]>): boolean {
    // We hide default rooms (it's basically just domain rooms now) from people who aren't on the defaultRooms beta.
    if (isDefaultRoom(report) && !canSeeDefaultRoom(report, policies, betas)) {
        return false;
    }

    if (report?.errorFields?.notFound) {
        return false;
    }

    return true;
}

/**
 * Check if the report is the parent report of the currently viewed report or at least one child report has report action
 */
function shouldHideReport(report: OnyxEntry<Report>, currentReportId: string): boolean {
    const currentReport = getReport(currentReportId);
    const parentReport = getParentReport(!isEmptyObject(currentReport) ? currentReport : null);
    const reportActions = reportActionsByReport?.[report?.reportID ?? ''] ?? {};
    const isChildReportHasComment = Object.values(reportActions ?? {})?.some((reportAction) => (reportAction?.childVisibleActionCount ?? 0) > 0);
    return parentReport?.reportID !== report?.reportID && !isChildReportHasComment;
}

/**
 * Checks to see if a report's parentAction is a money request that contains a violation
 */
function doesTransactionThreadHaveViolations(report: OnyxEntry<Report>, transactionViolations: OnyxCollection<TransactionViolation[]>, parentReportAction: OnyxEntry<ReportAction>): boolean {
    if (parentReportAction?.actionName !== CONST.REPORT.ACTIONS.TYPE.IOU) {
        return false;
    }
    const {IOUTransactionID, IOUReportID} = parentReportAction.originalMessage ?? {};
    if (!IOUTransactionID || !IOUReportID) {
        return false;
    }
    if (!isCurrentUserSubmitter(IOUReportID)) {
        return false;
    }
    if (report?.stateNum !== CONST.REPORT.STATE_NUM.OPEN && report?.stateNum !== CONST.REPORT.STATE_NUM.SUBMITTED) {
        return false;
    }
    return TransactionUtils.hasViolation(IOUTransactionID, transactionViolations);
}

/**
 * Checks if we should display violation - we display violations when the money request has violation and it is not settled
 */
function shouldDisplayTransactionThreadViolations(
    report: OnyxEntry<Report>,
    transactionViolations: OnyxCollection<TransactionViolation[]>,
    parentReportAction: OnyxEntry<ReportAction>,
): boolean {
    const {IOUReportID} = (parentReportAction?.originalMessage as IOUMessage) ?? {};
    if (isSettled(IOUReportID)) {
        return false;
    }
    return doesTransactionThreadHaveViolations(report, transactionViolations, parentReportAction);
}

/**
 * Checks to see if a report contains a violation
 */
function hasViolations(reportID: string, transactionViolations: OnyxCollection<TransactionViolation[]>): boolean {
    const transactions = TransactionUtils.getAllReportTransactions(reportID);
    return transactions.some((transaction) => TransactionUtils.hasViolation(transaction.transactionID, transactionViolations));
}

/**
 * Takes several pieces of data from Onyx and evaluates if a report should be shown in the option list (either when searching
 * for reports or the reports shown in the LHN).
 *
 * This logic is very specific and the order of the logic is very important. It should fail quickly in most cases and also
 * filter out the majority of reports before filtering out very specific minority of reports.
 */
function shouldReportBeInOptionList({
    report,
    currentReportId,
    isInGSDMode,
    betas,
    policies,
    excludeEmptyChats,
    doesReportHaveViolations,
    includeSelfDM = false,
}: {
    report: OnyxEntry<Report>;
    currentReportId: string;
    isInGSDMode: boolean;
    betas: OnyxEntry<Beta[]>;
    policies: OnyxCollection<Policy>;
    excludeEmptyChats: boolean;
    doesReportHaveViolations: boolean;
    includeSelfDM?: boolean;
}) {
    const isInDefaultMode = !isInGSDMode;
    // Exclude reports that have no data because there wouldn't be anything to show in the option item.
    // This can happen if data is currently loading from the server or a report is in various stages of being created.
    // This can also happen for anyone accessing a public room or archived room for which they don't have access to the underlying policy.
    // Optionally exclude reports that do not belong to currently active workspace

    if (
        !report?.reportID ||
        !report?.type ||
        report?.reportName === undefined ||
        // eslint-disable-next-line @typescript-eslint/prefer-nullish-coalescing
        report?.isHidden ||
        // eslint-disable-next-line @typescript-eslint/prefer-nullish-coalescing
        report?.participantAccountIDs?.includes(CONST.ACCOUNT_ID.NOTIFICATIONS) ||
        (report?.participantAccountIDs?.length === 0 &&
            !isChatThread(report) &&
            !isPublicRoom(report) &&
            !isUserCreatedPolicyRoom(report) &&
            !isArchivedRoom(report) &&
            !isMoneyRequestReport(report) &&
            !isTaskReport(report) &&
            !isSelfDM(report) &&
            !isGroupChat(report))
    ) {
        return false;
    }
    if (!canAccessReport(report, policies, betas)) {
        return false;
    }

    // If this is a transaction thread associated with a report that only has one transaction, omit it
    if (isOneTransactionThread(report.reportID, report.parentReportID ?? '0')) {
        return false;
    }

    // Include the currently viewed report. If we excluded the currently viewed report, then there
    // would be no way to highlight it in the options list and it would be confusing to users because they lose
    // a sense of context.
    if (report.reportID === currentReportId) {
        return true;
    }

    // Retrieve the draft comment for the report and convert it to a boolean
    const hasDraftComment = hasValidDraftComment(report.reportID);

    // Include reports that are relevant to the user in any view mode. Criteria include having a draft or having a GBR showing.
    // eslint-disable-next-line @typescript-eslint/prefer-nullish-coalescing
    if (hasDraftComment || requiresAttentionFromCurrentUser(report)) {
        return true;
    }
    const lastVisibleMessage = ReportActionsUtils.getLastVisibleMessage(report.reportID);
    const isEmptyChat = !report.lastMessageText && !report.lastMessageTranslationKey && !lastVisibleMessage.lastMessageText && !lastVisibleMessage.lastMessageTranslationKey;
    const canHideReport = shouldHideReport(report, currentReportId);

    // Include reports if they are pinned
    if (report.isPinned) {
        return true;
    }

    const reportIsSettled = report.statusNum === CONST.REPORT.STATUS_NUM.REIMBURSED;

    // Always show IOU reports with violations unless they are reimbursed
    if (isExpenseRequest(report) && doesReportHaveViolations && !reportIsSettled) {
        return true;
    }

    // Hide only chat threads that haven't been commented on (other threads are actionable)
    if (isChatThread(report) && canHideReport && isEmptyChat) {
        return false;
    }

    // Include reports that have errors from trying to add a workspace
    // If we excluded it, then the red-brock-road pattern wouldn't work for the user to resolve the error
    if (report.errorFields?.addWorkspaceRoom) {
        return true;
    }

    // All unread chats (even archived ones) in GSD mode will be shown. This is because GSD mode is specifically for focusing the user on the most relevant chats, primarily, the unread ones
    if (isInGSDMode) {
        return isUnread(report) && report.notificationPreference !== CONST.REPORT.NOTIFICATION_PREFERENCE.MUTE;
    }

    // Archived reports should always be shown when in default (most recent) mode. This is because you should still be able to access and search for the chats to find them.
    if (isInDefaultMode && isArchivedRoom(report)) {
        return true;
    }

    // Hide chats between two users that haven't been commented on from the LNH
    if (excludeEmptyChats && isEmptyChat && isChatReport(report) && !isChatRoom(report) && !isPolicyExpenseChat(report) && canHideReport) {
        return false;
    }

    if (isSelfDM(report)) {
        return includeSelfDM;
    }

    return true;
}

/**
 * Attempts to find a report in onyx with the provided list of participants. Does not include threads, task, money request, room, and policy expense chat.
 */
function getChatByParticipants(newParticipantList: number[], reports: OnyxCollection<Report> = allReports): OnyxEntry<Report> {
    const sortedNewParticipantList = newParticipantList.sort();
    return (
        Object.values(reports ?? {}).find((report) => {
            // If the report has been deleted, or there are no participants (like an empty #admins room) then skip it
            if (
                !report ||
                report.participantAccountIDs?.length === 0 ||
                isChatThread(report) ||
                isTaskReport(report) ||
                isMoneyRequestReport(report) ||
                isChatRoom(report) ||
                isPolicyExpenseChat(report) ||
                isGroupChat(report)
            ) {
                return false;
            }

            // Only return the chat if it has all the participants
            return lodashIsEqual(sortedNewParticipantList, report.participantAccountIDs?.sort());
        }) ?? null
    );
}

/**
 * Attempts to find a report in onyx with the provided list of participants in given policy
 */
function getChatByParticipantsAndPolicy(newParticipantList: number[], policyID: string): OnyxEntry<Report> {
    newParticipantList.sort();
    return (
        Object.values(allReports ?? {}).find((report) => {
            // If the report has been deleted, or there are no participants (like an empty #admins room) then skip it
            if (!report?.participantAccountIDs) {
                return false;
            }
            const sortedParticipantsAccountIDs = report.participantAccountIDs?.sort();
            // Only return the room if it has all the participants and is not a policy room
            return report.policyID === policyID && newParticipantList.every((newParticipant) => sortedParticipantsAccountIDs.includes(newParticipant));
        }) ?? null
    );
}

function getAllPolicyReports(policyID: string): Array<OnyxEntry<Report>> {
    return Object.values(allReports ?? {}).filter((report) => report?.policyID === policyID);
}

/**
 * Returns true if Chronos is one of the chat participants (1:1)
 */
function chatIncludesChronos(report: OnyxEntry<Report> | EmptyObject): boolean {
    return Boolean(report?.participantAccountIDs?.includes(CONST.ACCOUNT_ID.CHRONOS));
}

/**
 * Can only flag if:
 *
 * - It was written by someone else and isn't a whisper
 * - It's a welcome message whisper
 * - It's an ADD_COMMENT that is not an attachment
 */
function canFlagReportAction(reportAction: OnyxEntry<ReportAction>, reportID: string | undefined): boolean {
    let report = getReport(reportID);

    // If the childReportID exists in reportAction and is equal to the reportID,
    // the report action being evaluated is the parent report action in a thread, and we should get the parent report to evaluate instead.
    if (reportAction?.childReportID?.toString() === reportID?.toString()) {
        report = getReport(report?.parentReportID);
    }
    const isCurrentUserAction = reportAction?.actorAccountID === currentUserAccountID;
    const isOriginalMessageHaveHtml =
        reportAction?.actionName === CONST.REPORT.ACTIONS.TYPE.ADD_COMMENT ||
        reportAction?.actionName === CONST.REPORT.ACTIONS.TYPE.RENAMED ||
        reportAction?.actionName === CONST.REPORT.ACTIONS.TYPE.CHRONOS_OOO_LIST;
    if (ReportActionsUtils.isWhisperAction(reportAction)) {
        // Allow flagging welcome message whispers as they can be set by any room creator
        if (report?.description && !isCurrentUserAction && isOriginalMessageHaveHtml && reportAction?.originalMessage?.html === report.description) {
            return true;
        }

        // Disallow flagging the rest of whisper as they are sent by us
        return false;
    }

    return Boolean(
        !isCurrentUserAction &&
            reportAction?.actionName === CONST.REPORT.ACTIONS.TYPE.ADD_COMMENT &&
            !ReportActionsUtils.isDeletedAction(reportAction) &&
            !ReportActionsUtils.isCreatedTaskReportAction(reportAction) &&
            !isEmptyObject(report) &&
            report &&
            isAllowedToComment(report),
    );
}

/**
 * Whether flag comment page should show
 */
function shouldShowFlagComment(reportAction: OnyxEntry<ReportAction>, report: OnyxEntry<Report>): boolean {
    return (
        canFlagReportAction(reportAction, report?.reportID) &&
        !isArchivedRoom(report) &&
        !chatIncludesChronos(report) &&
        !isConciergeChatReport(report) &&
        reportAction?.actorAccountID !== CONST.ACCOUNT_ID.CONCIERGE
    );
}

/**
 * @param sortedAndFilteredReportActions - reportActions for the report, sorted newest to oldest, and filtered for only those that should be visible
 */
function getNewMarkerReportActionID(report: OnyxEntry<Report>, sortedAndFilteredReportActions: ReportAction[]): string {
    if (!isUnread(report)) {
        return '';
    }

    const newMarkerIndex = lodashFindLastIndex(sortedAndFilteredReportActions, (reportAction) => (reportAction.created ?? '') > (report?.lastReadTime ?? ''));

    return 'reportActionID' in sortedAndFilteredReportActions[newMarkerIndex] ? sortedAndFilteredReportActions[newMarkerIndex].reportActionID : '';
}

/**
 * Performs the markdown conversion, and replaces code points > 127 with C escape sequences
 * Used for compatibility with the backend auth validator for AddComment, and to account for MD in comments
 * @returns The comment's total length as seen from the backend
 */
function getCommentLength(textComment: string): number {
    return getParsedComment(textComment)
        .replace(/[^ -~]/g, '\\u????')
        .trim().length;
}

function getRouteFromLink(url: string | null): string {
    if (!url) {
        return '';
    }

    // Get the reportID from URL
    let route = url;
    const localWebAndroidRegEx = /^(https:\/\/([0-9]{1,3})\.([0-9]{1,3})\.([0-9]{1,3})\.([0-9]{1,3}))/;
    linkingConfig.prefixes.forEach((prefix) => {
        if (route.startsWith(prefix)) {
            route = route.replace(prefix, '');
        } else if (localWebAndroidRegEx.test(route)) {
            route = route.replace(localWebAndroidRegEx, '');
        } else {
            return;
        }

        // Remove the port if it's a localhost URL
        if (/^:\d+/.test(route)) {
            route = route.replace(/:\d+/, '');
        }

        // Remove the leading slash if exists
        if (route.startsWith('/')) {
            route = route.replace('/', '');
        }
    });
    return route;
}

function parseReportRouteParams(route: string): ReportRouteParams {
    let parsingRoute = route;
    if (parsingRoute.at(0) === '/') {
        // remove the first slash
        parsingRoute = parsingRoute.slice(1);
    }

    if (!parsingRoute.startsWith(Url.addTrailingForwardSlash(ROUTES.REPORT))) {
        return {reportID: '', isSubReportPageRoute: false};
    }

    const pathSegments = parsingRoute.split('/');

    const reportIDSegment = pathSegments[1];

    // Check for "undefined" or any other unwanted string values
    if (!reportIDSegment || reportIDSegment === 'undefined') {
        return {reportID: '', isSubReportPageRoute: false};
    }

    return {
        reportID: reportIDSegment,
        isSubReportPageRoute: pathSegments.length > 2,
    };
}

function getReportIDFromLink(url: string | null): string {
    const route = getRouteFromLink(url);
    const {reportID, isSubReportPageRoute} = parseReportRouteParams(route);
    if (isSubReportPageRoute) {
        // We allow the Sub-Report deep link routes (settings, details, etc.) to be handled by their respective component pages
        return '';
    }
    return reportID;
}

/**
 * Get the report policyID given a reportID
 */
function getReportPolicyID(reportID?: string): string | undefined {
    return originalGetReportPolicyID(reportID);
}

/**
 * Check if the chat report is linked to an iou that is waiting for the current user to add a credit bank account.
 */
function hasIOUWaitingOnCurrentUserBankAccount(chatReport: OnyxEntry<Report>): boolean {
    if (chatReport?.iouReportID) {
        const iouReport = allReports?.[`${ONYXKEYS.COLLECTION.REPORT}${chatReport?.iouReportID}`];
        if (iouReport?.isWaitingOnBankAccount && iouReport?.ownerAccountID === currentUserAccountID) {
            return true;
        }
    }

    return false;
}

/**
 * Users can request money:
 * - in policy expense chats only if they are in a role of a member in the chat (in other words, if it's their policy expense chat)
 * - in an open or submitted expense report tied to a policy expense chat the user owns
 *     - employee can request money in submitted expense report only if the policy has Instant Submit settings turned on
 * - in an IOU report, which is not settled yet
 * - in a 1:1 DM chat
 */
function canRequestMoney(report: OnyxEntry<Report>, policy: OnyxEntry<Policy>, otherParticipants: number[]): boolean {
    // User cannot request money in chat thread or in task report or in chat room
    if (isChatThread(report) || isTaskReport(report) || isChatRoom(report) || isSelfDM(report) || isGroupChat(report)) {
        return false;
    }

    // Users can only request money in DMs if they are a 1:1 DM
    if (isDM(report)) {
        return otherParticipants.length === 1;
    }

    // Prevent requesting money if pending IOU report waiting for their bank account already exists
    if (hasIOUWaitingOnCurrentUserBankAccount(report)) {
        return false;
    }

    let isOwnPolicyExpenseChat = report?.isOwnPolicyExpenseChat ?? false;
    if (isExpenseReport(report) && getParentReport(report)) {
        isOwnPolicyExpenseChat = Boolean(getParentReport(report)?.isOwnPolicyExpenseChat);
    }

    // In case there are no other participants than the current user and it's not user's own policy expense chat, they can't request money from such report
    if (otherParticipants.length === 0 && !isOwnPolicyExpenseChat) {
        return false;
    }

    // User can request money in any IOU report, unless paid, but user can only request money in an expense report
    // which is tied to their workspace chat.
    if (isMoneyRequestReport(report)) {
        const canAddTransactions = canAddOrDeleteTransactions(report);
        return isGroupPolicy(report) ? isOwnPolicyExpenseChat && canAddTransactions : canAddTransactions;
    }

    // In case of policy expense chat, users can only request money from their own policy expense chat
    return !isPolicyExpenseChat(report) || isOwnPolicyExpenseChat;
}

function isGroupChatAdmin(report: OnyxEntry<Report>, accountID: number) {
    if (!report?.participants) {
        return false;
    }

    const reportParticipants = report.participants ?? {};
    const participant = reportParticipants[accountID];
    return participant?.role === CONST.REPORT.ROLE.ADMIN;
}

/**
 * Helper method to define what money request options we want to show for particular method.
 * There are 4 money request options: Request, Split, Send and Track expense:
 * - Request option should show for:
 *     - DMs
 *     - own policy expense chats
 *     - open and processing expense reports tied to own policy expense chat
 *     - unsettled IOU reports
 * - Send option should show for:
 *     - DMs
 * - Split options should show for:
 *     - DMs
 *     - chat/policy rooms with more than 1 participant
 *     - groups chats with 3 and more participants
 *     - corporate workspace chats
 * - Track expense option should show for:
 *    - Self DMs
 *    - own policy expense chats
 *    - open and processing expense reports tied to own policy expense chat
 *
 * None of the options should show in chat threads or if there is some special Expensify account
 * as a participant of the report.
 */
function getMoneyRequestOptions(report: OnyxEntry<Report>, policy: OnyxEntry<Policy>, reportParticipants: number[], canUseTrackExpense = true): Array<ValueOf<typeof CONST.IOU.TYPE>> {
    // In any thread or task report, we do not allow any new money requests yet
    if (isChatThread(report) || isTaskReport(report) || (!canUseTrackExpense && isSelfDM(report))) {
        return [];
    }

    // We don't allow IOU actions if an Expensify account is a participant of the report, unless the policy that the report is on is owned by an Expensify account
    const doParticipantsIncludeExpensifyAccounts = lodashIntersection(reportParticipants, CONST.EXPENSIFY_ACCOUNT_IDS).length > 0;
    const isPolicyOwnedByExpensifyAccounts = report?.policyID ? CONST.EXPENSIFY_ACCOUNT_IDS.includes(getPolicy(report?.policyID ?? '')?.ownerAccountID ?? 0) : false;
    if (doParticipantsIncludeExpensifyAccounts && !isPolicyOwnedByExpensifyAccounts) {
        return [];
    }

    const otherParticipants = reportParticipants.filter((accountID) => currentUserPersonalDetails?.accountID !== accountID);
    const hasSingleOtherParticipantInReport = otherParticipants.length === 1;
    let options: Array<ValueOf<typeof CONST.IOU.TYPE>> = [];

    if (isSelfDM(report)) {
        options = [CONST.IOU.TYPE.TRACK_EXPENSE];
    }

    // User created policy rooms and default rooms like #admins or #announce will always have the Split Bill option
    // unless there are no other participants at all (e.g. #admins room for a policy with only 1 admin)
    // DM chats will have the Split Bill option.
    // Your own workspace chats will have the split bill option.
    if (
        (isChatRoom(report) && otherParticipants.length > 0) ||
        (isDM(report) && otherParticipants.length > 0) ||
        (isGroupChat(report) && otherParticipants.length > 0) ||
        (isPolicyExpenseChat(report) && report?.isOwnPolicyExpenseChat)
    ) {
        options = [CONST.IOU.TYPE.SPLIT];
    }

    if (canRequestMoney(report, policy, otherParticipants)) {
        options = [...options, CONST.IOU.TYPE.REQUEST];

        // If the user can request money from the workspace report, they can also track expenses
        if (canUseTrackExpense && (isPolicyExpenseChat(report) || isExpenseReport(report))) {
            options = [...options, CONST.IOU.TYPE.TRACK_EXPENSE];
        }
    }

    // Send money option should be visible only in 1:1 DMs
    if (isDM(report) && hasSingleOtherParticipantInReport) {
        options = [...options, CONST.IOU.TYPE.SEND];
    }

    return options;
}

/**
 * Allows a user to leave a policy room according to the following conditions of the visibility or chatType rNVP:
 * `public` - Anyone can leave (because anybody can join)
 * `public_announce` - Only non-policy members can leave (it's auto-shared with policy members)
 * `policy_admins` - Nobody can leave (it's auto-shared with all policy admins)
 * `policy_announce` - Nobody can leave (it's auto-shared with all policy members)
 * `policyExpenseChat` - Nobody can leave (it's auto-shared with all policy members)
 * `policy` - Anyone can leave (though only policy members can join)
 * `domain` - Nobody can leave (it's auto-shared with domain members)
 * `dm` - Nobody can leave (it's auto-shared with users)
 * `private` - Anybody can leave (though you can only be invited to join)
 */
function canLeaveRoom(report: OnyxEntry<Report>, isPolicyEmployee: boolean): boolean {
    if (!report?.visibility) {
        if (
            report?.chatType === CONST.REPORT.CHAT_TYPE.POLICY_ADMINS ||
            report?.chatType === CONST.REPORT.CHAT_TYPE.POLICY_ANNOUNCE ||
            report?.chatType === CONST.REPORT.CHAT_TYPE.POLICY_EXPENSE_CHAT ||
            report?.chatType === CONST.REPORT.CHAT_TYPE.DOMAIN_ALL ||
            report?.chatType === CONST.REPORT.CHAT_TYPE.SELF_DM ||
            !report?.chatType
        ) {
            // DM chats don't have a chatType
            return false;
        }
    } else if (isPublicAnnounceRoom(report) && isPolicyEmployee) {
        return false;
    }
    return true;
}

function isCurrentUserTheOnlyParticipant(participantAccountIDs?: number[]): boolean {
    return Boolean(participantAccountIDs?.length === 1 && participantAccountIDs?.[0] === currentUserAccountID);
}

/**
 * Returns display names for those that can see the whisper.
 * However, it returns "you" if the current user is the only one who can see it besides the person that sent it.
 */
function getWhisperDisplayNames(participantAccountIDs?: number[]): string | undefined {
    const isWhisperOnlyVisibleToCurrentUser = isCurrentUserTheOnlyParticipant(participantAccountIDs);

    // When the current user is the only participant, the display name needs to be "you" because that's the only person reading it
    if (isWhisperOnlyVisibleToCurrentUser) {
        return Localize.translateLocal('common.youAfterPreposition');
    }

    return participantAccountIDs?.map((accountID) => getDisplayNameForParticipant(accountID, !isWhisperOnlyVisibleToCurrentUser)).join(', ');
}

/**
 * Show subscript on workspace chats / threads and expense requests
 */
function shouldReportShowSubscript(report: OnyxEntry<Report>): boolean {
    if (isArchivedRoom(report) && !isWorkspaceThread(report)) {
        return false;
    }

    if (isPolicyExpenseChat(report) && !isChatThread(report) && !isTaskReport(report) && !report?.isOwnPolicyExpenseChat) {
        return true;
    }

    if (isPolicyExpenseChat(report) && !isThread(report) && !isTaskReport(report)) {
        return true;
    }

    if (isExpenseRequest(report)) {
        return true;
    }

    if (isExpenseReport(report) && isOneTransactionReport(report?.reportID ?? '')) {
        return true;
    }

    if (isWorkspaceTaskReport(report)) {
        return true;
    }

    if (isWorkspaceThread(report)) {
        return true;
    }

    return false;
}

/**
 * Return true if reports data exists
 */
function isReportDataReady(): boolean {
    return !isEmptyObject(allReports) && Object.keys(allReports ?? {}).some((key) => allReports?.[key]?.reportID);
}

/**
 * Return true if reportID from path is valid
 */
function isValidReportIDFromPath(reportIDFromPath: string): boolean {
    return !['', 'null', '0'].includes(reportIDFromPath);
}

/**
 * Return the errors we have when creating a chat or a workspace room
 */
function getAddWorkspaceRoomOrChatReportErrors(report: OnyxEntry<Report>): Errors | null | undefined {
    // We are either adding a workspace room, or we're creating a chat, it isn't possible for both of these to have errors for the same report at the same time, so
    // simply looking up the first truthy value will get the relevant property if it's set.
    return report?.errorFields?.addWorkspaceRoom ?? report?.errorFields?.createChat;
}

/**
 * Return true if the Money Request report is marked for deletion.
 */
function isMoneyRequestReportPendingDeletion(report: OnyxEntry<Report> | EmptyObject): boolean {
    if (!isMoneyRequestReport(report)) {
        return false;
    }

    const parentReportAction = ReportActionsUtils.getReportAction(report?.parentReportID ?? '', report?.parentReportActionID ?? '');
    return parentReportAction?.pendingAction === CONST.RED_BRICK_ROAD_PENDING_ACTION.DELETE;
}

function canUserPerformWriteAction(report: OnyxEntry<Report>) {
    const reportErrors = getAddWorkspaceRoomOrChatReportErrors(report);

    // If the Money Request report is marked for deletion, let us prevent any further write action.
    if (isMoneyRequestReportPendingDeletion(report)) {
        return false;
    }

    return !isArchivedRoom(report) && isEmptyObject(reportErrors) && report && isAllowedToComment(report) && !isAnonymousUser;
}

/**
 * Returns ID of the original report from which the given reportAction is first created.
 */
function getOriginalReportID(reportID: string, reportAction: OnyxEntry<ReportAction>): string | undefined {
    const reportActions = reportActionsByReport?.[reportID];
    const currentReportAction = reportActions?.[reportAction?.reportActionID ?? ''] ?? null;
    const transactionThreadReportID = ReportActionsUtils.getOneTransactionThreadReportID(reportID, reportActions ?? ([] as ReportAction[]));
    if (transactionThreadReportID !== null) {
        return Object.keys(currentReportAction ?? {}).length === 0 ? transactionThreadReportID : reportID;
    }
    return isThreadFirstChat(reportAction, reportID) && Object.keys(currentReportAction ?? {}).length === 0
        ? allReports?.[`${ONYXKEYS.COLLECTION.REPORT}${reportID}`]?.parentReportID
        : reportID;
}

/**
 * Return the pendingAction and the errors resulting from either
 *
 * - creating a workspace room
 * - starting a chat
 * - paying the money request
 *
 * while being offline
 */
function getReportOfflinePendingActionAndErrors(report: OnyxEntry<Report>): ReportOfflinePendingActionAndErrors {
    // It shouldn't be possible for all of these actions to be pending (or to have errors) for the same report at the same time, so just take the first that exists
    const reportPendingAction = report?.pendingFields?.addWorkspaceRoom ?? report?.pendingFields?.createChat ?? report?.pendingFields?.reimbursed;

    const reportErrors = getAddWorkspaceRoomOrChatReportErrors(report);
    return {reportPendingAction, reportErrors};
}

/**
 * Check if the report can create the request with type is iouType
 */
function canCreateRequest(report: OnyxEntry<Report>, policy: OnyxEntry<Policy>, iouType: (typeof CONST.IOU.TYPE)[keyof typeof CONST.IOU.TYPE]): boolean {
    const participantAccountIDs = report?.participantAccountIDs ?? [];
    if (!canUserPerformWriteAction(report)) {
        return false;
    }
    return getMoneyRequestOptions(report, policy, participantAccountIDs).includes(iouType);
}

function getWorkspaceChats(policyID: string, accountIDs: number[]): Array<OnyxEntry<Report>> {
    return Object.values(allReports ?? {}).filter((report) => isPolicyExpenseChat(report) && (report?.policyID ?? '') === policyID && accountIDs.includes(report?.ownerAccountID ?? -1));
}

/**
 * Gets all reports that relate to the policy
 *
 * @param policyID - the workspace ID to get all associated reports
 */
function getAllWorkspaceReports(policyID: string): Array<OnyxEntry<Report>> {
    return Object.values(allReports ?? {}).filter((report) => (report?.policyID ?? '') === policyID);
}

/**
 * @param policy - the workspace the report is on, null if the user isn't a member of the workspace
 */
function shouldDisableRename(report: OnyxEntry<Report>, policy: OnyxEntry<Policy>): boolean {
    if (isDefaultRoom(report) || isArchivedRoom(report) || isThread(report) || isMoneyRequestReport(report) || isPolicyExpenseChat(report)) {
        return true;
    }

    if (isGroupChat(report)) {
        return false;
    }

    // if the linked workspace is null, that means the person isn't a member of the workspace the report is in
    // which means this has to be a public room we want to disable renaming for
    if (!policy) {
        return true;
    }

    // If there is a linked workspace, that means the user is a member of the workspace the report is in and is allowed to rename.
    return false;
}

/**
 * @param policy - the workspace the report is on, null if the user isn't a member of the workspace
 */
function canEditWriteCapability(report: OnyxEntry<Report>, policy: OnyxEntry<Policy>): boolean {
    return PolicyUtils.isPolicyAdmin(policy) && !isAdminRoom(report) && !isArchivedRoom(report) && !isThread(report);
}

/**
 * @param policy - the workspace the report is on, null if the user isn't a member of the workspace
 */
function canEditRoomVisibility(report: OnyxEntry<Report>, policy: OnyxEntry<Policy>): boolean {
    return PolicyUtils.isPolicyAdmin(policy) && !isArchivedRoom(report);
}

/**
 * Returns the onyx data needed for the task assignee chat
 */
function getTaskAssigneeChatOnyxData(
    accountID: number,
    assigneeAccountID: number,
    taskReportID: string,
    assigneeChatReportID: string,
    parentReportID: string,
    title: string,
    assigneeChatReport: OnyxEntry<Report>,
): OnyxDataTaskAssigneeChat {
    // Set if we need to add a comment to the assignee chat notifying them that they have been assigned a task
    let optimisticAssigneeAddComment: OptimisticReportAction | undefined;
    // Set if this is a new chat that needs to be created for the assignee
    let optimisticChatCreatedReportAction: OptimisticCreatedReportAction | undefined;
    const currentTime = DateUtils.getDBTime();
    const optimisticData: OnyxUpdate[] = [];
    const successData: OnyxUpdate[] = [];
    const failureData: OnyxUpdate[] = [];

    // You're able to assign a task to someone you haven't chatted with before - so we need to optimistically create the chat and the chat reportActions
    // Only add the assignee chat report to onyx if we haven't already set it optimistically
    if (assigneeChatReport?.isOptimisticReport && assigneeChatReport.pendingFields?.createChat !== CONST.RED_BRICK_ROAD_PENDING_ACTION.ADD) {
        optimisticChatCreatedReportAction = buildOptimisticCreatedReportAction(assigneeChatReportID);
        optimisticData.push(
            {
                onyxMethod: Onyx.METHOD.MERGE,
                key: `${ONYXKEYS.COLLECTION.REPORT}${assigneeChatReportID}`,
                value: {
                    pendingFields: {
                        createChat: CONST.RED_BRICK_ROAD_PENDING_ACTION.ADD,
                    },
                    isHidden: false,
                },
            },
            {
                onyxMethod: Onyx.METHOD.MERGE,
                key: `${ONYXKEYS.COLLECTION.REPORT_ACTIONS}${assigneeChatReportID}`,
                value: {[optimisticChatCreatedReportAction.reportActionID]: optimisticChatCreatedReportAction as Partial<ReportAction>},
            },
        );

        successData.push({
            onyxMethod: Onyx.METHOD.MERGE,
            key: `${ONYXKEYS.COLLECTION.REPORT}${assigneeChatReportID}`,
            value: {
                pendingFields: {
                    createChat: null,
                },
                isOptimisticReport: false,
            },
        });

        failureData.push(
            {
                onyxMethod: Onyx.METHOD.SET,
                key: `${ONYXKEYS.COLLECTION.REPORT}${assigneeChatReportID}`,
                value: null,
            },
            {
                onyxMethod: Onyx.METHOD.MERGE,
                key: `${ONYXKEYS.COLLECTION.REPORT_ACTIONS}${assigneeChatReportID}`,
                value: {[optimisticChatCreatedReportAction.reportActionID]: {pendingAction: null}},
            },
            // If we failed, we want to remove the optimistic personal details as it was likely due to an invalid login
            {
                onyxMethod: Onyx.METHOD.MERGE,
                key: ONYXKEYS.PERSONAL_DETAILS_LIST,
                value: {
                    [assigneeAccountID]: null,
                },
            },
        );
    }

    // If you're choosing to share the task in the same DM as the assignee then we don't need to create another reportAction indicating that you've been assigned
    if (assigneeChatReportID !== parentReportID) {
        // eslint-disable-next-line @typescript-eslint/prefer-nullish-coalescing
        const displayname = allPersonalDetails?.[assigneeAccountID]?.displayName || allPersonalDetails?.[assigneeAccountID]?.login || '';
        optimisticAssigneeAddComment = buildOptimisticTaskCommentReportAction(taskReportID, title, assigneeAccountID, `assigned to ${displayname}`, parentReportID);
        const lastAssigneeCommentText = formatReportLastMessageText(optimisticAssigneeAddComment.reportAction.message?.[0]?.text ?? '');
        const optimisticAssigneeReport = {
            lastVisibleActionCreated: currentTime,
            lastMessageText: lastAssigneeCommentText,
            lastActorAccountID: accountID,
            lastReadTime: currentTime,
        };

        optimisticData.push(
            {
                onyxMethod: Onyx.METHOD.MERGE,
                key: `${ONYXKEYS.COLLECTION.REPORT_ACTIONS}${assigneeChatReportID}`,
                value: {[optimisticAssigneeAddComment.reportAction.reportActionID ?? '']: optimisticAssigneeAddComment.reportAction as ReportAction},
            },
            {
                onyxMethod: Onyx.METHOD.MERGE,
                key: `${ONYXKEYS.COLLECTION.REPORT}${assigneeChatReportID}`,
                value: optimisticAssigneeReport,
            },
        );
        successData.push({
            onyxMethod: Onyx.METHOD.MERGE,
            key: `${ONYXKEYS.COLLECTION.REPORT_ACTIONS}${assigneeChatReportID}`,
            value: {[optimisticAssigneeAddComment.reportAction.reportActionID ?? '']: {isOptimisticAction: null}},
        });
        failureData.push({
            onyxMethod: Onyx.METHOD.MERGE,
            key: `${ONYXKEYS.COLLECTION.REPORT_ACTIONS}${assigneeChatReportID}`,
            value: {[optimisticAssigneeAddComment.reportAction.reportActionID ?? '']: {pendingAction: null}},
        });
    }

    return {
        optimisticData,
        successData,
        failureData,
        optimisticAssigneeAddComment,
        optimisticChatCreatedReportAction,
    };
}

/**
 * Return iou report action display message
 */
function getIOUReportActionDisplayMessage(reportAction: OnyxEntry<ReportAction>, transaction?: OnyxEntry<Transaction>, shouldLog = false): string {
    if (reportAction?.actionName !== CONST.REPORT.ACTIONS.TYPE.IOU) {
        return '';
    }
    const originalMessage = reportAction.originalMessage;
    const {IOUReportID} = originalMessage;
    const iouReport = getReport(IOUReportID);
    let translationKey: TranslationPaths;
    if (originalMessage.type === CONST.IOU.REPORT_ACTION_TYPE.PAY) {
        // The `REPORT_ACTION_TYPE.PAY` action type is used for both fulfilling existing requests and sending money. To
        // differentiate between these two scenarios, we check if the `originalMessage` contains the `IOUDetails`
        // property. If it does, it indicates that this is a 'Send money' action.
        const {amount, currency} = originalMessage.IOUDetails ?? originalMessage;
        const formattedAmount = CurrencyUtils.convertToDisplayString(Math.abs(amount), currency) ?? '';

        switch (originalMessage.paymentType) {
            case CONST.IOU.PAYMENT_TYPE.ELSEWHERE:
                translationKey = 'iou.paidElsewhereWithAmount';
                break;
            case CONST.IOU.PAYMENT_TYPE.EXPENSIFY:
            case CONST.IOU.PAYMENT_TYPE.VBBA:
                translationKey = 'iou.paidWithExpensifyWithAmount';
                break;
            default:
                translationKey = 'iou.payerPaidAmount';
                break;
        }
        return Localize.translateLocal(translationKey, {amount: formattedAmount, payer: ''});
    }

    // This log to server is temporary and needed to determine if there is a case we need the transaction param
    // when we call getIOUReportActionDisplayMessage from ReportActionItemMessage
    if (shouldLog) {
        Log.alert('Transaction Param Used when getIOUReportActionDisplayMessage was called from ReportActionItemMessage', {
            reportActionID: reportAction.reportActionID,
            originalMessageType: originalMessage.type,
        });
    }

    const transactionDetails = getTransactionDetails(!isEmptyObject(transaction) ? transaction : null);
    const formattedAmount = CurrencyUtils.convertToDisplayString(transactionDetails?.amount ?? 0, transactionDetails?.currency);
    const isRequestSettled = isSettled(originalMessage.IOUReportID);
    const isApproved = isReportApproved(iouReport);
    if (isRequestSettled) {
        return Localize.translateLocal('iou.payerSettled', {
            amount: formattedAmount,
        });
    }
    if (isApproved) {
        return Localize.translateLocal('iou.approvedAmount', {
            amount: formattedAmount,
        });
    }
    if (ReportActionsUtils.isSplitBillAction(reportAction)) {
        translationKey = 'iou.didSplitAmount';
    } else if (ReportActionsUtils.isTrackExpenseAction(reportAction)) {
        translationKey = 'iou.trackedAmount';
    } else {
        translationKey = 'iou.requestedAmount';
    }
    return Localize.translateLocal(translationKey, {
        formattedAmount,
        comment: transactionDetails?.comment ?? '',
    });
}

/**
 * Checks if a report is a group chat.
 *
 * A report is a group chat if it meets the following conditions:
 * - Not a chat thread.
 * - Not a task report.
 * - Not a money request / IOU report.
 * - Not an archived room.
 * - Not a public / admin / announce chat room (chat type doesn't match any of the specified types).
 * - More than 2 participants.
 *
 */
function isDeprecatedGroupDM(report: OnyxEntry<Report>): boolean {
    return Boolean(
        report &&
            !isChatThread(report) &&
            !isTaskReport(report) &&
            !isMoneyRequestReport(report) &&
            !isArchivedRoom(report) &&
            !Object.values(CONST.REPORT.CHAT_TYPE).some((chatType) => chatType === getChatType(report)) &&
            (report.participantAccountIDs?.length ?? 0) > 1,
    );
}

/**
 * Assume any report without a reportID is unusable.
 */
function isValidReport(report?: OnyxEntry<Report>): boolean {
    return Boolean(report?.reportID);
}

/**
 * Check to see if we are a participant of this report.
 */
function isReportParticipant(accountID: number, report: OnyxEntry<Report>): boolean {
    if (!accountID) {
        return false;
    }

    // If we have a DM AND the accountID we are checking is the current user THEN we won't find them as a participant and must assume they are a participant
    if (isDM(report) && accountID === currentUserAccountID) {
        return true;
    }

    const possibleAccountIDs = report?.participantAccountIDs ?? [];
    if (report?.ownerAccountID) {
        possibleAccountIDs.push(report?.ownerAccountID);
    }
    if (report?.managerID) {
        possibleAccountIDs.push(report?.managerID);
    }
    return possibleAccountIDs.includes(accountID);
}

function shouldUseFullTitleToDisplay(report: OnyxEntry<Report>): boolean {
    return isMoneyRequestReport(report) || isPolicyExpenseChat(report) || isChatRoom(report) || isChatThread(report) || isTaskReport(report) || isGroupChat(report);
}

function getRoom(type: ValueOf<typeof CONST.REPORT.CHAT_TYPE>, policyID: string): OnyxEntry<Report> | undefined {
    const room = Object.values(allReports ?? {}).find((report) => report?.policyID === policyID && report?.chatType === type && !isThread(report));
    return room;
}

/**
 *  We only want policy members who are members of the report to be able to modify the report description, but not in thread chat.
 */
function canEditReportDescription(report: OnyxEntry<Report>, policy: OnyxEntry<Policy> | undefined): boolean {
    return (
        !isMoneyRequestReport(report) &&
        !isArchivedRoom(report) &&
        isChatRoom(report) &&
        !isChatThread(report) &&
        !isEmpty(policy) &&
        hasParticipantInArray(report, [currentUserAccountID ?? 0])
    );
}

function canEditPolicyDescription(policy: OnyxEntry<Policy>): boolean {
    return PolicyUtils.isPolicyAdmin(policy);
}

/**
 * Checks if report action has error when smart scanning
 */
function hasSmartscanError(reportActions: ReportAction[]) {
    return reportActions.some((action) => {
        if (!ReportActionsUtils.isSplitBillAction(action) && !ReportActionsUtils.isReportPreviewAction(action)) {
            return false;
        }
        const IOUReportID = ReportActionsUtils.getIOUReportIDFromReportActionPreview(action);
        const isReportPreviewError = ReportActionsUtils.isReportPreviewAction(action) && hasMissingSmartscanFields(IOUReportID) && !isSettled(IOUReportID);
        const transactionID = (action.originalMessage as IOUMessage).IOUTransactionID ?? '0';
        const transaction = allTransactions?.[`${ONYXKEYS.COLLECTION.TRANSACTION}${transactionID}`] ?? {};
        const isSplitBillError = ReportActionsUtils.isSplitBillAction(action) && TransactionUtils.hasMissingSmartscanFields(transaction as Transaction);

        return isReportPreviewError || isSplitBillError;
    });
}

function shouldAutoFocusOnKeyPress(event: KeyboardEvent): boolean {
    if (event.key.length > 1) {
        return false;
    }

    // If a key is pressed in combination with Meta, Control or Alt do not focus
    if (event.ctrlKey || event.metaKey) {
        return false;
    }

    if (event.code === 'Space') {
        return false;
    }

    return true;
}

/**
 * Navigates to the appropriate screen based on the presence of a private note for the current user.
 */
function navigateToPrivateNotes(report: OnyxEntry<Report>, session: OnyxEntry<Session>) {
    if (isEmpty(report) || isEmpty(session) || !session.accountID) {
        return;
    }
    const currentUserPrivateNote = report.privateNotes?.[session.accountID]?.note ?? '';
    if (isEmpty(currentUserPrivateNote)) {
        Navigation.navigate(ROUTES.PRIVATE_NOTES_EDIT.getRoute(report.reportID, session.accountID));
        return;
    }
    Navigation.navigate(ROUTES.PRIVATE_NOTES_LIST.getRoute(report.reportID));
}

/**
 * Check if Report has any held expenses
 */
function isHoldCreator(transaction: OnyxEntry<Transaction>, reportID: string): boolean {
    const holdReportAction = ReportActionsUtils.getReportAction(reportID, `${transaction?.comment?.hold ?? ''}`);
    return isActionCreator(holdReportAction);
}

/**
 * Get all held transactions of a iouReport
 */
function getAllHeldTransactions(iouReportID: string): Transaction[] {
    const transactions = TransactionUtils.getAllReportTransactions(iouReportID);
    return transactions.filter((transaction) => TransactionUtils.isOnHold(transaction));
}

/**
 * Check if Report has any held expenses
 */
function hasHeldExpenses(iouReportID?: string): boolean {
    const transactions = TransactionUtils.getAllReportTransactions(iouReportID);
    return transactions.some((transaction) => TransactionUtils.isOnHold(transaction));
}

/**
 * Check if all expenses in the Report are on hold
 */
function hasOnlyHeldExpenses(iouReportID: string): boolean {
    const transactions = TransactionUtils.getAllReportTransactions(iouReportID);
    return !transactions.some((transaction) => !TransactionUtils.isOnHold(transaction));
}

/**
 * Checks if thread replies should be displayed
 */
function shouldDisplayThreadReplies(reportAction: OnyxEntry<ReportAction>, reportID: string): boolean {
    const hasReplies = (reportAction?.childVisibleActionCount ?? 0) > 0;
    return hasReplies && !!reportAction?.childCommenterCount && !isThreadFirstChat(reportAction, reportID);
}

/**
 * Check if money report has any transactions updated optimistically
 */
function hasUpdatedTotal(report: OnyxEntry<Report>, policy: OnyxEntry<Policy>): boolean {
    if (!report) {
        return true;
    }

    const transactions = TransactionUtils.getAllReportTransactions(report.reportID);
    const hasPendingTransaction = transactions.some((transaction) => !!transaction.pendingAction);
    const hasTransactionWithDifferentCurrency = transactions.some((transaction) => transaction.currency !== report.currency);
    const hasDifferentWorkspaceCurrency = report.pendingFields?.createChat && isExpenseReport(report) && report.currency !== policy?.outputCurrency;

    return !(hasPendingTransaction && (hasTransactionWithDifferentCurrency || hasDifferentWorkspaceCurrency)) && !(hasHeldExpenses(report.reportID) && report?.unheldTotal === undefined);
}

/**
 * Return held and full amount formatted with used currency
 */
function getNonHeldAndFullAmount(iouReport: OnyxEntry<Report>, policy: OnyxEntry<Policy>): string[] {
    const transactions = TransactionUtils.getAllReportTransactions(iouReport?.reportID ?? '');
    const hasPendingTransaction = transactions.some((transaction) => !!transaction.pendingAction);

    if (hasUpdatedTotal(iouReport, policy) && hasPendingTransaction) {
        const unheldTotal = transactions.reduce((currentVal, transaction) => currentVal - (!TransactionUtils.isOnHold(transaction) ? transaction.amount : 0), 0);

        return [CurrencyUtils.convertToDisplayString(unheldTotal, iouReport?.currency ?? ''), CurrencyUtils.convertToDisplayString((iouReport?.total ?? 0) * -1, iouReport?.currency ?? '')];
    }

    return [
        CurrencyUtils.convertToDisplayString((iouReport?.unheldTotal ?? 0) * -1, iouReport?.currency ?? ''),
        CurrencyUtils.convertToDisplayString((iouReport?.total ?? 0) * -1, iouReport?.currency ?? ''),
    ];
}

/**
 * Disable reply in thread action if:
 *
 * - The action is listed in the thread-disabled list
 * - The action is a split bill action
 * - The action is deleted and is not threaded
 * - The report is archived and the action is not threaded
 * - The action is a whisper action and it's neither a report preview nor IOU action
 * - The action is the thread's first chat
 */
function shouldDisableThread(reportAction: OnyxEntry<ReportAction>, reportID: string): boolean {
    const isSplitBillAction = ReportActionsUtils.isSplitBillAction(reportAction);
    const isDeletedAction = ReportActionsUtils.isDeletedAction(reportAction);
    const isReportPreviewAction = ReportActionsUtils.isReportPreviewAction(reportAction);
    const isIOUAction = ReportActionsUtils.isMoneyRequestAction(reportAction);
    const isWhisperAction = ReportActionsUtils.isWhisperAction(reportAction) || ReportActionsUtils.isActionableTrackExpense(reportAction);
    const isArchivedReport = isArchivedRoom(getReport(reportID));

    return (
        CONST.REPORT.ACTIONS.THREAD_DISABLED.some((action: string) => action === reportAction?.actionName) ||
        isSplitBillAction ||
        (isDeletedAction && !reportAction?.childVisibleActionCount) ||
        (isArchivedReport && !reportAction?.childVisibleActionCount) ||
        (isWhisperAction && !isReportPreviewAction && !isIOUAction) ||
        isThreadFirstChat(reportAction, reportID)
    );
}

function getAllAncestorReportActions(report: Report | null | undefined): Ancestor[] {
    if (!report) {
        return [];
    }
    const allAncestors: Ancestor[] = [];
    let parentReportID = report.parentReportID;
    let parentReportActionID = report.parentReportActionID;

    // Store the child of parent report
    let currentReport = report;

    while (parentReportID) {
        const parentReport = getReport(parentReportID);
        const parentReportAction = ReportActionsUtils.getReportAction(parentReportID, parentReportActionID ?? '0');

        if (!parentReportAction || ReportActionsUtils.isTransactionThread(parentReportAction) || !parentReport) {
            break;
        }

        const isParentReportActionUnread = ReportActionsUtils.isCurrentActionUnread(parentReport, parentReportAction);
        allAncestors.push({
            report: currentReport,
            reportAction: parentReportAction,
            shouldDisplayNewMarker: isParentReportActionUnread,
        });
        parentReportID = parentReport?.parentReportID;
        parentReportActionID = parentReport?.parentReportActionID;
        if (!isEmptyObject(parentReport)) {
            currentReport = parentReport;
        }
    }

    return allAncestors.reverse();
}

function getAllAncestorReportActionIDs(report: Report | null | undefined, includeTransactionThread = false): AncestorIDs {
    if (!report) {
        return {
            reportIDs: [],
            reportActionsIDs: [],
        };
    }

    const allAncestorIDs: AncestorIDs = {
        reportIDs: [],
        reportActionsIDs: [],
    };
    let parentReportID = report.parentReportID;
    let parentReportActionID = report.parentReportActionID;

    while (parentReportID) {
        const parentReport = getReport(parentReportID);
        const parentReportAction = ReportActionsUtils.getReportAction(parentReportID, parentReportActionID ?? '0');

        if (!parentReportAction || (!includeTransactionThread && ReportActionsUtils.isTransactionThread(parentReportAction)) || !parentReport) {
            break;
        }

        allAncestorIDs.reportIDs.push(parentReportID ?? '');
        allAncestorIDs.reportActionsIDs.push(parentReportActionID ?? '');

        parentReportID = parentReport?.parentReportID;
        parentReportActionID = parentReport?.parentReportActionID;
    }

    return allAncestorIDs;
}

/**
 * Get optimistic data of parent report action
 * @param reportID The reportID of the report that is updated
 * @param lastVisibleActionCreated Last visible action created of the child report
 * @param type The type of action in the child report
 */
function getOptimisticDataForParentReportAction(reportID: string, lastVisibleActionCreated: string, type: string): Array<OnyxUpdate | EmptyObject> {
    const report = getReport(reportID);

    if (!report || isEmptyObject(report)) {
        return [];
    }

    const ancestors = getAllAncestorReportActionIDs(report, true);
    const totalAncestor = ancestors.reportIDs.length;

    return Array.from(Array(totalAncestor), (_, index) => {
        const ancestorReport = getReport(ancestors.reportIDs[index]);

        if (!ancestorReport || isEmptyObject(ancestorReport)) {
            return {} as EmptyObject;
        }

        const ancestorReportAction = ReportActionsUtils.getReportAction(ancestorReport.reportID, ancestors.reportActionsIDs[index]);

        if (!ancestorReportAction || isEmptyObject(ancestorReportAction)) {
            return {} as EmptyObject;
        }

        return {
            onyxMethod: Onyx.METHOD.MERGE,
            key: `${ONYXKEYS.COLLECTION.REPORT_ACTIONS}${ancestorReport.reportID}`,
            value: {
                [ancestorReportAction?.reportActionID ?? '']: updateOptimisticParentReportAction(ancestorReportAction, lastVisibleActionCreated, type),
            },
        };
    });
}

function canBeAutoReimbursed(report: OnyxEntry<Report>, policy: OnyxEntry<Policy> | EmptyObject): boolean {
    if (isEmptyObject(policy)) {
        return false;
    }
    type CurrencyType = (typeof CONST.DIRECT_REIMBURSEMENT_CURRENCIES)[number];
    const reimbursableTotal = getMoneyRequestSpendBreakdown(report).totalDisplaySpend;
    const autoReimbursementLimit = policy.autoReimbursementLimit ?? 0;
    const isAutoReimbursable =
        isGroupPolicy(report) &&
        policy.reimbursementChoice === CONST.POLICY.REIMBURSEMENT_CHOICES.REIMBURSEMENT_YES &&
        autoReimbursementLimit >= reimbursableTotal &&
        reimbursableTotal > 0 &&
        CONST.DIRECT_REIMBURSEMENT_CURRENCIES.includes(report?.currency as CurrencyType);
    return isAutoReimbursable;
}

/** Check if the current user is an owner of the report */
function isReportOwner(report: OnyxEntry<Report>): boolean {
    return report?.ownerAccountID === currentUserPersonalDetails?.accountID;
}

function isAllowedToApproveExpenseReport(report: OnyxEntry<Report>, approverAccountID?: number): boolean {
    const policy = getPolicy(report?.policyID);
    const {preventSelfApproval} = policy;

    const isOwner = (approverAccountID ?? currentUserAccountID) === report?.ownerAccountID;

    return !(preventSelfApproval && isOwner);
}

function isAllowedToSubmitDraftExpenseReport(report: OnyxEntry<Report>): boolean {
    const policy = getPolicy(report?.policyID);
    const {submitsTo} = policy;

    return isAllowedToApproveExpenseReport(report, submitsTo);
}

/**
 * What missing payment method does this report action indicate, if any?
 */
function getIndicatedMissingPaymentMethod(userWallet: OnyxEntry<UserWallet>, reportId: string, reportAction: ReportAction): MissingPaymentMethod | undefined {
    const isSubmitterOfUnsettledReport = isCurrentUserSubmitter(reportId) && !isSettled(reportId);
    if (!isSubmitterOfUnsettledReport || reportAction.actionName !== CONST.REPORT.ACTIONS.TYPE.REIMBURSEMENT_QUEUED) {
        return undefined;
    }
    const paymentType = reportAction.originalMessage?.paymentType;
    if (paymentType === CONST.IOU.PAYMENT_TYPE.EXPENSIFY) {
        return isEmpty(userWallet) || userWallet.tierName === CONST.WALLET.TIER_NAME.SILVER ? 'wallet' : undefined;
    }

    return !store.hasCreditBankAccount() ? 'bankAccount' : undefined;
}

/**
 * Checks if report chat contains missing payment method
 */
function hasMissingPaymentMethod(userWallet: OnyxEntry<UserWallet>, iouReportID: string): boolean {
    const reportActions = reportActionsByReport?.[iouReportID] ?? {};
    return Object.values(reportActions).some((action) => getIndicatedMissingPaymentMethod(userWallet, iouReportID, action) !== undefined);
}

/**
 * Used from money request actions to decide if we need to build an optimistic money request report.
   Create a new report if:
   - we don't have an iouReport set in the chatReport
   - we have one, but it's waiting on the payee adding a bank account
   - we have one but we can't add more transactions to it due to: report is approved or settled, or report is processing and policy isn't on Instant submit reporting frequency
 */
function shouldCreateNewMoneyRequestReport(existingIOUReport: OnyxEntry<Report> | undefined | null, chatReport: OnyxEntry<Report> | null): boolean {
    return !existingIOUReport || hasIOUWaitingOnCurrentUserBankAccount(chatReport) || !canAddOrDeleteTransactions(existingIOUReport);
}

/**
 * Checks if report contains actions with errors
 */
function hasActionsWithErrors(reportID: string): boolean {
    const reportActions = reportActionsByReport?.[reportID ?? ''] ?? {};
    return Object.values(reportActions).some((action) => !isEmptyObject(action.errors));
}

function canLeavePolicyExpenseChat(report: OnyxEntry<Report>, policy: OnyxEntry<Policy>): boolean {
    return isPolicyExpenseChat(report) && !(PolicyUtils.isPolicyAdmin(policy) || PolicyUtils.isPolicyOwner(policy, currentUserAccountID ?? -1) || isReportOwner(report));
}

function getReportActionActorAccountID(reportAction: OnyxEntry<ReportAction>, iouReport: OnyxEntry<Report> | undefined): number | undefined {
    switch (reportAction?.actionName) {
        case CONST.REPORT.ACTIONS.TYPE.REPORT_PREVIEW:
            return iouReport ? iouReport.managerID : reportAction?.actorAccountID;

        case CONST.REPORT.ACTIONS.TYPE.SUBMITTED:
            return reportAction?.adminAccountID ?? reportAction?.actorAccountID;

        default:
            return reportAction?.actorAccountID;
    }
}

function createDraftTransactionAndNavigateToParticipantSelector(transactionID: string, reportID: string, actionName: ValueOf<typeof CONST.IOU.ACTION>, reportActionID: string): void {
    const transaction = allTransactions?.[`${ONYXKEYS.COLLECTION.TRANSACTION}${transactionID}`] ?? ({} as Transaction);
    const reportActions = reportActionsByReport?.[reportID] ?? ([] as ReportAction[]);

    if (!transaction || !reportActions) {
        return;
    }

    const linkedTrackedExpenseReportAction = Object.values(reportActions).find((action) => (action.originalMessage as IOUMessage)?.IOUTransactionID === transactionID);

    const transactionAmount = Math.abs(transaction.amount);
    const transactionCreated = format(new Date(transaction.created), CONST.DATE.FNS_FORMAT_STRING);

    IOU.createDraftTransaction({
        ...transaction,
        actionableWhisperReportActionID: reportActionID,
        linkedTrackedExpenseReportAction,
        linkedTrackedExpenseReportID: reportID,
        amount: transactionAmount,
        created: transactionCreated,
    } as Transaction);

    Navigation.navigate(ROUTES.MONEY_REQUEST_STEP_PARTICIPANTS.getRoute(CONST.IOU.TYPE.REQUEST, transactionID, reportID, undefined, actionName));
}

/**
 * @returns the object to update `report.hasOutstandingChildRequest`
 */
function getOutstandingChildRequest(iouReport: OnyxEntry<Report> | EmptyObject): OutstandingChildRequest {
    if (!iouReport || isEmptyObject(iouReport)) {
        return {};
    }

    if (!isExpenseReport(iouReport)) {
        return {
            hasOutstandingChildRequest: iouReport.managerID === currentUserAccountID && iouReport.total !== 0,
        };
    }

    const policy = getPolicy(iouReport.policyID);
    const shouldBeManuallySubmitted = PolicyUtils.isPaidGroupPolicy(policy) && !policy?.harvesting?.enabled;
    const isOwnFreePolicy = PolicyUtils.isFreeGroupPolicy(policy) && PolicyUtils.isPolicyAdmin(policy);
    if (shouldBeManuallySubmitted || isOwnFreePolicy) {
        return {
            hasOutstandingChildRequest: true,
        };
    }

    // We don't need to update hasOutstandingChildRequest in this case
    return {};
}

function canReportBeMentionedWithinPolicy(report: OnyxEntry<Report>, policyID: string): boolean {
    if (report?.policyID !== policyID) {
        return false;
    }

    return isChatRoom(report) && !isThread(report);
}

export {
    getReportParticipantsTitle,
    isReportMessageAttachment,
    findLastAccessedReport,
    canBeAutoReimbursed,
    canEditReportAction,
    canFlagReportAction,
    shouldShowFlagComment,
    isActionCreator,
    canDeleteReportAction,
    canLeaveRoom,
    sortReportsByLastRead,
    isDefaultRoom,
    isAdminRoom,
    isAdminsOnlyPostingRoom,
    isAnnounceRoom,
    isUserCreatedPolicyRoom,
    isChatRoom,
    getChatRoomSubtitle,
    getParentNavigationSubtitle,
    getPolicyName,
    getPolicyType,
    isArchivedRoom,
    isClosedExpenseReportWithNoExpenses,
    isExpensifyOnlyParticipantInReport,
    canCreateTaskInReport,
    isPolicyExpenseChatAdmin,
    isPolicyAdmin,
    isPublicRoom,
    isPublicAnnounceRoom,
    isConciergeChatReport,
    isProcessingReport,
    isCurrentUserTheOnlyParticipant,
    hasAutomatedExpensifyAccountIDs,
    hasExpensifyGuidesEmails,
    requiresAttentionFromCurrentUser,
    isIOUOwnedByCurrentUser,
    getMoneyRequestSpendBreakdown,
    canShowReportRecipientLocalTime,
    formatReportLastMessageText,
    chatIncludesConcierge,
    isPolicyExpenseChat,
    isGroupPolicy,
    isPaidGroupPolicy,
    isControlPolicyExpenseChat,
    isControlPolicyExpenseReport,
    isPaidGroupPolicyExpenseChat,
    isPaidGroupPolicyExpenseReport,
    getIconsForParticipants,
    getIcons,
    getRoomWelcomeMessage,
    getDisplayNamesWithTooltips,
    getReportName,
    getReport,
    getReportNotificationPreference,
    getReportIDFromLink,
    getReportPolicyID,
    getRouteFromLink,
    getDeletedParentActionMessageForChatReport,
    getLastVisibleMessage,
    navigateToDetailsPage,
    generateReportID,
    hasReportNameError,
    isUnread,
    isUnreadWithMention,
    buildOptimisticWorkspaceChats,
    buildOptimisticTaskReport,
    buildOptimisticChatReport,
    buildOptimisticGroupChatReport,
    buildOptimisticClosedReportAction,
    buildOptimisticCreatedReportAction,
    buildOptimisticRenamedRoomReportAction,
    buildOptimisticEditedTaskFieldReportAction,
    buildOptimisticChangedTaskAssigneeReportAction,
    buildOptimisticIOUReport,
    buildOptimisticApprovedReportAction,
    buildOptimisticMovedReportAction,
    buildOptimisticSubmittedReportAction,
    buildOptimisticExpenseReport,
    buildOptimisticIOUReportAction,
    buildOptimisticMoneyRequestEntities,
    buildOptimisticReportPreview,
    buildOptimisticModifiedExpenseReportAction,
    buildOptimisticMovedTrackedExpenseModifiedReportAction,
    buildOptimisticCancelPaymentReportAction,
    updateReportPreview,
    buildOptimisticTaskReportAction,
    buildOptimisticAddCommentReportAction,
    buildOptimisticTaskCommentReportAction,
    updateOptimisticParentReportAction,
    getOptimisticDataForParentReportAction,
    shouldReportBeInOptionList,
    getChatByParticipants,
    getChatByParticipantsAndPolicy,
    getAllPolicyReports,
    getIOUReportActionMessage,
    getDisplayNameForParticipant,
    getWorkspaceIcon,
    isOptimisticPersonalDetail,
    shouldDisableDetailPage,
    isChatReport,
    isCurrentUserSubmitter,
    isExpenseReport,
    isExpenseRequest,
    isIOUReport,
    isTaskReport,
    isOpenTaskReport,
    isCanceledTaskReport,
    isCompletedTaskReport,
    isReportManager,
    isReportApproved,
    isMoneyRequestReport,
    isMoneyRequest,
    chatIncludesChronos,
    getNewMarkerReportActionID,
    canSeeDefaultRoom,
    getDefaultWorkspaceAvatar,
    getDefaultWorkspaceAvatarTestID,
    getCommentLength,
    getParsedComment,
    getMoneyRequestOptions,
    canCreateRequest,
    hasIOUWaitingOnCurrentUserBankAccount,
    canRequestMoney,
    getWhisperDisplayNames,
    getWorkspaceAvatar,
    isThread,
    isChatThread,
    isThreadFirstChat,
    isChildReport,
    shouldReportShowSubscript,
    isReportDataReady,
    isValidReportIDFromPath,
    isSettled,
    isAllowedToComment,
    getBankAccountRoute,
    getRootParentReport,
    getReportPreviewMessage,
    isMoneyRequestReportPendingDeletion,
    canUserPerformWriteAction,
    getOriginalReportID,
    canAccessReport,
    getAddWorkspaceRoomOrChatReportErrors,
    getReportOfflinePendingActionAndErrors,
    isDM,
    isSelfDM,
    getWorkspaceChats,
    getAllWorkspaceReports,
    shouldDisableRename,
    hasSingleParticipant,
    getReportRecipientAccountIDs,
    isOneOnOneChat,
    isOneTransactionThread,
    isPayer,
    goBackToDetailsPage,
    getTransactionReportName,
    getTransactionDetails,
    getTaskAssigneeChatOnyxData,
    canEditMoneyRequest,
    canEditFieldOfMoneyRequest,
    buildTransactionThread,
    areAllRequestsBeingSmartScanned,
    getTransactionsWithReceipts,
    hasOnlyTransactionsWithPendingRoutes,
    hasNonReimbursableTransactions,
    hasMissingSmartscanFields,
    getIOUReportActionDisplayMessage,
    isWaitingForAssigneeToCompleteTask,
    isDeprecatedGroupDM,
    isOpenExpenseReport,
    shouldUseFullTitleToDisplay,
    parseReportRouteParams,
    getReimbursementQueuedActionMessage,
    getReimbursementDeQueuedActionMessage,
    getPersonalDetailsForAccountID,
    getRoom,
    canEditReportDescription,
    doesTransactionThreadHaveViolations,
    shouldDisplayTransactionThreadViolations,
    hasViolations,
    navigateToPrivateNotes,
    canEditWriteCapability,
    isHoldCreator,
    hasHeldExpenses,
    hasOnlyHeldExpenses,
    getNonHeldAndFullAmount,
    hasSmartscanError,
    shouldAutoFocusOnKeyPress,
    buildOptimisticHoldReportAction,
    buildOptimisticHoldReportActionComment,
    buildOptimisticUnHoldReportAction,
    shouldDisplayThreadReplies,
    shouldDisableThread,
    getUserDetailTooltipText,
    doesReportBelongToWorkspace,
    getChildReportNotificationPreference,
    getAllAncestorReportActions,
    isReportParticipant,
    isValidReport,
    getReportDescriptionText,
    isReportFieldOfTypeTitle,
    hasMissingPaymentMethod,
    isIOUReportUsingReport,
    hasUpdatedTotal,
    isReportFieldDisabled,
    getAvailableReportFields,
    isReportOwner,
    getReportFieldKey,
    reportFieldsEnabled,
    getAllAncestorReportActionIDs,
    getPendingChatMembers,
    canEditRoomVisibility,
    canEditPolicyDescription,
    getPolicyDescriptionText,
    getDefaultGroupAvatar,
    isAllowedToSubmitDraftExpenseReport,
    isAllowedToApproveExpenseReport,
    findSelfDMReportID,
    getIndicatedMissingPaymentMethod,
    isJoinRequestInAdminRoom,
    canAddOrDeleteTransactions,
    shouldCreateNewMoneyRequestReport,
    getLastUpdatedReport,
    isGroupChat,
    isTrackExpenseReport,
    hasActionsWithErrors,
    createDraftTransactionAndNavigateToParticipantSelector,
    getReportActionActorAccountID,
    getGroupChatName,
    canLeavePolicyExpenseChat,
    getOutstandingChildRequest,
    getVisibleChatMemberAccountIDs,
    getParticipantAccountIDs,
    getParticipants,
    isGroupChatAdmin,
    buildParticipantsFromAccountIDs,
    canReportBeMentionedWithinPolicy,
    getAllHeldTransactions,
};

export type {
    ExpenseOriginalMessage,
    OptionData,
    OptimisticChatReport,
    DisplayNameWithTooltips,
    OptimisticTaskReportAction,
    OptimisticAddCommentReportAction,
    OptimisticCreatedReportAction,
    OptimisticClosedReportAction,
    Ancestor,
    OptimisticIOUReportAction,
    TransactionDetails,
};<|MERGE_RESOLUTION|>--- conflicted
+++ resolved
@@ -3784,7 +3784,7 @@
  */
 function buildOptimisticMovedTrackedExpenseModifiedReportAction(transactionThreadID: string, movedToReportID: string): OptimisticModifiedExpenseReportAction {
     return {
-        actionName: CONST.REPORT.ACTIONS.TYPE.MODIFIEDEXPENSE,
+        actionName: CONST.REPORT.ACTIONS.TYPE.MODIFIED_EXPENSE,
         actorAccountID: currentUserAccountID,
         automatic: false,
         avatar: getCurrentUserAvatarOrDefault(),
@@ -4098,11 +4098,7 @@
 function buildOptimisticHoldReportActionComment(comment: string, created = DateUtils.getDBTime()): OptimisticHoldReportAction {
     return {
         reportActionID: NumberUtils.rand64(),
-<<<<<<< HEAD
-        actionName: CONST.REPORT.ACTIONS.TYPE.HOLD_COMMENT,
-=======
-        actionName: CONST.REPORT.ACTIONS.TYPE.ADDCOMMENT,
->>>>>>> e9316361
+        actionName: CONST.REPORT.ACTIONS.TYPE.ADD_COMMENT,
         pendingAction: CONST.RED_BRICK_ROAD_PENDING_ACTION.ADD,
         actorAccountID: currentUserAccountID,
         message: [

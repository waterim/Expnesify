--- conflicted
+++ resolved
@@ -5032,13 +5032,8 @@
     const isWorkspaceChatType = chatType && isWorkspaceChat(chatType);
     const participants = participantList.reduce((reportParticipants: Participants, accountID: number) => {
         const participant: ReportParticipant = {
-<<<<<<< HEAD
             notificationPreference,
-            role: accountID === currentUserAccountID ? CONST.REPORT.ROLE.ADMIN : CONST.REPORT.ROLE.MEMBER,
-=======
-            hidden: !shouldShowParticipants,
             ...(!isWorkspaceChatType && {role: accountID === currentUserAccountID ? CONST.REPORT.ROLE.ADMIN : CONST.REPORT.ROLE.MEMBER}),
->>>>>>> 117b9611
         };
         // eslint-disable-next-line no-param-reassign
         reportParticipants[accountID] = participant;

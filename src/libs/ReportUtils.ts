import {format} from 'date-fns';
import ExpensiMark from 'expensify-common/lib/ExpensiMark';
import Str from 'expensify-common/lib/str';
import {isEmpty} from 'lodash';
import lodashEscape from 'lodash/escape';
import lodashFindLastIndex from 'lodash/findLastIndex';
import lodashIntersection from 'lodash/intersection';
import lodashIsEqual from 'lodash/isEqual';
import type {OnyxCollection, OnyxEntry, OnyxUpdate} from 'react-native-onyx';
import Onyx from 'react-native-onyx';
import type {ValueOf} from 'type-fest';
import type {FileObject} from '@components/AttachmentModal';
import * as Expensicons from '@components/Icon/Expensicons';
import * as defaultWorkspaceAvatars from '@components/Icon/WorkspaceDefaultAvatars';
import CONST from '@src/CONST';
import type {ParentNavigationSummaryParams, TranslationPaths} from '@src/languages/types';
import ONYXKEYS from '@src/ONYXKEYS';
import type {Route} from '@src/ROUTES';
import ROUTES from '@src/ROUTES';
import type {
    Beta,
    PersonalDetails,
    PersonalDetailsList,
    Policy,
    PolicyReportField,
    Report,
    ReportAction,
    ReportMetadata,
    Session,
    Task,
    Transaction,
    TransactionViolation,
    UserWallet,
} from '@src/types/onyx';
import type {Participant} from '@src/types/onyx/IOU';
import type {Errors, Icon, PendingAction} from '@src/types/onyx/OnyxCommon';
import type {
    ChangeLog,
    IOUMessage,
    OriginalMessageActionName,
    OriginalMessageCreated,
    OriginalMessageReimbursementDequeued,
    OriginalMessageRenamed,
    PaymentMethodType,
    ReimbursementDeQueuedMessage,
} from '@src/types/onyx/OriginalMessage';
import type {Status} from '@src/types/onyx/PersonalDetails';
import type {NotificationPreference, PendingChatMember} from '@src/types/onyx/Report';
import type {Message, ReportActionBase, ReportActions} from '@src/types/onyx/ReportAction';
import type {Receipt, TransactionChanges, WaypointCollection} from '@src/types/onyx/Transaction';
import type {EmptyObject} from '@src/types/utils/EmptyObject';
import {isEmptyObject} from '@src/types/utils/EmptyObject';
import type IconAsset from '@src/types/utils/IconAsset';
import * as store from './actions/ReimbursementAccount/store';
import * as CollectionUtils from './CollectionUtils';
import * as CurrencyUtils from './CurrencyUtils';
import DateUtils from './DateUtils';
import isReportMessageAttachment from './isReportMessageAttachment';
import localeCompare from './LocaleCompare';
import * as LocalePhoneNumber from './LocalePhoneNumber';
import * as Localize from './Localize';
import {isEmailPublicDomain} from './LoginUtils';
import linkingConfig from './Navigation/linkingConfig';
import Navigation from './Navigation/Navigation';
import * as NumberUtils from './NumberUtils';
import Permissions from './Permissions';
import * as PersonalDetailsUtils from './PersonalDetailsUtils';
import * as PhoneNumber from './PhoneNumber';
import * as PolicyUtils from './PolicyUtils';
import type {LastVisibleMessage} from './ReportActionsUtils';
import * as ReportActionsUtils from './ReportActionsUtils';
import shouldAllowRawHTMLMessages from './shouldAllowRawHTMLMessages';
import * as TransactionUtils from './TransactionUtils';
import * as Url from './Url';
import * as UserUtils from './UserUtils';

type WelcomeMessage = {showReportName: boolean; phrase1?: string; phrase2?: string};

type ExpenseOriginalMessage = {
    oldComment?: string;
    newComment?: string;
    comment?: string;
    merchant?: string;
    oldCreated?: string;
    created?: string;
    oldMerchant?: string;
    oldAmount?: number;
    amount?: number;
    oldCurrency?: string;
    currency?: string;
    category?: string;
    oldCategory?: string;
    tag?: string;
    oldTag?: string;
    billable?: string;
    oldBillable?: string;
};

type SpendBreakdown = {
    nonReimbursableSpend: number;
    reimbursableSpend: number;
    totalDisplaySpend: number;
};

type ParticipantDetails = [number, string, UserUtils.AvatarSource, UserUtils.AvatarSource];

type OptimisticAddCommentReportAction = Pick<
    ReportAction,
    | 'reportActionID'
    | 'actionName'
    | 'actorAccountID'
    | 'person'
    | 'automatic'
    | 'avatar'
    | 'created'
    | 'message'
    | 'isFirstItem'
    | 'isAttachment'
    | 'attachmentInfo'
    | 'pendingAction'
    | 'shouldShow'
    | 'originalMessage'
    | 'childReportID'
    | 'parentReportID'
    | 'childType'
    | 'childReportName'
    | 'childManagerAccountID'
    | 'childStatusNum'
    | 'childStateNum'
    | 'errors'
> & {isOptimisticAction: boolean};

type OptimisticReportAction = {
    commentText: string;
    reportAction: OptimisticAddCommentReportAction;
};

type UpdateOptimisticParentReportAction = {
    childVisibleActionCount: number;
    childCommenterCount: number;
    childLastVisibleActionCreated: string;
    childOldestFourAccountIDs: string | undefined;
};

type OptimisticExpenseReport = Pick<
    Report,
    | 'reportID'
    | 'chatReportID'
    | 'policyID'
    | 'type'
    | 'ownerAccountID'
    | 'managerID'
    | 'currency'
    | 'reportName'
    | 'stateNum'
    | 'statusNum'
    | 'total'
    | 'notificationPreference'
    | 'parentReportID'
    | 'lastVisibleActionCreated'
>;

type OptimisticIOUReportAction = Pick<
    ReportAction,
    | 'actionName'
    | 'actorAccountID'
    | 'automatic'
    | 'avatar'
    | 'isAttachment'
    | 'originalMessage'
    | 'message'
    | 'person'
    | 'reportActionID'
    | 'shouldShow'
    | 'created'
    | 'pendingAction'
    | 'receipt'
    | 'whisperedToAccountIDs'
    | 'childReportID'
>;

type ReportRouteParams = {
    reportID: string;
    isSubReportPageRoute: boolean;
};

type ReportOfflinePendingActionAndErrors = {
    reportPendingAction: PendingAction | undefined;
    reportErrors: Errors | null | undefined;
};

type OptimisticApprovedReportAction = Pick<
    ReportAction,
    'actionName' | 'actorAccountID' | 'automatic' | 'avatar' | 'isAttachment' | 'originalMessage' | 'message' | 'person' | 'reportActionID' | 'shouldShow' | 'created' | 'pendingAction'
>;

type OptimisticSubmittedReportAction = Pick<
    ReportAction,
    'actionName' | 'actorAccountID' | 'automatic' | 'avatar' | 'isAttachment' | 'originalMessage' | 'message' | 'person' | 'reportActionID' | 'shouldShow' | 'created' | 'pendingAction'
>;

type OptimisticHoldReportAction = Pick<
    ReportAction,
    'actionName' | 'actorAccountID' | 'automatic' | 'avatar' | 'isAttachment' | 'originalMessage' | 'message' | 'person' | 'reportActionID' | 'shouldShow' | 'created' | 'pendingAction'
>;

type OptimisticCancelPaymentReportAction = Pick<
    ReportAction,
    'actionName' | 'actorAccountID' | 'message' | 'originalMessage' | 'person' | 'reportActionID' | 'shouldShow' | 'created' | 'pendingAction'
>;

type OptimisticEditedTaskReportAction = Pick<
    ReportAction,
    'reportActionID' | 'actionName' | 'pendingAction' | 'actorAccountID' | 'automatic' | 'avatar' | 'created' | 'shouldShow' | 'message' | 'person'
>;

type OptimisticClosedReportAction = Pick<
    ReportAction,
    'actionName' | 'actorAccountID' | 'automatic' | 'avatar' | 'created' | 'message' | 'originalMessage' | 'pendingAction' | 'person' | 'reportActionID' | 'shouldShow'
>;

type OptimisticCreatedReportAction = OriginalMessageCreated &
    Pick<ReportActionBase, 'actorAccountID' | 'automatic' | 'avatar' | 'created' | 'message' | 'person' | 'reportActionID' | 'shouldShow' | 'pendingAction'>;

type OptimisticRenamedReportAction = OriginalMessageRenamed &
    Pick<ReportActionBase, 'actorAccountID' | 'automatic' | 'avatar' | 'created' | 'message' | 'person' | 'reportActionID' | 'shouldShow' | 'pendingAction'>;

type OptimisticChatReport = Pick<
    Report,
    | 'type'
    | 'chatType'
    | 'chatReportID'
    | 'iouReportID'
    | 'isOwnPolicyExpenseChat'
    | 'isPinned'
    | 'lastActorAccountID'
    | 'lastMessageTranslationKey'
    | 'lastMessageHtml'
    | 'lastMessageText'
    | 'lastReadTime'
    | 'lastVisibleActionCreated'
    | 'notificationPreference'
    | 'oldPolicyName'
    | 'ownerAccountID'
    | 'pendingFields'
    | 'parentReportActionID'
    | 'parentReportID'
    | 'participantAccountIDs'
    | 'visibleChatMemberAccountIDs'
    | 'policyID'
    | 'reportID'
    | 'reportName'
    | 'stateNum'
    | 'statusNum'
    | 'visibility'
    | 'description'
    | 'writeCapability'
> & {
    isOptimisticReport: true;
};

type OptimisticTaskReportAction = Pick<
    ReportAction,
    | 'reportActionID'
    | 'actionName'
    | 'actorAccountID'
    | 'automatic'
    | 'avatar'
    | 'created'
    | 'isAttachment'
    | 'message'
    | 'originalMessage'
    | 'person'
    | 'pendingAction'
    | 'shouldShow'
    | 'isFirstItem'
    | 'previousMessage'
    | 'errors'
    | 'linkMetadata'
>;

type OptimisticWorkspaceChats = {
    announceChatReportID: string;
    announceChatData: OptimisticChatReport;
    announceReportActionData: Record<string, OptimisticCreatedReportAction>;
    announceCreatedReportActionID: string;
    adminsChatReportID: string;
    adminsChatData: OptimisticChatReport;
    adminsReportActionData: Record<string, OptimisticCreatedReportAction>;
    adminsCreatedReportActionID: string;
    expenseChatReportID: string;
    expenseChatData: OptimisticChatReport;
    expenseReportActionData: Record<string, OptimisticCreatedReportAction>;
    expenseCreatedReportActionID: string;
};

type OptimisticModifiedExpenseReportAction = Pick<
    ReportAction,
    'actionName' | 'actorAccountID' | 'automatic' | 'avatar' | 'created' | 'isAttachment' | 'message' | 'originalMessage' | 'person' | 'pendingAction' | 'reportActionID' | 'shouldShow'
> & {reportID?: string};

type OptimisticTaskReport = Pick<
    Report,
    | 'reportID'
    | 'reportName'
    | 'description'
    | 'ownerAccountID'
    | 'participantAccountIDs'
    | 'visibleChatMemberAccountIDs'
    | 'managerID'
    | 'type'
    | 'parentReportID'
    | 'policyID'
    | 'stateNum'
    | 'statusNum'
    | 'notificationPreference'
    | 'parentReportActionID'
    | 'lastVisibleActionCreated'
>;

type TransactionDetails = {
    created: string;
    amount: number;
    currency: string;
    merchant: string;
    waypoints?: WaypointCollection | string;
    comment: string;
    category: string;
    billable: boolean;
    tag: string;
    mccGroup?: ValueOf<typeof CONST.MCC_GROUPS>;
    cardID: number;
    originalAmount: number;
    originalCurrency: string;
};

type OptimisticIOUReport = Pick<
    Report,
    | 'cachedTotal'
    | 'type'
    | 'chatReportID'
    | 'currency'
    | 'managerID'
    | 'policyID'
    | 'ownerAccountID'
    | 'participantAccountIDs'
    | 'visibleChatMemberAccountIDs'
    | 'reportID'
    | 'stateNum'
    | 'statusNum'
    | 'total'
    | 'reportName'
    | 'notificationPreference'
    | 'parentReportID'
    | 'lastVisibleActionCreated'
>;
type DisplayNameWithTooltips = Array<Pick<PersonalDetails, 'accountID' | 'pronouns' | 'displayName' | 'login' | 'avatar'>>;

type CustomIcon = {
    src: IconAsset;
    color?: string;
};

type OptionData = {
    text?: string;
    alternateText?: string | null;
    allReportErrors?: Errors;
    brickRoadIndicator?: ValueOf<typeof CONST.BRICK_ROAD_INDICATOR_STATUS> | '' | null;
    tooltipText?: string | null;
    alternateTextMaxLines?: number;
    boldStyle?: boolean;
    customIcon?: CustomIcon;
    subtitle?: string | null;
    login?: string | null;
    accountID?: number | null;
    pronouns?: string;
    status?: Status | null;
    phoneNumber?: string | null;
    isUnread?: boolean | null;
    isUnreadWithMention?: boolean | null;
    hasDraftComment?: boolean | null;
    keyForList?: string | null;
    searchText?: string | null;
    isIOUReportOwner?: boolean | null;
    isArchivedRoom?: boolean | null;
    shouldShowSubscript?: boolean | null;
    isPolicyExpenseChat?: boolean | null;
    isMoneyRequestReport?: boolean | null;
    isExpenseRequest?: boolean | null;
    isAllowedToComment?: boolean | null;
    isThread?: boolean | null;
    isTaskReport?: boolean | null;
    parentReportAction?: OnyxEntry<ReportAction>;
    displayNamesWithTooltips?: DisplayNameWithTooltips | null;
    isDefaultRoom?: boolean;
    isExpenseReport?: boolean;
    isOptimisticPersonalDetail?: boolean;
    selected?: boolean;
    isOptimisticAccount?: boolean;
    isSelected?: boolean;
    descriptiveText?: string;
    notificationPreference?: NotificationPreference | null;
    isDisabled?: boolean | null;
    name?: string | null;
    isSelfDM?: boolean | null;
} & Report;

type OnyxDataTaskAssigneeChat = {
    optimisticData: OnyxUpdate[];
    successData: OnyxUpdate[];
    failureData: OnyxUpdate[];
    optimisticAssigneeAddComment?: OptimisticReportAction;
    optimisticChatCreatedReportAction?: OptimisticCreatedReportAction;
};

type Ancestor = {
    report: Report;
    reportAction: ReportAction;
    shouldDisplayNewMarker: boolean;
    shouldHideThreadDividerLine: boolean;
};

type AncestorIDs = {
    reportIDs: string[];
    reportActionsIDs: string[];
};

type MissingPaymentMethod = 'bankAccount' | 'wallet';

let currentUserEmail: string | undefined;
let currentUserPrivateDomain: string | undefined;
let currentUserAccountID: number | undefined;
let isAnonymousUser = false;

const defaultAvatarBuildingIconTestID = 'SvgDefaultAvatarBuilding Icon';

Onyx.connect({
    key: ONYXKEYS.SESSION,
    callback: (value) => {
        // When signed out, val is undefined
        if (!value) {
            return;
        }

        currentUserEmail = value.email;
        currentUserAccountID = value.accountID;
        isAnonymousUser = value.authTokenType === CONST.AUTH_TOKEN_TYPES.ANONYMOUS;
        currentUserPrivateDomain = isEmailPublicDomain(currentUserEmail ?? '') ? '' : Str.extractEmailDomain(currentUserEmail ?? '');
    },
});

let allPersonalDetails: OnyxCollection<PersonalDetails>;
let allPersonalDetailLogins: string[];
let currentUserPersonalDetails: OnyxEntry<PersonalDetails>;
Onyx.connect({
    key: ONYXKEYS.PERSONAL_DETAILS_LIST,
    callback: (value) => {
        currentUserPersonalDetails = value?.[currentUserAccountID ?? -1] ?? null;
        allPersonalDetails = value ?? {};
        allPersonalDetailLogins = Object.values(allPersonalDetails).map((personalDetail) => personalDetail?.login ?? '');
    },
});

let allReports: OnyxCollection<Report>;
Onyx.connect({
    key: ONYXKEYS.COLLECTION.REPORT,
    waitForCollectionCallback: true,
    callback: (value) => (allReports = value),
});

let doesDomainHaveApprovedAccountant = false;
Onyx.connect({
    key: ONYXKEYS.ACCOUNT,
    callback: (value) => (doesDomainHaveApprovedAccountant = value?.doesDomainHaveApprovedAccountant ?? false),
});

let allPolicies: OnyxCollection<Policy>;
Onyx.connect({
    key: ONYXKEYS.COLLECTION.POLICY,
    waitForCollectionCallback: true,
    callback: (value) => (allPolicies = value),
});

let allBetas: OnyxEntry<Beta[]>;
Onyx.connect({
    key: ONYXKEYS.BETAS,
    callback: (value) => (allBetas = value),
});

let allTransactions: OnyxCollection<Transaction> = {};
Onyx.connect({
    key: ONYXKEYS.COLLECTION.TRANSACTION,
    waitForCollectionCallback: true,
    callback: (value) => {
        if (!value) {
            return;
        }
        allTransactions = Object.fromEntries(Object.entries(value).filter(([, transaction]) => transaction));
    },
});

const reportActionsByReport: OnyxCollection<ReportActions> = {};
Onyx.connect({
    key: ONYXKEYS.COLLECTION.REPORT_ACTIONS,
    callback: (actions, key) => {
        if (!key || !actions) {
            return;
        }

        const reportID = CollectionUtils.extractCollectionItemID(key);
        reportActionsByReport[reportID] = actions;
    },
});

function getCurrentUserAvatarOrDefault(): UserUtils.AvatarSource {
    return currentUserPersonalDetails?.avatar ?? UserUtils.getDefaultAvatarURL(currentUserAccountID);
}

function getCurrentUserDisplayNameOrEmail(): string | undefined {
    return currentUserPersonalDetails?.displayName ?? currentUserEmail;
}

function getChatType(report: OnyxEntry<Report> | Participant | EmptyObject): ValueOf<typeof CONST.REPORT.CHAT_TYPE> | undefined {
    return report?.chatType;
}

/**
 * Get the report given a reportID
 */
function getReport(reportID: string | undefined): OnyxEntry<Report> | EmptyObject {
    if (!allReports) {
        return {};
    }

    return allReports?.[`${ONYXKEYS.COLLECTION.REPORT}${reportID}`] ?? {};
}

/**
 * Returns the parentReport if the given report is a thread
 */
function getParentReport(report: OnyxEntry<Report> | EmptyObject): OnyxEntry<Report> | EmptyObject {
    if (!report?.parentReportID) {
        return {};
    }
    return allReports?.[`${ONYXKEYS.COLLECTION.REPORT}${report.parentReportID}`] ?? {};
}

/**
 * Returns the root parentReport if the given report is nested.
 * Uses recursion to iterate any depth of nested reports.
 */
function getRootParentReport(report: OnyxEntry<Report> | undefined | EmptyObject): OnyxEntry<Report> | EmptyObject {
    if (!report) {
        return {};
    }

    // Returns the current report as the root report, because it does not have a parentReportID
    if (!report?.parentReportID) {
        return report;
    }

    const parentReport = getReport(report?.parentReportID);

    // Runs recursion to iterate a parent report
    return getRootParentReport(!isEmptyObject(parentReport) ? parentReport : null);
}

/**
 * @deprecated Use withOnyx or Onyx.connect() instead
 */
function getPolicy(policyID: string | undefined): Policy | EmptyObject {
    if (!allPolicies || !policyID) {
        return {};
    }
    return allPolicies[`${ONYXKEYS.COLLECTION.POLICY}${policyID}`] ?? {};
}

/**
 * Get the policy type from a given report
 * @param policies must have Onyxkey prefix (i.e 'policy_') for keys
 */
function getPolicyType(report: OnyxEntry<Report>, policies: OnyxCollection<Policy>): string {
    return policies?.[`${ONYXKEYS.COLLECTION.POLICY}${report?.policyID}`]?.type ?? '';
}

/**
 * Get the policy name from a given report
 */
function getPolicyName(report: OnyxEntry<Report> | undefined | EmptyObject, returnEmptyIfNotFound = false, policy: OnyxEntry<Policy> | undefined = undefined): string {
    const noPolicyFound = returnEmptyIfNotFound ? '' : Localize.translateLocal('workspace.common.unavailable');
    if (isEmptyObject(report)) {
        return noPolicyFound;
    }

    if ((!allPolicies || Object.keys(allPolicies).length === 0) && !report?.policyName) {
        return Localize.translateLocal('workspace.common.unavailable');
    }
    const finalPolicy = policy ?? allPolicies?.[`${ONYXKEYS.COLLECTION.POLICY}${report?.policyID}`];

    const parentReport = getRootParentReport(report);

    // Rooms send back the policy name with the reportSummary,
    // since they can also be accessed by people who aren't in the workspace
    // eslint-disable-next-line @typescript-eslint/prefer-nullish-coalescing
    const policyName = finalPolicy?.name || report?.policyName || report?.oldPolicyName || parentReport?.oldPolicyName || noPolicyFound;

    return policyName;
}

/**
 * Returns the concatenated title for the PrimaryLogins of a report
 */
function getReportParticipantsTitle(accountIDs: number[]): string {
    // Somehow it's possible for the logins coming from report.participantAccountIDs to contain undefined values so we use .filter(Boolean) to remove them.
    return accountIDs.filter(Boolean).join(', ');
}

/**
 * Checks if a report is a chat report.
 */
function isChatReport(report: OnyxEntry<Report> | EmptyObject): boolean {
    return report?.type === CONST.REPORT.TYPE.CHAT;
}

/**
 * Checks if a report is an Expense report.
 */
function isExpenseReport(report: OnyxEntry<Report> | EmptyObject): boolean {
    return report?.type === CONST.REPORT.TYPE.EXPENSE;
}

/**
 * Checks if a report is an IOU report using report or reportID
 */
function isIOUReport(reportOrID: OnyxEntry<Report> | string | EmptyObject): boolean {
    const report = typeof reportOrID === 'string' ? allReports?.[`${ONYXKEYS.COLLECTION.REPORT}${reportOrID}`] ?? null : reportOrID;
    return report?.type === CONST.REPORT.TYPE.IOU;
}

/**
 * Checks if a report is an IOU report using report
 */
function isIOUReportUsingReport(report: OnyxEntry<Report> | EmptyObject): report is Report {
    return report?.type === CONST.REPORT.TYPE.IOU;
}
/**
 * Checks if a report is a task report.
 */
function isTaskReport(report: OnyxEntry<Report>): boolean {
    return report?.type === CONST.REPORT.TYPE.TASK;
}

/**
 * Checks if a task has been cancelled
 * When a task is deleted, the parentReportAction is updated to have a isDeletedParentAction deleted flag
 * This is because when you delete a task, we still allow you to chat on the report itself
 * There's another situation where you don't have access to the parentReportAction (because it was created in a chat you don't have access to)
 * In this case, we have added the key to the report itself
 */
function isCanceledTaskReport(report: OnyxEntry<Report> | EmptyObject = {}, parentReportAction: OnyxEntry<ReportAction> | EmptyObject = {}): boolean {
    if (!isEmptyObject(parentReportAction) && (parentReportAction?.message?.[0]?.isDeletedParentAction ?? false)) {
        return true;
    }

    if (!isEmptyObject(report) && report?.isDeletedParentAction) {
        return true;
    }

    return false;
}

/**
 * Checks if a report is an open task report.
 *
 * @param parentReportAction - The parent report action of the report (Used to check if the task has been canceled)
 */
function isOpenTaskReport(report: OnyxEntry<Report>, parentReportAction: OnyxEntry<ReportAction> | EmptyObject = {}): boolean {
    return (
        isTaskReport(report) && !isCanceledTaskReport(report, parentReportAction) && report?.stateNum === CONST.REPORT.STATE_NUM.OPEN && report?.statusNum === CONST.REPORT.STATUS_NUM.OPEN
    );
}

/**
 * Checks if a report is a completed task report.
 */
function isCompletedTaskReport(report: OnyxEntry<Report>): boolean {
    return isTaskReport(report) && report?.stateNum === CONST.REPORT.STATE_NUM.APPROVED && report?.statusNum === CONST.REPORT.STATUS_NUM.APPROVED;
}

/**
 * Checks if the current user is the manager of the supplied report
 */
function isReportManager(report: OnyxEntry<Report>): boolean {
    return Boolean(report && report.managerID === currentUserAccountID);
}

/**
 * Checks if the supplied report has been approved
 */
function isReportApproved(reportOrID: OnyxEntry<Report> | string | EmptyObject): boolean {
    const report = typeof reportOrID === 'string' ? allReports?.[`${ONYXKEYS.COLLECTION.REPORT}${reportOrID}`] ?? null : reportOrID;
    return report?.stateNum === CONST.REPORT.STATE_NUM.APPROVED && report?.statusNum === CONST.REPORT.STATUS_NUM.APPROVED;
}

/**
 * Checks if the supplied report is an expense report in Open state and status.
 */
function isOpenExpenseReport(report: OnyxEntry<Report> | EmptyObject): boolean {
    return isExpenseReport(report) && report?.stateNum === CONST.REPORT.STATE_NUM.OPEN && report?.statusNum === CONST.REPORT.STATUS_NUM.OPEN;
}

/**
 * Checks if the supplied report has a common policy member with the array passed in params.
 */
function hasParticipantInArray(report: Report, policyMemberAccountIDs: number[]) {
    if (!report.participantAccountIDs) {
        return false;
    }

    const policyMemberAccountIDsSet = new Set(policyMemberAccountIDs);

    for (const reportParticipant of report.participantAccountIDs) {
        if (policyMemberAccountIDsSet.has(reportParticipant)) {
            return true;
        }
    }

    return false;
}

/**
 * Whether the Money Request report is settled
 */
function isSettled(reportID: string | undefined): boolean {
    if (!allReports || !reportID) {
        return false;
    }
    const report: Report | EmptyObject = allReports[`${ONYXKEYS.COLLECTION.REPORT}${reportID}`] ?? {};
    if (isEmptyObject(report) || report.isWaitingOnBankAccount) {
        return false;
    }

    // In case the payment is scheduled and we are waiting for the payee to set up their wallet,
    // consider the report as paid as well.
    if (report.isWaitingOnBankAccount && report.statusNum === CONST.REPORT.STATUS_NUM.APPROVED) {
        return true;
    }

    return report?.statusNum === CONST.REPORT.STATUS_NUM.REIMBURSED;
}

/**
 * Whether the current user is the submitter of the report
 */
function isCurrentUserSubmitter(reportID: string): boolean {
    if (!allReports) {
        return false;
    }
    const report = allReports[`${ONYXKEYS.COLLECTION.REPORT}${reportID}`];
    return Boolean(report && report.ownerAccountID === currentUserAccountID);
}

/**
 * Whether the provided report is an Admin room
 */
function isAdminRoom(report: OnyxEntry<Report>): boolean {
    return getChatType(report) === CONST.REPORT.CHAT_TYPE.POLICY_ADMINS;
}

/**
 * Whether the provided report is an Admin-only posting room
 */
function isAdminsOnlyPostingRoom(report: OnyxEntry<Report>): boolean {
    return report?.writeCapability === CONST.REPORT.WRITE_CAPABILITIES.ADMINS;
}

/**
 * Whether the provided report is a Announce room
 */
function isAnnounceRoom(report: OnyxEntry<Report>): boolean {
    return getChatType(report) === CONST.REPORT.CHAT_TYPE.POLICY_ANNOUNCE;
}

/**
 * Whether the provided report is a default room
 */
function isDefaultRoom(report: OnyxEntry<Report>): boolean {
    return CONST.DEFAULT_POLICY_ROOM_CHAT_TYPES.some((type) => type === getChatType(report));
}

/**
 * Whether the provided report is a Domain room
 */
function isDomainRoom(report: OnyxEntry<Report>): boolean {
    return getChatType(report) === CONST.REPORT.CHAT_TYPE.DOMAIN_ALL;
}

/**
 * Whether the provided report is a user created policy room
 */
function isUserCreatedPolicyRoom(report: OnyxEntry<Report>): boolean {
    return getChatType(report) === CONST.REPORT.CHAT_TYPE.POLICY_ROOM;
}

/**
 * Whether the provided report is a Policy Expense chat.
 */
function isPolicyExpenseChat(report: OnyxEntry<Report> | Participant | EmptyObject): boolean {
    return getChatType(report) === CONST.REPORT.CHAT_TYPE.POLICY_EXPENSE_CHAT || (report?.isPolicyExpenseChat ?? false);
}

/**
 * Whether the provided report belongs to a Control policy and is an expense chat
 */
function isControlPolicyExpenseChat(report: OnyxEntry<Report>): boolean {
    return isPolicyExpenseChat(report) && getPolicyType(report, allPolicies) === CONST.POLICY.TYPE.CORPORATE;
}

/**
 * Whether the provided report belongs to a Free, Collect or Control policy
 */
function isGroupPolicy(report: OnyxEntry<Report>): boolean {
    const policyType = getPolicyType(report, allPolicies);
    return policyType === CONST.POLICY.TYPE.CORPORATE || policyType === CONST.POLICY.TYPE.TEAM || policyType === CONST.POLICY.TYPE.FREE;
}

/**
 * Whether the provided report belongs to a Control or Collect policy
 */
function isPaidGroupPolicy(report: OnyxEntry<Report>): boolean {
    const policyType = getPolicyType(report, allPolicies);
    return policyType === CONST.POLICY.TYPE.CORPORATE || policyType === CONST.POLICY.TYPE.TEAM;
}

/**
 * Whether the provided report belongs to a Control or Collect policy and is an expense chat
 */
function isPaidGroupPolicyExpenseChat(report: OnyxEntry<Report>): boolean {
    return isPolicyExpenseChat(report) && isPaidGroupPolicy(report);
}

/**
 * Whether the provided report belongs to a Control policy and is an expense report
 */
function isControlPolicyExpenseReport(report: OnyxEntry<Report>): boolean {
    return isExpenseReport(report) && getPolicyType(report, allPolicies) === CONST.POLICY.TYPE.CORPORATE;
}

/**
 * Whether the provided report belongs to a Control or Collect policy and is an expense report
 */
function isPaidGroupPolicyExpenseReport(report: OnyxEntry<Report>): boolean {
    return isExpenseReport(report) && isPaidGroupPolicy(report);
}

/**
 * Whether the provided report is a chat room
 */
function isChatRoom(report: OnyxEntry<Report>): boolean {
    return isUserCreatedPolicyRoom(report) || isDefaultRoom(report);
}

/**
 * Whether the provided report is a public room
 */
function isPublicRoom(report: OnyxEntry<Report>): boolean {
    return report?.visibility === CONST.REPORT.VISIBILITY.PUBLIC || report?.visibility === CONST.REPORT.VISIBILITY.PUBLIC_ANNOUNCE;
}

/**
 * Whether the provided report is a public announce room
 */
function isPublicAnnounceRoom(report: OnyxEntry<Report>): boolean {
    return report?.visibility === CONST.REPORT.VISIBILITY.PUBLIC_ANNOUNCE;
}

/**
 * If the report is a policy expense, the route should be for adding bank account for that policy
 * else since the report is a personal IOU, the route should be for personal bank account.
 */
function getBankAccountRoute(report: OnyxEntry<Report>): Route {
    return isPolicyExpenseChat(report) ? ROUTES.BANK_ACCOUNT_WITH_STEP_TO_OPEN.getRoute('', report?.policyID) : ROUTES.SETTINGS_ADD_BANK_ACCOUNT;
}

/**
 * Check if personal detail of accountID is empty or optimistic data
 */
function isOptimisticPersonalDetail(accountID: number): boolean {
    return isEmptyObject(allPersonalDetails?.[accountID]) || !!allPersonalDetails?.[accountID]?.isOptimisticPersonalDetail;
}

/**
 * Checks if a report is a task report from a policy expense chat.
 */
function isWorkspaceTaskReport(report: OnyxEntry<Report>): boolean {
    if (!isTaskReport(report)) {
        return false;
    }
    const parentReport = allReports?.[`${ONYXKEYS.COLLECTION.REPORT}${report?.parentReportID}`] ?? null;
    return isPolicyExpenseChat(parentReport);
}

/**
 * Returns true if report has a parent
 */
function isThread(report: OnyxEntry<Report>): boolean {
    return Boolean(report?.parentReportID && report?.parentReportActionID);
}

/**
 * Returns true if report is of type chat and has a parent and is therefore a Thread.
 */
function isChatThread(report: OnyxEntry<Report>): boolean {
    return isThread(report) && report?.type === CONST.REPORT.TYPE.CHAT;
}

function isDM(report: OnyxEntry<Report>): boolean {
    return isChatReport(report) && !getChatType(report) && !isThread(report);
}

function isSelfDM(report: OnyxEntry<Report>): boolean {
    return getChatType(report) === CONST.REPORT.CHAT_TYPE.SELF_DM;
}

/**
 * Only returns true if this is our main 1:1 DM report with Concierge
 */
function isConciergeChatReport(report: OnyxEntry<Report>): boolean {
    return report?.participantAccountIDs?.length === 1 && Number(report.participantAccountIDs?.[0]) === CONST.ACCOUNT_ID.CONCIERGE && !isChatThread(report);
}

function findSelfDMReportID(): string | undefined {
    if (!allReports) {
        return;
    }

    const selfDMReport = Object.values(allReports).find((report) => isSelfDM(report) && !isThread(report));
    return selfDMReport?.reportID;
}

/**
 * Checks if the supplied report belongs to workspace based on the provided params. If the report's policyID is _FAKE_ or has no value, it means this report is a DM.
 * In this case report and workspace members must be compared to determine whether the report belongs to the workspace.
 */
function doesReportBelongToWorkspace(report: Report, policyMemberAccountIDs: number[], policyID?: string) {
    return (
        isConciergeChatReport(report) || (report.policyID === CONST.POLICY.ID_FAKE || !report.policyID ? hasParticipantInArray(report, policyMemberAccountIDs) : report.policyID === policyID)
    );
}

/**
 * Given an array of reports, return them filtered by a policyID and policyMemberAccountIDs.
 */
function filterReportsByPolicyIDAndMemberAccountIDs(reports: Report[], policyMemberAccountIDs: number[] = [], policyID?: string) {
    return reports.filter((report) => !!report && doesReportBelongToWorkspace(report, policyMemberAccountIDs, policyID));
}

/**
 * Given an array of reports, return them sorted by the last read timestamp.
 */
function sortReportsByLastRead(reports: Report[], reportMetadata: OnyxCollection<ReportMetadata>): Array<OnyxEntry<Report>> {
    return reports
        .filter((report) => !!report?.reportID && !!(reportMetadata?.[`${ONYXKEYS.COLLECTION.REPORT_METADATA}${report.reportID}`]?.lastVisitTime ?? report?.lastReadTime))
        .sort((a, b) => {
            const aTime = new Date(reportMetadata?.[`${ONYXKEYS.COLLECTION.REPORT_METADATA}${a?.reportID}`]?.lastVisitTime ?? a?.lastReadTime ?? '');
            const bTime = new Date(reportMetadata?.[`${ONYXKEYS.COLLECTION.REPORT_METADATA}${b?.reportID}`]?.lastVisitTime ?? b?.lastReadTime ?? '');

            return aTime.valueOf() - bTime.valueOf();
        });
}

/**
 * Returns true if report is still being processed
 */
function isProcessingReport(report: OnyxEntry<Report> | EmptyObject): boolean {
    return report?.stateNum === CONST.REPORT.STATE_NUM.SUBMITTED && report?.statusNum === CONST.REPORT.STATUS_NUM.SUBMITTED;
}

/**
 * Check if the report is a single chat report that isn't a thread
 * and personal detail of participant is optimistic data
 */
function shouldDisableDetailPage(report: OnyxEntry<Report>): boolean {
    const participantAccountIDs = report?.participantAccountIDs ?? [];

    if (isChatRoom(report) || isPolicyExpenseChat(report) || isChatThread(report) || isTaskReport(report)) {
        return false;
    }
    if (participantAccountIDs.length === 1) {
        return isOptimisticPersonalDetail(participantAccountIDs[0]);
    }
    return false;
}

/**
 * Returns true if this report has only one participant and it's an Expensify account.
 */
function isExpensifyOnlyParticipantInReport(report: OnyxEntry<Report>): boolean {
    const reportParticipants = report?.participantAccountIDs?.filter((accountID) => accountID !== currentUserAccountID) ?? [];
    return reportParticipants.length === 1 && reportParticipants.some((accountID) => CONST.EXPENSIFY_ACCOUNT_IDS.includes(accountID));
}

/**
 * Returns whether a given report can have tasks created in it.
 * We only prevent the task option if it's a DM/group-DM and the other users are all special Expensify accounts
 *
 */
function canCreateTaskInReport(report: OnyxEntry<Report>): boolean {
    const otherReportParticipants = report?.participantAccountIDs?.filter((accountID) => accountID !== currentUserAccountID) ?? [];
    const areExpensifyAccountsOnlyOtherParticipants = otherReportParticipants?.length >= 1 && otherReportParticipants?.every((accountID) => CONST.EXPENSIFY_ACCOUNT_IDS.includes(accountID));
    if (areExpensifyAccountsOnlyOtherParticipants && isDM(report)) {
        return false;
    }

    return true;
}

/**
 * Returns true if there are any Expensify accounts (i.e. with domain 'expensify.com') in the set of accountIDs
 * by cross-referencing the accountIDs with personalDetails.
 */
function hasExpensifyEmails(accountIDs: number[]): boolean {
    return accountIDs.some((accountID) => Str.extractEmailDomain(allPersonalDetails?.[accountID]?.login ?? '') === CONST.EXPENSIFY_PARTNER_NAME);
}

/**
 * Returns true if there are any guides accounts (team.expensify.com) in a list of accountIDs
 * by cross-referencing the accountIDs with personalDetails since guides that are participants
 * of the user's chats should have their personal details in Onyx.
 */
function hasExpensifyGuidesEmails(accountIDs: number[]): boolean {
    return accountIDs.some((accountID) => Str.extractEmailDomain(allPersonalDetails?.[accountID]?.login ?? '') === CONST.EMAIL.GUIDES_DOMAIN);
}

function findLastAccessedReport(
    reports: OnyxCollection<Report>,
    ignoreDomainRooms: boolean,
    policies: OnyxCollection<Policy>,
    isFirstTimeNewExpensifyUser: boolean,
    openOnAdminRoom = false,
    reportMetadata: OnyxCollection<ReportMetadata> = {},
    policyID?: string,
    policyMemberAccountIDs: number[] = [],
): OnyxEntry<Report> {
    // If it's the user's first time using New Expensify, then they could either have:
    //   - just a Concierge report, if so we'll return that
    //   - their Concierge report, and a separate report that must have deeplinked them to the app before they created their account.
    // If it's the latter, we'll use the deeplinked report over the Concierge report,
    // since the Concierge report would be incorrectly selected over the deep-linked report in the logic below.

    let reportsValues = Object.values(reports ?? {}) as Report[];

    if (!!policyID || policyMemberAccountIDs.length > 0) {
        reportsValues = filterReportsByPolicyIDAndMemberAccountIDs(reportsValues, policyMemberAccountIDs, policyID);
    }

    let sortedReports = sortReportsByLastRead(reportsValues, reportMetadata);

    let adminReport: OnyxEntry<Report> | undefined;
    if (openOnAdminRoom) {
        adminReport = sortedReports.find((report) => {
            const chatType = getChatType(report);
            return chatType === CONST.REPORT.CHAT_TYPE.POLICY_ADMINS;
        });
    }

    if (ignoreDomainRooms) {
        // We allow public announce rooms, admins, and announce rooms through since we bypass the default rooms beta for them.
        // Check where ReportUtils.findLastAccessedReport is called in MainDrawerNavigator.js for more context.
        // Domain rooms are now the only type of default room that are on the defaultRooms beta.
        sortedReports = sortedReports.filter(
            (report) => !isDomainRoom(report) || getPolicyType(report, policies) === CONST.POLICY.TYPE.FREE || hasExpensifyGuidesEmails(report?.participantAccountIDs ?? []),
        );
    }

    if (isFirstTimeNewExpensifyUser) {
        if (sortedReports.length === 1) {
            return sortedReports[0];
        }

        return adminReport ?? sortedReports.find((report) => !isConciergeChatReport(report)) ?? null;
    }

    return adminReport ?? sortedReports.at(-1) ?? null;
}

/**
 * Whether the provided report has expenses
 */
function hasExpenses(reportID?: string): boolean {
    return !!Object.values(allTransactions ?? {}).find((transaction) => `${transaction?.reportID}` === `${reportID}`);
}

/**
 * Whether the provided report is a closed expense report with no expenses
 */
function isClosedExpenseReportWithNoExpenses(report: OnyxEntry<Report>): boolean {
    return report?.statusNum === CONST.REPORT.STATUS_NUM.CLOSED && isExpenseReport(report) && !hasExpenses(report.reportID);
}

/**
 * Whether the provided report is an archived room
 */
function isArchivedRoom(report: OnyxEntry<Report> | EmptyObject): boolean {
    return report?.statusNum === CONST.REPORT.STATUS_NUM.CLOSED && report?.stateNum === CONST.REPORT.STATE_NUM.APPROVED;
}

/**
 * Whether the provided report is the admin's room
 */
function isJoinRequestInAdminRoom(report: OnyxEntry<Report>): boolean {
    if (!report) {
        return false;
    }
    return ReportActionsUtils.isActionableJoinRequestPending(report.reportID);
}

/**
 * Checks if the current user is allowed to comment on the given report.
 */
function isAllowedToComment(report: OnyxEntry<Report>): boolean {
    // Default to allowing all users to post
    const capability = report?.writeCapability ?? CONST.REPORT.WRITE_CAPABILITIES.ALL;

    if (capability === CONST.REPORT.WRITE_CAPABILITIES.ALL) {
        return true;
    }

    // If unauthenticated user opens public chat room using deeplink, they do not have policies available and they cannot comment
    if (!allPolicies) {
        return false;
    }

    // If we've made it here, commenting on this report is restricted.
    // If the user is an admin, allow them to post.
    const policy = allPolicies[`${ONYXKEYS.COLLECTION.POLICY}${report?.policyID}`];
    return policy?.role === CONST.POLICY.ROLE.ADMIN;
}

/**
 * Checks if the current user is the admin of the policy given the policy expense chat.
 */
function isPolicyExpenseChatAdmin(report: OnyxEntry<Report>, policies: OnyxCollection<Policy>): boolean {
    if (!isPolicyExpenseChat(report)) {
        return false;
    }

    const policyRole = policies?.[`${ONYXKEYS.COLLECTION.POLICY}${report?.policyID}`]?.role;

    return policyRole === CONST.POLICY.ROLE.ADMIN;
}

/**
 * Checks if the current user is the admin of the policy.
 */
function isPolicyAdmin(policyID: string, policies: OnyxCollection<Policy>): boolean {
    const policyRole = policies?.[`${ONYXKEYS.COLLECTION.POLICY}${policyID}`]?.role;

    return policyRole === CONST.POLICY.ROLE.ADMIN;
}

/**
 * Returns true if report has a single participant.
 */
function hasSingleParticipant(report: OnyxEntry<Report>): boolean {
    return report?.participantAccountIDs?.length === 1;
}

/**
 * Checks whether all the transactions linked to the IOU report are of the Distance Request type with pending routes
 */
function hasOnlyTransactionsWithPendingRoutes(iouReportID: string | undefined): boolean {
    const transactions = TransactionUtils.getAllReportTransactions(iouReportID);

    // Early return false in case not having any transaction
    if (!transactions || transactions.length === 0) {
        return false;
    }

    return transactions.every((transaction) => TransactionUtils.isFetchingWaypointsFromServer(transaction));
}

/**
 * If the report is a thread and has a chat type set, it is a workspace chat.
 */
function isWorkspaceThread(report: OnyxEntry<Report>): boolean {
    return isThread(report) && isChatReport(report) && !!getChatType(report);
}

/**
 * Returns true if reportAction is the first chat preview of a Thread
 */
function isThreadFirstChat(reportAction: OnyxEntry<ReportAction>, reportID: string): boolean {
    return reportAction?.childReportID?.toString() === reportID;
}

/**
 * Checks if a report is a child report.
 */
function isChildReport(report: OnyxEntry<Report>): boolean {
    return isThread(report) || isTaskReport(report);
}

/**
 * An Expense Request is a thread where the parent report is an Expense Report and
 * the parentReportAction is a transaction.
 */
function isExpenseRequest(report: OnyxEntry<Report>): boolean {
    if (isThread(report)) {
        const parentReportAction = ReportActionsUtils.getParentReportAction(report);
        const parentReport = allReports?.[`${ONYXKEYS.COLLECTION.REPORT}${report?.parentReportID}`] ?? null;
        return isExpenseReport(parentReport) && !isEmptyObject(parentReportAction) && ReportActionsUtils.isTransactionThread(parentReportAction);
    }
    return false;
}

/**
 * An IOU Request is a thread where the parent report is an IOU Report and
 * the parentReportAction is a transaction.
 */
function isIOURequest(report: OnyxEntry<Report>): boolean {
    if (isThread(report)) {
        const parentReportAction = ReportActionsUtils.getParentReportAction(report);
        const parentReport = allReports?.[`${ONYXKEYS.COLLECTION.REPORT}${report?.parentReportID}`] ?? null;
        return isIOUReport(parentReport) && !isEmptyObject(parentReportAction) && ReportActionsUtils.isTransactionThread(parentReportAction);
    }
    return false;
}

/**
 * A Track Expense Report is a thread where the parent the parentReportAction is a transaction, and
 * parentReportAction has type of track.
 */
function isTrackExpenseReport(report: OnyxEntry<Report>): boolean {
    if (isThread(report)) {
        const parentReportAction = ReportActionsUtils.getParentReportAction(report);
        return !isEmptyObject(parentReportAction) && ReportActionsUtils.isTrackExpenseAction(parentReportAction);
    }
    return false;
}

/**
 * Checks if a report is an IOU or expense request.
 */
function isMoneyRequest(reportOrID: OnyxEntry<Report> | string): boolean {
    const report = typeof reportOrID === 'string' ? allReports?.[`${ONYXKEYS.COLLECTION.REPORT}${reportOrID}`] ?? null : reportOrID;
    return isIOURequest(report) || isExpenseRequest(report);
}

/**
 * Checks if a report is an IOU or expense report.
 */
function isMoneyRequestReport(reportOrID: OnyxEntry<Report> | EmptyObject | string): boolean {
    const report = typeof reportOrID === 'object' ? reportOrID : allReports?.[`${ONYXKEYS.COLLECTION.REPORT}${reportOrID}`] ?? null;
    return isIOUReport(report) || isExpenseReport(report);
}

/**
 * Should return true only for personal 1:1 report
 *
 */
function isOneOnOneChat(report: OnyxEntry<Report>): boolean {
    const participantAccountIDs = report?.participantAccountIDs ?? [];
    return (
        !isChatRoom(report) &&
        !isExpenseRequest(report) &&
        !isMoneyRequestReport(report) &&
        !isPolicyExpenseChat(report) &&
        !isTaskReport(report) &&
        isDM(report) &&
        !isIOUReport(report) &&
        participantAccountIDs.length === 1
    );
}

/**
 * Checks if the current user is a payer of the request
 */

function isPayer(session: OnyxEntry<Session>, iouReport: OnyxEntry<Report>) {
    const isApproved = isReportApproved(iouReport);
    const policy = allPolicies?.[`${ONYXKEYS.COLLECTION.POLICY}${iouReport?.policyID}`] ?? null;
    const policyType = policy?.type;
    const isAdmin = policyType !== CONST.POLICY.TYPE.PERSONAL && policy?.role === CONST.POLICY.ROLE.ADMIN;
    const isManager = iouReport?.managerID === session?.accountID;
    if (isPaidGroupPolicy(iouReport)) {
        if (policy?.reimbursementChoice === CONST.POLICY.REIMBURSEMENT_CHOICES.REIMBURSEMENT_YES) {
            const isReimburser = session?.email === policy?.reimburserEmail;
            return isReimburser && (isApproved || isManager);
        }
        if (policy?.reimbursementChoice === CONST.POLICY.REIMBURSEMENT_CHOICES.REIMBURSEMENT_MANUAL) {
            return isAdmin && (isApproved || isManager);
        }
        return false;
    }
    return isAdmin || (isMoneyRequestReport(iouReport) && isManager);
}

/**
 * Get the notification preference given a report
 */
function getReportNotificationPreference(report: OnyxEntry<Report>): string | number {
    return report?.notificationPreference ?? '';
}

/**
 * Checks if the current user is the action's author
 */
function isActionCreator(reportAction: OnyxEntry<ReportAction> | Partial<ReportAction>): boolean {
    return reportAction?.actorAccountID === currentUserAccountID;
}

/**
 * Returns the notification preference of the action's child report if it exists.
 * Otherwise, calculates it based on the action's authorship.
 */
function getChildReportNotificationPreference(reportAction: OnyxEntry<ReportAction> | Partial<ReportAction>): NotificationPreference {
    const childReportNotificationPreference = reportAction?.childReportNotificationPreference ?? '';
    if (childReportNotificationPreference) {
        return childReportNotificationPreference;
    }

    return isActionCreator(reportAction) ? CONST.REPORT.NOTIFICATION_PREFERENCE.ALWAYS : CONST.REPORT.NOTIFICATION_PREFERENCE.HIDDEN;
}

/**
 * Checks whether the supplied report supports adding more transactions to it.
 * Return true if:
 * - report is a non-settled IOU
 * - report is a draft
 * - report is a processing expense report and its policy has Instant reporting frequency
 */
function canAddOrDeleteTransactions(moneyRequestReport: OnyxEntry<Report>): boolean {
    if (!isMoneyRequestReport(moneyRequestReport)) {
        return false;
    }

    if (isReportApproved(moneyRequestReport) || isSettled(moneyRequestReport?.reportID)) {
        return false;
    }

    if (isGroupPolicy(moneyRequestReport) && isProcessingReport(moneyRequestReport) && !PolicyUtils.isInstantSubmitEnabled(getPolicy(moneyRequestReport?.policyID))) {
        return false;
    }

    return true;
}

/**
 * Can only delete if the author is this user and the action is an ADDCOMMENT action or an IOU action in an unsettled report, or if the user is a
 * policy admin
 */
function canDeleteReportAction(reportAction: OnyxEntry<ReportAction>, reportID: string): boolean {
    const report = getReport(reportID);

    const isActionOwner = reportAction?.actorAccountID === currentUserAccountID;
    const policy = allPolicies?.[`${ONYXKEYS.COLLECTION.POLICY}${report?.policyID}`] ?? null;

    if (reportAction?.actionName === CONST.REPORT.ACTIONS.TYPE.IOU) {
        // For now, users cannot delete split actions
        const isSplitAction = reportAction?.originalMessage?.type === CONST.IOU.REPORT_ACTION_TYPE.SPLIT;

        if (isSplitAction) {
            return false;
        }

        if (isActionOwner) {
            if (!isEmptyObject(report) && isMoneyRequestReport(report)) {
                return canAddOrDeleteTransactions(report);
            }
            return true;
        }
    }

    if (
        reportAction?.actionName !== CONST.REPORT.ACTIONS.TYPE.ADDCOMMENT ||
        reportAction?.pendingAction === CONST.RED_BRICK_ROAD_PENDING_ACTION.DELETE ||
        ReportActionsUtils.isCreatedTaskReportAction(reportAction) ||
        reportAction?.actorAccountID === CONST.ACCOUNT_ID.CONCIERGE
    ) {
        return false;
    }

    const isAdmin = policy?.role === CONST.POLICY.ROLE.ADMIN && !isEmptyObject(report) && !isDM(report);

    return isActionOwner || isAdmin;
}

/**
 * Get welcome message based on room type
 */
function getRoomWelcomeMessage(report: OnyxEntry<Report>, isUserPolicyAdmin: boolean): WelcomeMessage {
    const welcomeMessage: WelcomeMessage = {showReportName: true};
    const workspaceName = getPolicyName(report);

    if (isArchivedRoom(report)) {
        welcomeMessage.phrase1 = Localize.translateLocal('reportActionsView.beginningOfArchivedRoomPartOne');
        welcomeMessage.phrase2 = Localize.translateLocal('reportActionsView.beginningOfArchivedRoomPartTwo');
    } else if (isDomainRoom(report)) {
        welcomeMessage.phrase1 = Localize.translateLocal('reportActionsView.beginningOfChatHistoryDomainRoomPartOne', {domainRoom: report?.reportName ?? ''});
        welcomeMessage.phrase2 = Localize.translateLocal('reportActionsView.beginningOfChatHistoryDomainRoomPartTwo');
    } else if (isAdminRoom(report)) {
        welcomeMessage.phrase1 = Localize.translateLocal('reportActionsView.beginningOfChatHistoryAdminRoomPartOne', {workspaceName});
        welcomeMessage.phrase2 = Localize.translateLocal('reportActionsView.beginningOfChatHistoryAdminRoomPartTwo');
    } else if (isAdminsOnlyPostingRoom(report) && !isUserPolicyAdmin) {
        welcomeMessage.phrase1 = Localize.translateLocal('reportActionsView.beginningOfChatHistoryAdminOnlyPostingRoom');
        welcomeMessage.showReportName = false;
    } else if (isAnnounceRoom(report)) {
        welcomeMessage.phrase1 = Localize.translateLocal('reportActionsView.beginningOfChatHistoryAnnounceRoomPartOne', {workspaceName});
        welcomeMessage.phrase2 = Localize.translateLocal('reportActionsView.beginningOfChatHistoryAnnounceRoomPartTwo', {workspaceName});
    } else {
        // Message for user created rooms or other room types.
        welcomeMessage.phrase1 = Localize.translateLocal('reportActionsView.beginningOfChatHistoryUserRoomPartOne');
        welcomeMessage.phrase2 = Localize.translateLocal('reportActionsView.beginningOfChatHistoryUserRoomPartTwo');
    }

    return welcomeMessage;
}

/**
 * Returns true if Concierge is one of the chat participants (1:1 as well as group chats)
 */
function chatIncludesConcierge(report: Partial<OnyxEntry<Report>>): boolean {
    return Boolean(report?.participantAccountIDs?.length && report?.participantAccountIDs?.includes(CONST.ACCOUNT_ID.CONCIERGE));
}

/**
 * Returns true if there is any automated expensify account `in accountIDs
 */
function hasAutomatedExpensifyAccountIDs(accountIDs: number[]): boolean {
    return accountIDs.some((accountID) => CONST.EXPENSIFY_ACCOUNT_IDS.includes(accountID));
}

function getReportRecipientAccountIDs(report: OnyxEntry<Report>, currentLoginAccountID: number): number[] {
    let finalReport: OnyxEntry<Report> = report;
    // In 1:1 chat threads, the participants will be the same as parent report. If a report is specifically a 1:1 chat thread then we will
    // get parent report and use its participants array.
    if (isThread(report) && !(isTaskReport(report) || isMoneyRequestReport(report))) {
        const parentReport = allReports?.[`${ONYXKEYS.COLLECTION.REPORT}${report?.parentReportID}`] ?? null;
        if (hasSingleParticipant(parentReport)) {
            finalReport = parentReport;
        }
    }

    let finalParticipantAccountIDs: number[] | undefined = [];
    if (isMoneyRequestReport(report)) {
        // For money requests i.e the IOU (1:1 person) and Expense (1:* person) reports, use the full `initialParticipantAccountIDs` array
        // and add the `ownerAccountId`. Money request reports don't add `ownerAccountId` in `participantAccountIDs` array
        const defaultParticipantAccountIDs = finalReport?.participantAccountIDs ?? [];
        const setOfParticipantAccountIDs = new Set<number>(report?.ownerAccountID ? [...defaultParticipantAccountIDs, report.ownerAccountID] : defaultParticipantAccountIDs);
        finalParticipantAccountIDs = [...setOfParticipantAccountIDs];
    } else if (isTaskReport(report)) {
        // Task reports `managerID` will change when assignee is changed, in that case the old `managerID` is still present in `participantAccountIDs`
        // array along with the new one. We only need the `managerID` as a participant here.
        finalParticipantAccountIDs = report?.managerID ? [report?.managerID] : [];
    } else {
        finalParticipantAccountIDs = finalReport?.participantAccountIDs;
    }

    const reportParticipants = finalParticipantAccountIDs?.filter((accountID) => accountID !== currentLoginAccountID) ?? [];
    const participantsWithoutExpensifyAccountIDs = reportParticipants.filter((participant) => !CONST.EXPENSIFY_ACCOUNT_IDS.includes(participant ?? 0));
    return participantsWithoutExpensifyAccountIDs;
}

/**
 * Whether the time row should be shown for a report.
 */
function canShowReportRecipientLocalTime(personalDetails: OnyxCollection<PersonalDetails>, report: OnyxEntry<Report>, accountID: number): boolean {
    const reportRecipientAccountIDs = getReportRecipientAccountIDs(report, accountID);
    const hasMultipleParticipants = reportRecipientAccountIDs.length > 1;
    const reportRecipient = personalDetails?.[reportRecipientAccountIDs[0]];
    const reportRecipientTimezone = reportRecipient?.timezone ?? CONST.DEFAULT_TIME_ZONE;
    const isReportParticipantValidated = reportRecipient?.validated ?? false;
    return Boolean(!hasMultipleParticipants && !isChatRoom(report) && !isPolicyExpenseChat(report) && reportRecipient && reportRecipientTimezone?.selected && isReportParticipantValidated);
}

/**
 * Shorten last message text to fixed length and trim spaces.
 */
function formatReportLastMessageText(lastMessageText: string, isModifiedExpenseMessage = false): string {
    if (isModifiedExpenseMessage) {
        return String(lastMessageText).trim().replace(CONST.REGEX.LINE_BREAK, '').trim();
    }
    return String(lastMessageText).trim().replace(CONST.REGEX.LINE_BREAK, ' ').substring(0, CONST.REPORT.LAST_MESSAGE_TEXT_MAX_LENGTH).trim();
}

/**
 * Helper method to return the default avatar associated with the given login
 */
function getDefaultWorkspaceAvatar(workspaceName?: string): IconAsset {
    if (!workspaceName) {
        return defaultWorkspaceAvatars.WorkspaceBuilding;
    }

    // Remove all chars not A-Z or 0-9 including underscore
    const alphaNumeric = workspaceName
        .normalize('NFD')
        .replace(/[^0-9a-z]/gi, '')
        .toUpperCase();

    const workspace = `Workspace${alphaNumeric[0]}` as keyof typeof defaultWorkspaceAvatars;
    const defaultWorkspaceAvatar = defaultWorkspaceAvatars[workspace];

    return !alphaNumeric ? defaultWorkspaceAvatars.WorkspaceBuilding : defaultWorkspaceAvatar;
}

/**
 * Helper method to return the default avatar testID associated with the given login
 */
function getDefaultWorkspaceAvatarTestID(workspaceName: string): string {
    if (!workspaceName) {
        return defaultAvatarBuildingIconTestID;
    }

    // Remove all chars not A-Z or 0-9 including underscore
    const alphaNumeric = workspaceName
        .normalize('NFD')
        .replace(/[^0-9a-z]/gi, '')
        .toLowerCase();

    return !alphaNumeric ? defaultAvatarBuildingIconTestID : `SvgDefaultAvatar_${alphaNumeric[0]} Icon`;
}

function getWorkspaceAvatar(report: OnyxEntry<Report>): UserUtils.AvatarSource {
    const workspaceName = getPolicyName(report, false, allPolicies?.[`${ONYXKEYS.COLLECTION.POLICY}${report?.policyID}`]);
    const avatar = allPolicies?.[`${ONYXKEYS.COLLECTION.POLICY}${report?.policyID}`]?.avatar ?? '';
    return !isEmpty(avatar) ? avatar : getDefaultWorkspaceAvatar(workspaceName);
}

/**
 * Returns the appropriate icons for the given chat report using the stored personalDetails.
 * The Avatar sources can be URLs or Icon components according to the chat type.
 */
function getIconsForParticipants(participants: number[], personalDetails: OnyxCollection<PersonalDetails>): Icon[] {
    const participantDetails: ParticipantDetails[] = [];
    const participantsList = participants || [];

    for (const accountID of participantsList) {
        const avatarSource = UserUtils.getAvatar(personalDetails?.[accountID]?.avatar ?? '', accountID);
        const displayNameLogin = personalDetails?.[accountID]?.displayName ? personalDetails?.[accountID]?.displayName : personalDetails?.[accountID]?.login;
        participantDetails.push([accountID, displayNameLogin ?? '', avatarSource, personalDetails?.[accountID]?.fallbackIcon ?? '']);
    }

    const sortedParticipantDetails = participantDetails.sort((first, second) => {
        // First sort by displayName/login
        const displayNameLoginOrder = localeCompare(first[1], second[1]);
        if (displayNameLoginOrder !== 0) {
            return displayNameLoginOrder;
        }

        // Then fallback on accountID as the final sorting criteria.
        // This will ensure that the order of avatars with same login/displayName
        // stay consistent across all users and devices
        return first[0] - second[0];
    });

    // Now that things are sorted, gather only the avatars (second element in the array) and return those
    const avatars: Icon[] = [];

    for (const sortedParticipantDetail of sortedParticipantDetails) {
        const userIcon = {
            id: sortedParticipantDetail[0],
            source: sortedParticipantDetail[2],
            type: CONST.ICON_TYPE_AVATAR,
            name: sortedParticipantDetail[1],
            fallbackIcon: sortedParticipantDetail[3],
        };
        avatars.push(userIcon);
    }

    return avatars;
}

/**
 * Given a report, return the associated workspace icon.
 */
function getWorkspaceIcon(report: OnyxEntry<Report>, policy: OnyxEntry<Policy> = null): Icon {
    const workspaceName = getPolicyName(report, false, policy);
    const policyExpenseChatAvatarSource = allPolicies?.[`${ONYXKEYS.COLLECTION.POLICY}${report?.policyID}`]?.avatar
        ? allPolicies?.[`${ONYXKEYS.COLLECTION.POLICY}${report?.policyID}`]?.avatar
        : getDefaultWorkspaceAvatar(workspaceName);

    const workspaceIcon: Icon = {
        source: policyExpenseChatAvatarSource ?? '',
        type: CONST.ICON_TYPE_WORKSPACE,
        name: workspaceName,
        id: -1,
    };
    return workspaceIcon;
}

/**
 * Returns the appropriate icons for the given chat report using the stored personalDetails.
 * The Avatar sources can be URLs or Icon components according to the chat type.
 */
function getIcons(
    report: OnyxEntry<Report>,
    personalDetails: OnyxCollection<PersonalDetails>,
    defaultIcon: UserUtils.AvatarSource | null = null,
    defaultName = '',
    defaultAccountID = -1,
    policy: OnyxEntry<Policy> = null,
): Icon[] {
    if (isEmptyObject(report)) {
        const fallbackIcon: Icon = {
            source: defaultIcon ?? Expensicons.FallbackAvatar,
            type: CONST.ICON_TYPE_AVATAR,
            name: defaultName,
            id: defaultAccountID,
        };
        return [fallbackIcon];
    }
    if (isExpenseRequest(report)) {
        const parentReportAction = ReportActionsUtils.getParentReportAction(report);
        const workspaceIcon = getWorkspaceIcon(report, policy);
        const memberIcon = {
            source: UserUtils.getAvatar(personalDetails?.[parentReportAction.actorAccountID ?? -1]?.avatar ?? '', parentReportAction.actorAccountID ?? -1),
            id: parentReportAction.actorAccountID,
            type: CONST.ICON_TYPE_AVATAR,
            name: personalDetails?.[parentReportAction.actorAccountID ?? -1]?.displayName ?? '',
            fallbackIcon: personalDetails?.[parentReportAction.actorAccountID ?? -1]?.fallbackIcon,
        };

        return [memberIcon, workspaceIcon];
    }
    if (isChatThread(report)) {
        const parentReportAction = ReportActionsUtils.getParentReportAction(report);

        const actorAccountID = parentReportAction.actorAccountID;
        const actorDisplayName = PersonalDetailsUtils.getDisplayNameOrDefault(allPersonalDetails?.[actorAccountID ?? -1], '', false);
        const actorIcon = {
            id: actorAccountID,
            source: UserUtils.getAvatar(personalDetails?.[actorAccountID ?? -1]?.avatar ?? '', actorAccountID ?? -1),
            name: actorDisplayName,
            type: CONST.ICON_TYPE_AVATAR,
            fallbackIcon: personalDetails?.[parentReportAction.actorAccountID ?? -1]?.fallbackIcon,
        };

        if (isWorkspaceThread(report)) {
            const workspaceIcon = getWorkspaceIcon(report, policy);
            return [actorIcon, workspaceIcon];
        }
        return [actorIcon];
    }
    if (isTaskReport(report)) {
        const ownerIcon = {
            id: report?.ownerAccountID,
            source: UserUtils.getAvatar(personalDetails?.[report?.ownerAccountID ?? -1]?.avatar ?? '', report?.ownerAccountID ?? -1),
            type: CONST.ICON_TYPE_AVATAR,
            name: personalDetails?.[report?.ownerAccountID ?? -1]?.displayName ?? '',
            fallbackIcon: personalDetails?.[report?.ownerAccountID ?? -1]?.fallbackIcon,
        };

        if (isWorkspaceTaskReport(report)) {
            const workspaceIcon = getWorkspaceIcon(report, policy);
            return [ownerIcon, workspaceIcon];
        }

        return [ownerIcon];
    }
    if (isDomainRoom(report)) {
        // Get domain name after the #. Domain Rooms use our default workspace avatar pattern.
        const domainName = report?.reportName?.substring(1);
        const policyExpenseChatAvatarSource = getDefaultWorkspaceAvatar(domainName);
        const domainIcon: Icon = {
            source: policyExpenseChatAvatarSource,
            type: CONST.ICON_TYPE_WORKSPACE,
            name: domainName ?? '',
            id: -1,
        };
        return [domainIcon];
    }
    if (isAdminRoom(report) || isAnnounceRoom(report) || isChatRoom(report) || isArchivedRoom(report)) {
        const workspaceIcon = getWorkspaceIcon(report, policy);
        return [workspaceIcon];
    }
    if (isPolicyExpenseChat(report) || isExpenseReport(report)) {
        const workspaceIcon = getWorkspaceIcon(report, policy);
        const memberIcon = {
            source: UserUtils.getAvatar(personalDetails?.[report?.ownerAccountID ?? -1]?.avatar ?? '', report?.ownerAccountID ?? -1),
            id: report?.ownerAccountID,
            type: CONST.ICON_TYPE_AVATAR,
            name: personalDetails?.[report?.ownerAccountID ?? -1]?.displayName ?? '',
            fallbackIcon: personalDetails?.[report?.ownerAccountID ?? -1]?.fallbackIcon,
        };
        return isExpenseReport(report) ? [memberIcon, workspaceIcon] : [workspaceIcon, memberIcon];
    }
    if (isIOUReport(report)) {
        const managerIcon = {
            source: UserUtils.getAvatar(personalDetails?.[report?.managerID ?? -1]?.avatar ?? '', report?.managerID ?? -1),
            id: report?.managerID,
            type: CONST.ICON_TYPE_AVATAR,
            name: personalDetails?.[report?.managerID ?? -1]?.displayName ?? '',
            fallbackIcon: personalDetails?.[report?.managerID ?? -1]?.fallbackIcon,
        };
        const ownerIcon = {
            id: report?.ownerAccountID,
            source: UserUtils.getAvatar(personalDetails?.[report?.ownerAccountID ?? -1]?.avatar ?? '', report?.ownerAccountID ?? -1),
            type: CONST.ICON_TYPE_AVATAR,
            name: personalDetails?.[report?.ownerAccountID ?? -1]?.displayName ?? '',
            fallbackIcon: personalDetails?.[report?.ownerAccountID ?? -1]?.fallbackIcon,
        };
        const isManager = currentUserAccountID === report?.managerID;

        return isManager ? [managerIcon, ownerIcon] : [ownerIcon, managerIcon];
    }

    if (isSelfDM(report)) {
        return getIconsForParticipants([currentUserAccountID ?? 0], personalDetails);
    }

    return getIconsForParticipants(report?.participantAccountIDs ?? [], personalDetails);
}

/**
 * Gets the personal details for a login by looking in the ONYXKEYS.PERSONAL_DETAILS_LIST Onyx key (stored in the local variable, allPersonalDetails). If it doesn't exist in Onyx,
 * then a default object is constructed.
 */
function getPersonalDetailsForAccountID(accountID: number): Partial<PersonalDetails> {
    if (!accountID) {
        return {};
    }
    return (
        allPersonalDetails?.[accountID] ?? {
            avatar: UserUtils.getDefaultAvatar(accountID),
            isOptimisticPersonalDetail: true,
        }
    );
}

/**
 * Get the displayName for a single report participant.
 */
function getDisplayNameForParticipant(accountID?: number, shouldUseShortForm = false, shouldFallbackToHidden = true, shouldAddCurrentUserPostfix = false): string {
    if (!accountID) {
        return '';
    }

    const personalDetails = getPersonalDetailsForAccountID(accountID);
    // eslint-disable-next-line @typescript-eslint/prefer-nullish-coalescing
    const formattedLogin = LocalePhoneNumber.formatPhoneNumber(personalDetails.login || '');
    // This is to check if account is an invite/optimistically created one
    // and prevent from falling back to 'Hidden', so a correct value is shown
    // when searching for a new user
    if (personalDetails.isOptimisticPersonalDetail === true) {
        return formattedLogin;
    }

    // For selfDM, we display the user's displayName followed by '(you)' as a postfix
    const shouldAddPostfix = shouldAddCurrentUserPostfix && accountID === currentUserAccountID;

    const longName = PersonalDetailsUtils.getDisplayNameOrDefault(personalDetails, formattedLogin, shouldFallbackToHidden, shouldAddPostfix);

    // If the user's personal details (first name) should be hidden, make sure we return "hidden" instead of the short name
    if (shouldFallbackToHidden && longName === Localize.translateLocal('common.hidden')) {
        return longName;
    }

    const shortName = personalDetails.firstName ? personalDetails.firstName : longName;
    return shouldUseShortForm ? shortName : longName;
}

function getDisplayNamesWithTooltips(
    personalDetailsList: PersonalDetails[] | PersonalDetailsList | OptionData[],
    isMultipleParticipantReport: boolean,
    shouldFallbackToHidden = true,
    shouldAddCurrentUserPostfix = false,
): DisplayNameWithTooltips {
    const personalDetailsListArray = Array.isArray(personalDetailsList) ? personalDetailsList : Object.values(personalDetailsList);

    return personalDetailsListArray
        .map((user) => {
            const accountID = Number(user?.accountID);
            // eslint-disable-next-line @typescript-eslint/prefer-nullish-coalescing
            const displayName = getDisplayNameForParticipant(accountID, isMultipleParticipantReport, shouldFallbackToHidden, shouldAddCurrentUserPostfix) || user?.login || '';
            const avatar = UserUtils.getDefaultAvatar(accountID);

            let pronouns = user?.pronouns ?? undefined;
            if (pronouns?.startsWith(CONST.PRONOUNS.PREFIX)) {
                const pronounTranslationKey = pronouns.replace(CONST.PRONOUNS.PREFIX, '');
                pronouns = Localize.translateLocal(`pronouns.${pronounTranslationKey}` as TranslationPaths);
            }

            return {
                displayName,
                avatar,
                login: user?.login ?? '',
                accountID,
                pronouns,
            };
        })
        .sort((first, second) => {
            // First sort by displayName/login
            const displayNameLoginOrder = localeCompare(first.displayName, second.displayName);
            if (displayNameLoginOrder !== 0) {
                return displayNameLoginOrder;
            }

            // Then fallback on accountID as the final sorting criteria.
            return first.accountID - second.accountID;
        });
}

/**
 * Returns the the display names of the given user accountIDs
 */
function getUserDetailTooltipText(accountID: number, fallbackUserDisplayName = ''): string {
    const displayNameForParticipant = getDisplayNameForParticipant(accountID);
    return displayNameForParticipant || fallbackUserDisplayName;
}

/**
 * For a deleted parent report action within a chat report,
 * let us return the appropriate display message
 *
 * @param reportAction - The deleted report action of a chat report for which we need to return message.
 */
function getDeletedParentActionMessageForChatReport(reportAction: OnyxEntry<ReportAction>): string {
    // By default, let us display [Deleted message]
    let deletedMessageText = Localize.translateLocal('parentReportAction.deletedMessage');
    if (ReportActionsUtils.isCreatedTaskReportAction(reportAction)) {
        // For canceled task report, let us display [Deleted task]
        deletedMessageText = Localize.translateLocal('parentReportAction.deletedTask');
    }
    return deletedMessageText;
}

/**
 * Returns the preview message for `REIMBURSEMENTQUEUED` action
 *

 */
function getReimbursementQueuedActionMessage(reportAction: OnyxEntry<ReportAction>, report: OnyxEntry<Report>, shouldUseShortDisplayName = true): string {
    const submitterDisplayName = getDisplayNameForParticipant(report?.ownerAccountID, shouldUseShortDisplayName) ?? '';
    const originalMessage = reportAction?.originalMessage as IOUMessage | undefined;
    let messageKey: TranslationPaths;
    if (originalMessage?.paymentType === CONST.IOU.PAYMENT_TYPE.EXPENSIFY) {
        messageKey = 'iou.waitingOnEnabledWallet';
    } else {
        messageKey = 'iou.waitingOnBankAccount';
    }

    return Localize.translateLocal(messageKey, {submitterDisplayName});
}

/**
 * Returns the preview message for `REIMBURSEMENTDEQUEUED` action
 */
function getReimbursementDeQueuedActionMessage(reportAction: OnyxEntry<ReportActionBase & OriginalMessageReimbursementDequeued>, report: OnyxEntry<Report> | EmptyObject): string {
    const originalMessage = reportAction?.originalMessage as ReimbursementDeQueuedMessage | undefined;
    const amount = originalMessage?.amount;
    const currency = originalMessage?.currency;
    const formattedAmount = CurrencyUtils.convertToDisplayString(amount, currency);
    if (originalMessage?.cancellationReason === CONST.REPORT.CANCEL_PAYMENT_REASONS.ADMIN) {
        const payerOrApproverName = isExpenseReport(report) ? getPolicyName(report, false) : getDisplayNameForParticipant(report?.managerID) ?? '';
        return Localize.translateLocal('iou.adminCanceledRequest', {manager: payerOrApproverName, amount: formattedAmount});
    }
    const submitterDisplayName = getDisplayNameForParticipant(report?.ownerAccountID, true) ?? '';
    return Localize.translateLocal('iou.canceledRequest', {submitterDisplayName, amount: formattedAmount});
}

/**
 * Builds an optimistic REIMBURSEMENTDEQUEUED report action with a randomly generated reportActionID.
 *
 */
function buildOptimisticCancelPaymentReportAction(expenseReportID: string, amount: number, currency: string): OptimisticCancelPaymentReportAction {
    return {
        actionName: CONST.REPORT.ACTIONS.TYPE.REIMBURSEMENTDEQUEUED,
        actorAccountID: currentUserAccountID,
        message: [
            {
                cancellationReason: CONST.REPORT.CANCEL_PAYMENT_REASONS.ADMIN,
                expenseReportID,
                type: CONST.REPORT.MESSAGE.TYPE.COMMENT,
                text: '',
                amount,
                currency,
            },
        ],
        originalMessage: {
            cancellationReason: CONST.REPORT.CANCEL_PAYMENT_REASONS.ADMIN,
            expenseReportID,
            amount,
            currency,
        },
        person: [
            {
                style: 'strong',
                text: getCurrentUserDisplayNameOrEmail(),
                type: 'TEXT',
            },
        ],
        reportActionID: NumberUtils.rand64(),
        shouldShow: true,
        created: DateUtils.getDBTime(),
        pendingAction: CONST.RED_BRICK_ROAD_PENDING_ACTION.ADD,
    };
}

/**
 * Returns the last visible message for a given report after considering the given optimistic actions
 *
 * @param reportID - the report for which last visible message has to be fetched
 * @param [actionsToMerge] - the optimistic merge actions that needs to be considered while fetching last visible message

 */
function getLastVisibleMessage(reportID: string | undefined, actionsToMerge: ReportActions = {}): LastVisibleMessage {
    const report = getReport(reportID);
    const lastVisibleAction = ReportActionsUtils.getLastVisibleAction(reportID ?? '', actionsToMerge);

    // For Chat Report with deleted parent actions, let us fetch the correct message
    if (ReportActionsUtils.isDeletedParentAction(lastVisibleAction) && !isEmptyObject(report) && isChatReport(report)) {
        const lastMessageText = getDeletedParentActionMessageForChatReport(lastVisibleAction);
        return {
            lastMessageText,
        };
    }

    // Fetch the last visible message for report represented by reportID and based on actions to merge.
    return ReportActionsUtils.getLastVisibleMessage(reportID ?? '', actionsToMerge);
}

/**
 * Checks if a report is an open task report assigned to current user.
 *
 * @param [parentReportAction] - The parent report action of the report (Used to check if the task has been canceled)
 */
function isWaitingForAssigneeToCompleteTask(report: OnyxEntry<Report>, parentReportAction: OnyxEntry<ReportAction> | EmptyObject = {}): boolean {
    return isTaskReport(report) && isReportManager(report) && isOpenTaskReport(report, parentReportAction);
}

function isUnreadWithMention(reportOrOption: OnyxEntry<Report> | OptionData): boolean {
    if (!reportOrOption) {
        return false;
    }
    // lastMentionedTime and lastReadTime are both datetime strings and can be compared directly
    const lastMentionedTime = reportOrOption.lastMentionedTime ?? '';
    const lastReadTime = reportOrOption.lastReadTime ?? '';
    return Boolean('isUnreadWithMention' in reportOrOption && reportOrOption.isUnreadWithMention) || lastReadTime < lastMentionedTime;
}

/**
 * Determines if the option requires action from the current user. This can happen when it:
 *  - is unread and the user was mentioned in one of the unread comments
 *  - is for an outstanding task waiting on the user
 *  - has an outstanding child money request that is waiting for an action from the current user (e.g. pay, approve, add bank account)
 *
 * @param option (report or optionItem)
 * @param parentReportAction (the report action the current report is a thread of)
 */
function requiresAttentionFromCurrentUser(optionOrReport: OnyxEntry<Report> | OptionData, parentReportAction: EmptyObject | OnyxEntry<ReportAction> = {}) {
    if (!optionOrReport) {
        return false;
    }

    if (isJoinRequestInAdminRoom(optionOrReport)) {
        return true;
    }

    if (isArchivedRoom(optionOrReport) || isArchivedRoom(getReport(optionOrReport.parentReportID))) {
        return false;
    }

    if (isUnreadWithMention(optionOrReport)) {
        return true;
    }

    if (isWaitingForAssigneeToCompleteTask(optionOrReport, parentReportAction)) {
        return true;
    }

    // Has a child report that is awaiting action (e.g. approve, pay, add bank account) from current user
    if (optionOrReport.hasOutstandingChildRequest) {
        return true;
    }

    return false;
}

/**
 * Returns number of transactions that are nonReimbursable
 *
 */
function hasNonReimbursableTransactions(iouReportID: string | undefined): boolean {
    const transactions = TransactionUtils.getAllReportTransactions(iouReportID);
    return transactions.filter((transaction) => transaction.reimbursable === false).length > 0;
}

function getMoneyRequestSpendBreakdown(report: OnyxEntry<Report>, allReportsDict: OnyxCollection<Report> = null): SpendBreakdown {
    const allAvailableReports = allReportsDict ?? allReports;
    let moneyRequestReport;
    if (isMoneyRequestReport(report)) {
        moneyRequestReport = report;
    }
    if (allAvailableReports && report?.iouReportID) {
        moneyRequestReport = allAvailableReports[`${ONYXKEYS.COLLECTION.REPORT}${report.iouReportID}`];
    }
    if (moneyRequestReport) {
        let nonReimbursableSpend = moneyRequestReport.nonReimbursableTotal ?? 0;
        let totalSpend = moneyRequestReport.total ?? 0;

        if (nonReimbursableSpend + totalSpend !== 0) {
            // There is a possibility that if the Expense report has a negative total.
            // This is because there are instances where you can get a credit back on your card,
            // or you enter a negative expense to “offset” future expenses
            nonReimbursableSpend = isExpenseReport(moneyRequestReport) ? nonReimbursableSpend * -1 : Math.abs(nonReimbursableSpend);
            totalSpend = isExpenseReport(moneyRequestReport) ? totalSpend * -1 : Math.abs(totalSpend);

            const totalDisplaySpend = totalSpend;
            const reimbursableSpend = totalDisplaySpend - nonReimbursableSpend;

            return {
                nonReimbursableSpend,
                reimbursableSpend,
                totalDisplaySpend,
            };
        }
    }
    return {
        nonReimbursableSpend: 0,
        reimbursableSpend: 0,
        totalDisplaySpend: 0,
    };
}

/**
 * Get the title for a policy expense chat which depends on the role of the policy member seeing this report
 */
function getPolicyExpenseChatName(report: OnyxEntry<Report>, policy: OnyxEntry<Policy> | undefined = undefined): string | undefined {
    const ownerAccountID = report?.ownerAccountID;
    const personalDetails = allPersonalDetails?.[ownerAccountID ?? -1];
    const login = personalDetails ? personalDetails.login : null;
    // eslint-disable-next-line @typescript-eslint/prefer-nullish-coalescing
    const reportOwnerDisplayName = getDisplayNameForParticipant(ownerAccountID) || login || report?.reportName;

    // If the policy expense chat is owned by this user, use the name of the policy as the report name.
    if (report?.isOwnPolicyExpenseChat) {
        return getPolicyName(report, false, policy);
    }

    let policyExpenseChatRole = 'user';
    const policyItem = allPolicies?.[`${ONYXKEYS.COLLECTION.POLICY}${report?.policyID}`];
    if (policyItem) {
        policyExpenseChatRole = policyItem.role || 'user';
    }

    // If this user is not admin and this policy expense chat has been archived because of account merging, this must be an old workspace chat
    // of the account which was merged into the current user's account. Use the name of the policy as the name of the report.
    if (isArchivedRoom(report)) {
        const lastAction = ReportActionsUtils.getLastVisibleAction(report?.reportID ?? '');
        const archiveReason = lastAction?.actionName === CONST.REPORT.ACTIONS.TYPE.CLOSED ? lastAction?.originalMessage?.reason : CONST.REPORT.ARCHIVE_REASON.DEFAULT;
        if (archiveReason === CONST.REPORT.ARCHIVE_REASON.ACCOUNT_MERGED && policyExpenseChatRole !== CONST.POLICY.ROLE.ADMIN) {
            return getPolicyName(report, false, policy);
        }
    }

    // If user can see this report and they are not its owner, they must be an admin and the report name should be the name of the policy member
    return reportOwnerDisplayName;
}

/**
 * Given a report field, check if the field is for the report title.
 */
function isReportFieldOfTypeTitle(reportField: OnyxEntry<PolicyReportField>): boolean {
    return reportField?.type === 'formula' && reportField?.fieldID === CONST.REPORT_FIELD_TITLE_FIELD_ID;
}

/**
 * Check if report fields are available to use in a report
 */
function reportFieldsEnabled(report: Report) {
    return Permissions.canUseReportFields(allBetas ?? []) && isPaidGroupPolicyExpenseReport(report);
}

/**
 * Given a report field, check if the field can be edited or not.
 * For title fields, its considered disabled if `deletable` prop is `true` (https://github.com/Expensify/App/issues/35043#issuecomment-1911275433)
 * For non title fields, its considered disabled if:
 * 1. The user is not admin of the report
 * 2. Report is settled or it is closed
 */
function isReportFieldDisabled(report: OnyxEntry<Report>, reportField: OnyxEntry<PolicyReportField>, policy: OnyxEntry<Policy>): boolean {
    const isReportSettled = isSettled(report?.reportID);
    const isReportClosed = report?.statusNum === CONST.REPORT.STATUS_NUM.CLOSED;
    const isTitleField = isReportFieldOfTypeTitle(reportField);
    const isAdmin = isPolicyAdmin(report?.policyID ?? '', {[`${ONYXKEYS.COLLECTION.POLICY}${policy?.id ?? ''}`]: policy});
    return isTitleField ? !reportField?.deletable : !isAdmin && (isReportSettled || isReportClosed);
}

/**
 * Given a set of report fields, return the field of type formula
 */
function getFormulaTypeReportField(reportFields: Record<string, PolicyReportField>) {
    return Object.values(reportFields).find((field) => field?.type === 'formula');
}

/**
 * Given a set of report fields, return the field that refers to title
 */
function getTitleReportField(reportFields: Record<string, PolicyReportField>) {
    return Object.values(reportFields).find((field) => isReportFieldOfTypeTitle(field));
}

/**
 * Get the key for a report field
 */
function getReportFieldKey(reportFieldId: string) {
    return `expensify_${reportFieldId}`;
}

/**
 * Get the report fields attached to the policy given policyID
 */
function getReportFieldsByPolicyID(policyID: string): Record<string, PolicyReportField> {
    const policyReportFields = Object.entries(allPolicies ?? {}).find(([key]) => key.replace(ONYXKEYS.COLLECTION.POLICY, '') === policyID);
    const fieldList = policyReportFields?.[1]?.fieldList;

    if (!policyReportFields || !fieldList) {
        return {};
    }

    return fieldList;
}

/**
 * Get the report fields that we should display a MoneyReportView gets opened
 */

function getAvailableReportFields(report: Report, policyReportFields: PolicyReportField[]): PolicyReportField[] {
    // Get the report fields that are attached to a report. These will persist even if a field is deleted from the policy.
    const reportFields = Object.values(report.fieldList ?? {});
    const reportIsSettled = isSettled(report.reportID);

    // If the report is settled, we don't want to show any new field that gets added to the policy.
    if (reportIsSettled) {
        return reportFields;
    }

    // If the report is unsettled, we want to merge the new fields that get added to the policy with the fields that
    // are attached to the report.
    const mergedFieldIds = Array.from(new Set([...policyReportFields.map(({fieldID}) => fieldID), ...reportFields.map(({fieldID}) => fieldID)]));

    const fields = mergedFieldIds.map((id) => {
        const field = report?.fieldList?.[getReportFieldKey(id)];

        if (field) {
            return field;
        }

        const policyReportField = policyReportFields.find(({fieldID}) => fieldID === id);

        if (policyReportField) {
            return policyReportField;
        }

        return null;
    });

    return fields.filter(Boolean) as PolicyReportField[];
}

/**
 * Get the title for an IOU or expense chat which will be showing the payer and the amount
 */
function getMoneyRequestReportName(report: OnyxEntry<Report>, policy: OnyxEntry<Policy> | undefined = undefined): string {
    const isReportSettled = isSettled(report?.reportID ?? '');
    const reportFields = isReportSettled ? report?.fieldList : getReportFieldsByPolicyID(report?.policyID ?? '');
    const titleReportField = getFormulaTypeReportField(reportFields ?? {});

    if (titleReportField && report?.reportName && reportFieldsEnabled(report)) {
        return report.reportName;
    }

    const moneyRequestTotal = getMoneyRequestSpendBreakdown(report).totalDisplaySpend;
    const formattedAmount = CurrencyUtils.convertToDisplayString(moneyRequestTotal, report?.currency);
    const payerOrApproverName =
        isExpenseReport(report) && !hasNonReimbursableTransactions(report?.reportID ?? '') ? getPolicyName(report, false, policy) : getDisplayNameForParticipant(report?.managerID) ?? '';
    const payerPaidAmountMessage = Localize.translateLocal('iou.payerPaidAmount', {
        payer: payerOrApproverName,
        amount: formattedAmount,
    });

    if (isReportApproved(report)) {
        return Localize.translateLocal('iou.managerApprovedAmount', {
            manager: payerOrApproverName,
            amount: formattedAmount,
        });
    }

    if (report?.isWaitingOnBankAccount) {
        return `${payerPaidAmountMessage} • ${Localize.translateLocal('iou.pending')}`;
    }

    if (hasNonReimbursableTransactions(report?.reportID)) {
        return Localize.translateLocal('iou.payerSpentAmount', {payer: payerOrApproverName, amount: formattedAmount});
    }

    if (isProcessingReport(report) || isOpenExpenseReport(report) || moneyRequestTotal === 0) {
        return Localize.translateLocal('iou.payerOwesAmount', {payer: payerOrApproverName, amount: formattedAmount});
    }

    return payerPaidAmountMessage;
}

/**
 * Gets transaction created, amount, currency, comment, and waypoints (for distance request)
 * into a flat object. Used for displaying transactions and sending them in API commands
 */

function getTransactionDetails(transaction: OnyxEntry<Transaction>, createdDateFormat: string = CONST.DATE.FNS_FORMAT_STRING): TransactionDetails | undefined {
    if (!transaction) {
        return;
    }
    const report = getReport(transaction?.reportID);
    return {
        created: TransactionUtils.getCreated(transaction, createdDateFormat),
        amount: TransactionUtils.getAmount(transaction, !isEmptyObject(report) && isExpenseReport(report)),
        currency: TransactionUtils.getCurrency(transaction),
        comment: TransactionUtils.getDescription(transaction),
        merchant: TransactionUtils.getMerchant(transaction),
        waypoints: TransactionUtils.getWaypoints(transaction),
        category: TransactionUtils.getCategory(transaction),
        billable: TransactionUtils.getBillable(transaction),
        tag: TransactionUtils.getTag(transaction),
        mccGroup: TransactionUtils.getMCCGroup(transaction),
        cardID: TransactionUtils.getCardID(transaction),
        originalAmount: TransactionUtils.getOriginalAmount(transaction),
        originalCurrency: TransactionUtils.getOriginalCurrency(transaction),
    };
}

/**
 * Can only edit if:
 *
 * - in case of IOU report
 *    - the current user is the requestor and is not settled yet
 * - in case of expense report
 *    - the current user is the requestor and is not settled yet
 *    - the current user is the manager of the report
 *    - or the current user is an admin on the policy the expense report is tied to
 *
 *    This is used in conjunction with canEditRestrictedField to control editing of specific fields like amount, currency, created, receipt, and distance.
 *    On its own, it only controls allowing/disallowing navigating to the editing pages or showing/hiding the 'Edit' icon on report actions
 */
function canEditMoneyRequest(reportAction: OnyxEntry<ReportAction>): boolean {
    const isDeleted = ReportActionsUtils.isDeletedAction(reportAction);

    if (isDeleted) {
        return false;
    }

    // If the report action is not IOU type, return true early
    if (reportAction?.actionName !== CONST.REPORT.ACTIONS.TYPE.IOU) {
        return true;
    }

    // TODO: Uncomment this line when BE starts working properly (Editing Track Expense)
    // if (reportAction.originalMessage.type === CONST.IOU.REPORT_ACTION_TYPE.TRACK) {
    //     return true;
    // }

    if (reportAction.originalMessage.type !== CONST.IOU.REPORT_ACTION_TYPE.CREATE) {
        return false;
    }

    const moneyRequestReportID = reportAction?.originalMessage?.IOUReportID ?? 0;

    if (!moneyRequestReportID) {
        return false;
    }

    const moneyRequestReport = getReport(String(moneyRequestReportID));
    const isRequestor = currentUserAccountID === reportAction?.actorAccountID;

    if (isIOUReport(moneyRequestReport)) {
        return isProcessingReport(moneyRequestReport) && isRequestor;
    }

    const policy = getPolicy(moneyRequestReport?.policyID ?? '');
    const isAdmin = policy.role === CONST.POLICY.ROLE.ADMIN;
    const isManager = currentUserAccountID === moneyRequestReport?.managerID;

    // Admin & managers can always edit coding fields such as tag, category, billable, etc. As long as the report has a state higher than OPEN.
    if ((isAdmin || isManager) && !isOpenExpenseReport(moneyRequestReport)) {
        return true;
    }

    return !isReportApproved(moneyRequestReport) && !isSettled(moneyRequestReport?.reportID) && isRequestor;
}

/**
 * Checks if the current user can edit the provided property of a money request
 *
 */
function canEditFieldOfMoneyRequest(reportAction: OnyxEntry<ReportAction>, fieldToEdit: ValueOf<typeof CONST.EDIT_REQUEST_FIELD>): boolean {
    // A list of fields that cannot be edited by anyone, once a money request has been settled
    const restrictedFields: string[] = [
        CONST.EDIT_REQUEST_FIELD.AMOUNT,
        CONST.EDIT_REQUEST_FIELD.CURRENCY,
        CONST.EDIT_REQUEST_FIELD.MERCHANT,
        CONST.EDIT_REQUEST_FIELD.DATE,
        CONST.EDIT_REQUEST_FIELD.RECEIPT,
        CONST.EDIT_REQUEST_FIELD.DISTANCE,
    ];

    if (!canEditMoneyRequest(reportAction)) {
        return false;
    }

    // If we're editing fields such as category, tag, description, etc. the check above should be enough for handling the permission
    if (!restrictedFields.includes(fieldToEdit)) {
        return true;
    }

    const iouMessage = reportAction?.originalMessage as IOUMessage;
    const moneyRequestReport = allReports?.[`${ONYXKEYS.COLLECTION.REPORT}${iouMessage?.IOUReportID}`] ?? ({} as Report);
    const transaction = allTransactions?.[`${ONYXKEYS.COLLECTION.TRANSACTION}${iouMessage?.IOUTransactionID}`] ?? ({} as Transaction);

    if (isSettled(String(moneyRequestReport.reportID)) || isReportApproved(String(moneyRequestReport.reportID))) {
        return false;
    }

    if (fieldToEdit === CONST.EDIT_REQUEST_FIELD.AMOUNT || fieldToEdit === CONST.EDIT_REQUEST_FIELD.CURRENCY) {
        if (TransactionUtils.isCardTransaction(transaction)) {
            return false;
        }

        if (TransactionUtils.isDistanceRequest(transaction)) {
            const policy = getPolicy(moneyRequestReport?.reportID ?? '');
            const isAdmin = isExpenseReport(moneyRequestReport) && policy.role === CONST.POLICY.ROLE.ADMIN;
            const isManager = isExpenseReport(moneyRequestReport) && currentUserAccountID === moneyRequestReport?.managerID;

            return isAdmin || isManager;
        }
    }

    if (fieldToEdit === CONST.EDIT_REQUEST_FIELD.RECEIPT) {
        const isRequestor = currentUserAccountID === reportAction?.actorAccountID;
        return !TransactionUtils.isReceiptBeingScanned(transaction) && !TransactionUtils.isDistanceRequest(transaction) && isRequestor;
    }

    return true;
}

/**
 * Can only edit if:
 *
 * - It was written by the current user
 * - It's an ADDCOMMENT that is not an attachment
 * - It's money request where conditions for editability are defined in canEditMoneyRequest method
 * - It's not pending deletion
 */
function canEditReportAction(reportAction: OnyxEntry<ReportAction>): boolean {
    const isCommentOrIOU = reportAction?.actionName === CONST.REPORT.ACTIONS.TYPE.ADDCOMMENT || reportAction?.actionName === CONST.REPORT.ACTIONS.TYPE.IOU;

    return Boolean(
        reportAction?.actorAccountID === currentUserAccountID &&
            isCommentOrIOU &&
            canEditMoneyRequest(reportAction) && // Returns true for non-IOU actions
            !ReportActionsUtils.isReportActionAttachment(reportAction) &&
            !ReportActionsUtils.isDeletedAction(reportAction) &&
            !ReportActionsUtils.isCreatedTaskReportAction(reportAction) &&
            reportAction?.pendingAction !== CONST.RED_BRICK_ROAD_PENDING_ACTION.DELETE,
    );
}

/**
 * Gets all transactions on an IOU report with a receipt
 */
function getTransactionsWithReceipts(iouReportID: string | undefined): Transaction[] {
    const transactions = TransactionUtils.getAllReportTransactions(iouReportID);
    return transactions.filter((transaction) => TransactionUtils.hasReceipt(transaction));
}

/**
 * For report previews, we display a "Receipt scan in progress" indicator
 * instead of the report total only when we have no report total ready to show. This is the case when
 * all requests are receipts that are being SmartScanned. As soon as we have a non-receipt request,
 * or as soon as one receipt request is done scanning, we have at least one
 * "ready" money request, and we remove this indicator to show the partial report total.
 */
function areAllRequestsBeingSmartScanned(iouReportID: string, reportPreviewAction: OnyxEntry<ReportAction>): boolean {
    const transactionsWithReceipts = getTransactionsWithReceipts(iouReportID);
    // If we have more requests than requests with receipts, we have some manual requests
    if (ReportActionsUtils.getNumberOfMoneyRequests(reportPreviewAction) > transactionsWithReceipts.length) {
        return false;
    }
    return transactionsWithReceipts.every((transaction) => TransactionUtils.isReceiptBeingScanned(transaction));
}

/**
 * Check if any of the transactions in the report has required missing fields
 *
 */
function hasMissingSmartscanFields(iouReportID: string): boolean {
    return TransactionUtils.getAllReportTransactions(iouReportID).some((transaction) => TransactionUtils.hasMissingSmartscanFields(transaction));
}

/**
 * Get the transactions related to a report preview with receipts
 * Get the details linked to the IOU reportAction
 *
 * NOTE: This method is only meant to be used inside this action file. Do not export and use it elsewhere. Use withOnyx or Onyx.connect() instead.
 */
function getLinkedTransaction(reportAction: OnyxEntry<ReportAction | OptimisticIOUReportAction>): Transaction | EmptyObject {
    let transactionID = '';

    if (reportAction?.actionName === CONST.REPORT.ACTIONS.TYPE.IOU) {
        transactionID = (reportAction?.originalMessage as IOUMessage)?.IOUTransactionID ?? '';
    }

    return allTransactions?.[`${ONYXKEYS.COLLECTION.TRANSACTION}${transactionID}`] ?? {};
}

/**
 * Retrieve the particular transaction object given its ID.
 *
 * NOTE: This method is only meant to be used inside this action file. Do not export and use it elsewhere. Use withOnyx or Onyx.connect() instead.
 */
function getTransaction(transactionID: string): OnyxEntry<Transaction> | EmptyObject {
    return allTransactions?.[`${ONYXKEYS.COLLECTION.TRANSACTION}${transactionID}`] ?? {};
}

/**
 * Given a parent IOU report action get report name for the LHN.
 */
function getTransactionReportName(reportAction: OnyxEntry<ReportAction | OptimisticIOUReportAction>): string {
    if (ReportActionsUtils.isReversedTransaction(reportAction)) {
        return Localize.translateLocal('parentReportAction.reversedTransaction');
    }

    if (ReportActionsUtils.isDeletedAction(reportAction)) {
        if (ReportActionsUtils.isTrackExpenseAction(reportAction)) {
            return Localize.translateLocal('parentReportAction.deletedExpense');
        }
        return Localize.translateLocal('parentReportAction.deletedRequest');
    }

    const transaction = getLinkedTransaction(reportAction);

    if (ReportActionsUtils.isTrackExpenseAction(reportAction)) {
        if (isEmptyObject(transaction)) {
            return Localize.translateLocal('iou.trackExpense');
        }
        const transactionDetails = getTransactionDetails(transaction);
        return Localize.translateLocal('iou.threadTrackReportName', {
            formattedAmount: CurrencyUtils.convertToDisplayString(transactionDetails?.amount ?? 0, transactionDetails?.currency) ?? '',
            comment: (!TransactionUtils.isMerchantMissing(transaction) ? transactionDetails?.merchant : transactionDetails?.comment) ?? '',
        });
    }

    if (isEmptyObject(transaction)) {
        // Transaction data might be empty on app's first load, if so we fallback to Request
        return Localize.translateLocal('iou.request');
    }

    if (TransactionUtils.isFetchingWaypointsFromServer(transaction)) {
        return Localize.translateLocal('iou.routePending');
    }

    if (TransactionUtils.hasReceipt(transaction) && TransactionUtils.isReceiptBeingScanned(transaction)) {
        return Localize.translateLocal('iou.receiptScanning');
    }

    if (TransactionUtils.hasMissingSmartscanFields(transaction)) {
        return Localize.translateLocal('iou.receiptMissingDetails');
    }

    const transactionDetails = getTransactionDetails(transaction);

    return Localize.translateLocal(ReportActionsUtils.isSentMoneyReportAction(reportAction) ? 'iou.threadSentMoneyReportName' : 'iou.threadRequestReportName', {
        formattedAmount: CurrencyUtils.convertToDisplayString(transactionDetails?.amount ?? 0, transactionDetails?.currency) ?? '',
        comment: (!TransactionUtils.isMerchantMissing(transaction) ? transactionDetails?.merchant : transactionDetails?.comment) ?? '',
    });
}

/**
 * Get money request message for an IOU report
 *
 * @param [iouReportAction] This is always an IOU action. When necessary, report preview actions will be unwrapped and the child iou report action is passed here (the original report preview
 *     action will be passed as `originalReportAction` in this case).
 * @param [originalReportAction] This can be either a report preview action or the IOU action. This will be the original report preview action in cases where `iouReportAction` was unwrapped
 *     from a report preview action. Otherwise, it will be the same as `iouReportAction`.
 */
function getReportPreviewMessage(
    report: OnyxEntry<Report> | EmptyObject,
    iouReportAction: OnyxEntry<ReportAction> | EmptyObject = {},
    shouldConsiderScanningReceiptOrPendingRoute = false,
    isPreviewMessageForParentChatReport = false,
    policy: OnyxEntry<Policy> = null,
    isForListPreview = false,
    originalReportAction: OnyxEntry<ReportAction> | EmptyObject = iouReportAction,
): string {
    const reportActionMessage = iouReportAction?.message?.[0].html ?? '';

    if (isEmptyObject(report) || !report?.reportID) {
        // The iouReport is not found locally after SignIn because the OpenApp API won't return iouReports if they're settled
        // As a temporary solution until we know how to solve this the best, we just use the message that returned from BE
        return reportActionMessage;
    }

    if (!isEmptyObject(iouReportAction) && !isIOUReport(report) && iouReportAction && ReportActionsUtils.isSplitBillAction(iouReportAction)) {
        // This covers group chats where the last action is a split bill action
        const linkedTransaction = getLinkedTransaction(iouReportAction);
        if (isEmptyObject(linkedTransaction)) {
            return reportActionMessage;
        }

        if (!isEmptyObject(linkedTransaction)) {
            if (TransactionUtils.isReceiptBeingScanned(linkedTransaction)) {
                return Localize.translateLocal('iou.receiptScanning');
            }

            if (TransactionUtils.hasMissingSmartscanFields(linkedTransaction)) {
                return Localize.translateLocal('iou.receiptMissingDetails');
            }

            const transactionDetails = getTransactionDetails(linkedTransaction);
            const formattedAmount = CurrencyUtils.convertToDisplayString(transactionDetails?.amount ?? 0, transactionDetails?.currency ?? '');
            return Localize.translateLocal('iou.didSplitAmount', {formattedAmount, comment: transactionDetails?.comment ?? ''});
        }
    }

    if (!isEmptyObject(iouReportAction) && !isIOUReport(report) && iouReportAction && ReportActionsUtils.isTrackExpenseAction(iouReportAction)) {
        // This covers group chats where the last action is a track expense action
        const linkedTransaction = getLinkedTransaction(iouReportAction);
        if (isEmptyObject(linkedTransaction)) {
            return reportActionMessage;
        }

        if (!isEmptyObject(linkedTransaction)) {
            if (TransactionUtils.isReceiptBeingScanned(linkedTransaction)) {
                return Localize.translateLocal('iou.receiptScanning');
            }

            if (TransactionUtils.hasMissingSmartscanFields(linkedTransaction)) {
                return Localize.translateLocal('iou.receiptMissingDetails');
            }

            const transactionDetails = getTransactionDetails(linkedTransaction);
            const formattedAmount = CurrencyUtils.convertToDisplayString(transactionDetails?.amount ?? 0, transactionDetails?.currency ?? '');
            return Localize.translateLocal('iou.trackedAmount', {formattedAmount, comment: transactionDetails?.comment ?? ''});
        }
    }

    const containsNonReimbursable = hasNonReimbursableTransactions(report.reportID);
    const totalAmount = getMoneyRequestSpendBreakdown(report).totalDisplaySpend;

    const policyName = getPolicyName(report, false, policy);
    const payerName = isExpenseReport(report) && !containsNonReimbursable ? policyName : getDisplayNameForParticipant(report.managerID, !isPreviewMessageForParentChatReport);

    const formattedAmount = CurrencyUtils.convertToDisplayString(totalAmount, report.currency);

    if (isReportApproved(report) && isPaidGroupPolicy(report)) {
        return Localize.translateLocal('iou.managerApprovedAmount', {
            manager: payerName ?? '',
            amount: formattedAmount,
        });
    }

    let linkedTransaction;
    if (!isEmptyObject(iouReportAction) && shouldConsiderScanningReceiptOrPendingRoute && iouReportAction && ReportActionsUtils.isMoneyRequestAction(iouReportAction)) {
        linkedTransaction = getLinkedTransaction(iouReportAction);
    }

    if (!isEmptyObject(linkedTransaction) && TransactionUtils.hasReceipt(linkedTransaction) && TransactionUtils.isReceiptBeingScanned(linkedTransaction)) {
        return Localize.translateLocal('iou.receiptScanning');
    }

    if (!isEmptyObject(linkedTransaction) && TransactionUtils.isFetchingWaypointsFromServer(linkedTransaction) && !TransactionUtils.getAmount(linkedTransaction)) {
        return Localize.translateLocal('iou.routePending');
    }

    const originalMessage = iouReportAction?.originalMessage as IOUMessage | undefined;

    // Show Paid preview message if it's settled or if the amount is paid & stuck at receivers end for only chat reports.
    if (isSettled(report.reportID) || (report.isWaitingOnBankAccount && isPreviewMessageForParentChatReport)) {
        // A settled report preview message can come in three formats "paid ... elsewhere" or "paid ... with Expensify"
        let translatePhraseKey: TranslationPaths = 'iou.paidElsewhereWithAmount';
        if (isPreviewMessageForParentChatReport) {
            translatePhraseKey = 'iou.payerPaidAmount';
        } else if (
            [CONST.IOU.PAYMENT_TYPE.VBBA, CONST.IOU.PAYMENT_TYPE.EXPENSIFY].some((paymentType) => paymentType === originalMessage?.paymentType) ||
            !!reportActionMessage.match(/ (with Expensify|using Expensify)$/) ||
            report.isWaitingOnBankAccount
        ) {
            translatePhraseKey = 'iou.paidWithExpensifyWithAmount';
        }

        let actualPayerName = report.managerID === currentUserAccountID ? '' : getDisplayNameForParticipant(report.managerID, true);
        actualPayerName = actualPayerName && isForListPreview && !isPreviewMessageForParentChatReport ? `${actualPayerName}:` : actualPayerName;
        const payerDisplayName = isPreviewMessageForParentChatReport ? payerName : actualPayerName;

        return Localize.translateLocal(translatePhraseKey, {amount: formattedAmount, payer: payerDisplayName ?? ''});
    }

    if (report.isWaitingOnBankAccount) {
        const submitterDisplayName = getDisplayNameForParticipant(report.ownerAccountID ?? -1, true) ?? '';
        return Localize.translateLocal('iou.waitingOnBankAccount', {submitterDisplayName});
    }

    const lastActorID = iouReportAction?.actorAccountID;
    let amount = originalMessage?.amount;
    let currency = originalMessage?.currency ? originalMessage?.currency : report.currency;

    if (!isEmptyObject(linkedTransaction)) {
        amount = TransactionUtils.getAmount(linkedTransaction, isExpenseReport(report));
        currency = TransactionUtils.getCurrency(linkedTransaction);
    }

    if (isEmptyObject(linkedTransaction) && !isEmptyObject(iouReportAction)) {
        linkedTransaction = getLinkedTransaction(iouReportAction);
    }

    let comment = !isEmptyObject(linkedTransaction) ? TransactionUtils.getDescription(linkedTransaction) : undefined;
    if (!isEmptyObject(originalReportAction) && ReportActionsUtils.isReportPreviewAction(originalReportAction) && ReportActionsUtils.getNumberOfMoneyRequests(originalReportAction) !== 1) {
        comment = undefined;
    }

    // if we have the amount in the originalMessage and lastActorID, we can use that to display the preview message for the latest request
    if (amount !== undefined && lastActorID && !isPreviewMessageForParentChatReport) {
        const amountToDisplay = CurrencyUtils.convertToDisplayString(Math.abs(amount), currency);

        // We only want to show the actor name in the preview if it's not the current user who took the action
        const requestorName = lastActorID && lastActorID !== currentUserAccountID ? getDisplayNameForParticipant(lastActorID, !isPreviewMessageForParentChatReport) : '';
        return `${requestorName ? `${requestorName}: ` : ''}${Localize.translateLocal('iou.requestedAmount', {formattedAmount: amountToDisplay, comment})}`;
    }

    if (containsNonReimbursable) {
        return Localize.translateLocal('iou.payerSpentAmount', {payer: payerName ?? '', amount: formattedAmount});
    }

    return Localize.translateLocal('iou.payerOwesAmount', {payer: payerName ?? '', amount: formattedAmount, comment});
}

/**
 * Given the updates user made to the request, compose the originalMessage
 * object of the modified expense action.
 *
 * At the moment, we only allow changing one transaction field at a time.
 */
function getModifiedExpenseOriginalMessage(oldTransaction: OnyxEntry<Transaction>, transactionChanges: TransactionChanges, isFromExpenseReport: boolean): ExpenseOriginalMessage {
    const originalMessage: ExpenseOriginalMessage = {};
    // Remark: Comment field is the only one which has new/old prefixes for the keys (newComment/ oldComment),
    // all others have old/- pattern such as oldCreated/created
    if ('comment' in transactionChanges) {
        originalMessage.oldComment = TransactionUtils.getDescription(oldTransaction);
        originalMessage.newComment = transactionChanges?.comment;
    }
    if ('created' in transactionChanges) {
        originalMessage.oldCreated = TransactionUtils.getCreated(oldTransaction);
        originalMessage.created = transactionChanges?.created;
    }
    if ('merchant' in transactionChanges) {
        originalMessage.oldMerchant = TransactionUtils.getMerchant(oldTransaction);
        originalMessage.merchant = transactionChanges?.merchant;
    }

    // The amount is always a combination of the currency and the number value so when one changes we need to store both
    // to match how we handle the modified expense action in oldDot
    if ('amount' in transactionChanges || 'currency' in transactionChanges) {
        originalMessage.oldAmount = TransactionUtils.getAmount(oldTransaction, isFromExpenseReport);
        originalMessage.amount = transactionChanges?.amount ?? transactionChanges.oldAmount;
        originalMessage.oldCurrency = TransactionUtils.getCurrency(oldTransaction);
        originalMessage.currency = transactionChanges?.currency ?? transactionChanges.oldCurrency;
    }

    if ('category' in transactionChanges) {
        originalMessage.oldCategory = TransactionUtils.getCategory(oldTransaction);
        originalMessage.category = transactionChanges?.category;
    }

    if ('tag' in transactionChanges) {
        originalMessage.oldTag = TransactionUtils.getTag(oldTransaction);
        originalMessage.tag = transactionChanges?.tag;
    }

    if ('billable' in transactionChanges) {
        const oldBillable = TransactionUtils.getBillable(oldTransaction);
        originalMessage.oldBillable = oldBillable ? Localize.translateLocal('common.billable').toLowerCase() : Localize.translateLocal('common.nonBillable').toLowerCase();
        originalMessage.billable = transactionChanges?.billable ? Localize.translateLocal('common.billable').toLowerCase() : Localize.translateLocal('common.nonBillable').toLowerCase();
    }

    return originalMessage;
}

/**
 * Check if original message is an object and can be used as a ChangeLog type
 * @param originalMessage
 */
function isChangeLogObject(originalMessage?: ChangeLog): ChangeLog | undefined {
    if (originalMessage && typeof originalMessage === 'object') {
        return originalMessage;
    }
    return undefined;
}

/**
 * Build invited usernames for admin chat threads
 * @param parentReportAction
 * @param parentReportActionMessage
 */
function getAdminRoomInvitedParticipants(parentReportAction: ReportAction | Record<string, never>, parentReportActionMessage: string) {
    if (!parentReportAction?.originalMessage) {
        return parentReportActionMessage || Localize.translateLocal('parentReportAction.deletedMessage');
    }
    const originalMessage = isChangeLogObject(parentReportAction.originalMessage);
    const participantAccountIDs = originalMessage?.targetAccountIDs ?? [];

    const participants = participantAccountIDs.map((id) => {
        const name = getDisplayNameForParticipant(id);
        if (name && name?.length > 0) {
            return name;
        }
        return Localize.translateLocal('common.hidden');
    });
    const users = participants.length > 1 ? participants.join(` ${Localize.translateLocal('common.and')} `) : participants[0];
    if (!users) {
        return parentReportActionMessage;
    }
    const actionType = parentReportAction.actionName;
    const isInviteAction = actionType === CONST.REPORT.ACTIONS.TYPE.ROOMCHANGELOG.INVITE_TO_ROOM || actionType === CONST.REPORT.ACTIONS.TYPE.POLICYCHANGELOG.INVITE_TO_ROOM;

    const verbKey = isInviteAction ? 'workspace.invite.invited' : 'workspace.invite.removed';
    const prepositionKey = isInviteAction ? 'workspace.invite.to' : 'workspace.invite.from';

    const verb = Localize.translateLocal(verbKey);
    const preposition = Localize.translateLocal(prepositionKey);

    const roomName = originalMessage?.roomName ?? '';

    return roomName ? `${verb} ${users} ${preposition} ${roomName}` : `${verb} ${users}`;
}

/**
 * Get the title for a report.
 */
function getReportName(report: OnyxEntry<Report>, policy: OnyxEntry<Policy> = null): string {
    let formattedName: string | undefined;
    const parentReportAction = ReportActionsUtils.getParentReportAction(report);
    if (isChatThread(report)) {
        if (!isEmptyObject(parentReportAction) && ReportActionsUtils.isTransactionThread(parentReportAction)) {
            formattedName = getTransactionReportName(parentReportAction);
            if (isArchivedRoom(report)) {
                formattedName += ` (${Localize.translateLocal('common.archived')})`;
            }
            return formattedName;
        }

        if (parentReportAction?.message?.[0]?.isDeletedParentAction) {
            return Localize.translateLocal('parentReportAction.deletedMessage');
        }

        const isAttachment = ReportActionsUtils.isReportActionAttachment(!isEmptyObject(parentReportAction) ? parentReportAction : null);
        const parentReportActionMessage = (
            ReportActionsUtils.isApprovedOrSubmittedReportAction(parentReportAction)
                ? ReportActionsUtils.getReportActionMessageText(parentReportAction)
                : parentReportAction?.message?.[0]?.text ?? ''
        ).replace(/(\r\n|\n|\r)/gm, ' ');
        if (isAttachment && parentReportActionMessage) {
            return `[${Localize.translateLocal('common.attachment')}]`;
        }
        if (
            parentReportAction?.message?.[0]?.moderationDecision?.decision === CONST.MODERATION.MODERATOR_DECISION_PENDING_HIDE ||
            parentReportAction?.message?.[0]?.moderationDecision?.decision === CONST.MODERATION.MODERATOR_DECISION_HIDDEN ||
            parentReportAction?.message?.[0]?.moderationDecision?.decision === CONST.MODERATION.MODERATOR_DECISION_PENDING_REMOVE
        ) {
            return Localize.translateLocal('parentReportAction.hiddenMessage');
        }
        if (isAdminRoom(report) || isUserCreatedPolicyRoom(report)) {
            return getAdminRoomInvitedParticipants(parentReportAction, parentReportActionMessage);
        }
        if (parentReportActionMessage && isArchivedRoom(report)) {
            return `${parentReportActionMessage} (${Localize.translateLocal('common.archived')})`;
        }
        return parentReportActionMessage;
    }

    if (isClosedExpenseReportWithNoExpenses(report)) {
        return Localize.translateLocal('parentReportAction.deletedReport');
    }

    if (isTaskReport(report) && isCanceledTaskReport(report, parentReportAction)) {
        return Localize.translateLocal('parentReportAction.deletedTask');
    }

    if (isChatRoom(report) || isTaskReport(report)) {
        formattedName = report?.reportName;
    }

    if (isPolicyExpenseChat(report)) {
        formattedName = getPolicyExpenseChatName(report, policy);
    }

    if (isMoneyRequestReport(report)) {
        formattedName = getMoneyRequestReportName(report, policy);
    }

    if (isArchivedRoom(report)) {
        formattedName += ` (${Localize.translateLocal('common.archived')})`;
    }

    if (isSelfDM(report)) {
        formattedName = getDisplayNameForParticipant(currentUserAccountID, undefined, undefined, true);
    }

    if (formattedName) {
        return formattedName;
    }

    // Not a room or PolicyExpenseChat, generate title from first 5 other participants
    const participantAccountIDs = report?.participantAccountIDs?.slice(0, 6) ?? [];
    const participantsWithoutCurrentUser = participantAccountIDs.filter((accountID) => accountID !== currentUserAccountID);
    const isMultipleParticipantReport = participantsWithoutCurrentUser.length > 1;
    if (participantsWithoutCurrentUser.length > 5) {
        participantsWithoutCurrentUser.pop();
    }
    return participantsWithoutCurrentUser.map((accountID) => getDisplayNameForParticipant(accountID, isMultipleParticipantReport)).join(', ');
}

/**
 * Get either the policyName or domainName the chat is tied to
 */
function getChatRoomSubtitle(report: OnyxEntry<Report>): string | undefined {
    if (isChatThread(report)) {
        return '';
    }
    if (!isDefaultRoom(report) && !isUserCreatedPolicyRoom(report) && !isPolicyExpenseChat(report)) {
        return '';
    }
    if (getChatType(report) === CONST.REPORT.CHAT_TYPE.DOMAIN_ALL) {
        // The domainAll rooms are just #domainName, so we ignore the prefix '#' to get the domainName
        return report?.reportName?.substring(1) ?? '';
    }
    if ((isPolicyExpenseChat(report) && !!report?.isOwnPolicyExpenseChat) || isExpenseReport(report)) {
        return Localize.translateLocal('workspace.common.workspace');
    }
    if (isArchivedRoom(report)) {
        return report?.oldPolicyName ?? '';
    }
    return getPolicyName(report);
}

/**
 * Get pending members for reports
 */
function getPendingChatMembers(accountIDs: number[], previousPendingChatMembers: PendingChatMember[], pendingAction: PendingAction): PendingChatMember[] {
    const pendingChatMembers = accountIDs.map((accountID) => ({accountID: accountID.toString(), pendingAction}));
    return [...previousPendingChatMembers, ...pendingChatMembers];
}

/**
 * Gets the parent navigation subtitle for the report
 */
function getParentNavigationSubtitle(report: OnyxEntry<Report>): ParentNavigationSummaryParams {
    const parentReport = getParentReport(report);
    if (isEmptyObject(parentReport)) {
        return {};
    }

    return {
        reportName: getReportName(parentReport),
        workspaceName: getPolicyName(parentReport, true),
    };
}

/**
 * Navigate to the details page of a given report
 */
function navigateToDetailsPage(report: OnyxEntry<Report>) {
    const participantAccountIDs = report?.participantAccountIDs ?? [];

    if (isSelfDM(report)) {
        Navigation.navigate(ROUTES.PROFILE.getRoute(currentUserAccountID ?? 0));
        return;
    }

    if (isOneOnOneChat(report)) {
        Navigation.navigate(ROUTES.PROFILE.getRoute(participantAccountIDs[0]));
        return;
    }
    if (report?.reportID) {
        Navigation.navigate(ROUTES.REPORT_WITH_ID_DETAILS.getRoute(report?.reportID));
    }
}

/**
 * Go back to the details page of a given report
 */
function goBackToDetailsPage(report: OnyxEntry<Report>) {
    if (isOneOnOneChat(report)) {
        Navigation.goBack(ROUTES.PROFILE.getRoute(report?.participantAccountIDs?.[0] ?? ''));
        return;
    }
    Navigation.goBack(ROUTES.REPORT_SETTINGS.getRoute(report?.reportID ?? ''));
}

/**
 * Generate a random reportID up to 53 bits aka 9,007,199,254,740,991 (Number.MAX_SAFE_INTEGER).
 * There were approximately 98,000,000 reports with sequential IDs generated before we started using this approach, those make up roughly one billionth of the space for these numbers,
 * so we live with the 1 in a billion chance of a collision with an older ID until we can switch to 64-bit IDs.
 *
 * In a test of 500M reports (28 years of reports at our current max rate) we got 20-40 collisions meaning that
 * this is more than random enough for our needs.
 */
function generateReportID(): string {
    return (Math.floor(Math.random() * 2 ** 21) * 2 ** 32 + Math.floor(Math.random() * 2 ** 32)).toString();
}

function hasReportNameError(report: OnyxEntry<Report>): boolean {
    return !isEmptyObject(report?.errorFields?.reportName);
}

/**
 * For comments shorter than or equal to 10k chars, convert the comment from MD into HTML because that's how it is stored in the database
 * For longer comments, skip parsing, but still escape the text, and display plaintext for performance reasons. It takes over 40s to parse a 100k long string!!
 */
function getParsedComment(text: string): string {
    const parser = new ExpensiMark();
    const textWithMention = text.replace(CONST.REGEX.SHORT_MENTION, (match) => {
        const mention = match.substring(1);

        if (!Str.isValidEmail(mention) && currentUserPrivateDomain) {
            const mentionWithEmailDomain = `${mention}@${currentUserPrivateDomain}`;
            if (allPersonalDetailLogins.includes(mentionWithEmailDomain)) {
                return `@${mentionWithEmailDomain}`;
            }
        }
        if (Str.isValidPhone(mention)) {
            const mentionWithSmsDomain = PhoneNumber.addSMSDomainIfPhoneNumber(mention);
            if (allPersonalDetailLogins.includes(mentionWithSmsDomain)) {
                return `@${mentionWithSmsDomain}`;
            }
        }

        return match;
    });

    return text.length <= CONST.MAX_MARKUP_LENGTH ? parser.replace(textWithMention, {shouldEscapeText: !shouldAllowRawHTMLMessages()}) : lodashEscape(text);
}

function getReportDescriptionText(report: Report): string {
    if (!report.description) {
        return '';
    }

    const parser = new ExpensiMark();
    return parser.htmlToText(report.description);
}

function getPolicyDescriptionText(policy: OnyxEntry<Policy>): string {
    if (!policy?.description) {
        return '';
    }

    const parser = new ExpensiMark();
    return parser.htmlToText(policy.description);
}

function buildOptimisticAddCommentReportAction(text?: string, file?: FileObject, actorAccountID?: number): OptimisticReportAction {
    const parser = new ExpensiMark();
    const commentText = getParsedComment(text ?? '');
    const isAttachment = !text && file !== undefined;
    const attachmentInfo = isAttachment ? file : {};
    const htmlForNewComment = isAttachment ? CONST.ATTACHMENT_UPLOADING_MESSAGE_HTML : commentText;
    const accountID = actorAccountID ?? currentUserAccountID;

    // Remove HTML from text when applying optimistic offline comment
    const textForNewComment = isAttachment ? CONST.ATTACHMENT_MESSAGE_TEXT : parser.htmlToText(htmlForNewComment);
    return {
        commentText,
        reportAction: {
            reportActionID: NumberUtils.rand64(),
            actionName: CONST.REPORT.ACTIONS.TYPE.ADDCOMMENT,
            actorAccountID: accountID,
            person: [
                {
                    style: 'strong',
                    text: allPersonalDetails?.[accountID ?? -1]?.displayName ?? currentUserEmail,
                    type: 'TEXT',
                },
            ],
            automatic: false,
            avatar: allPersonalDetails?.[accountID ?? -1]?.avatar ?? UserUtils.getDefaultAvatarURL(accountID),
            created: DateUtils.getDBTimeWithSkew(),
            message: [
                {
                    translationKey: isAttachment ? CONST.TRANSLATION_KEYS.ATTACHMENT : '',
                    type: CONST.REPORT.MESSAGE.TYPE.COMMENT,
                    html: htmlForNewComment,
                    text: textForNewComment,
                },
            ],
            isFirstItem: false,
            isAttachment,
            attachmentInfo,
            pendingAction: CONST.RED_BRICK_ROAD_PENDING_ACTION.ADD,
            shouldShow: true,
            isOptimisticAction: true,
        },
    };
}

/**
 * update optimistic parent reportAction when a comment is added or remove in the child report
 * @param parentReportAction - Parent report action of the child report
 * @param lastVisibleActionCreated - Last visible action created of the child report
 * @param type - The type of action in the child report
 */

function updateOptimisticParentReportAction(parentReportAction: OnyxEntry<ReportAction>, lastVisibleActionCreated: string, type: string): UpdateOptimisticParentReportAction {
    let childVisibleActionCount = parentReportAction?.childVisibleActionCount ?? 0;
    let childCommenterCount = parentReportAction?.childCommenterCount ?? 0;
    let childOldestFourAccountIDs = parentReportAction?.childOldestFourAccountIDs;

    if (type === CONST.RED_BRICK_ROAD_PENDING_ACTION.ADD) {
        childVisibleActionCount += 1;
        const oldestFourAccountIDs = childOldestFourAccountIDs ? childOldestFourAccountIDs.split(',') : [];
        if (oldestFourAccountIDs.length < 4) {
            const index = oldestFourAccountIDs.findIndex((accountID) => accountID === currentUserAccountID?.toString());
            if (index === -1) {
                childCommenterCount += 1;
                oldestFourAccountIDs.push(currentUserAccountID?.toString() ?? '');
            }
        }
        childOldestFourAccountIDs = oldestFourAccountIDs.join(',');
    } else if (type === CONST.RED_BRICK_ROAD_PENDING_ACTION.DELETE) {
        if (childVisibleActionCount > 0) {
            childVisibleActionCount -= 1;
        }

        if (childVisibleActionCount === 0) {
            childCommenterCount = 0;
            childOldestFourAccountIDs = '';
        }
    }

    return {
        childVisibleActionCount,
        childCommenterCount,
        childLastVisibleActionCreated: lastVisibleActionCreated,
        childOldestFourAccountIDs,
    };
}

/**
 * Get optimistic data of parent report action
 * @param reportID The reportID of the report that is updated
 * @param lastVisibleActionCreated Last visible action created of the child report
 * @param type The type of action in the child report
 * @param parentReportID Custom reportID to be updated
 * @param parentReportActionID Custom reportActionID to be updated
 */
function getOptimisticDataForParentReportAction(reportID: string, lastVisibleActionCreated: string, type: string, parentReportID = '', parentReportActionID = ''): OnyxUpdate | EmptyObject {
    const report = getReport(reportID);
    if (!report || isEmptyObject(report)) {
        return {};
    }
    const parentReportAction = ReportActionsUtils.getParentReportAction(report);
    if (!parentReportAction || isEmptyObject(parentReportAction)) {
        return {};
    }

    const optimisticParentReportAction = updateOptimisticParentReportAction(parentReportAction, lastVisibleActionCreated, type);
    return {
        onyxMethod: Onyx.METHOD.MERGE,
        key: `${ONYXKEYS.COLLECTION.REPORT_ACTIONS}${parentReportID || report?.parentReportID}`,
        value: {
            [parentReportActionID || (report?.parentReportActionID ?? '')]: optimisticParentReportAction,
        },
    };
}

/**
 * Builds an optimistic reportAction for the parent report when a task is created
 * @param taskReportID - Report ID of the task
 * @param taskTitle - Title of the task
 * @param taskAssigneeAccountID - AccountID of the person assigned to the task
 * @param text - Text of the comment
 * @param parentReportID - Report ID of the parent report
 */
function buildOptimisticTaskCommentReportAction(taskReportID: string, taskTitle: string, taskAssigneeAccountID: number, text: string, parentReportID: string): OptimisticReportAction {
    const reportAction = buildOptimisticAddCommentReportAction(text);
    if (reportAction.reportAction.message) {
        reportAction.reportAction.message[0].taskReportID = taskReportID;
    }

    // These parameters are not saved on the reportAction, but are used to display the task in the UI
    // Added when we fetch the reportActions on a report
    reportAction.reportAction.originalMessage = {
        html: reportAction.reportAction.message?.[0].html,
        taskReportID: reportAction.reportAction.message?.[0].taskReportID,
    };
    reportAction.reportAction.childReportID = taskReportID;
    reportAction.reportAction.parentReportID = parentReportID;
    reportAction.reportAction.childType = CONST.REPORT.TYPE.TASK;
    reportAction.reportAction.childReportName = taskTitle;
    reportAction.reportAction.childManagerAccountID = taskAssigneeAccountID;
    reportAction.reportAction.childStatusNum = CONST.REPORT.STATUS_NUM.OPEN;
    reportAction.reportAction.childStateNum = CONST.REPORT.STATE_NUM.OPEN;

    return reportAction;
}

/**
 * Builds an optimistic IOU report with a randomly generated reportID
 *
 * @param payeeAccountID - AccountID of the person generating the IOU.
 * @param payerAccountID - AccountID of the other person participating in the IOU.
 * @param total - IOU amount in the smallest unit of the currency.
 * @param chatReportID - Report ID of the chat where the IOU is.
 * @param currency - IOU currency.
 * @param isSendingMoney - If we send money the IOU should be created as settled
 */

function buildOptimisticIOUReport(payeeAccountID: number, payerAccountID: number, total: number, chatReportID: string, currency: string, isSendingMoney = false): OptimisticIOUReport {
    const formattedTotal = CurrencyUtils.convertToDisplayString(total, currency);
    const personalDetails = getPersonalDetailsForAccountID(payerAccountID);
    const payerEmail = 'login' in personalDetails ? personalDetails.login : '';

    // When creating a report the participantsAccountIDs and visibleChatMemberAccountIDs are the same
    const participantsAccountIDs = [payeeAccountID, payerAccountID];

    return {
        type: CONST.REPORT.TYPE.IOU,
        cachedTotal: formattedTotal,
        chatReportID,
        currency,
        managerID: payerAccountID,
        ownerAccountID: payeeAccountID,
        participantAccountIDs: participantsAccountIDs,
        visibleChatMemberAccountIDs: participantsAccountIDs,
        reportID: generateReportID(),
        stateNum: isSendingMoney ? CONST.REPORT.STATE_NUM.APPROVED : CONST.REPORT.STATE_NUM.SUBMITTED,
        statusNum: isSendingMoney ? CONST.REPORT.STATUS_NUM.REIMBURSED : CONST.REPORT.STATE_NUM.SUBMITTED,
        total,

        // We don't translate reportName because the server response is always in English
        reportName: `${payerEmail} owes ${formattedTotal}`,
        notificationPreference: CONST.REPORT.NOTIFICATION_PREFERENCE.HIDDEN,
        parentReportID: chatReportID,
        lastVisibleActionCreated: DateUtils.getDBTime(),
    };
}

function getHumanReadableStatus(statusNum: number): string {
    const status = Object.keys(CONST.REPORT.STATUS_NUM).find((key) => CONST.REPORT.STATUS_NUM[key as keyof typeof CONST.REPORT.STATUS_NUM] === statusNum);
    return status ? `${status.charAt(0)}${status.slice(1).toLowerCase()}` : '';
}

/**
 * Populates the report field formula with the values from the report and policy.
 * Currently, this only supports optimistic expense reports.
 * Each formula field is either replaced with a value, or removed.
 * If after all replacements the formula is empty, the original formula is returned.
 * See {@link https://help.expensify.com/articles/expensify-classic/insights-and-custom-reporting/Custom-Templates}
 */
function populateOptimisticReportFormula(formula: string, report: OptimisticExpenseReport, policy: Policy | EmptyObject): string {
    const createdDate = report.lastVisibleActionCreated ? new Date(report.lastVisibleActionCreated) : undefined;
    const result = formula
        // We don't translate because the server response is always in English
        .replaceAll('{report:type}', 'Expense Report')
        .replaceAll('{report:startdate}', createdDate ? format(createdDate, CONST.DATE.FNS_FORMAT_STRING) : '')
        .replaceAll('{report:total}', report.total !== undefined ? CurrencyUtils.convertToDisplayString(Math.abs(report.total), report.currency).toString() : '')
        .replaceAll('{report:currency}', report.currency ?? '')
        .replaceAll('{report:policyname}', policy.name ?? '')
        .replaceAll('{report:created}', createdDate ? format(createdDate, CONST.DATE.FNS_DATE_TIME_FORMAT_STRING) : '')
        .replaceAll('{report:created:yyyy-MM-dd}', createdDate ? format(createdDate, CONST.DATE.FNS_FORMAT_STRING) : '')
        .replaceAll('{report:status}', report.statusNum !== undefined ? getHumanReadableStatus(report.statusNum) : '')
        .replaceAll('{user:email}', currentUserEmail ?? '')
        .replaceAll('{user:email|frontPart}', currentUserEmail ? currentUserEmail.split('@')[0] : '')
        .replaceAll(/\{report:(.+)}/g, '');

    return result.trim().length ? result : formula;
}

/**
 * Builds an optimistic Expense report with a randomly generated reportID
 *
 * @param chatReportID - Report ID of the PolicyExpenseChat where the Expense Report is
 * @param policyID - The policy ID of the PolicyExpenseChat
 * @param payeeAccountID - AccountID of the employee (payee)
 * @param total - Amount in cents
 * @param currency
 */
function buildOptimisticExpenseReport(chatReportID: string, policyID: string, payeeAccountID: number, total: number, currency: string): OptimisticExpenseReport {
    // The amount for Expense reports are stored as negative value in the database
    const storedTotal = total * -1;
    const policyName = getPolicyName(allReports?.[`${ONYXKEYS.COLLECTION.REPORT}${chatReportID}`]);
    const formattedTotal = CurrencyUtils.convertToDisplayString(storedTotal, currency);
    const policy = getPolicy(policyID);

    const isInstantSubmitEnabled = PolicyUtils.isInstantSubmitEnabled(policy);

    const stateNum = isInstantSubmitEnabled ? CONST.REPORT.STATE_NUM.SUBMITTED : CONST.REPORT.STATE_NUM.OPEN;
    const statusNum = isInstantSubmitEnabled ? CONST.REPORT.STATUS_NUM.SUBMITTED : CONST.REPORT.STATUS_NUM.OPEN;

    const expenseReport: OptimisticExpenseReport = {
        reportID: generateReportID(),
        chatReportID,
        policyID,
        type: CONST.REPORT.TYPE.EXPENSE,
        ownerAccountID: payeeAccountID,
        currency,
        // We don't translate reportName because the server response is always in English
        reportName: `${policyName} owes ${formattedTotal}`,
        stateNum,
        statusNum,
        total: storedTotal,
        notificationPreference: CONST.REPORT.NOTIFICATION_PREFERENCE.HIDDEN,
        parentReportID: chatReportID,
        lastVisibleActionCreated: DateUtils.getDBTime(),
    };

    // The account defined in the policy submitsTo field is the approver/ manager for this report
    if (policy?.submitsTo) {
        expenseReport.managerID = policy.submitsTo;
    }

    const titleReportField = getTitleReportField(getReportFieldsByPolicyID(policyID) ?? {});
    if (!!titleReportField && reportFieldsEnabled(expenseReport)) {
        expenseReport.reportName = populateOptimisticReportFormula(titleReportField.defaultValue, expenseReport, policy);
    }

    return expenseReport;
}

/**
 * @param iouReportID - the report ID of the IOU report the action belongs to
 * @param type - IOUReportAction type. Can be oneOf(create, decline, cancel, pay, split)
 * @param total - IOU total in cents
 * @param comment - IOU comment
 * @param currency - IOU currency
 * @param paymentType - IOU paymentMethodType. Can be oneOf(Elsewhere, Expensify)
 * @param isSettlingUp - Whether we are settling up an IOU
 */
function getIOUReportActionMessage(iouReportID: string, type: string, total: number, comment: string, currency: string, paymentType = '', isSettlingUp = false): [Message] {
    const report = getReport(iouReportID);
    const amount =
        type === CONST.IOU.REPORT_ACTION_TYPE.PAY
            ? CurrencyUtils.convertToDisplayString(getMoneyRequestSpendBreakdown(!isEmptyObject(report) ? report : null).totalDisplaySpend, currency)
            : CurrencyUtils.convertToDisplayString(total, currency);

    let paymentMethodMessage;
    switch (paymentType) {
        case CONST.IOU.PAYMENT_TYPE.VBBA:
        case CONST.IOU.PAYMENT_TYPE.EXPENSIFY:
            paymentMethodMessage = ' with Expensify';
            break;
        default:
            paymentMethodMessage = ` elsewhere`;
            break;
    }

    let iouMessage;
    switch (type) {
        case CONST.REPORT.ACTIONS.TYPE.APPROVED:
            iouMessage = `approved ${amount}`;
            break;
        case CONST.REPORT.ACTIONS.TYPE.SUBMITTED:
            iouMessage = `submitted ${amount}`;
            break;
        case CONST.IOU.REPORT_ACTION_TYPE.CREATE:
            iouMessage = `requested ${amount}${comment && ` for ${comment}`}`;
            break;
        case CONST.IOU.REPORT_ACTION_TYPE.TRACK:
            iouMessage = `tracking ${amount}${comment && ` for ${comment}`}`;
            break;
        case CONST.IOU.REPORT_ACTION_TYPE.SPLIT:
            iouMessage = `split ${amount}${comment && ` for ${comment}`}`;
            break;
        case CONST.IOU.REPORT_ACTION_TYPE.DELETE:
            iouMessage = `deleted the ${amount} request${comment && ` for ${comment}`}`;
            break;
        case CONST.IOU.REPORT_ACTION_TYPE.PAY:
            iouMessage = isSettlingUp ? `paid ${amount}${paymentMethodMessage}` : `sent ${amount}${comment && ` for ${comment}`}${paymentMethodMessage}`;
            break;
        default:
            break;
    }

    return [
        {
            html: lodashEscape(iouMessage),
            text: iouMessage ?? '',
            isEdited: false,
            type: CONST.REPORT.MESSAGE.TYPE.COMMENT,
        },
    ];
}

/**
 * Builds an optimistic IOU reportAction object
 *
 * @param type - IOUReportAction type. Can be oneOf(create, delete, pay, split).
 * @param amount - IOU amount in cents.
 * @param currency
 * @param comment - User comment for the IOU.
 * @param participants - An array with participants details.
 * @param [transactionID] - Not required if the IOUReportAction type is 'pay'
 * @param [paymentType] - Only required if the IOUReportAction type is 'pay'. Can be oneOf(elsewhere, Expensify).
 * @param [iouReportID] - Only required if the IOUReportActions type is oneOf(decline, cancel, pay). Generates a randomID as default.
 * @param [isSettlingUp] - Whether we are settling up an IOU.
 * @param [isSendMoneyFlow] - Whether this is send money flow
 * @param [receipt]
 * @param [isOwnPolicyExpenseChat] - Whether this is an expense report create from the current user's policy expense chat
 */
function buildOptimisticIOUReportAction(
    type: ValueOf<typeof CONST.IOU.REPORT_ACTION_TYPE>,
    amount: number,
    currency: string,
    comment: string,
    participants: Participant[],
    transactionID: string,
    paymentType?: PaymentMethodType,
    iouReportID = '',
    isSettlingUp = false,
    isSendMoneyFlow = false,
    receipt: Receipt = {},
    isOwnPolicyExpenseChat = false,
    created = DateUtils.getDBTime(),
): OptimisticIOUReportAction {
    const IOUReportID = iouReportID || generateReportID();

    const originalMessage: IOUMessage = {
        amount,
        comment,
        currency,
        IOUTransactionID: transactionID,
        IOUReportID,
        type,
    };

    if (type === CONST.IOU.REPORT_ACTION_TYPE.PAY) {
        // In send money flow, we store amount, comment, currency in IOUDetails when type = pay
        if (isSendMoneyFlow) {
            const keys = ['amount', 'comment', 'currency'] as const;
            keys.forEach((key) => {
                delete originalMessage[key];
            });
            originalMessage.IOUDetails = {amount, comment, currency};
            originalMessage.paymentType = paymentType;
        } else {
            // In case of pay money request action, we dont store the comment
            // and there is no single transctionID to link the action to.
            delete originalMessage.IOUTransactionID;
            delete originalMessage.comment;
            originalMessage.paymentType = paymentType;
        }
    }

    // IOUs of type split only exist in group DMs and those don't have an iouReport so we need to delete the IOUReportID key
    if (type === CONST.IOU.REPORT_ACTION_TYPE.SPLIT) {
        delete originalMessage.IOUReportID;
        // Split bill made from a policy expense chat only have the payee's accountID as the participant because the payer could be any policy admin
        if (isOwnPolicyExpenseChat) {
            originalMessage.participantAccountIDs = currentUserAccountID ? [currentUserAccountID] : [];
        } else {
            originalMessage.participantAccountIDs = currentUserAccountID
                ? [currentUserAccountID, ...participants.map((participant) => participant.accountID ?? -1)]
                : participants.map((participant) => participant.accountID ?? -1);
        }
    }

    return {
        actionName: CONST.REPORT.ACTIONS.TYPE.IOU,
        actorAccountID: currentUserAccountID,
        automatic: false,
        avatar: getCurrentUserAvatarOrDefault(),
        isAttachment: false,
        originalMessage,
        message: getIOUReportActionMessage(iouReportID, type, amount, comment, currency, paymentType, isSettlingUp),
        person: [
            {
                style: 'strong',
                text: getCurrentUserDisplayNameOrEmail(),
                type: 'TEXT',
            },
        ],
        reportActionID: NumberUtils.rand64(),
        shouldShow: true,
        created,
        pendingAction: CONST.RED_BRICK_ROAD_PENDING_ACTION.ADD,
        whisperedToAccountIDs: [CONST.IOU.RECEIPT_STATE.SCANREADY, CONST.IOU.RECEIPT_STATE.SCANNING].some((value) => value === receipt?.state) ? [currentUserAccountID ?? -1] : [],
    };
}

/**
 * Builds an optimistic APPROVED report action with a randomly generated reportActionID.
 */
function buildOptimisticApprovedReportAction(amount: number, currency: string, expenseReportID: string): OptimisticApprovedReportAction {
    const originalMessage = {
        amount,
        currency,
        expenseReportID,
    };

    return {
        actionName: CONST.REPORT.ACTIONS.TYPE.APPROVED,
        actorAccountID: currentUserAccountID,
        automatic: false,
        avatar: getCurrentUserAvatarOrDefault(),
        isAttachment: false,
        originalMessage,
        message: getIOUReportActionMessage(expenseReportID, CONST.REPORT.ACTIONS.TYPE.APPROVED, Math.abs(amount), '', currency),
        person: [
            {
                style: 'strong',
                text: getCurrentUserDisplayNameOrEmail(),
                type: 'TEXT',
            },
        ],
        reportActionID: NumberUtils.rand64(),
        shouldShow: true,
        created: DateUtils.getDBTime(),
        pendingAction: CONST.RED_BRICK_ROAD_PENDING_ACTION.ADD,
    };
}

/**
 * Builds an optimistic MOVED report action with a randomly generated reportActionID.
 * This action is used when we move reports across workspaces.
 */
function buildOptimisticMovedReportAction(fromPolicyID: string, toPolicyID: string, newParentReportID: string, movedReportID: string, policyName: string): ReportAction {
    const originalMessage = {
        fromPolicyID,
        toPolicyID,
        newParentReportID,
        movedReportID,
    };

    const movedActionMessage = [
        {
            html: `moved the report to the <a href='${CONST.NEW_EXPENSIFY_URL}r/${newParentReportID}' target='_blank' rel='noreferrer noopener'>${policyName}</a> workspace`,
            text: `moved the report to the ${policyName} workspace`,
            type: CONST.REPORT.MESSAGE.TYPE.COMMENT,
        },
    ];

    return {
        actionName: CONST.REPORT.ACTIONS.TYPE.MOVED,
        actorAccountID: currentUserAccountID,
        automatic: false,
        avatar: getCurrentUserAvatarOrDefault(),
        isAttachment: false,
        originalMessage,
        message: movedActionMessage,
        person: [
            {
                style: 'strong',
                text: getCurrentUserDisplayNameOrEmail(),
                type: 'TEXT',
            },
        ],
        reportActionID: NumberUtils.rand64(),
        shouldShow: true,
        created: DateUtils.getDBTime(),
        pendingAction: CONST.RED_BRICK_ROAD_PENDING_ACTION.ADD,
    };
}

/**
 * Builds an optimistic SUBMITTED report action with a randomly generated reportActionID.
 *
 */
function buildOptimisticSubmittedReportAction(amount: number, currency: string, expenseReportID: string): OptimisticSubmittedReportAction {
    const originalMessage = {
        amount,
        currency,
        expenseReportID,
    };

    return {
        actionName: CONST.REPORT.ACTIONS.TYPE.SUBMITTED,
        actorAccountID: currentUserAccountID,
        automatic: false,
        avatar: getCurrentUserAvatarOrDefault(),
        isAttachment: false,
        originalMessage,
        message: getIOUReportActionMessage(expenseReportID, CONST.REPORT.ACTIONS.TYPE.SUBMITTED, Math.abs(amount), '', currency),
        person: [
            {
                style: 'strong',
                text: getCurrentUserDisplayNameOrEmail(),
                type: 'TEXT',
            },
        ],
        reportActionID: NumberUtils.rand64(),
        shouldShow: true,
        created: DateUtils.getDBTime(),
        pendingAction: CONST.RED_BRICK_ROAD_PENDING_ACTION.ADD,
    };
}

/**
 * Builds an optimistic report preview action with a randomly generated reportActionID.
 *
 * @param chatReport
 * @param iouReport
 * @param [comment] - User comment for the IOU.
 * @param [transaction] - optimistic first transaction of preview
 */
function buildOptimisticReportPreview(chatReport: OnyxEntry<Report>, iouReport: Report, comment = '', transaction: OnyxEntry<Transaction> = null, childReportID?: string): ReportAction {
    const hasReceipt = TransactionUtils.hasReceipt(transaction);
    const isReceiptBeingScanned = hasReceipt && TransactionUtils.isReceiptBeingScanned(transaction);
    const message = getReportPreviewMessage(iouReport);
    const created = DateUtils.getDBTime();
    return {
        reportActionID: NumberUtils.rand64(),
        reportID: chatReport?.reportID,
        actionName: CONST.REPORT.ACTIONS.TYPE.REPORTPREVIEW,
        pendingAction: CONST.RED_BRICK_ROAD_PENDING_ACTION.ADD,
        originalMessage: {
            linkedReportID: iouReport?.reportID,
        },
        message: [
            {
                html: message,
                text: message,
                isEdited: false,
                type: CONST.REPORT.MESSAGE.TYPE.COMMENT,
            },
        ],
        created,
        accountID: iouReport?.managerID ?? 0,
        // The preview is initially whispered if created with a receipt, so the actor is the current user as well
        actorAccountID: hasReceipt ? currentUserAccountID : iouReport?.managerID ?? 0,
        childReportID: childReportID ?? iouReport?.reportID,
        childMoneyRequestCount: 1,
        childLastMoneyRequestComment: comment,
        childRecentReceiptTransactionIDs: hasReceipt && !isEmptyObject(transaction) ? {[transaction?.transactionID ?? '']: created} : undefined,
        whisperedToAccountIDs: isReceiptBeingScanned ? [currentUserAccountID ?? -1] : [],
    };
}

/**
 * Builds an optimistic modified expense action with a randomly generated reportActionID.
 */
function buildOptimisticModifiedExpenseReportAction(
    transactionThread: OnyxEntry<Report>,
    oldTransaction: OnyxEntry<Transaction>,
    transactionChanges: TransactionChanges,
    isFromExpenseReport: boolean,
): OptimisticModifiedExpenseReportAction {
    const originalMessage = getModifiedExpenseOriginalMessage(oldTransaction, transactionChanges, isFromExpenseReport);
    return {
        actionName: CONST.REPORT.ACTIONS.TYPE.MODIFIEDEXPENSE,
        actorAccountID: currentUserAccountID,
        automatic: false,
        avatar: getCurrentUserAvatarOrDefault(),
        created: DateUtils.getDBTime(),
        isAttachment: false,
        message: [
            {
                // Currently we are composing the message from the originalMessage and message is only used in OldDot and not in the App
                text: 'You',
                style: 'strong',
                type: CONST.REPORT.MESSAGE.TYPE.TEXT,
            },
        ],
        originalMessage,
        person: [
            {
                style: 'strong',
                text: currentUserPersonalDetails?.displayName ?? String(currentUserAccountID),
                type: 'TEXT',
            },
        ],
        pendingAction: CONST.RED_BRICK_ROAD_PENDING_ACTION.ADD,
        reportActionID: NumberUtils.rand64(),
        reportID: transactionThread?.reportID,
        shouldShow: true,
    };
}

/**
 * Updates a report preview action that exists for an IOU report.
 *
 * @param [comment] - User comment for the IOU.
 * @param [transaction] - optimistic newest transaction of a report preview
 *
 */
function updateReportPreview(iouReport: OnyxEntry<Report>, reportPreviewAction: ReportAction, isPayRequest = false, comment = '', transaction: OnyxEntry<Transaction> = null): ReportAction {
    const hasReceipt = TransactionUtils.hasReceipt(transaction);
    const recentReceiptTransactions = reportPreviewAction?.childRecentReceiptTransactionIDs ?? {};
    const transactionsToKeep = TransactionUtils.getRecentTransactions(recentReceiptTransactions);
    const previousTransactionsArray = Object.entries(recentReceiptTransactions ?? {}).map(([key, value]) => (transactionsToKeep.includes(key) ? {[key]: value} : null));
    const previousTransactions: Record<string, string> = {};

    for (const obj of previousTransactionsArray) {
        for (const key in obj) {
            if (obj) {
                previousTransactions[key] = obj[key];
            }
        }
    }

    const message = getReportPreviewMessage(iouReport, reportPreviewAction);
    return {
        ...reportPreviewAction,
        message: [
            {
                html: message,
                text: message,
                isEdited: false,
                type: CONST.REPORT.MESSAGE.TYPE.COMMENT,
            },
        ],
        childLastMoneyRequestComment: comment || reportPreviewAction?.childLastMoneyRequestComment,
        childMoneyRequestCount: (reportPreviewAction?.childMoneyRequestCount ?? 0) + (isPayRequest ? 0 : 1),
        childRecentReceiptTransactionIDs: hasReceipt
            ? {
                  ...(transaction && {[transaction.transactionID]: transaction?.created}),
                  ...previousTransactions,
              }
            : recentReceiptTransactions,
        // As soon as we add a transaction without a receipt to the report, it will have ready money requests,
        // so we remove the whisper
        whisperedToAccountIDs: hasReceipt ? reportPreviewAction?.whisperedToAccountIDs : [],
    };
}

function buildOptimisticTaskReportAction(taskReportID: string, actionName: OriginalMessageActionName, message = ''): OptimisticTaskReportAction {
    const originalMessage = {
        taskReportID,
        type: actionName,
        text: message,
    };
    return {
        actionName,
        actorAccountID: currentUserAccountID,
        automatic: false,
        avatar: getCurrentUserAvatarOrDefault(),
        isAttachment: false,
        originalMessage,
        message: [
            {
                text: message,
                taskReportID,
                type: CONST.REPORT.MESSAGE.TYPE.TEXT,
            },
        ],
        person: [
            {
                style: 'strong',
                text: currentUserPersonalDetails?.displayName ?? String(currentUserAccountID),
                type: 'TEXT',
            },
        ],
        reportActionID: NumberUtils.rand64(),
        shouldShow: true,
        created: DateUtils.getDBTime(),
        isFirstItem: false,
        pendingAction: CONST.RED_BRICK_ROAD_PENDING_ACTION.ADD,
    };
}

/**
 * Builds an optimistic chat report with a randomly generated reportID and as much information as we currently have
 */
function buildOptimisticChatReport(
    participantList: number[],
    reportName: string = CONST.REPORT.DEFAULT_REPORT_NAME,
    chatType: ValueOf<typeof CONST.REPORT.CHAT_TYPE> | undefined = undefined,
    policyID: string = CONST.POLICY.OWNER_EMAIL_FAKE,
    ownerAccountID: number = CONST.REPORT.OWNER_ACCOUNT_ID_FAKE,
    isOwnPolicyExpenseChat = false,
    oldPolicyName = '',
    visibility: ValueOf<typeof CONST.REPORT.VISIBILITY> | undefined = undefined,
    writeCapability: ValueOf<typeof CONST.REPORT.WRITE_CAPABILITIES> | undefined = undefined,
    notificationPreference: NotificationPreference = CONST.REPORT.NOTIFICATION_PREFERENCE.ALWAYS,
    parentReportActionID = '',
    parentReportID = '',
    description = '',
): OptimisticChatReport {
    const currentTime = DateUtils.getDBTime();
    const isNewlyCreatedWorkspaceChat = chatType === CONST.REPORT.CHAT_TYPE.POLICY_EXPENSE_CHAT && isOwnPolicyExpenseChat;
    return {
        isOptimisticReport: true,
        type: CONST.REPORT.TYPE.CHAT,
        chatType,
        isOwnPolicyExpenseChat,
        isPinned: reportName === CONST.REPORT.WORKSPACE_CHAT_ROOMS.ADMINS || isNewlyCreatedWorkspaceChat,
        lastActorAccountID: 0,
        lastMessageTranslationKey: '',
        lastMessageHtml: '',
        lastMessageText: undefined,
        lastReadTime: currentTime,
        lastVisibleActionCreated: currentTime,
        notificationPreference,
        oldPolicyName,
        ownerAccountID: ownerAccountID || CONST.REPORT.OWNER_ACCOUNT_ID_FAKE,
        parentReportActionID,
        parentReportID,
        // When creating a report the participantsAccountIDs and visibleChatMemberAccountIDs are the same
        participantAccountIDs: participantList,
        visibleChatMemberAccountIDs: participantList,
        policyID,
        reportID: generateReportID(),
        reportName,
        stateNum: 0,
        statusNum: 0,
        visibility,
        description,
        writeCapability,
    };
}

/**
 * Returns the necessary reportAction onyx data to indicate that the chat has been created optimistically
 * @param [created] - Action created time
 */
function buildOptimisticCreatedReportAction(emailCreatingAction: string, created = DateUtils.getDBTime()): OptimisticCreatedReportAction {
    return {
        reportActionID: NumberUtils.rand64(),
        actionName: CONST.REPORT.ACTIONS.TYPE.CREATED,
        pendingAction: CONST.RED_BRICK_ROAD_PENDING_ACTION.ADD,
        actorAccountID: currentUserAccountID,
        message: [
            {
                type: CONST.REPORT.MESSAGE.TYPE.TEXT,
                style: 'strong',
                text: emailCreatingAction,
            },
            {
                type: CONST.REPORT.MESSAGE.TYPE.TEXT,
                style: 'normal',
                text: ' created this report',
            },
        ],
        person: [
            {
                type: CONST.REPORT.MESSAGE.TYPE.TEXT,
                style: 'strong',
                text: getCurrentUserDisplayNameOrEmail(),
            },
        ],
        automatic: false,
        avatar: getCurrentUserAvatarOrDefault(),
        created,
        shouldShow: true,
    };
}

/**
 * Returns the necessary reportAction onyx data to indicate that the room has been renamed
 */
function buildOptimisticRenamedRoomReportAction(newName: string, oldName: string): OptimisticRenamedReportAction {
    const now = DateUtils.getDBTime();
    return {
        reportActionID: NumberUtils.rand64(),
        actionName: CONST.REPORT.ACTIONS.TYPE.RENAMED,
        pendingAction: CONST.RED_BRICK_ROAD_PENDING_ACTION.ADD,
        actorAccountID: currentUserAccountID,
        message: [
            {
                type: CONST.REPORT.MESSAGE.TYPE.TEXT,
                style: 'strong',
                text: 'You',
            },
            {
                type: CONST.REPORT.MESSAGE.TYPE.TEXT,
                style: 'normal',
                text: ` renamed this report. New title is '${newName}' (previously '${oldName}').`,
            },
        ],
        person: [
            {
                type: CONST.REPORT.MESSAGE.TYPE.TEXT,
                style: 'strong',
                text: getCurrentUserDisplayNameOrEmail(),
            },
        ],
        originalMessage: {
            oldName,
            newName,
            html: `Room renamed to ${newName}`,
            lastModified: now,
        },
        automatic: false,
        avatar: getCurrentUserAvatarOrDefault(),
        created: now,
        shouldShow: true,
    };
}

/**
 * Returns the necessary reportAction onyx data to indicate that the transaction has been put on hold optimistically
 * @param [created] - Action created time
 */
function buildOptimisticHoldReportAction(comment: string, created = DateUtils.getDBTime()): OptimisticHoldReportAction {
    return {
        reportActionID: NumberUtils.rand64(),
        actionName: CONST.REPORT.ACTIONS.TYPE.HOLD,
        pendingAction: CONST.RED_BRICK_ROAD_PENDING_ACTION.ADD,
        actorAccountID: currentUserAccountID,
        message: [
            {
                type: CONST.REPORT.MESSAGE.TYPE.TEXT,
                style: 'normal',
                text: Localize.translateLocal('iou.heldRequest', {comment}),
            },
            {
                type: CONST.REPORT.MESSAGE.TYPE.COMMENT,
                text: comment,
            },
        ],
        person: [
            {
                type: CONST.REPORT.MESSAGE.TYPE.TEXT,
                style: 'strong',
                text: getCurrentUserDisplayNameOrEmail(),
            },
        ],
        automatic: false,
        avatar: getCurrentUserAvatarOrDefault(),
        created,
        shouldShow: true,
    };
}

/**
 * Returns the necessary reportAction onyx data to indicate that the transaction has been removed from hold optimistically
 * @param [created] - Action created time
 */
function buildOptimisticUnHoldReportAction(created = DateUtils.getDBTime()): OptimisticHoldReportAction {
    return {
        reportActionID: NumberUtils.rand64(),
        actionName: CONST.REPORT.ACTIONS.TYPE.UNHOLD,
        pendingAction: CONST.RED_BRICK_ROAD_PENDING_ACTION.ADD,
        actorAccountID: currentUserAccountID,
        message: [
            {
                type: CONST.REPORT.MESSAGE.TYPE.TEXT,
                style: 'normal',
                text: Localize.translateLocal('iou.unheldRequest'),
            },
        ],
        person: [
            {
                type: CONST.REPORT.MESSAGE.TYPE.TEXT,
                style: 'normal',
                text: getCurrentUserDisplayNameOrEmail(),
            },
        ],
        automatic: false,
        avatar: getCurrentUserAvatarOrDefault(),
        created,
        shouldShow: true,
    };
}

function buildOptimisticEditedTaskFieldReportAction({title, description}: Task): OptimisticEditedTaskReportAction {
    // We do not modify title & description in one request, so we need to create a different optimistic action for each field modification
    let field = '';
    let value = '';
    if (title !== undefined) {
        field = 'task title';
        value = title;
    } else if (description !== undefined) {
        field = 'description';
        value = description;
    }

    let changelog = 'edited this task';
    if (field && value) {
        changelog = `updated the ${field} to ${value}`;
    } else if (field) {
        changelog = `removed the ${field}`;
    }

    return {
        reportActionID: NumberUtils.rand64(),
        actionName: CONST.REPORT.ACTIONS.TYPE.TASKEDITED,
        pendingAction: CONST.RED_BRICK_ROAD_PENDING_ACTION.ADD,
        actorAccountID: currentUserAccountID,
        message: [
            {
                type: CONST.REPORT.MESSAGE.TYPE.COMMENT,
                text: changelog,
                html: changelog,
            },
        ],
        person: [
            {
                type: CONST.REPORT.MESSAGE.TYPE.TEXT,
                style: 'strong',
                text: getCurrentUserDisplayNameOrEmail(),
            },
        ],
        automatic: false,
        avatar: getCurrentUserAvatarOrDefault(),
        created: DateUtils.getDBTime(),
        shouldShow: false,
    };
}

function buildOptimisticChangedTaskAssigneeReportAction(assigneeAccountID: number): OptimisticEditedTaskReportAction {
    return {
        reportActionID: NumberUtils.rand64(),
        actionName: CONST.REPORT.ACTIONS.TYPE.TASKEDITED,
        pendingAction: CONST.RED_BRICK_ROAD_PENDING_ACTION.ADD,
        actorAccountID: currentUserAccountID,
        message: [
            {
                type: CONST.REPORT.MESSAGE.TYPE.COMMENT,
                text: `assigned to ${getDisplayNameForParticipant(assigneeAccountID)}`,
                html: `assigned to <mention-user accountID=${assigneeAccountID}></mention-user>`,
            },
        ],
        person: [
            {
                type: CONST.REPORT.MESSAGE.TYPE.TEXT,
                style: 'strong',
                text: getCurrentUserDisplayNameOrEmail(),
            },
        ],
        automatic: false,
        avatar: getCurrentUserAvatarOrDefault(),
        created: DateUtils.getDBTime(),
        shouldShow: false,
    };
}

/**
 * Returns the necessary reportAction onyx data to indicate that a chat has been archived
 *
 * @param reason - A reason why the chat has been archived
 */
function buildOptimisticClosedReportAction(emailClosingReport: string, policyName: string, reason: string = CONST.REPORT.ARCHIVE_REASON.DEFAULT): OptimisticClosedReportAction {
    return {
        actionName: CONST.REPORT.ACTIONS.TYPE.CLOSED,
        actorAccountID: currentUserAccountID,
        automatic: false,
        avatar: getCurrentUserAvatarOrDefault(),
        created: DateUtils.getDBTime(),
        message: [
            {
                type: CONST.REPORT.MESSAGE.TYPE.TEXT,
                style: 'strong',
                text: emailClosingReport,
            },
            {
                type: CONST.REPORT.MESSAGE.TYPE.TEXT,
                style: 'normal',
                text: ' closed this report',
            },
        ],
        originalMessage: {
            policyName,
            reason,
        },
        pendingAction: CONST.RED_BRICK_ROAD_PENDING_ACTION.ADD,
        person: [
            {
                type: CONST.REPORT.MESSAGE.TYPE.TEXT,
                style: 'strong',
                text: getCurrentUserDisplayNameOrEmail(),
            },
        ],
        reportActionID: NumberUtils.rand64(),
        shouldShow: true,
    };
}

function buildOptimisticWorkspaceChats(policyID: string, policyName: string): OptimisticWorkspaceChats {
    const announceChatData = buildOptimisticChatReport(
        currentUserAccountID ? [currentUserAccountID] : [],
        CONST.REPORT.WORKSPACE_CHAT_ROOMS.ANNOUNCE,
        CONST.REPORT.CHAT_TYPE.POLICY_ANNOUNCE,
        policyID,
        CONST.POLICY.OWNER_ACCOUNT_ID_FAKE,
        false,
        policyName,
        undefined,
        undefined,

        // #announce contains all policy members so notifying always should be opt-in only.
        CONST.REPORT.NOTIFICATION_PREFERENCE.DAILY,
    );
    const announceChatReportID = announceChatData.reportID;
    const announceCreatedAction = buildOptimisticCreatedReportAction(CONST.POLICY.OWNER_EMAIL_FAKE);
    const announceReportActionData = {
        [announceCreatedAction.reportActionID]: announceCreatedAction,
    };
    const pendingChatMembers = getPendingChatMembers(currentUserAccountID ? [currentUserAccountID] : [], [], CONST.RED_BRICK_ROAD_PENDING_ACTION.ADD);
    const adminsChatData = {
        ...buildOptimisticChatReport(
            [currentUserAccountID ?? -1],
            CONST.REPORT.WORKSPACE_CHAT_ROOMS.ADMINS,
            CONST.REPORT.CHAT_TYPE.POLICY_ADMINS,
            policyID,
            CONST.POLICY.OWNER_ACCOUNT_ID_FAKE,
            false,
            policyName,
        ),
        pendingChatMembers,
    };
    const adminsChatReportID = adminsChatData.reportID;
    const adminsCreatedAction = buildOptimisticCreatedReportAction(CONST.POLICY.OWNER_EMAIL_FAKE);
    const adminsReportActionData = {
        [adminsCreatedAction.reportActionID]: adminsCreatedAction,
    };

    const expenseChatData = buildOptimisticChatReport([currentUserAccountID ?? -1], '', CONST.REPORT.CHAT_TYPE.POLICY_EXPENSE_CHAT, policyID, currentUserAccountID, true, policyName);
    const expenseChatReportID = expenseChatData.reportID;
    const expenseReportCreatedAction = buildOptimisticCreatedReportAction(currentUserEmail ?? '');
    const expenseReportActionData = {
        [expenseReportCreatedAction.reportActionID]: expenseReportCreatedAction,
    };

    return {
        announceChatReportID,
        announceChatData,
        announceReportActionData,
        announceCreatedReportActionID: announceCreatedAction.reportActionID,
        adminsChatReportID,
        adminsChatData,
        adminsReportActionData,
        adminsCreatedReportActionID: adminsCreatedAction.reportActionID,
        expenseChatReportID,
        expenseChatData,
        expenseReportActionData,
        expenseCreatedReportActionID: expenseReportCreatedAction.reportActionID,
    };
}

/**
 * Builds an optimistic Task Report with a randomly generated reportID
 *
 * @param ownerAccountID - Account ID of the person generating the Task.
 * @param assigneeAccountID - AccountID of the other person participating in the Task.
 * @param parentReportID - Report ID of the chat where the Task is.
 * @param title - Task title.
 * @param description - Task description.
 * @param policyID - PolicyID of the parent report
 */

function buildOptimisticTaskReport(
    ownerAccountID: number,
    assigneeAccountID = 0,
    parentReportID?: string,
    title?: string,
    description?: string,
    policyID: string = CONST.POLICY.OWNER_EMAIL_FAKE,
): OptimisticTaskReport {
    // When creating a report the participantsAccountIDs and visibleChatMemberAccountIDs are the same
    const participantsAccountIDs = assigneeAccountID && assigneeAccountID !== ownerAccountID ? [assigneeAccountID] : [];

    return {
        reportID: generateReportID(),
        reportName: title,
        description,
        ownerAccountID,
        participantAccountIDs: participantsAccountIDs,
        visibleChatMemberAccountIDs: participantsAccountIDs,
        managerID: assigneeAccountID,
        type: CONST.REPORT.TYPE.TASK,
        parentReportID,
        policyID,
        stateNum: CONST.REPORT.STATE_NUM.OPEN,
        statusNum: CONST.REPORT.STATUS_NUM.OPEN,
        notificationPreference: CONST.REPORT.NOTIFICATION_PREFERENCE.ALWAYS,
        lastVisibleActionCreated: DateUtils.getDBTime(),
    };
}

/**
 * A helper method to create transaction thread
 *
 * @param reportAction - the parent IOU report action from which to create the thread
 * @param moneyRequestReport - the report which the report action belongs to
 */
function buildTransactionThread(reportAction: OnyxEntry<ReportAction | OptimisticIOUReportAction>, moneyRequestReport: Report): OptimisticChatReport {
    const participantAccountIDs = [...new Set([currentUserAccountID, Number(reportAction?.actorAccountID)])].filter(Boolean) as number[];
    return buildOptimisticChatReport(
        participantAccountIDs,
        getTransactionReportName(reportAction),
        undefined,
        moneyRequestReport.policyID,
        CONST.POLICY.OWNER_ACCOUNT_ID_FAKE,
        false,
        '',
        undefined,
        undefined,
        CONST.REPORT.NOTIFICATION_PREFERENCE.HIDDEN,
        reportAction?.reportActionID,
        moneyRequestReport.reportID,
    );
}

/**
 * Build optimistic money request entities:
 *
 * 1. CREATED action for the iouReport
 * 2. IOU action for the iouReport linked to the transaction thread via `childReportID`
 * 3. Transaction Thread linked to the IOU action via `parentReportActionID`
 * 4. CREATED action for the Transaction Thread
 */
function buildOptimisticMoneyRequestEntities(
    iouReport: Report,
    type: ValueOf<typeof CONST.IOU.REPORT_ACTION_TYPE>,
    amount: number,
    currency: string,
    comment: string,
    payeeEmail: string,
    participants: Participant[],
    transactionID: string,
    paymentType?: PaymentMethodType,
    isSettlingUp = false,
    isSendMoneyFlow = false,
    receipt: Receipt = {},
    isOwnPolicyExpenseChat = false,
): [OptimisticCreatedReportAction, OptimisticIOUReportAction, OptimisticChatReport, OptimisticCreatedReportAction] {
    const iouActionCreationTime = DateUtils.getDBTime();

    // The `CREATED` action must be optimistically generated before the IOU action so that it won't appear after the IOU action in the chat.
    const createdActionForIOUReport = buildOptimisticCreatedReportAction(payeeEmail, DateUtils.subtractMillisecondsFromDateTime(iouActionCreationTime, 1));
    const iouAction = buildOptimisticIOUReportAction(
        type,
        amount,
        currency,
        comment,
        participants,
        transactionID,
        paymentType,
        iouReport.reportID,
        isSettlingUp,
        isSendMoneyFlow,
        receipt,
        isOwnPolicyExpenseChat,
        iouActionCreationTime,
    );

    // Create optimistic transactionThread and the `CREATED` action for it
    const transactionThread = buildTransactionThread(iouAction, iouReport);
    const createdActionForTransactionThread = buildOptimisticCreatedReportAction(payeeEmail);

    // The IOU action and the transactionThread are co-dependent as parent-child, so we need to link them together
    iouAction.childReportID = transactionThread.reportID;

    return [createdActionForIOUReport, iouAction, transactionThread, createdActionForTransactionThread];
}

function isUnread(report: OnyxEntry<Report>): boolean {
    if (!report) {
        return false;
    }

    // lastVisibleActionCreated and lastReadTime are both datetime strings and can be compared directly
    const lastVisibleActionCreated = report.lastVisibleActionCreated ?? '';
    const lastReadTime = report.lastReadTime ?? '';
    const lastMentionedTime = report.lastMentionedTime ?? '';

    // If the user was mentioned and the comment got deleted the lastMentionedTime will be more recent than the lastVisibleActionCreated
    return lastReadTime < lastVisibleActionCreated || lastReadTime < lastMentionedTime;
}

function isIOUOwnedByCurrentUser(report: OnyxEntry<Report>, allReportsDict: OnyxCollection<Report> = null): boolean {
    const allAvailableReports = allReportsDict ?? allReports;
    if (!report || !allAvailableReports) {
        return false;
    }

    let reportToLook = report;
    if (report.iouReportID) {
        const iouReport = allAvailableReports[`${ONYXKEYS.COLLECTION.REPORT}${report.iouReportID}`];
        if (iouReport) {
            reportToLook = iouReport;
        }
    }

    return reportToLook.ownerAccountID === currentUserAccountID;
}

/**
 * Assuming the passed in report is a default room, lets us know whether we can see it or not, based on permissions and
 * the various subsets of users we've allowed to use default rooms.
 */
function canSeeDefaultRoom(report: OnyxEntry<Report>, policies: OnyxCollection<Policy>, betas: OnyxEntry<Beta[]>): boolean {
    // Include archived rooms
    if (isArchivedRoom(report)) {
        return true;
    }

    // Include default rooms for free plan policies (domain rooms aren't included in here because they do not belong to a policy)
    if (getPolicyType(report, policies) === CONST.POLICY.TYPE.FREE) {
        return true;
    }

    // Include domain rooms with Partner Managers (Expensify accounts) in them for accounts that are on a domain with an Approved Accountant
    if (isDomainRoom(report) && doesDomainHaveApprovedAccountant && hasExpensifyEmails(report?.participantAccountIDs ?? [])) {
        return true;
    }

    // If the room has an assigned guide, it can be seen.
    if (hasExpensifyGuidesEmails(report?.participantAccountIDs ?? [])) {
        return true;
    }

    // Include any admins and announce rooms, since only non partner-managed domain rooms are on the beta now.
    if (isAdminRoom(report) || isAnnounceRoom(report)) {
        return true;
    }

    // For all other cases, just check that the user belongs to the default rooms beta
    return Permissions.canUseDefaultRooms(betas ?? []);
}

function canAccessReport(report: OnyxEntry<Report>, policies: OnyxCollection<Policy>, betas: OnyxEntry<Beta[]>): boolean {
    // We hide default rooms (it's basically just domain rooms now) from people who aren't on the defaultRooms beta.
    if (isDefaultRoom(report) && !canSeeDefaultRoom(report, policies, betas)) {
        return false;
    }

    return true;
}

/**
 * Check if the report is the parent report of the currently viewed report or at least one child report has report action
 */
function shouldHideReport(report: OnyxEntry<Report>, currentReportId: string): boolean {
    const currentReport = getReport(currentReportId);
    const parentReport = getParentReport(!isEmptyObject(currentReport) ? currentReport : null);
    const reportActions = ReportActionsUtils.getAllReportActions(report?.reportID ?? '');
    const isChildReportHasComment = Object.values(reportActions ?? {})?.some((reportAction) => (reportAction?.childVisibleActionCount ?? 0) > 0);
    return parentReport?.reportID !== report?.reportID && !isChildReportHasComment;
}

/**
 * Checks to see if a report's parentAction is a money request that contains a violation
 */
function doesTransactionThreadHaveViolations(report: OnyxEntry<Report>, transactionViolations: OnyxCollection<TransactionViolation[]>, parentReportAction: OnyxEntry<ReportAction>): boolean {
    if (parentReportAction?.actionName !== CONST.REPORT.ACTIONS.TYPE.IOU) {
        return false;
    }
    const {IOUTransactionID, IOUReportID} = parentReportAction.originalMessage ?? {};
    if (!IOUTransactionID || !IOUReportID) {
        return false;
    }
    if (!isCurrentUserSubmitter(IOUReportID)) {
        return false;
    }
    if (report?.stateNum !== CONST.REPORT.STATE_NUM.OPEN && report?.stateNum !== CONST.REPORT.STATE_NUM.SUBMITTED) {
        return false;
    }
    return TransactionUtils.hasViolation(IOUTransactionID, transactionViolations);
}

/**
 * Checks to see if a report contains a violation
 */
function hasViolations(reportID: string, transactionViolations: OnyxCollection<TransactionViolation[]>): boolean {
    const transactions = TransactionUtils.getAllReportTransactions(reportID);
    return transactions.some((transaction) => TransactionUtils.hasViolation(transaction.transactionID, transactionViolations));
}

/**
 * Takes several pieces of data from Onyx and evaluates if a report should be shown in the option list (either when searching
 * for reports or the reports shown in the LHN).
 *
 * This logic is very specific and the order of the logic is very important. It should fail quickly in most cases and also
 * filter out the majority of reports before filtering out very specific minority of reports.
 */
function shouldReportBeInOptionList({
    report,
    currentReportId,
    isInGSDMode,
    betas,
    policies,
    excludeEmptyChats,
    doesReportHaveViolations,
    includeSelfDM = false,
}: {
    report: OnyxEntry<Report>;
    currentReportId: string;
    isInGSDMode: boolean;
    betas: OnyxEntry<Beta[]>;
    policies: OnyxCollection<Policy>;
    excludeEmptyChats: boolean;
    doesReportHaveViolations: boolean;
    includeSelfDM?: boolean;
}) {
    const isInDefaultMode = !isInGSDMode;
    // Exclude reports that have no data because there wouldn't be anything to show in the option item.
    // This can happen if data is currently loading from the server or a report is in various stages of being created.
    // This can also happen for anyone accessing a public room or archived room for which they don't have access to the underlying policy.
    // Optionally exclude reports that do not belong to currently active workspace

    if (
        !report?.reportID ||
        !report?.type ||
        report?.reportName === undefined ||
        // eslint-disable-next-line @typescript-eslint/prefer-nullish-coalescing
        report?.isHidden ||
        // eslint-disable-next-line @typescript-eslint/prefer-nullish-coalescing
        report?.participantAccountIDs?.includes(CONST.ACCOUNT_ID.NOTIFICATIONS) ||
        (report?.participantAccountIDs?.length === 0 &&
            !isChatThread(report) &&
            !isPublicRoom(report) &&
            !isUserCreatedPolicyRoom(report) &&
            !isArchivedRoom(report) &&
            !isMoneyRequestReport(report) &&
            !isTaskReport(report) &&
            !isSelfDM(report))
    ) {
        return false;
    }
    if (!canAccessReport(report, policies, betas)) {
        return false;
    }

    // Include the currently viewed report. If we excluded the currently viewed report, then there
    // would be no way to highlight it in the options list and it would be confusing to users because they lose
    // a sense of context.
    if (report.reportID === currentReportId) {
        return true;
    }

    // Include reports that are relevant to the user in any view mode. Criteria include having a draft or having a GBR showing.
    // eslint-disable-next-line @typescript-eslint/prefer-nullish-coalescing
    if (report.hasDraft || requiresAttentionFromCurrentUser(report)) {
        return true;
    }
    const lastVisibleMessage = ReportActionsUtils.getLastVisibleMessage(report.reportID);
    const isEmptyChat = !report.lastMessageText && !report.lastMessageTranslationKey && !lastVisibleMessage.lastMessageText && !lastVisibleMessage.lastMessageTranslationKey;
    const canHideReport = shouldHideReport(report, currentReportId);

    // Include reports if they are pinned
    if (report.isPinned) {
        return true;
    }

    const reportIsSettled = report.statusNum === CONST.REPORT.STATUS_NUM.REIMBURSED;

    // Always show IOU reports with violations unless they are reimbursed
    if (isExpenseRequest(report) && doesReportHaveViolations && !reportIsSettled) {
        return true;
    }

    // Hide only chat threads that haven't been commented on (other threads are actionable)
    if (isChatThread(report) && canHideReport && isEmptyChat) {
        return false;
    }

    // Include reports that have errors from trying to add a workspace
    // If we excluded it, then the red-brock-road pattern wouldn't work for the user to resolve the error
    if (report.errorFields?.addWorkspaceRoom) {
        return true;
    }

    // All unread chats (even archived ones) in GSD mode will be shown. This is because GSD mode is specifically for focusing the user on the most relevant chats, primarily, the unread ones
    if (isInGSDMode) {
        return isUnread(report) && report.notificationPreference !== CONST.REPORT.NOTIFICATION_PREFERENCE.MUTE;
    }

    // Archived reports should always be shown when in default (most recent) mode. This is because you should still be able to access and search for the chats to find them.
    if (isInDefaultMode && isArchivedRoom(report)) {
        return true;
    }

    // Hide chats between two users that haven't been commented on from the LNH
    if (excludeEmptyChats && isEmptyChat && isChatReport(report) && !isChatRoom(report) && !isPolicyExpenseChat(report) && canHideReport) {
        return false;
    }

    if (isSelfDM(report)) {
        return includeSelfDM;
    }

    return true;
}

/**
 * Attempts to find a report in onyx with the provided list of participants. Does not include threads, task, money request, room, and policy expense chat.
 */
function getChatByParticipants(newParticipantList: number[], reports: OnyxCollection<Report> = allReports): OnyxEntry<Report> {
    const sortedNewParticipantList = newParticipantList.sort();
    return (
        Object.values(reports ?? {}).find((report) => {
            // If the report has been deleted, or there are no participants (like an empty #admins room) then skip it
            if (
                !report ||
                report.participantAccountIDs?.length === 0 ||
                isChatThread(report) ||
                isTaskReport(report) ||
                isMoneyRequestReport(report) ||
                isChatRoom(report) ||
                isPolicyExpenseChat(report)
            ) {
                return false;
            }

            // Only return the chat if it has all the participants
            return lodashIsEqual(sortedNewParticipantList, report.participantAccountIDs?.sort());
        }) ?? null
    );
}

/**
 * Attempts to find a report in onyx with the provided list of participants in given policy
 */
function getChatByParticipantsAndPolicy(newParticipantList: number[], policyID: string): OnyxEntry<Report> {
    newParticipantList.sort();
    return (
        Object.values(allReports ?? {}).find((report) => {
            // If the report has been deleted, or there are no participants (like an empty #admins room) then skip it
            if (!report?.participantAccountIDs) {
                return false;
            }
            const sortedParticipanctsAccountIDs = report.participantAccountIDs?.sort();
            // Only return the room if it has all the participants and is not a policy room
            return report.policyID === policyID && lodashIsEqual(newParticipantList, sortedParticipanctsAccountIDs);
        }) ?? null
    );
}

function getAllPolicyReports(policyID: string): Array<OnyxEntry<Report>> {
    return Object.values(allReports ?? {}).filter((report) => report?.policyID === policyID);
}

/**
 * Returns true if Chronos is one of the chat participants (1:1)
 */
function chatIncludesChronos(report: OnyxEntry<Report> | EmptyObject): boolean {
    return Boolean(report?.participantAccountIDs?.includes(CONST.ACCOUNT_ID.CHRONOS));
}

/**
 * Can only flag if:
 *
 * - It was written by someone else and isn't a whisper
 * - It's a welcome message whisper
 * - It's an ADDCOMMENT that is not an attachment
 */
function canFlagReportAction(reportAction: OnyxEntry<ReportAction>, reportID: string | undefined): boolean {
    let report = getReport(reportID);

    // If the childReportID exists in reportAction and is equal to the reportID,
    // the report action being evaluated is the parent report action in a thread, and we should get the parent report to evaluate instead.
    if (reportAction?.childReportID?.toString() === reportID?.toString()) {
        report = getReport(report?.parentReportID);
    }
    const isCurrentUserAction = reportAction?.actorAccountID === currentUserAccountID;
    const isOriginalMessageHaveHtml =
        reportAction?.actionName === CONST.REPORT.ACTIONS.TYPE.ADDCOMMENT ||
        reportAction?.actionName === CONST.REPORT.ACTIONS.TYPE.RENAMED ||
        reportAction?.actionName === CONST.REPORT.ACTIONS.TYPE.CHRONOSOOOLIST;
    if (ReportActionsUtils.isWhisperAction(reportAction)) {
        // Allow flagging welcome message whispers as they can be set by any room creator
        if (report?.description && !isCurrentUserAction && isOriginalMessageHaveHtml && reportAction?.originalMessage?.html === report.description) {
            return true;
        }

        // Disallow flagging the rest of whisper as they are sent by us
        return false;
    }

    return Boolean(
        !isCurrentUserAction &&
            reportAction?.actionName === CONST.REPORT.ACTIONS.TYPE.ADDCOMMENT &&
            !ReportActionsUtils.isDeletedAction(reportAction) &&
            !ReportActionsUtils.isCreatedTaskReportAction(reportAction) &&
            !isEmptyObject(report) &&
            report &&
            isAllowedToComment(report),
    );
}

/**
 * Whether flag comment page should show
 */
function shouldShowFlagComment(reportAction: OnyxEntry<ReportAction>, report: OnyxEntry<Report>): boolean {
    return (
        canFlagReportAction(reportAction, report?.reportID) &&
        !isArchivedRoom(report) &&
        !chatIncludesChronos(report) &&
        !isConciergeChatReport(report) &&
        reportAction?.actorAccountID !== CONST.ACCOUNT_ID.CONCIERGE
    );
}

/**
 * @param sortedAndFilteredReportActions - reportActions for the report, sorted newest to oldest, and filtered for only those that should be visible
 */
function getNewMarkerReportActionID(report: OnyxEntry<Report>, sortedAndFilteredReportActions: ReportAction[]): string {
    if (!isUnread(report)) {
        return '';
    }

    const newMarkerIndex = lodashFindLastIndex(sortedAndFilteredReportActions, (reportAction) => (reportAction.created ?? '') > (report?.lastReadTime ?? ''));

    return 'reportActionID' in sortedAndFilteredReportActions[newMarkerIndex] ? sortedAndFilteredReportActions[newMarkerIndex].reportActionID : '';
}

/**
 * Performs the markdown conversion, and replaces code points > 127 with C escape sequences
 * Used for compatibility with the backend auth validator for AddComment, and to account for MD in comments
 * @returns The comment's total length as seen from the backend
 */
function getCommentLength(textComment: string): number {
    return getParsedComment(textComment)
        .replace(/[^ -~]/g, '\\u????')
        .trim().length;
}

function getRouteFromLink(url: string | null): string {
    if (!url) {
        return '';
    }

    // Get the reportID from URL
    let route = url;
    const localWebAndroidRegEx = /^(https:\/\/([0-9]{1,3})\.([0-9]{1,3})\.([0-9]{1,3})\.([0-9]{1,3}))/;
    linkingConfig.prefixes.forEach((prefix) => {
        if (route.startsWith(prefix)) {
            route = route.replace(prefix, '');
        } else if (localWebAndroidRegEx.test(route)) {
            route = route.replace(localWebAndroidRegEx, '');
        } else {
            return;
        }

        // Remove the port if it's a localhost URL
        if (/^:\d+/.test(route)) {
            route = route.replace(/:\d+/, '');
        }

        // Remove the leading slash if exists
        if (route.startsWith('/')) {
            route = route.replace('/', '');
        }
    });
    return route;
}

function parseReportRouteParams(route: string): ReportRouteParams {
    let parsingRoute = route;
    if (parsingRoute.at(0) === '/') {
        // remove the first slash
        parsingRoute = parsingRoute.slice(1);
    }

    if (!parsingRoute.startsWith(Url.addTrailingForwardSlash(ROUTES.REPORT))) {
        return {reportID: '', isSubReportPageRoute: false};
    }

    const pathSegments = parsingRoute.split('/');

    const reportIDSegment = pathSegments[1];

    // Check for "undefined" or any other unwanted string values
    if (!reportIDSegment || reportIDSegment === 'undefined') {
        return {reportID: '', isSubReportPageRoute: false};
    }

    return {
        reportID: reportIDSegment,
        isSubReportPageRoute: pathSegments.length > 2,
    };
}

function getReportIDFromLink(url: string | null): string {
    const route = getRouteFromLink(url);
    const {reportID, isSubReportPageRoute} = parseReportRouteParams(route);
    if (isSubReportPageRoute) {
        // We allow the Sub-Report deep link routes (settings, details, etc.) to be handled by their respective component pages
        return '';
    }
    return reportID;
}

/**
 * Get the report policyID given a reportID
 */
function getReportPolicyID(reportID?: string): string | undefined {
    return getReport(reportID)?.policyID;
}

/**
 * Check if the chat report is linked to an iou that is waiting for the current user to add a credit bank account.
 */
function hasIOUWaitingOnCurrentUserBankAccount(chatReport: OnyxEntry<Report>): boolean {
    if (chatReport?.iouReportID) {
        const iouReport = allReports?.[`${ONYXKEYS.COLLECTION.REPORT}${chatReport?.iouReportID}`];
        if (iouReport?.isWaitingOnBankAccount && iouReport?.ownerAccountID === currentUserAccountID) {
            return true;
        }
    }

    return false;
}

/**
 * Users can request money:
 * - in policy expense chats only if they are in a role of a member in the chat (in other words, if it's their policy expense chat)
 * - in an open or submitted expense report tied to a policy expense chat the user owns
 *     - employee can request money in submitted expense report only if the policy has Instant Submit settings turned on
 * - in an IOU report, which is not settled yet
 * - in a 1:1 DM chat
 */
function canRequestMoney(report: OnyxEntry<Report>, policy: OnyxEntry<Policy>, otherParticipants: number[]): boolean {
    // User cannot request money in chat thread or in task report or in chat room
    if (isChatThread(report) || isTaskReport(report) || isChatRoom(report) || isSelfDM(report)) {
        return false;
    }

    // Users can only request money in DMs if they are a 1:1 DM
    if (isDM(report)) {
        return otherParticipants.length === 1;
    }

    // Prevent requesting money if pending IOU report waiting for their bank account already exists
    if (hasIOUWaitingOnCurrentUserBankAccount(report)) {
        return false;
    }

    let isOwnPolicyExpenseChat = report?.isOwnPolicyExpenseChat ?? false;
    if (isExpenseReport(report) && getParentReport(report)) {
        isOwnPolicyExpenseChat = Boolean(getParentReport(report)?.isOwnPolicyExpenseChat);
    }

    // In case there are no other participants than the current user and it's not user's own policy expense chat, they can't request money from such report
    if (otherParticipants.length === 0 && !isOwnPolicyExpenseChat) {
        return false;
    }

    // User can request money in any IOU report, unless paid, but user can only request money in an expense report
    // which is tied to their workspace chat.
    if (isMoneyRequestReport(report)) {
<<<<<<< HEAD
        const isOwnExpenseReport = isExpenseReport(report) && isOwnPolicyExpenseChat;
        if (isOwnExpenseReport && PolicyUtils.isPaidGroupPolicy(policy)) {
            return isDraftExpenseReport(report) || isExpenseReportWithInstantSubmittedState(report);
        }
        return (isOwnExpenseReport || isIOUReport(report)) && !isReportApproved(report) && !isSettled(report?.reportID);
=======
        const canAddTransactions = canAddOrDeleteTransactions(report);
        return isGroupPolicy(report) ? isOwnPolicyExpenseChat && canAddTransactions : canAddTransactions;
>>>>>>> 553529db
    }

    // In case of policy expense chat, users can only request money from their own policy expense chat
    return !isPolicyExpenseChat(report) || isOwnPolicyExpenseChat;
}

/**
 * Helper method to define what money request options we want to show for particular method.
 * There are 4 money request options: Request, Split, Send and Track expense:
 * - Request option should show for:
 *     - DMs
 *     - own policy expense chats
 *     - open and processing expense reports tied to own policy expense chat
 *     - unsettled IOU reports
 * - Send option should show for:
 *     - DMs
 * - Split options should show for:
 *     - chat/ policy rooms with more than 1 participants
 *     - groups chats with 3 and more participants
 *     - corporate workspace chats
 * - Track expense option should show for:
 *    - Self DMs
 *    - admin rooms
 *
 * None of the options should show in chat threads or if there is some special Expensify account
 * as a participant of the report.
 */
function getMoneyRequestOptions(report: OnyxEntry<Report>, policy: OnyxEntry<Policy>, reportParticipants: number[], canUseTrackExpense = true): Array<ValueOf<typeof CONST.IOU.TYPE>> {
    // In any thread or task report, we do not allow any new money requests yet
    if (isChatThread(report) || isTaskReport(report) || (!canUseTrackExpense && isSelfDM(report))) {
        return [];
    }

    // We don't allow IOU actions if an Expensify account is a participant of the report, unless the policy that the report is on is owned by an Expensify account
    const doParticipantsIncludeExpensifyAccounts = lodashIntersection(reportParticipants, CONST.EXPENSIFY_ACCOUNT_IDS).length > 0;
    const isPolicyOwnedByExpensifyAccounts = report?.policyID ? CONST.EXPENSIFY_ACCOUNT_IDS.includes(getPolicy(report?.policyID ?? '')?.ownerAccountID ?? 0) : false;
    if (doParticipantsIncludeExpensifyAccounts && !isPolicyOwnedByExpensifyAccounts) {
        return [];
    }

    const otherParticipants = reportParticipants.filter((accountID) => currentUserPersonalDetails?.accountID !== accountID);
    const hasSingleOtherParticipantInReport = otherParticipants.length === 1;
    const hasMultipleOtherParticipants = otherParticipants.length > 1;
    let options: Array<ValueOf<typeof CONST.IOU.TYPE>> = [];

    if (isSelfDM(report)) {
        options = [CONST.IOU.TYPE.TRACK_EXPENSE];
    }

    // User created policy rooms and default rooms like #admins or #announce will always have the Split Bill option
    // unless there are no other participants at all (e.g. #admins room for a policy with only 1 admin)
    // DM chats will have the Split Bill option only when there are at least 2 other people in the chat.
    // Your own workspace chats will have the split bill option.
    if ((isChatRoom(report) && otherParticipants.length > 0) || (isDM(report) && hasMultipleOtherParticipants) || (isPolicyExpenseChat(report) && report?.isOwnPolicyExpenseChat)) {
        options = [CONST.IOU.TYPE.SPLIT];
    }

    // TODO: Re-enable this when we have a clarity on track expense in policy expense chat
    // if (canUseTrackExpense && isPolicyExpenseChat(report) && report?.isOwnPolicyExpenseChat) {
    //     options = [...options, CONST.IOU.TYPE.TRACK_EXPENSE];
    // }

    if (canRequestMoney(report, policy, otherParticipants)) {
        options = [...options, CONST.IOU.TYPE.REQUEST];
    }

    // Send money option should be visible only in 1:1 DMs
    if (isDM(report) && hasSingleOtherParticipantInReport) {
        options = [...options, CONST.IOU.TYPE.SEND];
    }

    return options;
}

/**
 * Allows a user to leave a policy room according to the following conditions of the visibility or chatType rNVP:
 * `public` - Anyone can leave (because anybody can join)
 * `public_announce` - Only non-policy members can leave (it's auto-shared with policy members)
 * `policy_admins` - Nobody can leave (it's auto-shared with all policy admins)
 * `policy_announce` - Nobody can leave (it's auto-shared with all policy members)
 * `policyExpenseChat` - Nobody can leave (it's auto-shared with all policy members)
 * `policy` - Anyone can leave (though only policy members can join)
 * `domain` - Nobody can leave (it's auto-shared with domain members)
 * `dm` - Nobody can leave (it's auto-shared with users)
 * `private` - Anybody can leave (though you can only be invited to join)
 */
function canLeaveRoom(report: OnyxEntry<Report>, isPolicyMember: boolean): boolean {
    if (!report?.visibility) {
        if (
            report?.chatType === CONST.REPORT.CHAT_TYPE.POLICY_ADMINS ||
            report?.chatType === CONST.REPORT.CHAT_TYPE.POLICY_ANNOUNCE ||
            report?.chatType === CONST.REPORT.CHAT_TYPE.POLICY_EXPENSE_CHAT ||
            report?.chatType === CONST.REPORT.CHAT_TYPE.DOMAIN_ALL ||
            report?.chatType === CONST.REPORT.CHAT_TYPE.SELF_DM ||
            !report?.chatType
        ) {
            // DM chats don't have a chatType
            return false;
        }
    } else if (isPublicAnnounceRoom(report) && isPolicyMember) {
        return false;
    }
    return true;
}

function isCurrentUserTheOnlyParticipant(participantAccountIDs?: number[]): boolean {
    return Boolean(participantAccountIDs?.length === 1 && participantAccountIDs?.[0] === currentUserAccountID);
}

/**
 * Returns display names for those that can see the whisper.
 * However, it returns "you" if the current user is the only one who can see it besides the person that sent it.
 */
function getWhisperDisplayNames(participantAccountIDs?: number[]): string | undefined {
    const isWhisperOnlyVisibleToCurrentUser = isCurrentUserTheOnlyParticipant(participantAccountIDs);

    // When the current user is the only participant, the display name needs to be "you" because that's the only person reading it
    if (isWhisperOnlyVisibleToCurrentUser) {
        return Localize.translateLocal('common.youAfterPreposition');
    }

    return participantAccountIDs?.map((accountID) => getDisplayNameForParticipant(accountID, !isWhisperOnlyVisibleToCurrentUser)).join(', ');
}

/**
 * Show subscript on workspace chats / threads and expense requests
 */
function shouldReportShowSubscript(report: OnyxEntry<Report>): boolean {
    if (isArchivedRoom(report) && !isWorkspaceThread(report)) {
        return false;
    }

    if (isPolicyExpenseChat(report) && !isChatThread(report) && !isTaskReport(report) && !report?.isOwnPolicyExpenseChat) {
        return true;
    }

    if (isPolicyExpenseChat(report) && !isThread(report) && !isTaskReport(report)) {
        return true;
    }

    if (isExpenseRequest(report)) {
        return true;
    }

    if (isWorkspaceTaskReport(report)) {
        return true;
    }

    if (isWorkspaceThread(report)) {
        return true;
    }

    return false;
}

/**
 * Return true if reports data exists
 */
function isReportDataReady(): boolean {
    return !isEmptyObject(allReports) && Object.keys(allReports ?? {}).some((key) => allReports?.[key]?.reportID);
}

/**
 * Return true if reportID from path is valid
 */
function isValidReportIDFromPath(reportIDFromPath: string): boolean {
    return !['', 'null', '0'].includes(reportIDFromPath);
}

/**
 * Return the errors we have when creating a chat or a workspace room
 */
function getAddWorkspaceRoomOrChatReportErrors(report: OnyxEntry<Report>): Errors | null | undefined {
    // We are either adding a workspace room, or we're creating a chat, it isn't possible for both of these to have errors for the same report at the same time, so
    // simply looking up the first truthy value will get the relevant property if it's set.
    return report?.errorFields?.addWorkspaceRoom ?? report?.errorFields?.createChat;
}

/**
 * Return true if the Money Request report is marked for deletion.
 */
function isMoneyRequestReportPendingDeletion(report: OnyxEntry<Report> | EmptyObject): boolean {
    if (!isMoneyRequestReport(report)) {
        return false;
    }

    const parentReportAction = ReportActionsUtils.getReportAction(report?.parentReportID ?? '', report?.parentReportActionID ?? '');
    return parentReportAction?.pendingAction === CONST.RED_BRICK_ROAD_PENDING_ACTION.DELETE;
}

function canUserPerformWriteAction(report: OnyxEntry<Report>) {
    const reportErrors = getAddWorkspaceRoomOrChatReportErrors(report);

    // If the Money Request report is marked for deletion, let us prevent any further write action.
    if (isMoneyRequestReportPendingDeletion(report)) {
        return false;
    }

    return !isArchivedRoom(report) && isEmptyObject(reportErrors) && report && isAllowedToComment(report) && !isAnonymousUser;
}

/**
 * Returns ID of the original report from which the given reportAction is first created.
 */
function getOriginalReportID(reportID: string, reportAction: OnyxEntry<ReportAction>): string | undefined {
    const currentReportAction = ReportActionsUtils.getReportAction(reportID, reportAction?.reportActionID ?? '');
    return isThreadFirstChat(reportAction, reportID) && Object.keys(currentReportAction ?? {}).length === 0
        ? allReports?.[`${ONYXKEYS.COLLECTION.REPORT}${reportID}`]?.parentReportID
        : reportID;
}

/**
 * Return the pendingAction and the errors resulting from either
 *
 * - creating a workspace room
 * - starting a chat
 * - paying the money request
 *
 * while being offline
 */
function getReportOfflinePendingActionAndErrors(report: OnyxEntry<Report>): ReportOfflinePendingActionAndErrors {
    // It shouldn't be possible for all of these actions to be pending (or to have errors) for the same report at the same time, so just take the first that exists
    const reportPendingAction = report?.pendingFields?.addWorkspaceRoom ?? report?.pendingFields?.createChat ?? report?.pendingFields?.reimbursed;

    const reportErrors = getAddWorkspaceRoomOrChatReportErrors(report);
    return {reportPendingAction, reportErrors};
}

/**
 * Check if the report can create the request with type is iouType
 */
function canCreateRequest(report: OnyxEntry<Report>, policy: OnyxEntry<Policy>, iouType: (typeof CONST.IOU.TYPE)[keyof typeof CONST.IOU.TYPE]): boolean {
    const participantAccountIDs = report?.participantAccountIDs ?? [];
    if (!canUserPerformWriteAction(report)) {
        return false;
    }
    return getMoneyRequestOptions(report, policy, participantAccountIDs).includes(iouType);
}

function getWorkspaceChats(policyID: string, accountIDs: number[]): Array<OnyxEntry<Report>> {
    return Object.values(allReports ?? {}).filter((report) => isPolicyExpenseChat(report) && (report?.policyID ?? '') === policyID && accountIDs.includes(report?.ownerAccountID ?? -1));
}

/**
 * @param policy - the workspace the report is on, null if the user isn't a member of the workspace
 */
function shouldDisableRename(report: OnyxEntry<Report>, policy: OnyxEntry<Policy>): boolean {
    if (isDefaultRoom(report) || isArchivedRoom(report) || isThread(report) || isMoneyRequestReport(report) || isPolicyExpenseChat(report)) {
        return true;
    }

    // if the linked workspace is null, that means the person isn't a member of the workspace the report is in
    // which means this has to be a public room we want to disable renaming for
    if (!policy) {
        return true;
    }

    // If there is a linked workspace, that means the user is a member of the workspace the report is in and is allowed to rename.
    return false;
}

/**
 * @param policy - the workspace the report is on, null if the user isn't a member of the workspace
 */
function canEditWriteCapability(report: OnyxEntry<Report>, policy: OnyxEntry<Policy>): boolean {
    return PolicyUtils.isPolicyAdmin(policy) && !isAdminRoom(report) && !isArchivedRoom(report) && !isThread(report);
}

/**
 * @param policy - the workspace the report is on, null if the user isn't a member of the workspace
 */
function canEditRoomVisibility(report: OnyxEntry<Report>, policy: OnyxEntry<Policy>): boolean {
    return PolicyUtils.isPolicyAdmin(policy) && !isArchivedRoom(report);
}

/**
 * Returns the onyx data needed for the task assignee chat
 */
function getTaskAssigneeChatOnyxData(
    accountID: number,
    assigneeAccountID: number,
    taskReportID: string,
    assigneeChatReportID: string,
    parentReportID: string,
    title: string,
    assigneeChatReport: OnyxEntry<Report>,
): OnyxDataTaskAssigneeChat {
    // Set if we need to add a comment to the assignee chat notifying them that they have been assigned a task
    let optimisticAssigneeAddComment: OptimisticReportAction | undefined;
    // Set if this is a new chat that needs to be created for the assignee
    let optimisticChatCreatedReportAction: OptimisticCreatedReportAction | undefined;
    const currentTime = DateUtils.getDBTime();
    const optimisticData: OnyxUpdate[] = [];
    const successData: OnyxUpdate[] = [];
    const failureData: OnyxUpdate[] = [];

    // You're able to assign a task to someone you haven't chatted with before - so we need to optimistically create the chat and the chat reportActions
    // Only add the assignee chat report to onyx if we haven't already set it optimistically
    if (assigneeChatReport?.isOptimisticReport && assigneeChatReport.pendingFields?.createChat !== CONST.RED_BRICK_ROAD_PENDING_ACTION.ADD) {
        optimisticChatCreatedReportAction = buildOptimisticCreatedReportAction(assigneeChatReportID);
        optimisticData.push(
            {
                onyxMethod: Onyx.METHOD.MERGE,
                key: `${ONYXKEYS.COLLECTION.REPORT}${assigneeChatReportID}`,
                value: {
                    pendingFields: {
                        createChat: CONST.RED_BRICK_ROAD_PENDING_ACTION.ADD,
                    },
                    isHidden: false,
                },
            },
            {
                onyxMethod: Onyx.METHOD.MERGE,
                key: `${ONYXKEYS.COLLECTION.REPORT_ACTIONS}${assigneeChatReportID}`,
                value: {[optimisticChatCreatedReportAction.reportActionID]: optimisticChatCreatedReportAction as Partial<ReportAction>},
            },
        );

        successData.push({
            onyxMethod: Onyx.METHOD.MERGE,
            key: `${ONYXKEYS.COLLECTION.REPORT}${assigneeChatReportID}`,
            value: {
                pendingFields: {
                    createChat: null,
                },
                isOptimisticReport: false,
            },
        });

        failureData.push(
            {
                onyxMethod: Onyx.METHOD.SET,
                key: `${ONYXKEYS.COLLECTION.REPORT}${assigneeChatReportID}`,
                value: null,
            },
            {
                onyxMethod: Onyx.METHOD.MERGE,
                key: `${ONYXKEYS.COLLECTION.REPORT_ACTIONS}${assigneeChatReportID}`,
                value: {[optimisticChatCreatedReportAction.reportActionID]: {pendingAction: null}},
            },
            // If we failed, we want to remove the optimistic personal details as it was likely due to an invalid login
            {
                onyxMethod: Onyx.METHOD.MERGE,
                key: ONYXKEYS.PERSONAL_DETAILS_LIST,
                value: {
                    [assigneeAccountID]: null,
                },
            },
        );
    }

    // If you're choosing to share the task in the same DM as the assignee then we don't need to create another reportAction indicating that you've been assigned
    if (assigneeChatReportID !== parentReportID) {
        // eslint-disable-next-line @typescript-eslint/prefer-nullish-coalescing
        const displayname = allPersonalDetails?.[assigneeAccountID]?.displayName || allPersonalDetails?.[assigneeAccountID]?.login || '';
        optimisticAssigneeAddComment = buildOptimisticTaskCommentReportAction(taskReportID, title, assigneeAccountID, `assigned to ${displayname}`, parentReportID);
        const lastAssigneeCommentText = formatReportLastMessageText(optimisticAssigneeAddComment.reportAction.message?.[0].text ?? '');
        const optimisticAssigneeReport = {
            lastVisibleActionCreated: currentTime,
            lastMessageText: lastAssigneeCommentText,
            lastActorAccountID: accountID,
            lastReadTime: currentTime,
        };

        optimisticData.push(
            {
                onyxMethod: Onyx.METHOD.MERGE,
                key: `${ONYXKEYS.COLLECTION.REPORT_ACTIONS}${assigneeChatReportID}`,
                value: {[optimisticAssigneeAddComment.reportAction.reportActionID ?? '']: optimisticAssigneeAddComment.reportAction as ReportAction},
            },
            {
                onyxMethod: Onyx.METHOD.MERGE,
                key: `${ONYXKEYS.COLLECTION.REPORT}${assigneeChatReportID}`,
                value: optimisticAssigneeReport,
            },
        );
        successData.push({
            onyxMethod: Onyx.METHOD.MERGE,
            key: `${ONYXKEYS.COLLECTION.REPORT_ACTIONS}${assigneeChatReportID}`,
            value: {[optimisticAssigneeAddComment.reportAction.reportActionID ?? '']: {isOptimisticAction: null}},
        });
        failureData.push({
            onyxMethod: Onyx.METHOD.MERGE,
            key: `${ONYXKEYS.COLLECTION.REPORT_ACTIONS}${assigneeChatReportID}`,
            value: {[optimisticAssigneeAddComment.reportAction.reportActionID ?? '']: {pendingAction: null}},
        });
    }

    return {
        optimisticData,
        successData,
        failureData,
        optimisticAssigneeAddComment,
        optimisticChatCreatedReportAction,
    };
}

/**
 * Returns an array of the participants Ids of a report
 *
 * @deprecated Use getVisibleMemberIDs instead
 */
function getParticipantsIDs(report: OnyxEntry<Report>): number[] {
    if (!report) {
        return [];
    }

    const participants = report.participantAccountIDs ?? [];

    // Build participants list for IOU/expense reports
    if (isMoneyRequestReport(report)) {
        const onlyTruthyValues = [report.managerID, report.ownerAccountID, ...participants].filter(Boolean) as number[];
        const onlyUnique = [...new Set([...onlyTruthyValues])];
        return onlyUnique;
    }
    return participants;
}

/**
 * Returns an array of the visible member accountIDs for a report*
 */
function getVisibleMemberIDs(report: OnyxEntry<Report>): number[] {
    if (!report) {
        return [];
    }

    const visibleChatMemberAccountIDs = report.visibleChatMemberAccountIDs ?? [];

    // Build participants list for IOU/expense reports
    if (isMoneyRequestReport(report)) {
        const onlyTruthyValues = [report.managerID, report.ownerAccountID, ...visibleChatMemberAccountIDs].filter(Boolean) as number[];
        const onlyUnique = [...new Set([...onlyTruthyValues])];
        return onlyUnique;
    }
    return visibleChatMemberAccountIDs;
}

/**
 * Return iou report action display message
 */
function getIOUReportActionDisplayMessage(reportAction: OnyxEntry<ReportAction>): string {
    if (reportAction?.actionName !== CONST.REPORT.ACTIONS.TYPE.IOU) {
        return '';
    }
    const originalMessage = reportAction.originalMessage;
    const {IOUReportID} = originalMessage;
    const iouReport = getReport(IOUReportID);
    let translationKey: TranslationPaths;
    if (originalMessage.type === CONST.IOU.REPORT_ACTION_TYPE.PAY) {
        // The `REPORT_ACTION_TYPE.PAY` action type is used for both fulfilling existing requests and sending money. To
        // differentiate between these two scenarios, we check if the `originalMessage` contains the `IOUDetails`
        // property. If it does, it indicates that this is a 'Send money' action.
        const {amount, currency} = originalMessage.IOUDetails ?? originalMessage;
        const formattedAmount = CurrencyUtils.convertToDisplayString(Math.abs(amount), currency) ?? '';

        switch (originalMessage.paymentType) {
            case CONST.IOU.PAYMENT_TYPE.ELSEWHERE:
                translationKey = 'iou.paidElsewhereWithAmount';
                break;
            case CONST.IOU.PAYMENT_TYPE.EXPENSIFY:
            case CONST.IOU.PAYMENT_TYPE.VBBA:
                translationKey = 'iou.paidWithExpensifyWithAmount';
                break;
            default:
                translationKey = 'iou.payerPaidAmount';
                break;
        }
        return Localize.translateLocal(translationKey, {amount: formattedAmount, payer: ''});
    }

    const transaction = getTransaction(originalMessage.IOUTransactionID ?? '');
    const transactionDetails = getTransactionDetails(!isEmptyObject(transaction) ? transaction : null);
    const formattedAmount = CurrencyUtils.convertToDisplayString(transactionDetails?.amount ?? 0, transactionDetails?.currency);
    const isRequestSettled = isSettled(originalMessage.IOUReportID);
    const isApproved = isReportApproved(iouReport);
    if (isRequestSettled) {
        return Localize.translateLocal('iou.payerSettled', {
            amount: formattedAmount,
        });
    }
    if (isApproved) {
        return Localize.translateLocal('iou.approvedAmount', {
            amount: formattedAmount,
        });
    }
    if (ReportActionsUtils.isSplitBillAction(reportAction)) {
        translationKey = 'iou.didSplitAmount';
    } else if (ReportActionsUtils.isTrackExpenseAction(reportAction)) {
        translationKey = 'iou.trackedAmount';
    } else {
        translationKey = 'iou.requestedAmount';
    }
    return Localize.translateLocal(translationKey, {
        formattedAmount,
        comment: transactionDetails?.comment ?? '',
    });
}

/**
 * Checks if a report is a group chat.
 *
 * A report is a group chat if it meets the following conditions:
 * - Not a chat thread.
 * - Not a task report.
 * - Not a money request / IOU report.
 * - Not an archived room.
 * - Not a public / admin / announce chat room (chat type doesn't match any of the specified types).
 * - More than 2 participants.
 *
 */
function isGroupChat(report: OnyxEntry<Report>): boolean {
    return Boolean(
        report &&
            !isChatThread(report) &&
            !isTaskReport(report) &&
            !isMoneyRequestReport(report) &&
            !isArchivedRoom(report) &&
            !Object.values(CONST.REPORT.CHAT_TYPE).some((chatType) => chatType === getChatType(report)) &&
            (report.participantAccountIDs?.length ?? 0) > 1,
    );
}

/**
 * Assume any report without a reportID is unusable.
 */
function isValidReport(report?: OnyxEntry<Report>): boolean {
    return Boolean(report?.reportID);
}

/**
 * Check to see if we are a participant of this report.
 */
function isReportParticipant(accountID: number, report: OnyxEntry<Report>): boolean {
    if (!accountID) {
        return false;
    }

    // If we have a DM AND the accountID we are checking is the current user THEN we won't find them as a participant and must assume they are a participant
    if (isDM(report) && accountID === currentUserAccountID) {
        return true;
    }

    const possibleAccountIDs = report?.participantAccountIDs ?? [];
    if (report?.ownerAccountID) {
        possibleAccountIDs.push(report?.ownerAccountID);
    }
    if (report?.managerID) {
        possibleAccountIDs.push(report?.managerID);
    }
    return possibleAccountIDs.includes(accountID);
}

function shouldUseFullTitleToDisplay(report: OnyxEntry<Report>): boolean {
    return isMoneyRequestReport(report) || isPolicyExpenseChat(report) || isChatRoom(report) || isChatThread(report) || isTaskReport(report);
}

function getRoom(type: ValueOf<typeof CONST.REPORT.CHAT_TYPE>, policyID: string): OnyxEntry<Report> | undefined {
    const room = Object.values(allReports ?? {}).find((report) => report?.policyID === policyID && report?.chatType === type && !isThread(report));
    return room;
}

/**
 *  We only want policy members who are members of the report to be able to modify the report description, but not in thread chat.
 */
function canEditReportDescription(report: OnyxEntry<Report>, policy: OnyxEntry<Policy> | undefined): boolean {
    return (
        !isMoneyRequestReport(report) &&
        !isArchivedRoom(report) &&
        isChatRoom(report) &&
        !isChatThread(report) &&
        !isEmpty(policy) &&
        (getVisibleMemberIDs(report).includes(currentUserAccountID ?? 0) || getParticipantsIDs(report).includes(currentUserAccountID ?? 0))
    );
}

function canEditPolicyDescription(policy: OnyxEntry<Policy>): boolean {
    return PolicyUtils.isPolicyAdmin(policy);
}

/**
 * Checks if report action has error when smart scanning
 */
function hasSmartscanError(reportActions: ReportAction[]) {
    return reportActions.some((action) => {
        if (!ReportActionsUtils.isSplitBillAction(action) && !ReportActionsUtils.isReportPreviewAction(action)) {
            return false;
        }
        const IOUReportID = ReportActionsUtils.getIOUReportIDFromReportActionPreview(action);
        const isReportPreviewError = ReportActionsUtils.isReportPreviewAction(action) && hasMissingSmartscanFields(IOUReportID) && !isSettled(IOUReportID);
        const transactionID = (action.originalMessage as IOUMessage).IOUTransactionID ?? '0';
        const transaction = allTransactions?.[`${ONYXKEYS.COLLECTION.TRANSACTION}${transactionID}`] ?? {};
        const isSplitBillError = ReportActionsUtils.isSplitBillAction(action) && TransactionUtils.hasMissingSmartscanFields(transaction as Transaction);

        return isReportPreviewError || isSplitBillError;
    });
}

function shouldAutoFocusOnKeyPress(event: KeyboardEvent): boolean {
    if (event.key.length > 1) {
        return false;
    }

    // If a key is pressed in combination with Meta, Control or Alt do not focus
    if (event.ctrlKey || event.metaKey) {
        return false;
    }

    if (event.code === 'Space') {
        return false;
    }

    return true;
}

/**
 * Navigates to the appropriate screen based on the presence of a private note for the current user.
 */
function navigateToPrivateNotes(report: OnyxEntry<Report>, session: OnyxEntry<Session>) {
    if (isEmpty(report) || isEmpty(session) || !session.accountID) {
        return;
    }
    const currentUserPrivateNote = report.privateNotes?.[session.accountID]?.note ?? '';
    if (isEmpty(currentUserPrivateNote)) {
        Navigation.navigate(ROUTES.PRIVATE_NOTES_EDIT.getRoute(report.reportID, session.accountID));
        return;
    }
    Navigation.navigate(ROUTES.PRIVATE_NOTES_LIST.getRoute(report.reportID));
}

/**
 * Check if Report has any held expenses
 */
function isHoldCreator(transaction: OnyxEntry<Transaction>, reportID: string): boolean {
    const holdReportAction = ReportActionsUtils.getReportAction(reportID, `${transaction?.comment?.hold ?? ''}`);
    return isActionCreator(holdReportAction);
}

/**
 * Check if Report has any held expenses
 */
function hasHeldExpenses(iouReportID: string): boolean {
    const transactions = TransactionUtils.getAllReportTransactions(iouReportID);
    return transactions.some((transaction) => TransactionUtils.isOnHold(transaction));
}

/**
 * Check if all expenses in the Report are on hold
 */
function hasOnlyHeldExpenses(iouReportID: string): boolean {
    const transactions = TransactionUtils.getAllReportTransactions(iouReportID);
    return !transactions.some((transaction) => !TransactionUtils.isOnHold(transaction));
}

/**
 * Checks if thread replies should be displayed
 */
function shouldDisplayThreadReplies(reportAction: OnyxEntry<ReportAction>, reportID: string): boolean {
    const hasReplies = (reportAction?.childVisibleActionCount ?? 0) > 0;
    return hasReplies && !!reportAction?.childCommenterCount && !isThreadFirstChat(reportAction, reportID);
}

/**
 * Check if money report has any transactions updated optimistically
 */
function hasUpdatedTotal(report: OnyxEntry<Report>): boolean {
    if (!report) {
        return true;
    }

    const transactions = TransactionUtils.getAllReportTransactions(report.reportID);
    const hasPendingTransaction = transactions.some((transaction) => !!transaction.pendingAction);
    const hasTransactionWithDifferentCurrency = transactions.some((transaction) => transaction.currency !== report.currency);

    return !(hasPendingTransaction && hasTransactionWithDifferentCurrency);
}

/**
 * Return held and full amount formatted with used currency
 */
function getNonHeldAndFullAmount(iouReport: OnyxEntry<Report>): string[] {
    const transactions = TransactionUtils.getAllReportTransactions(iouReport?.reportID ?? '');
    const hasPendingTransaction = transactions.some((transaction) => !!transaction.pendingAction);

    if (hasUpdatedTotal(iouReport) && hasPendingTransaction) {
        const unheldTotal = transactions.reduce((currentVal, transaction) => currentVal - (!TransactionUtils.isOnHold(transaction) ? transaction.amount : 0), 0);

        return [CurrencyUtils.convertToDisplayString(unheldTotal, iouReport?.currency ?? ''), CurrencyUtils.convertToDisplayString((iouReport?.total ?? 0) * -1, iouReport?.currency ?? '')];
    }

    return [
        CurrencyUtils.convertToDisplayString((iouReport?.unheldTotal ?? 0) * -1, iouReport?.currency ?? ''),
        CurrencyUtils.convertToDisplayString((iouReport?.total ?? 0) * -1, iouReport?.currency ?? ''),
    ];
}

/**
 * Disable reply in thread action if:
 *
 * - The action is listed in the thread-disabled list
 * - The action is a split bill action
 * - The action is deleted and is not threaded
 * - The action is a whisper action and it's neither a report preview nor IOU action
 * - The action is the thread's first chat
 */
function shouldDisableThread(reportAction: OnyxEntry<ReportAction>, reportID: string): boolean {
    const isSplitBillAction = ReportActionsUtils.isSplitBillAction(reportAction);
    const isDeletedAction = ReportActionsUtils.isDeletedAction(reportAction);
    const isReportPreviewAction = ReportActionsUtils.isReportPreviewAction(reportAction);
    const isIOUAction = ReportActionsUtils.isMoneyRequestAction(reportAction);
    const isWhisperAction = ReportActionsUtils.isWhisperAction(reportAction);

    return (
        CONST.REPORT.ACTIONS.THREAD_DISABLED.some((action: string) => action === reportAction?.actionName) ||
        isSplitBillAction ||
        (isDeletedAction && !reportAction?.childVisibleActionCount) ||
        (isWhisperAction && !isReportPreviewAction && !isIOUAction) ||
        isThreadFirstChat(reportAction, reportID)
    );
}

function getAllAncestorReportActions(report: Report | null | undefined, shouldHideThreadDividerLine: boolean): Ancestor[] {
    if (!report) {
        return [];
    }
    const allAncestors: Ancestor[] = [];
    let parentReportID = report.parentReportID;
    let parentReportActionID = report.parentReportActionID;

    // Store the child of parent report
    let currentReport = report;
    let currentUnread = shouldHideThreadDividerLine;

    while (parentReportID) {
        const parentReport = getReport(parentReportID);
        const parentReportAction = ReportActionsUtils.getReportAction(parentReportID, parentReportActionID ?? '0');

        if (!parentReportAction || ReportActionsUtils.isTransactionThread(parentReportAction) || !parentReport) {
            break;
        }

        const isParentReportActionUnread = ReportActionsUtils.isCurrentActionUnread(parentReport, parentReportAction);
        allAncestors.push({
            report: currentReport,
            reportAction: parentReportAction,
            shouldDisplayNewMarker: isParentReportActionUnread,
            // We should hide the thread divider line if the previous ancestor action is unread
            shouldHideThreadDividerLine: currentUnread,
        });
        parentReportID = parentReport?.parentReportID;
        parentReportActionID = parentReport?.parentReportActionID;
        if (!isEmptyObject(parentReport)) {
            currentReport = parentReport;
            currentUnread = isParentReportActionUnread;
        }
    }

    return allAncestors.reverse();
}

function getAllAncestorReportActionIDs(report: Report | null | undefined): AncestorIDs {
    if (!report) {
        return {
            reportIDs: [],
            reportActionsIDs: [],
        };
    }

    const allAncestorIDs: AncestorIDs = {
        reportIDs: [],
        reportActionsIDs: [],
    };
    let parentReportID = report.parentReportID;
    let parentReportActionID = report.parentReportActionID;

    while (parentReportID) {
        const parentReport = getReport(parentReportID);
        const parentReportAction = ReportActionsUtils.getReportAction(parentReportID, parentReportActionID ?? '0');

        if (!parentReportAction || ReportActionsUtils.isTransactionThread(parentReportAction) || !parentReport) {
            break;
        }

        allAncestorIDs.reportIDs.push(parentReportID ?? '');
        allAncestorIDs.reportActionsIDs.push(parentReportActionID ?? '');

        parentReportID = parentReport?.parentReportID;
        parentReportActionID = parentReport?.parentReportActionID;
    }

    return allAncestorIDs;
}

function canBeAutoReimbursed(report: OnyxEntry<Report>, policy: OnyxEntry<Policy> | EmptyObject): boolean {
    if (isEmptyObject(policy)) {
        return false;
    }
    type CurrencyType = (typeof CONST.DIRECT_REIMBURSEMENT_CURRENCIES)[number];
    const reimbursableTotal = getMoneyRequestSpendBreakdown(report).totalDisplaySpend;
    const autoReimbursementLimit = policy.autoReimbursementLimit ?? 0;
    const isAutoReimbursable =
        isGroupPolicy(report) &&
        policy.reimbursementChoice === CONST.POLICY.REIMBURSEMENT_CHOICES.REIMBURSEMENT_YES &&
        autoReimbursementLimit >= reimbursableTotal &&
        reimbursableTotal > 0 &&
        CONST.DIRECT_REIMBURSEMENT_CURRENCIES.includes(report?.currency as CurrencyType);
    return isAutoReimbursable;
}

/**
 * What missing payment method does this report action indicate, if any?
 */
function getIndicatedMissingPaymentMethod(userWallet: OnyxEntry<UserWallet>, reportId: string, reportAction: ReportAction): MissingPaymentMethod | undefined {
    const isSubmitterOfUnsettledReport = isCurrentUserSubmitter(reportId) && !isSettled(reportId);
    if (!isSubmitterOfUnsettledReport || reportAction.actionName !== CONST.REPORT.ACTIONS.TYPE.REIMBURSEMENTQUEUED) {
        return undefined;
    }
    const paymentType = reportAction.originalMessage?.paymentType;
    if (paymentType === CONST.IOU.PAYMENT_TYPE.EXPENSIFY) {
        return isEmpty(userWallet) || userWallet.tierName === CONST.WALLET.TIER_NAME.SILVER ? 'wallet' : undefined;
    }

    return !store.hasCreditBankAccount() ? 'bankAccount' : undefined;
}

/**
 * Checks if report chat contains missing payment method
 */
function hasMissingPaymentMethod(userWallet: OnyxEntry<UserWallet>, iouReportID: string): boolean {
    const reportActions = ReportActionsUtils.getAllReportActions(iouReportID);
    return Object.values(reportActions).some((action) => getIndicatedMissingPaymentMethod(userWallet, iouReportID, action) !== undefined);
}

/**
 * Used from money request actions to decide if we need to build an optimistic money request report.
   Create a new report if:
   - we don't have an iouReport set in the chatReport
   - we have one, but it's waiting on the payee adding a bank account
   - we have one but we can't add more transactions to it due to: report is approved or settled, or report is processing and policy isn't on Instant submit reporting frequency
 */
function shouldCreateNewMoneyRequestReport(existingIOUReport: OnyxEntry<Report> | undefined | null, chatReport: OnyxEntry<Report> | null): boolean {
    return !existingIOUReport || hasIOUWaitingOnCurrentUserBankAccount(chatReport) || !canAddOrDeleteTransactions(existingIOUReport);
}

/**
 * Checks if report contains actions with errors
 */
function hasActionsWithErrors(reportID: string): boolean {
    const reportActions = ReportActionsUtils.getAllReportActions(reportID ?? '');
    return Object.values(reportActions ?? {}).some((action) => !isEmptyObject(action.errors));
}

export {
    getReportParticipantsTitle,
    isReportMessageAttachment,
    findLastAccessedReport,
    canBeAutoReimbursed,
    canEditReportAction,
    canFlagReportAction,
    shouldShowFlagComment,
    isActionCreator,
    canDeleteReportAction,
    canLeaveRoom,
    sortReportsByLastRead,
    isDefaultRoom,
    isAdminRoom,
    isAdminsOnlyPostingRoom,
    isAnnounceRoom,
    isUserCreatedPolicyRoom,
    isChatRoom,
    getChatRoomSubtitle,
    getParentNavigationSubtitle,
    getPolicyName,
    getPolicyType,
    isArchivedRoom,
    isClosedExpenseReportWithNoExpenses,
    isExpensifyOnlyParticipantInReport,
    canCreateTaskInReport,
    isPolicyExpenseChatAdmin,
    isPolicyAdmin,
    isPublicRoom,
    isPublicAnnounceRoom,
    isConciergeChatReport,
    isProcessingReport,
    isCurrentUserTheOnlyParticipant,
    hasAutomatedExpensifyAccountIDs,
    hasExpensifyGuidesEmails,
    requiresAttentionFromCurrentUser,
    isIOUOwnedByCurrentUser,
    getMoneyRequestSpendBreakdown,
    canShowReportRecipientLocalTime,
    formatReportLastMessageText,
    chatIncludesConcierge,
    isPolicyExpenseChat,
    isGroupPolicy,
    isPaidGroupPolicy,
    isControlPolicyExpenseChat,
    isControlPolicyExpenseReport,
    isPaidGroupPolicyExpenseChat,
    isPaidGroupPolicyExpenseReport,
    getIconsForParticipants,
    getIcons,
    getRoomWelcomeMessage,
    getDisplayNamesWithTooltips,
    getReportName,
    getReport,
    getReportNotificationPreference,
    getReportIDFromLink,
    getReportPolicyID,
    getRouteFromLink,
    getDeletedParentActionMessageForChatReport,
    getLastVisibleMessage,
    navigateToDetailsPage,
    generateReportID,
    hasReportNameError,
    isUnread,
    isUnreadWithMention,
    buildOptimisticWorkspaceChats,
    buildOptimisticTaskReport,
    buildOptimisticChatReport,
    buildOptimisticClosedReportAction,
    buildOptimisticCreatedReportAction,
    buildOptimisticRenamedRoomReportAction,
    buildOptimisticEditedTaskFieldReportAction,
    buildOptimisticChangedTaskAssigneeReportAction,
    buildOptimisticIOUReport,
    buildOptimisticApprovedReportAction,
    buildOptimisticMovedReportAction,
    buildOptimisticSubmittedReportAction,
    buildOptimisticExpenseReport,
    buildOptimisticIOUReportAction,
    buildOptimisticMoneyRequestEntities,
    buildOptimisticReportPreview,
    buildOptimisticModifiedExpenseReportAction,
    buildOptimisticCancelPaymentReportAction,
    updateReportPreview,
    buildOptimisticTaskReportAction,
    buildOptimisticAddCommentReportAction,
    buildOptimisticTaskCommentReportAction,
    updateOptimisticParentReportAction,
    getOptimisticDataForParentReportAction,
    shouldReportBeInOptionList,
    getChatByParticipants,
    getChatByParticipantsAndPolicy,
    getAllPolicyReports,
    getIOUReportActionMessage,
    getDisplayNameForParticipant,
    getWorkspaceIcon,
    isOptimisticPersonalDetail,
    shouldDisableDetailPage,
    isChatReport,
    isCurrentUserSubmitter,
    isExpenseReport,
    isExpenseRequest,
    isIOUReport,
    isTaskReport,
    isOpenTaskReport,
    isCanceledTaskReport,
    isCompletedTaskReport,
    isReportManager,
    isReportApproved,
    isMoneyRequestReport,
    isMoneyRequest,
    chatIncludesChronos,
    getNewMarkerReportActionID,
    canSeeDefaultRoom,
    getDefaultWorkspaceAvatar,
    getDefaultWorkspaceAvatarTestID,
    getCommentLength,
    getParsedComment,
    getMoneyRequestOptions,
    canCreateRequest,
    hasIOUWaitingOnCurrentUserBankAccount,
    canRequestMoney,
    getWhisperDisplayNames,
    getWorkspaceAvatar,
    isThread,
    isChatThread,
    isThreadFirstChat,
    isChildReport,
    shouldReportShowSubscript,
    isReportDataReady,
    isValidReportIDFromPath,
    isSettled,
    isAllowedToComment,
    getBankAccountRoute,
    getRootParentReport,
    getReportPreviewMessage,
    isMoneyRequestReportPendingDeletion,
    canUserPerformWriteAction,
    getOriginalReportID,
    canAccessReport,
    getAddWorkspaceRoomOrChatReportErrors,
    getReportOfflinePendingActionAndErrors,
    isDM,
    isSelfDM,
    getPolicy,
    getWorkspaceChats,
    shouldDisableRename,
    hasSingleParticipant,
    getReportRecipientAccountIDs,
    isOneOnOneChat,
    isPayer,
    goBackToDetailsPage,
    getTransactionReportName,
    getTransactionDetails,
    getTaskAssigneeChatOnyxData,
    getParticipantsIDs,
    getVisibleMemberIDs,
    canEditMoneyRequest,
    canEditFieldOfMoneyRequest,
    buildTransactionThread,
    areAllRequestsBeingSmartScanned,
    getTransactionsWithReceipts,
    hasOnlyTransactionsWithPendingRoutes,
    hasNonReimbursableTransactions,
    hasMissingSmartscanFields,
    getIOUReportActionDisplayMessage,
    isWaitingForAssigneeToCompleteTask,
    isGroupChat,
    isOpenExpenseReport,
    shouldUseFullTitleToDisplay,
    parseReportRouteParams,
    getReimbursementQueuedActionMessage,
    getReimbursementDeQueuedActionMessage,
    getPersonalDetailsForAccountID,
    getRoom,
    canEditReportDescription,
    doesTransactionThreadHaveViolations,
    hasViolations,
    navigateToPrivateNotes,
    canEditWriteCapability,
    isHoldCreator,
    hasHeldExpenses,
    hasOnlyHeldExpenses,
    getNonHeldAndFullAmount,
    hasSmartscanError,
    shouldAutoFocusOnKeyPress,
    buildOptimisticHoldReportAction,
    buildOptimisticUnHoldReportAction,
    shouldDisplayThreadReplies,
    shouldDisableThread,
    getUserDetailTooltipText,
    doesReportBelongToWorkspace,
    getChildReportNotificationPreference,
    getAllAncestorReportActions,
    isReportParticipant,
    isValidReport,
    getReportDescriptionText,
    isReportFieldOfTypeTitle,
    hasMissingPaymentMethod,
    isIOUReportUsingReport,
    hasUpdatedTotal,
    isReportFieldDisabled,
    getAvailableReportFields,
    getReportFieldKey,
    reportFieldsEnabled,
    getAllAncestorReportActionIDs,
    getPendingChatMembers,
    canEditRoomVisibility,
    canEditPolicyDescription,
    getPolicyDescriptionText,
    findSelfDMReportID,
    getIndicatedMissingPaymentMethod,
    isJoinRequestInAdminRoom,
    canAddOrDeleteTransactions,
    shouldCreateNewMoneyRequestReport,
    isTrackExpenseReport,
    hasActionsWithErrors,
};

export type {
    ExpenseOriginalMessage,
    OptionData,
    OptimisticChatReport,
    DisplayNameWithTooltips,
    OptimisticTaskReportAction,
    OptimisticAddCommentReportAction,
    OptimisticCreatedReportAction,
    OptimisticClosedReportAction,
    Ancestor,
    OptimisticIOUReportAction,
    TransactionDetails,
};<|MERGE_RESOLUTION|>--- conflicted
+++ resolved
@@ -4628,16 +4628,8 @@
     // User can request money in any IOU report, unless paid, but user can only request money in an expense report
     // which is tied to their workspace chat.
     if (isMoneyRequestReport(report)) {
-<<<<<<< HEAD
-        const isOwnExpenseReport = isExpenseReport(report) && isOwnPolicyExpenseChat;
-        if (isOwnExpenseReport && PolicyUtils.isPaidGroupPolicy(policy)) {
-            return isDraftExpenseReport(report) || isExpenseReportWithInstantSubmittedState(report);
-        }
-        return (isOwnExpenseReport || isIOUReport(report)) && !isReportApproved(report) && !isSettled(report?.reportID);
-=======
         const canAddTransactions = canAddOrDeleteTransactions(report);
         return isGroupPolicy(report) ? isOwnPolicyExpenseChat && canAddTransactions : canAddTransactions;
->>>>>>> 553529db
     }
 
     // In case of policy expense chat, users can only request money from their own policy expense chat
@@ -5278,7 +5270,7 @@
 /**
  * Check if Report has any held expenses
  */
-function hasHeldExpenses(iouReportID: string): boolean {
+function hasHeldExpenses(iouReportID?: string): boolean {
     const transactions = TransactionUtils.getAllReportTransactions(iouReportID);
     return transactions.some((transaction) => TransactionUtils.isOnHold(transaction));
 }

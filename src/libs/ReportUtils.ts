--- conflicted
+++ resolved
@@ -2257,19 +2257,8 @@
         });
     }
 
-    let linkedTransaction;
-    if (!isEmptyObject(reportAction) && shouldConsiderReceiptBeingScanned && reportAction && ReportActionsUtils.isMoneyRequestAction(reportAction)) {
-<<<<<<< HEAD
-        if (!isEmptyObject(linkedTransaction) && TransactionUtils.hasReceipt(linkedTransaction) && TransactionUtils.isReceiptBeingScanned(linkedTransaction)) {
-            return Localize.translateLocal('iou.receiptScanning');
-        }
-=======
-        linkedTransaction = TransactionUtils.getLinkedTransaction(reportAction);
-    }
-
-    if (!isEmptyObject(linkedTransaction) && TransactionUtils.hasReceipt(linkedTransaction) && TransactionUtils.isReceiptBeingScanned(linkedTransaction)) {
+    if (!isEmptyObject(linkedTransaction) && !isEmptyObject(reportAction) && shouldConsiderReceiptBeingScanned && TransactionUtils.hasReceipt(linkedTransaction) && TransactionUtils.isReceiptBeingScanned(linkedTransaction) && ReportActionsUtils.isMoneyRequestAction(reportAction)) {
         return Localize.translateLocal('iou.receiptScanning');
->>>>>>> 70c663d6
     }
 
     const originalMessage = reportAction?.originalMessage as IOUMessage | undefined;
@@ -2298,11 +2287,8 @@
         return Localize.translateLocal('iou.waitingOnBankAccount', {submitterDisplayName});
     }
 
-<<<<<<< HEAD
     const comment = !isEmptyObject(linkedTransaction) ? TransactionUtils.getDescription(linkedTransaction) : undefined;
 
-=======
->>>>>>> 70c663d6
     const lastActorID = reportAction?.actorAccountID;
     let amount = originalMessage?.amount;
     let currency = originalMessage?.currency ? originalMessage?.currency : report.currency;
@@ -2326,13 +2312,7 @@
         return Localize.translateLocal('iou.payerSpentAmount', {payer: payerName ?? '', amount: formattedAmount});
     }
 
-<<<<<<< HEAD
     return Localize.translateLocal('iou.payerOwesAmount', {payer: payerName ?? '', amount: formattedAmount, comment});
-=======
-    const containsNonReimbursable = hasNonReimbursableTransactions(report.reportID);
-
-    return Localize.translateLocal(containsNonReimbursable ? 'iou.payerSpentAmount' : 'iou.payerOwesAmount', {payer: payerName ?? '', amount: formattedAmount});
->>>>>>> 70c663d6
 }
 
 /**

--- conflicted
+++ resolved
@@ -5751,7 +5751,7 @@
     return Object.values(reportActions ?? {}).some((action) => !isEmptyObject(action.errors));
 }
 
-<<<<<<< HEAD
+
 function createDraftTransactionAndNavigateToParticipantSelector(transactionID: string, reportID: string, actionName: ValueOf<typeof CONST.IOU.ACTION>, reportActionID: string): void {
     const transaction = allTransactions?.[`${ONYXKEYS.COLLECTION.TRANSACTION}${transactionID}`] ?? ({} as Transaction);
     const reportActions = ReportActionsUtils.getAllReportActions(reportID);
@@ -5770,7 +5770,8 @@
     } as Transaction);
 
     Navigation.navigate(ROUTES.MONEY_REQUEST_STEP_PARTICIPANTS.getRoute(CONST.IOU.TYPE.REQUEST, transactionID, reportID, undefined, actionName));
-=======
+}
+
 /**
  * @returns the object to update `report.hasOutstandingChildRequest`
  */
@@ -5795,7 +5796,6 @@
 
     // We don't need to update hasOutstandingChildRequest in this case
     return {};
->>>>>>> 709fb40b
 }
 
 export {

--- conflicted
+++ resolved
@@ -392,14 +392,9 @@
     phoneNumber?: string;
     isUnread?: boolean | null;
     isUnreadWithMention?: boolean | null;
-<<<<<<< HEAD
     hasDraftComment?: boolean | null;
     keyForList?: string;
     searchText?: string;
-=======
-    keyForList?: string | null;
-    searchText?: string | null;
->>>>>>> f95bf859
     isIOUReportOwner?: boolean | null;
     isArchivedRoom?: boolean | null;
     shouldShowSubscript?: boolean | null;

import ExpensiMark from 'expensify-common/lib/ExpensiMark';
import Str from 'expensify-common/lib/str';
import {isEmpty} from 'lodash';
import lodashEscape from 'lodash/escape';
import lodashFindLastIndex from 'lodash/findLastIndex';
import lodashIntersection from 'lodash/intersection';
import lodashIsEqual from 'lodash/isEqual';
import type {OnyxCollection, OnyxEntry, OnyxUpdate} from 'react-native-onyx';
import Onyx from 'react-native-onyx';
import type {ValueOf} from 'type-fest';
import * as Expensicons from '@components/Icon/Expensicons';
import * as defaultWorkspaceAvatars from '@components/Icon/WorkspaceDefaultAvatars';
import CONST from '@src/CONST';
import type {ParentNavigationSummaryParams, TranslationPaths} from '@src/languages/types';
import ONYXKEYS from '@src/ONYXKEYS';
import ROUTES from '@src/ROUTES';
import type {Beta, Login, PersonalDetails, PersonalDetailsList, Policy, PolicyReportField, Report, ReportAction, ReportMetadata, Session, Transaction} from '@src/types/onyx';
import type {Errors, Icon, PendingAction} from '@src/types/onyx/OnyxCommon';
import type {IOUMessage, OriginalMessageActionName, OriginalMessageCreated, ReimbursementDeQueuedMessage} from '@src/types/onyx/OriginalMessage';
import type {Status} from '@src/types/onyx/PersonalDetails';
import type {NotificationPreference} from '@src/types/onyx/Report';
import type {Message, ReportActionBase, ReportActions} from '@src/types/onyx/ReportAction';
import type {Receipt, WaypointCollection} from '@src/types/onyx/Transaction';
import type DeepValueOf from '@src/types/utils/DeepValueOf';
import type {EmptyObject} from '@src/types/utils/EmptyObject';
import {isEmptyObject, isNotEmptyObject} from '@src/types/utils/EmptyObject';
import type IconAsset from '@src/types/utils/IconAsset';
import * as CurrencyUtils from './CurrencyUtils';
import DateUtils from './DateUtils';
import isReportMessageAttachment from './isReportMessageAttachment';
import * as LocalePhoneNumber from './LocalePhoneNumber';
import * as Localize from './Localize';
import linkingConfig from './Navigation/linkingConfig';
import Navigation from './Navigation/Navigation';
import * as NumberUtils from './NumberUtils';
import Permissions from './Permissions';
import * as PersonalDetailsUtils from './PersonalDetailsUtils';
import * as PolicyUtils from './PolicyUtils';
import * as ReportActionsUtils from './ReportActionsUtils';
import type {LastVisibleMessage} from './ReportActionsUtils';
import * as TransactionUtils from './TransactionUtils';
import * as Url from './Url';
import * as UserUtils from './UserUtils';

type WelcomeMessage = {showReportName: boolean; phrase1?: string; phrase2?: string};

type ExpenseOriginalMessage = {
    oldComment?: string;
    newComment?: string;
    comment?: string;
    merchant?: string;
    oldCreated?: string;
    created?: string;
    oldMerchant?: string;
    oldAmount?: number;
    amount?: number;
    oldCurrency?: string;
    currency?: string;
    category?: string;
    oldCategory?: string;
    tag?: string;
    oldTag?: string;
    billable?: string;
    oldBillable?: string;
};

type Participant = {
    accountID: number;
    alternateText: string;
    firstName: string;
    icons: Icon[];
    keyForList: string;
    lastName: string;
    login: string;
    phoneNumber: string;
    searchText: string;
    selected: boolean;
    text: string;
};

type SpendBreakdown = {
    nonReimbursableSpend: number;
    reimbursableSpend: number;
    totalDisplaySpend: number;
};

type ParticipantDetails = [number, string, UserUtils.AvatarSource, UserUtils.AvatarSource];

type ReportAndWorkspaceName = {
    rootReportName: string;
    workspaceName?: string;
};

type OptimisticReportAction = {
    commentText: string;
    reportAction: Partial<ReportAction>;
};

type UpdateOptimisticParentReportAction = {
    childVisibleActionCount: number;
    childCommenterCount: number;
    childLastVisibleActionCreated: string;
    childOldestFourAccountIDs: string | undefined;
};

type OptimisticExpenseReport = Pick<
    Report,
    | 'reportID'
    | 'chatReportID'
    | 'policyID'
    | 'type'
    | 'ownerAccountID'
    | 'currency'
    | 'reportName'
    | 'stateNum'
    | 'statusNum'
    | 'total'
    | 'notificationPreference'
    | 'parentReportID'
    | 'lastVisibleActionCreated'
>;

type OptimisticIOUReportAction = Pick<
    ReportAction,
    | 'actionName'
    | 'actorAccountID'
    | 'automatic'
    | 'avatar'
    | 'isAttachment'
    | 'originalMessage'
    | 'message'
    | 'person'
    | 'reportActionID'
    | 'shouldShow'
    | 'created'
    | 'pendingAction'
    | 'receipt'
    | 'whisperedToAccountIDs'
>;

type OptimisticReportPreview = Pick<
    ReportAction,
    | 'actionName'
    | 'reportActionID'
    | 'pendingAction'
    | 'originalMessage'
    | 'message'
    | 'created'
    | 'actorAccountID'
    | 'childMoneyRequestCount'
    | 'childLastMoneyRequestComment'
    | 'childRecentReceiptTransactionIDs'
    | 'childReportID'
    | 'whisperedToAccountIDs'
> & {reportID?: string; accountID?: number};

type UpdateReportPreview = Pick<
    ReportAction,
    'created' | 'message' | 'childLastMoneyRequestComment' | 'childMoneyRequestCount' | 'childRecentReceiptTransactionIDs' | 'whisperedToAccountIDs'
>;

type ReportRouteParams = {
    reportID: string;
    isSubReportPageRoute: boolean;
};

type ReportOfflinePendingActionAndErrors = {
    addWorkspaceRoomOrChatPendingAction: PendingAction | undefined;
    addWorkspaceRoomOrChatErrors: Record<string, string> | null | undefined;
};

type OptimisticApprovedReportAction = Pick<
    ReportAction,
    'actionName' | 'actorAccountID' | 'automatic' | 'avatar' | 'isAttachment' | 'originalMessage' | 'message' | 'person' | 'reportActionID' | 'shouldShow' | 'created' | 'pendingAction'
>;

type OptimisticSubmittedReportAction = Pick<
    ReportAction,
    'actionName' | 'actorAccountID' | 'automatic' | 'avatar' | 'isAttachment' | 'originalMessage' | 'message' | 'person' | 'reportActionID' | 'shouldShow' | 'created' | 'pendingAction'
>;

type OptimisticCancelPaymentReportAction = Pick<
    ReportAction,
    'actionName' | 'actorAccountID' | 'message' | 'originalMessage' | 'person' | 'reportActionID' | 'shouldShow' | 'created' | 'pendingAction'
>;

type OptimisticEditedTaskReportAction = Pick<
    ReportAction,
    'reportActionID' | 'actionName' | 'pendingAction' | 'actorAccountID' | 'automatic' | 'avatar' | 'created' | 'shouldShow' | 'message' | 'person'
>;

type OptimisticClosedReportAction = Pick<
    ReportAction,
    'actionName' | 'actorAccountID' | 'automatic' | 'avatar' | 'created' | 'message' | 'originalMessage' | 'pendingAction' | 'person' | 'reportActionID' | 'shouldShow'
>;

type OptimisticCreatedReportAction = OriginalMessageCreated &
    Pick<ReportActionBase, 'actorAccountID' | 'automatic' | 'avatar' | 'created' | 'message' | 'person' | 'reportActionID' | 'shouldShow' | 'pendingAction'>;

type OptimisticChatReport = Pick<
    Report,
    | 'type'
    | 'chatType'
    | 'isOwnPolicyExpenseChat'
    | 'isPinned'
    | 'lastActorAccountID'
    | 'lastMessageTranslationKey'
    | 'lastMessageHtml'
    | 'lastMessageText'
    | 'lastReadTime'
    | 'lastVisibleActionCreated'
    | 'notificationPreference'
    | 'oldPolicyName'
    | 'ownerAccountID'
    | 'parentReportActionID'
    | 'parentReportID'
    | 'participantAccountIDs'
    | 'visibleChatMemberAccountIDs'
    | 'policyID'
    | 'reportID'
    | 'reportName'
    | 'stateNum'
    | 'statusNum'
    | 'visibility'
    | 'description'
    | 'writeCapability'
>;

type OptimisticTaskReportAction = Pick<
    ReportAction,
    | 'actionName'
    | 'actorAccountID'
    | 'automatic'
    | 'avatar'
    | 'created'
    | 'isAttachment'
    | 'message'
    | 'originalMessage'
    | 'person'
    | 'pendingAction'
    | 'reportActionID'
    | 'shouldShow'
    | 'isFirstItem'
>;

type OptimisticWorkspaceChats = {
    announceChatReportID: string;
    announceChatData: OptimisticChatReport;
    announceReportActionData: Record<string, OptimisticCreatedReportAction>;
    announceCreatedReportActionID: string;
    adminsChatReportID: string;
    adminsChatData: OptimisticChatReport;
    adminsReportActionData: Record<string, OptimisticCreatedReportAction>;
    adminsCreatedReportActionID: string;
    expenseChatReportID: string;
    expenseChatData: OptimisticChatReport;
    expenseReportActionData: Record<string, OptimisticCreatedReportAction>;
    expenseCreatedReportActionID: string;
};

type OptimisticModifiedExpenseReportAction = Pick<
    ReportAction,
    'actionName' | 'actorAccountID' | 'automatic' | 'avatar' | 'created' | 'isAttachment' | 'message' | 'originalMessage' | 'person' | 'pendingAction' | 'reportActionID' | 'shouldShow'
> & {reportID?: string};

type OptimisticTaskReport = Pick<
    Report,
    | 'reportID'
    | 'reportName'
    | 'description'
    | 'ownerAccountID'
    | 'participantAccountIDs'
    | 'visibleChatMemberAccountIDs'
    | 'managerID'
    | 'type'
    | 'parentReportID'
    | 'policyID'
    | 'stateNum'
    | 'statusNum'
    | 'notificationPreference'
    | 'lastVisibleActionCreated'
>;

type TransactionDetails =
    | {
          created: string;
          amount: number;
          currency: string;
          merchant: string;
          waypoints?: WaypointCollection;
          comment: string;
          category: string;
          billable: boolean;
          tag: string;
          mccGroup?: ValueOf<typeof CONST.MCC_GROUPS>;
          cardID: number;
          originalAmount: number;
          originalCurrency: string;
      }
    | undefined;

type OptimisticIOUReport = Pick<
    Report,
    | 'cachedTotal'
    | 'type'
    | 'chatReportID'
    | 'currency'
    | 'managerID'
    | 'ownerAccountID'
    | 'participantAccountIDs'
    | 'visibleChatMemberAccountIDs'
    | 'reportID'
    | 'stateNum'
    | 'statusNum'
    | 'total'
    | 'reportName'
    | 'notificationPreference'
    | 'parentReportID'
    | 'lastVisibleActionCreated'
>;
type DisplayNameWithTooltips = Array<Pick<PersonalDetails, 'accountID' | 'pronouns' | 'displayName' | 'login' | 'avatar'>>;

type CustomIcon = {
    src: IconAsset;
    color?: string;
};

type OptionData = {
    text: string;
    alternateText?: string | null;
    allReportErrors?: Errors | null;
    brickRoadIndicator?: typeof CONST.BRICK_ROAD_INDICATOR_STATUS.ERROR | '' | null;
    tooltipText?: string | null;
    alternateTextMaxLines?: number;
    boldStyle?: boolean;
    customIcon?: CustomIcon;
    descriptiveText?: string;
    subtitle?: string | null;
    login?: string | null;
    accountID?: number | null;
    pronouns?: string;
    status?: Status | null;
    phoneNumber?: string | null;
    isUnread?: boolean | null;
    isUnreadWithMention?: boolean | null;
    hasDraftComment?: boolean | null;
    keyForList?: string | null;
    searchText?: string | null;
    isIOUReportOwner?: boolean | null;
    isArchivedRoom?: boolean | null;
    shouldShowSubscript?: boolean | null;
    isPolicyExpenseChat?: boolean | null;
    isMoneyRequestReport?: boolean | null;
    isExpenseRequest?: boolean | null;
    isAllowedToComment?: boolean | null;
    isThread?: boolean | null;
    isTaskReport?: boolean | null;
    parentReportAction?: ReportAction;
    displayNamesWithTooltips?: DisplayNameWithTooltips | null;
} & Report;

type OnyxDataTaskAssigneeChat = {
    optimisticData: OnyxUpdate[];
    successData: OnyxUpdate[];
    failureData: OnyxUpdate[];
    optimisticAssigneeAddComment?: OptimisticReportAction;
    optimisticChatCreatedReportAction?: OptimisticCreatedReportAction;
};

let currentUserEmail: string | undefined;
let currentUserAccountID: number | undefined;
let isAnonymousUser = false;

const defaultAvatarBuildingIconTestID = 'SvgDefaultAvatarBuilding Icon';

Onyx.connect({
    key: ONYXKEYS.SESSION,
    callback: (value) => {
        // When signed out, val is undefined
        if (!value) {
            return;
        }

        currentUserEmail = value.email;
        currentUserAccountID = value.accountID;
        isAnonymousUser = value.authTokenType === 'anonymousAccount';
    },
});

let allPersonalDetails: OnyxCollection<PersonalDetails>;
let currentUserPersonalDetails: OnyxEntry<PersonalDetails>;
Onyx.connect({
    key: ONYXKEYS.PERSONAL_DETAILS_LIST,
    callback: (value) => {
        currentUserPersonalDetails = value?.[currentUserAccountID ?? -1] ?? null;
        allPersonalDetails = value ?? {};
    },
});

let allReports: OnyxCollection<Report>;
Onyx.connect({
    key: ONYXKEYS.COLLECTION.REPORT,
    waitForCollectionCallback: true,
    callback: (value) => (allReports = value),
});

let doesDomainHaveApprovedAccountant = false;
Onyx.connect({
    key: ONYXKEYS.ACCOUNT,
    callback: (value) => (doesDomainHaveApprovedAccountant = value?.doesDomainHaveApprovedAccountant ?? false),
});

let allPolicies: OnyxCollection<Policy>;
Onyx.connect({
    key: ONYXKEYS.COLLECTION.POLICY,
    waitForCollectionCallback: true,
    callback: (value) => (allPolicies = value),
});

let loginList: OnyxEntry<Login>;
Onyx.connect({
    key: ONYXKEYS.LOGIN_LIST,
    callback: (value) => (loginList = value),
});

let allTransactions: OnyxCollection<Transaction> = {};

Onyx.connect({
    key: ONYXKEYS.COLLECTION.TRANSACTION,
    waitForCollectionCallback: true,
    callback: (value) => {
        if (!value) {
            return;
        }
        allTransactions = Object.fromEntries(Object.entries(value).filter(([, transaction]) => transaction));
    },
});

function getChatType(report: OnyxEntry<Report>): ValueOf<typeof CONST.REPORT.CHAT_TYPE> | undefined {
    return report?.chatType;
}

/**
 * Get the report given a reportID
 */
function getReport(reportID: string | undefined): OnyxEntry<Report> | EmptyObject {
    /**
     * Using typical string concatenation here due to performance issues
     * with template literals.
     */
    if (!allReports) {
        return {};
    }

    return allReports?.[ONYXKEYS.COLLECTION.REPORT + reportID] ?? {};
}

/**
 * Returns the parentReport if the given report is a thread.
 */
function getParentReport(report: OnyxEntry<Report>): OnyxEntry<Report> | EmptyObject {
    if (!report?.parentReportID) {
        return {};
    }
    return allReports?.[`${ONYXKEYS.COLLECTION.REPORT}${report.parentReportID}`] ?? {};
}

/**
 * Returns the root parentReport if the given report is nested.
 * Uses recursion to iterate any depth of nested reports.
 */
function getRootParentReport(report: OnyxEntry<Report> | undefined | EmptyObject): OnyxEntry<Report> | EmptyObject {
    if (!report) {
        return {};
    }

    // Returns the current report as the root report, because it does not have a parentReportID
    if (!report?.parentReportID) {
        return report;
    }

    const parentReport = getReport(report?.parentReportID);

    // Runs recursion to iterate a parent report
    return getRootParentReport(isNotEmptyObject(parentReport) ? parentReport : null);
}

function getPolicy(policyID: string): Policy | EmptyObject {
    if (!allPolicies || !policyID) {
        return {};
    }
    return allPolicies[`${ONYXKEYS.COLLECTION.POLICY}${policyID}`] ?? {};
}

/**
 * Get the policy type from a given report
 * @param policies must have Onyxkey prefix (i.e 'policy_') for keys
 */
function getPolicyType(report: OnyxEntry<Report>, policies: OnyxCollection<Policy>): string {
    return policies?.[`${ONYXKEYS.COLLECTION.POLICY}${report?.policyID}`]?.type ?? '';
}

/**
 * Get the policy name from a given report
 */
function getPolicyName(report: OnyxEntry<Report> | undefined | EmptyObject, returnEmptyIfNotFound = false, policy: OnyxEntry<Policy> | undefined = undefined): string {
    const noPolicyFound = returnEmptyIfNotFound ? '' : Localize.translateLocal('workspace.common.unavailable');
    if (isEmptyObject(report)) {
        return noPolicyFound;
    }

    if ((!allPolicies || Object.keys(allPolicies).length === 0) && !report?.policyName) {
        return Localize.translateLocal('workspace.common.unavailable');
    }
    const finalPolicy = policy ?? allPolicies?.[`${ONYXKEYS.COLLECTION.POLICY}${report?.policyID}`];

    const parentReport = getRootParentReport(report);

    // Public rooms send back the policy name with the reportSummary,
    // since they can also be accessed by people who aren't in the workspace
    // eslint-disable-next-line @typescript-eslint/prefer-nullish-coalescing
    const policyName = finalPolicy?.name || report?.policyName || report?.oldPolicyName || parentReport?.oldPolicyName || noPolicyFound;

    return policyName;
}

/**
 * Returns the concatenated title for the PrimaryLogins of a report
 */
function getReportParticipantsTitle(accountIDs: number[]): string {
    // Somehow it's possible for the logins coming from report.participantAccountIDs to contain undefined values so we use .filter(Boolean) to remove them.
    return accountIDs.filter(Boolean).join(', ');
}

/**
 * Checks if a report is a chat report.
 */
function isChatReport(report: OnyxEntry<Report>): boolean {
    return report?.type === CONST.REPORT.TYPE.CHAT;
}

/**
 * Checks if a report is an Expense report.
 */
function isExpenseReport(report: OnyxEntry<Report> | EmptyObject): boolean {
    return report?.type === CONST.REPORT.TYPE.EXPENSE;
}

/**
 * Checks if a report is an IOU report.
 */
function isIOUReport(reportOrID: OnyxEntry<Report> | string | EmptyObject): boolean {
    const report = typeof reportOrID === 'string' ? allReports?.[`${ONYXKEYS.COLLECTION.REPORT}${reportOrID}`] ?? null : reportOrID;
    return report?.type === CONST.REPORT.TYPE.IOU;
}

/**
 * Checks if a report is a task report.
 */
function isTaskReport(report: OnyxEntry<Report>): boolean {
    return report?.type === CONST.REPORT.TYPE.TASK;
}

/**
 * Checks if a task has been cancelled
 * When a task is deleted, the parentReportAction is updated to have a isDeletedParentAction deleted flag
 * This is because when you delete a task, we still allow you to chat on the report itself
 * There's another situation where you don't have access to the parentReportAction (because it was created in a chat you don't have access to)
 * In this case, we have added the key to the report itself
 */
function isCanceledTaskReport(report: OnyxEntry<Report> | EmptyObject = {}, parentReportAction: OnyxEntry<ReportAction> | EmptyObject = {}): boolean {
    if (isNotEmptyObject(parentReportAction) && (parentReportAction?.message?.[0]?.isDeletedParentAction ?? false)) {
        return true;
    }

    if (isNotEmptyObject(report) && report?.isDeletedParentAction) {
        return true;
    }

    return false;
}

/**
 * Checks if a report is an open task report.
 *
 * @param parentReportAction - The parent report action of the report (Used to check if the task has been canceled)
 */
function isOpenTaskReport(report: OnyxEntry<Report>, parentReportAction: OnyxEntry<ReportAction> | EmptyObject = {}): boolean {
    return (
        isTaskReport(report) && !isCanceledTaskReport(report, parentReportAction) && report?.stateNum === CONST.REPORT.STATE_NUM.OPEN && report?.statusNum === CONST.REPORT.STATUS_NUM.OPEN
    );
}

/**
 * Checks if a report is a completed task report.
 */
function isCompletedTaskReport(report: OnyxEntry<Report>): boolean {
    return isTaskReport(report) && report?.stateNum === CONST.REPORT.STATE_NUM.APPROVED && report?.statusNum === CONST.REPORT.STATUS_NUM.APPROVED;
}

/**
 * Checks if the current user is the manager of the supplied report
 */
function isReportManager(report: OnyxEntry<Report>): boolean {
    return Boolean(report && report.managerID === currentUserAccountID);
}

/**
 * Checks if the supplied report has been approved
 */
function isReportApproved(reportOrID: OnyxEntry<Report> | string | EmptyObject): boolean {
    const report = typeof reportOrID === 'string' ? allReports?.[`${ONYXKEYS.COLLECTION.REPORT}${reportOrID}`] ?? null : reportOrID;
    return report?.stateNum === CONST.REPORT.STATE_NUM.APPROVED && report?.statusNum === CONST.REPORT.STATUS_NUM.APPROVED;
}

/**
 * Checks if the supplied report is an expense report in Open state and status.
 */
function isDraftExpenseReport(report: OnyxEntry<Report> | EmptyObject): boolean {
    return isExpenseReport(report) && report?.stateNum === CONST.REPORT.STATE_NUM.OPEN && report?.statusNum === CONST.REPORT.STATUS_NUM.OPEN;
}

/**
 * Given a collection of reports returns them sorted by last read
 */
function sortReportsByLastRead(reports: OnyxCollection<Report>, reportMetadata: OnyxCollection<ReportMetadata>): Array<OnyxEntry<Report>> {
    return Object.values(reports ?? {})
        .filter((report) => !!report?.reportID && !!(reportMetadata?.[`${ONYXKEYS.COLLECTION.REPORT_METADATA}${report.reportID}`]?.lastVisitTime ?? report?.lastReadTime))
        .sort((a, b) => {
            const aTime = new Date(reportMetadata?.[`${ONYXKEYS.COLLECTION.REPORT_METADATA}${a?.reportID}`]?.lastVisitTime ?? a?.lastReadTime ?? '');
            const bTime = new Date(reportMetadata?.[`${ONYXKEYS.COLLECTION.REPORT_METADATA}${b?.reportID}`]?.lastVisitTime ?? b?.lastReadTime ?? '');

            return aTime.valueOf() - bTime.valueOf();
        });
}

/**
 * Whether the Money Request report is settled
 */
function isSettled(reportID: string | undefined): boolean {
    if (!allReports) {
        return false;
    }
    const report: Report | EmptyObject = allReports[`${ONYXKEYS.COLLECTION.REPORT}${reportID}`] ?? {};
    if (isEmptyObject(report) || report.isWaitingOnBankAccount) {
        return false;
    }

    // In case the payment is scheduled and we are waiting for the payee to set up their wallet,
    // consider the report as paid as well.
    if (report.isWaitingOnBankAccount && report.statusNum === CONST.REPORT.STATUS_NUM.APPROVED) {
        return true;
    }

    return report?.statusNum === CONST.REPORT.STATUS_NUM.REIMBURSED;
}

/**
 * Whether the current user is the submitter of the report
 */
function isCurrentUserSubmitter(reportID: string): boolean {
    if (!allReports) {
        return false;
    }
    const report = allReports[`${ONYXKEYS.COLLECTION.REPORT}${reportID}`];
    return Boolean(report && report.ownerAccountID === currentUserAccountID);
}

/**
 * Whether the provided report is an Admin room
 */
function isAdminRoom(report: OnyxEntry<Report>): boolean {
    return getChatType(report) === CONST.REPORT.CHAT_TYPE.POLICY_ADMINS;
}

/**
 * Whether the provided report is an Admin-only posting room
 */
function isAdminsOnlyPostingRoom(report: OnyxEntry<Report>): boolean {
    return report?.writeCapability === CONST.REPORT.WRITE_CAPABILITIES.ADMINS;
}

/**
 * Whether the provided report is a Announce room
 */
function isAnnounceRoom(report: OnyxEntry<Report>): boolean {
    return getChatType(report) === CONST.REPORT.CHAT_TYPE.POLICY_ANNOUNCE;
}

/**
 * Whether the provided report is a default room
 */
function isDefaultRoom(report: OnyxEntry<Report>): boolean {
    return [CONST.REPORT.CHAT_TYPE.POLICY_ADMINS, CONST.REPORT.CHAT_TYPE.POLICY_ANNOUNCE, CONST.REPORT.CHAT_TYPE.DOMAIN_ALL].some((type) => type === getChatType(report));
}

/**
 * Whether the provided report is a Domain room
 */
function isDomainRoom(report: OnyxEntry<Report>): boolean {
    return getChatType(report) === CONST.REPORT.CHAT_TYPE.DOMAIN_ALL;
}

/**
 * Whether the provided report is a user created policy room
 */
function isUserCreatedPolicyRoom(report: OnyxEntry<Report>): boolean {
    return getChatType(report) === CONST.REPORT.CHAT_TYPE.POLICY_ROOM;
}

/**
 * Whether the provided report is a Policy Expense chat.
 */
function isPolicyExpenseChat(report: OnyxEntry<Report>): boolean {
    return getChatType(report) === CONST.REPORT.CHAT_TYPE.POLICY_EXPENSE_CHAT || (report?.isPolicyExpenseChat ?? false);
}

/**
 * Whether the provided report belongs to a Control policy and is an expense chat
 */
function isControlPolicyExpenseChat(report: OnyxEntry<Report>): boolean {
    return isPolicyExpenseChat(report) && getPolicyType(report, allPolicies) === CONST.POLICY.TYPE.CORPORATE;
}

/**
 * Whether the provided report belongs to a Free, Collect or Control policy
 */
function isGroupPolicy(report: OnyxEntry<Report>): boolean {
    const policyType = getPolicyType(report, allPolicies);
    return policyType === CONST.POLICY.TYPE.CORPORATE || policyType === CONST.POLICY.TYPE.TEAM || policyType === CONST.POLICY.TYPE.FREE;
}

/**
 * Whether the provided report belongs to a Control or Collect policy
 */
function isPaidGroupPolicy(report: OnyxEntry<Report>): boolean {
    const policyType = getPolicyType(report, allPolicies);
    return policyType === CONST.POLICY.TYPE.CORPORATE || policyType === CONST.POLICY.TYPE.TEAM;
}

/**
 * Whether the provided report belongs to a Control or Collect policy and is an expense chat
 */
function isPaidGroupPolicyExpenseChat(report: OnyxEntry<Report>): boolean {
    return isPolicyExpenseChat(report) && isPaidGroupPolicy(report);
}

/**
 * Whether the provided report belongs to a Control policy and is an expense report
 */
function isControlPolicyExpenseReport(report: OnyxEntry<Report>): boolean {
    return isExpenseReport(report) && getPolicyType(report, allPolicies) === CONST.POLICY.TYPE.CORPORATE;
}

/**
 * Whether the provided report belongs to a Control or Collect policy and is an expense report
 */
function isPaidGroupPolicyExpenseReport(report: OnyxEntry<Report>): boolean {
    return isExpenseReport(report) && isPaidGroupPolicy(report);
}

/**
 * Whether the provided report is a chat room
 */
function isChatRoom(report: OnyxEntry<Report>): boolean {
    return isUserCreatedPolicyRoom(report) || isDefaultRoom(report);
}

/**
 * Whether the provided report is a public room
 */
function isPublicRoom(report: OnyxEntry<Report>): boolean {
    return report?.visibility === CONST.REPORT.VISIBILITY.PUBLIC || report?.visibility === CONST.REPORT.VISIBILITY.PUBLIC_ANNOUNCE;
}

/**
 * Whether the provided report is a public announce room
 */
function isPublicAnnounceRoom(report: OnyxEntry<Report>): boolean {
    return report?.visibility === CONST.REPORT.VISIBILITY.PUBLIC_ANNOUNCE;
}

/**
 * If the report is a policy expense, the route should be for adding bank account for that policy
 * else since the report is a personal IOU, the route should be for personal bank account.
 */
function getBankAccountRoute(report: OnyxEntry<Report>): string {
    return isPolicyExpenseChat(report) ? ROUTES.BANK_ACCOUNT_WITH_STEP_TO_OPEN.getRoute('', report?.policyID) : ROUTES.SETTINGS_ADD_BANK_ACCOUNT;
}

/**
 * Check if personal detail of accountID is empty or optimistic data
 */
function isOptimisticPersonalDetail(accountID: number): boolean {
    return isEmptyObject(allPersonalDetails?.[accountID]) || !!allPersonalDetails?.[accountID]?.isOptimisticPersonalDetail;
}

/**
 * Checks if a report is a task report from a policy expense chat.
 */
function isWorkspaceTaskReport(report: OnyxEntry<Report>): boolean {
    if (!isTaskReport(report)) {
        return false;
    }
    const parentReport = allReports?.[`${ONYXKEYS.COLLECTION.REPORT}${report?.parentReportID}`] ?? null;
    return isPolicyExpenseChat(parentReport);
}

/**
 * Returns true if report has a parent
 */
function isThread(report: OnyxEntry<Report>): boolean {
    return Boolean(report?.parentReportID && report?.parentReportActionID);
}

/**
 * Returns true if report is of type chat and has a parent and is therefore a Thread.
 */
function isChatThread(report: OnyxEntry<Report>): boolean {
    return isThread(report) && report?.type === CONST.REPORT.TYPE.CHAT;
}

function isDM(report: OnyxEntry<Report>): boolean {
    return isChatReport(report) && !getChatType(report);
}

/**
 * Only returns true if this is our main 1:1 DM report with Concierge
 */
function isConciergeChatReport(report: OnyxEntry<Report>): boolean {
    return report?.participantAccountIDs?.length === 1 && Number(report.participantAccountIDs?.[0]) === CONST.ACCOUNT_ID.CONCIERGE && !isChatThread(report);
}

/**
 * Returns true if report is still being processed
 */
function isProcessingReport(report: OnyxEntry<Report> | EmptyObject): boolean {
    return report?.stateNum === CONST.REPORT.STATE_NUM.SUBMITTED && report?.statusNum === CONST.REPORT.STATUS_NUM.SUBMITTED;
}

/**
 * Check if the report is a single chat report that isn't a thread
 * and personal detail of participant is optimistic data
 */
function shouldDisableDetailPage(report: OnyxEntry<Report>): boolean {
    const participantAccountIDs = report?.participantAccountIDs ?? [];

    if (isChatRoom(report) || isPolicyExpenseChat(report) || isChatThread(report) || isTaskReport(report)) {
        return false;
    }
    if (participantAccountIDs.length === 1) {
        return isOptimisticPersonalDetail(participantAccountIDs[0]);
    }
    return false;
}

/**
 * Returns true if this report has only one participant and it's an Expensify account.
 */
function isExpensifyOnlyParticipantInReport(report: OnyxEntry<Report>): boolean {
    const reportParticipants = report?.participantAccountIDs?.filter((accountID) => accountID !== currentUserAccountID) ?? [];
    return reportParticipants.length === 1 && reportParticipants.some((accountID) => CONST.EXPENSIFY_ACCOUNT_IDS.includes(accountID));
}

/**
 * Returns whether a given report can have tasks created in it.
 * We only prevent the task option if it's a DM/group-DM and the other users are all special Expensify accounts
 *
 */
function canCreateTaskInReport(report: OnyxEntry<Report>): boolean {
    const otherReportParticipants = report?.participantAccountIDs?.filter((accountID) => accountID !== currentUserAccountID) ?? [];
    const areExpensifyAccountsOnlyOtherParticipants = otherReportParticipants?.length >= 1 && otherReportParticipants?.every((accountID) => CONST.EXPENSIFY_ACCOUNT_IDS.includes(accountID));
    if (areExpensifyAccountsOnlyOtherParticipants && isDM(report)) {
        return false;
    }

    return true;
}

/**
 * Returns true if there are any Expensify accounts (i.e. with domain 'expensify.com') in the set of accountIDs
 * by cross-referencing the accountIDs with personalDetails.
 */
function hasExpensifyEmails(accountIDs: number[]): boolean {
    return accountIDs.some((accountID) => Str.extractEmailDomain(allPersonalDetails?.[accountID]?.login ?? '') === CONST.EXPENSIFY_PARTNER_NAME);
}

/**
 * Returns true if there are any guides accounts (team.expensify.com) in a list of accountIDs
 * by cross-referencing the accountIDs with personalDetails since guides that are participants
 * of the user's chats should have their personal details in Onyx.
 */
function hasExpensifyGuidesEmails(accountIDs: number[]): boolean {
    return accountIDs.some((accountID) => Str.extractEmailDomain(allPersonalDetails?.[accountID]?.login ?? '') === CONST.EMAIL.GUIDES_DOMAIN);
}

function findLastAccessedReport(
    reports: OnyxCollection<Report>,
    ignoreDomainRooms: boolean,
    policies: OnyxCollection<Policy>,
    isFirstTimeNewExpensifyUser: boolean,
    openOnAdminRoom = false,
    reportMetadata: OnyxCollection<ReportMetadata> = {},
): OnyxEntry<Report> {
    // If it's the user's first time using New Expensify, then they could either have:
    //   - just a Concierge report, if so we'll return that
    //   - their Concierge report, and a separate report that must have deeplinked them to the app before they created their account.
    // If it's the latter, we'll use the deeplinked report over the Concierge report,
    // since the Concierge report would be incorrectly selected over the deep-linked report in the logic below.
    let sortedReports = sortReportsByLastRead(reports, reportMetadata);

    let adminReport: OnyxEntry<Report> | undefined;
    if (openOnAdminRoom) {
        adminReport = sortedReports.find((report) => {
            const chatType = getChatType(report);
            return chatType === CONST.REPORT.CHAT_TYPE.POLICY_ADMINS;
        });
    }

    if (isFirstTimeNewExpensifyUser) {
        if (sortedReports.length === 1) {
            return sortedReports[0];
        }

        return adminReport ?? sortedReports.find((report) => !isConciergeChatReport(report)) ?? null;
    }

    if (ignoreDomainRooms) {
        // We allow public announce rooms, admins, and announce rooms through since we bypass the default rooms beta for them.
        // Check where ReportUtils.findLastAccessedReport is called in MainDrawerNavigator.js for more context.
        // Domain rooms are now the only type of default room that are on the defaultRooms beta.
        sortedReports = sortedReports.filter(
            (report) => !isDomainRoom(report) || getPolicyType(report, policies) === CONST.POLICY.TYPE.FREE || hasExpensifyGuidesEmails(report?.participantAccountIDs ?? []),
        );
    }

    return adminReport ?? sortedReports.at(-1) ?? null;
}

/**
 * Whether the provided report is an archived room
 */
function isArchivedRoom(report: OnyxEntry<Report> | EmptyObject): boolean {
    return report?.statusNum === CONST.REPORT.STATUS_NUM.CLOSED && report?.stateNum === CONST.REPORT.STATE_NUM.APPROVED;
}

/**
 * Checks if the current user is allowed to comment on the given report.
 */
function isAllowedToComment(report: Report): boolean {
    // Default to allowing all users to post
    const capability = report?.writeCapability ?? CONST.REPORT.WRITE_CAPABILITIES.ALL;

    if (capability === CONST.REPORT.WRITE_CAPABILITIES.ALL) {
        return true;
    }

    // If unauthenticated user opens public chat room using deeplink, they do not have policies available and they cannot comment
    if (!allPolicies) {
        return false;
    }

    // If we've made it here, commenting on this report is restricted.
    // If the user is an admin, allow them to post.
    const policy = allPolicies[`${ONYXKEYS.COLLECTION.POLICY}${report?.policyID}`];
    return policy?.role === CONST.POLICY.ROLE.ADMIN;
}

/**
 * Checks if the current user is the admin of the policy given the policy expense chat.
 */
function isPolicyExpenseChatAdmin(report: OnyxEntry<Report>, policies: OnyxCollection<Policy>): boolean {
    if (!isPolicyExpenseChat(report)) {
        return false;
    }

    const policyRole = policies?.[`${ONYXKEYS.COLLECTION.POLICY}${report?.policyID}`]?.role;

    return policyRole === CONST.POLICY.ROLE.ADMIN;
}

/**
 * Checks if the current user is the admin of the policy.
 */
function isPolicyAdmin(policyID: string, policies: OnyxCollection<Policy>): boolean {
    const policyRole = policies?.[`${ONYXKEYS.COLLECTION.POLICY}${policyID}`]?.role;

    return policyRole === CONST.POLICY.ROLE.ADMIN;
}

/**
 * Returns true if report has a single participant.
 */
function hasSingleParticipant(report: OnyxEntry<Report>): boolean {
    return report?.participantAccountIDs?.length === 1;
}

/**
 * Checks whether all the transactions linked to the IOU report are of the Distance Request type
 *
 */
function hasOnlyDistanceRequestTransactions(iouReportID: string | undefined): boolean {
    const transactions = TransactionUtils.getAllReportTransactions(iouReportID);

    // Early return false in case not having any transaction
    if (!transactions || transactions.length === 0) {
        return false;
    }

    return transactions.every((transaction) => TransactionUtils.isDistanceRequest(transaction));
}

/**
 * If the report is a thread and has a chat type set, it is a workspace chat.
 */
function isWorkspaceThread(report: OnyxEntry<Report>): boolean {
    return isThread(report) && isChatReport(report) && !isDM(report);
}

/**
 * Returns true if reportAction is the first chat preview of a Thread
 */
function isThreadFirstChat(reportAction: OnyxEntry<ReportAction>, reportID: string): boolean {
    return reportAction?.childReportID?.toString() === reportID;
}

/**
 * Checks if a report is a child report.
 */
function isChildReport(report: OnyxEntry<Report>): boolean {
    return isThread(report) || isTaskReport(report);
}

/**
 * An Expense Request is a thread where the parent report is an Expense Report and
 * the parentReportAction is a transaction.
 */
function isExpenseRequest(report: OnyxEntry<Report>): boolean {
    if (isThread(report)) {
        const parentReportAction = ReportActionsUtils.getParentReportAction(report);
        const parentReport = allReports?.[`${ONYXKEYS.COLLECTION.REPORT}${report?.parentReportID}`] ?? null;
        return isExpenseReport(parentReport) && isNotEmptyObject(parentReportAction) && ReportActionsUtils.isTransactionThread(parentReportAction);
    }
    return false;
}

/**
 * An IOU Request is a thread where the parent report is an IOU Report and
 * the parentReportAction is a transaction.
 */
function isIOURequest(report: OnyxEntry<Report>): boolean {
    if (isThread(report)) {
        const parentReportAction = ReportActionsUtils.getParentReportAction(report);
        const parentReport = allReports?.[`${ONYXKEYS.COLLECTION.REPORT}${report?.parentReportID}`] ?? null;
        return isIOUReport(parentReport) && isNotEmptyObject(parentReportAction) && ReportActionsUtils.isTransactionThread(parentReportAction);
    }
    return false;
}

/**
 * Checks if a report is an IOU or expense request.
 */
function isMoneyRequest(reportOrID: OnyxEntry<Report> | string): boolean {
    const report = typeof reportOrID === 'string' ? allReports?.[`${ONYXKEYS.COLLECTION.REPORT}${reportOrID}`] ?? null : reportOrID;
    return isIOURequest(report) || isExpenseRequest(report);
}

/**
 * Checks if a report is an IOU or expense report.
 */
function isMoneyRequestReport(reportOrID: OnyxEntry<Report> | string): boolean {
    const report = typeof reportOrID === 'object' ? reportOrID : allReports?.[`${ONYXKEYS.COLLECTION.REPORT}${reportOrID}`] ?? null;
    return isIOUReport(report) || isExpenseReport(report);
}

/**
 * Should return true only for personal 1:1 report
 *
 */
function isOneOnOneChat(report: OnyxEntry<Report>): boolean {
    const participantAccountIDs = report?.participantAccountIDs ?? [];
    return (
        !isThread(report) &&
        !isChatRoom(report) &&
        !isExpenseRequest(report) &&
        !isMoneyRequestReport(report) &&
        !isPolicyExpenseChat(report) &&
        !isTaskReport(report) &&
        isDM(report) &&
        !isIOUReport(report) &&
        participantAccountIDs.length === 1
    );
}

/**
 * Get the notification preference given a report
 */
function getReportNotificationPreference(report: OnyxEntry<Report>): string | number {
    return report?.notificationPreference ?? '';
}

/**
 * Checks if the current user is the action's author
 */
function isActionCreator(reportAction: OnyxEntry<ReportAction> | Partial<ReportAction>): boolean {
    return reportAction?.actorAccountID === currentUserAccountID;
}

/**
 * Returns the notification preference of the action's child report if it exists.
 * Otherwise, calculates it based on the action's authorship.
 */
function getChildReportNotificationPreference(reportAction: OnyxEntry<ReportAction> | Partial<ReportAction>): NotificationPreference {
    const childReportNotificationPreference = reportAction?.childReportNotificationPreference ?? '';
    if (childReportNotificationPreference) {
        return childReportNotificationPreference;
    }

    return isActionCreator(reportAction) ? CONST.REPORT.NOTIFICATION_PREFERENCE.ALWAYS : CONST.REPORT.NOTIFICATION_PREFERENCE.HIDDEN;
}

/**
 * Can only delete if the author is this user and the action is an ADDCOMMENT action or an IOU action in an unsettled report, or if the user is a
 * policy admin
 */
function canDeleteReportAction(reportAction: OnyxEntry<ReportAction>, reportID: string): boolean {
    const report = getReport(reportID);

    const isActionOwner = reportAction?.actorAccountID === currentUserAccountID;

    if (reportAction?.actionName === CONST.REPORT.ACTIONS.TYPE.IOU) {
        // For now, users cannot delete split actions
        const isSplitAction = reportAction?.originalMessage?.type === CONST.IOU.REPORT_ACTION_TYPE.SPLIT;

        if (isSplitAction || isSettled(String(reportAction?.originalMessage?.IOUReportID)) || (isNotEmptyObject(report) && isReportApproved(report))) {
            return false;
        }

        if (isActionOwner) {
            return true;
        }
    }

    if (
        reportAction?.actionName !== CONST.REPORT.ACTIONS.TYPE.ADDCOMMENT ||
        reportAction?.pendingAction === CONST.RED_BRICK_ROAD_PENDING_ACTION.DELETE ||
        ReportActionsUtils.isCreatedTaskReportAction(reportAction) ||
        reportAction?.actorAccountID === CONST.ACCOUNT_ID.CONCIERGE
    ) {
        return false;
    }

    const policy = allPolicies?.[`${ONYXKEYS.COLLECTION.POLICY}${report?.policyID}`];
    const isAdmin = policy?.role === CONST.POLICY.ROLE.ADMIN && isNotEmptyObject(report) && !isDM(report);

    return isActionOwner || isAdmin;
}

/**
 * Get welcome message based on room type
 */
function getRoomWelcomeMessage(report: OnyxEntry<Report>, isUserPolicyAdmin: boolean): WelcomeMessage {
    const welcomeMessage: WelcomeMessage = {showReportName: true};
    const workspaceName = getPolicyName(report);

    if (isArchivedRoom(report)) {
        welcomeMessage.phrase1 = Localize.translateLocal('reportActionsView.beginningOfArchivedRoomPartOne');
        welcomeMessage.phrase2 = Localize.translateLocal('reportActionsView.beginningOfArchivedRoomPartTwo');
    } else if (isDomainRoom(report)) {
        welcomeMessage.phrase1 = Localize.translateLocal('reportActionsView.beginningOfChatHistoryDomainRoomPartOne', {domainRoom: report?.reportName ?? ''});
        welcomeMessage.phrase2 = Localize.translateLocal('reportActionsView.beginningOfChatHistoryDomainRoomPartTwo');
    } else if (isAdminRoom(report)) {
        welcomeMessage.phrase1 = Localize.translateLocal('reportActionsView.beginningOfChatHistoryAdminRoomPartOne', {workspaceName});
        welcomeMessage.phrase2 = Localize.translateLocal('reportActionsView.beginningOfChatHistoryAdminRoomPartTwo');
    } else if (isAdminsOnlyPostingRoom(report) && !isUserPolicyAdmin) {
        welcomeMessage.phrase1 = Localize.translateLocal('reportActionsView.beginningOfChatHistoryAdminOnlyPostingRoom');
        welcomeMessage.showReportName = false;
    } else if (isAnnounceRoom(report)) {
        welcomeMessage.phrase1 = Localize.translateLocal('reportActionsView.beginningOfChatHistoryAnnounceRoomPartOne', {workspaceName});
        welcomeMessage.phrase2 = Localize.translateLocal('reportActionsView.beginningOfChatHistoryAnnounceRoomPartTwo', {workspaceName});
    } else {
        // Message for user created rooms or other room types.
        welcomeMessage.phrase1 = Localize.translateLocal('reportActionsView.beginningOfChatHistoryUserRoomPartOne');
        welcomeMessage.phrase2 = Localize.translateLocal('reportActionsView.beginningOfChatHistoryUserRoomPartTwo');
    }

    return welcomeMessage;
}

/**
 * Returns true if Concierge is one of the chat participants (1:1 as well as group chats)
 */
function chatIncludesConcierge(report: OnyxEntry<Report>): boolean {
    return Boolean(report?.participantAccountIDs?.length && report?.participantAccountIDs?.includes(CONST.ACCOUNT_ID.CONCIERGE));
}

/**
 * Returns true if there is any automated expensify account `in accountIDs
 */
function hasAutomatedExpensifyAccountIDs(accountIDs: number[]): boolean {
    return accountIDs.some((accountID) => CONST.EXPENSIFY_ACCOUNT_IDS.includes(accountID));
}

function getReportRecipientAccountIDs(report: OnyxEntry<Report>, currentLoginAccountID: number): number[] {
    let finalReport: OnyxEntry<Report> = report;
    // In 1:1 chat threads, the participants will be the same as parent report. If a report is specifically a 1:1 chat thread then we will
    // get parent report and use its participants array.
    if (isThread(report) && !(isTaskReport(report) || isMoneyRequestReport(report))) {
        const parentReport = allReports?.[`${ONYXKEYS.COLLECTION.REPORT}${report?.parentReportID}`] ?? null;
        if (hasSingleParticipant(parentReport)) {
            finalReport = parentReport;
        }
    }

    let finalParticipantAccountIDs: number[] | undefined = [];
    if (isMoneyRequestReport(report)) {
        // For money requests i.e the IOU (1:1 person) and Expense (1:* person) reports, use the full `initialParticipantAccountIDs` array
        // and add the `ownerAccountId`. Money request reports don't add `ownerAccountId` in `participantAccountIDs` array
        const defaultParticipantAccountIDs = finalReport?.participantAccountIDs ?? [];
        const setOfParticipantAccountIDs = new Set<number>(report?.ownerAccountID ? [...defaultParticipantAccountIDs, report.ownerAccountID] : defaultParticipantAccountIDs);
        finalParticipantAccountIDs = [...setOfParticipantAccountIDs];
    } else if (isTaskReport(report)) {
        // Task reports `managerID` will change when assignee is changed, in that case the old `managerID` is still present in `participantAccountIDs`
        // array along with the new one. We only need the `managerID` as a participant here.
        finalParticipantAccountIDs = report?.managerID ? [report?.managerID] : [];
    } else {
        finalParticipantAccountIDs = finalReport?.participantAccountIDs;
    }

    const reportParticipants = finalParticipantAccountIDs?.filter((accountID) => accountID !== currentLoginAccountID) ?? [];
    const participantsWithoutExpensifyAccountIDs = reportParticipants.filter((participant) => !CONST.EXPENSIFY_ACCOUNT_IDS.includes(participant ?? 0));
    return participantsWithoutExpensifyAccountIDs;
}

/**
 * Whether the time row should be shown for a report.
 */
function canShowReportRecipientLocalTime(personalDetails: OnyxCollection<PersonalDetails>, report: OnyxEntry<Report>, accountID: number): boolean {
    const reportRecipientAccountIDs = getReportRecipientAccountIDs(report, accountID);
    const hasMultipleParticipants = reportRecipientAccountIDs.length > 1;
    const reportRecipient = personalDetails?.[reportRecipientAccountIDs[0]];
    const reportRecipientTimezone = reportRecipient?.timezone ?? CONST.DEFAULT_TIME_ZONE;
    const isReportParticipantValidated = reportRecipient?.validated ?? false;
    return Boolean(!hasMultipleParticipants && !isChatRoom(report) && !isPolicyExpenseChat(report) && reportRecipient && reportRecipientTimezone?.selected && isReportParticipantValidated);
}

/**
 * Shorten last message text to fixed length and trim spaces.
 */
function formatReportLastMessageText(lastMessageText: string, isModifiedExpenseMessage = false): string {
    if (isModifiedExpenseMessage) {
        return String(lastMessageText).trim().replace(CONST.REGEX.LINE_BREAK, '').trim();
    }
    return String(lastMessageText).trim().replace(CONST.REGEX.LINE_BREAK, ' ').substring(0, CONST.REPORT.LAST_MESSAGE_TEXT_MAX_LENGTH).trim();
}

/**
 * Helper method to return the default avatar associated with the given login
 */
function getDefaultWorkspaceAvatar(workspaceName?: string): IconAsset {
    if (!workspaceName) {
        return defaultWorkspaceAvatars.WorkspaceBuilding;
    }

    // Remove all chars not A-Z or 0-9 including underscore
    const alphaNumeric = workspaceName
        .normalize('NFD')
        .replace(/[^0-9a-z]/gi, '')
        .toUpperCase();

    const workspace = `Workspace${alphaNumeric[0]}` as keyof typeof defaultWorkspaceAvatars;
    const defaultWorkspaceAvatar = defaultWorkspaceAvatars[workspace];

    return !alphaNumeric ? defaultWorkspaceAvatars.WorkspaceBuilding : defaultWorkspaceAvatar;
}

/**
 * Helper method to return the default avatar testID associated with the given login
 */
function getDefaultWorkspaceAvatarTestID(workspaceName: string): string {
    if (!workspaceName) {
        return defaultAvatarBuildingIconTestID;
    }

    // Remove all chars not A-Z or 0-9 including underscore
    const alphaNumeric = workspaceName
        .normalize('NFD')
        .replace(/[^0-9a-z]/gi, '')
        .toLowerCase();

    return !alphaNumeric ? defaultAvatarBuildingIconTestID : `SvgDefaultAvatar_${alphaNumeric[0]} Icon`;
}

function getWorkspaceAvatar(report: OnyxEntry<Report>): UserUtils.AvatarSource {
    const workspaceName = getPolicyName(report, false, allPolicies?.[`${ONYXKEYS.COLLECTION.POLICY}${report?.policyID}`]);
    const avatar = allPolicies?.[`${ONYXKEYS.COLLECTION.POLICY}${report?.policyID}`]?.avatar ?? '';
    return !isEmpty(avatar) ? avatar : getDefaultWorkspaceAvatar(workspaceName);
}

/**
 * Returns the appropriate icons for the given chat report using the stored personalDetails.
 * The Avatar sources can be URLs or Icon components according to the chat type.
 */
function getIconsForParticipants(participants: number[], personalDetails: OnyxCollection<PersonalDetails>): Icon[] {
    const participantDetails: ParticipantDetails[] = [];
    const participantsList = participants || [];

    for (const accountID of participantsList) {
        const avatarSource = UserUtils.getAvatar(personalDetails?.[accountID]?.avatar ?? '', accountID);
        const displayNameLogin = personalDetails?.[accountID]?.displayName ? personalDetails?.[accountID]?.displayName : personalDetails?.[accountID]?.login;
        participantDetails.push([accountID, displayNameLogin ?? '', avatarSource, personalDetails?.[accountID]?.fallbackIcon ?? '']);
    }

    const sortedParticipantDetails = participantDetails.sort((first, second) => {
        // First sort by displayName/login
        const displayNameLoginOrder = first[1].localeCompare(second[1]);
        if (displayNameLoginOrder !== 0) {
            return displayNameLoginOrder;
        }

        // Then fallback on accountID as the final sorting criteria.
        // This will ensure that the order of avatars with same login/displayName
        // stay consistent across all users and devices
        return first[0] - second[0];
    });

    // Now that things are sorted, gather only the avatars (second element in the array) and return those
    const avatars: Icon[] = [];

    for (const sortedParticipantDetail of sortedParticipantDetails) {
        const userIcon = {
            id: sortedParticipantDetail[0],
            source: sortedParticipantDetail[2],
            type: CONST.ICON_TYPE_AVATAR,
            name: sortedParticipantDetail[1],
            fallbackIcon: sortedParticipantDetail[3],
        };
        avatars.push(userIcon);
    }

    return avatars;
}

/**
 * Given a report, return the associated workspace icon.
 */
function getWorkspaceIcon(report: OnyxEntry<Report>, policy: OnyxEntry<Policy> = null): Icon {
    const workspaceName = getPolicyName(report, false, policy);
    const policyExpenseChatAvatarSource = allPolicies?.[`${ONYXKEYS.COLLECTION.POLICY}${report?.policyID}`]?.avatar
        ? allPolicies?.[`${ONYXKEYS.COLLECTION.POLICY}${report?.policyID}`]?.avatar
        : getDefaultWorkspaceAvatar(workspaceName);

    const workspaceIcon: Icon = {
        source: policyExpenseChatAvatarSource ?? '',
        type: CONST.ICON_TYPE_WORKSPACE,
        name: workspaceName,
        id: -1,
    };
    return workspaceIcon;
}

/**
 * Returns the appropriate icons for the given chat report using the stored personalDetails.
 * The Avatar sources can be URLs or Icon components according to the chat type.
 */
function getIcons(
    report: OnyxEntry<Report>,
    personalDetails: OnyxCollection<PersonalDetails>,
    defaultIcon: UserUtils.AvatarSource | null = null,
    defaultName = '',
    defaultAccountID = -1,
    policy: OnyxEntry<Policy> = null,
): Icon[] {
    if (isEmptyObject(report)) {
        const fallbackIcon: Icon = {
            source: defaultIcon ?? Expensicons.FallbackAvatar,
            type: CONST.ICON_TYPE_AVATAR,
            name: defaultName,
            id: defaultAccountID,
        };
        return [fallbackIcon];
    }
    if (isExpenseRequest(report)) {
        const parentReportAction = ReportActionsUtils.getParentReportAction(report);
        const workspaceIcon = getWorkspaceIcon(report, policy);
        const memberIcon = {
            source: UserUtils.getAvatar(personalDetails?.[parentReportAction.actorAccountID ?? -1]?.avatar ?? '', parentReportAction.actorAccountID ?? -1),
            id: parentReportAction.actorAccountID,
            type: CONST.ICON_TYPE_AVATAR,
            name: personalDetails?.[parentReportAction.actorAccountID ?? -1]?.displayName ?? '',
            fallbackIcon: personalDetails?.[parentReportAction.actorAccountID ?? -1]?.fallbackIcon,
        };

        return [memberIcon, workspaceIcon];
    }
    if (isChatThread(report)) {
        const parentReportAction = ReportActionsUtils.getParentReportAction(report);

        const actorAccountID = parentReportAction.actorAccountID;
        const actorDisplayName = PersonalDetailsUtils.getDisplayNameOrDefault(allPersonalDetails?.[actorAccountID ?? -1], '', false);
        const actorIcon = {
            id: actorAccountID,
            source: UserUtils.getAvatar(personalDetails?.[actorAccountID ?? -1]?.avatar ?? '', actorAccountID ?? -1),
            name: actorDisplayName,
            type: CONST.ICON_TYPE_AVATAR,
            fallbackIcon: personalDetails?.[parentReportAction.actorAccountID ?? -1]?.fallbackIcon,
        };

        if (isWorkspaceThread(report)) {
            const workspaceIcon = getWorkspaceIcon(report, policy);
            return [actorIcon, workspaceIcon];
        }
        return [actorIcon];
    }
    if (isTaskReport(report)) {
        const ownerIcon = {
            id: report?.ownerAccountID,
            source: UserUtils.getAvatar(personalDetails?.[report?.ownerAccountID ?? -1]?.avatar ?? '', report?.ownerAccountID ?? -1),
            type: CONST.ICON_TYPE_AVATAR,
            name: personalDetails?.[report?.ownerAccountID ?? -1]?.displayName ?? '',
            fallbackIcon: personalDetails?.[report?.ownerAccountID ?? -1]?.fallbackIcon,
        };

        if (isWorkspaceTaskReport(report)) {
            const workspaceIcon = getWorkspaceIcon(report, policy);
            return [ownerIcon, workspaceIcon];
        }

        return [ownerIcon];
    }
    if (isDomainRoom(report)) {
        // Get domain name after the #. Domain Rooms use our default workspace avatar pattern.
        const domainName = report?.reportName?.substring(1);
        const policyExpenseChatAvatarSource = getDefaultWorkspaceAvatar(domainName);
        const domainIcon: Icon = {
            source: policyExpenseChatAvatarSource,
            type: CONST.ICON_TYPE_WORKSPACE,
            name: domainName ?? '',
            id: -1,
        };
        return [domainIcon];
    }
    if (isAdminRoom(report) || isAnnounceRoom(report) || isChatRoom(report) || isArchivedRoom(report)) {
        const workspaceIcon = getWorkspaceIcon(report, policy);
        return [workspaceIcon];
    }
    if (isPolicyExpenseChat(report) || isExpenseReport(report)) {
        const workspaceIcon = getWorkspaceIcon(report, policy);
        const memberIcon = {
            source: UserUtils.getAvatar(personalDetails?.[report?.ownerAccountID ?? -1]?.avatar ?? '', report?.ownerAccountID ?? -1),
            id: report?.ownerAccountID,
            type: CONST.ICON_TYPE_AVATAR,
            name: personalDetails?.[report?.ownerAccountID ?? -1]?.displayName ?? '',
            fallbackIcon: personalDetails?.[report?.ownerAccountID ?? -1]?.fallbackIcon,
        };
        return isExpenseReport(report) ? [memberIcon, workspaceIcon] : [workspaceIcon, memberIcon];
    }
    if (isIOUReport(report)) {
        const managerIcon = {
            source: UserUtils.getAvatar(personalDetails?.[report?.managerID ?? -1]?.avatar ?? '', report?.managerID ?? -1),
            id: report?.managerID,
            type: CONST.ICON_TYPE_AVATAR,
            name: personalDetails?.[report?.managerID ?? -1]?.displayName ?? '',
            fallbackIcon: personalDetails?.[report?.managerID ?? -1]?.fallbackIcon,
        };
        const ownerIcon = {
            id: report?.ownerAccountID,
            source: UserUtils.getAvatar(personalDetails?.[report?.ownerAccountID ?? -1]?.avatar ?? '', report?.ownerAccountID ?? -1),
            type: CONST.ICON_TYPE_AVATAR,
            name: personalDetails?.[report?.ownerAccountID ?? -1]?.displayName ?? '',
            fallbackIcon: personalDetails?.[report?.ownerAccountID ?? -1]?.fallbackIcon,
        };
        const isPayer = currentUserAccountID === report?.managerID;

        return isPayer ? [managerIcon, ownerIcon] : [ownerIcon, managerIcon];
    }

    return getIconsForParticipants(report?.participantAccountIDs ?? [], personalDetails);
}

/**
 * Gets the personal details for a login by looking in the ONYXKEYS.PERSONAL_DETAILS_LIST Onyx key (stored in the local variable, allPersonalDetails). If it doesn't exist in Onyx,
 * then a default object is constructed.
 */
function getPersonalDetailsForAccountID(accountID: number): Partial<PersonalDetails> {
    if (!accountID) {
        return {};
    }
    if (Number(accountID) === CONST.ACCOUNT_ID.CONCIERGE) {
        return {
            accountID,
            displayName: 'Concierge',
            login: CONST.EMAIL.CONCIERGE,
            avatar: UserUtils.getDefaultAvatar(accountID),
        };
    }
    return (
        allPersonalDetails?.[accountID] ?? {
            avatar: UserUtils.getDefaultAvatar(accountID),
            isOptimisticPersonalDetail: true,
        }
    );
}

/**
 * Get the displayName for a single report participant.
 */
function getDisplayNameForParticipant(accountID?: number, shouldUseShortForm = false, shouldFallbackToHidden = true): string | undefined {
    if (!accountID) {
        return '';
    }

    const personalDetails = getPersonalDetailsForAccountID(accountID);
    // eslint-disable-next-line @typescript-eslint/prefer-nullish-coalescing
    const formattedLogin = LocalePhoneNumber.formatPhoneNumber(personalDetails.login || '');
    // This is to check if account is an invite/optimistically created one
    // and prevent from falling back to 'Hidden', so a correct value is shown
    // when searching for a new user
    if (personalDetails.isOptimisticPersonalDetail === true) {
        // eslint-disable-next-line @typescript-eslint/prefer-nullish-coalescing
        return formattedLogin;
    }

    const longName = PersonalDetailsUtils.getDisplayNameOrDefault(personalDetails, formattedLogin, shouldFallbackToHidden);

    // If the user's personal details (first name) should be hidden, make sure we return "hidden" instead of the short name
    if (shouldFallbackToHidden && longName === Localize.translateLocal('common.hidden')) {
        return longName;
    }

    const shortName = personalDetails.firstName ? personalDetails.firstName : longName;
    return shouldUseShortForm ? shortName : longName;
}

function getDisplayNamesWithTooltips(
    personalDetailsList: PersonalDetails[] | PersonalDetailsList | OptionData[],
    isMultipleParticipantReport: boolean,
    shouldFallbackToHidden = true,
): DisplayNameWithTooltips {
    const personalDetailsListArray = Array.isArray(personalDetailsList) ? personalDetailsList : Object.values(personalDetailsList);

    return personalDetailsListArray
        .map((user) => {
            const accountID = Number(user?.accountID);
            // eslint-disable-next-line @typescript-eslint/prefer-nullish-coalescing
            const displayName = getDisplayNameForParticipant(accountID, isMultipleParticipantReport, shouldFallbackToHidden) || user?.login || '';
            const avatar = UserUtils.getDefaultAvatar(accountID);

            let pronouns = user?.pronouns ?? undefined;
            if (pronouns?.startsWith(CONST.PRONOUNS.PREFIX)) {
                const pronounTranslationKey = pronouns.replace(CONST.PRONOUNS.PREFIX, '');
                pronouns = Localize.translateLocal(`pronouns.${pronounTranslationKey}` as TranslationPaths);
            }

            return {
                displayName,
                avatar,
                login: user?.login ?? '',
                accountID,
                pronouns,
            };
        })
        .sort((first, second) => {
            // First sort by displayName/login
            const displayNameLoginOrder = first.displayName.localeCompare(second.displayName);
            if (displayNameLoginOrder !== 0) {
                return displayNameLoginOrder;
            }

            // Then fallback on accountID as the final sorting criteria.
            return first.accountID - second.accountID;
        });
}

/**
 * For a deleted parent report action within a chat report,
 * let us return the appropriate display message
 *
 * @param reportAction - The deleted report action of a chat report for which we need to return message.
 */
function getDeletedParentActionMessageForChatReport(reportAction: OnyxEntry<ReportAction>): string {
    // By default, let us display [Deleted message]
    let deletedMessageText = Localize.translateLocal('parentReportAction.deletedMessage');
    if (ReportActionsUtils.isCreatedTaskReportAction(reportAction)) {
        // For canceled task report, let us display [Deleted task]
        deletedMessageText = Localize.translateLocal('parentReportAction.deletedTask');
    }
    return deletedMessageText;
}

/**
 * Returns the preview message for `REIMBURSEMENTQUEUED` action
 *

 */
function getReimbursementQueuedActionMessage(reportAction: OnyxEntry<ReportAction>, report: OnyxEntry<Report>): string {
    const submitterDisplayName = getDisplayNameForParticipant(report?.ownerAccountID, true) ?? '';
    const originalMessage = reportAction?.originalMessage as IOUMessage | undefined;
    let messageKey: TranslationPaths;
    if (originalMessage?.paymentType === CONST.IOU.PAYMENT_TYPE.EXPENSIFY) {
        messageKey = 'iou.waitingOnEnabledWallet';
    } else {
        messageKey = 'iou.waitingOnBankAccount';
    }

    return Localize.translateLocal(messageKey, {submitterDisplayName});
}

/**
 * Returns the preview message for `REIMBURSEMENTDEQUEUED` action
 */
function getReimbursementDeQueuedActionMessage(reportAction: OnyxEntry<ReportAction>, report: OnyxEntry<Report>): string {
    const amount = CurrencyUtils.convertToDisplayString(Math.abs(report?.total ?? 0), report?.currency);
    const originalMessage = reportAction?.originalMessage as ReimbursementDeQueuedMessage | undefined;
    if (originalMessage?.cancellationReason === CONST.REPORT.CANCEL_PAYMENT_REASONS.ADMIN) {
        return Localize.translateLocal('iou.adminCanceledRequest', {amount});
    }
    const submitterDisplayName = getDisplayNameForParticipant(report?.ownerAccountID, true) ?? '';

    return Localize.translateLocal('iou.canceledRequest', {submitterDisplayName, amount});
}

/**
 * Returns the last visible message for a given report after considering the given optimistic actions
 *
 * @param reportID - the report for which last visible message has to be fetched
 * @param [actionsToMerge] - the optimistic merge actions that needs to be considered while fetching last visible message

 */
function getLastVisibleMessage(reportID: string | undefined, actionsToMerge: ReportActions = {}): LastVisibleMessage {
    const report = getReport(reportID);
    const lastVisibleAction = ReportActionsUtils.getLastVisibleAction(reportID ?? '', actionsToMerge);

    // For Chat Report with deleted parent actions, let us fetch the correct message
    if (ReportActionsUtils.isDeletedParentAction(lastVisibleAction) && isNotEmptyObject(report) && isChatReport(report)) {
        const lastMessageText = getDeletedParentActionMessageForChatReport(lastVisibleAction);
        return {
            lastMessageText,
        };
    }

    // Fetch the last visible message for report represented by reportID and based on actions to merge.
    return ReportActionsUtils.getLastVisibleMessage(reportID ?? '', actionsToMerge);
}

/**
 * Checks if a report is an open task report assigned to current user.
 *
 * @param [parentReportAction] - The parent report action of the report (Used to check if the task has been canceled)
 */
function isWaitingForAssigneeToCompleteTask(report: OnyxEntry<Report>, parentReportAction: OnyxEntry<ReportAction> | EmptyObject = {}): boolean {
    return isTaskReport(report) && isReportManager(report) && isOpenTaskReport(report, parentReportAction);
}

function isUnreadWithMention(reportOrOption: OnyxEntry<Report> | OptionData): boolean {
    if (!reportOrOption) {
        return false;
    }
    // lastMentionedTime and lastReadTime are both datetime strings and can be compared directly
    const lastMentionedTime = reportOrOption.lastMentionedTime ?? '';
    const lastReadTime = reportOrOption.lastReadTime ?? '';
    return Boolean('isUnreadWithMention' in reportOrOption && reportOrOption.isUnreadWithMention) || lastReadTime < lastMentionedTime;
}

/**
 * Determines if the option requires action from the current user. This can happen when it:
    - is unread and the user was mentioned in one of the unread comments
    - is for an outstanding task waiting on the user
    - has an outstanding child money request that is waiting for an action from the current user (e.g. pay, approve, add bank account)
 *
 * @param option (report or optionItem)
 * @param parentReportAction (the report action the current report is a thread of)
 */
function requiresAttentionFromCurrentUser(optionOrReport: OnyxEntry<Report> | OptionData, parentReportAction: EmptyObject | OnyxEntry<ReportAction> = {}) {
    if (!optionOrReport) {
        return false;
    }

    if (isArchivedRoom(optionOrReport) || isArchivedRoom(getReport(optionOrReport.parentReportID))) {
        return false;
    }

    if (isUnreadWithMention(optionOrReport)) {
        return true;
    }

    if (isWaitingForAssigneeToCompleteTask(optionOrReport, parentReportAction)) {
        return true;
    }

    // Has a child report that is awaiting action (e.g. approve, pay, add bank account) from current user
    if (optionOrReport.hasOutstandingChildRequest) {
        return true;
    }

    return false;
}

/**
 * Returns number of transactions that are nonReimbursable
 *
 */
function hasNonReimbursableTransactions(iouReportID: string | undefined): boolean {
    const transactions = TransactionUtils.getAllReportTransactions(iouReportID);
    return transactions.filter((transaction) => transaction.reimbursable === false).length > 0;
}

function getMoneyRequestReimbursableTotal(report: OnyxEntry<Report>, allReportsDict: OnyxCollection<Report> = null): number {
    const allAvailableReports = allReportsDict ?? allReports;
    let moneyRequestReport: OnyxEntry<Report> | undefined;
    if (isMoneyRequestReport(report)) {
        moneyRequestReport = report;
    }
    if (allAvailableReports && report?.iouReportID) {
        moneyRequestReport = allAvailableReports[`${ONYXKEYS.COLLECTION.REPORT}${report.iouReportID}`];
    }
    if (moneyRequestReport) {
        const total = moneyRequestReport?.total ?? 0;

        if (total !== 0) {
            // There is a possibility that if the Expense report has a negative total.
            // This is because there are instances where you can get a credit back on your card,
            // or you enter a negative expense to “offset” future expenses
            return isExpenseReport(moneyRequestReport) ? total * -1 : Math.abs(total);
        }
    }
    return 0;
}

function getMoneyRequestSpendBreakdown(report: OnyxEntry<Report>, allReportsDict: OnyxCollection<Report> = null): SpendBreakdown {
    const allAvailableReports = allReportsDict ?? allReports;
    let moneyRequestReport;
    if (isMoneyRequestReport(report)) {
        moneyRequestReport = report;
    }
    if (allAvailableReports && report?.iouReportID) {
        moneyRequestReport = allAvailableReports[`${ONYXKEYS.COLLECTION.REPORT}${report.iouReportID}`];
    }
    if (moneyRequestReport) {
        let nonReimbursableSpend = moneyRequestReport.nonReimbursableTotal ?? 0;
        let totalSpend = moneyRequestReport.total ?? 0;

        if (nonReimbursableSpend + totalSpend !== 0) {
            // There is a possibility that if the Expense report has a negative total.
            // This is because there are instances where you can get a credit back on your card,
            // or you enter a negative expense to “offset” future expenses
            nonReimbursableSpend = isExpenseReport(moneyRequestReport) ? nonReimbursableSpend * -1 : Math.abs(nonReimbursableSpend);
            totalSpend = isExpenseReport(moneyRequestReport) ? totalSpend * -1 : Math.abs(totalSpend);

            const totalDisplaySpend = totalSpend;
            const reimbursableSpend = totalDisplaySpend - nonReimbursableSpend;

            return {
                nonReimbursableSpend,
                reimbursableSpend,
                totalDisplaySpend,
            };
        }
    }
    return {
        nonReimbursableSpend: 0,
        reimbursableSpend: 0,
        totalDisplaySpend: 0,
    };
}

/**
 * Get the title for a policy expense chat which depends on the role of the policy member seeing this report
 */
function getPolicyExpenseChatName(report: OnyxEntry<Report>, policy: OnyxEntry<Policy> | undefined = undefined): string | undefined {
    const ownerAccountID = report?.ownerAccountID;
    const personalDetails = allPersonalDetails?.[ownerAccountID ?? -1];
    const login = personalDetails ? personalDetails.login : null;
    // eslint-disable-next-line @typescript-eslint/prefer-nullish-coalescing
    const reportOwnerDisplayName = getDisplayNameForParticipant(ownerAccountID) || login || report?.reportName;

    // If the policy expense chat is owned by this user, use the name of the policy as the report name.
    if (report?.isOwnPolicyExpenseChat) {
        return getPolicyName(report, false, policy);
    }

    let policyExpenseChatRole = 'user';
    /**
     * Using typical string concatenation here due to performance issues
     * with template literals.
     */
    const policyItem = allPolicies?.[ONYXKEYS.COLLECTION.POLICY + report?.policyID];
    if (policyItem) {
        policyExpenseChatRole = policyItem.role || 'user';
    }

    // If this user is not admin and this policy expense chat has been archived because of account merging, this must be an old workspace chat
    // of the account which was merged into the current user's account. Use the name of the policy as the name of the report.
    if (isArchivedRoom(report)) {
        const lastAction = ReportActionsUtils.getLastVisibleAction(report?.reportID ?? '');
        const archiveReason = lastAction?.actionName === CONST.REPORT.ACTIONS.TYPE.CLOSED ? lastAction?.originalMessage?.reason : CONST.REPORT.ARCHIVE_REASON.DEFAULT;
        if (archiveReason === CONST.REPORT.ARCHIVE_REASON.ACCOUNT_MERGED && policyExpenseChatRole !== CONST.POLICY.ROLE.ADMIN) {
            return getPolicyName(report, false, policy);
        }
    }

    // If user can see this report and they are not its owner, they must be an admin and the report name should be the name of the policy member
    return reportOwnerDisplayName;
}

/**
 * Get the title for an IOU or expense chat which will be showing the payer and the amount
 */
function getMoneyRequestReportName(report: OnyxEntry<Report>, policy: OnyxEntry<Policy> | undefined = undefined): string {
    const moneyRequestTotal = getMoneyRequestReimbursableTotal(report);
    const formattedAmount = CurrencyUtils.convertToDisplayString(moneyRequestTotal, report?.currency, hasOnlyDistanceRequestTransactions(report?.reportID));
    const payerOrApproverName = isExpenseReport(report) ? getPolicyName(report, false, policy) : getDisplayNameForParticipant(report?.managerID) ?? '';
    const payerPaidAmountMessage = Localize.translateLocal('iou.payerPaidAmount', {
        payer: payerOrApproverName,
        amount: formattedAmount,
    });

    if (isReportApproved(report)) {
        return Localize.translateLocal('iou.managerApprovedAmount', {
            manager: payerOrApproverName,
            amount: formattedAmount,
        });
    }

    if (report?.isWaitingOnBankAccount) {
        return `${payerPaidAmountMessage} • ${Localize.translateLocal('iou.pending')}`;
    }

    if (report?.isCancelledIOU) {
        return `${payerPaidAmountMessage} • ${Localize.translateLocal('iou.canceled')}`;
    }

    if (hasNonReimbursableTransactions(report?.reportID)) {
        return Localize.translateLocal('iou.payerSpentAmount', {payer: payerOrApproverName, amount: formattedAmount});
    }

    if (isProcessingReport(report) || isDraftExpenseReport(report) || moneyRequestTotal === 0) {
        return Localize.translateLocal('iou.payerOwesAmount', {payer: payerOrApproverName, amount: formattedAmount});
    }

    return payerPaidAmountMessage;
}

/**
 * Gets transaction created, amount, currency, comment, and waypoints (for distance request)
 * into a flat object. Used for displaying transactions and sending them in API commands
 */

function getTransactionDetails(transaction: OnyxEntry<Transaction>, createdDateFormat: string = CONST.DATE.FNS_FORMAT_STRING): TransactionDetails {
    if (!transaction) {
        return;
    }
    const report = getReport(transaction?.reportID);
    return {
        created: TransactionUtils.getCreated(transaction, createdDateFormat),
        amount: TransactionUtils.getAmount(transaction, isNotEmptyObject(report) && isExpenseReport(report)),
        currency: TransactionUtils.getCurrency(transaction),
        comment: TransactionUtils.getDescription(transaction),
        merchant: TransactionUtils.getMerchant(transaction),
        waypoints: TransactionUtils.getWaypoints(transaction),
        category: TransactionUtils.getCategory(transaction),
        billable: TransactionUtils.getBillable(transaction),
        tag: TransactionUtils.getTag(transaction),
        mccGroup: TransactionUtils.getMCCGroup(transaction),
        cardID: TransactionUtils.getCardID(transaction),
        originalAmount: TransactionUtils.getOriginalAmount(transaction),
        originalCurrency: TransactionUtils.getOriginalCurrency(transaction),
    };
}

/**
 * Can only edit if:
 *
 * - in case of IOU report
 *    - the current user is the requestor and is not settled yet
 * - in case of expense report
 *    - the current user is the requestor and is not settled yet
 *    - the current user is the manager of the report
 *    - or the current user is an admin on the policy the expense report is tied to
 *
 *    This is used in conjunction with canEditRestrictedField to control editing of specific fields like amount, currency, created, receipt, and distance.
 *    On its own, it only controls allowing/disallowing navigating to the editing pages or showing/hiding the 'Edit' icon on report actions
 */
function canEditMoneyRequest(reportAction: OnyxEntry<ReportAction>): boolean {
    const isDeleted = ReportActionsUtils.isDeletedAction(reportAction);

    if (isDeleted) {
        return false;
    }

    // If the report action is not IOU type, return true early
    if (reportAction?.actionName !== CONST.REPORT.ACTIONS.TYPE.IOU) {
        return true;
    }

    if (reportAction.originalMessage.type !== CONST.IOU.REPORT_ACTION_TYPE.CREATE) {
        return false;
    }

    const moneyRequestReportID = reportAction?.originalMessage?.IOUReportID ?? 0;

    if (!moneyRequestReportID) {
        return false;
    }

    const moneyRequestReport = getReport(String(moneyRequestReportID));
    const isRequestor = currentUserAccountID === reportAction?.actorAccountID;

    if (isIOUReport(moneyRequestReport)) {
        return isProcessingReport(moneyRequestReport) && isRequestor;
    }

    const policy = getPolicy(moneyRequestReport?.policyID ?? '');
    const isAdmin = policy.role === CONST.POLICY.ROLE.ADMIN;
    const isManager = currentUserAccountID === moneyRequestReport?.managerID;

    // Admin & managers can always edit coding fields such as tag, category, billable, etc. As long as the report has a state higher than OPEN.
    if ((isAdmin || isManager) && !isDraftExpenseReport(moneyRequestReport)) {
        return true;
    }

    return !isReportApproved(moneyRequestReport) && !isSettled(moneyRequestReport?.reportID) && isRequestor;
}

/**
 * Checks if the current user can edit the provided property of a money request
 *
 */
function canEditFieldOfMoneyRequest(reportAction: OnyxEntry<ReportAction>, fieldToEdit: ValueOf<typeof CONST.EDIT_REQUEST_FIELD>): boolean {
    // A list of fields that cannot be edited by anyone, once a money request has been settled
    const restrictedFields: string[] = [
        CONST.EDIT_REQUEST_FIELD.AMOUNT,
        CONST.EDIT_REQUEST_FIELD.CURRENCY,
        CONST.EDIT_REQUEST_FIELD.MERCHANT,
        CONST.EDIT_REQUEST_FIELD.DATE,
        CONST.EDIT_REQUEST_FIELD.RECEIPT,
        CONST.EDIT_REQUEST_FIELD.DISTANCE,
    ];

    if (!canEditMoneyRequest(reportAction)) {
        return false;
    }

    // If we're editing fields such as category, tag, description, etc. the check above should be enough for handling the permission
    if (!restrictedFields.includes(fieldToEdit)) {
        return true;
    }

    const iouMessage = reportAction?.originalMessage as IOUMessage;
    const moneyRequestReport = allReports?.[`${ONYXKEYS.COLLECTION.REPORT}${iouMessage?.IOUReportID}`] ?? ({} as Report);
    const transaction = allTransactions?.[`${ONYXKEYS.COLLECTION.TRANSACTION}${iouMessage?.IOUTransactionID}`] ?? ({} as Transaction);

    if (isSettled(String(moneyRequestReport.reportID)) || isReportApproved(String(moneyRequestReport.reportID))) {
        return false;
    }

    if (fieldToEdit === CONST.EDIT_REQUEST_FIELD.AMOUNT || fieldToEdit === CONST.EDIT_REQUEST_FIELD.CURRENCY) {
        if (TransactionUtils.isCardTransaction(transaction)) {
            return false;
        }

        if (TransactionUtils.isDistanceRequest(transaction)) {
            const policy = getPolicy(moneyRequestReport?.reportID ?? '');
            const isAdmin = isExpenseReport(moneyRequestReport) && policy.role === CONST.POLICY.ROLE.ADMIN;
            const isManager = isExpenseReport(moneyRequestReport) && currentUserAccountID === moneyRequestReport?.managerID;

            return isAdmin || isManager;
        }
    }

    if (fieldToEdit === CONST.EDIT_REQUEST_FIELD.RECEIPT) {
        const isRequestor = currentUserAccountID === reportAction?.actorAccountID;
        return !TransactionUtils.isReceiptBeingScanned(transaction) && !TransactionUtils.isDistanceRequest(transaction) && isRequestor;
    }

    return true;
}

/**
 * Can only edit if:
 *
 * - It was written by the current user
 * - It's an ADDCOMMENT that is not an attachment
 * - It's money request where conditions for editability are defined in canEditMoneyRequest method
 * - It's not pending deletion
 */
function canEditReportAction(reportAction: OnyxEntry<ReportAction>): boolean {
    const isCommentOrIOU = reportAction?.actionName === CONST.REPORT.ACTIONS.TYPE.ADDCOMMENT || reportAction?.actionName === CONST.REPORT.ACTIONS.TYPE.IOU;

    return Boolean(
        reportAction?.actorAccountID === currentUserAccountID &&
            isCommentOrIOU &&
            canEditMoneyRequest(reportAction) && // Returns true for non-IOU actions
            !isReportMessageAttachment(reportAction?.message?.[0] ?? {type: '', text: ''}) &&
            !ReportActionsUtils.isDeletedAction(reportAction) &&
            !ReportActionsUtils.isCreatedTaskReportAction(reportAction) &&
            reportAction?.pendingAction !== CONST.RED_BRICK_ROAD_PENDING_ACTION.DELETE,
    );
}

/**
 * Gets all transactions on an IOU report with a receipt
 */
function getTransactionsWithReceipts(iouReportID: string | undefined): Transaction[] {
    const transactions = TransactionUtils.getAllReportTransactions(iouReportID);
    return transactions.filter((transaction) => TransactionUtils.hasReceipt(transaction));
}

/**
 * For report previews, we display a "Receipt scan in progress" indicator
 * instead of the report total only when we have no report total ready to show. This is the case when
 * all requests are receipts that are being SmartScanned. As soon as we have a non-receipt request,
 * or as soon as one receipt request is done scanning, we have at least one
 * "ready" money request, and we remove this indicator to show the partial report total.
 */
function areAllRequestsBeingSmartScanned(iouReportID: string, reportPreviewAction: OnyxEntry<ReportAction>): boolean {
    const transactionsWithReceipts = getTransactionsWithReceipts(iouReportID);
    // If we have more requests than requests with receipts, we have some manual requests
    if (ReportActionsUtils.getNumberOfMoneyRequests(reportPreviewAction) > transactionsWithReceipts.length) {
        return false;
    }
    return transactionsWithReceipts.every((transaction) => TransactionUtils.isReceiptBeingScanned(transaction));
}

/**
 * Check if any of the transactions in the report has required missing fields
 *
 */
function hasMissingSmartscanFields(iouReportID: string): boolean {
    const transactionsWithReceipts = getTransactionsWithReceipts(iouReportID);
    return transactionsWithReceipts.some((transaction) => TransactionUtils.hasMissingSmartscanFields(transaction));
}

/**
 * Given a parent IOU report action get report name for the LHN.
 */
function getTransactionReportName(reportAction: OnyxEntry<ReportAction>): string {
    if (ReportActionsUtils.isReversedTransaction(reportAction)) {
        return Localize.translateLocal('parentReportAction.reversedTransaction');
    }

    if (ReportActionsUtils.isDeletedAction(reportAction)) {
        return Localize.translateLocal('parentReportAction.deletedRequest');
    }

    const transaction = TransactionUtils.getLinkedTransaction(reportAction);
    if (!isNotEmptyObject(transaction)) {
        // Transaction data might be empty on app's first load, if so we fallback to Request
        return Localize.translateLocal('iou.request');
    }
    if (TransactionUtils.hasReceipt(transaction) && TransactionUtils.isReceiptBeingScanned(transaction)) {
        return Localize.translateLocal('iou.receiptScanning');
    }

    if (TransactionUtils.hasMissingSmartscanFields(transaction)) {
        return Localize.translateLocal('iou.receiptMissingDetails');
    }

    const transactionDetails = getTransactionDetails(transaction);

    return Localize.translateLocal(ReportActionsUtils.isSentMoneyReportAction(reportAction) ? 'iou.threadSentMoneyReportName' : 'iou.threadRequestReportName', {
        formattedAmount: CurrencyUtils.convertToDisplayString(transactionDetails?.amount ?? 0, transactionDetails?.currency, TransactionUtils.isDistanceRequest(transaction)) ?? '',
        comment: transactionDetails?.comment ?? '',
    });
}

/**
 * Get money request message for an IOU report
 *
 * @param [reportAction] This can be either a report preview action or the IOU action
 */
function getReportPreviewMessage(
    report: OnyxEntry<Report> | EmptyObject,
    reportAction: OnyxEntry<ReportAction> | EmptyObject = {},
    shouldConsiderReceiptBeingScanned = false,
    isPreviewMessageForParentChatReport = false,
    policy: OnyxEntry<Policy> = null,
    isForListPreview = false,
): string {
    const reportActionMessage = reportAction?.message?.[0].html ?? '';

    if (isEmptyObject(report) || !report?.reportID) {
        // The iouReport is not found locally after SignIn because the OpenApp API won't return iouReports if they're settled
        // As a temporary solution until we know how to solve this the best, we just use the message that returned from BE
        return reportActionMessage;
    }

    if (isNotEmptyObject(reportAction) && !isIOUReport(report) && reportAction && ReportActionsUtils.isSplitBillAction(reportAction)) {
        // This covers group chats where the last action is a split bill action
        const linkedTransaction = TransactionUtils.getLinkedTransaction(reportAction);
        if (isEmptyObject(linkedTransaction)) {
            return reportActionMessage;
        }

        if (isNotEmptyObject(linkedTransaction)) {
            if (TransactionUtils.isReceiptBeingScanned(linkedTransaction)) {
                return Localize.translateLocal('iou.receiptScanning');
            }

            if (TransactionUtils.hasMissingSmartscanFields(linkedTransaction)) {
                return Localize.translateLocal('iou.receiptMissingDetails');
            }

            const transactionDetails = getTransactionDetails(linkedTransaction);
            const formattedAmount = CurrencyUtils.convertToDisplayString(transactionDetails?.amount ?? 0, transactionDetails?.currency ?? '');
            return Localize.translateLocal('iou.didSplitAmount', {formattedAmount, comment: transactionDetails?.comment ?? ''});
        }
    }

    const totalAmount = getMoneyRequestReimbursableTotal(report);
    const policyName = getPolicyName(report, false, policy);
    const payerName = isExpenseReport(report) ? policyName : getDisplayNameForParticipant(report.managerID, !isPreviewMessageForParentChatReport);

    const formattedAmount = CurrencyUtils.convertToDisplayString(totalAmount, report.currency);

    if (isReportApproved(report) && isPaidGroupPolicy(report)) {
        return Localize.translateLocal('iou.managerApprovedAmount', {
            manager: payerName ?? '',
            amount: formattedAmount,
        });
    }

    if (isNotEmptyObject(reportAction) && shouldConsiderReceiptBeingScanned && reportAction && ReportActionsUtils.isMoneyRequestAction(reportAction)) {
        const linkedTransaction = TransactionUtils.getLinkedTransaction(reportAction);

        if (isNotEmptyObject(linkedTransaction) && TransactionUtils.hasReceipt(linkedTransaction) && TransactionUtils.isReceiptBeingScanned(linkedTransaction)) {
            return Localize.translateLocal('iou.receiptScanning');
        }
    }
    const originalMessage = reportAction?.originalMessage as IOUMessage | undefined;

    // Show Paid preview message if it's settled or if the amount is paid & stuck at receivers end for only chat reports.
    if (isSettled(report.reportID) || (report.isWaitingOnBankAccount && isPreviewMessageForParentChatReport)) {
        // A settled report preview message can come in three formats "paid ... elsewhere" or "paid ... with Expensify"
        let translatePhraseKey: TranslationPaths = 'iou.paidElsewhereWithAmount';
        if (
            [CONST.IOU.PAYMENT_TYPE.VBBA, CONST.IOU.PAYMENT_TYPE.EXPENSIFY].some((paymentType) => paymentType === originalMessage?.paymentType) ||
            !!reportActionMessage.match(/ (with Expensify|using Expensify)$/) ||
            report.isWaitingOnBankAccount
        ) {
            translatePhraseKey = 'iou.paidWithExpensifyWithAmount';
        }

        let actualPayerName = report.managerID === currentUserAccountID ? '' : getDisplayNameForParticipant(report.managerID, true);
        actualPayerName = actualPayerName && isForListPreview && !isPreviewMessageForParentChatReport ? `${actualPayerName}:` : actualPayerName;
        const payerDisplayName = isPreviewMessageForParentChatReport ? payerName : actualPayerName;

        return Localize.translateLocal(translatePhraseKey, {amount: formattedAmount, payer: payerDisplayName ?? ''});
    }

    if (report.isWaitingOnBankAccount) {
        const submitterDisplayName = getDisplayNameForParticipant(report.ownerAccountID ?? -1, true) ?? '';
        return Localize.translateLocal('iou.waitingOnBankAccount', {submitterDisplayName});
    }

    const containsNonReimbursable = hasNonReimbursableTransactions(report.reportID);

    const lastActorID = reportAction?.actorAccountID;

    // if we have the amount in the originalMessage and lastActorID, we can use that to display the preview message for the latest request
    if (originalMessage?.amount !== undefined && lastActorID && !isPreviewMessageForParentChatReport) {
        const amount = originalMessage?.amount;
        const currency = originalMessage?.currency ?? report.currency ?? '';
        const amountToDisplay = CurrencyUtils.convertToDisplayString(Math.abs(amount), currency);

        // We only want to show the actor name in the preview if it's not the current user who took the action
        const requestorName = lastActorID && lastActorID !== currentUserAccountID ? getDisplayNameForParticipant(lastActorID, !isPreviewMessageForParentChatReport) : '';
        return `${requestorName ? `${requestorName}: ` : ''}${Localize.translateLocal('iou.requestedAmount', {formattedAmount: amountToDisplay})}`;
    }

    return Localize.translateLocal(containsNonReimbursable ? 'iou.payerSpentAmount' : 'iou.payerOwesAmount', {payer: payerName ?? '', amount: formattedAmount});
}

/**
 * Given the updates user made to the request, compose the originalMessage
 * object of the modified expense action.
 *
 * At the moment, we only allow changing one transaction field at a time.
 */
function getModifiedExpenseOriginalMessage(oldTransaction: OnyxEntry<Transaction>, transactionChanges: ExpenseOriginalMessage, isFromExpenseReport: boolean): ExpenseOriginalMessage {
    const originalMessage: ExpenseOriginalMessage = {};
    // Remark: Comment field is the only one which has new/old prefixes for the keys (newComment/ oldComment),
    // all others have old/- pattern such as oldCreated/created
    if ('comment' in transactionChanges) {
        originalMessage.oldComment = TransactionUtils.getDescription(oldTransaction);
        originalMessage.newComment = transactionChanges?.comment;
    }
    if ('created' in transactionChanges) {
        originalMessage.oldCreated = TransactionUtils.getCreated(oldTransaction);
        originalMessage.created = transactionChanges?.created;
    }
    if ('merchant' in transactionChanges) {
        originalMessage.oldMerchant = TransactionUtils.getMerchant(oldTransaction);
        originalMessage.merchant = transactionChanges?.merchant;
    }

    // The amount is always a combination of the currency and the number value so when one changes we need to store both
    // to match how we handle the modified expense action in oldDot
    if ('amount' in transactionChanges || 'currency' in transactionChanges) {
        originalMessage.oldAmount = TransactionUtils.getAmount(oldTransaction, isFromExpenseReport);
        originalMessage.amount = transactionChanges?.amount ?? transactionChanges.oldAmount;
        originalMessage.oldCurrency = TransactionUtils.getCurrency(oldTransaction);
        originalMessage.currency = transactionChanges?.currency ?? transactionChanges.oldCurrency;
    }

    if ('category' in transactionChanges) {
        originalMessage.oldCategory = TransactionUtils.getCategory(oldTransaction);
        originalMessage.category = transactionChanges?.category;
    }

    if ('tag' in transactionChanges) {
        originalMessage.oldTag = TransactionUtils.getTag(oldTransaction);
        originalMessage.tag = transactionChanges?.tag;
    }

    if ('billable' in transactionChanges) {
        const oldBillable = TransactionUtils.getBillable(oldTransaction);
        originalMessage.oldBillable = oldBillable ? Localize.translateLocal('common.billable').toLowerCase() : Localize.translateLocal('common.nonBillable').toLowerCase();
        originalMessage.billable = transactionChanges?.billable ? Localize.translateLocal('common.billable').toLowerCase() : Localize.translateLocal('common.nonBillable').toLowerCase();
    }

    return originalMessage;
}

/**
 * Get the title for a report.
 */
function getReportName(report: OnyxEntry<Report>, policy: OnyxEntry<Policy> = null): string {
    let formattedName: string | undefined;
    const parentReportAction = ReportActionsUtils.getParentReportAction(report);
    if (isChatThread(report)) {
        if (isNotEmptyObject(parentReportAction) && ReportActionsUtils.isTransactionThread(parentReportAction)) {
            return getTransactionReportName(parentReportAction);
        }

        const isAttachment = ReportActionsUtils.isReportActionAttachment(isNotEmptyObject(parentReportAction) ? parentReportAction : null);
        const parentReportActionMessage = (parentReportAction?.message?.[0]?.text ?? '').replace(/(\r\n|\n|\r)/gm, ' ');
        if (isAttachment && parentReportActionMessage) {
            return `[${Localize.translateLocal('common.attachment')}]`;
        }
        if (
            parentReportAction?.message?.[0]?.moderationDecision?.decision === CONST.MODERATION.MODERATOR_DECISION_PENDING_HIDE ||
            parentReportAction?.message?.[0]?.moderationDecision?.decision === CONST.MODERATION.MODERATOR_DECISION_HIDDEN
        ) {
            return Localize.translateLocal('parentReportAction.hiddenMessage');
        }
        return parentReportActionMessage || Localize.translateLocal('parentReportAction.deletedMessage');
    }

    if (isTaskReport(report) && isCanceledTaskReport(report, parentReportAction)) {
        return Localize.translateLocal('parentReportAction.deletedTask');
    }

    if (isChatRoom(report) || isTaskReport(report)) {
        formattedName = report?.reportName;
    }

    if (isPolicyExpenseChat(report)) {
        formattedName = getPolicyExpenseChatName(report, policy);
    }

    if (isMoneyRequestReport(report)) {
        formattedName = getMoneyRequestReportName(report, policy);
    }

    if (isArchivedRoom(report)) {
        formattedName += ` (${Localize.translateLocal('common.archived')})`;
    }

    if (formattedName) {
        return formattedName;
    }

    // Not a room or PolicyExpenseChat, generate title from participants
    const participantAccountIDs = report?.participantAccountIDs ?? [];
    const participantsWithoutCurrentUser = participantAccountIDs.filter((accountID) => accountID !== currentUserAccountID);
    const isMultipleParticipantReport = participantsWithoutCurrentUser.length > 1;

    return participantsWithoutCurrentUser.map((accountID) => getDisplayNameForParticipant(accountID, isMultipleParticipantReport)).join(', ');
}

/**
 * Recursively navigates through thread parents to get the root report and workspace name.
 * The recursion stops when we find a non thread or money request report, whichever comes first.
 */
function getRootReportAndWorkspaceName(report: OnyxEntry<Report>): ReportAndWorkspaceName {
    if (!report) {
        return {
            rootReportName: '',
        };
    }
    if (isChildReport(report) && !isMoneyRequestReport(report) && !isTaskReport(report)) {
        const parentReport = allReports?.[`${ONYXKEYS.COLLECTION.REPORT}${report?.parentReportID}`] ?? null;
        return getRootReportAndWorkspaceName(parentReport);
    }

    if (isIOURequest(report)) {
        return {
            rootReportName: getReportName(report),
        };
    }
    if (isExpenseRequest(report)) {
        return {
            rootReportName: getReportName(report),
            workspaceName: isIOUReport(report) ? CONST.POLICY.OWNER_EMAIL_FAKE : getPolicyName(report, true),
        };
    }

    return {
        rootReportName: getReportName(report),
        workspaceName: getPolicyName(report, true),
    };
}

/**
 * Get either the policyName or domainName the chat is tied to
 */
function getChatRoomSubtitle(report: OnyxEntry<Report>): string | undefined {
    if (isChatThread(report)) {
        return '';
    }
    if (!isDefaultRoom(report) && !isUserCreatedPolicyRoom(report) && !isPolicyExpenseChat(report)) {
        return '';
    }
    if (getChatType(report) === CONST.REPORT.CHAT_TYPE.DOMAIN_ALL) {
        // The domainAll rooms are just #domainName, so we ignore the prefix '#' to get the domainName
        return report?.reportName?.substring(1) ?? '';
    }
    if ((isPolicyExpenseChat(report) && !!report?.isOwnPolicyExpenseChat) || isExpenseReport(report)) {
        return Localize.translateLocal('workspace.common.workspace');
    }
    if (isArchivedRoom(report)) {
        return report?.oldPolicyName ?? '';
    }
    return getPolicyName(report);
}

/**
 * Gets the parent navigation subtitle for the report
 */
function getParentNavigationSubtitle(report: OnyxEntry<Report>): ParentNavigationSummaryParams {
    if (isThread(report)) {
        const parentReport = allReports?.[`${ONYXKEYS.COLLECTION.REPORT}${report?.parentReportID}`] ?? null;
        const {rootReportName, workspaceName} = getRootReportAndWorkspaceName(parentReport);
        if (!rootReportName) {
            return {};
        }

        return {rootReportName, workspaceName};
    }
    return {};
}

/**
 * Navigate to the details page of a given report
 *
 */
function navigateToDetailsPage(report: OnyxEntry<Report>) {
    const participantAccountIDs = report?.participantAccountIDs ?? [];

    if (isOneOnOneChat(report)) {
        Navigation.navigate(ROUTES.PROFILE.getRoute(participantAccountIDs[0]));
        return;
    }
    if (report?.reportID) {
        Navigation.navigate(ROUTES.REPORT_WITH_ID_DETAILS.getRoute(report?.reportID));
    }
}

/**
 * Go back to the details page of a given report
 */
function goBackToDetailsPage(report: OnyxEntry<Report>) {
    if (isOneOnOneChat(report)) {
        Navigation.goBack(ROUTES.PROFILE.getRoute(report?.participantAccountIDs?.[0] ?? ''));
        return;
    }
    Navigation.goBack(ROUTES.REPORT_SETTINGS.getRoute(report?.reportID ?? ''));
}

/**
 * Generate a random reportID up to 53 bits aka 9,007,199,254,740,991 (Number.MAX_SAFE_INTEGER).
 * There were approximately 98,000,000 reports with sequential IDs generated before we started using this approach, those make up roughly one billionth of the space for these numbers,
 * so we live with the 1 in a billion chance of a collision with an older ID until we can switch to 64-bit IDs.
 *
 * In a test of 500M reports (28 years of reports at our current max rate) we got 20-40 collisions meaning that
 * this is more than random enough for our needs.
 */
function generateReportID(): string {
    return (Math.floor(Math.random() * 2 ** 21) * 2 ** 32 + Math.floor(Math.random() * 2 ** 32)).toString();
}

function hasReportNameError(report: OnyxEntry<Report>): boolean {
    return !isEmptyObject(report?.errorFields?.reportName);
}

/**
 * For comments shorter than or equal to 10k chars, convert the comment from MD into HTML because that's how it is stored in the database
 * For longer comments, skip parsing, but still escape the text, and display plaintext for performance reasons. It takes over 40s to parse a 100k long string!!
 */
function getParsedComment(text: string): string {
    const parser = new ExpensiMark();
    return text.length <= CONST.MAX_MARKUP_LENGTH ? parser.replace(text) : lodashEscape(text);
}

function getReportDescriptionText(report: Report): string {
    if (!report.description) {
        return '';
    }

    const parser = new ExpensiMark();
    return parser.htmlToText(report.description);
}

function buildOptimisticAddCommentReportAction(text?: string, file?: File): OptimisticReportAction {
    const parser = new ExpensiMark();
    const commentText = getParsedComment(text ?? '');
    const isAttachment = !text && file !== undefined;
    const attachmentInfo = isAttachment ? file : {};
    const htmlForNewComment = isAttachment ? CONST.ATTACHMENT_UPLOADING_MESSAGE_HTML : commentText;

    // Remove HTML from text when applying optimistic offline comment
    const textForNewComment = isAttachment ? CONST.ATTACHMENT_MESSAGE_TEXT : parser.htmlToText(htmlForNewComment);
    return {
        commentText,
        reportAction: {
            reportActionID: NumberUtils.rand64(),
            actionName: CONST.REPORT.ACTIONS.TYPE.ADDCOMMENT,
            actorAccountID: currentUserAccountID,
            person: [
                {
                    style: 'strong',
                    text: allPersonalDetails?.[currentUserAccountID ?? -1]?.displayName ?? currentUserEmail,
                    type: 'TEXT',
                },
            ],
            automatic: false,
            avatar: allPersonalDetails?.[currentUserAccountID ?? -1]?.avatar ?? UserUtils.getDefaultAvatarURL(currentUserAccountID),
            created: DateUtils.getDBTimeWithSkew(),
            message: [
                {
                    translationKey: isAttachment ? CONST.TRANSLATION_KEYS.ATTACHMENT : '',
                    type: CONST.REPORT.MESSAGE.TYPE.COMMENT,
                    html: htmlForNewComment,
                    text: textForNewComment,
                },
            ],
            isFirstItem: false,
            isAttachment,
            attachmentInfo,
            pendingAction: CONST.RED_BRICK_ROAD_PENDING_ACTION.ADD,
            shouldShow: true,
            isOptimisticAction: true,
        },
    };
}

/**
 * update optimistic parent reportAction when a comment is added or remove in the child report
 * @param parentReportAction - Parent report action of the child report
 * @param lastVisibleActionCreated - Last visible action created of the child report
 * @param type - The type of action in the child report
 */

function updateOptimisticParentReportAction(parentReportAction: OnyxEntry<ReportAction>, lastVisibleActionCreated: string, type: string): UpdateOptimisticParentReportAction {
    let childVisibleActionCount = parentReportAction?.childVisibleActionCount ?? 0;
    let childCommenterCount = parentReportAction?.childCommenterCount ?? 0;
    let childOldestFourAccountIDs = parentReportAction?.childOldestFourAccountIDs;

    if (type === CONST.RED_BRICK_ROAD_PENDING_ACTION.ADD) {
        childVisibleActionCount += 1;
        const oldestFourAccountIDs = childOldestFourAccountIDs ? childOldestFourAccountIDs.split(',') : [];
        if (oldestFourAccountIDs.length < 4) {
            const index = oldestFourAccountIDs.findIndex((accountID) => accountID === currentUserAccountID?.toString());
            if (index === -1) {
                childCommenterCount += 1;
                oldestFourAccountIDs.push(currentUserAccountID?.toString() ?? '');
            }
        }
        childOldestFourAccountIDs = oldestFourAccountIDs.join(',');
    } else if (type === CONST.RED_BRICK_ROAD_PENDING_ACTION.DELETE) {
        if (childVisibleActionCount > 0) {
            childVisibleActionCount -= 1;
        }

        if (childVisibleActionCount === 0) {
            childCommenterCount = 0;
            childOldestFourAccountIDs = '';
        }
    }

    return {
        childVisibleActionCount,
        childCommenterCount,
        childLastVisibleActionCreated: lastVisibleActionCreated,
        childOldestFourAccountIDs,
    };
}

/**
 * Get optimistic data of parent report action
 * @param reportID The reportID of the report that is updated
 * @param lastVisibleActionCreated Last visible action created of the child report
 * @param type The type of action in the child report
 * @param parentReportID Custom reportID to be updated
 * @param parentReportActionID Custom reportActionID to be updated
 */
function getOptimisticDataForParentReportAction(reportID: string, lastVisibleActionCreated: string, type: string, parentReportID = '', parentReportActionID = ''): OnyxUpdate | EmptyObject {
    const report = getReport(reportID);
    if (!report || !isNotEmptyObject(report)) {
        return {};
    }
    const parentReportAction = ReportActionsUtils.getParentReportAction(report);
    if (!parentReportAction || !isNotEmptyObject(parentReportAction)) {
        return {};
    }

    const optimisticParentReportAction = updateOptimisticParentReportAction(parentReportAction, lastVisibleActionCreated, type);
    return {
        onyxMethod: Onyx.METHOD.MERGE,
        key: `${ONYXKEYS.COLLECTION.REPORT_ACTIONS}${parentReportID || report?.parentReportID}`,
        value: {
            [parentReportActionID || (report?.parentReportActionID ?? '')]: optimisticParentReportAction,
        },
    };
}

/**
 * Builds an optimistic reportAction for the parent report when a task is created
 * @param taskReportID - Report ID of the task
 * @param taskTitle - Title of the task
 * @param taskAssigneeAccountID - AccountID of the person assigned to the task
 * @param text - Text of the comment
 * @param parentReportID - Report ID of the parent report
 */
function buildOptimisticTaskCommentReportAction(taskReportID: string, taskTitle: string, taskAssigneeAccountID: number, text: string, parentReportID: string): OptimisticReportAction {
    const reportAction = buildOptimisticAddCommentReportAction(text);
    if (reportAction.reportAction.message) {
        reportAction.reportAction.message[0].taskReportID = taskReportID;
    }

    // These parameters are not saved on the reportAction, but are used to display the task in the UI
    // Added when we fetch the reportActions on a report
    reportAction.reportAction.originalMessage = {
        html: reportAction.reportAction.message?.[0].html,
        taskReportID: reportAction.reportAction.message?.[0].taskReportID,
    };
    reportAction.reportAction.childReportID = taskReportID;
    reportAction.reportAction.parentReportID = parentReportID;
    reportAction.reportAction.childType = CONST.REPORT.TYPE.TASK;
    reportAction.reportAction.childReportName = taskTitle;
    reportAction.reportAction.childManagerAccountID = taskAssigneeAccountID;
    reportAction.reportAction.childStatusNum = CONST.REPORT.STATUS_NUM.OPEN;
    reportAction.reportAction.childStateNum = CONST.REPORT.STATE_NUM.OPEN;

    return reportAction;
}

/**
 * Builds an optimistic IOU report with a randomly generated reportID
 *
 * @param payeeAccountID - AccountID of the person generating the IOU.
 * @param payerAccountID - AccountID of the other person participating in the IOU.
 * @param total - IOU amount in the smallest unit of the currency.
 * @param chatReportID - Report ID of the chat where the IOU is.
 * @param currency - IOU currency.
 * @param isSendingMoney - If we send money the IOU should be created as settled
 */

function buildOptimisticIOUReport(payeeAccountID: number, payerAccountID: number, total: number, chatReportID: string, currency: string, isSendingMoney = false): OptimisticIOUReport {
    const formattedTotal = CurrencyUtils.convertToDisplayString(total, currency);
    const personalDetails = getPersonalDetailsForAccountID(payerAccountID);
    const payerEmail = 'login' in personalDetails ? personalDetails.login : '';

    // When creating a report the participantsAccountIDs and visibleChatMemberAccountIDs are the same
    const participantsAccountIDs = [payeeAccountID, payerAccountID];

    return {
        type: CONST.REPORT.TYPE.IOU,
        cachedTotal: formattedTotal,
        chatReportID,
        currency,
        managerID: payerAccountID,
        ownerAccountID: payeeAccountID,
        participantAccountIDs: participantsAccountIDs,
        visibleChatMemberAccountIDs: participantsAccountIDs,
        reportID: generateReportID(),
        stateNum: isSendingMoney ? CONST.REPORT.STATE_NUM.APPROVED : CONST.REPORT.STATE_NUM.SUBMITTED,
        statusNum: isSendingMoney ? CONST.REPORT.STATUS_NUM.REIMBURSED : CONST.REPORT.STATE_NUM.SUBMITTED,
        total,

        // We don't translate reportName because the server response is always in English
        reportName: `${payerEmail} owes ${formattedTotal}`,
        notificationPreference: CONST.REPORT.NOTIFICATION_PREFERENCE.HIDDEN,
        parentReportID: chatReportID,
        lastVisibleActionCreated: DateUtils.getDBTime(),
    };
}

/**
 * Builds an optimistic Expense report with a randomly generated reportID
 *
 * @param chatReportID - Report ID of the PolicyExpenseChat where the Expense Report is
 * @param policyID - The policy ID of the PolicyExpenseChat
 * @param payeeAccountID - AccountID of the employee (payee)
 * @param total - Amount in cents
 * @param currency
 */

function buildOptimisticExpenseReport(chatReportID: string, policyID: string, payeeAccountID: number, total: number, currency: string): OptimisticExpenseReport {
    // The amount for Expense reports are stored as negative value in the database
    const storedTotal = total * -1;
    const policyName = getPolicyName(allReports?.[`${ONYXKEYS.COLLECTION.REPORT}${chatReportID}`]);
    const formattedTotal = CurrencyUtils.convertToDisplayString(storedTotal, currency);
    const policy = getPolicy(policyID);

    const isFree = policy?.type === CONST.POLICY.TYPE.FREE;

    // Define the state and status of the report based on whether the policy is free or paid
    const stateNum = isFree ? CONST.REPORT.STATE_NUM.SUBMITTED : CONST.REPORT.STATE_NUM.OPEN;
    const statusNum = isFree ? CONST.REPORT.STATUS_NUM.SUBMITTED : CONST.REPORT.STATUS_NUM.OPEN;

    return {
        reportID: generateReportID(),
        chatReportID,
        policyID,
        type: CONST.REPORT.TYPE.EXPENSE,
        ownerAccountID: payeeAccountID,
        currency,

        // We don't translate reportName because the server response is always in English
        reportName: `${policyName} owes ${formattedTotal}`,
        stateNum,
        statusNum,
        total: storedTotal,
        notificationPreference: CONST.REPORT.NOTIFICATION_PREFERENCE.HIDDEN,
        parentReportID: chatReportID,
        lastVisibleActionCreated: DateUtils.getDBTime(),
    };
}

/**
 * @param iouReportID - the report ID of the IOU report the action belongs to
 * @param type - IOUReportAction type. Can be oneOf(create, decline, cancel, pay, split)
 * @param total - IOU total in cents
 * @param comment - IOU comment
 * @param currency - IOU currency
 * @param paymentType - IOU paymentMethodType. Can be oneOf(Elsewhere, Expensify)
 * @param isSettlingUp - Whether we are settling up an IOU
 */
function getIOUReportActionMessage(iouReportID: string, type: string, total: number, comment: string, currency: string, paymentType = '', isSettlingUp = false): [Message] {
    const report = getReport(iouReportID);
    const amount =
        type === CONST.IOU.REPORT_ACTION_TYPE.PAY
            ? CurrencyUtils.convertToDisplayString(getMoneyRequestReimbursableTotal(isNotEmptyObject(report) ? report : null), currency)
            : CurrencyUtils.convertToDisplayString(total, currency);

    let paymentMethodMessage;
    switch (paymentType) {
        case CONST.IOU.PAYMENT_TYPE.VBBA:
        case CONST.IOU.PAYMENT_TYPE.EXPENSIFY:
            paymentMethodMessage = ' with Expensify';
            break;
        default:
            paymentMethodMessage = ` elsewhere`;
            break;
    }

    let iouMessage;
    switch (type) {
        case CONST.REPORT.ACTIONS.TYPE.APPROVED:
            iouMessage = `approved ${amount}`;
            break;
        case CONST.REPORT.ACTIONS.TYPE.SUBMITTED:
            iouMessage = `submitted ${amount}`;
            break;
        case CONST.IOU.REPORT_ACTION_TYPE.CREATE:
            iouMessage = `requested ${amount}${comment && ` for ${comment}`}`;
            break;
        case CONST.IOU.REPORT_ACTION_TYPE.SPLIT:
            iouMessage = `split ${amount}${comment && ` for ${comment}`}`;
            break;
        case CONST.IOU.REPORT_ACTION_TYPE.DELETE:
            iouMessage = `deleted the ${amount} request${comment && ` for ${comment}`}`;
            break;
        case CONST.IOU.REPORT_ACTION_TYPE.PAY:
            iouMessage = isSettlingUp ? `paid ${amount}${paymentMethodMessage}` : `sent ${amount}${comment && ` for ${comment}`}${paymentMethodMessage}`;
            break;
        default:
            break;
    }

    return [
        {
            html: lodashEscape(iouMessage),
            text: iouMessage ?? '',
            isEdited: false,
            type: CONST.REPORT.MESSAGE.TYPE.COMMENT,
        },
    ];
}

/**
 * Builds an optimistic IOU reportAction object
 *
 * @param type - IOUReportAction type. Can be oneOf(create, delete, pay, split).
 * @param amount - IOU amount in cents.
 * @param currency
 * @param comment - User comment for the IOU.
 * @param participants - An array with participants details.
 * @param [transactionID] - Not required if the IOUReportAction type is 'pay'
 * @param [paymentType] - Only required if the IOUReportAction type is 'pay'. Can be oneOf(elsewhere, Expensify).
 * @param [iouReportID] - Only required if the IOUReportActions type is oneOf(decline, cancel, pay). Generates a randomID as default.
 * @param [isSettlingUp] - Whether we are settling up an IOU.
 * @param [isSendMoneyFlow] - Whether this is send money flow
 * @param [receipt]
 * @param [isOwnPolicyExpenseChat] - Whether this is an expense report create from the current user's policy expense chat
 */

function buildOptimisticIOUReportAction(
    type: ValueOf<typeof CONST.IOU.REPORT_ACTION_TYPE>,
    amount: number,
    currency: string,
    comment: string,
    participants: Participant[],
    transactionID: string,
    paymentType: DeepValueOf<typeof CONST.IOU.PAYMENT_TYPE>,
    iouReportID = '',
    isSettlingUp = false,
    isSendMoneyFlow = false,
    receipt: Receipt = {},
    isOwnPolicyExpenseChat = false,
    created = DateUtils.getDBTime(),
): OptimisticIOUReportAction {
    const IOUReportID = iouReportID || generateReportID();

    const originalMessage: IOUMessage = {
        amount,
        comment,
        currency,
        IOUTransactionID: transactionID,
        IOUReportID,
        type,
    };

    if (type === CONST.IOU.REPORT_ACTION_TYPE.PAY) {
        // In send money flow, we store amount, comment, currency in IOUDetails when type = pay
        if (isSendMoneyFlow) {
            const keys = ['amount', 'comment', 'currency'] as const;
            keys.forEach((key) => {
                delete originalMessage[key];
            });
            originalMessage.IOUDetails = {amount, comment, currency};
            originalMessage.paymentType = paymentType;
        } else {
            // In case of pay money request action, we dont store the comment
            // and there is no single transctionID to link the action to.
            delete originalMessage.IOUTransactionID;
            delete originalMessage.comment;
            originalMessage.paymentType = paymentType;
        }
    }

    // IOUs of type split only exist in group DMs and those don't have an iouReport so we need to delete the IOUReportID key
    if (type === CONST.IOU.REPORT_ACTION_TYPE.SPLIT) {
        delete originalMessage.IOUReportID;
        // Split bill made from a policy expense chat only have the payee's accountID as the participant because the payer could be any policy admin
        if (isOwnPolicyExpenseChat) {
            originalMessage.participantAccountIDs = currentUserAccountID ? [currentUserAccountID] : [];
        } else {
            originalMessage.participantAccountIDs = currentUserAccountID
                ? [currentUserAccountID, ...participants.map((participant) => participant.accountID)]
                : participants.map((participant) => participant.accountID);
        }
    }

    return {
        actionName: CONST.REPORT.ACTIONS.TYPE.IOU,
        actorAccountID: currentUserAccountID,
        automatic: false,
        avatar: currentUserPersonalDetails?.avatar ?? UserUtils.getDefaultAvatarURL(currentUserAccountID),
        isAttachment: false,
        originalMessage,
        message: getIOUReportActionMessage(iouReportID, type, amount, comment, currency, paymentType, isSettlingUp),
        person: [
            {
                style: 'strong',
                text: currentUserPersonalDetails?.displayName ?? currentUserEmail,
                type: 'TEXT',
            },
        ],
        reportActionID: NumberUtils.rand64(),
        shouldShow: true,
        created,
        pendingAction: CONST.RED_BRICK_ROAD_PENDING_ACTION.ADD,
        whisperedToAccountIDs: [CONST.IOU.RECEIPT_STATE.SCANREADY, CONST.IOU.RECEIPT_STATE.SCANNING].some((value) => value === receipt?.state) ? [currentUserAccountID ?? -1] : [],
    };
}

/**
 * Builds an optimistic APPROVED report action with a randomly generated reportActionID.
 */
function buildOptimisticApprovedReportAction(amount: number, currency: string, expenseReportID: string): OptimisticApprovedReportAction {
    const originalMessage = {
        amount,
        currency,
        expenseReportID,
    };

    return {
        actionName: CONST.REPORT.ACTIONS.TYPE.APPROVED,
        actorAccountID: currentUserAccountID,
        automatic: false,
        avatar: currentUserPersonalDetails?.avatar ?? UserUtils.getDefaultAvatarURL(currentUserAccountID),
        isAttachment: false,
        originalMessage,
        message: getIOUReportActionMessage(expenseReportID, CONST.REPORT.ACTIONS.TYPE.APPROVED, Math.abs(amount), '', currency),
        person: [
            {
                style: 'strong',
                text: currentUserPersonalDetails?.displayName ?? currentUserEmail,
                type: 'TEXT',
            },
        ],
        reportActionID: NumberUtils.rand64(),
        shouldShow: true,
        created: DateUtils.getDBTime(),
        pendingAction: CONST.RED_BRICK_ROAD_PENDING_ACTION.ADD,
    };
}

/**
 * Builds an optimistic MOVED report action with a randomly generated reportActionID.
 * This action is used when we move reports across workspaces.
 */
function buildOptimisticMovedReportAction(fromPolicyID: string, toPolicyID: string, newParentReportID: string, movedReportID: string, policyName: string): ReportAction {
    const originalMessage = {
        fromPolicyID,
        toPolicyID,
        newParentReportID,
        movedReportID,
    };

    const movedActionMessage = [
        {
            html: `moved the report to the <a href='${CONST.NEW_EXPENSIFY_URL}r/${newParentReportID}' target='_blank' rel='noreferrer noopener'>${policyName}</a> workspace`,
            text: `moved the report to the ${policyName} workspace`,
            type: CONST.REPORT.MESSAGE.TYPE.COMMENT,
        },
    ];

    return {
        actionName: CONST.REPORT.ACTIONS.TYPE.MOVED,
        actorAccountID: currentUserAccountID,
        automatic: false,
        avatar: currentUserPersonalDetails?.avatar ?? UserUtils.getDefaultAvatarURL(currentUserAccountID),
        isAttachment: false,
        originalMessage,
        message: movedActionMessage,
        person: [
            {
                style: 'strong',
                text: currentUserPersonalDetails?.displayName ?? currentUserEmail,
                type: 'TEXT',
            },
        ],
        reportActionID: NumberUtils.rand64(),
        shouldShow: true,
        created: DateUtils.getDBTime(),
        pendingAction: CONST.RED_BRICK_ROAD_PENDING_ACTION.ADD,
    };
}

/**
 * Builds an optimistic SUBMITTED report action with a randomly generated reportActionID.
 *
 */
function buildOptimisticSubmittedReportAction(amount: number, currency: string, expenseReportID: string): OptimisticSubmittedReportAction {
    const originalMessage = {
        amount,
        currency,
        expenseReportID,
    };

    return {
        actionName: CONST.REPORT.ACTIONS.TYPE.SUBMITTED,
        actorAccountID: currentUserAccountID,
        automatic: false,
        avatar: currentUserPersonalDetails?.avatar ?? UserUtils.getDefaultAvatar(currentUserAccountID),
        isAttachment: false,
        originalMessage,
        message: getIOUReportActionMessage(expenseReportID, CONST.REPORT.ACTIONS.TYPE.SUBMITTED, Math.abs(amount), '', currency),
        person: [
            {
                style: 'strong',
                text: currentUserPersonalDetails?.displayName ?? currentUserEmail,
                type: 'TEXT',
            },
        ],
        reportActionID: NumberUtils.rand64(),
        shouldShow: true,
        created: DateUtils.getDBTime(),
        pendingAction: CONST.RED_BRICK_ROAD_PENDING_ACTION.ADD,
    };
}

/**
 * Builds an optimistic REIMBURSEMENTDEQUEUED report action with a randomly generated reportActionID.
 *
 */
function buildOptimisticCancelPaymentReportAction(expenseReportID: string): OptimisticCancelPaymentReportAction {
    return {
        actionName: CONST.REPORT.ACTIONS.TYPE.REIMBURSEMENTDEQUEUED,
        actorAccountID: currentUserAccountID,
        message: [
            {
                cancellationReason: CONST.REPORT.CANCEL_PAYMENT_REASONS.ADMIN,
                expenseReportID,
                type: CONST.REPORT.MESSAGE.TYPE.COMMENT,
                text: '',
            },
        ],
        originalMessage: {
            cancellationReason: CONST.REPORT.CANCEL_PAYMENT_REASONS.ADMIN,
            expenseReportID,
        },
        person: [
            {
                style: 'strong',
                text: currentUserPersonalDetails?.displayName ?? currentUserEmail,
                type: 'TEXT',
            },
        ],
        reportActionID: NumberUtils.rand64(),
        shouldShow: true,
        created: DateUtils.getDBTime(),
        pendingAction: CONST.RED_BRICK_ROAD_PENDING_ACTION.ADD,
    };
}

/**
 * Builds an optimistic report preview action with a randomly generated reportActionID.
 *
 * @param chatReport
 * @param iouReport
 * @param [comment] - User comment for the IOU.
 * @param [transaction] - optimistic first transaction of preview
 */
function buildOptimisticReportPreview(
    chatReport: OnyxEntry<Report>,
    iouReport: OnyxEntry<Report>,
    comment = '',
    transaction: OnyxEntry<Transaction> = null,
    childReportID?: string,
): OptimisticReportPreview {
    const hasReceipt = TransactionUtils.hasReceipt(transaction);
    const isReceiptBeingScanned = hasReceipt && TransactionUtils.isReceiptBeingScanned(transaction);
    const message = getReportPreviewMessage(iouReport);
    const created = DateUtils.getDBTime();
    return {
        reportActionID: NumberUtils.rand64(),
        reportID: chatReport?.reportID,
        actionName: CONST.REPORT.ACTIONS.TYPE.REPORTPREVIEW,
        pendingAction: CONST.RED_BRICK_ROAD_PENDING_ACTION.ADD,
        originalMessage: {
            linkedReportID: iouReport?.reportID,
        },
        message: [
            {
                html: message,
                text: message,
                isEdited: false,
                type: CONST.REPORT.MESSAGE.TYPE.COMMENT,
            },
        ],
        created,
        accountID: iouReport?.managerID ?? 0,
        // The preview is initially whispered if created with a receipt, so the actor is the current user as well
        actorAccountID: hasReceipt ? currentUserAccountID : iouReport?.managerID ?? 0,
        childReportID: childReportID ?? iouReport?.reportID,
        childMoneyRequestCount: 1,
        childLastMoneyRequestComment: comment,
        childRecentReceiptTransactionIDs: hasReceipt && isNotEmptyObject(transaction) ? {[transaction?.transactionID ?? '']: created} : undefined,
        whisperedToAccountIDs: isReceiptBeingScanned ? [currentUserAccountID ?? -1] : [],
    };
}

/**
 * Builds an optimistic modified expense action with a randomly generated reportActionID.
 */
function buildOptimisticModifiedExpenseReportAction(
    transactionThread: OnyxEntry<Transaction>,
    oldTransaction: OnyxEntry<Transaction>,
    transactionChanges: ExpenseOriginalMessage,
    isFromExpenseReport: boolean,
): OptimisticModifiedExpenseReportAction {
    const originalMessage = getModifiedExpenseOriginalMessage(oldTransaction, transactionChanges, isFromExpenseReport);
    return {
        actionName: CONST.REPORT.ACTIONS.TYPE.MODIFIEDEXPENSE,
        actorAccountID: currentUserAccountID,
        automatic: false,
        avatar: currentUserPersonalDetails?.avatar ?? UserUtils.getDefaultAvatarURL(currentUserAccountID),
        created: DateUtils.getDBTime(),
        isAttachment: false,
        message: [
            {
                // Currently we are composing the message from the originalMessage and message is only used in OldDot and not in the App
                text: 'You',
                style: 'strong',
                type: CONST.REPORT.MESSAGE.TYPE.TEXT,
            },
        ],
        originalMessage,
        person: [
            {
                style: 'strong',
                text: currentUserPersonalDetails?.displayName ?? String(currentUserAccountID),
                type: 'TEXT',
            },
        ],
        pendingAction: CONST.RED_BRICK_ROAD_PENDING_ACTION.ADD,
        reportActionID: NumberUtils.rand64(),
        reportID: transactionThread?.reportID,
        shouldShow: true,
    };
}

/**
 * Updates a report preview action that exists for an IOU report.
 *
 * @param [comment] - User comment for the IOU.
 * @param [transaction] - optimistic newest transaction of a report preview
 *
 */
function updateReportPreview(
    iouReport: OnyxEntry<Report>,
    reportPreviewAction: OnyxEntry<ReportAction>,
    isPayRequest = false,
    comment = '',
    transaction: OnyxEntry<Transaction> = null,
): UpdateReportPreview {
    const hasReceipt = TransactionUtils.hasReceipt(transaction);
    const recentReceiptTransactions = reportPreviewAction?.childRecentReceiptTransactionIDs ?? {};
    const transactionsToKeep = TransactionUtils.getRecentTransactions(recentReceiptTransactions);
    const previousTransactionsArray = Object.entries(recentReceiptTransactions ?? {}).map(([key, value]) => (transactionsToKeep.includes(key) ? {[key]: value} : null));
    const previousTransactions: Record<string, string> = {};

    for (const obj of previousTransactionsArray) {
        for (const key in obj) {
            if (obj) {
                previousTransactions[key] = obj[key];
            }
        }
    }

    const message = getReportPreviewMessage(iouReport, reportPreviewAction);
    return {
        ...reportPreviewAction,
        created: DateUtils.getDBTime(),
        message: [
            {
                html: message,
                text: message,
                isEdited: false,
                type: CONST.REPORT.MESSAGE.TYPE.COMMENT,
            },
        ],
        childLastMoneyRequestComment: comment || reportPreviewAction?.childLastMoneyRequestComment,
        childMoneyRequestCount: (reportPreviewAction?.childMoneyRequestCount ?? 0) + (isPayRequest ? 0 : 1),
        childRecentReceiptTransactionIDs: hasReceipt
            ? {
                  ...(transaction && {[transaction.transactionID]: transaction?.created}),
                  ...previousTransactions,
              }
            : recentReceiptTransactions,
        // As soon as we add a transaction without a receipt to the report, it will have ready money requests,
        // so we remove the whisper
        whisperedToAccountIDs: hasReceipt ? reportPreviewAction?.whisperedToAccountIDs : [],
    };
}

function buildOptimisticTaskReportAction(taskReportID: string, actionName: OriginalMessageActionName, message = ''): OptimisticTaskReportAction {
    const originalMessage = {
        taskReportID,
        type: actionName,
        text: message,
    };
    return {
        actionName,
        actorAccountID: currentUserAccountID,
        automatic: false,
        avatar: currentUserPersonalDetails?.avatar ?? UserUtils.getDefaultAvatarURL(currentUserAccountID),
        isAttachment: false,
        originalMessage,
        message: [
            {
                text: message,
                taskReportID,
                type: CONST.REPORT.MESSAGE.TYPE.TEXT,
            },
        ],
        person: [
            {
                style: 'strong',
                text: currentUserPersonalDetails?.displayName ?? String(currentUserAccountID),
                type: 'TEXT',
            },
        ],
        reportActionID: NumberUtils.rand64(),
        shouldShow: true,
        created: DateUtils.getDBTime(),
        isFirstItem: false,
        pendingAction: CONST.RED_BRICK_ROAD_PENDING_ACTION.ADD,
    };
}

/**
 * Builds an optimistic chat report with a randomly generated reportID and as much information as we currently have
 */
function buildOptimisticChatReport(
    participantList: number[],
    reportName: string = CONST.REPORT.DEFAULT_REPORT_NAME,
    chatType: ValueOf<typeof CONST.REPORT.CHAT_TYPE> | undefined = undefined,
    policyID: string = CONST.POLICY.OWNER_EMAIL_FAKE,
    ownerAccountID: number = CONST.REPORT.OWNER_ACCOUNT_ID_FAKE,
    isOwnPolicyExpenseChat = false,
    oldPolicyName = '',
    visibility: ValueOf<typeof CONST.REPORT.VISIBILITY> | undefined = undefined,
    writeCapability: ValueOf<typeof CONST.REPORT.WRITE_CAPABILITIES> | undefined = undefined,
    notificationPreference: NotificationPreference = CONST.REPORT.NOTIFICATION_PREFERENCE.ALWAYS,
    parentReportActionID = '',
    parentReportID = '',
    description = '',
): OptimisticChatReport {
    const currentTime = DateUtils.getDBTime();
    const isNewlyCreatedWorkspaceChat = chatType === CONST.REPORT.CHAT_TYPE.POLICY_EXPENSE_CHAT && isOwnPolicyExpenseChat;
    return {
        type: CONST.REPORT.TYPE.CHAT,
        chatType,
        isOwnPolicyExpenseChat,
        isPinned: reportName === CONST.REPORT.WORKSPACE_CHAT_ROOMS.ADMINS || isNewlyCreatedWorkspaceChat,
        lastActorAccountID: 0,
        lastMessageTranslationKey: '',
        lastMessageHtml: '',
        lastMessageText: undefined,
        lastReadTime: currentTime,
        lastVisibleActionCreated: currentTime,
        notificationPreference,
        oldPolicyName,
        ownerAccountID: ownerAccountID || CONST.REPORT.OWNER_ACCOUNT_ID_FAKE,
        parentReportActionID,
        parentReportID,
        // When creating a report the participantsAccountIDs and visibleChatMemberAccountIDs are the same
        participantAccountIDs: participantList,
        visibleChatMemberAccountIDs: participantList,
        policyID,
        reportID: generateReportID(),
        reportName,
        stateNum: 0,
        statusNum: 0,
        visibility,
        description,
        writeCapability,
    };
}

/**
 * Returns the necessary reportAction onyx data to indicate that the chat has been created optimistically
 * @param [created] - Action created time
 */
function buildOptimisticCreatedReportAction(emailCreatingAction: string, created = DateUtils.getDBTime()): OptimisticCreatedReportAction {
    return {
        reportActionID: NumberUtils.rand64(),
        actionName: CONST.REPORT.ACTIONS.TYPE.CREATED,
        pendingAction: CONST.RED_BRICK_ROAD_PENDING_ACTION.ADD,
        actorAccountID: currentUserAccountID,
        message: [
            {
                type: CONST.REPORT.MESSAGE.TYPE.TEXT,
                style: 'strong',
                text: emailCreatingAction,
            },
            {
                type: CONST.REPORT.MESSAGE.TYPE.TEXT,
                style: 'normal',
                text: ' created this report',
            },
        ],
        person: [
            {
                type: CONST.REPORT.MESSAGE.TYPE.TEXT,
                style: 'strong',
                text: allPersonalDetails?.[currentUserAccountID ?? '']?.displayName ?? currentUserEmail,
            },
        ],
        automatic: false,
        avatar: allPersonalDetails?.[currentUserAccountID ?? '']?.avatar ?? UserUtils.getDefaultAvatarURL(currentUserAccountID),
        created,
        shouldShow: true,
    };
}

/**
 * Returns the necessary reportAction onyx data to indicate that a task report has been edited
 */
function buildOptimisticEditedTaskReportAction(emailEditingTask: string): OptimisticEditedTaskReportAction {
    return {
        reportActionID: NumberUtils.rand64(),
        actionName: CONST.REPORT.ACTIONS.TYPE.TASKEDITED,
        pendingAction: CONST.RED_BRICK_ROAD_PENDING_ACTION.ADD,
        actorAccountID: currentUserAccountID,
        message: [
            {
                type: CONST.REPORT.MESSAGE.TYPE.TEXT,
                style: 'strong',
                text: emailEditingTask,
            },
            {
                type: CONST.REPORT.MESSAGE.TYPE.TEXT,
                style: 'normal',
                text: ' edited this task',
            },
        ],
        person: [
            {
                type: CONST.REPORT.MESSAGE.TYPE.TEXT,
                style: 'strong',
                text: allPersonalDetails?.[currentUserAccountID ?? '']?.displayName ?? currentUserEmail,
            },
        ],
        automatic: false,
        avatar: allPersonalDetails?.[currentUserAccountID ?? '']?.avatar ?? UserUtils.getDefaultAvatarURL(currentUserAccountID),
        created: DateUtils.getDBTime(),
        shouldShow: false,
    };
}

/**
 * Returns the necessary reportAction onyx data to indicate that a chat has been archived
 *
 * @param reason - A reason why the chat has been archived
 */
function buildOptimisticClosedReportAction(emailClosingReport: string, policyName: string, reason: string = CONST.REPORT.ARCHIVE_REASON.DEFAULT): OptimisticClosedReportAction {
    return {
        actionName: CONST.REPORT.ACTIONS.TYPE.CLOSED,
        actorAccountID: currentUserAccountID,
        automatic: false,
        avatar: allPersonalDetails?.[currentUserAccountID ?? '']?.avatar ?? UserUtils.getDefaultAvatarURL(currentUserAccountID),
        created: DateUtils.getDBTime(),
        message: [
            {
                type: CONST.REPORT.MESSAGE.TYPE.TEXT,
                style: 'strong',
                text: emailClosingReport,
            },
            {
                type: CONST.REPORT.MESSAGE.TYPE.TEXT,
                style: 'normal',
                text: ' closed this report',
            },
        ],
        originalMessage: {
            policyName,
            reason,
        },
        pendingAction: CONST.RED_BRICK_ROAD_PENDING_ACTION.ADD,
        person: [
            {
                type: CONST.REPORT.MESSAGE.TYPE.TEXT,
                style: 'strong',
                text: allPersonalDetails?.[currentUserAccountID ?? '']?.displayName ?? currentUserEmail,
            },
        ],
        reportActionID: NumberUtils.rand64(),
        shouldShow: true,
    };
}

function buildOptimisticWorkspaceChats(policyID: string, policyName: string): OptimisticWorkspaceChats {
    const announceChatData = buildOptimisticChatReport(
        currentUserAccountID ? [currentUserAccountID] : [],
        CONST.REPORT.WORKSPACE_CHAT_ROOMS.ANNOUNCE,
        CONST.REPORT.CHAT_TYPE.POLICY_ANNOUNCE,
        policyID,
        CONST.POLICY.OWNER_ACCOUNT_ID_FAKE,
        false,
        policyName,
        undefined,
        undefined,

        // #announce contains all policy members so notifying always should be opt-in only.
        CONST.REPORT.NOTIFICATION_PREFERENCE.DAILY,
    );
    const announceChatReportID = announceChatData.reportID;
    const announceCreatedAction = buildOptimisticCreatedReportAction(CONST.POLICY.OWNER_EMAIL_FAKE);
    const announceReportActionData = {
        [announceCreatedAction.reportActionID]: announceCreatedAction,
    };

    const adminsChatData = buildOptimisticChatReport(
        [currentUserAccountID ?? -1],
        CONST.REPORT.WORKSPACE_CHAT_ROOMS.ADMINS,
        CONST.REPORT.CHAT_TYPE.POLICY_ADMINS,
        policyID,
        CONST.POLICY.OWNER_ACCOUNT_ID_FAKE,
        false,
        policyName,
    );
    const adminsChatReportID = adminsChatData.reportID;
    const adminsCreatedAction = buildOptimisticCreatedReportAction(CONST.POLICY.OWNER_EMAIL_FAKE);
    const adminsReportActionData = {
        [adminsCreatedAction.reportActionID]: adminsCreatedAction,
    };

    const expenseChatData = buildOptimisticChatReport([currentUserAccountID ?? -1], '', CONST.REPORT.CHAT_TYPE.POLICY_EXPENSE_CHAT, policyID, currentUserAccountID, true, policyName);
    const expenseChatReportID = expenseChatData.reportID;
    const expenseReportCreatedAction = buildOptimisticCreatedReportAction(currentUserEmail ?? '');
    const expenseReportActionData = {
        [expenseReportCreatedAction.reportActionID]: expenseReportCreatedAction,
    };

    return {
        announceChatReportID,
        announceChatData,
        announceReportActionData,
        announceCreatedReportActionID: announceCreatedAction.reportActionID,
        adminsChatReportID,
        adminsChatData,
        adminsReportActionData,
        adminsCreatedReportActionID: adminsCreatedAction.reportActionID,
        expenseChatReportID,
        expenseChatData,
        expenseReportActionData,
        expenseCreatedReportActionID: expenseReportCreatedAction.reportActionID,
    };
}

/**
 * Builds an optimistic Task Report with a randomly generated reportID
 *
 * @param ownerAccountID - Account ID of the person generating the Task.
 * @param assigneeAccountID - AccountID of the other person participating in the Task.
 * @param parentReportID - Report ID of the chat where the Task is.
 * @param title - Task title.
 * @param description - Task description.
 * @param policyID - PolicyID of the parent report
 */

function buildOptimisticTaskReport(
    ownerAccountID: number,
    assigneeAccountID = 0,
    parentReportID?: string,
    title?: string,
    description?: string,
    policyID: string = CONST.POLICY.OWNER_EMAIL_FAKE,
): OptimisticTaskReport {
    // When creating a report the participantsAccountIDs and visibleChatMemberAccountIDs are the same
    const participantsAccountIDs = assigneeAccountID && assigneeAccountID !== ownerAccountID ? [assigneeAccountID] : [];

    return {
        reportID: generateReportID(),
        reportName: title,
        description,
        ownerAccountID,
        participantAccountIDs: participantsAccountIDs,
        visibleChatMemberAccountIDs: participantsAccountIDs,
        managerID: assigneeAccountID,
        type: CONST.REPORT.TYPE.TASK,
        parentReportID,
        policyID,
        stateNum: CONST.REPORT.STATE_NUM.OPEN,
        statusNum: CONST.REPORT.STATUS_NUM.OPEN,
        notificationPreference: CONST.REPORT.NOTIFICATION_PREFERENCE.ALWAYS,
        lastVisibleActionCreated: DateUtils.getDBTime(),
    };
}

/**
 * A helper method to create transaction thread
 *
 * @param reportAction - the parent IOU report action from which to create the thread
 *
 * @param moneyRequestReportID - the reportID which the report action belong to
 */
function buildTransactionThread(reportAction: OnyxEntry<ReportAction>, moneyRequestReportID: string): OptimisticChatReport {
    const participantAccountIDs = [...new Set([currentUserAccountID, Number(reportAction?.actorAccountID)])].filter(Boolean) as number[];
    return buildOptimisticChatReport(
        participantAccountIDs,
        getTransactionReportName(reportAction),
        undefined,
        getReport(moneyRequestReportID)?.policyID ?? CONST.POLICY.OWNER_EMAIL_FAKE,
        CONST.POLICY.OWNER_ACCOUNT_ID_FAKE,
        false,
        '',
        undefined,
        undefined,
        CONST.REPORT.NOTIFICATION_PREFERENCE.HIDDEN,
        reportAction?.reportActionID,
        moneyRequestReportID,
    );
}

function isUnread(report: OnyxEntry<Report>): boolean {
    if (!report) {
        return false;
    }

    // lastVisibleActionCreated and lastReadTime are both datetime strings and can be compared directly
    const lastVisibleActionCreated = report.lastVisibleActionCreated ?? '';
    const lastReadTime = report.lastReadTime ?? '';
    return lastReadTime < lastVisibleActionCreated;
}

function isIOUOwnedByCurrentUser(report: OnyxEntry<Report>, allReportsDict: OnyxCollection<Report> = null): boolean {
    const allAvailableReports = allReportsDict ?? allReports;
    if (!report || !allAvailableReports) {
        return false;
    }

    let reportToLook = report;
    if (report.iouReportID) {
        const iouReport = allAvailableReports[`${ONYXKEYS.COLLECTION.REPORT}${report.iouReportID}`];
        if (iouReport) {
            reportToLook = iouReport;
        }
    }

    return reportToLook.ownerAccountID === currentUserAccountID;
}

/**
 * Assuming the passed in report is a default room, lets us know whether we can see it or not, based on permissions and
 * the various subsets of users we've allowed to use default rooms.
 */
function canSeeDefaultRoom(report: OnyxEntry<Report>, policies: OnyxCollection<Policy>, betas: OnyxEntry<Beta[]>): boolean {
    // Include archived rooms
    if (isArchivedRoom(report)) {
        return true;
    }

    // Include default rooms for free plan policies (domain rooms aren't included in here because they do not belong to a policy)
    if (getPolicyType(report, policies) === CONST.POLICY.TYPE.FREE) {
        return true;
    }

    // Include domain rooms with Partner Managers (Expensify accounts) in them for accounts that are on a domain with an Approved Accountant
    if (isDomainRoom(report) && doesDomainHaveApprovedAccountant && hasExpensifyEmails(report?.participantAccountIDs ?? [])) {
        return true;
    }

    // If the room has an assigned guide, it can be seen.
    if (hasExpensifyGuidesEmails(report?.participantAccountIDs ?? [])) {
        return true;
    }

    // Include any admins and announce rooms, since only non partner-managed domain rooms are on the beta now.
    if (isAdminRoom(report) || isAnnounceRoom(report)) {
        return true;
    }

    // For all other cases, just check that the user belongs to the default rooms beta
    return Permissions.canUseDefaultRooms(betas ?? []);
}

function canAccessReport(report: OnyxEntry<Report>, policies: OnyxCollection<Policy>, betas: OnyxEntry<Beta[]>): boolean {
    if (isThread(report) && ReportActionsUtils.isPendingRemove(ReportActionsUtils.getParentReportAction(report))) {
        return false;
    }

    // We hide default rooms (it's basically just domain rooms now) from people who aren't on the defaultRooms beta.
    if (isDefaultRoom(report) && !canSeeDefaultRoom(report, policies, betas)) {
        return false;
    }

    return true;
}
/**
 * Check if the report is the parent report of the currently viewed report or at least one child report has report action
 */
function shouldHideReport(report: OnyxEntry<Report>, currentReportId: string): boolean {
    const currentReport = getReport(currentReportId);
    const parentReport = getParentReport(isNotEmptyObject(currentReport) ? currentReport : null);
    const reportActions = ReportActionsUtils.getAllReportActions(report?.reportID ?? '');
    const isChildReportHasComment = Object.values(reportActions ?? {})?.some((reportAction) => (reportAction?.childVisibleActionCount ?? 0) > 0);
    return parentReport?.reportID !== report?.reportID && !isChildReportHasComment;
}

/**
 * Takes several pieces of data from Onyx and evaluates if a report should be shown in the option list (either when searching
 * for reports or the reports shown in the LHN).
 *
 * This logic is very specific and the order of the logic is very important. It should fail quickly in most cases and also
 * filter out the majority of reports before filtering out very specific minority of reports.
 */
function shouldReportBeInOptionList(report: OnyxEntry<Report>, currentReportId: string, isInGSDMode: boolean, betas: Beta[], policies: OnyxCollection<Policy>, excludeEmptyChats = false) {
    const isInDefaultMode = !isInGSDMode;
    // Exclude reports that have no data because there wouldn't be anything to show in the option item.
    // This can happen if data is currently loading from the server or a report is in various stages of being created.
    // This can also happen for anyone accessing a public room or archived room for which they don't have access to the underlying policy.
    if (
        !report?.reportID ||
        !report?.type ||
        report?.reportName === undefined ||
        // eslint-disable-next-line @typescript-eslint/prefer-nullish-coalescing
        report?.isHidden ||
        // eslint-disable-next-line @typescript-eslint/prefer-nullish-coalescing
        report?.participantAccountIDs?.includes(CONST.ACCOUNT_ID.NOTIFICATIONS) ||
        (report?.participantAccountIDs?.length === 0 &&
            !isChatThread(report) &&
            !isPublicRoom(report) &&
            !isUserCreatedPolicyRoom(report) &&
            !isArchivedRoom(report) &&
            !isMoneyRequestReport(report) &&
            !isTaskReport(report))
    ) {
        return false;
    }
    if (!canAccessReport(report, policies, betas)) {
        return false;
    }

    // Include the currently viewed report. If we excluded the currently viewed report, then there
    // would be no way to highlight it in the options list and it would be confusing to users because they lose
    // a sense of context.
    if (report.reportID === currentReportId) {
        return true;
    }

    // Include reports that are relevant to the user in any view mode. Criteria include having a draft or having a GBR showing.
    // eslint-disable-next-line @typescript-eslint/prefer-nullish-coalescing
    if (report.hasDraft || requiresAttentionFromCurrentUser(report)) {
        return true;
    }
    const lastVisibleMessage = ReportActionsUtils.getLastVisibleMessage(report.reportID);
    const isEmptyChat = !report.lastMessageText && !report.lastMessageTranslationKey && !lastVisibleMessage.lastMessageText && !lastVisibleMessage.lastMessageTranslationKey;
    const canHideReport = shouldHideReport(report, currentReportId);

    // Include reports if they are pinned
    if (report.isPinned) {
        return true;
    }

    // Hide only chat threads that haven't been commented on (other threads are actionable)
    if (isChatThread(report) && canHideReport && isEmptyChat) {
        return false;
    }

    // Include reports that have errors from trying to add a workspace
    // If we excluded it, then the red-brock-road pattern wouldn't work for the user to resolve the error
    if (report.errorFields?.addWorkspaceRoom) {
        return true;
    }

    // All unread chats (even archived ones) in GSD mode will be shown. This is because GSD mode is specifically for focusing the user on the most relevant chats, primarily, the unread ones
    if (isInGSDMode) {
        return isUnread(report);
    }

    // Archived reports should always be shown when in default (most recent) mode. This is because you should still be able to access and search for the chats to find them.
    if (isInDefaultMode && isArchivedRoom(report)) {
        return true;
    }

    // Hide chats between two users that haven't been commented on from the LNH
    if (excludeEmptyChats && isEmptyChat && isChatReport(report) && !isChatRoom(report) && !isPolicyExpenseChat(report) && canHideReport) {
        return false;
    }

    return true;
}

/**
 * Attempts to find a report in onyx with the provided list of participants. Does not include threads, task, money request, room, and policy expense chat.
 */
function getChatByParticipants(newParticipantList: number[]): OnyxEntry<Report> {
    const sortedNewParticipantList = newParticipantList.sort();
    return (
        Object.values(allReports ?? {}).find((report) => {
            // If the report has been deleted, or there are no participants (like an empty #admins room) then skip it
            if (
                !report ||
                report.participantAccountIDs?.length === 0 ||
                isChatThread(report) ||
                isTaskReport(report) ||
                isMoneyRequestReport(report) ||
                isChatRoom(report) ||
                isPolicyExpenseChat(report)
            ) {
                return false;
            }

            // Only return the chat if it has all the participants
            return lodashIsEqual(sortedNewParticipantList, report.participantAccountIDs?.sort());
        }) ?? null
    );
}

/**
 * Attempts to find a report in onyx with the provided list of participants in given policy
 */
function getChatByParticipantsAndPolicy(newParticipantList: number[], policyID: string): OnyxEntry<Report> {
    newParticipantList.sort();
    return (
        Object.values(allReports ?? {}).find((report) => {
            // If the report has been deleted, or there are no participants (like an empty #admins room) then skip it
            if (!report?.participantAccountIDs) {
                return false;
            }
            const sortedParticipanctsAccountIDs = report.participantAccountIDs?.sort();
            // Only return the room if it has all the participants and is not a policy room
            return report.policyID === policyID && lodashIsEqual(newParticipantList, sortedParticipanctsAccountIDs);
        }) ?? null
    );
}

function getAllPolicyReports(policyID: string): Array<OnyxEntry<Report>> {
    return Object.values(allReports ?? {}).filter((report) => report?.policyID === policyID);
}

/**
 * Returns true if Chronos is one of the chat participants (1:1)
 */
function chatIncludesChronos(report: OnyxEntry<Report>): boolean {
    return Boolean(report?.participantAccountIDs?.includes(CONST.ACCOUNT_ID.CHRONOS));
}

/**
 * Can only flag if:
 *
 * - It was written by someone else and isn't a whisper
 * - It's a welcome message whisper
 * - It's an ADDCOMMENT that is not an attachment
 */
function canFlagReportAction(reportAction: OnyxEntry<ReportAction>, reportID: string | undefined): boolean {
    const report = getReport(reportID);
    const isCurrentUserAction = reportAction?.actorAccountID === currentUserAccountID;
    const isOriginalMessageHaveHtml =
        reportAction?.actionName === CONST.REPORT.ACTIONS.TYPE.ADDCOMMENT ||
        reportAction?.actionName === CONST.REPORT.ACTIONS.TYPE.RENAMED ||
        reportAction?.actionName === CONST.REPORT.ACTIONS.TYPE.CHRONOSOOOLIST;
    if (ReportActionsUtils.isWhisperAction(reportAction)) {
        // Allow flagging welcome message whispers as they can be set by any room creator
        if (report?.description && !isCurrentUserAction && isOriginalMessageHaveHtml && reportAction?.originalMessage?.html === report.description) {
            return true;
        }

        // Disallow flagging the rest of whisper as they are sent by us
        return false;
    }

    return Boolean(
        !isCurrentUserAction &&
            reportAction?.actionName === CONST.REPORT.ACTIONS.TYPE.ADDCOMMENT &&
            !ReportActionsUtils.isDeletedAction(reportAction) &&
            !ReportActionsUtils.isCreatedTaskReportAction(reportAction) &&
            isNotEmptyObject(report) &&
            report &&
            isAllowedToComment(report),
    );
}

/**
 * Whether flag comment page should show
 */
function shouldShowFlagComment(reportAction: OnyxEntry<ReportAction>, report: OnyxEntry<Report>): boolean {
    return (
        canFlagReportAction(reportAction, report?.reportID) &&
        !isArchivedRoom(report) &&
        !chatIncludesChronos(report) &&
        !isConciergeChatReport(report) &&
        reportAction?.actorAccountID !== CONST.ACCOUNT_ID.CONCIERGE
    );
}

/**
 * @param sortedAndFilteredReportActions - reportActions for the report, sorted newest to oldest, and filtered for only those that should be visible
 */
function getNewMarkerReportActionID(report: OnyxEntry<Report>, sortedAndFilteredReportActions: ReportAction[]): string {
    if (!isUnread(report)) {
        return '';
    }

    const newMarkerIndex = lodashFindLastIndex(sortedAndFilteredReportActions, (reportAction) => (reportAction.created ?? '') > (report?.lastReadTime ?? ''));

    return 'reportActionID' in sortedAndFilteredReportActions[newMarkerIndex] ? sortedAndFilteredReportActions[newMarkerIndex].reportActionID : '';
}

/**
 * Performs the markdown conversion, and replaces code points > 127 with C escape sequences
 * Used for compatibility with the backend auth validator for AddComment, and to account for MD in comments
 * @returns The comment's total length as seen from the backend
 */
function getCommentLength(textComment: string): number {
    return getParsedComment(textComment)
        .replace(/[^ -~]/g, '\\u????')
        .trim().length;
}

function getRouteFromLink(url: string | null): string {
    if (!url) {
        return '';
    }

    // Get the reportID from URL
    let route = url;
    const localWebAndroidRegEx = /^(https:\/\/([0-9]{1,3})\.([0-9]{1,3})\.([0-9]{1,3})\.([0-9]{1,3}))/;
    linkingConfig.prefixes.forEach((prefix) => {
        if (route.startsWith(prefix)) {
            route = route.replace(prefix, '');
        } else if (localWebAndroidRegEx.test(route)) {
            route = route.replace(localWebAndroidRegEx, '');
        } else {
            return;
        }

        // Remove the port if it's a localhost URL
        if (/^:\d+/.test(route)) {
            route = route.replace(/:\d+/, '');
        }

        // Remove the leading slash if exists
        if (route.startsWith('/')) {
            route = route.replace('/', '');
        }
    });
    return route;
}

function parseReportRouteParams(route: string): ReportRouteParams {
    let parsingRoute = route;
    if (parsingRoute.at(0) === '/') {
        // remove the first slash
        parsingRoute = parsingRoute.slice(1);
    }

    if (!parsingRoute.startsWith(Url.addTrailingForwardSlash(ROUTES.REPORT))) {
        return {reportID: '', isSubReportPageRoute: false};
    }

    const pathSegments = parsingRoute.split('/');

    const reportIDSegment = pathSegments[1];

    // Check for "undefined" or any other unwanted string values
    if (!reportIDSegment || reportIDSegment === 'undefined') {
        return {reportID: '', isSubReportPageRoute: false};
    }

    return {
        reportID: reportIDSegment,
        isSubReportPageRoute: pathSegments.length > 2,
    };
}

function getReportIDFromLink(url: string | null): string {
    const route = getRouteFromLink(url);
    const {reportID, isSubReportPageRoute} = parseReportRouteParams(route);
    if (isSubReportPageRoute) {
        // We allow the Sub-Report deep link routes (settings, details, etc.) to be handled by their respective component pages
        return '';
    }
    return reportID;
}

/**
 * Get the report policyID given a reportID
 */
function getReportPolicyID(reportID?: string): string | undefined {
    return getReport(reportID)?.policyID;
}

/**
 * Check if the chat report is linked to an iou that is waiting for the current user to add a credit bank account.
 */
function hasIOUWaitingOnCurrentUserBankAccount(chatReport: OnyxEntry<Report>): boolean {
    if (chatReport?.iouReportID) {
        const iouReport = allReports?.[`${ONYXKEYS.COLLECTION.REPORT}${chatReport?.iouReportID}`];
        if (iouReport?.isWaitingOnBankAccount && iouReport?.ownerAccountID === currentUserAccountID) {
            return true;
        }
    }

    return false;
}

/**
 * Users can request money:
 * - in policy expense chats only if they are in a role of a member in the chat (in other words, if it's their policy expense chat)
 * - in an open or submitted expense report tied to a policy expense chat the user owns
 *     - employee can request money in submitted expense report only if the policy has Instant Submit settings turned on
 * - in an IOU report, which is not settled yet
 * - in a 1:1 DM chat
 */
function canRequestMoney(report: OnyxEntry<Report>, policy: OnyxEntry<Policy>, otherParticipants: number[]): boolean {
    // User cannot request money in chat thread or in task report or in chat room
    if (isChatThread(report) || isTaskReport(report) || isChatRoom(report)) {
        return false;
    }

    // Users can only request money in DMs if they are a 1:1 DM
    if (isDM(report)) {
        return otherParticipants.length === 1;
    }

    // Prevent requesting money if pending IOU report waiting for their bank account already exists
    if (hasIOUWaitingOnCurrentUserBankAccount(report)) {
        return false;
    }

    // In case of expense reports, we have to look at the parent workspace chat to get the isOwnPolicyExpenseChat property
    let isOwnPolicyExpenseChat = report?.isOwnPolicyExpenseChat ?? false;
    if (isExpenseReport(report) && getParentReport(report)) {
        isOwnPolicyExpenseChat = Boolean(getParentReport(report)?.isOwnPolicyExpenseChat);
    }

    // In case there are no other participants than the current user and it's not user's own policy expense chat, they can't request money from such report
    if (otherParticipants.length === 0 && !isOwnPolicyExpenseChat) {
        return false;
    }

    // User can request money in any IOU report, unless paid, but user can only request money in an expense report
    // which is tied to their workspace chat.
    if (isMoneyRequestReport(report)) {
        const isOwnExpenseReport = isExpenseReport(report) && isOwnPolicyExpenseChat;
        if (isOwnExpenseReport && PolicyUtils.isPaidGroupPolicy(policy)) {
            return isDraftExpenseReport(report);
        }

        return (isOwnExpenseReport || isIOUReport(report)) && !isReportApproved(report) && !isSettled(report?.reportID);
    }

    // In case of policy expense chat, users can only request money from their own policy expense chat
    return !isPolicyExpenseChat(report) || isOwnPolicyExpenseChat;
}

/**
 * Helper method to define what money request options we want to show for particular method.
 * There are 3 money request options: Request, Split and Send:
 * - Request option should show for:
 *     - DMs
 *     - own policy expense chats
 *     - open and processing expense reports tied to own policy expense chat
 *     - unsettled IOU reports
 * - Send option should show for:
 *     - DMs
 * - Split options should show for:
 *     - chat/ policy rooms with more than 1 participants
 *     - groups chats with 3 and more participants
 *     - corporate workspace chats
 *
 * None of the options should show in chat threads or if there is some special Expensify account
 * as a participant of the report.
 */
function getMoneyRequestOptions(report: OnyxEntry<Report>, policy: OnyxEntry<Policy>, reportParticipants: number[]): Array<ValueOf<typeof CONST.IOU.TYPE>> {
    // In any thread or task report, we do not allow any new money requests yet
    if (isChatThread(report) || isTaskReport(report)) {
        return [];
    }

    // We don't allow IOU actions if an Expensify account is a participant of the report, unless the policy that the report is on is owned by an Expensify account
    const doParticipantsIncludeExpensifyAccounts = lodashIntersection(reportParticipants, CONST.EXPENSIFY_ACCOUNT_IDS).length > 0;
    const isPolicyOwnedByExpensifyAccounts = report?.policyID ? CONST.EXPENSIFY_ACCOUNT_IDS.includes(getPolicy(report?.policyID ?? '')?.ownerAccountID ?? 0) : false;
    if (doParticipantsIncludeExpensifyAccounts && !isPolicyOwnedByExpensifyAccounts) {
        return [];
    }

    const otherParticipants = reportParticipants.filter((accountID) => currentUserPersonalDetails?.accountID !== accountID);
    const hasSingleOtherParticipantInReport = otherParticipants.length === 1;
    const hasMultipleOtherParticipants = otherParticipants.length > 1;
    let options: Array<ValueOf<typeof CONST.IOU.TYPE>> = [];

    // User created policy rooms and default rooms like #admins or #announce will always have the Split Bill option
    // unless there are no other participants at all (e.g. #admins room for a policy with only 1 admin)
    // DM chats will have the Split Bill option only when there are at least 2 other people in the chat.
    // Your own workspace chats will have the split bill option.
    if ((isChatRoom(report) && otherParticipants.length > 0) || (isDM(report) && hasMultipleOtherParticipants) || (isPolicyExpenseChat(report) && report?.isOwnPolicyExpenseChat)) {
        options = [CONST.IOU.TYPE.SPLIT];
    }

    if (canRequestMoney(report, policy, otherParticipants)) {
        options = [...options, CONST.IOU.TYPE.REQUEST];
    }

    // Send money option should be visible only in 1:1 DMs
    if (isDM(report) && hasSingleOtherParticipantInReport) {
        options = [...options, CONST.IOU.TYPE.SEND];
    }

    return options;
}

/**
 * Allows a user to leave a policy room according to the following conditions of the visibility or chatType rNVP:
 * `public` - Anyone can leave (because anybody can join)
 * `public_announce` - Only non-policy members can leave (it's auto-shared with policy members)
 * `policy_admins` - Nobody can leave (it's auto-shared with all policy admins)
 * `policy_announce` - Nobody can leave (it's auto-shared with all policy members)
 * `policyExpenseChat` - Nobody can leave (it's auto-shared with all policy members)
 * `policy` - Anyone can leave (though only policy members can join)
 * `domain` - Nobody can leave (it's auto-shared with domain members)
 * `dm` - Nobody can leave (it's auto-shared with users)
 * `private` - Anybody can leave (though you can only be invited to join)
 */
function canLeaveRoom(report: OnyxEntry<Report>, isPolicyMember: boolean): boolean {
    if (!report?.visibility) {
        if (
            report?.chatType === CONST.REPORT.CHAT_TYPE.POLICY_ADMINS ||
            report?.chatType === CONST.REPORT.CHAT_TYPE.POLICY_ANNOUNCE ||
            report?.chatType === CONST.REPORT.CHAT_TYPE.POLICY_EXPENSE_CHAT ||
            report?.chatType === CONST.REPORT.CHAT_TYPE.DOMAIN_ALL ||
            !report?.chatType
        ) {
            // DM chats don't have a chatType
            return false;
        }
    } else if (isPublicAnnounceRoom(report) && isPolicyMember) {
        return false;
    }
    return true;
}

function isCurrentUserTheOnlyParticipant(participantAccountIDs?: number[]): boolean {
    return Boolean(participantAccountIDs?.length === 1 && participantAccountIDs?.[0] === currentUserAccountID);
}

/**
 * Returns display names for those that can see the whisper.
 * However, it returns "you" if the current user is the only one who can see it besides the person that sent it.
 */
function getWhisperDisplayNames(participantAccountIDs?: number[]): string | undefined {
    const isWhisperOnlyVisibleToCurrentUser = isCurrentUserTheOnlyParticipant(participantAccountIDs);

    // When the current user is the only participant, the display name needs to be "you" because that's the only person reading it
    if (isWhisperOnlyVisibleToCurrentUser) {
        return Localize.translateLocal('common.youAfterPreposition');
    }

    return participantAccountIDs?.map((accountID) => getDisplayNameForParticipant(accountID, !isWhisperOnlyVisibleToCurrentUser)).join(', ');
}

/**
 * Show subscript on workspace chats / threads and expense requests
 */
function shouldReportShowSubscript(report: OnyxEntry<Report>): boolean {
    if (isArchivedRoom(report) && !isWorkspaceThread(report)) {
        return false;
    }

    if (isPolicyExpenseChat(report) && !isChatThread(report) && !isTaskReport(report) && !report?.isOwnPolicyExpenseChat) {
        return true;
    }

    if (isPolicyExpenseChat(report) && !isThread(report) && !isTaskReport(report)) {
        return true;
    }

    if (isExpenseRequest(report)) {
        return true;
    }

    if (isWorkspaceTaskReport(report)) {
        return true;
    }

    if (isWorkspaceThread(report)) {
        return true;
    }

    return false;
}

/**
 * Return true if reports data exists
 */
function isReportDataReady(): boolean {
    return !isEmptyObject(allReports) && Object.keys(allReports ?? {}).some((key) => allReports?.[key]?.reportID);
}

/**
 * Return true if reportID from path is valid
 */
function isValidReportIDFromPath(reportIDFromPath: string): boolean {
    return !['', 'null', '0'].includes(reportIDFromPath);
}

/**
 * Return the errors we have when creating a chat or a workspace room
 */
function getAddWorkspaceRoomOrChatReportErrors(report: OnyxEntry<Report>): Record<string, string> | null | undefined {
    // We are either adding a workspace room, or we're creating a chat, it isn't possible for both of these to have errors for the same report at the same time, so
    // simply looking up the first truthy value will get the relevant property if it's set.
    return report?.errorFields?.addWorkspaceRoom ?? report?.errorFields?.createChat;
}

function canUserPerformWriteAction(report: OnyxEntry<Report>) {
    const reportErrors = getAddWorkspaceRoomOrChatReportErrors(report);
    // If the Money Request report is marked for deletion, let us prevent any further write action.
    if (isMoneyRequestReport(report)) {
        const parentReportAction = ReportActionsUtils.getReportAction(report?.parentReportID ?? '', report?.parentReportActionID ?? '');
        if (parentReportAction?.pendingAction === CONST.RED_BRICK_ROAD_PENDING_ACTION.DELETE) {
            return false;
        }
    }
    return !isArchivedRoom(report) && isEmptyObject(reportErrors) && report && isAllowedToComment(report) && !isAnonymousUser;
}

/**
 * Returns ID of the original report from which the given reportAction is first created.
 */
function getOriginalReportID(reportID: string, reportAction: OnyxEntry<ReportAction>): string | undefined {
    const currentReportAction = ReportActionsUtils.getReportAction(reportID, reportAction?.reportActionID ?? '');
    return isThreadFirstChat(reportAction, reportID) && Object.keys(currentReportAction ?? {}).length === 0
        ? allReports?.[`${ONYXKEYS.COLLECTION.REPORT}${reportID}`]?.parentReportID
        : reportID;
}

/**
 * Return the pendingAction and the errors we have when creating a chat or a workspace room offline
 */
function getReportOfflinePendingActionAndErrors(report: OnyxEntry<Report>): ReportOfflinePendingActionAndErrors {
    // We are either adding a workspace room, or we're creating a chat, it isn't possible for both of these to be pending, or to have errors for the same report at the same time, so
    // simply looking up the first truthy value for each case will get the relevant property if it's set.
    const addWorkspaceRoomOrChatPendingAction = report?.pendingFields?.addWorkspaceRoom ?? report?.pendingFields?.createChat;
    const addWorkspaceRoomOrChatErrors = getAddWorkspaceRoomOrChatReportErrors(report);
    return {addWorkspaceRoomOrChatPendingAction, addWorkspaceRoomOrChatErrors};
}

function getPolicyExpenseChatReportIDByOwner(policyOwner: string): string | null {
    const policyWithOwner = Object.values(allPolicies ?? {}).find((policy) => policy?.owner === policyOwner);
    if (!policyWithOwner) {
        return null;
    }

    const expenseChat = Object.values(allReports ?? {}).find((report) => isPolicyExpenseChat(report) && report?.policyID === policyWithOwner.id);
    if (!expenseChat) {
        return null;
    }
    return expenseChat.reportID;
}

/**
 * Check if the report can create the request with type is iouType
 */
function canCreateRequest(report: OnyxEntry<Report>, policy: OnyxEntry<Policy>, iouType: (typeof CONST.IOU.TYPE)[keyof typeof CONST.IOU.TYPE]): boolean {
    const participantAccountIDs = report?.participantAccountIDs ?? [];
    if (!canUserPerformWriteAction(report)) {
        return false;
    }
    return getMoneyRequestOptions(report, policy, participantAccountIDs).includes(iouType);
}

function getWorkspaceChats(policyID: string, accountIDs: number[]): Array<OnyxEntry<Report>> {
    return Object.values(allReports ?? {}).filter((report) => isPolicyExpenseChat(report) && (report?.policyID ?? '') === policyID && accountIDs.includes(report?.ownerAccountID ?? -1));
}

/**
 * @param policy - the workspace the report is on, null if the user isn't a member of the workspace
 */
function shouldDisableRename(report: OnyxEntry<Report>, policy: OnyxEntry<Policy>): boolean {
    if (isDefaultRoom(report) || isArchivedRoom(report) || isThread(report) || isMoneyRequestReport(report) || isPolicyExpenseChat(report)) {
        return true;
    }

    // if the linked workspace is null, that means the person isn't a member of the workspace the report is in
    // which means this has to be a public room we want to disable renaming for
    if (!policy) {
        return true;
    }

    // If there is a linked workspace, that means the user is a member of the workspace the report is in.
    // Still, we only want policy owners and admins to be able to modify the name.
    return !Object.keys(loginList ?? {}).includes(policy.owner) && policy.role !== CONST.POLICY.ROLE.ADMIN;
}

/**
 * @param policy - the workspace the report is on, null if the user isn't a member of the workspace
 */
function canEditWriteCapability(report: OnyxEntry<Report>, policy: OnyxEntry<Policy>): boolean {
    return PolicyUtils.isPolicyAdmin(policy) && !isAdminRoom(report) && !isArchivedRoom(report) && !isThread(report);
}

/**
 * Returns the onyx data needed for the task assignee chat
 */
function getTaskAssigneeChatOnyxData(
    accountID: number,
    assigneeAccountID: number,
    taskReportID: string,
    assigneeChatReportID: string,
    parentReportID: string,
    title: string,
    assigneeChatReport: OnyxEntry<Report>,
): OnyxDataTaskAssigneeChat {
    // Set if we need to add a comment to the assignee chat notifying them that they have been assigned a task
    let optimisticAssigneeAddComment: OptimisticReportAction | undefined;
    // Set if this is a new chat that needs to be created for the assignee
    let optimisticChatCreatedReportAction: OptimisticCreatedReportAction | undefined;
    const currentTime = DateUtils.getDBTime();
    const optimisticData: OnyxUpdate[] = [];
    const successData: OnyxUpdate[] = [];
    const failureData: OnyxUpdate[] = [];

    // You're able to assign a task to someone you haven't chatted with before - so we need to optimistically create the chat and the chat reportActions
    // Only add the assignee chat report to onyx if we haven't already set it optimistically
    if (assigneeChatReport?.isOptimisticReport && assigneeChatReport.pendingFields?.createChat !== CONST.RED_BRICK_ROAD_PENDING_ACTION.ADD) {
        optimisticChatCreatedReportAction = buildOptimisticCreatedReportAction(assigneeChatReportID);
        optimisticData.push(
            {
                onyxMethod: Onyx.METHOD.MERGE,
                key: `${ONYXKEYS.COLLECTION.REPORT}${assigneeChatReportID}`,
                value: {
                    pendingFields: {
                        createChat: CONST.RED_BRICK_ROAD_PENDING_ACTION.ADD,
                    },
                    isHidden: false,
                },
            },
            {
                onyxMethod: Onyx.METHOD.MERGE,
                key: `${ONYXKEYS.COLLECTION.REPORT_ACTIONS}${assigneeChatReportID}`,
                value: {[optimisticChatCreatedReportAction.reportActionID]: optimisticChatCreatedReportAction as Partial<ReportAction>},
            },
        );

        successData.push({
            onyxMethod: Onyx.METHOD.MERGE,
            key: `${ONYXKEYS.COLLECTION.REPORT}${assigneeChatReportID}`,
            value: {
                pendingFields: {
                    createChat: null,
                },
                isOptimisticReport: false,
            },
        });

        failureData.push(
            {
                onyxMethod: Onyx.METHOD.SET,
                key: `${ONYXKEYS.COLLECTION.REPORT}${assigneeChatReportID}`,
                value: null,
            },
            {
                onyxMethod: Onyx.METHOD.MERGE,
                key: `${ONYXKEYS.COLLECTION.REPORT_ACTIONS}${assigneeChatReportID}`,
                value: {[optimisticChatCreatedReportAction.reportActionID]: {pendingAction: null}},
            },
            // If we failed, we want to remove the optimistic personal details as it was likely due to an invalid login
            {
                onyxMethod: Onyx.METHOD.MERGE,
                key: ONYXKEYS.PERSONAL_DETAILS_LIST,
                value: {
                    [assigneeAccountID]: null,
                },
            },
        );
    }

    // If you're choosing to share the task in the same DM as the assignee then we don't need to create another reportAction indicating that you've been assigned
    if (assigneeChatReportID !== parentReportID) {
        // eslint-disable-next-line @typescript-eslint/prefer-nullish-coalescing
        const displayname = allPersonalDetails?.[assigneeAccountID]?.displayName || allPersonalDetails?.[assigneeAccountID]?.login || '';
        optimisticAssigneeAddComment = buildOptimisticTaskCommentReportAction(taskReportID, title, assigneeAccountID, `assigned to ${displayname}`, parentReportID);
        const lastAssigneeCommentText = formatReportLastMessageText(optimisticAssigneeAddComment.reportAction.message?.[0].text ?? '');
        const optimisticAssigneeReport = {
            lastVisibleActionCreated: currentTime,
            lastMessageText: lastAssigneeCommentText,
            lastActorAccountID: accountID,
            lastReadTime: currentTime,
        };

        optimisticData.push(
            {
                onyxMethod: Onyx.METHOD.MERGE,
                key: `${ONYXKEYS.COLLECTION.REPORT_ACTIONS}${assigneeChatReportID}`,
                value: {[optimisticAssigneeAddComment.reportAction.reportActionID ?? '']: optimisticAssigneeAddComment.reportAction},
            },
            {
                onyxMethod: Onyx.METHOD.MERGE,
                key: `${ONYXKEYS.COLLECTION.REPORT}${assigneeChatReportID}`,
                value: optimisticAssigneeReport,
            },
        );
        successData.push({
            onyxMethod: Onyx.METHOD.MERGE,
            key: `${ONYXKEYS.COLLECTION.REPORT_ACTIONS}${assigneeChatReportID}`,
            value: {[optimisticAssigneeAddComment.reportAction.reportActionID ?? '']: {isOptimisticAction: null}},
        });
        failureData.push({
            onyxMethod: Onyx.METHOD.MERGE,
            key: `${ONYXKEYS.COLLECTION.REPORT_ACTIONS}${assigneeChatReportID}`,
            value: {[optimisticAssigneeAddComment.reportAction.reportActionID ?? '']: {pendingAction: null}},
        });
    }

    return {
        optimisticData,
        successData,
        failureData,
        optimisticAssigneeAddComment,
        optimisticChatCreatedReportAction,
    };
}

/**
 * Returns an array of the participants Ids of a report
 *
 * @deprecated Use getVisibleMemberIDs instead
 */
function getParticipantsIDs(report: OnyxEntry<Report>): number[] {
    if (!report) {
        return [];
    }

    const participants = report.participantAccountIDs ?? [];

    // Build participants list for IOU/expense reports
    if (isMoneyRequestReport(report)) {
        const onlyTruthyValues = [report.managerID, report.ownerAccountID, ...participants].filter(Boolean) as number[];
        const onlyUnique = [...new Set([...onlyTruthyValues])];
        return onlyUnique;
    }
    return participants;
}

/**
 * Returns an array of the visible member accountIDs for a report*
 */
function getVisibleMemberIDs(report: OnyxEntry<Report>): number[] {
    if (!report) {
        return [];
    }

    const visibleChatMemberAccountIDs = report.visibleChatMemberAccountIDs ?? [];

    // Build participants list for IOU/expense reports
    if (isMoneyRequestReport(report)) {
        const onlyTruthyValues = [report.managerID, report.ownerAccountID, ...visibleChatMemberAccountIDs].filter(Boolean) as number[];
        const onlyUnique = [...new Set([...onlyTruthyValues])];
        return onlyUnique;
    }
    return visibleChatMemberAccountIDs;
}

/**
 * Return iou report action display message
 */
function getIOUReportActionDisplayMessage(reportAction: OnyxEntry<ReportAction>): string {
    if (reportAction?.actionName !== CONST.REPORT.ACTIONS.TYPE.IOU) {
        return '';
    }
    const originalMessage = reportAction.originalMessage;
    const {IOUReportID} = originalMessage;
    const iouReport = getReport(IOUReportID);
    let translationKey: TranslationPaths;
    if (originalMessage.type === CONST.IOU.REPORT_ACTION_TYPE.PAY) {
        // The `REPORT_ACTION_TYPE.PAY` action type is used for both fulfilling existing requests and sending money. To
        // differentiate between these two scenarios, we check if the `originalMessage` contains the `IOUDetails`
        // property. If it does, it indicates that this is a 'Send money' action.
        const {amount, currency} = originalMessage.IOUDetails ?? originalMessage;
        const formattedAmount = CurrencyUtils.convertToDisplayString(amount, currency) ?? '';
        const payerName = isExpenseReport(iouReport) ? getPolicyName(iouReport) : getDisplayNameForParticipant(iouReport?.managerID, true);

        // If the payment was cancelled, show the "Owes" message
        if (!isSettled(IOUReportID)) {
            translationKey = 'iou.payerOwesAmount';
        } else {
            switch (originalMessage.paymentType) {
                case CONST.IOU.PAYMENT_TYPE.ELSEWHERE:
                    translationKey = 'iou.paidElsewhereWithAmount';
                    break;
                case CONST.IOU.PAYMENT_TYPE.EXPENSIFY:
                case CONST.IOU.PAYMENT_TYPE.VBBA:
                    translationKey = 'iou.paidWithExpensifyWithAmount';
                    break;
                default:
                    translationKey = 'iou.payerPaidAmount';
                    break;
            }
        }
        return Localize.translateLocal(translationKey, {amount: formattedAmount, payer: payerName ?? ''});
    }

    const transaction = TransactionUtils.getTransaction(originalMessage.IOUTransactionID ?? '');
    const transactionDetails = getTransactionDetails(isNotEmptyObject(transaction) ? transaction : null);
    const formattedAmount = CurrencyUtils.convertToDisplayString(transactionDetails?.amount ?? 0, transactionDetails?.currency);
    const isRequestSettled = isSettled(originalMessage.IOUReportID);
    const isApproved = isReportApproved(iouReport);
    if (isRequestSettled) {
        return Localize.translateLocal('iou.payerSettled', {
            amount: formattedAmount,
        });
    }
    if (isApproved) {
        return Localize.translateLocal('iou.approvedAmount', {
            amount: formattedAmount,
        });
    }
    translationKey = ReportActionsUtils.isSplitBillAction(reportAction) ? 'iou.didSplitAmount' : 'iou.requestedAmount';
    return Localize.translateLocal(translationKey, {
        formattedAmount,
        comment: transactionDetails?.comment ?? '',
    });
}

/**
 * Checks if a report is a group chat.
 *
 * A report is a group chat if it meets the following conditions:
 * - Not a chat thread.
 * - Not a task report.
 * - Not a money request / IOU report.
 * - Not an archived room.
 * - Not a public / admin / announce chat room (chat type doesn't match any of the specified types).
 * - More than 2 participants.
 *
 */
function isGroupChat(report: OnyxEntry<Report>): boolean {
    return Boolean(
        report &&
            !isChatThread(report) &&
            !isTaskReport(report) &&
            !isMoneyRequestReport(report) &&
            !isArchivedRoom(report) &&
            !Object.values(CONST.REPORT.CHAT_TYPE).some((chatType) => chatType === getChatType(report)) &&
            (report.participantAccountIDs?.length ?? 0) > 2,
    );
}

function shouldUseFullTitleToDisplay(report: OnyxEntry<Report>): boolean {
    return isMoneyRequestReport(report) || isPolicyExpenseChat(report) || isChatRoom(report) || isChatThread(report) || isTaskReport(report);
}

function getRoom(type: ValueOf<typeof CONST.REPORT.CHAT_TYPE>, policyID: string): OnyxEntry<Report> | undefined {
    const room = Object.values(allReports ?? {}).find((report) => report?.policyID === policyID && report?.chatType === type && !isThread(report));
    return room;
}

/**
 *  We only want policy owners and admins to be able to modify the report description, but not in thread chat.
 */
function canEditReportDescription(report: OnyxEntry<Report>, policy: OnyxEntry<Policy>): boolean {
    return !isMoneyRequestReport(report) && !isArchivedRoom(report) && isChatRoom(report) && !isChatThread(report) && PolicyUtils.isPolicyAdmin(policy);
}
/**
 * Checks if report action has error when smart scanning
 */
function hasSmartscanError(reportActions: ReportAction[]) {
    return reportActions.some((action) => {
        if (!ReportActionsUtils.isSplitBillAction(action) && !ReportActionsUtils.isReportPreviewAction(action)) {
            return false;
        }
        const IOUReportID = ReportActionsUtils.getIOUReportIDFromReportActionPreview(action);
        const isReportPreviewError = ReportActionsUtils.isReportPreviewAction(action) && hasMissingSmartscanFields(IOUReportID) && !isSettled(IOUReportID);
        const transactionID = (action.originalMessage as IOUMessage).IOUTransactionID ?? '0';
        const transaction = allTransactions?.[`${ONYXKEYS.COLLECTION.TRANSACTION}${transactionID}`] ?? {};
        const isSplitBillError = ReportActionsUtils.isSplitBillAction(action) && TransactionUtils.hasMissingSmartscanFields(transaction as Transaction);

        return isReportPreviewError || isSplitBillError;
    });
}

function shouldAutoFocusOnKeyPress(event: KeyboardEvent): boolean {
    if (event.key.length > 1) {
        return false;
    }

    // If a key is pressed in combination with Meta, Control or Alt do not focus
    if (event.ctrlKey || event.metaKey) {
        return false;
    }

    if (event.code === 'Space') {
        return false;
    }

    return true;
}

/**
 * Navigates to the appropriate screen based on the presence of a private note for the current user.
 */
function navigateToPrivateNotes(report: Report, session: Session) {
    if (isEmpty(report) || isEmpty(session) || !session.accountID) {
        return;
    }
    const currentUserPrivateNote = report.privateNotes?.[session.accountID]?.note ?? '';
    if (isEmpty(currentUserPrivateNote)) {
        Navigation.navigate(ROUTES.PRIVATE_NOTES_EDIT.getRoute(report.reportID, session.accountID));
        return;
    }
    Navigation.navigate(ROUTES.PRIVATE_NOTES_LIST.getRoute(report.reportID));
}

/**
 * Given a report field and a report, get the title of the field.
 * This is specially useful when we have a report field of type formula.
 */
function getReportFieldTitle(report: OnyxEntry<Report>, reportField: PolicyReportField): string {
    const value = report?.reportFields?.[reportField.fieldID] ?? reportField.defaultValue;

    if (reportField.type !== 'formula') {
        return value;
    }

    return value.replaceAll(CONST.REGEX.REPORT_FIELD_TITLE, (match, property) => {
        if (report && property in report) {
            return report[property as keyof Report]?.toString() ?? match;
        }
        return match;
    });
}

/**
 * Checks if thread replies should be displayed
 */
function shouldDisplayThreadReplies(reportAction: ReportAction, reportID: string): boolean {
    const hasReplies = (reportAction.childVisibleActionCount ?? 0) > 0;
    return hasReplies && !!reportAction.childCommenterCount && !isThreadFirstChat(reportAction, reportID);
}

/**
 * Disable reply in thread action if:
 *
 * - The action is listed in the thread-disabled list
 * - The action is a split bill action
 * - The action is deleted and is not threaded
 * - The action is a whisper action and it's neither a report preview nor IOU action
 * - The action is the thread's first chat
 */
function shouldDisableThread(reportAction: ReportAction, reportID: string) {
    const isSplitBillAction = ReportActionsUtils.isSplitBillAction(reportAction);
    const isDeletedAction = ReportActionsUtils.isDeletedAction(reportAction);
    const isReportPreviewAction = ReportActionsUtils.isReportPreviewAction(reportAction);
    const isIOUAction = ReportActionsUtils.isMoneyRequestAction(reportAction);
    const isWhisperAction = ReportActionsUtils.isWhisperAction(reportAction);

    return (
        CONST.REPORT.ACTIONS.THREAD_DISABLED.some((action: string) => action === reportAction.actionName) ||
        isSplitBillAction ||
        (isDeletedAction && !reportAction.childVisibleActionCount) ||
        (isWhisperAction && !isReportPreviewAction && !isIOUAction) ||
        isThreadFirstChat(reportAction, reportID)
    );
}

export {
    getReportParticipantsTitle,
    isReportMessageAttachment,
    findLastAccessedReport,
    canEditReportAction,
    canFlagReportAction,
    shouldShowFlagComment,
    isActionCreator,
    canDeleteReportAction,
    canLeaveRoom,
    sortReportsByLastRead,
    isDefaultRoom,
    isAdminRoom,
    isAdminsOnlyPostingRoom,
    isAnnounceRoom,
    isUserCreatedPolicyRoom,
    isChatRoom,
    getChatRoomSubtitle,
    getParentNavigationSubtitle,
    getPolicyName,
    getPolicyType,
    isArchivedRoom,
    isExpensifyOnlyParticipantInReport,
    canCreateTaskInReport,
    isPolicyExpenseChatAdmin,
    isPolicyAdmin,
    isPublicRoom,
    isPublicAnnounceRoom,
    isConciergeChatReport,
    isProcessingReport,
    isCurrentUserTheOnlyParticipant,
    hasAutomatedExpensifyAccountIDs,
    hasExpensifyGuidesEmails,
    requiresAttentionFromCurrentUser,
    isIOUOwnedByCurrentUser,
    getMoneyRequestReimbursableTotal,
    getMoneyRequestSpendBreakdown,
    canShowReportRecipientLocalTime,
    formatReportLastMessageText,
    chatIncludesConcierge,
    isPolicyExpenseChat,
    isGroupPolicy,
    isPaidGroupPolicy,
    isControlPolicyExpenseChat,
    isControlPolicyExpenseReport,
    isPaidGroupPolicyExpenseChat,
    isPaidGroupPolicyExpenseReport,
    getIconsForParticipants,
    getIcons,
    getRoomWelcomeMessage,
    getDisplayNamesWithTooltips,
    getReportName,
    getReport,
    getReportNotificationPreference,
    getReportIDFromLink,
    getReportPolicyID,
    getRouteFromLink,
    getDeletedParentActionMessageForChatReport,
    getLastVisibleMessage,
    navigateToDetailsPage,
    generateReportID,
    hasReportNameError,
    isUnread,
    isUnreadWithMention,
    buildOptimisticWorkspaceChats,
    buildOptimisticTaskReport,
    buildOptimisticChatReport,
    buildOptimisticClosedReportAction,
    buildOptimisticCreatedReportAction,
    buildOptimisticEditedTaskReportAction,
    buildOptimisticIOUReport,
    buildOptimisticApprovedReportAction,
    buildOptimisticMovedReportAction,
    buildOptimisticSubmittedReportAction,
    buildOptimisticExpenseReport,
    buildOptimisticIOUReportAction,
    buildOptimisticReportPreview,
    buildOptimisticModifiedExpenseReportAction,
    buildOptimisticCancelPaymentReportAction,
    updateReportPreview,
    buildOptimisticTaskReportAction,
    buildOptimisticAddCommentReportAction,
    buildOptimisticTaskCommentReportAction,
    updateOptimisticParentReportAction,
    getOptimisticDataForParentReportAction,
    shouldReportBeInOptionList,
    getChatByParticipants,
    getChatByParticipantsAndPolicy,
    getAllPolicyReports,
    getIOUReportActionMessage,
    getDisplayNameForParticipant,
    getWorkspaceIcon,
    isOptimisticPersonalDetail,
    shouldDisableDetailPage,
    isChatReport,
    isCurrentUserSubmitter,
    isExpenseReport,
    isExpenseRequest,
    isIOUReport,
    isTaskReport,
    isOpenTaskReport,
    isCanceledTaskReport,
    isCompletedTaskReport,
    isReportManager,
    isReportApproved,
    isMoneyRequestReport,
    isMoneyRequest,
    chatIncludesChronos,
    getNewMarkerReportActionID,
    canSeeDefaultRoom,
    getDefaultWorkspaceAvatar,
    getDefaultWorkspaceAvatarTestID,
    getCommentLength,
    getParsedComment,
    getMoneyRequestOptions,
    canCreateRequest,
    hasIOUWaitingOnCurrentUserBankAccount,
    canRequestMoney,
    getWhisperDisplayNames,
    getWorkspaceAvatar,
    isThread,
    isChatThread,
    isThreadFirstChat,
    isChildReport,
    shouldReportShowSubscript,
    isReportDataReady,
    isValidReportIDFromPath,
    isSettled,
    isAllowedToComment,
    getBankAccountRoute,
    getParentReport,
    getRootParentReport,
    getReportPreviewMessage,
    canUserPerformWriteAction,
    getOriginalReportID,
    canAccessReport,
    getAddWorkspaceRoomOrChatReportErrors,
    getReportOfflinePendingActionAndErrors,
    isDM,
    getPolicy,
    getPolicyExpenseChatReportIDByOwner,
    getWorkspaceChats,
    shouldDisableRename,
    hasSingleParticipant,
    getReportRecipientAccountIDs,
    isOneOnOneChat,
    goBackToDetailsPage,
    getTransactionReportName,
    getTransactionDetails,
    getTaskAssigneeChatOnyxData,
    getParticipantsIDs,
    getVisibleMemberIDs,
    canEditMoneyRequest,
    canEditFieldOfMoneyRequest,
    buildTransactionThread,
    areAllRequestsBeingSmartScanned,
    getTransactionsWithReceipts,
    hasOnlyDistanceRequestTransactions,
    hasNonReimbursableTransactions,
    hasMissingSmartscanFields,
    getIOUReportActionDisplayMessage,
    isWaitingForAssigneeToCompleteTask,
    isGroupChat,
    isDraftExpenseReport,
    shouldUseFullTitleToDisplay,
    parseReportRouteParams,
    getReimbursementQueuedActionMessage,
    getReimbursementDeQueuedActionMessage,
    getPersonalDetailsForAccountID,
    getRoom,
    canEditReportDescription,
    navigateToPrivateNotes,
    canEditWriteCapability,
    hasSmartscanError,
    shouldAutoFocusOnKeyPress,
    getReportFieldTitle,
    shouldDisplayThreadReplies,
    shouldDisableThread,
<<<<<<< HEAD
    getReportDescriptionText,
=======
    getChildReportNotificationPreference,
>>>>>>> 5b03db96
};

export type {ExpenseOriginalMessage, OptionData, OptimisticChatReport, OptimisticCreatedReportAction};<|MERGE_RESOLUTION|>--- conflicted
+++ resolved
@@ -4621,11 +4621,8 @@
     getReportFieldTitle,
     shouldDisplayThreadReplies,
     shouldDisableThread,
-<<<<<<< HEAD
+    getChildReportNotificationPreference,
     getReportDescriptionText,
-=======
-    getChildReportNotificationPreference,
->>>>>>> 5b03db96
 };
 
 export type {ExpenseOriginalMessage, OptionData, OptimisticChatReport, OptimisticCreatedReportAction};
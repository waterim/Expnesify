import {format} from 'date-fns';
import ExpensiMark from 'expensify-common/lib/ExpensiMark';
import Str from 'expensify-common/lib/str';
import {isEmpty} from 'lodash';
import lodashEscape from 'lodash/escape';
import lodashFindLastIndex from 'lodash/findLastIndex';
import lodashIntersection from 'lodash/intersection';
import lodashIsEqual from 'lodash/isEqual';
import type {OnyxCollection, OnyxEntry, OnyxUpdate} from 'react-native-onyx';
import Onyx from 'react-native-onyx';
import type {ValueOf} from 'type-fest';
import type {FileObject} from '@components/AttachmentModal';
import * as Expensicons from '@components/Icon/Expensicons';
import * as defaultWorkspaceAvatars from '@components/Icon/WorkspaceDefaultAvatars';
import CONST from '@src/CONST';
import type {ParentNavigationSummaryParams, TranslationPaths} from '@src/languages/types';
import ONYXKEYS from '@src/ONYXKEYS';
import type {Route} from '@src/ROUTES';
import ROUTES from '@src/ROUTES';
import type {
    Beta,
    PersonalDetails,
    PersonalDetailsList,
    Policy,
    PolicyReportField,
    PolicyReportFields,
    Report,
    ReportAction,
    ReportMetadata,
    Session,
    Task,
    Transaction,
    TransactionViolation,
} from '@src/types/onyx';
import type {Participant} from '@src/types/onyx/IOU';
import type {Errors, Icon, PendingAction} from '@src/types/onyx/OnyxCommon';
import type {
    ChangeLog,
    IOUMessage,
    OriginalMessageActionName,
    OriginalMessageCreated,
    OriginalMessageReimbursementDequeued,
    OriginalMessageRenamed,
    PaymentMethodType,
    ReimbursementDeQueuedMessage,
} from '@src/types/onyx/OriginalMessage';
import type {Status} from '@src/types/onyx/PersonalDetails';
import type {NotificationPreference, PendingChatMember} from '@src/types/onyx/Report';
import type {Message, ReportActionBase, ReportActions} from '@src/types/onyx/ReportAction';
import type {Receipt, TransactionChanges, WaypointCollection} from '@src/types/onyx/Transaction';
import type {EmptyObject} from '@src/types/utils/EmptyObject';
import {isEmptyObject} from '@src/types/utils/EmptyObject';
import type IconAsset from '@src/types/utils/IconAsset';
import * as CollectionUtils from './CollectionUtils';
import * as CurrencyUtils from './CurrencyUtils';
import DateUtils from './DateUtils';
import isReportMessageAttachment from './isReportMessageAttachment';
import localeCompare from './LocaleCompare';
import * as LocalePhoneNumber from './LocalePhoneNumber';
import * as Localize from './Localize';
import {isEmailPublicDomain} from './LoginUtils';
import linkingConfig from './Navigation/linkingConfig';
import Navigation from './Navigation/Navigation';
import * as NumberUtils from './NumberUtils';
import Permissions from './Permissions';
import * as PersonalDetailsUtils from './PersonalDetailsUtils';
import * as PhoneNumber from './PhoneNumber';
import * as PolicyUtils from './PolicyUtils';
import type {LastVisibleMessage} from './ReportActionsUtils';
import * as ReportActionsUtils from './ReportActionsUtils';
import shouldAllowRawHTMLMessages from './shouldAllowRawHTMLMessages';
import * as TransactionUtils from './TransactionUtils';
import * as Url from './Url';
import * as UserUtils from './UserUtils';

type WelcomeMessage = {showReportName: boolean; phrase1?: string; phrase2?: string};

type ExpenseOriginalMessage = {
    oldComment?: string;
    newComment?: string;
    comment?: string;
    merchant?: string;
    oldCreated?: string;
    created?: string;
    oldMerchant?: string;
    oldAmount?: number;
    amount?: number;
    oldCurrency?: string;
    currency?: string;
    category?: string;
    oldCategory?: string;
    tag?: string;
    oldTag?: string;
    billable?: string;
    oldBillable?: string;
};

type SpendBreakdown = {
    nonReimbursableSpend: number;
    reimbursableSpend: number;
    totalDisplaySpend: number;
};

type ParticipantDetails = [number, string, UserUtils.AvatarSource, UserUtils.AvatarSource];

type OptimisticAddCommentReportAction = Pick<
    ReportAction,
    | 'reportActionID'
    | 'actionName'
    | 'actorAccountID'
    | 'person'
    | 'automatic'
    | 'avatar'
    | 'created'
    | 'message'
    | 'isFirstItem'
    | 'isAttachment'
    | 'attachmentInfo'
    | 'pendingAction'
    | 'shouldShow'
    | 'originalMessage'
    | 'childReportID'
    | 'parentReportID'
    | 'childType'
    | 'childReportName'
    | 'childManagerAccountID'
    | 'childStatusNum'
    | 'childStateNum'
    | 'errors'
> & {isOptimisticAction: boolean};

type OptimisticReportAction = {
    commentText: string;
    reportAction: OptimisticAddCommentReportAction;
};

type UpdateOptimisticParentReportAction = {
    childVisibleActionCount: number;
    childCommenterCount: number;
    childLastVisibleActionCreated: string;
    childOldestFourAccountIDs: string | undefined;
};

type OptimisticExpenseReport = Pick<
    Report,
    | 'reportID'
    | 'chatReportID'
    | 'policyID'
    | 'type'
    | 'ownerAccountID'
    | 'managerID'
    | 'currency'
    | 'reportName'
    | 'stateNum'
    | 'statusNum'
    | 'total'
    | 'notificationPreference'
    | 'parentReportID'
    | 'lastVisibleActionCreated'
>;

type OptimisticIOUReportAction = Pick<
    ReportAction,
    | 'actionName'
    | 'actorAccountID'
    | 'automatic'
    | 'avatar'
    | 'isAttachment'
    | 'originalMessage'
    | 'message'
    | 'person'
    | 'reportActionID'
    | 'shouldShow'
    | 'created'
    | 'pendingAction'
    | 'receipt'
    | 'whisperedToAccountIDs'
>;

type ReportRouteParams = {
    reportID: string;
    isSubReportPageRoute: boolean;
};

type ReportOfflinePendingActionAndErrors = {
    reportPendingAction: PendingAction | undefined;
    reportErrors: Errors | null | undefined;
};

type OptimisticApprovedReportAction = Pick<
    ReportAction,
    'actionName' | 'actorAccountID' | 'automatic' | 'avatar' | 'isAttachment' | 'originalMessage' | 'message' | 'person' | 'reportActionID' | 'shouldShow' | 'created' | 'pendingAction'
>;

type OptimisticSubmittedReportAction = Pick<
    ReportAction,
    'actionName' | 'actorAccountID' | 'automatic' | 'avatar' | 'isAttachment' | 'originalMessage' | 'message' | 'person' | 'reportActionID' | 'shouldShow' | 'created' | 'pendingAction'
>;

type OptimisticHoldReportAction = Pick<
    ReportAction,
    'actionName' | 'actorAccountID' | 'automatic' | 'avatar' | 'isAttachment' | 'originalMessage' | 'message' | 'person' | 'reportActionID' | 'shouldShow' | 'created' | 'pendingAction'
>;

type OptimisticCancelPaymentReportAction = Pick<
    ReportAction,
    'actionName' | 'actorAccountID' | 'message' | 'originalMessage' | 'person' | 'reportActionID' | 'shouldShow' | 'created' | 'pendingAction'
>;

type OptimisticEditedTaskReportAction = Pick<
    ReportAction,
    'reportActionID' | 'actionName' | 'pendingAction' | 'actorAccountID' | 'automatic' | 'avatar' | 'created' | 'shouldShow' | 'message' | 'person'
>;

type OptimisticClosedReportAction = Pick<
    ReportAction,
    'actionName' | 'actorAccountID' | 'automatic' | 'avatar' | 'created' | 'message' | 'originalMessage' | 'pendingAction' | 'person' | 'reportActionID' | 'shouldShow'
>;

type OptimisticCreatedReportAction = OriginalMessageCreated &
    Pick<ReportActionBase, 'actorAccountID' | 'automatic' | 'avatar' | 'created' | 'message' | 'person' | 'reportActionID' | 'shouldShow' | 'pendingAction'>;

type OptimisticRenamedReportAction = OriginalMessageRenamed &
    Pick<ReportActionBase, 'actorAccountID' | 'automatic' | 'avatar' | 'created' | 'message' | 'person' | 'reportActionID' | 'shouldShow' | 'pendingAction'>;

type OptimisticChatReport = Pick<
    Report,
    | 'type'
    | 'chatType'
    | 'chatReportID'
    | 'iouReportID'
    | 'isOwnPolicyExpenseChat'
    | 'isPinned'
    | 'lastActorAccountID'
    | 'lastMessageTranslationKey'
    | 'lastMessageHtml'
    | 'lastMessageText'
    | 'lastReadTime'
    | 'lastVisibleActionCreated'
    | 'notificationPreference'
    | 'oldPolicyName'
    | 'ownerAccountID'
    | 'pendingFields'
    | 'parentReportActionID'
    | 'parentReportID'
    | 'participantAccountIDs'
    | 'visibleChatMemberAccountIDs'
    | 'policyID'
    | 'reportID'
    | 'reportName'
    | 'stateNum'
    | 'statusNum'
    | 'visibility'
    | 'description'
    | 'writeCapability'
> & {
    isOptimisticReport: true;
};

type OptimisticTaskReportAction = Pick<
    ReportAction,
    | 'reportActionID'
    | 'actionName'
    | 'actorAccountID'
    | 'automatic'
    | 'avatar'
    | 'created'
    | 'isAttachment'
    | 'message'
    | 'originalMessage'
    | 'person'
    | 'pendingAction'
    | 'shouldShow'
    | 'isFirstItem'
    | 'previousMessage'
    | 'errors'
    | 'linkMetadata'
>;

type OptimisticWorkspaceChats = {
    announceChatReportID: string;
    announceChatData: OptimisticChatReport;
    announceReportActionData: Record<string, OptimisticCreatedReportAction>;
    announceCreatedReportActionID: string;
    adminsChatReportID: string;
    adminsChatData: OptimisticChatReport;
    adminsReportActionData: Record<string, OptimisticCreatedReportAction>;
    adminsCreatedReportActionID: string;
    expenseChatReportID: string;
    expenseChatData: OptimisticChatReport;
    expenseReportActionData: Record<string, OptimisticCreatedReportAction>;
    expenseCreatedReportActionID: string;
};

type OptimisticModifiedExpenseReportAction = Pick<
    ReportAction,
    'actionName' | 'actorAccountID' | 'automatic' | 'avatar' | 'created' | 'isAttachment' | 'message' | 'originalMessage' | 'person' | 'pendingAction' | 'reportActionID' | 'shouldShow'
> & {reportID?: string};

type OptimisticTaskReport = Pick<
    Report,
    | 'reportID'
    | 'reportName'
    | 'description'
    | 'ownerAccountID'
    | 'participantAccountIDs'
    | 'visibleChatMemberAccountIDs'
    | 'managerID'
    | 'type'
    | 'parentReportID'
    | 'policyID'
    | 'stateNum'
    | 'statusNum'
    | 'notificationPreference'
    | 'parentReportActionID'
    | 'lastVisibleActionCreated'
>;

type TransactionDetails = {
    created: string;
    amount: number;
    currency: string;
    merchant: string;
    waypoints?: WaypointCollection | string;
    comment: string;
    category: string;
    billable: boolean;
    tag: string;
    mccGroup?: ValueOf<typeof CONST.MCC_GROUPS>;
    cardID: number;
    originalAmount: number;
    originalCurrency: string;
};

type OptimisticIOUReport = Pick<
    Report,
    | 'cachedTotal'
    | 'type'
    | 'chatReportID'
    | 'currency'
    | 'managerID'
    | 'policyID'
    | 'ownerAccountID'
    | 'participantAccountIDs'
    | 'visibleChatMemberAccountIDs'
    | 'reportID'
    | 'stateNum'
    | 'statusNum'
    | 'total'
    | 'reportName'
    | 'notificationPreference'
    | 'parentReportID'
    | 'lastVisibleActionCreated'
>;
type DisplayNameWithTooltips = Array<Pick<PersonalDetails, 'accountID' | 'pronouns' | 'displayName' | 'login' | 'avatar'>>;

type CustomIcon = {
    src: IconAsset;
    color?: string;
};

type OptionData = {
    text?: string;
    alternateText?: string | null;
    allReportErrors?: Errors;
    brickRoadIndicator?: ValueOf<typeof CONST.BRICK_ROAD_INDICATOR_STATUS> | '' | null;
    tooltipText?: string | null;
    alternateTextMaxLines?: number;
    boldStyle?: boolean;
    customIcon?: CustomIcon;
    subtitle?: string | null;
    login?: string | null;
    accountID?: number | null;
    pronouns?: string;
    status?: Status | null;
    phoneNumber?: string | null;
    isUnread?: boolean | null;
    isUnreadWithMention?: boolean | null;
    hasDraftComment?: boolean | null;
    keyForList?: string | null;
    searchText?: string | null;
    isIOUReportOwner?: boolean | null;
    isArchivedRoom?: boolean | null;
    shouldShowSubscript?: boolean | null;
    isPolicyExpenseChat?: boolean | null;
    isMoneyRequestReport?: boolean | null;
    isExpenseRequest?: boolean | null;
    isAllowedToComment?: boolean | null;
    isThread?: boolean | null;
    isTaskReport?: boolean | null;
    parentReportAction?: OnyxEntry<ReportAction>;
    displayNamesWithTooltips?: DisplayNameWithTooltips | null;
    isDefaultRoom?: boolean;
    isExpenseReport?: boolean;
    isOptimisticPersonalDetail?: boolean;
    selected?: boolean;
    isOptimisticAccount?: boolean;
    isSelected?: boolean;
    descriptiveText?: string;
    notificationPreference?: NotificationPreference | null;
    isDisabled?: boolean | null;
    name?: string | null;
    isSelfDM?: boolean | null;
} & Report;

type OnyxDataTaskAssigneeChat = {
    optimisticData: OnyxUpdate[];
    successData: OnyxUpdate[];
    failureData: OnyxUpdate[];
    optimisticAssigneeAddComment?: OptimisticReportAction;
    optimisticChatCreatedReportAction?: OptimisticCreatedReportAction;
};

type Ancestor = {
    report: Report;
    reportAction: ReportAction;
    shouldDisplayNewMarker: boolean;
    shouldHideThreadDividerLine: boolean;
};

type AncestorIDs = {
    reportIDs: string[];
    reportActionsIDs: string[];
};

let currentUserEmail: string | undefined;
let currentUserPrivateDomain: string | undefined;
let currentUserAccountID: number | undefined;
let isAnonymousUser = false;

const defaultAvatarBuildingIconTestID = 'SvgDefaultAvatarBuilding Icon';

Onyx.connect({
    key: ONYXKEYS.SESSION,
    callback: (value) => {
        // When signed out, val is undefined
        if (!value) {
            return;
        }

        currentUserEmail = value.email;
        currentUserAccountID = value.accountID;
        isAnonymousUser = value.authTokenType === CONST.AUTH_TOKEN_TYPES.ANONYMOUS;
        currentUserPrivateDomain = isEmailPublicDomain(currentUserEmail ?? '') ? '' : Str.extractEmailDomain(currentUserEmail ?? '');
    },
});

let allPersonalDetails: OnyxCollection<PersonalDetails>;
let allPersonalDetailLogins: string[];
let currentUserPersonalDetails: OnyxEntry<PersonalDetails>;
Onyx.connect({
    key: ONYXKEYS.PERSONAL_DETAILS_LIST,
    callback: (value) => {
        currentUserPersonalDetails = value?.[currentUserAccountID ?? -1] ?? null;
        allPersonalDetails = value ?? {};
        allPersonalDetailLogins = Object.values(allPersonalDetails).map((personalDetail) => personalDetail?.login ?? '');
    },
});

let allReports: OnyxCollection<Report>;
Onyx.connect({
    key: ONYXKEYS.COLLECTION.REPORT,
    waitForCollectionCallback: true,
    callback: (value) => (allReports = value),
});

let doesDomainHaveApprovedAccountant = false;
Onyx.connect({
    key: ONYXKEYS.ACCOUNT,
    callback: (value) => (doesDomainHaveApprovedAccountant = value?.doesDomainHaveApprovedAccountant ?? false),
});

let allPolicies: OnyxCollection<Policy>;
Onyx.connect({
    key: ONYXKEYS.COLLECTION.POLICY,
    waitForCollectionCallback: true,
    callback: (value) => (allPolicies = value),
});

let allPolicyReportFields: OnyxCollection<PolicyReportFields> = {};

Onyx.connect({
    key: ONYXKEYS.COLLECTION.POLICY_REPORT_FIELDS,
    waitForCollectionCallback: true,
    callback: (value) => (allPolicyReportFields = value),
});

let allBetas: OnyxEntry<Beta[]>;
Onyx.connect({
    key: ONYXKEYS.BETAS,
    callback: (value) => (allBetas = value),
});

let allTransactions: OnyxCollection<Transaction> = {};
Onyx.connect({
    key: ONYXKEYS.COLLECTION.TRANSACTION,
    waitForCollectionCallback: true,
    callback: (value) => {
        if (!value) {
            return;
        }
        allTransactions = Object.fromEntries(Object.entries(value).filter(([, transaction]) => transaction));
    },
});

const reportActionsByReport: OnyxCollection<ReportActions> = {};
Onyx.connect({
    key: ONYXKEYS.COLLECTION.REPORT_ACTIONS,
    callback: (actions, key) => {
        if (!key || !actions) {
            return;
        }

        const reportID = CollectionUtils.extractCollectionItemID(key);
        reportActionsByReport[reportID] = actions;
    },
});

function getCurrentUserAvatarOrDefault(): UserUtils.AvatarSource {
    return currentUserPersonalDetails?.avatar ?? UserUtils.getDefaultAvatarURL(currentUserAccountID);
}

function getCurrentUserDisplayNameOrEmail(): string | undefined {
    return currentUserPersonalDetails?.displayName ?? currentUserEmail;
}

function getChatType(report: OnyxEntry<Report> | Participant | EmptyObject): ValueOf<typeof CONST.REPORT.CHAT_TYPE> | undefined {
    return report?.chatType;
}

/**
 * Get the report given a reportID
 */
function getReport(reportID: string | undefined): OnyxEntry<Report> | EmptyObject {
    if (!allReports) {
        return {};
    }

    return allReports?.[`${ONYXKEYS.COLLECTION.REPORT}${reportID}`] ?? {};
}

/**
 * Returns the parentReport if the given report is a thread.
 */
function getParentReport(report: OnyxEntry<Report> | EmptyObject): OnyxEntry<Report> | EmptyObject {
    if (!report?.parentReportID) {
        return {};
    }
    return allReports?.[`${ONYXKEYS.COLLECTION.REPORT}${report.parentReportID}`] ?? {};
}

/**
 * Returns the root parentReport if the given report is nested.
 * Uses recursion to iterate any depth of nested reports.
 */
function getRootParentReport(report: OnyxEntry<Report> | undefined | EmptyObject): OnyxEntry<Report> | EmptyObject {
    if (!report) {
        return {};
    }

    // Returns the current report as the root report, because it does not have a parentReportID
    if (!report?.parentReportID) {
        return report;
    }

    const parentReport = getReport(report?.parentReportID);

    // Runs recursion to iterate a parent report
    return getRootParentReport(!isEmptyObject(parentReport) ? parentReport : null);
}

function getPolicy(policyID: string | undefined): Policy | EmptyObject {
    if (!allPolicies || !policyID) {
        return {};
    }
    return allPolicies[`${ONYXKEYS.COLLECTION.POLICY}${policyID}`] ?? {};
}

/**
 * Get the policy type from a given report
 * @param policies must have Onyxkey prefix (i.e 'policy_') for keys
 */
function getPolicyType(report: OnyxEntry<Report>, policies: OnyxCollection<Policy>): string {
    return policies?.[`${ONYXKEYS.COLLECTION.POLICY}${report?.policyID}`]?.type ?? '';
}

/**
 * Get the policy name from a given report
 */
function getPolicyName(report: OnyxEntry<Report> | undefined | EmptyObject, returnEmptyIfNotFound = false, policy: OnyxEntry<Policy> | undefined = undefined): string {
    const noPolicyFound = returnEmptyIfNotFound ? '' : Localize.translateLocal('workspace.common.unavailable');
    if (isEmptyObject(report)) {
        return noPolicyFound;
    }

    if ((!allPolicies || Object.keys(allPolicies).length === 0) && !report?.policyName) {
        return Localize.translateLocal('workspace.common.unavailable');
    }
    const finalPolicy = policy ?? allPolicies?.[`${ONYXKEYS.COLLECTION.POLICY}${report?.policyID}`];

    const parentReport = getRootParentReport(report);

    // Rooms send back the policy name with the reportSummary,
    // since they can also be accessed by people who aren't in the workspace
    // eslint-disable-next-line @typescript-eslint/prefer-nullish-coalescing
    const policyName = finalPolicy?.name || report?.policyName || report?.oldPolicyName || parentReport?.oldPolicyName || noPolicyFound;

    return policyName;
}

/**
 * Returns the concatenated title for the PrimaryLogins of a report
 */
function getReportParticipantsTitle(accountIDs: number[]): string {
    // Somehow it's possible for the logins coming from report.participantAccountIDs to contain undefined values so we use .filter(Boolean) to remove them.
    return accountIDs.filter(Boolean).join(', ');
}

/**
 * Checks if a report is a chat report.
 */
function isChatReport(report: OnyxEntry<Report> | EmptyObject): boolean {
    return report?.type === CONST.REPORT.TYPE.CHAT;
}

/**
 * Checks if a report is an Expense report.
 */
function isExpenseReport(report: OnyxEntry<Report> | EmptyObject): boolean {
    return report?.type === CONST.REPORT.TYPE.EXPENSE;
}

/**
 * Checks if a report is an IOU report using report or reportID
 */
function isIOUReport(reportOrID: OnyxEntry<Report> | string | EmptyObject): boolean {
    const report = typeof reportOrID === 'string' ? allReports?.[`${ONYXKEYS.COLLECTION.REPORT}${reportOrID}`] ?? null : reportOrID;
    return report?.type === CONST.REPORT.TYPE.IOU;
}

/**
 * Checks if a report is an IOU report using report
 */
function isIOUReportUsingReport(report: OnyxEntry<Report> | EmptyObject): report is Report {
    return report?.type === CONST.REPORT.TYPE.IOU;
}
/**
 * Checks if a report is a task report.
 */
function isTaskReport(report: OnyxEntry<Report>): boolean {
    return report?.type === CONST.REPORT.TYPE.TASK;
}

/**
 * Checks if a task has been cancelled
 * When a task is deleted, the parentReportAction is updated to have a isDeletedParentAction deleted flag
 * This is because when you delete a task, we still allow you to chat on the report itself
 * There's another situation where you don't have access to the parentReportAction (because it was created in a chat you don't have access to)
 * In this case, we have added the key to the report itself
 */
function isCanceledTaskReport(report: OnyxEntry<Report> | EmptyObject = {}, parentReportAction: OnyxEntry<ReportAction> | EmptyObject = {}): boolean {
    if (!isEmptyObject(parentReportAction) && (parentReportAction?.message?.[0]?.isDeletedParentAction ?? false)) {
        return true;
    }

    if (!isEmptyObject(report) && report?.isDeletedParentAction) {
        return true;
    }

    return false;
}

/**
 * Checks if a report is an open task report.
 *
 * @param parentReportAction - The parent report action of the report (Used to check if the task has been canceled)
 */
function isOpenTaskReport(report: OnyxEntry<Report>, parentReportAction: OnyxEntry<ReportAction> | EmptyObject = {}): boolean {
    return (
        isTaskReport(report) && !isCanceledTaskReport(report, parentReportAction) && report?.stateNum === CONST.REPORT.STATE_NUM.OPEN && report?.statusNum === CONST.REPORT.STATUS_NUM.OPEN
    );
}

/**
 * Checks if a report is a completed task report.
 */
function isCompletedTaskReport(report: OnyxEntry<Report>): boolean {
    return isTaskReport(report) && report?.stateNum === CONST.REPORT.STATE_NUM.APPROVED && report?.statusNum === CONST.REPORT.STATUS_NUM.APPROVED;
}

/**
 * Checks if the current user is the manager of the supplied report
 */
function isReportManager(report: OnyxEntry<Report>): boolean {
    return Boolean(report && report.managerID === currentUserAccountID);
}

/**
 * Checks if the supplied report has been approved
 */
function isReportApproved(reportOrID: OnyxEntry<Report> | string | EmptyObject): boolean {
    const report = typeof reportOrID === 'string' ? allReports?.[`${ONYXKEYS.COLLECTION.REPORT}${reportOrID}`] ?? null : reportOrID;
    return report?.stateNum === CONST.REPORT.STATE_NUM.APPROVED && report?.statusNum === CONST.REPORT.STATUS_NUM.APPROVED;
}

/**
 * Checks if the supplied report is an expense report in Open state and status.
 */
function isDraftExpenseReport(report: OnyxEntry<Report> | EmptyObject): boolean {
    return isExpenseReport(report) && report?.stateNum === CONST.REPORT.STATE_NUM.OPEN && report?.statusNum === CONST.REPORT.STATUS_NUM.OPEN;
}

/**
 * Checks if the supplied report has a common policy member with the array passed in params.
 */
function hasParticipantInArray(report: Report, policyMemberAccountIDs: number[]) {
    if (!report.participantAccountIDs) {
        return false;
    }

    const policyMemberAccountIDsSet = new Set(policyMemberAccountIDs);

    for (const reportParticipant of report.participantAccountIDs) {
        if (policyMemberAccountIDsSet.has(reportParticipant)) {
            return true;
        }
    }

    return false;
}

/**
 * Whether the Money Request report is settled
 */
function isSettled(reportID: string | undefined): boolean {
    if (!allReports || !reportID) {
        return false;
    }
    const report: Report | EmptyObject = allReports[`${ONYXKEYS.COLLECTION.REPORT}${reportID}`] ?? {};
    if (isEmptyObject(report) || report.isWaitingOnBankAccount) {
        return false;
    }

    // In case the payment is scheduled and we are waiting for the payee to set up their wallet,
    // consider the report as paid as well.
    if (report.isWaitingOnBankAccount && report.statusNum === CONST.REPORT.STATUS_NUM.APPROVED) {
        return true;
    }

    return report?.statusNum === CONST.REPORT.STATUS_NUM.REIMBURSED;
}

/**
 * Whether the current user is the submitter of the report
 */
function isCurrentUserSubmitter(reportID: string): boolean {
    if (!allReports) {
        return false;
    }
    const report = allReports[`${ONYXKEYS.COLLECTION.REPORT}${reportID}`];
    return Boolean(report && report.ownerAccountID === currentUserAccountID);
}

/**
 * Whether the provided report is an Admin room
 */
function isAdminRoom(report: OnyxEntry<Report>): boolean {
    return getChatType(report) === CONST.REPORT.CHAT_TYPE.POLICY_ADMINS;
}

/**
 * Whether the provided report is an Admin-only posting room
 */
function isAdminsOnlyPostingRoom(report: OnyxEntry<Report>): boolean {
    return report?.writeCapability === CONST.REPORT.WRITE_CAPABILITIES.ADMINS;
}

/**
 * Whether the provided report is a Announce room
 */
function isAnnounceRoom(report: OnyxEntry<Report>): boolean {
    return getChatType(report) === CONST.REPORT.CHAT_TYPE.POLICY_ANNOUNCE;
}

/**
 * Whether the provided report is a default room
 */
function isDefaultRoom(report: OnyxEntry<Report>): boolean {
    return [CONST.REPORT.CHAT_TYPE.POLICY_ADMINS, CONST.REPORT.CHAT_TYPE.POLICY_ANNOUNCE, CONST.REPORT.CHAT_TYPE.DOMAIN_ALL].some((type) => type === getChatType(report));
}

/**
 * Whether the provided report is a Domain room
 */
function isDomainRoom(report: OnyxEntry<Report>): boolean {
    return getChatType(report) === CONST.REPORT.CHAT_TYPE.DOMAIN_ALL;
}

/**
 * Whether the provided report is a user created policy room
 */
function isUserCreatedPolicyRoom(report: OnyxEntry<Report>): boolean {
    return getChatType(report) === CONST.REPORT.CHAT_TYPE.POLICY_ROOM;
}

/**
 * Whether the provided report is a Policy Expense chat.
 */
function isPolicyExpenseChat(report: OnyxEntry<Report> | Participant | EmptyObject): boolean {
    return getChatType(report) === CONST.REPORT.CHAT_TYPE.POLICY_EXPENSE_CHAT || (report?.isPolicyExpenseChat ?? false);
}

/**
 * Whether the provided report belongs to a Control policy and is an expense chat
 */
function isControlPolicyExpenseChat(report: OnyxEntry<Report>): boolean {
    return isPolicyExpenseChat(report) && getPolicyType(report, allPolicies) === CONST.POLICY.TYPE.CORPORATE;
}

/**
 * Whether the provided report belongs to a Free, Collect or Control policy
 */
function isGroupPolicy(report: OnyxEntry<Report>): boolean {
    const policyType = getPolicyType(report, allPolicies);
    return policyType === CONST.POLICY.TYPE.CORPORATE || policyType === CONST.POLICY.TYPE.TEAM || policyType === CONST.POLICY.TYPE.FREE;
}

/**
 * Whether the provided report belongs to a Control or Collect policy
 */
function isPaidGroupPolicy(report: OnyxEntry<Report>): boolean {
    const policyType = getPolicyType(report, allPolicies);
    return policyType === CONST.POLICY.TYPE.CORPORATE || policyType === CONST.POLICY.TYPE.TEAM;
}

/**
 * Whether the provided report belongs to a Control or Collect policy and is an expense chat
 */
function isPaidGroupPolicyExpenseChat(report: OnyxEntry<Report>): boolean {
    return isPolicyExpenseChat(report) && isPaidGroupPolicy(report);
}

/**
 * Whether the provided report belongs to a Control policy and is an expense report
 */
function isControlPolicyExpenseReport(report: OnyxEntry<Report>): boolean {
    return isExpenseReport(report) && getPolicyType(report, allPolicies) === CONST.POLICY.TYPE.CORPORATE;
}

/**
 * Whether the provided report belongs to a Control or Collect policy and is an expense report
 */
function isPaidGroupPolicyExpenseReport(report: OnyxEntry<Report>): boolean {
    return isExpenseReport(report) && isPaidGroupPolicy(report);
}

/**
 * Whether the provided report is a chat room
 */
function isChatRoom(report: OnyxEntry<Report>): boolean {
    return isUserCreatedPolicyRoom(report) || isDefaultRoom(report);
}

/**
 * Whether the provided report is a public room
 */
function isPublicRoom(report: OnyxEntry<Report>): boolean {
    return report?.visibility === CONST.REPORT.VISIBILITY.PUBLIC || report?.visibility === CONST.REPORT.VISIBILITY.PUBLIC_ANNOUNCE;
}

/**
 * Whether the provided report is a public announce room
 */
function isPublicAnnounceRoom(report: OnyxEntry<Report>): boolean {
    return report?.visibility === CONST.REPORT.VISIBILITY.PUBLIC_ANNOUNCE;
}

/**
 * If the report is a policy expense, the route should be for adding bank account for that policy
 * else since the report is a personal IOU, the route should be for personal bank account.
 */
function getBankAccountRoute(report: OnyxEntry<Report>): Route {
    return isPolicyExpenseChat(report) ? ROUTES.BANK_ACCOUNT_WITH_STEP_TO_OPEN.getRoute('', report?.policyID) : ROUTES.SETTINGS_ADD_BANK_ACCOUNT;
}

/**
 * Check if personal detail of accountID is empty or optimistic data
 */
function isOptimisticPersonalDetail(accountID: number): boolean {
    return isEmptyObject(allPersonalDetails?.[accountID]) || !!allPersonalDetails?.[accountID]?.isOptimisticPersonalDetail;
}

/**
 * Checks if a report is a task report from a policy expense chat.
 */
function isWorkspaceTaskReport(report: OnyxEntry<Report>): boolean {
    if (!isTaskReport(report)) {
        return false;
    }
    const parentReport = allReports?.[`${ONYXKEYS.COLLECTION.REPORT}${report?.parentReportID}`] ?? null;
    return isPolicyExpenseChat(parentReport);
}

/**
 * Returns true if report has a parent
 */
function isThread(report: OnyxEntry<Report>): boolean {
    return Boolean(report?.parentReportID && report?.parentReportActionID);
}

/**
 * Returns true if report is of type chat and has a parent and is therefore a Thread.
 */
function isChatThread(report: OnyxEntry<Report>): boolean {
    return isThread(report) && report?.type === CONST.REPORT.TYPE.CHAT;
}

function isDM(report: OnyxEntry<Report>): boolean {
    return isChatReport(report) && !getChatType(report);
}

function isSelfDM(report: OnyxEntry<Report>): boolean {
    return getChatType(report) === CONST.REPORT.CHAT_TYPE.SELF_DM;
}

/**
 * Only returns true if this is our main 1:1 DM report with Concierge
 */
function isConciergeChatReport(report: OnyxEntry<Report>): boolean {
    return report?.participantAccountIDs?.length === 1 && Number(report.participantAccountIDs?.[0]) === CONST.ACCOUNT_ID.CONCIERGE && !isChatThread(report);
}

function findSelfDMReportID(): string | undefined {
    if (!allReports) {
        return;
    }

    const selfDMReport = Object.values(allReports).find((report) => isSelfDM(report) && !isThread(report));
    return selfDMReport?.reportID;
}

/**
 * Checks if the supplied report belongs to workspace based on the provided params. If the report's policyID is _FAKE_ or has no value, it means this report is a DM.
 * In this case report and workspace members must be compared to determine whether the report belongs to the workspace.
 */
function doesReportBelongToWorkspace(report: Report, policyMemberAccountIDs: number[], policyID?: string) {
    return (
        isConciergeChatReport(report) || (report.policyID === CONST.POLICY.ID_FAKE || !report.policyID ? hasParticipantInArray(report, policyMemberAccountIDs) : report.policyID === policyID)
    );
}

/**
 * Given an array of reports, return them filtered by a policyID and policyMemberAccountIDs.
 */
function filterReportsByPolicyIDAndMemberAccountIDs(reports: Report[], policyMemberAccountIDs: number[] = [], policyID?: string) {
    return reports.filter((report) => !!report && doesReportBelongToWorkspace(report, policyMemberAccountIDs, policyID));
}

/**
 * Given an array of reports, return them sorted by the last read timestamp.
 */
function sortReportsByLastRead(reports: Report[], reportMetadata: OnyxCollection<ReportMetadata>): Array<OnyxEntry<Report>> {
    return reports
        .filter((report) => !!report?.reportID && !!(reportMetadata?.[`${ONYXKEYS.COLLECTION.REPORT_METADATA}${report.reportID}`]?.lastVisitTime ?? report?.lastReadTime))
        .sort((a, b) => {
            const aTime = new Date(reportMetadata?.[`${ONYXKEYS.COLLECTION.REPORT_METADATA}${a?.reportID}`]?.lastVisitTime ?? a?.lastReadTime ?? '');
            const bTime = new Date(reportMetadata?.[`${ONYXKEYS.COLLECTION.REPORT_METADATA}${b?.reportID}`]?.lastVisitTime ?? b?.lastReadTime ?? '');

            return aTime.valueOf() - bTime.valueOf();
        });
}

/**
 * Returns true if report is still being processed
 */
function isProcessingReport(report: OnyxEntry<Report> | EmptyObject): boolean {
    return report?.stateNum === CONST.REPORT.STATE_NUM.SUBMITTED && report?.statusNum === CONST.REPORT.STATUS_NUM.SUBMITTED;
}

/**
 * Check if the report is a single chat report that isn't a thread
 * and personal detail of participant is optimistic data
 */
function shouldDisableDetailPage(report: OnyxEntry<Report>): boolean {
    const participantAccountIDs = report?.participantAccountIDs ?? [];

    if (isChatRoom(report) || isPolicyExpenseChat(report) || isChatThread(report) || isTaskReport(report)) {
        return false;
    }
    if (participantAccountIDs.length === 1) {
        return isOptimisticPersonalDetail(participantAccountIDs[0]);
    }
    return false;
}

/**
 * Returns true if this report has only one participant and it's an Expensify account.
 */
function isExpensifyOnlyParticipantInReport(report: OnyxEntry<Report>): boolean {
    const reportParticipants = report?.participantAccountIDs?.filter((accountID) => accountID !== currentUserAccountID) ?? [];
    return reportParticipants.length === 1 && reportParticipants.some((accountID) => CONST.EXPENSIFY_ACCOUNT_IDS.includes(accountID));
}

/**
 * Returns whether a given report can have tasks created in it.
 * We only prevent the task option if it's a DM/group-DM and the other users are all special Expensify accounts
 *
 */
function canCreateTaskInReport(report: OnyxEntry<Report>): boolean {
    const otherReportParticipants = report?.participantAccountIDs?.filter((accountID) => accountID !== currentUserAccountID) ?? [];
    const areExpensifyAccountsOnlyOtherParticipants = otherReportParticipants?.length >= 1 && otherReportParticipants?.every((accountID) => CONST.EXPENSIFY_ACCOUNT_IDS.includes(accountID));
    if (areExpensifyAccountsOnlyOtherParticipants && isDM(report)) {
        return false;
    }

    return true;
}

/**
 * Returns true if there are any Expensify accounts (i.e. with domain 'expensify.com') in the set of accountIDs
 * by cross-referencing the accountIDs with personalDetails.
 */
function hasExpensifyEmails(accountIDs: number[]): boolean {
    return accountIDs.some((accountID) => Str.extractEmailDomain(allPersonalDetails?.[accountID]?.login ?? '') === CONST.EXPENSIFY_PARTNER_NAME);
}

/**
 * Returns true if there are any guides accounts (team.expensify.com) in a list of accountIDs
 * by cross-referencing the accountIDs with personalDetails since guides that are participants
 * of the user's chats should have their personal details in Onyx.
 */
function hasExpensifyGuidesEmails(accountIDs: number[]): boolean {
    return accountIDs.some((accountID) => Str.extractEmailDomain(allPersonalDetails?.[accountID]?.login ?? '') === CONST.EMAIL.GUIDES_DOMAIN);
}

function findLastAccessedReport(
    reports: OnyxCollection<Report>,
    ignoreDomainRooms: boolean,
    policies: OnyxCollection<Policy>,
    isFirstTimeNewExpensifyUser: boolean,
    openOnAdminRoom = false,
    reportMetadata: OnyxCollection<ReportMetadata> = {},
    policyID?: string,
    policyMemberAccountIDs: number[] = [],
): OnyxEntry<Report> {
    // If it's the user's first time using New Expensify, then they could either have:
    //   - just a Concierge report, if so we'll return that
    //   - their Concierge report, and a separate report that must have deeplinked them to the app before they created their account.
    // If it's the latter, we'll use the deeplinked report over the Concierge report,
    // since the Concierge report would be incorrectly selected over the deep-linked report in the logic below.

    let reportsValues = Object.values(reports ?? {}) as Report[];

    if (!!policyID || policyMemberAccountIDs.length > 0) {
        reportsValues = filterReportsByPolicyIDAndMemberAccountIDs(reportsValues, policyMemberAccountIDs, policyID);
    }

    let sortedReports = sortReportsByLastRead(reportsValues, reportMetadata);

    let adminReport: OnyxEntry<Report> | undefined;
    if (openOnAdminRoom) {
        adminReport = sortedReports.find((report) => {
            const chatType = getChatType(report);
            return chatType === CONST.REPORT.CHAT_TYPE.POLICY_ADMINS;
        });
    }

    if (ignoreDomainRooms) {
        // We allow public announce rooms, admins, and announce rooms through since we bypass the default rooms beta for them.
        // Check where ReportUtils.findLastAccessedReport is called in MainDrawerNavigator.js for more context.
        // Domain rooms are now the only type of default room that are on the defaultRooms beta.
        sortedReports = sortedReports.filter(
            (report) => !isDomainRoom(report) || getPolicyType(report, policies) === CONST.POLICY.TYPE.FREE || hasExpensifyGuidesEmails(report?.participantAccountIDs ?? []),
        );
    }

    if (isFirstTimeNewExpensifyUser) {
        if (sortedReports.length === 1) {
            return sortedReports[0];
        }

        return adminReport ?? sortedReports.find((report) => !isConciergeChatReport(report)) ?? null;
    }

    return adminReport ?? sortedReports.at(-1) ?? null;
}

/**
 * Whether the provided report has expenses
 */
function hasExpenses(reportID?: string): boolean {
    return !!Object.values(allTransactions ?? {}).find((transaction) => `${transaction?.reportID}` === `${reportID}`);
}

/**
 * Whether the provided report is a closed expense report with no expenses
 */
function isClosedExpenseReportWithNoExpenses(report: OnyxEntry<Report>): boolean {
    return report?.statusNum === CONST.REPORT.STATUS_NUM.CLOSED && isExpenseReport(report) && !hasExpenses(report.reportID);
}

/**
 * Whether the provided report is an archived room
 */
function isArchivedRoom(report: OnyxEntry<Report> | EmptyObject): boolean {
    return report?.statusNum === CONST.REPORT.STATUS_NUM.CLOSED && report?.stateNum === CONST.REPORT.STATE_NUM.APPROVED;
}

/**
 * Whether the provided report is the admin's room
 */
function isJoinRequestInAdminRoom(report: OnyxEntry<Report>): boolean {
    if (!report) {
        return false;
    }
    return ReportActionsUtils.isActionableJoinRequestPending(report.reportID);
}

/**
 * Checks if the current user is allowed to comment on the given report.
 */
function isAllowedToComment(report: OnyxEntry<Report>): boolean {
    // Default to allowing all users to post
    const capability = report?.writeCapability ?? CONST.REPORT.WRITE_CAPABILITIES.ALL;

    if (capability === CONST.REPORT.WRITE_CAPABILITIES.ALL) {
        return true;
    }

    // If unauthenticated user opens public chat room using deeplink, they do not have policies available and they cannot comment
    if (!allPolicies) {
        return false;
    }

    // If we've made it here, commenting on this report is restricted.
    // If the user is an admin, allow them to post.
    const policy = allPolicies[`${ONYXKEYS.COLLECTION.POLICY}${report?.policyID}`];
    return policy?.role === CONST.POLICY.ROLE.ADMIN;
}

/**
 * Checks if the current user is the admin of the policy given the policy expense chat.
 */
function isPolicyExpenseChatAdmin(report: OnyxEntry<Report>, policies: OnyxCollection<Policy>): boolean {
    if (!isPolicyExpenseChat(report)) {
        return false;
    }

    const policyRole = policies?.[`${ONYXKEYS.COLLECTION.POLICY}${report?.policyID}`]?.role;

    return policyRole === CONST.POLICY.ROLE.ADMIN;
}

/**
 * Checks if the current user is the admin of the policy.
 */
function isPolicyAdmin(policyID: string, policies: OnyxCollection<Policy>): boolean {
    const policyRole = policies?.[`${ONYXKEYS.COLLECTION.POLICY}${policyID}`]?.role;

    return policyRole === CONST.POLICY.ROLE.ADMIN;
}

/**
 * Returns true if report has a single participant.
 */
function hasSingleParticipant(report: OnyxEntry<Report>): boolean {
    return report?.participantAccountIDs?.length === 1;
}

/**
 * Checks whether all the transactions linked to the IOU report are of the Distance Request type with pending routes
 */
function hasOnlyTransactionsWithPendingRoutes(iouReportID: string | undefined): boolean {
    const transactions = TransactionUtils.getAllReportTransactions(iouReportID);

    // Early return false in case not having any transaction
    if (!transactions || transactions.length === 0) {
        return false;
    }

    return transactions.every((transaction) => TransactionUtils.isFetchingWaypointsFromServer(transaction));
}

/**
 * If the report is a thread and has a chat type set, it is a workspace chat.
 */
function isWorkspaceThread(report: OnyxEntry<Report>): boolean {
    return isThread(report) && isChatReport(report) && !isDM(report);
}

/**
 * Returns true if reportAction is the first chat preview of a Thread
 */
function isThreadFirstChat(reportAction: OnyxEntry<ReportAction>, reportID: string): boolean {
    return reportAction?.childReportID?.toString() === reportID;
}

/**
 * Checks if a report is a child report.
 */
function isChildReport(report: OnyxEntry<Report>): boolean {
    return isThread(report) || isTaskReport(report);
}

/**
 * An Expense Request is a thread where the parent report is an Expense Report and
 * the parentReportAction is a transaction.
 */
function isExpenseRequest(report: OnyxEntry<Report>): boolean {
    if (isThread(report)) {
        const parentReportAction = ReportActionsUtils.getParentReportAction(report);
        const parentReport = allReports?.[`${ONYXKEYS.COLLECTION.REPORT}${report?.parentReportID}`] ?? null;
        return isExpenseReport(parentReport) && !isEmptyObject(parentReportAction) && ReportActionsUtils.isTransactionThread(parentReportAction);
    }
    return false;
}

/**
 * An IOU Request is a thread where the parent report is an IOU Report and
 * the parentReportAction is a transaction.
 */
function isIOURequest(report: OnyxEntry<Report>): boolean {
    if (isThread(report)) {
        const parentReportAction = ReportActionsUtils.getParentReportAction(report);
        const parentReport = allReports?.[`${ONYXKEYS.COLLECTION.REPORT}${report?.parentReportID}`] ?? null;
        return isIOUReport(parentReport) && !isEmptyObject(parentReportAction) && ReportActionsUtils.isTransactionThread(parentReportAction);
    }
    return false;
}

/**
 * Checks if a report is an IOU or expense request.
 */
function isMoneyRequest(reportOrID: OnyxEntry<Report> | string): boolean {
    const report = typeof reportOrID === 'string' ? allReports?.[`${ONYXKEYS.COLLECTION.REPORT}${reportOrID}`] ?? null : reportOrID;
    return isIOURequest(report) || isExpenseRequest(report);
}

/**
 * Checks if a report is an IOU or expense report.
 */
function isMoneyRequestReport(reportOrID: OnyxEntry<Report> | string): boolean {
    const report = typeof reportOrID === 'object' ? reportOrID : allReports?.[`${ONYXKEYS.COLLECTION.REPORT}${reportOrID}`] ?? null;
    return isIOUReport(report) || isExpenseReport(report);
}

/**
 * Should return true only for personal 1:1 report
 *
 */
function isOneOnOneChat(report: OnyxEntry<Report>): boolean {
    const participantAccountIDs = report?.participantAccountIDs ?? [];
    return (
        !isThread(report) &&
        !isChatRoom(report) &&
        !isExpenseRequest(report) &&
        !isMoneyRequestReport(report) &&
        !isPolicyExpenseChat(report) &&
        !isTaskReport(report) &&
        isDM(report) &&
        !isIOUReport(report) &&
        participantAccountIDs.length === 1
    );
}

/**
 * Checks if the current user is a payer of the request
 */

function isPayer(session: OnyxEntry<Session>, iouReport: OnyxEntry<Report>) {
    const isApproved = isReportApproved(iouReport);
    const policy = allPolicies?.[`${ONYXKEYS.COLLECTION.POLICY}${iouReport?.policyID}`] ?? null;
    const policyType = policy?.type;
    const isAdmin = policyType !== CONST.POLICY.TYPE.PERSONAL && policy?.role === CONST.POLICY.ROLE.ADMIN;
    const isManager = iouReport?.managerID === session?.accountID;
    if (isPaidGroupPolicy(iouReport)) {
        if (policy?.reimbursementChoice === CONST.POLICY.REIMBURSEMENT_CHOICES.REIMBURSEMENT_YES) {
            const isReimburser = session?.email === policy?.reimburserEmail;
            return isReimburser && (isApproved || isManager);
        }
        if (policy?.reimbursementChoice === CONST.POLICY.REIMBURSEMENT_CHOICES.REIMBURSEMENT_MANUAL) {
            return isAdmin && (isApproved || isManager);
        }
        return false;
    }
    return isAdmin || (isMoneyRequestReport(iouReport) && isManager);
}

/**
 * Get the notification preference given a report
 */
function getReportNotificationPreference(report: OnyxEntry<Report>): string | number {
    return report?.notificationPreference ?? '';
}

/**
 * Checks if the current user is the action's author
 */
function isActionCreator(reportAction: OnyxEntry<ReportAction> | Partial<ReportAction>): boolean {
    return reportAction?.actorAccountID === currentUserAccountID;
}

/**
 * Returns the notification preference of the action's child report if it exists.
 * Otherwise, calculates it based on the action's authorship.
 */
function getChildReportNotificationPreference(reportAction: OnyxEntry<ReportAction> | Partial<ReportAction>): NotificationPreference {
    const childReportNotificationPreference = reportAction?.childReportNotificationPreference ?? '';
    if (childReportNotificationPreference) {
        return childReportNotificationPreference;
    }

    return isActionCreator(reportAction) ? CONST.REPORT.NOTIFICATION_PREFERENCE.ALWAYS : CONST.REPORT.NOTIFICATION_PREFERENCE.HIDDEN;
}

/**
 * Checks whether the supplied report supports adding more transactions to it.
 * Return true if:
 * - report is a non-settled IOU
 * - report is a draft
 * - report is a processing expense report and its policy has Instant reporting frequency
 */
function canAddOrDeleteTransactions(moneyRequestReport: OnyxEntry<Report>): boolean {
    if (!isMoneyRequestReport(moneyRequestReport)) {
        return false;
    }

    if (isReportApproved(moneyRequestReport) || isSettled(moneyRequestReport?.reportID)) {
        return false;
    }

    if (isGroupPolicy(moneyRequestReport) && isProcessingReport(moneyRequestReport) && !PolicyUtils.isInstantSubmitEnabled(getPolicy(moneyRequestReport?.policyID))) {
        return false;
    }

    return true;
}

/**
 * Can only delete if the author is this user and the action is an ADDCOMMENT action or an IOU action in an unsettled report, or if the user is a
 * policy admin
 */
function canDeleteReportAction(reportAction: OnyxEntry<ReportAction>, reportID: string): boolean {
    const report = getReport(reportID);

    const isActionOwner = reportAction?.actorAccountID === currentUserAccountID;
    const policy = allPolicies?.[`${ONYXKEYS.COLLECTION.POLICY}${report?.policyID}`] ?? null;

    if (reportAction?.actionName === CONST.REPORT.ACTIONS.TYPE.IOU) {
        // For now, users cannot delete split actions
        const isSplitAction = reportAction?.originalMessage?.type === CONST.IOU.REPORT_ACTION_TYPE.SPLIT;

        if (isSplitAction) {
            return false;
        }

        if (isActionOwner) {
            if (!isEmptyObject(report) && isMoneyRequestReport(report)) {
                return canAddOrDeleteTransactions(report);
            }
            return true;
        }
    }

    if (
        reportAction?.actionName !== CONST.REPORT.ACTIONS.TYPE.ADDCOMMENT ||
        reportAction?.pendingAction === CONST.RED_BRICK_ROAD_PENDING_ACTION.DELETE ||
        ReportActionsUtils.isCreatedTaskReportAction(reportAction) ||
        reportAction?.actorAccountID === CONST.ACCOUNT_ID.CONCIERGE
    ) {
        return false;
    }

    const isAdmin = policy?.role === CONST.POLICY.ROLE.ADMIN && !isEmptyObject(report) && !isDM(report);

    return isActionOwner || isAdmin;
}

/**
 * Get welcome message based on room type
 */
function getRoomWelcomeMessage(report: OnyxEntry<Report>, isUserPolicyAdmin: boolean): WelcomeMessage {
    const welcomeMessage: WelcomeMessage = {showReportName: true};
    const workspaceName = getPolicyName(report);

    if (isArchivedRoom(report)) {
        welcomeMessage.phrase1 = Localize.translateLocal('reportActionsView.beginningOfArchivedRoomPartOne');
        welcomeMessage.phrase2 = Localize.translateLocal('reportActionsView.beginningOfArchivedRoomPartTwo');
    } else if (isDomainRoom(report)) {
        welcomeMessage.phrase1 = Localize.translateLocal('reportActionsView.beginningOfChatHistoryDomainRoomPartOne', {domainRoom: report?.reportName ?? ''});
        welcomeMessage.phrase2 = Localize.translateLocal('reportActionsView.beginningOfChatHistoryDomainRoomPartTwo');
    } else if (isAdminRoom(report)) {
        welcomeMessage.phrase1 = Localize.translateLocal('reportActionsView.beginningOfChatHistoryAdminRoomPartOne', {workspaceName});
        welcomeMessage.phrase2 = Localize.translateLocal('reportActionsView.beginningOfChatHistoryAdminRoomPartTwo');
    } else if (isAdminsOnlyPostingRoom(report) && !isUserPolicyAdmin) {
        welcomeMessage.phrase1 = Localize.translateLocal('reportActionsView.beginningOfChatHistoryAdminOnlyPostingRoom');
        welcomeMessage.showReportName = false;
    } else if (isAnnounceRoom(report)) {
        welcomeMessage.phrase1 = Localize.translateLocal('reportActionsView.beginningOfChatHistoryAnnounceRoomPartOne', {workspaceName});
        welcomeMessage.phrase2 = Localize.translateLocal('reportActionsView.beginningOfChatHistoryAnnounceRoomPartTwo', {workspaceName});
    } else {
        // Message for user created rooms or other room types.
        welcomeMessage.phrase1 = Localize.translateLocal('reportActionsView.beginningOfChatHistoryUserRoomPartOne');
        welcomeMessage.phrase2 = Localize.translateLocal('reportActionsView.beginningOfChatHistoryUserRoomPartTwo');
    }

    return welcomeMessage;
}

/**
 * Returns true if Concierge is one of the chat participants (1:1 as well as group chats)
 */
function chatIncludesConcierge(report: Partial<OnyxEntry<Report>>): boolean {
    return Boolean(report?.participantAccountIDs?.length && report?.participantAccountIDs?.includes(CONST.ACCOUNT_ID.CONCIERGE));
}

/**
 * Returns true if there is any automated expensify account `in accountIDs
 */
function hasAutomatedExpensifyAccountIDs(accountIDs: number[]): boolean {
    return accountIDs.some((accountID) => CONST.EXPENSIFY_ACCOUNT_IDS.includes(accountID));
}

function getReportRecipientAccountIDs(report: OnyxEntry<Report>, currentLoginAccountID: number): number[] {
    let finalReport: OnyxEntry<Report> = report;
    // In 1:1 chat threads, the participants will be the same as parent report. If a report is specifically a 1:1 chat thread then we will
    // get parent report and use its participants array.
    if (isThread(report) && !(isTaskReport(report) || isMoneyRequestReport(report))) {
        const parentReport = allReports?.[`${ONYXKEYS.COLLECTION.REPORT}${report?.parentReportID}`] ?? null;
        if (hasSingleParticipant(parentReport)) {
            finalReport = parentReport;
        }
    }

    let finalParticipantAccountIDs: number[] | undefined = [];
    if (isMoneyRequestReport(report)) {
        // For money requests i.e the IOU (1:1 person) and Expense (1:* person) reports, use the full `initialParticipantAccountIDs` array
        // and add the `ownerAccountId`. Money request reports don't add `ownerAccountId` in `participantAccountIDs` array
        const defaultParticipantAccountIDs = finalReport?.participantAccountIDs ?? [];
        const setOfParticipantAccountIDs = new Set<number>(report?.ownerAccountID ? [...defaultParticipantAccountIDs, report.ownerAccountID] : defaultParticipantAccountIDs);
        finalParticipantAccountIDs = [...setOfParticipantAccountIDs];
    } else if (isTaskReport(report)) {
        // Task reports `managerID` will change when assignee is changed, in that case the old `managerID` is still present in `participantAccountIDs`
        // array along with the new one. We only need the `managerID` as a participant here.
        finalParticipantAccountIDs = report?.managerID ? [report?.managerID] : [];
    } else {
        finalParticipantAccountIDs = finalReport?.participantAccountIDs;
    }

    const reportParticipants = finalParticipantAccountIDs?.filter((accountID) => accountID !== currentLoginAccountID) ?? [];
    const participantsWithoutExpensifyAccountIDs = reportParticipants.filter((participant) => !CONST.EXPENSIFY_ACCOUNT_IDS.includes(participant ?? 0));
    return participantsWithoutExpensifyAccountIDs;
}

/**
 * Whether the time row should be shown for a report.
 */
function canShowReportRecipientLocalTime(personalDetails: OnyxCollection<PersonalDetails>, report: OnyxEntry<Report>, accountID: number): boolean {
    const reportRecipientAccountIDs = getReportRecipientAccountIDs(report, accountID);
    const hasMultipleParticipants = reportRecipientAccountIDs.length > 1;
    const reportRecipient = personalDetails?.[reportRecipientAccountIDs[0]];
    const reportRecipientTimezone = reportRecipient?.timezone ?? CONST.DEFAULT_TIME_ZONE;
    const isReportParticipantValidated = reportRecipient?.validated ?? false;
    return Boolean(!hasMultipleParticipants && !isChatRoom(report) && !isPolicyExpenseChat(report) && reportRecipient && reportRecipientTimezone?.selected && isReportParticipantValidated);
}

/**
 * Shorten last message text to fixed length and trim spaces.
 */
function formatReportLastMessageText(lastMessageText: string, isModifiedExpenseMessage = false): string {
    if (isModifiedExpenseMessage) {
        return String(lastMessageText).trim().replace(CONST.REGEX.LINE_BREAK, '').trim();
    }
    return String(lastMessageText).trim().replace(CONST.REGEX.LINE_BREAK, ' ').substring(0, CONST.REPORT.LAST_MESSAGE_TEXT_MAX_LENGTH).trim();
}

/**
 * Helper method to return the default avatar associated with the given login
 */
function getDefaultWorkspaceAvatar(workspaceName?: string): IconAsset {
    if (!workspaceName) {
        return defaultWorkspaceAvatars.WorkspaceBuilding;
    }

    // Remove all chars not A-Z or 0-9 including underscore
    const alphaNumeric = workspaceName
        .normalize('NFD')
        .replace(/[^0-9a-z]/gi, '')
        .toUpperCase();

    const workspace = `Workspace${alphaNumeric[0]}` as keyof typeof defaultWorkspaceAvatars;
    const defaultWorkspaceAvatar = defaultWorkspaceAvatars[workspace];

    return !alphaNumeric ? defaultWorkspaceAvatars.WorkspaceBuilding : defaultWorkspaceAvatar;
}

/**
 * Helper method to return the default avatar testID associated with the given login
 */
function getDefaultWorkspaceAvatarTestID(workspaceName: string): string {
    if (!workspaceName) {
        return defaultAvatarBuildingIconTestID;
    }

    // Remove all chars not A-Z or 0-9 including underscore
    const alphaNumeric = workspaceName
        .normalize('NFD')
        .replace(/[^0-9a-z]/gi, '')
        .toLowerCase();

    return !alphaNumeric ? defaultAvatarBuildingIconTestID : `SvgDefaultAvatar_${alphaNumeric[0]} Icon`;
}

function getWorkspaceAvatar(report: OnyxEntry<Report>): UserUtils.AvatarSource {
    const workspaceName = getPolicyName(report, false, allPolicies?.[`${ONYXKEYS.COLLECTION.POLICY}${report?.policyID}`]);
    const avatar = allPolicies?.[`${ONYXKEYS.COLLECTION.POLICY}${report?.policyID}`]?.avatar ?? '';
    return !isEmpty(avatar) ? avatar : getDefaultWorkspaceAvatar(workspaceName);
}

/**
 * Returns the appropriate icons for the given chat report using the stored personalDetails.
 * The Avatar sources can be URLs or Icon components according to the chat type.
 */
function getIconsForParticipants(participants: number[], personalDetails: OnyxCollection<PersonalDetails>): Icon[] {
    const participantDetails: ParticipantDetails[] = [];
    const participantsList = participants || [];

    for (const accountID of participantsList) {
        const avatarSource = UserUtils.getAvatar(personalDetails?.[accountID]?.avatar ?? '', accountID);
        const displayNameLogin = personalDetails?.[accountID]?.displayName ? personalDetails?.[accountID]?.displayName : personalDetails?.[accountID]?.login;
        participantDetails.push([accountID, displayNameLogin ?? '', avatarSource, personalDetails?.[accountID]?.fallbackIcon ?? '']);
    }

    const sortedParticipantDetails = participantDetails.sort((first, second) => {
        // First sort by displayName/login
        const displayNameLoginOrder = localeCompare(first[1], second[1]);
        if (displayNameLoginOrder !== 0) {
            return displayNameLoginOrder;
        }

        // Then fallback on accountID as the final sorting criteria.
        // This will ensure that the order of avatars with same login/displayName
        // stay consistent across all users and devices
        return first[0] - second[0];
    });

    // Now that things are sorted, gather only the avatars (second element in the array) and return those
    const avatars: Icon[] = [];

    for (const sortedParticipantDetail of sortedParticipantDetails) {
        const userIcon = {
            id: sortedParticipantDetail[0],
            source: sortedParticipantDetail[2],
            type: CONST.ICON_TYPE_AVATAR,
            name: sortedParticipantDetail[1],
            fallbackIcon: sortedParticipantDetail[3],
        };
        avatars.push(userIcon);
    }

    return avatars;
}

/**
 * Given a report, return the associated workspace icon.
 */
function getWorkspaceIcon(report: OnyxEntry<Report>, policy: OnyxEntry<Policy> = null): Icon {
    const workspaceName = getPolicyName(report, false, policy);
    const policyExpenseChatAvatarSource = allPolicies?.[`${ONYXKEYS.COLLECTION.POLICY}${report?.policyID}`]?.avatar
        ? allPolicies?.[`${ONYXKEYS.COLLECTION.POLICY}${report?.policyID}`]?.avatar
        : getDefaultWorkspaceAvatar(workspaceName);

    const workspaceIcon: Icon = {
        source: policyExpenseChatAvatarSource ?? '',
        type: CONST.ICON_TYPE_WORKSPACE,
        name: workspaceName,
        id: -1,
    };
    return workspaceIcon;
}

/**
 * Returns the appropriate icons for the given chat report using the stored personalDetails.
 * The Avatar sources can be URLs or Icon components according to the chat type.
 */
function getIcons(
    report: OnyxEntry<Report>,
    personalDetails: OnyxCollection<PersonalDetails>,
    defaultIcon: UserUtils.AvatarSource | null = null,
    defaultName = '',
    defaultAccountID = -1,
    policy: OnyxEntry<Policy> = null,
): Icon[] {
    if (isEmptyObject(report)) {
        const fallbackIcon: Icon = {
            source: defaultIcon ?? Expensicons.FallbackAvatar,
            type: CONST.ICON_TYPE_AVATAR,
            name: defaultName,
            id: defaultAccountID,
        };
        return [fallbackIcon];
    }
    if (isExpenseRequest(report)) {
        const parentReportAction = ReportActionsUtils.getParentReportAction(report);
        const workspaceIcon = getWorkspaceIcon(report, policy);
        const memberIcon = {
            source: UserUtils.getAvatar(personalDetails?.[parentReportAction.actorAccountID ?? -1]?.avatar ?? '', parentReportAction.actorAccountID ?? -1),
            id: parentReportAction.actorAccountID,
            type: CONST.ICON_TYPE_AVATAR,
            name: personalDetails?.[parentReportAction.actorAccountID ?? -1]?.displayName ?? '',
            fallbackIcon: personalDetails?.[parentReportAction.actorAccountID ?? -1]?.fallbackIcon,
        };

        return [memberIcon, workspaceIcon];
    }
    if (isChatThread(report)) {
        const parentReportAction = ReportActionsUtils.getParentReportAction(report);

        const actorAccountID = parentReportAction.actorAccountID;
        const actorDisplayName = PersonalDetailsUtils.getDisplayNameOrDefault(allPersonalDetails?.[actorAccountID ?? -1], '', false);
        const actorIcon = {
            id: actorAccountID,
            source: UserUtils.getAvatar(personalDetails?.[actorAccountID ?? -1]?.avatar ?? '', actorAccountID ?? -1),
            name: actorDisplayName,
            type: CONST.ICON_TYPE_AVATAR,
            fallbackIcon: personalDetails?.[parentReportAction.actorAccountID ?? -1]?.fallbackIcon,
        };

        if (isWorkspaceThread(report)) {
            const workspaceIcon = getWorkspaceIcon(report, policy);
            return [actorIcon, workspaceIcon];
        }
        return [actorIcon];
    }
    if (isTaskReport(report)) {
        const ownerIcon = {
            id: report?.ownerAccountID,
            source: UserUtils.getAvatar(personalDetails?.[report?.ownerAccountID ?? -1]?.avatar ?? '', report?.ownerAccountID ?? -1),
            type: CONST.ICON_TYPE_AVATAR,
            name: personalDetails?.[report?.ownerAccountID ?? -1]?.displayName ?? '',
            fallbackIcon: personalDetails?.[report?.ownerAccountID ?? -1]?.fallbackIcon,
        };

        if (isWorkspaceTaskReport(report)) {
            const workspaceIcon = getWorkspaceIcon(report, policy);
            return [ownerIcon, workspaceIcon];
        }

        return [ownerIcon];
    }
    if (isDomainRoom(report)) {
        // Get domain name after the #. Domain Rooms use our default workspace avatar pattern.
        const domainName = report?.reportName?.substring(1);
        const policyExpenseChatAvatarSource = getDefaultWorkspaceAvatar(domainName);
        const domainIcon: Icon = {
            source: policyExpenseChatAvatarSource,
            type: CONST.ICON_TYPE_WORKSPACE,
            name: domainName ?? '',
            id: -1,
        };
        return [domainIcon];
    }
    if (isAdminRoom(report) || isAnnounceRoom(report) || isChatRoom(report) || isArchivedRoom(report)) {
        const workspaceIcon = getWorkspaceIcon(report, policy);
        return [workspaceIcon];
    }
    if (isPolicyExpenseChat(report) || isExpenseReport(report)) {
        const workspaceIcon = getWorkspaceIcon(report, policy);
        const memberIcon = {
            source: UserUtils.getAvatar(personalDetails?.[report?.ownerAccountID ?? -1]?.avatar ?? '', report?.ownerAccountID ?? -1),
            id: report?.ownerAccountID,
            type: CONST.ICON_TYPE_AVATAR,
            name: personalDetails?.[report?.ownerAccountID ?? -1]?.displayName ?? '',
            fallbackIcon: personalDetails?.[report?.ownerAccountID ?? -1]?.fallbackIcon,
        };
        return isExpenseReport(report) ? [memberIcon, workspaceIcon] : [workspaceIcon, memberIcon];
    }
    if (isIOUReport(report)) {
        const managerIcon = {
            source: UserUtils.getAvatar(personalDetails?.[report?.managerID ?? -1]?.avatar ?? '', report?.managerID ?? -1),
            id: report?.managerID,
            type: CONST.ICON_TYPE_AVATAR,
            name: personalDetails?.[report?.managerID ?? -1]?.displayName ?? '',
            fallbackIcon: personalDetails?.[report?.managerID ?? -1]?.fallbackIcon,
        };
        const ownerIcon = {
            id: report?.ownerAccountID,
            source: UserUtils.getAvatar(personalDetails?.[report?.ownerAccountID ?? -1]?.avatar ?? '', report?.ownerAccountID ?? -1),
            type: CONST.ICON_TYPE_AVATAR,
            name: personalDetails?.[report?.ownerAccountID ?? -1]?.displayName ?? '',
            fallbackIcon: personalDetails?.[report?.ownerAccountID ?? -1]?.fallbackIcon,
        };
        const isManager = currentUserAccountID === report?.managerID;

        return isManager ? [managerIcon, ownerIcon] : [ownerIcon, managerIcon];
    }

    if (isSelfDM(report)) {
        return getIconsForParticipants([currentUserAccountID ?? 0], personalDetails);
    }

    return getIconsForParticipants(report?.participantAccountIDs ?? [], personalDetails);
}

/**
 * Gets the personal details for a login by looking in the ONYXKEYS.PERSONAL_DETAILS_LIST Onyx key (stored in the local variable, allPersonalDetails). If it doesn't exist in Onyx,
 * then a default object is constructed.
 */
function getPersonalDetailsForAccountID(accountID: number): Partial<PersonalDetails> {
    if (!accountID) {
        return {};
    }
    return (
        allPersonalDetails?.[accountID] ?? {
            avatar: UserUtils.getDefaultAvatar(accountID),
            isOptimisticPersonalDetail: true,
        }
    );
}

/**
 * Get the displayName for a single report participant.
 */
function getDisplayNameForParticipant(accountID?: number, shouldUseShortForm = false, shouldFallbackToHidden = true, shouldAddCurrentUserPostfix = false): string {
    if (!accountID) {
        return '';
    }

    const personalDetails = getPersonalDetailsForAccountID(accountID);
    // eslint-disable-next-line @typescript-eslint/prefer-nullish-coalescing
    const formattedLogin = LocalePhoneNumber.formatPhoneNumber(personalDetails.login || '');
    // This is to check if account is an invite/optimistically created one
    // and prevent from falling back to 'Hidden', so a correct value is shown
    // when searching for a new user
    if (personalDetails.isOptimisticPersonalDetail === true) {
        return formattedLogin;
    }

    // For selfDM, we display the user's displayName followed by '(you)' as a postfix
    const shouldAddPostfix = shouldAddCurrentUserPostfix && accountID === currentUserAccountID;

    const longName = PersonalDetailsUtils.getDisplayNameOrDefault(personalDetails, formattedLogin, shouldFallbackToHidden, shouldAddPostfix);

    // If the user's personal details (first name) should be hidden, make sure we return "hidden" instead of the short name
    if (shouldFallbackToHidden && longName === Localize.translateLocal('common.hidden')) {
        return longName;
    }

    const shortName = personalDetails.firstName ? personalDetails.firstName : longName;
    return shouldUseShortForm ? shortName : longName;
}

function getDisplayNamesWithTooltips(
    personalDetailsList: PersonalDetails[] | PersonalDetailsList | OptionData[],
    isMultipleParticipantReport: boolean,
    shouldFallbackToHidden = true,
    shouldAddCurrentUserPostfix = false,
): DisplayNameWithTooltips {
    const personalDetailsListArray = Array.isArray(personalDetailsList) ? personalDetailsList : Object.values(personalDetailsList);

    return personalDetailsListArray
        .map((user) => {
            const accountID = Number(user?.accountID);
            // eslint-disable-next-line @typescript-eslint/prefer-nullish-coalescing
            const displayName = getDisplayNameForParticipant(accountID, isMultipleParticipantReport, shouldFallbackToHidden, shouldAddCurrentUserPostfix) || user?.login || '';
            const avatar = UserUtils.getDefaultAvatar(accountID);

            let pronouns = user?.pronouns ?? undefined;
            if (pronouns?.startsWith(CONST.PRONOUNS.PREFIX)) {
                const pronounTranslationKey = pronouns.replace(CONST.PRONOUNS.PREFIX, '');
                pronouns = Localize.translateLocal(`pronouns.${pronounTranslationKey}` as TranslationPaths);
            }

            return {
                displayName,
                avatar,
                login: user?.login ?? '',
                accountID,
                pronouns,
            };
        })
        .sort((first, second) => {
            // First sort by displayName/login
            const displayNameLoginOrder = localeCompare(first.displayName, second.displayName);
            if (displayNameLoginOrder !== 0) {
                return displayNameLoginOrder;
            }

            // Then fallback on accountID as the final sorting criteria.
            return first.accountID - second.accountID;
        });
}

/**
 * Returns the the display names of the given user accountIDs
 */
function getUserDetailTooltipText(accountID: number, fallbackUserDisplayName = ''): string {
    const displayNameForParticipant = getDisplayNameForParticipant(accountID);
    return displayNameForParticipant || fallbackUserDisplayName;
}

/**
 * For a deleted parent report action within a chat report,
 * let us return the appropriate display message
 *
 * @param reportAction - The deleted report action of a chat report for which we need to return message.
 */
function getDeletedParentActionMessageForChatReport(reportAction: OnyxEntry<ReportAction>): string {
    // By default, let us display [Deleted message]
    let deletedMessageText = Localize.translateLocal('parentReportAction.deletedMessage');
    if (ReportActionsUtils.isCreatedTaskReportAction(reportAction)) {
        // For canceled task report, let us display [Deleted task]
        deletedMessageText = Localize.translateLocal('parentReportAction.deletedTask');
    }
    return deletedMessageText;
}

/**
 * Returns the preview message for `REIMBURSEMENTQUEUED` action
 *

 */
function getReimbursementQueuedActionMessage(reportAction: OnyxEntry<ReportAction>, report: OnyxEntry<Report>, shouldUseShortDisplayName = true): string {
    const submitterDisplayName = getDisplayNameForParticipant(report?.ownerAccountID, shouldUseShortDisplayName) ?? '';
    const originalMessage = reportAction?.originalMessage as IOUMessage | undefined;
    let messageKey: TranslationPaths;
    if (originalMessage?.paymentType === CONST.IOU.PAYMENT_TYPE.EXPENSIFY) {
        messageKey = 'iou.waitingOnEnabledWallet';
    } else {
        messageKey = 'iou.waitingOnBankAccount';
    }

    return Localize.translateLocal(messageKey, {submitterDisplayName});
}

/**
 * Returns the preview message for `REIMBURSEMENTDEQUEUED` action
 */
function getReimbursementDeQueuedActionMessage(reportAction: OnyxEntry<ReportActionBase & OriginalMessageReimbursementDequeued>, report: OnyxEntry<Report> | EmptyObject): string {
    const originalMessage = reportAction?.originalMessage as ReimbursementDeQueuedMessage | undefined;
    const amount = originalMessage?.amount;
    const currency = originalMessage?.currency;
    const formattedAmount = CurrencyUtils.convertToDisplayString(amount, currency);
    if (originalMessage?.cancellationReason === CONST.REPORT.CANCEL_PAYMENT_REASONS.ADMIN) {
        const payerOrApproverName = isExpenseReport(report) ? getPolicyName(report, false) : getDisplayNameForParticipant(report?.managerID) ?? '';
        return Localize.translateLocal('iou.adminCanceledRequest', {manager: payerOrApproverName, amount: formattedAmount});
    }
    const submitterDisplayName = getDisplayNameForParticipant(report?.ownerAccountID, true) ?? '';
    return Localize.translateLocal('iou.canceledRequest', {submitterDisplayName, amount: formattedAmount});
}

/**
 * Builds an optimistic REIMBURSEMENTDEQUEUED report action with a randomly generated reportActionID.
 *
 */
function buildOptimisticCancelPaymentReportAction(expenseReportID: string, amount: number, currency: string): OptimisticCancelPaymentReportAction {
    return {
        actionName: CONST.REPORT.ACTIONS.TYPE.REIMBURSEMENTDEQUEUED,
        actorAccountID: currentUserAccountID,
        message: [
            {
                cancellationReason: CONST.REPORT.CANCEL_PAYMENT_REASONS.ADMIN,
                expenseReportID,
                type: CONST.REPORT.MESSAGE.TYPE.COMMENT,
                text: '',
                amount,
                currency,
            },
        ],
        originalMessage: {
            cancellationReason: CONST.REPORT.CANCEL_PAYMENT_REASONS.ADMIN,
            expenseReportID,
            amount,
            currency,
        },
        person: [
            {
                style: 'strong',
                text: getCurrentUserDisplayNameOrEmail(),
                type: 'TEXT',
            },
        ],
        reportActionID: NumberUtils.rand64(),
        shouldShow: true,
        created: DateUtils.getDBTime(),
        pendingAction: CONST.RED_BRICK_ROAD_PENDING_ACTION.ADD,
    };
}

/**
 * Returns the last visible message for a given report after considering the given optimistic actions
 *
 * @param reportID - the report for which last visible message has to be fetched
 * @param [actionsToMerge] - the optimistic merge actions that needs to be considered while fetching last visible message

 */
function getLastVisibleMessage(reportID: string | undefined, actionsToMerge: ReportActions = {}): LastVisibleMessage {
    const report = getReport(reportID);
    const lastVisibleAction = ReportActionsUtils.getLastVisibleAction(reportID ?? '', actionsToMerge);

    // For Chat Report with deleted parent actions, let us fetch the correct message
    if (ReportActionsUtils.isDeletedParentAction(lastVisibleAction) && !isEmptyObject(report) && isChatReport(report)) {
        const lastMessageText = getDeletedParentActionMessageForChatReport(lastVisibleAction);
        return {
            lastMessageText,
        };
    }

    // Fetch the last visible message for report represented by reportID and based on actions to merge.
    return ReportActionsUtils.getLastVisibleMessage(reportID ?? '', actionsToMerge);
}

/**
 * Checks if a report is an open task report assigned to current user.
 *
 * @param [parentReportAction] - The parent report action of the report (Used to check if the task has been canceled)
 */
function isWaitingForAssigneeToCompleteTask(report: OnyxEntry<Report>, parentReportAction: OnyxEntry<ReportAction> | EmptyObject = {}): boolean {
    return isTaskReport(report) && isReportManager(report) && isOpenTaskReport(report, parentReportAction);
}

function isUnreadWithMention(reportOrOption: OnyxEntry<Report> | OptionData): boolean {
    if (!reportOrOption) {
        return false;
    }
    // lastMentionedTime and lastReadTime are both datetime strings and can be compared directly
    const lastMentionedTime = reportOrOption.lastMentionedTime ?? '';
    const lastReadTime = reportOrOption.lastReadTime ?? '';
    return Boolean('isUnreadWithMention' in reportOrOption && reportOrOption.isUnreadWithMention) || lastReadTime < lastMentionedTime;
}

/**
 * Determines if the option requires action from the current user. This can happen when it:
 - is unread and the user was mentioned in one of the unread comments
 - is for an outstanding task waiting on the user
 - has an outstanding child money request that is waiting for an action from the current user (e.g. pay, approve, add bank account)
 *
 * @param option (report or optionItem)
 * @param parentReportAction (the report action the current report is a thread of)
 */
function requiresAttentionFromCurrentUser(optionOrReport: OnyxEntry<Report> | OptionData, parentReportAction: EmptyObject | OnyxEntry<ReportAction> = {}) {
    if (!optionOrReport) {
        return false;
    }

    if (isJoinRequestInAdminRoom(optionOrReport)) {
        return true;
    }

    if (isArchivedRoom(optionOrReport) || isArchivedRoom(getReport(optionOrReport.parentReportID))) {
        return false;
    }

    if (isUnreadWithMention(optionOrReport)) {
        return true;
    }

    if (isWaitingForAssigneeToCompleteTask(optionOrReport, parentReportAction)) {
        return true;
    }

    // Has a child report that is awaiting action (e.g. approve, pay, add bank account) from current user
    if (optionOrReport.hasOutstandingChildRequest) {
        return true;
    }

    return false;
}

/**
 * Returns number of transactions that are nonReimbursable
 *
 */
function hasNonReimbursableTransactions(iouReportID: string | undefined): boolean {
    const transactions = TransactionUtils.getAllReportTransactions(iouReportID);
    return transactions.filter((transaction) => transaction.reimbursable === false).length > 0;
}

function getMoneyRequestSpendBreakdown(report: OnyxEntry<Report>, allReportsDict: OnyxCollection<Report> = null): SpendBreakdown {
    const allAvailableReports = allReportsDict ?? allReports;
    let moneyRequestReport;
    if (isMoneyRequestReport(report)) {
        moneyRequestReport = report;
    }
    if (allAvailableReports && report?.iouReportID) {
        moneyRequestReport = allAvailableReports[`${ONYXKEYS.COLLECTION.REPORT}${report.iouReportID}`];
    }
    if (moneyRequestReport) {
        let nonReimbursableSpend = moneyRequestReport.nonReimbursableTotal ?? 0;
        let totalSpend = moneyRequestReport.total ?? 0;

        if (nonReimbursableSpend + totalSpend !== 0) {
            // There is a possibility that if the Expense report has a negative total.
            // This is because there are instances where you can get a credit back on your card,
            // or you enter a negative expense to “offset” future expenses
            nonReimbursableSpend = isExpenseReport(moneyRequestReport) ? nonReimbursableSpend * -1 : Math.abs(nonReimbursableSpend);
            totalSpend = isExpenseReport(moneyRequestReport) ? totalSpend * -1 : Math.abs(totalSpend);

            const totalDisplaySpend = totalSpend;
            const reimbursableSpend = totalDisplaySpend - nonReimbursableSpend;

            return {
                nonReimbursableSpend,
                reimbursableSpend,
                totalDisplaySpend,
            };
        }
    }
    return {
        nonReimbursableSpend: 0,
        reimbursableSpend: 0,
        totalDisplaySpend: 0,
    };
}

/**
 * Get the title for a policy expense chat which depends on the role of the policy member seeing this report
 */
function getPolicyExpenseChatName(report: OnyxEntry<Report>, policy: OnyxEntry<Policy> | undefined = undefined): string | undefined {
    const ownerAccountID = report?.ownerAccountID;
    const personalDetails = allPersonalDetails?.[ownerAccountID ?? -1];
    const login = personalDetails ? personalDetails.login : null;
    // eslint-disable-next-line @typescript-eslint/prefer-nullish-coalescing
    const reportOwnerDisplayName = getDisplayNameForParticipant(ownerAccountID) || login || report?.reportName;

    // If the policy expense chat is owned by this user, use the name of the policy as the report name.
    if (report?.isOwnPolicyExpenseChat) {
        return getPolicyName(report, false, policy);
    }

    let policyExpenseChatRole = 'user';
    const policyItem = allPolicies?.[`${ONYXKEYS.COLLECTION.POLICY}${report?.policyID}`];
    if (policyItem) {
        policyExpenseChatRole = policyItem.role || 'user';
    }

    // If this user is not admin and this policy expense chat has been archived because of account merging, this must be an old workspace chat
    // of the account which was merged into the current user's account. Use the name of the policy as the name of the report.
    if (isArchivedRoom(report)) {
        const lastAction = ReportActionsUtils.getLastVisibleAction(report?.reportID ?? '');
        const archiveReason = lastAction?.actionName === CONST.REPORT.ACTIONS.TYPE.CLOSED ? lastAction?.originalMessage?.reason : CONST.REPORT.ARCHIVE_REASON.DEFAULT;
        if (archiveReason === CONST.REPORT.ARCHIVE_REASON.ACCOUNT_MERGED && policyExpenseChatRole !== CONST.POLICY.ROLE.ADMIN) {
            return getPolicyName(report, false, policy);
        }
    }

    // If user can see this report and they are not its owner, they must be an admin and the report name should be the name of the policy member
    return reportOwnerDisplayName;
}

/**
 * Given a report field, check if the field is for the report title.
 */
function isReportFieldOfTypeTitle(reportField: OnyxEntry<PolicyReportField>): boolean {
    return reportField?.type === 'formula' && reportField?.fieldID === CONST.REPORT_FIELD_TITLE_FIELD_ID;
}

/**
 * Check if report fields are available to use in a report
 */
function reportFieldsEnabled(report: Report) {
    return Permissions.canUseReportFields(allBetas ?? []) && isPaidGroupPolicyExpenseReport(report);
}

/**
 * Given a report field, check if the field can be edited or not.
 * For title fields, its considered disabled if `deletable` prop is `true` (https://github.com/Expensify/App/issues/35043#issuecomment-1911275433)
 * For non title fields, its considered disabled if:
 * 1. The user is not admin of the report
 * 2. Report is settled or it is closed
 */
function isReportFieldDisabled(report: OnyxEntry<Report>, reportField: OnyxEntry<PolicyReportField>, policy: OnyxEntry<Policy>): boolean {
    const isReportSettled = isSettled(report?.reportID);
    const isReportClosed = report?.statusNum === CONST.REPORT.STATUS_NUM.CLOSED;
    const isTitleField = isReportFieldOfTypeTitle(reportField);
    const isAdmin = isPolicyAdmin(report?.policyID ?? '', {[`${ONYXKEYS.COLLECTION.POLICY}${policy?.id ?? ''}`]: policy});
    return isTitleField ? !reportField?.deletable : !isAdmin && (isReportSettled || isReportClosed);
}

/**
 * Given a set of report fields, return the field of type formula
 */
function getFormulaTypeReportField(reportFields: PolicyReportFields) {
    return Object.values(reportFields).find((field) => field.type === 'formula');
}

/**
 * Given a set of report fields, return the field that refers to title
 */
function getTitleReportField(reportFields: PolicyReportFields) {
    return Object.values(reportFields).find((field) => isReportFieldOfTypeTitle(field));
}

/**
 * Get the report fields attached to the policy given policyID
 */
function getReportFieldsByPolicyID(policyID: string) {
    return Object.entries(allPolicyReportFields ?? {}).find(([key]) => key.replace(ONYXKEYS.COLLECTION.POLICY_REPORT_FIELDS, '') === policyID)?.[1];
}

/**
 * Get the report fields that we should display a MoneyReportView gets opened
 */

function getAvailableReportFields(report: Report, policyReportFields: PolicyReportField[]): PolicyReportField[] {
    // Get the report fields that are attached to a report. These will persist even if a field is deleted from the policy.
    const reportFields = Object.values(report.reportFields ?? {});
    const reportIsSettled = isSettled(report.reportID);

    // If the report is settled, we don't want to show any new field that gets added to the policy.
    if (reportIsSettled) {
        return reportFields;
    }

    // If the report is unsettled, we want to merge the new fields that get added to the policy with the fields that
    // are attached to the report.
    const mergedFieldIds = Array.from(new Set([...policyReportFields.map(({fieldID}) => fieldID), ...reportFields.map(({fieldID}) => fieldID)]));
    return mergedFieldIds.map((id) => report?.reportFields?.[id] ?? policyReportFields.find(({fieldID}) => fieldID === id)) as PolicyReportField[];
}

/**
 * Get the title for an IOU or expense chat which will be showing the payer and the amount
 */
function getMoneyRequestReportName(report: OnyxEntry<Report>, policy: OnyxEntry<Policy> | undefined = undefined): string {
    const isReportSettled = isSettled(report?.reportID ?? '');
    const reportFields = isReportSettled ? report?.reportFields : getReportFieldsByPolicyID(report?.policyID ?? '');
    const titleReportField = getFormulaTypeReportField(reportFields ?? {});

    if (titleReportField && report?.reportName && reportFieldsEnabled(report)) {
        return report.reportName;
    }

    const moneyRequestTotal = getMoneyRequestSpendBreakdown(report).totalDisplaySpend;
    const formattedAmount = CurrencyUtils.convertToDisplayString(moneyRequestTotal, report?.currency);
    const payerOrApproverName =
        isExpenseReport(report) && !hasNonReimbursableTransactions(report?.reportID ?? '') ? getPolicyName(report, false, policy) : getDisplayNameForParticipant(report?.managerID) ?? '';
    const payerPaidAmountMessage = Localize.translateLocal('iou.payerPaidAmount', {
        payer: payerOrApproverName,
        amount: formattedAmount,
    });

    if (isReportApproved(report)) {
        return Localize.translateLocal('iou.managerApprovedAmount', {
            manager: payerOrApproverName,
            amount: formattedAmount,
        });
    }

    if (report?.isWaitingOnBankAccount) {
        return `${payerPaidAmountMessage} • ${Localize.translateLocal('iou.pending')}`;
    }

    if (hasNonReimbursableTransactions(report?.reportID)) {
        return Localize.translateLocal('iou.payerSpentAmount', {payer: payerOrApproverName, amount: formattedAmount});
    }

    if (isProcessingReport(report) || isDraftExpenseReport(report) || moneyRequestTotal === 0) {
        return Localize.translateLocal('iou.payerOwesAmount', {payer: payerOrApproverName, amount: formattedAmount});
    }

    return payerPaidAmountMessage;
}

/**
 * Gets transaction created, amount, currency, comment, and waypoints (for distance request)
 * into a flat object. Used for displaying transactions and sending them in API commands
 */

function getTransactionDetails(transaction: OnyxEntry<Transaction>, createdDateFormat: string = CONST.DATE.FNS_FORMAT_STRING): TransactionDetails | undefined {
    if (!transaction) {
        return;
    }
    const report = getReport(transaction?.reportID);
    return {
        created: TransactionUtils.getCreated(transaction, createdDateFormat),
        amount: TransactionUtils.getAmount(transaction, !isEmptyObject(report) && isExpenseReport(report)),
        currency: TransactionUtils.getCurrency(transaction),
        comment: TransactionUtils.getDescription(transaction),
        merchant: TransactionUtils.getMerchant(transaction),
        waypoints: TransactionUtils.getWaypoints(transaction),
        category: TransactionUtils.getCategory(transaction),
        billable: TransactionUtils.getBillable(transaction),
        tag: TransactionUtils.getTag(transaction),
        mccGroup: TransactionUtils.getMCCGroup(transaction),
        cardID: TransactionUtils.getCardID(transaction),
        originalAmount: TransactionUtils.getOriginalAmount(transaction),
        originalCurrency: TransactionUtils.getOriginalCurrency(transaction),
    };
}

/**
 * Can only edit if:
 *
 * - in case of IOU report
 *    - the current user is the requestor and is not settled yet
 * - in case of expense report
 *    - the current user is the requestor and is not settled yet
 *    - the current user is the manager of the report
 *    - or the current user is an admin on the policy the expense report is tied to
 *
 *    This is used in conjunction with canEditRestrictedField to control editing of specific fields like amount, currency, created, receipt, and distance.
 *    On its own, it only controls allowing/disallowing navigating to the editing pages or showing/hiding the 'Edit' icon on report actions
 */
function canEditMoneyRequest(reportAction: OnyxEntry<ReportAction>): boolean {
    const isDeleted = ReportActionsUtils.isDeletedAction(reportAction);

    if (isDeleted) {
        return false;
    }

    // If the report action is not IOU type, return true early
    if (reportAction?.actionName !== CONST.REPORT.ACTIONS.TYPE.IOU) {
        return true;
    }

    if (reportAction.originalMessage.type !== CONST.IOU.REPORT_ACTION_TYPE.CREATE) {
        return false;
    }

    const moneyRequestReportID = reportAction?.originalMessage?.IOUReportID ?? 0;

    if (!moneyRequestReportID) {
        return false;
    }

    const moneyRequestReport = getReport(String(moneyRequestReportID));
    const isRequestor = currentUserAccountID === reportAction?.actorAccountID;

    if (isIOUReport(moneyRequestReport)) {
        return isProcessingReport(moneyRequestReport) && isRequestor;
    }

    const policy = getPolicy(moneyRequestReport?.policyID ?? '');
    const isAdmin = policy.role === CONST.POLICY.ROLE.ADMIN;
    const isManager = currentUserAccountID === moneyRequestReport?.managerID;

    // Admin & managers can always edit coding fields such as tag, category, billable, etc. As long as the report has a state higher than OPEN.
    if ((isAdmin || isManager) && !isDraftExpenseReport(moneyRequestReport)) {
        return true;
    }

    return !isReportApproved(moneyRequestReport) && !isSettled(moneyRequestReport?.reportID) && isRequestor;
}

/**
 * Checks if the current user can edit the provided property of a money request
 *
 */
function canEditFieldOfMoneyRequest(reportAction: OnyxEntry<ReportAction>, fieldToEdit: ValueOf<typeof CONST.EDIT_REQUEST_FIELD>): boolean {
    // A list of fields that cannot be edited by anyone, once a money request has been settled
    const restrictedFields: string[] = [
        CONST.EDIT_REQUEST_FIELD.AMOUNT,
        CONST.EDIT_REQUEST_FIELD.CURRENCY,
        CONST.EDIT_REQUEST_FIELD.MERCHANT,
        CONST.EDIT_REQUEST_FIELD.DATE,
        CONST.EDIT_REQUEST_FIELD.RECEIPT,
        CONST.EDIT_REQUEST_FIELD.DISTANCE,
    ];

    if (!canEditMoneyRequest(reportAction)) {
        return false;
    }

    // If we're editing fields such as category, tag, description, etc. the check above should be enough for handling the permission
    if (!restrictedFields.includes(fieldToEdit)) {
        return true;
    }

    const iouMessage = reportAction?.originalMessage as IOUMessage;
    const moneyRequestReport = allReports?.[`${ONYXKEYS.COLLECTION.REPORT}${iouMessage?.IOUReportID}`] ?? ({} as Report);
    const transaction = allTransactions?.[`${ONYXKEYS.COLLECTION.TRANSACTION}${iouMessage?.IOUTransactionID}`] ?? ({} as Transaction);

    if (isSettled(String(moneyRequestReport.reportID)) || isReportApproved(String(moneyRequestReport.reportID))) {
        return false;
    }

    if (fieldToEdit === CONST.EDIT_REQUEST_FIELD.AMOUNT || fieldToEdit === CONST.EDIT_REQUEST_FIELD.CURRENCY) {
        if (TransactionUtils.isCardTransaction(transaction)) {
            return false;
        }

        if (TransactionUtils.isDistanceRequest(transaction)) {
            const policy = getPolicy(moneyRequestReport?.reportID ?? '');
            const isAdmin = isExpenseReport(moneyRequestReport) && policy.role === CONST.POLICY.ROLE.ADMIN;
            const isManager = isExpenseReport(moneyRequestReport) && currentUserAccountID === moneyRequestReport?.managerID;

            return isAdmin || isManager;
        }
    }

    if (fieldToEdit === CONST.EDIT_REQUEST_FIELD.RECEIPT) {
        const isRequestor = currentUserAccountID === reportAction?.actorAccountID;
        return !TransactionUtils.isReceiptBeingScanned(transaction) && !TransactionUtils.isDistanceRequest(transaction) && isRequestor;
    }

    return true;
}

/**
 * Can only edit if:
 *
 * - It was written by the current user
 * - It's an ADDCOMMENT that is not an attachment
 * - It's money request where conditions for editability are defined in canEditMoneyRequest method
 * - It's not pending deletion
 */
function canEditReportAction(reportAction: OnyxEntry<ReportAction>): boolean {
    const isCommentOrIOU = reportAction?.actionName === CONST.REPORT.ACTIONS.TYPE.ADDCOMMENT || reportAction?.actionName === CONST.REPORT.ACTIONS.TYPE.IOU;

    return Boolean(
        reportAction?.actorAccountID === currentUserAccountID &&
            isCommentOrIOU &&
            canEditMoneyRequest(reportAction) && // Returns true for non-IOU actions
            !ReportActionsUtils.isReportActionAttachment(reportAction) &&
            !ReportActionsUtils.isDeletedAction(reportAction) &&
            !ReportActionsUtils.isCreatedTaskReportAction(reportAction) &&
            reportAction?.pendingAction !== CONST.RED_BRICK_ROAD_PENDING_ACTION.DELETE,
    );
}

/**
 * Gets all transactions on an IOU report with a receipt
 */
function getTransactionsWithReceipts(iouReportID: string | undefined): Transaction[] {
    const transactions = TransactionUtils.getAllReportTransactions(iouReportID);
    return transactions.filter((transaction) => TransactionUtils.hasReceipt(transaction));
}

/**
 * For report previews, we display a "Receipt scan in progress" indicator
 * instead of the report total only when we have no report total ready to show. This is the case when
 * all requests are receipts that are being SmartScanned. As soon as we have a non-receipt request,
 * or as soon as one receipt request is done scanning, we have at least one
 * "ready" money request, and we remove this indicator to show the partial report total.
 */
function areAllRequestsBeingSmartScanned(iouReportID: string, reportPreviewAction: OnyxEntry<ReportAction>): boolean {
    const transactionsWithReceipts = getTransactionsWithReceipts(iouReportID);
    // If we have more requests than requests with receipts, we have some manual requests
    if (ReportActionsUtils.getNumberOfMoneyRequests(reportPreviewAction) > transactionsWithReceipts.length) {
        return false;
    }
    return transactionsWithReceipts.every((transaction) => TransactionUtils.isReceiptBeingScanned(transaction));
}

/**
 * Check if any of the transactions in the report has required missing fields
 *
 */
function hasMissingSmartscanFields(iouReportID: string): boolean {
    return TransactionUtils.getAllReportTransactions(iouReportID).some((transaction) => TransactionUtils.hasMissingSmartscanFields(transaction));
}

/**
 * Given a parent IOU report action get report name for the LHN.
 */
function getTransactionReportName(reportAction: OnyxEntry<ReportAction | OptimisticIOUReportAction>): string {
    if (ReportActionsUtils.isReversedTransaction(reportAction)) {
        return Localize.translateLocal('parentReportAction.reversedTransaction');
    }

    if (ReportActionsUtils.isDeletedAction(reportAction)) {
        return Localize.translateLocal('parentReportAction.deletedRequest');
    }

    const transaction = TransactionUtils.getLinkedTransaction(reportAction);
    if (isEmptyObject(transaction)) {
        // Transaction data might be empty on app's first load, if so we fallback to Request
        return Localize.translateLocal('iou.request');
    }

    if (TransactionUtils.isFetchingWaypointsFromServer(transaction)) {
        return Localize.translateLocal('iou.routePending');
    }

    if (TransactionUtils.hasReceipt(transaction) && TransactionUtils.isReceiptBeingScanned(transaction)) {
        return Localize.translateLocal('iou.receiptScanning');
    }

    if (TransactionUtils.hasMissingSmartscanFields(transaction)) {
        return Localize.translateLocal('iou.receiptMissingDetails');
    }

    const transactionDetails = getTransactionDetails(transaction);

    return Localize.translateLocal(ReportActionsUtils.isSentMoneyReportAction(reportAction) ? 'iou.threadSentMoneyReportName' : 'iou.threadRequestReportName', {
        formattedAmount: CurrencyUtils.convertToDisplayString(transactionDetails?.amount ?? 0, transactionDetails?.currency) ?? '',
        comment: (!TransactionUtils.isMerchantMissing(transaction) ? transactionDetails?.merchant : transactionDetails?.comment) ?? '',
    });
}

/**
 * Get money request message for an IOU report
 *
 * @param [reportAction] This can be either a report preview action or the IOU action
 */
function getReportPreviewMessage(
    report: OnyxEntry<Report> | EmptyObject,
    reportAction: OnyxEntry<ReportAction> | EmptyObject = {},
    shouldConsiderScanningReceiptOrPendingRoute = false,
    isPreviewMessageForParentChatReport = false,
    policy: OnyxEntry<Policy> = null,
    isForListPreview = false,
): string {
    const reportActionMessage = reportAction?.message?.[0].html ?? '';

    if (isEmptyObject(report) || !report?.reportID) {
        // The iouReport is not found locally after SignIn because the OpenApp API won't return iouReports if they're settled
        // As a temporary solution until we know how to solve this the best, we just use the message that returned from BE
        return reportActionMessage;
    }

    if (!isEmptyObject(reportAction) && !isIOUReport(report) && reportAction && ReportActionsUtils.isSplitBillAction(reportAction)) {
        // This covers group chats where the last action is a split bill action
        const linkedTransaction = TransactionUtils.getLinkedTransaction(reportAction);
        if (isEmptyObject(linkedTransaction)) {
            return reportActionMessage;
        }

        if (!isEmptyObject(linkedTransaction)) {
            if (TransactionUtils.isReceiptBeingScanned(linkedTransaction)) {
                return Localize.translateLocal('iou.receiptScanning');
            }

            if (TransactionUtils.hasMissingSmartscanFields(linkedTransaction)) {
                return Localize.translateLocal('iou.receiptMissingDetails');
            }

            const transactionDetails = getTransactionDetails(linkedTransaction);
            const formattedAmount = CurrencyUtils.convertToDisplayString(transactionDetails?.amount ?? 0, transactionDetails?.currency ?? '');
            return Localize.translateLocal('iou.didSplitAmount', {formattedAmount, comment: transactionDetails?.comment ?? ''});
        }
    }

    const containsNonReimbursable = hasNonReimbursableTransactions(report.reportID);
    const totalAmount = getMoneyRequestSpendBreakdown(report).totalDisplaySpend;
    const policyName = getPolicyName(report, false, policy);
    const payerName = isExpenseReport(report) && !containsNonReimbursable ? policyName : getDisplayNameForParticipant(report.managerID, !isPreviewMessageForParentChatReport);

    const formattedAmount = CurrencyUtils.convertToDisplayString(totalAmount, report.currency);

    if (isReportApproved(report) && isPaidGroupPolicy(report)) {
        return Localize.translateLocal('iou.managerApprovedAmount', {
            manager: payerName ?? '',
            amount: formattedAmount,
        });
    }

    let linkedTransaction;
    if (!isEmptyObject(reportAction) && shouldConsiderScanningReceiptOrPendingRoute && reportAction && ReportActionsUtils.isMoneyRequestAction(reportAction)) {
        linkedTransaction = TransactionUtils.getLinkedTransaction(reportAction);
    }

    if (!isEmptyObject(linkedTransaction) && TransactionUtils.hasReceipt(linkedTransaction) && TransactionUtils.isReceiptBeingScanned(linkedTransaction)) {
        return Localize.translateLocal('iou.receiptScanning');
    }

    if (!isEmptyObject(linkedTransaction) && TransactionUtils.isFetchingWaypointsFromServer(linkedTransaction) && !TransactionUtils.getAmount(linkedTransaction)) {
        return Localize.translateLocal('iou.routePending');
    }

    const originalMessage = reportAction?.originalMessage as IOUMessage | undefined;

    // Show Paid preview message if it's settled or if the amount is paid & stuck at receivers end for only chat reports.
    if (isSettled(report.reportID) || (report.isWaitingOnBankAccount && isPreviewMessageForParentChatReport)) {
        // A settled report preview message can come in three formats "paid ... elsewhere" or "paid ... with Expensify"
        let translatePhraseKey: TranslationPaths = 'iou.paidElsewhereWithAmount';
        if (isPreviewMessageForParentChatReport) {
            translatePhraseKey = 'iou.payerPaidAmount';
        } else if (
            [CONST.IOU.PAYMENT_TYPE.VBBA, CONST.IOU.PAYMENT_TYPE.EXPENSIFY].some((paymentType) => paymentType === originalMessage?.paymentType) ||
            !!reportActionMessage.match(/ (with Expensify|using Expensify)$/) ||
            report.isWaitingOnBankAccount
        ) {
            translatePhraseKey = 'iou.paidWithExpensifyWithAmount';
        }

        let actualPayerName = report.managerID === currentUserAccountID ? '' : getDisplayNameForParticipant(report.managerID, true);
        actualPayerName = actualPayerName && isForListPreview && !isPreviewMessageForParentChatReport ? `${actualPayerName}:` : actualPayerName;
        const payerDisplayName = isPreviewMessageForParentChatReport ? payerName : actualPayerName;

        return Localize.translateLocal(translatePhraseKey, {amount: formattedAmount, payer: payerDisplayName ?? ''});
    }

    if (report.isWaitingOnBankAccount) {
        const submitterDisplayName = getDisplayNameForParticipant(report.ownerAccountID ?? -1, true) ?? '';
        return Localize.translateLocal('iou.waitingOnBankAccount', {submitterDisplayName});
    }

    const lastActorID = reportAction?.actorAccountID;
    let amount = originalMessage?.amount;
    let currency = originalMessage?.currency ? originalMessage?.currency : report.currency;

    if (!isEmptyObject(linkedTransaction)) {
        amount = TransactionUtils.getAmount(linkedTransaction, isExpenseReport(report));
        currency = TransactionUtils.getCurrency(linkedTransaction);
    }

    // if we have the amount in the originalMessage and lastActorID, we can use that to display the preview message for the latest request
    if (amount !== undefined && lastActorID && !isPreviewMessageForParentChatReport) {
        const amountToDisplay = CurrencyUtils.convertToDisplayString(Math.abs(amount), currency);

        // We only want to show the actor name in the preview if it's not the current user who took the action
        const requestorName = lastActorID && lastActorID !== currentUserAccountID ? getDisplayNameForParticipant(lastActorID, !isPreviewMessageForParentChatReport) : '';
        return `${requestorName ? `${requestorName}: ` : ''}${Localize.translateLocal('iou.requestedAmount', {formattedAmount: amountToDisplay})}`;
    }

    return Localize.translateLocal(containsNonReimbursable ? 'iou.payerSpentAmount' : 'iou.payerOwesAmount', {payer: payerName ?? '', amount: formattedAmount});
}

/**
 * Given the updates user made to the request, compose the originalMessage
 * object of the modified expense action.
 *
 * At the moment, we only allow changing one transaction field at a time.
 */
function getModifiedExpenseOriginalMessage(oldTransaction: OnyxEntry<Transaction>, transactionChanges: TransactionChanges, isFromExpenseReport: boolean): ExpenseOriginalMessage {
    const originalMessage: ExpenseOriginalMessage = {};
    // Remark: Comment field is the only one which has new/old prefixes for the keys (newComment/ oldComment),
    // all others have old/- pattern such as oldCreated/created
    if ('comment' in transactionChanges) {
        originalMessage.oldComment = TransactionUtils.getDescription(oldTransaction);
        originalMessage.newComment = transactionChanges?.comment;
    }
    if ('created' in transactionChanges) {
        originalMessage.oldCreated = TransactionUtils.getCreated(oldTransaction);
        originalMessage.created = transactionChanges?.created;
    }
    if ('merchant' in transactionChanges) {
        originalMessage.oldMerchant = TransactionUtils.getMerchant(oldTransaction);
        originalMessage.merchant = transactionChanges?.merchant;
    }

    // The amount is always a combination of the currency and the number value so when one changes we need to store both
    // to match how we handle the modified expense action in oldDot
    if ('amount' in transactionChanges || 'currency' in transactionChanges) {
        originalMessage.oldAmount = TransactionUtils.getAmount(oldTransaction, isFromExpenseReport);
        originalMessage.amount = transactionChanges?.amount ?? transactionChanges.oldAmount;
        originalMessage.oldCurrency = TransactionUtils.getCurrency(oldTransaction);
        originalMessage.currency = transactionChanges?.currency ?? transactionChanges.oldCurrency;
    }

    if ('category' in transactionChanges) {
        originalMessage.oldCategory = TransactionUtils.getCategory(oldTransaction);
        originalMessage.category = transactionChanges?.category;
    }

    if ('tag' in transactionChanges) {
        originalMessage.oldTag = TransactionUtils.getTag(oldTransaction);
        originalMessage.tag = transactionChanges?.tag;
    }

    if ('billable' in transactionChanges) {
        const oldBillable = TransactionUtils.getBillable(oldTransaction);
        originalMessage.oldBillable = oldBillable ? Localize.translateLocal('common.billable').toLowerCase() : Localize.translateLocal('common.nonBillable').toLowerCase();
        originalMessage.billable = transactionChanges?.billable ? Localize.translateLocal('common.billable').toLowerCase() : Localize.translateLocal('common.nonBillable').toLowerCase();
    }

    return originalMessage;
}

/**
 * Check if original message is an object and can be used as a ChangeLog type
 * @param originalMessage
 */
function isChangeLogObject(originalMessage?: ChangeLog): ChangeLog | undefined {
    if (originalMessage && typeof originalMessage === 'object') {
        return originalMessage;
    }
    return undefined;
}

/**
 * Build invited usernames for admin chat threads
 * @param parentReportAction
 * @param parentReportActionMessage
 */
function getAdminRoomInvitedParticipants(parentReportAction: ReportAction | Record<string, never>, parentReportActionMessage: string) {
    if (!parentReportAction?.originalMessage) {
        return parentReportActionMessage || Localize.translateLocal('parentReportAction.deletedMessage');
    }
    const originalMessage = isChangeLogObject(parentReportAction.originalMessage);
    const participantAccountIDs = originalMessage?.targetAccountIDs ?? [];

    const participants = participantAccountIDs.map((id) => {
        const name = getDisplayNameForParticipant(id);
        if (name && name?.length > 0) {
            return name;
        }
        return Localize.translateLocal('common.hidden');
    });
    const users = participants.length > 1 ? participants.join(` ${Localize.translateLocal('common.and')} `) : participants[0];
    if (!users) {
        return parentReportActionMessage;
    }
    const actionType = parentReportAction.actionName;
    const isInviteAction = actionType === CONST.REPORT.ACTIONS.TYPE.ROOMCHANGELOG.INVITE_TO_ROOM || actionType === CONST.REPORT.ACTIONS.TYPE.POLICYCHANGELOG.INVITE_TO_ROOM;

    const verbKey = isInviteAction ? 'workspace.invite.invited' : 'workspace.invite.removed';
    const prepositionKey = isInviteAction ? 'workspace.invite.to' : 'workspace.invite.from';

    const verb = Localize.translateLocal(verbKey);
    const preposition = Localize.translateLocal(prepositionKey);

    const roomName = originalMessage?.roomName ?? '';

    return roomName ? `${verb} ${users} ${preposition} ${roomName}` : `${verb} ${users}`;
}

/**
 * Get the title for a report.
 */
function getReportName(report: OnyxEntry<Report>, policy: OnyxEntry<Policy> = null): string {
    let formattedName: string | undefined;
    const parentReportAction = ReportActionsUtils.getParentReportAction(report);
    if (isChatThread(report)) {
        if (!isEmptyObject(parentReportAction) && ReportActionsUtils.isTransactionThread(parentReportAction)) {
            return getTransactionReportName(parentReportAction);
        }

        if (parentReportAction?.message?.[0]?.isDeletedParentAction) {
            return Localize.translateLocal('parentReportAction.deletedMessage');
        }

        const isAttachment = ReportActionsUtils.isReportActionAttachment(!isEmptyObject(parentReportAction) ? parentReportAction : null);
        const parentReportActionMessage = (
            ReportActionsUtils.isApprovedOrSubmittedReportAction(parentReportAction)
                ? ReportActionsUtils.getReportActionMessageText(parentReportAction)
                : parentReportAction?.message?.[0]?.text ?? ''
        ).replace(/(\r\n|\n|\r)/gm, ' ');
        if (isAttachment && parentReportActionMessage) {
            return `[${Localize.translateLocal('common.attachment')}]`;
        }
        if (
            parentReportAction?.message?.[0]?.moderationDecision?.decision === CONST.MODERATION.MODERATOR_DECISION_PENDING_HIDE ||
            parentReportAction?.message?.[0]?.moderationDecision?.decision === CONST.MODERATION.MODERATOR_DECISION_HIDDEN ||
            parentReportAction?.message?.[0]?.moderationDecision?.decision === CONST.MODERATION.MODERATOR_DECISION_PENDING_REMOVE
        ) {
            return Localize.translateLocal('parentReportAction.hiddenMessage');
        }
        if (isAdminRoom(report) || isUserCreatedPolicyRoom(report)) {
            return getAdminRoomInvitedParticipants(parentReportAction, parentReportActionMessage);
        }
        return parentReportActionMessage;
    }

    if (isClosedExpenseReportWithNoExpenses(report)) {
        return Localize.translateLocal('parentReportAction.deletedReport');
    }

    if (isTaskReport(report) && isCanceledTaskReport(report, parentReportAction)) {
        return Localize.translateLocal('parentReportAction.deletedTask');
    }

    if (isChatRoom(report) || isTaskReport(report)) {
        formattedName = report?.reportName;
    }

    if (isPolicyExpenseChat(report)) {
        formattedName = getPolicyExpenseChatName(report, policy);
    }

    if (isMoneyRequestReport(report)) {
        formattedName = getMoneyRequestReportName(report, policy);
    }

    if (isArchivedRoom(report)) {
        formattedName += ` (${Localize.translateLocal('common.archived')})`;
    }

    if (isSelfDM(report)) {
        formattedName = getDisplayNameForParticipant(currentUserAccountID, undefined, undefined, true);
    }

    if (formattedName) {
        return formattedName;
    }

    // Not a room or PolicyExpenseChat, generate title from participants
    const participantAccountIDs = report?.participantAccountIDs ?? [];
    const participantsWithoutCurrentUser = participantAccountIDs.filter((accountID) => accountID !== currentUserAccountID);
    const isMultipleParticipantReport = participantsWithoutCurrentUser.length > 1;

    return participantsWithoutCurrentUser.map((accountID) => getDisplayNameForParticipant(accountID, isMultipleParticipantReport)).join(', ');
}

/**
 * Get either the policyName or domainName the chat is tied to
 */
function getChatRoomSubtitle(report: OnyxEntry<Report>): string | undefined {
    if (isChatThread(report)) {
        return '';
    }
    if (!isDefaultRoom(report) && !isUserCreatedPolicyRoom(report) && !isPolicyExpenseChat(report)) {
        return '';
    }
    if (getChatType(report) === CONST.REPORT.CHAT_TYPE.DOMAIN_ALL) {
        // The domainAll rooms are just #domainName, so we ignore the prefix '#' to get the domainName
        return report?.reportName?.substring(1) ?? '';
    }
    if ((isPolicyExpenseChat(report) && !!report?.isOwnPolicyExpenseChat) || isExpenseReport(report)) {
        return Localize.translateLocal('workspace.common.workspace');
    }
    if (isArchivedRoom(report)) {
        return report?.oldPolicyName ?? '';
    }
    return getPolicyName(report);
}

/**
 * Get pending members for reports
 */
function getPendingChatMembers(accountIDs: number[], previousPendingChatMembers: PendingChatMember[], pendingAction: PendingAction): PendingChatMember[] {
    const pendingChatMembers = accountIDs.map((accountID) => ({accountID: accountID.toString(), pendingAction}));
    return [...previousPendingChatMembers, ...pendingChatMembers];
}

/**
 * Gets the parent navigation subtitle for the report
 */
function getParentNavigationSubtitle(report: OnyxEntry<Report>): ParentNavigationSummaryParams {
    const parentReport = getParentReport(report);
    if (isEmptyObject(parentReport)) {
        return {};
    }

    return {
        reportName: getReportName(parentReport),
        workspaceName: getPolicyName(parentReport, true),
    };
}

/**
 * Navigate to the details page of a given report
 */
function navigateToDetailsPage(report: OnyxEntry<Report>) {
    const participantAccountIDs = report?.participantAccountIDs ?? [];

    if (isSelfDM(report)) {
        Navigation.navigate(ROUTES.PROFILE.getRoute(currentUserAccountID ?? 0));
        return;
    }

    if (isOneOnOneChat(report)) {
        Navigation.navigate(ROUTES.PROFILE.getRoute(participantAccountIDs[0]));
        return;
    }
    if (report?.reportID) {
        Navigation.navigate(ROUTES.REPORT_WITH_ID_DETAILS.getRoute(report?.reportID));
    }
}

/**
 * Go back to the details page of a given report
 */
function goBackToDetailsPage(report: OnyxEntry<Report>) {
    if (isOneOnOneChat(report)) {
        Navigation.goBack(ROUTES.PROFILE.getRoute(report?.participantAccountIDs?.[0] ?? ''));
        return;
    }
    Navigation.goBack(ROUTES.REPORT_SETTINGS.getRoute(report?.reportID ?? ''));
}

/**
 * Generate a random reportID up to 53 bits aka 9,007,199,254,740,991 (Number.MAX_SAFE_INTEGER).
 * There were approximately 98,000,000 reports with sequential IDs generated before we started using this approach, those make up roughly one billionth of the space for these numbers,
 * so we live with the 1 in a billion chance of a collision with an older ID until we can switch to 64-bit IDs.
 *
 * In a test of 500M reports (28 years of reports at our current max rate) we got 20-40 collisions meaning that
 * this is more than random enough for our needs.
 */
function generateReportID(): string {
    return (Math.floor(Math.random() * 2 ** 21) * 2 ** 32 + Math.floor(Math.random() * 2 ** 32)).toString();
}

function hasReportNameError(report: OnyxEntry<Report>): boolean {
    return !isEmptyObject(report?.errorFields?.reportName);
}

/**
 * For comments shorter than or equal to 10k chars, convert the comment from MD into HTML because that's how it is stored in the database
 * For longer comments, skip parsing, but still escape the text, and display plaintext for performance reasons. It takes over 40s to parse a 100k long string!!
 */
function getParsedComment(text: string): string {
    const parser = new ExpensiMark();
    const textWithMention = text.replace(CONST.REGEX.SHORT_MENTION, (match) => {
        const mention = match.substring(1);

        if (!Str.isValidEmail(mention) && currentUserPrivateDomain) {
            const mentionWithEmailDomain = `${mention}@${currentUserPrivateDomain}`;
            if (allPersonalDetailLogins.includes(mentionWithEmailDomain)) {
                return `@${mentionWithEmailDomain}`;
            }
        }
        if (Str.isValidPhone(mention)) {
            const mentionWithSmsDomain = PhoneNumber.addSMSDomainIfPhoneNumber(mention);
            if (allPersonalDetailLogins.includes(mentionWithSmsDomain)) {
                return `@${mentionWithSmsDomain}`;
            }
        }

        return match;
    });

    return text.length <= CONST.MAX_MARKUP_LENGTH ? parser.replace(textWithMention, {shouldEscapeText: !shouldAllowRawHTMLMessages()}) : lodashEscape(text);
}

function getReportDescriptionText(report: Report): string {
    if (!report.description) {
        return '';
    }

    const parser = new ExpensiMark();
    return parser.htmlToText(report.description);
}

function getPolicyDescriptionText(policy: Policy): string {
    if (!policy.description) {
        return '';
    }

    const parser = new ExpensiMark();
    return parser.htmlToText(policy.description);
}

function buildOptimisticAddCommentReportAction(text?: string, file?: FileObject, actorAccountID?: number): OptimisticReportAction {
    const parser = new ExpensiMark();
    const commentText = getParsedComment(text ?? '');
    const isAttachment = !text && file !== undefined;
    const attachmentInfo = isAttachment ? file : {};
    const htmlForNewComment = isAttachment ? CONST.ATTACHMENT_UPLOADING_MESSAGE_HTML : commentText;
    const accountID = actorAccountID ?? currentUserAccountID;

    // Remove HTML from text when applying optimistic offline comment
    const textForNewComment = isAttachment ? CONST.ATTACHMENT_MESSAGE_TEXT : parser.htmlToText(htmlForNewComment);
    return {
        commentText,
        reportAction: {
            reportActionID: NumberUtils.rand64(),
            actionName: CONST.REPORT.ACTIONS.TYPE.ADDCOMMENT,
            actorAccountID: accountID,
            person: [
                {
                    style: 'strong',
                    text: allPersonalDetails?.[accountID ?? -1]?.displayName ?? currentUserEmail,
                    type: 'TEXT',
                },
            ],
            automatic: false,
            avatar: allPersonalDetails?.[accountID ?? -1]?.avatar ?? UserUtils.getDefaultAvatarURL(accountID),
            created: DateUtils.getDBTimeWithSkew(),
            message: [
                {
                    translationKey: isAttachment ? CONST.TRANSLATION_KEYS.ATTACHMENT : '',
                    type: CONST.REPORT.MESSAGE.TYPE.COMMENT,
                    html: htmlForNewComment,
                    text: textForNewComment,
                },
            ],
            isFirstItem: false,
            isAttachment,
            attachmentInfo,
            pendingAction: CONST.RED_BRICK_ROAD_PENDING_ACTION.ADD,
            shouldShow: true,
            isOptimisticAction: true,
        },
    };
}

/**
 * update optimistic parent reportAction when a comment is added or remove in the child report
 * @param parentReportAction - Parent report action of the child report
 * @param lastVisibleActionCreated - Last visible action created of the child report
 * @param type - The type of action in the child report
 */

function updateOptimisticParentReportAction(parentReportAction: OnyxEntry<ReportAction>, lastVisibleActionCreated: string, type: string): UpdateOptimisticParentReportAction {
    let childVisibleActionCount = parentReportAction?.childVisibleActionCount ?? 0;
    let childCommenterCount = parentReportAction?.childCommenterCount ?? 0;
    let childOldestFourAccountIDs = parentReportAction?.childOldestFourAccountIDs;

    if (type === CONST.RED_BRICK_ROAD_PENDING_ACTION.ADD) {
        childVisibleActionCount += 1;
        const oldestFourAccountIDs = childOldestFourAccountIDs ? childOldestFourAccountIDs.split(',') : [];
        if (oldestFourAccountIDs.length < 4) {
            const index = oldestFourAccountIDs.findIndex((accountID) => accountID === currentUserAccountID?.toString());
            if (index === -1) {
                childCommenterCount += 1;
                oldestFourAccountIDs.push(currentUserAccountID?.toString() ?? '');
            }
        }
        childOldestFourAccountIDs = oldestFourAccountIDs.join(',');
    } else if (type === CONST.RED_BRICK_ROAD_PENDING_ACTION.DELETE) {
        if (childVisibleActionCount > 0) {
            childVisibleActionCount -= 1;
        }

        if (childVisibleActionCount === 0) {
            childCommenterCount = 0;
            childOldestFourAccountIDs = '';
        }
    }

    return {
        childVisibleActionCount,
        childCommenterCount,
        childLastVisibleActionCreated: lastVisibleActionCreated,
        childOldestFourAccountIDs,
    };
}

/**
 * Get optimistic data of parent report action
 * @param reportID The reportID of the report that is updated
 * @param lastVisibleActionCreated Last visible action created of the child report
 * @param type The type of action in the child report
 * @param parentReportID Custom reportID to be updated
 * @param parentReportActionID Custom reportActionID to be updated
 */
function getOptimisticDataForParentReportAction(reportID: string, lastVisibleActionCreated: string, type: string, parentReportID = '', parentReportActionID = ''): OnyxUpdate | EmptyObject {
    const report = getReport(reportID);
    if (!report || isEmptyObject(report)) {
        return {};
    }
    const parentReportAction = ReportActionsUtils.getParentReportAction(report);
    if (!parentReportAction || isEmptyObject(parentReportAction)) {
        return {};
    }

    const optimisticParentReportAction = updateOptimisticParentReportAction(parentReportAction, lastVisibleActionCreated, type);
    return {
        onyxMethod: Onyx.METHOD.MERGE,
        key: `${ONYXKEYS.COLLECTION.REPORT_ACTIONS}${parentReportID || report?.parentReportID}`,
        value: {
            [parentReportActionID || (report?.parentReportActionID ?? '')]: optimisticParentReportAction,
        },
    };
}

/**
 * Builds an optimistic reportAction for the parent report when a task is created
 * @param taskReportID - Report ID of the task
 * @param taskTitle - Title of the task
 * @param taskAssigneeAccountID - AccountID of the person assigned to the task
 * @param text - Text of the comment
 * @param parentReportID - Report ID of the parent report
 */
function buildOptimisticTaskCommentReportAction(taskReportID: string, taskTitle: string, taskAssigneeAccountID: number, text: string, parentReportID: string): OptimisticReportAction {
    const reportAction = buildOptimisticAddCommentReportAction(text);
    if (reportAction.reportAction.message) {
        reportAction.reportAction.message[0].taskReportID = taskReportID;
    }

    // These parameters are not saved on the reportAction, but are used to display the task in the UI
    // Added when we fetch the reportActions on a report
    reportAction.reportAction.originalMessage = {
        html: reportAction.reportAction.message?.[0].html,
        taskReportID: reportAction.reportAction.message?.[0].taskReportID,
    };
    reportAction.reportAction.childReportID = taskReportID;
    reportAction.reportAction.parentReportID = parentReportID;
    reportAction.reportAction.childType = CONST.REPORT.TYPE.TASK;
    reportAction.reportAction.childReportName = taskTitle;
    reportAction.reportAction.childManagerAccountID = taskAssigneeAccountID;
    reportAction.reportAction.childStatusNum = CONST.REPORT.STATUS_NUM.OPEN;
    reportAction.reportAction.childStateNum = CONST.REPORT.STATE_NUM.OPEN;

    return reportAction;
}

/**
 * Builds an optimistic IOU report with a randomly generated reportID
 *
 * @param payeeAccountID - AccountID of the person generating the IOU.
 * @param payerAccountID - AccountID of the other person participating in the IOU.
 * @param total - IOU amount in the smallest unit of the currency.
 * @param chatReportID - Report ID of the chat where the IOU is.
 * @param currency - IOU currency.
 * @param isSendingMoney - If we send money the IOU should be created as settled
 */

function buildOptimisticIOUReport(payeeAccountID: number, payerAccountID: number, total: number, chatReportID: string, currency: string, isSendingMoney = false): OptimisticIOUReport {
    const formattedTotal = CurrencyUtils.convertToDisplayString(total, currency);
    const personalDetails = getPersonalDetailsForAccountID(payerAccountID);
    const payerEmail = 'login' in personalDetails ? personalDetails.login : '';

    // When creating a report the participantsAccountIDs and visibleChatMemberAccountIDs are the same
    const participantsAccountIDs = [payeeAccountID, payerAccountID];

    return {
        type: CONST.REPORT.TYPE.IOU,
        cachedTotal: formattedTotal,
        chatReportID,
        currency,
        managerID: payerAccountID,
        ownerAccountID: payeeAccountID,
        participantAccountIDs: participantsAccountIDs,
        visibleChatMemberAccountIDs: participantsAccountIDs,
        reportID: generateReportID(),
        stateNum: isSendingMoney ? CONST.REPORT.STATE_NUM.APPROVED : CONST.REPORT.STATE_NUM.SUBMITTED,
        statusNum: isSendingMoney ? CONST.REPORT.STATUS_NUM.REIMBURSED : CONST.REPORT.STATE_NUM.SUBMITTED,
        total,

        // We don't translate reportName because the server response is always in English
        reportName: `${payerEmail} owes ${formattedTotal}`,
        notificationPreference: CONST.REPORT.NOTIFICATION_PREFERENCE.HIDDEN,
        parentReportID: chatReportID,
        lastVisibleActionCreated: DateUtils.getDBTime(),
    };
}

function getHumanReadableStatus(statusNum: number): string {
    const status = Object.keys(CONST.REPORT.STATUS_NUM).find((key) => CONST.REPORT.STATUS_NUM[key as keyof typeof CONST.REPORT.STATUS_NUM] === statusNum);
    return status ? `${status.charAt(0)}${status.slice(1).toLowerCase()}` : '';
}

/**
 * Populates the report field formula with the values from the report and policy.
 * Currently, this only supports optimistic expense reports.
 * Each formula field is either replaced with a value, or removed.
 * If after all replacements the formula is empty, the original formula is returned.
 * See {@link https://help.expensify.com/articles/expensify-classic/insights-and-custom-reporting/Custom-Templates}
 */
function populateOptimisticReportFormula(formula: string, report: OptimisticExpenseReport, policy: Policy | EmptyObject): string {
    const createdDate = report.lastVisibleActionCreated ? new Date(report.lastVisibleActionCreated) : undefined;
    const result = formula
        // We don't translate because the server response is always in English
        .replaceAll('{report:type}', 'Expense Report')
        .replaceAll('{report:startdate}', createdDate ? format(createdDate, CONST.DATE.FNS_FORMAT_STRING) : '')
        .replaceAll('{report:total}', report.total !== undefined ? CurrencyUtils.convertToDisplayString(Math.abs(report.total), report.currency).toString() : '')
        .replaceAll('{report:currency}', report.currency ?? '')
        .replaceAll('{report:policyname}', policy.name ?? '')
        .replaceAll('{report:created}', createdDate ? format(createdDate, CONST.DATE.FNS_DATE_TIME_FORMAT_STRING) : '')
        .replaceAll('{report:created:yyyy-MM-dd}', createdDate ? format(createdDate, CONST.DATE.FNS_FORMAT_STRING) : '')
        .replaceAll('{report:status}', report.statusNum !== undefined ? getHumanReadableStatus(report.statusNum) : '')
        .replaceAll('{user:email}', currentUserEmail ?? '')
        .replaceAll('{user:email|frontPart}', currentUserEmail ? currentUserEmail.split('@')[0] : '')
        .replaceAll(/\{report:(.+)}/g, '');

    return result.trim().length ? result : formula;
}

/**
 * Builds an optimistic Expense report with a randomly generated reportID
 *
 * @param chatReportID - Report ID of the PolicyExpenseChat where the Expense Report is
 * @param policyID - The policy ID of the PolicyExpenseChat
 * @param payeeAccountID - AccountID of the employee (payee)
 * @param total - Amount in cents
 * @param currency
 */
function buildOptimisticExpenseReport(chatReportID: string, policyID: string, payeeAccountID: number, total: number, currency: string): OptimisticExpenseReport {
    // The amount for Expense reports are stored as negative value in the database
    const storedTotal = total * -1;
    const policyName = getPolicyName(allReports?.[`${ONYXKEYS.COLLECTION.REPORT}${chatReportID}`]);
    const formattedTotal = CurrencyUtils.convertToDisplayString(storedTotal, currency);
    const policy = getPolicy(policyID);

    const isInstantSubmitEnabled = PolicyUtils.isInstantSubmitEnabled(policy);

    const stateNum = isInstantSubmitEnabled ? CONST.REPORT.STATE_NUM.SUBMITTED : CONST.REPORT.STATE_NUM.OPEN;
    const statusNum = isInstantSubmitEnabled ? CONST.REPORT.STATUS_NUM.SUBMITTED : CONST.REPORT.STATUS_NUM.OPEN;

    const expenseReport: OptimisticExpenseReport = {
        reportID: generateReportID(),
        chatReportID,
        policyID,
        type: CONST.REPORT.TYPE.EXPENSE,
        ownerAccountID: payeeAccountID,
        currency,
        // We don't translate reportName because the server response is always in English
        reportName: `${policyName} owes ${formattedTotal}`,
        stateNum,
        statusNum,
        total: storedTotal,
        notificationPreference: CONST.REPORT.NOTIFICATION_PREFERENCE.HIDDEN,
        parentReportID: chatReportID,
        lastVisibleActionCreated: DateUtils.getDBTime(),
    };

    // The account defined in the policy submitsTo field is the approver/ manager for this report
    if (policy?.submitsTo) {
        expenseReport.managerID = policy.submitsTo;
    }

    const titleReportField = getTitleReportField(getReportFieldsByPolicyID(policyID) ?? {});
    if (!!titleReportField && reportFieldsEnabled(expenseReport)) {
        expenseReport.reportName = populateOptimisticReportFormula(titleReportField.defaultValue, expenseReport, policy);
    }

    return expenseReport;
}

/**
 * @param iouReportID - the report ID of the IOU report the action belongs to
 * @param type - IOUReportAction type. Can be oneOf(create, decline, cancel, pay, split)
 * @param total - IOU total in cents
 * @param comment - IOU comment
 * @param currency - IOU currency
 * @param paymentType - IOU paymentMethodType. Can be oneOf(Elsewhere, Expensify)
 * @param isSettlingUp - Whether we are settling up an IOU
 */
function getIOUReportActionMessage(iouReportID: string, type: string, total: number, comment: string, currency: string, paymentType = '', isSettlingUp = false): [Message] {
    const report = getReport(iouReportID);
    const amount =
        type === CONST.IOU.REPORT_ACTION_TYPE.PAY
            ? CurrencyUtils.convertToDisplayString(getMoneyRequestSpendBreakdown(!isEmptyObject(report) ? report : null).totalDisplaySpend, currency)
            : CurrencyUtils.convertToDisplayString(total, currency);

    let paymentMethodMessage;
    switch (paymentType) {
        case CONST.IOU.PAYMENT_TYPE.VBBA:
        case CONST.IOU.PAYMENT_TYPE.EXPENSIFY:
            paymentMethodMessage = ' with Expensify';
            break;
        default:
            paymentMethodMessage = ` elsewhere`;
            break;
    }

    let iouMessage;
    switch (type) {
        case CONST.REPORT.ACTIONS.TYPE.APPROVED:
            iouMessage = `approved ${amount}`;
            break;
        case CONST.REPORT.ACTIONS.TYPE.SUBMITTED:
            iouMessage = `submitted ${amount}`;
            break;
        case CONST.IOU.REPORT_ACTION_TYPE.CREATE:
            iouMessage = `requested ${amount}${comment && ` for ${comment}`}`;
            break;
        case CONST.IOU.REPORT_ACTION_TYPE.SPLIT:
            iouMessage = `split ${amount}${comment && ` for ${comment}`}`;
            break;
        case CONST.IOU.REPORT_ACTION_TYPE.DELETE:
            iouMessage = `deleted the ${amount} request${comment && ` for ${comment}`}`;
            break;
        case CONST.IOU.REPORT_ACTION_TYPE.PAY:
            iouMessage = isSettlingUp ? `paid ${amount}${paymentMethodMessage}` : `sent ${amount}${comment && ` for ${comment}`}${paymentMethodMessage}`;
            break;
        default:
            break;
    }

    return [
        {
            html: lodashEscape(iouMessage),
            text: iouMessage ?? '',
            isEdited: false,
            type: CONST.REPORT.MESSAGE.TYPE.COMMENT,
        },
    ];
}

/**
 * Builds an optimistic IOU reportAction object
 *
 * @param type - IOUReportAction type. Can be oneOf(create, delete, pay, split).
 * @param amount - IOU amount in cents.
 * @param currency
 * @param comment - User comment for the IOU.
 * @param participants - An array with participants details.
 * @param [transactionID] - Not required if the IOUReportAction type is 'pay'
 * @param [paymentType] - Only required if the IOUReportAction type is 'pay'. Can be oneOf(elsewhere, Expensify).
 * @param [iouReportID] - Only required if the IOUReportActions type is oneOf(decline, cancel, pay). Generates a randomID as default.
 * @param [isSettlingUp] - Whether we are settling up an IOU.
 * @param [isSendMoneyFlow] - Whether this is send money flow
 * @param [receipt]
 * @param [isOwnPolicyExpenseChat] - Whether this is an expense report create from the current user's policy expense chat
 */

function buildOptimisticIOUReportAction(
    type: ValueOf<typeof CONST.IOU.REPORT_ACTION_TYPE>,
    amount: number,
    currency: string,
    comment: string,
    participants: Participant[],
    transactionID: string,
    paymentType?: PaymentMethodType,
    iouReportID = '',
    isSettlingUp = false,
    isSendMoneyFlow = false,
    receipt: Receipt = {},
    isOwnPolicyExpenseChat = false,
    created = DateUtils.getDBTime(),
): OptimisticIOUReportAction {
    const IOUReportID = iouReportID || generateReportID();

    const originalMessage: IOUMessage = {
        amount,
        comment,
        currency,
        IOUTransactionID: transactionID,
        IOUReportID,
        type,
    };

    if (type === CONST.IOU.REPORT_ACTION_TYPE.PAY) {
        // In send money flow, we store amount, comment, currency in IOUDetails when type = pay
        if (isSendMoneyFlow) {
            const keys = ['amount', 'comment', 'currency'] as const;
            keys.forEach((key) => {
                delete originalMessage[key];
            });
            originalMessage.IOUDetails = {amount, comment, currency};
            originalMessage.paymentType = paymentType;
        } else {
            // In case of pay money request action, we dont store the comment
            // and there is no single transctionID to link the action to.
            delete originalMessage.IOUTransactionID;
            delete originalMessage.comment;
            originalMessage.paymentType = paymentType;
        }
    }

    // IOUs of type split only exist in group DMs and those don't have an iouReport so we need to delete the IOUReportID key
    if (type === CONST.IOU.REPORT_ACTION_TYPE.SPLIT) {
        delete originalMessage.IOUReportID;
        // Split bill made from a policy expense chat only have the payee's accountID as the participant because the payer could be any policy admin
        if (isOwnPolicyExpenseChat) {
            originalMessage.participantAccountIDs = currentUserAccountID ? [currentUserAccountID] : [];
        } else {
            originalMessage.participantAccountIDs = currentUserAccountID
                ? [currentUserAccountID, ...participants.map((participant) => participant.accountID ?? -1)]
                : participants.map((participant) => participant.accountID ?? -1);
        }
    }

    return {
        actionName: CONST.REPORT.ACTIONS.TYPE.IOU,
        actorAccountID: currentUserAccountID,
        automatic: false,
        avatar: getCurrentUserAvatarOrDefault(),
        isAttachment: false,
        originalMessage,
        message: getIOUReportActionMessage(iouReportID, type, amount, comment, currency, paymentType, isSettlingUp),
        person: [
            {
                style: 'strong',
                text: getCurrentUserDisplayNameOrEmail(),
                type: 'TEXT',
            },
        ],
        reportActionID: NumberUtils.rand64(),
        shouldShow: true,
        created,
        pendingAction: CONST.RED_BRICK_ROAD_PENDING_ACTION.ADD,
        whisperedToAccountIDs: [CONST.IOU.RECEIPT_STATE.SCANREADY, CONST.IOU.RECEIPT_STATE.SCANNING].some((value) => value === receipt?.state) ? [currentUserAccountID ?? -1] : [],
    };
}

/**
 * Builds an optimistic APPROVED report action with a randomly generated reportActionID.
 */
function buildOptimisticApprovedReportAction(amount: number, currency: string, expenseReportID: string): OptimisticApprovedReportAction {
    const originalMessage = {
        amount,
        currency,
        expenseReportID,
    };

    return {
        actionName: CONST.REPORT.ACTIONS.TYPE.APPROVED,
        actorAccountID: currentUserAccountID,
        automatic: false,
        avatar: getCurrentUserAvatarOrDefault(),
        isAttachment: false,
        originalMessage,
        message: getIOUReportActionMessage(expenseReportID, CONST.REPORT.ACTIONS.TYPE.APPROVED, Math.abs(amount), '', currency),
        person: [
            {
                style: 'strong',
                text: getCurrentUserDisplayNameOrEmail(),
                type: 'TEXT',
            },
        ],
        reportActionID: NumberUtils.rand64(),
        shouldShow: true,
        created: DateUtils.getDBTime(),
        pendingAction: CONST.RED_BRICK_ROAD_PENDING_ACTION.ADD,
    };
}

/**
 * Builds an optimistic MOVED report action with a randomly generated reportActionID.
 * This action is used when we move reports across workspaces.
 */
function buildOptimisticMovedReportAction(fromPolicyID: string, toPolicyID: string, newParentReportID: string, movedReportID: string, policyName: string): ReportAction {
    const originalMessage = {
        fromPolicyID,
        toPolicyID,
        newParentReportID,
        movedReportID,
    };

    const movedActionMessage = [
        {
            html: `moved the report to the <a href='${CONST.NEW_EXPENSIFY_URL}r/${newParentReportID}' target='_blank' rel='noreferrer noopener'>${policyName}</a> workspace`,
            text: `moved the report to the ${policyName} workspace`,
            type: CONST.REPORT.MESSAGE.TYPE.COMMENT,
        },
    ];

    return {
        actionName: CONST.REPORT.ACTIONS.TYPE.MOVED,
        actorAccountID: currentUserAccountID,
        automatic: false,
        avatar: getCurrentUserAvatarOrDefault(),
        isAttachment: false,
        originalMessage,
        message: movedActionMessage,
        person: [
            {
                style: 'strong',
                text: getCurrentUserDisplayNameOrEmail(),
                type: 'TEXT',
            },
        ],
        reportActionID: NumberUtils.rand64(),
        shouldShow: true,
        created: DateUtils.getDBTime(),
        pendingAction: CONST.RED_BRICK_ROAD_PENDING_ACTION.ADD,
    };
}

/**
 * Builds an optimistic SUBMITTED report action with a randomly generated reportActionID.
 *
 */
function buildOptimisticSubmittedReportAction(amount: number, currency: string, expenseReportID: string): OptimisticSubmittedReportAction {
    const originalMessage = {
        amount,
        currency,
        expenseReportID,
    };

    return {
        actionName: CONST.REPORT.ACTIONS.TYPE.SUBMITTED,
        actorAccountID: currentUserAccountID,
        automatic: false,
        avatar: getCurrentUserAvatarOrDefault(),
        isAttachment: false,
        originalMessage,
        message: getIOUReportActionMessage(expenseReportID, CONST.REPORT.ACTIONS.TYPE.SUBMITTED, Math.abs(amount), '', currency),
        person: [
            {
                style: 'strong',
                text: getCurrentUserDisplayNameOrEmail(),
                type: 'TEXT',
            },
        ],
        reportActionID: NumberUtils.rand64(),
        shouldShow: true,
        created: DateUtils.getDBTime(),
        pendingAction: CONST.RED_BRICK_ROAD_PENDING_ACTION.ADD,
    };
}

/**
 * Builds an optimistic report preview action with a randomly generated reportActionID.
 *
 * @param chatReport
 * @param iouReport
 * @param [comment] - User comment for the IOU.
 * @param [transaction] - optimistic first transaction of preview
 */
function buildOptimisticReportPreview(chatReport: OnyxEntry<Report>, iouReport: Report, comment = '', transaction: OnyxEntry<Transaction> = null, childReportID?: string): ReportAction {
    const hasReceipt = TransactionUtils.hasReceipt(transaction);
    const isReceiptBeingScanned = hasReceipt && TransactionUtils.isReceiptBeingScanned(transaction);
    const message = getReportPreviewMessage(iouReport);
    const created = DateUtils.getDBTime();
    return {
        reportActionID: NumberUtils.rand64(),
        reportID: chatReport?.reportID,
        actionName: CONST.REPORT.ACTIONS.TYPE.REPORTPREVIEW,
        pendingAction: CONST.RED_BRICK_ROAD_PENDING_ACTION.ADD,
        originalMessage: {
            linkedReportID: iouReport?.reportID,
        },
        message: [
            {
                html: message,
                text: message,
                isEdited: false,
                type: CONST.REPORT.MESSAGE.TYPE.COMMENT,
            },
        ],
        created,
        accountID: iouReport?.managerID ?? 0,
        // The preview is initially whispered if created with a receipt, so the actor is the current user as well
        actorAccountID: hasReceipt ? currentUserAccountID : iouReport?.managerID ?? 0,
        childReportID: childReportID ?? iouReport?.reportID,
        childMoneyRequestCount: 1,
        childLastMoneyRequestComment: comment,
        childRecentReceiptTransactionIDs: hasReceipt && !isEmptyObject(transaction) ? {[transaction?.transactionID ?? '']: created} : undefined,
        whisperedToAccountIDs: isReceiptBeingScanned ? [currentUserAccountID ?? -1] : [],
    };
}

/**
 * Builds an optimistic modified expense action with a randomly generated reportActionID.
 */
function buildOptimisticModifiedExpenseReportAction(
    transactionThread: OnyxEntry<Report>,
    oldTransaction: OnyxEntry<Transaction>,
    transactionChanges: TransactionChanges,
    isFromExpenseReport: boolean,
): OptimisticModifiedExpenseReportAction {
    const originalMessage = getModifiedExpenseOriginalMessage(oldTransaction, transactionChanges, isFromExpenseReport);
    return {
        actionName: CONST.REPORT.ACTIONS.TYPE.MODIFIEDEXPENSE,
        actorAccountID: currentUserAccountID,
        automatic: false,
        avatar: getCurrentUserAvatarOrDefault(),
        created: DateUtils.getDBTime(),
        isAttachment: false,
        message: [
            {
                // Currently we are composing the message from the originalMessage and message is only used in OldDot and not in the App
                text: 'You',
                style: 'strong',
                type: CONST.REPORT.MESSAGE.TYPE.TEXT,
            },
        ],
        originalMessage,
        person: [
            {
                style: 'strong',
                text: currentUserPersonalDetails?.displayName ?? String(currentUserAccountID),
                type: 'TEXT',
            },
        ],
        pendingAction: CONST.RED_BRICK_ROAD_PENDING_ACTION.ADD,
        reportActionID: NumberUtils.rand64(),
        reportID: transactionThread?.reportID,
        shouldShow: true,
    };
}

/**
 * Updates a report preview action that exists for an IOU report.
 *
 * @param [comment] - User comment for the IOU.
 * @param [transaction] - optimistic newest transaction of a report preview
 *
 */
function updateReportPreview(iouReport: OnyxEntry<Report>, reportPreviewAction: ReportAction, isPayRequest = false, comment = '', transaction: OnyxEntry<Transaction> = null): ReportAction {
    const hasReceipt = TransactionUtils.hasReceipt(transaction);
    const recentReceiptTransactions = reportPreviewAction?.childRecentReceiptTransactionIDs ?? {};
    const transactionsToKeep = TransactionUtils.getRecentTransactions(recentReceiptTransactions);
    const previousTransactionsArray = Object.entries(recentReceiptTransactions ?? {}).map(([key, value]) => (transactionsToKeep.includes(key) ? {[key]: value} : null));
    const previousTransactions: Record<string, string> = {};

    for (const obj of previousTransactionsArray) {
        for (const key in obj) {
            if (obj) {
                previousTransactions[key] = obj[key];
            }
        }
    }

    const message = getReportPreviewMessage(iouReport, reportPreviewAction);
    return {
        ...reportPreviewAction,
        message: [
            {
                html: message,
                text: message,
                isEdited: false,
                type: CONST.REPORT.MESSAGE.TYPE.COMMENT,
            },
        ],
        childLastMoneyRequestComment: comment || reportPreviewAction?.childLastMoneyRequestComment,
        childMoneyRequestCount: (reportPreviewAction?.childMoneyRequestCount ?? 0) + (isPayRequest ? 0 : 1),
        childRecentReceiptTransactionIDs: hasReceipt
            ? {
                  ...(transaction && {[transaction.transactionID]: transaction?.created}),
                  ...previousTransactions,
              }
            : recentReceiptTransactions,
        // As soon as we add a transaction without a receipt to the report, it will have ready money requests,
        // so we remove the whisper
        whisperedToAccountIDs: hasReceipt ? reportPreviewAction?.whisperedToAccountIDs : [],
    };
}

function buildOptimisticTaskReportAction(taskReportID: string, actionName: OriginalMessageActionName, message = ''): OptimisticTaskReportAction {
    const originalMessage = {
        taskReportID,
        type: actionName,
        text: message,
    };
    return {
        actionName,
        actorAccountID: currentUserAccountID,
        automatic: false,
        avatar: getCurrentUserAvatarOrDefault(),
        isAttachment: false,
        originalMessage,
        message: [
            {
                text: message,
                taskReportID,
                type: CONST.REPORT.MESSAGE.TYPE.TEXT,
            },
        ],
        person: [
            {
                style: 'strong',
                text: currentUserPersonalDetails?.displayName ?? String(currentUserAccountID),
                type: 'TEXT',
            },
        ],
        reportActionID: NumberUtils.rand64(),
        shouldShow: true,
        created: DateUtils.getDBTime(),
        isFirstItem: false,
        pendingAction: CONST.RED_BRICK_ROAD_PENDING_ACTION.ADD,
    };
}

/**
 * Builds an optimistic chat report with a randomly generated reportID and as much information as we currently have
 */
function buildOptimisticChatReport(
    participantList: number[],
    reportName: string = CONST.REPORT.DEFAULT_REPORT_NAME,
    chatType: ValueOf<typeof CONST.REPORT.CHAT_TYPE> | undefined = undefined,
    policyID: string = CONST.POLICY.OWNER_EMAIL_FAKE,
    ownerAccountID: number = CONST.REPORT.OWNER_ACCOUNT_ID_FAKE,
    isOwnPolicyExpenseChat = false,
    oldPolicyName = '',
    visibility: ValueOf<typeof CONST.REPORT.VISIBILITY> | undefined = undefined,
    writeCapability: ValueOf<typeof CONST.REPORT.WRITE_CAPABILITIES> | undefined = undefined,
    notificationPreference: NotificationPreference = CONST.REPORT.NOTIFICATION_PREFERENCE.ALWAYS,
    parentReportActionID = '',
    parentReportID = '',
    description = '',
): OptimisticChatReport {
    const currentTime = DateUtils.getDBTime();
    const isNewlyCreatedWorkspaceChat = chatType === CONST.REPORT.CHAT_TYPE.POLICY_EXPENSE_CHAT && isOwnPolicyExpenseChat;
    return {
        isOptimisticReport: true,
        type: CONST.REPORT.TYPE.CHAT,
        chatType,
        isOwnPolicyExpenseChat,
        isPinned: reportName === CONST.REPORT.WORKSPACE_CHAT_ROOMS.ADMINS || isNewlyCreatedWorkspaceChat,
        lastActorAccountID: 0,
        lastMessageTranslationKey: '',
        lastMessageHtml: '',
        lastMessageText: undefined,
        lastReadTime: currentTime,
        lastVisibleActionCreated: currentTime,
        notificationPreference,
        oldPolicyName,
        ownerAccountID: ownerAccountID || CONST.REPORT.OWNER_ACCOUNT_ID_FAKE,
        parentReportActionID,
        parentReportID,
        // When creating a report the participantsAccountIDs and visibleChatMemberAccountIDs are the same
        participantAccountIDs: participantList,
        visibleChatMemberAccountIDs: participantList,
        policyID,
        reportID: generateReportID(),
        reportName,
        stateNum: 0,
        statusNum: 0,
        visibility,
        description,
        writeCapability,
    };
}

/**
 * Returns the necessary reportAction onyx data to indicate that the chat has been created optimistically
 * @param [created] - Action created time
 */
function buildOptimisticCreatedReportAction(emailCreatingAction: string, created = DateUtils.getDBTime()): OptimisticCreatedReportAction {
    return {
        reportActionID: NumberUtils.rand64(),
        actionName: CONST.REPORT.ACTIONS.TYPE.CREATED,
        pendingAction: CONST.RED_BRICK_ROAD_PENDING_ACTION.ADD,
        actorAccountID: currentUserAccountID,
        message: [
            {
                type: CONST.REPORT.MESSAGE.TYPE.TEXT,
                style: 'strong',
                text: emailCreatingAction,
            },
            {
                type: CONST.REPORT.MESSAGE.TYPE.TEXT,
                style: 'normal',
                text: ' created this report',
            },
        ],
        person: [
            {
                type: CONST.REPORT.MESSAGE.TYPE.TEXT,
                style: 'strong',
                text: getCurrentUserDisplayNameOrEmail(),
            },
        ],
        automatic: false,
        avatar: getCurrentUserAvatarOrDefault(),
        created,
        shouldShow: true,
    };
}

/**
 * Returns the necessary reportAction onyx data to indicate that the room has been renamed
 */
function buildOptimisticRenamedRoomReportAction(newName: string, oldName: string): OptimisticRenamedReportAction {
    const now = DateUtils.getDBTime();
    return {
        reportActionID: NumberUtils.rand64(),
        actionName: CONST.REPORT.ACTIONS.TYPE.RENAMED,
        pendingAction: CONST.RED_BRICK_ROAD_PENDING_ACTION.ADD,
        actorAccountID: currentUserAccountID,
        message: [
            {
                type: CONST.REPORT.MESSAGE.TYPE.TEXT,
                style: 'strong',
                text: 'You',
            },
            {
                type: CONST.REPORT.MESSAGE.TYPE.TEXT,
                style: 'normal',
                text: ` renamed this report. New title is '${newName}' (previously '${oldName}').`,
            },
        ],
        person: [
            {
                type: CONST.REPORT.MESSAGE.TYPE.TEXT,
                style: 'strong',
                text: getCurrentUserDisplayNameOrEmail(),
            },
        ],
        originalMessage: {
            oldName,
            newName,
            html: `Room renamed to ${newName}`,
            lastModified: now,
        },
        automatic: false,
        avatar: getCurrentUserAvatarOrDefault(),
        created: now,
        shouldShow: true,
    };
}

/**
 * Returns the necessary reportAction onyx data to indicate that the transaction has been put on hold optimistically
 * @param [created] - Action created time
 */
function buildOptimisticHoldReportAction(comment: string, created = DateUtils.getDBTime()): OptimisticHoldReportAction {
    return {
        reportActionID: NumberUtils.rand64(),
        actionName: CONST.REPORT.ACTIONS.TYPE.HOLD,
        pendingAction: CONST.RED_BRICK_ROAD_PENDING_ACTION.ADD,
        actorAccountID: currentUserAccountID,
        message: [
            {
                type: CONST.REPORT.MESSAGE.TYPE.TEXT,
                style: 'normal',
                text: Localize.translateLocal('iou.heldRequest', {comment}),
            },
            {
                type: CONST.REPORT.MESSAGE.TYPE.COMMENT,
                text: comment,
            },
        ],
        person: [
            {
                type: CONST.REPORT.MESSAGE.TYPE.TEXT,
                style: 'strong',
                text: getCurrentUserDisplayNameOrEmail(),
            },
        ],
        automatic: false,
        avatar: getCurrentUserAvatarOrDefault(),
        created,
        shouldShow: true,
    };
}

/**
 * Returns the necessary reportAction onyx data to indicate that the transaction has been removed from hold optimistically
 * @param [created] - Action created time
 */
function buildOptimisticUnHoldReportAction(created = DateUtils.getDBTime()): OptimisticSubmittedReportAction {
    return {
        reportActionID: NumberUtils.rand64(),
        actionName: CONST.REPORT.ACTIONS.TYPE.UNHOLD,
        pendingAction: CONST.RED_BRICK_ROAD_PENDING_ACTION.ADD,
        actorAccountID: currentUserAccountID,
        message: [
            {
                type: CONST.REPORT.MESSAGE.TYPE.TEXT,
                style: 'normal',
                text: Localize.translateLocal('iou.unheldRequest'),
            },
        ],
        person: [
            {
                type: CONST.REPORT.MESSAGE.TYPE.TEXT,
                style: 'normal',
                text: getCurrentUserDisplayNameOrEmail(),
            },
        ],
        automatic: false,
        avatar: getCurrentUserAvatarOrDefault(),
        created,
        shouldShow: true,
    };
}

function buildOptimisticEditedTaskFieldReportAction({title, description}: Task): OptimisticEditedTaskReportAction {
    // We do not modify title & description in one request, so we need to create a different optimistic action for each field modification
    let field = '';
    let value = '';
    if (title !== undefined) {
        field = 'task title';
        value = title;
    } else if (description !== undefined) {
        field = 'description';
        value = description;
    }

    let changelog = 'edited this task';
    if (field && value) {
        changelog = `updated the ${field} to ${value}`;
    } else if (field) {
        changelog = `removed the ${field}`;
    }

    return {
        reportActionID: NumberUtils.rand64(),
        actionName: CONST.REPORT.ACTIONS.TYPE.TASKEDITED,
        pendingAction: CONST.RED_BRICK_ROAD_PENDING_ACTION.ADD,
        actorAccountID: currentUserAccountID,
        message: [
            {
                type: CONST.REPORT.MESSAGE.TYPE.COMMENT,
                text: changelog,
                html: changelog,
            },
        ],
        person: [
            {
                type: CONST.REPORT.MESSAGE.TYPE.TEXT,
                style: 'strong',
                text: getCurrentUserDisplayNameOrEmail(),
            },
        ],
        automatic: false,
        avatar: getCurrentUserAvatarOrDefault(),
        created: DateUtils.getDBTime(),
        shouldShow: false,
    };
}

function buildOptimisticChangedTaskAssigneeReportAction(assigneeAccountID: number): OptimisticEditedTaskReportAction {
    return {
        reportActionID: NumberUtils.rand64(),
        actionName: CONST.REPORT.ACTIONS.TYPE.TASKEDITED,
        pendingAction: CONST.RED_BRICK_ROAD_PENDING_ACTION.ADD,
        actorAccountID: currentUserAccountID,
        message: [
            {
                type: CONST.REPORT.MESSAGE.TYPE.COMMENT,
                text: `assigned to ${getDisplayNameForParticipant(assigneeAccountID)}`,
                html: `assigned to <mention-user accountID=${assigneeAccountID}></mention-user>`,
            },
        ],
        person: [
            {
                type: CONST.REPORT.MESSAGE.TYPE.TEXT,
                style: 'strong',
                text: getCurrentUserDisplayNameOrEmail(),
            },
        ],
        automatic: false,
        avatar: getCurrentUserAvatarOrDefault(),
        created: DateUtils.getDBTime(),
        shouldShow: false,
    };
}

/**
 * Returns the necessary reportAction onyx data to indicate that a chat has been archived
 *
 * @param reason - A reason why the chat has been archived
 */
function buildOptimisticClosedReportAction(emailClosingReport: string, policyName: string, reason: string = CONST.REPORT.ARCHIVE_REASON.DEFAULT): OptimisticClosedReportAction {
    return {
        actionName: CONST.REPORT.ACTIONS.TYPE.CLOSED,
        actorAccountID: currentUserAccountID,
        automatic: false,
        avatar: getCurrentUserAvatarOrDefault(),
        created: DateUtils.getDBTime(),
        message: [
            {
                type: CONST.REPORT.MESSAGE.TYPE.TEXT,
                style: 'strong',
                text: emailClosingReport,
            },
            {
                type: CONST.REPORT.MESSAGE.TYPE.TEXT,
                style: 'normal',
                text: ' closed this report',
            },
        ],
        originalMessage: {
            policyName,
            reason,
        },
        pendingAction: CONST.RED_BRICK_ROAD_PENDING_ACTION.ADD,
        person: [
            {
                type: CONST.REPORT.MESSAGE.TYPE.TEXT,
                style: 'strong',
                text: getCurrentUserDisplayNameOrEmail(),
            },
        ],
        reportActionID: NumberUtils.rand64(),
        shouldShow: true,
    };
}

function buildOptimisticWorkspaceChats(policyID: string, policyName: string): OptimisticWorkspaceChats {
    const announceChatData = buildOptimisticChatReport(
        currentUserAccountID ? [currentUserAccountID] : [],
        CONST.REPORT.WORKSPACE_CHAT_ROOMS.ANNOUNCE,
        CONST.REPORT.CHAT_TYPE.POLICY_ANNOUNCE,
        policyID,
        CONST.POLICY.OWNER_ACCOUNT_ID_FAKE,
        false,
        policyName,
        undefined,
        undefined,

        // #announce contains all policy members so notifying always should be opt-in only.
        CONST.REPORT.NOTIFICATION_PREFERENCE.DAILY,
    );
    const announceChatReportID = announceChatData.reportID;
    const announceCreatedAction = buildOptimisticCreatedReportAction(CONST.POLICY.OWNER_EMAIL_FAKE);
    const announceReportActionData = {
        [announceCreatedAction.reportActionID]: announceCreatedAction,
    };
    const pendingChatMembers = getPendingChatMembers(currentUserAccountID ? [currentUserAccountID] : [], [], CONST.RED_BRICK_ROAD_PENDING_ACTION.ADD);
    const adminsChatData = {
        ...buildOptimisticChatReport(
            [currentUserAccountID ?? -1],
            CONST.REPORT.WORKSPACE_CHAT_ROOMS.ADMINS,
            CONST.REPORT.CHAT_TYPE.POLICY_ADMINS,
            policyID,
            CONST.POLICY.OWNER_ACCOUNT_ID_FAKE,
            false,
            policyName,
        ),
        pendingChatMembers,
    };
    const adminsChatReportID = adminsChatData.reportID;
    const adminsCreatedAction = buildOptimisticCreatedReportAction(CONST.POLICY.OWNER_EMAIL_FAKE);
    const adminsReportActionData = {
        [adminsCreatedAction.reportActionID]: adminsCreatedAction,
    };

    const expenseChatData = buildOptimisticChatReport([currentUserAccountID ?? -1], '', CONST.REPORT.CHAT_TYPE.POLICY_EXPENSE_CHAT, policyID, currentUserAccountID, true, policyName);
    const expenseChatReportID = expenseChatData.reportID;
    const expenseReportCreatedAction = buildOptimisticCreatedReportAction(currentUserEmail ?? '');
    const expenseReportActionData = {
        [expenseReportCreatedAction.reportActionID]: expenseReportCreatedAction,
    };

    return {
        announceChatReportID,
        announceChatData,
        announceReportActionData,
        announceCreatedReportActionID: announceCreatedAction.reportActionID,
        adminsChatReportID,
        adminsChatData,
        adminsReportActionData,
        adminsCreatedReportActionID: adminsCreatedAction.reportActionID,
        expenseChatReportID,
        expenseChatData,
        expenseReportActionData,
        expenseCreatedReportActionID: expenseReportCreatedAction.reportActionID,
    };
}

/**
 * Builds an optimistic Task Report with a randomly generated reportID
 *
 * @param ownerAccountID - Account ID of the person generating the Task.
 * @param assigneeAccountID - AccountID of the other person participating in the Task.
 * @param parentReportID - Report ID of the chat where the Task is.
 * @param title - Task title.
 * @param description - Task description.
 * @param policyID - PolicyID of the parent report
 */

function buildOptimisticTaskReport(
    ownerAccountID: number,
    assigneeAccountID = 0,
    parentReportID?: string,
    title?: string,
    description?: string,
    policyID: string = CONST.POLICY.OWNER_EMAIL_FAKE,
): OptimisticTaskReport {
    // When creating a report the participantsAccountIDs and visibleChatMemberAccountIDs are the same
    const participantsAccountIDs = assigneeAccountID && assigneeAccountID !== ownerAccountID ? [assigneeAccountID] : [];

    return {
        reportID: generateReportID(),
        reportName: title,
        description,
        ownerAccountID,
        participantAccountIDs: participantsAccountIDs,
        visibleChatMemberAccountIDs: participantsAccountIDs,
        managerID: assigneeAccountID,
        type: CONST.REPORT.TYPE.TASK,
        parentReportID,
        policyID,
        stateNum: CONST.REPORT.STATE_NUM.OPEN,
        statusNum: CONST.REPORT.STATUS_NUM.OPEN,
        notificationPreference: CONST.REPORT.NOTIFICATION_PREFERENCE.ALWAYS,
        lastVisibleActionCreated: DateUtils.getDBTime(),
    };
}

/**
 * A helper method to create transaction thread
 *
 * @param reportAction - the parent IOU report action from which to create the thread
 *
 * @param moneyRequestReportID - the reportID which the report action belong to
 */
function buildTransactionThread(reportAction: OnyxEntry<ReportAction | OptimisticIOUReportAction>, moneyRequestReportID: string): OptimisticChatReport {
    const participantAccountIDs = [...new Set([currentUserAccountID, Number(reportAction?.actorAccountID)])].filter(Boolean) as number[];
    return buildOptimisticChatReport(
        participantAccountIDs,
        getTransactionReportName(reportAction),
        undefined,
        getReport(moneyRequestReportID)?.policyID ?? CONST.POLICY.OWNER_EMAIL_FAKE,
        CONST.POLICY.OWNER_ACCOUNT_ID_FAKE,
        false,
        '',
        undefined,
        undefined,
        CONST.REPORT.NOTIFICATION_PREFERENCE.HIDDEN,
        reportAction?.reportActionID,
        moneyRequestReportID,
    );
}

function isUnread(report: OnyxEntry<Report>): boolean {
    if (!report) {
        return false;
    }

    // lastVisibleActionCreated and lastReadTime are both datetime strings and can be compared directly
    const lastVisibleActionCreated = report.lastVisibleActionCreated ?? '';
    const lastReadTime = report.lastReadTime ?? '';
    const lastMentionedTime = report.lastMentionedTime ?? '';

    // If the user was mentioned and the comment got deleted the lastMentionedTime will be more recent than the lastVisibleActionCreated
    return lastReadTime < lastVisibleActionCreated || lastReadTime < lastMentionedTime;
}

function isIOUOwnedByCurrentUser(report: OnyxEntry<Report>, allReportsDict: OnyxCollection<Report> = null): boolean {
    const allAvailableReports = allReportsDict ?? allReports;
    if (!report || !allAvailableReports) {
        return false;
    }

    let reportToLook = report;
    if (report.iouReportID) {
        const iouReport = allAvailableReports[`${ONYXKEYS.COLLECTION.REPORT}${report.iouReportID}`];
        if (iouReport) {
            reportToLook = iouReport;
        }
    }

    return reportToLook.ownerAccountID === currentUserAccountID;
}

/**
 * Assuming the passed in report is a default room, lets us know whether we can see it or not, based on permissions and
 * the various subsets of users we've allowed to use default rooms.
 */
function canSeeDefaultRoom(report: OnyxEntry<Report>, policies: OnyxCollection<Policy>, betas: OnyxEntry<Beta[]>): boolean {
    // Include archived rooms
    if (isArchivedRoom(report)) {
        return true;
    }

    // Include default rooms for free plan policies (domain rooms aren't included in here because they do not belong to a policy)
    if (getPolicyType(report, policies) === CONST.POLICY.TYPE.FREE) {
        return true;
    }

    // Include domain rooms with Partner Managers (Expensify accounts) in them for accounts that are on a domain with an Approved Accountant
    if (isDomainRoom(report) && doesDomainHaveApprovedAccountant && hasExpensifyEmails(report?.participantAccountIDs ?? [])) {
        return true;
    }

    // If the room has an assigned guide, it can be seen.
    if (hasExpensifyGuidesEmails(report?.participantAccountIDs ?? [])) {
        return true;
    }

    // Include any admins and announce rooms, since only non partner-managed domain rooms are on the beta now.
    if (isAdminRoom(report) || isAnnounceRoom(report)) {
        return true;
    }

    // For all other cases, just check that the user belongs to the default rooms beta
    return Permissions.canUseDefaultRooms(betas ?? []);
}

function canAccessReport(report: OnyxEntry<Report>, policies: OnyxCollection<Policy>, betas: OnyxEntry<Beta[]>): boolean {
    // We hide default rooms (it's basically just domain rooms now) from people who aren't on the defaultRooms beta.
    if (isDefaultRoom(report) && !canSeeDefaultRoom(report, policies, betas)) {
        return false;
    }

    return true;
}

/**
 * Check if the report is the parent report of the currently viewed report or at least one child report has report action
 */
function shouldHideReport(report: OnyxEntry<Report>, currentReportId: string): boolean {
    const currentReport = getReport(currentReportId);
    const parentReport = getParentReport(!isEmptyObject(currentReport) ? currentReport : null);
    const reportActions = ReportActionsUtils.getAllReportActions(report?.reportID ?? '');
    const isChildReportHasComment = Object.values(reportActions ?? {})?.some((reportAction) => (reportAction?.childVisibleActionCount ?? 0) > 0);
    return parentReport?.reportID !== report?.reportID && !isChildReportHasComment;
}

/**
 * Checks to see if a report's parentAction is a money request that contains a violation
 */
function doesTransactionThreadHaveViolations(report: OnyxEntry<Report>, transactionViolations: OnyxCollection<TransactionViolation[]>, parentReportAction: OnyxEntry<ReportAction>): boolean {
    if (parentReportAction?.actionName !== CONST.REPORT.ACTIONS.TYPE.IOU) {
        return false;
    }
    const {IOUTransactionID, IOUReportID} = parentReportAction.originalMessage ?? {};
    if (!IOUTransactionID || !IOUReportID) {
        return false;
    }
    if (!isCurrentUserSubmitter(IOUReportID)) {
        return false;
    }
    if (report?.stateNum !== CONST.REPORT.STATE_NUM.OPEN && report?.stateNum !== CONST.REPORT.STATE_NUM.SUBMITTED) {
        return false;
    }
    return TransactionUtils.hasViolation(IOUTransactionID, transactionViolations);
}

/**
 * Checks to see if a report contains a violation
 */
function hasViolations(reportID: string, transactionViolations: OnyxCollection<TransactionViolation[]>): boolean {
    const transactions = TransactionUtils.getAllReportTransactions(reportID);
    return transactions.some((transaction) => TransactionUtils.hasViolation(transaction.transactionID, transactionViolations));
}

/**
 * Takes several pieces of data from Onyx and evaluates if a report should be shown in the option list (either when searching
 * for reports or the reports shown in the LHN).
 *
 * This logic is very specific and the order of the logic is very important. It should fail quickly in most cases and also
 * filter out the majority of reports before filtering out very specific minority of reports.
 */
function shouldReportBeInOptionList({
    report,
    currentReportId,
    isInGSDMode,
    betas,
    policies,
    excludeEmptyChats,
    doesReportHaveViolations,
    includeSelfDM = false,
}: {
    report: OnyxEntry<Report>;
    currentReportId: string;
    isInGSDMode: boolean;
    betas: OnyxEntry<Beta[]>;
    policies: OnyxCollection<Policy>;
    excludeEmptyChats: boolean;
    doesReportHaveViolations: boolean;
    includeSelfDM?: boolean;
}) {
    const isInDefaultMode = !isInGSDMode;
    // Exclude reports that have no data because there wouldn't be anything to show in the option item.
    // This can happen if data is currently loading from the server or a report is in various stages of being created.
    // This can also happen for anyone accessing a public room or archived room for which they don't have access to the underlying policy.
    // Optionally exclude reports that do not belong to currently active workspace

    if (
        !report?.reportID ||
        !report?.type ||
        report?.reportName === undefined ||
        // eslint-disable-next-line @typescript-eslint/prefer-nullish-coalescing
        report?.isHidden ||
        // eslint-disable-next-line @typescript-eslint/prefer-nullish-coalescing
        report?.participantAccountIDs?.includes(CONST.ACCOUNT_ID.NOTIFICATIONS) ||
        (report?.participantAccountIDs?.length === 0 &&
            !isChatThread(report) &&
            !isPublicRoom(report) &&
            !isUserCreatedPolicyRoom(report) &&
            !isArchivedRoom(report) &&
            !isMoneyRequestReport(report) &&
            !isTaskReport(report) &&
            !isSelfDM(report))
    ) {
        return false;
    }
    if (!canAccessReport(report, policies, betas)) {
        return false;
    }

    // Include the currently viewed report. If we excluded the currently viewed report, then there
    // would be no way to highlight it in the options list and it would be confusing to users because they lose
    // a sense of context.
    if (report.reportID === currentReportId) {
        return true;
    }

    // Include reports that are relevant to the user in any view mode. Criteria include having a draft or having a GBR showing.
    // eslint-disable-next-line @typescript-eslint/prefer-nullish-coalescing
    if (report.hasDraft || requiresAttentionFromCurrentUser(report)) {
        return true;
    }
    const lastVisibleMessage = ReportActionsUtils.getLastVisibleMessage(report.reportID);
    const isEmptyChat = !report.lastMessageText && !report.lastMessageTranslationKey && !lastVisibleMessage.lastMessageText && !lastVisibleMessage.lastMessageTranslationKey;
    const canHideReport = shouldHideReport(report, currentReportId);

    // Include reports if they are pinned
    if (report.isPinned) {
        return true;
    }

    const reportIsSettled = report.statusNum === CONST.REPORT.STATUS_NUM.REIMBURSED;

    // Always show IOU reports with violations unless they are reimbursed
    if (isExpenseRequest(report) && doesReportHaveViolations && !reportIsSettled) {
        return true;
    }

    // Hide only chat threads that haven't been commented on (other threads are actionable)
    if (isChatThread(report) && canHideReport && isEmptyChat) {
        return false;
    }

    // Include reports that have errors from trying to add a workspace
    // If we excluded it, then the red-brock-road pattern wouldn't work for the user to resolve the error
    if (report.errorFields?.addWorkspaceRoom) {
        return true;
    }

    // All unread chats (even archived ones) in GSD mode will be shown. This is because GSD mode is specifically for focusing the user on the most relevant chats, primarily, the unread ones
    if (isInGSDMode) {
        return isUnread(report) && report.notificationPreference !== CONST.REPORT.NOTIFICATION_PREFERENCE.MUTE;
    }

    // Archived reports should always be shown when in default (most recent) mode. This is because you should still be able to access and search for the chats to find them.
    if (isInDefaultMode && isArchivedRoom(report)) {
        return true;
    }

    // Hide chats between two users that haven't been commented on from the LNH
    if (excludeEmptyChats && isEmptyChat && isChatReport(report) && !isChatRoom(report) && !isPolicyExpenseChat(report) && canHideReport) {
        return false;
    }

    if (isSelfDM(report)) {
        return includeSelfDM;
    }

    return true;
}

/**
 * Attempts to find a report in onyx with the provided list of participants. Does not include threads, task, money request, room, and policy expense chat.
 */
function getChatByParticipants(newParticipantList: number[], reports: OnyxCollection<Report> = allReports): OnyxEntry<Report> {
    const sortedNewParticipantList = newParticipantList.sort();
    return (
        Object.values(reports ?? {}).find((report) => {
            // If the report has been deleted, or there are no participants (like an empty #admins room) then skip it
            if (
                !report ||
                report.participantAccountIDs?.length === 0 ||
                isChatThread(report) ||
                isTaskReport(report) ||
                isMoneyRequestReport(report) ||
                isChatRoom(report) ||
                isPolicyExpenseChat(report)
            ) {
                return false;
            }

            // Only return the chat if it has all the participants
            return lodashIsEqual(sortedNewParticipantList, report.participantAccountIDs?.sort());
        }) ?? null
    );
}

/**
 * Attempts to find a report in onyx with the provided list of participants in given policy
 */
function getChatByParticipantsAndPolicy(newParticipantList: number[], policyID: string): OnyxEntry<Report> {
    newParticipantList.sort();
    return (
        Object.values(allReports ?? {}).find((report) => {
            // If the report has been deleted, or there are no participants (like an empty #admins room) then skip it
            if (!report?.participantAccountIDs) {
                return false;
            }
            const sortedParticipanctsAccountIDs = report.participantAccountIDs?.sort();
            // Only return the room if it has all the participants and is not a policy room
            return report.policyID === policyID && lodashIsEqual(newParticipantList, sortedParticipanctsAccountIDs);
        }) ?? null
    );
}

function getAllPolicyReports(policyID: string): Array<OnyxEntry<Report>> {
    return Object.values(allReports ?? {}).filter((report) => report?.policyID === policyID);
}

/**
 * Returns true if Chronos is one of the chat participants (1:1)
 */
function chatIncludesChronos(report: OnyxEntry<Report> | EmptyObject): boolean {
    return Boolean(report?.participantAccountIDs?.includes(CONST.ACCOUNT_ID.CHRONOS));
}

/**
 * Can only flag if:
 *
 * - It was written by someone else and isn't a whisper
 * - It's a welcome message whisper
 * - It's an ADDCOMMENT that is not an attachment
 */
function canFlagReportAction(reportAction: OnyxEntry<ReportAction>, reportID: string | undefined): boolean {
    let report = getReport(reportID);

    // If the childReportID exists in reportAction and is equal to the reportID,
    // the report action being evaluated is the parent report action in a thread, and we should get the parent report to evaluate instead.
    if (reportAction?.childReportID?.toString() === reportID?.toString()) {
        report = getReport(report?.parentReportID);
    }
    const isCurrentUserAction = reportAction?.actorAccountID === currentUserAccountID;
    const isOriginalMessageHaveHtml =
        reportAction?.actionName === CONST.REPORT.ACTIONS.TYPE.ADDCOMMENT ||
        reportAction?.actionName === CONST.REPORT.ACTIONS.TYPE.RENAMED ||
        reportAction?.actionName === CONST.REPORT.ACTIONS.TYPE.CHRONOSOOOLIST;
    if (ReportActionsUtils.isWhisperAction(reportAction)) {
        // Allow flagging welcome message whispers as they can be set by any room creator
        if (report?.description && !isCurrentUserAction && isOriginalMessageHaveHtml && reportAction?.originalMessage?.html === report.description) {
            return true;
        }

        // Disallow flagging the rest of whisper as they are sent by us
        return false;
    }

    return Boolean(
        !isCurrentUserAction &&
            reportAction?.actionName === CONST.REPORT.ACTIONS.TYPE.ADDCOMMENT &&
            !ReportActionsUtils.isDeletedAction(reportAction) &&
            !ReportActionsUtils.isCreatedTaskReportAction(reportAction) &&
            !isEmptyObject(report) &&
            report &&
            isAllowedToComment(report),
    );
}

/**
 * Whether flag comment page should show
 */
function shouldShowFlagComment(reportAction: OnyxEntry<ReportAction>, report: OnyxEntry<Report>): boolean {
    return (
        canFlagReportAction(reportAction, report?.reportID) &&
        !isArchivedRoom(report) &&
        !chatIncludesChronos(report) &&
        !isConciergeChatReport(report) &&
        reportAction?.actorAccountID !== CONST.ACCOUNT_ID.CONCIERGE
    );
}

/**
 * @param sortedAndFilteredReportActions - reportActions for the report, sorted newest to oldest, and filtered for only those that should be visible
 */
function getNewMarkerReportActionID(report: OnyxEntry<Report>, sortedAndFilteredReportActions: ReportAction[]): string {
    if (!isUnread(report)) {
        return '';
    }

    const newMarkerIndex = lodashFindLastIndex(sortedAndFilteredReportActions, (reportAction) => (reportAction.created ?? '') > (report?.lastReadTime ?? ''));

    return 'reportActionID' in sortedAndFilteredReportActions[newMarkerIndex] ? sortedAndFilteredReportActions[newMarkerIndex].reportActionID : '';
}

/**
 * Performs the markdown conversion, and replaces code points > 127 with C escape sequences
 * Used for compatibility with the backend auth validator for AddComment, and to account for MD in comments
 * @returns The comment's total length as seen from the backend
 */
function getCommentLength(textComment: string): number {
    return getParsedComment(textComment)
        .replace(/[^ -~]/g, '\\u????')
        .trim().length;
}

function getRouteFromLink(url: string | null): string {
    if (!url) {
        return '';
    }

    // Get the reportID from URL
    let route = url;
    const localWebAndroidRegEx = /^(https:\/\/([0-9]{1,3})\.([0-9]{1,3})\.([0-9]{1,3})\.([0-9]{1,3}))/;
    linkingConfig.prefixes.forEach((prefix) => {
        if (route.startsWith(prefix)) {
            route = route.replace(prefix, '');
        } else if (localWebAndroidRegEx.test(route)) {
            route = route.replace(localWebAndroidRegEx, '');
        } else {
            return;
        }

        // Remove the port if it's a localhost URL
        if (/^:\d+/.test(route)) {
            route = route.replace(/:\d+/, '');
        }

        // Remove the leading slash if exists
        if (route.startsWith('/')) {
            route = route.replace('/', '');
        }
    });
    return route;
}

function parseReportRouteParams(route: string): ReportRouteParams {
    let parsingRoute = route;
    if (parsingRoute.at(0) === '/') {
        // remove the first slash
        parsingRoute = parsingRoute.slice(1);
    }

    if (!parsingRoute.startsWith(Url.addTrailingForwardSlash(ROUTES.REPORT))) {
        return {reportID: '', isSubReportPageRoute: false};
    }

    const pathSegments = parsingRoute.split('/');

    const reportIDSegment = pathSegments[1];

    // Check for "undefined" or any other unwanted string values
    if (!reportIDSegment || reportIDSegment === 'undefined') {
        return {reportID: '', isSubReportPageRoute: false};
    }

    return {
        reportID: reportIDSegment,
        isSubReportPageRoute: pathSegments.length > 2,
    };
}

function getReportIDFromLink(url: string | null): string {
    const route = getRouteFromLink(url);
    const {reportID, isSubReportPageRoute} = parseReportRouteParams(route);
    if (isSubReportPageRoute) {
        // We allow the Sub-Report deep link routes (settings, details, etc.) to be handled by their respective component pages
        return '';
    }
    return reportID;
}

/**
 * Get the report policyID given a reportID
 */
function getReportPolicyID(reportID?: string): string | undefined {
    return getReport(reportID)?.policyID;
}

/**
 * Check if the chat report is linked to an iou that is waiting for the current user to add a credit bank account.
 */
function hasIOUWaitingOnCurrentUserBankAccount(chatReport: OnyxEntry<Report>): boolean {
    if (chatReport?.iouReportID) {
        const iouReport = allReports?.[`${ONYXKEYS.COLLECTION.REPORT}${chatReport?.iouReportID}`];
        if (iouReport?.isWaitingOnBankAccount && iouReport?.ownerAccountID === currentUserAccountID) {
            return true;
        }
    }

    return false;
}

/**
 * Users can request money:
 * - in policy expense chats only if they are in a role of a member in the chat (in other words, if it's their policy expense chat)
 * - in an open or submitted expense report tied to a policy expense chat the user owns
 *     - employee can request money in submitted expense report only if the policy has Instant Submit settings turned on
 * - in an IOU report, which is not settled yet
 * - in a 1:1 DM chat
 */
function canRequestMoney(report: OnyxEntry<Report>, policy: OnyxEntry<Policy>, otherParticipants: number[]): boolean {
    // User cannot request money in chat thread or in task report or in chat room
    if (isChatThread(report) || isTaskReport(report) || isChatRoom(report) || isSelfDM(report)) {
        return false;
    }

    // Users can only request money in DMs if they are a 1:1 DM
    if (isDM(report)) {
        return otherParticipants.length === 1;
    }

    // Prevent requesting money if pending IOU report waiting for their bank account already exists
    if (hasIOUWaitingOnCurrentUserBankAccount(report)) {
        return false;
    }

    let isOwnPolicyExpenseChat = report?.isOwnPolicyExpenseChat ?? false;
    if (isExpenseReport(report) && getParentReport(report)) {
        isOwnPolicyExpenseChat = Boolean(getParentReport(report)?.isOwnPolicyExpenseChat);
    }

    // In case there are no other participants than the current user and it's not user's own policy expense chat, they can't request money from such report
    if (otherParticipants.length === 0 && !isOwnPolicyExpenseChat) {
        return false;
    }

    // User can request money in any IOU report, unless paid, but user can only request money in an expense report
    // which is tied to their workspace chat.
    if (isMoneyRequestReport(report)) {
        const canAddTransactions = canAddOrDeleteTransactions(report);
        return isGroupPolicy(report) ? isOwnPolicyExpenseChat && canAddTransactions : canAddTransactions;
    }

    // In case of policy expense chat, users can only request money from their own policy expense chat
    return !isPolicyExpenseChat(report) || isOwnPolicyExpenseChat;
}

/**
 * Helper method to define what money request options we want to show for particular method.
 * There are 4 money request options: Request, Split, Send and Track expense:
 * - Request option should show for:
 *     - DMs
 *     - own policy expense chats
 *     - open and processing expense reports tied to own policy expense chat
 *     - unsettled IOU reports
 * - Send option should show for:
 *     - DMs
 * - Split options should show for:
 *     - chat/ policy rooms with more than 1 participants
 *     - groups chats with 3 and more participants
 *     - corporate workspace chats
 * - Track expense option should show for:
 *    - Self DMs
 *    - admin rooms
 *
 * None of the options should show in chat threads or if there is some special Expensify account
 * as a participant of the report.
 */
function getMoneyRequestOptions(report: OnyxEntry<Report>, policy: OnyxEntry<Policy>, reportParticipants: number[], canUseTrackExpense = true): Array<ValueOf<typeof CONST.IOU.TYPE>> {
    // In any thread or task report, we do not allow any new money requests yet
    if (isChatThread(report) || isTaskReport(report) || (!canUseTrackExpense && isSelfDM(report))) {
        return [];
    }

    // We don't allow IOU actions if an Expensify account is a participant of the report, unless the policy that the report is on is owned by an Expensify account
    const doParticipantsIncludeExpensifyAccounts = lodashIntersection(reportParticipants, CONST.EXPENSIFY_ACCOUNT_IDS).length > 0;
    const isPolicyOwnedByExpensifyAccounts = report?.policyID ? CONST.EXPENSIFY_ACCOUNT_IDS.includes(getPolicy(report?.policyID ?? '')?.ownerAccountID ?? 0) : false;
    if (doParticipantsIncludeExpensifyAccounts && !isPolicyOwnedByExpensifyAccounts) {
        return [];
    }

    const otherParticipants = reportParticipants.filter((accountID) => currentUserPersonalDetails?.accountID !== accountID);
    const hasSingleOtherParticipantInReport = otherParticipants.length === 1;
    const hasMultipleOtherParticipants = otherParticipants.length > 1;
    let options: Array<ValueOf<typeof CONST.IOU.TYPE>> = [];

    if (isSelfDM(report)) {
        options = [CONST.IOU.TYPE.TRACK_EXPENSE];
    }

    // User created policy rooms and default rooms like #admins or #announce will always have the Split Bill option
    // unless there are no other participants at all (e.g. #admins room for a policy with only 1 admin)
    // DM chats will have the Split Bill option only when there are at least 2 other people in the chat.
    // Your own workspace chats will have the split bill option.
    if ((isChatRoom(report) && otherParticipants.length > 0) || (isDM(report) && hasMultipleOtherParticipants) || (isPolicyExpenseChat(report) && report?.isOwnPolicyExpenseChat)) {
        options = [CONST.IOU.TYPE.SPLIT];
    }

    if (canUseTrackExpense && isAdminRoom(report)) {
        options = [...options, CONST.IOU.TYPE.TRACK_EXPENSE];
    }

    if (canRequestMoney(report, policy, otherParticipants)) {
        options = [...options, CONST.IOU.TYPE.REQUEST];
    }

    // Send money option should be visible only in 1:1 DMs
    if (isDM(report) && hasSingleOtherParticipantInReport) {
        options = [...options, CONST.IOU.TYPE.SEND];
    }

    return options;
}

/**
 * Allows a user to leave a policy room according to the following conditions of the visibility or chatType rNVP:
 * `public` - Anyone can leave (because anybody can join)
 * `public_announce` - Only non-policy members can leave (it's auto-shared with policy members)
 * `policy_admins` - Nobody can leave (it's auto-shared with all policy admins)
 * `policy_announce` - Nobody can leave (it's auto-shared with all policy members)
 * `policyExpenseChat` - Nobody can leave (it's auto-shared with all policy members)
 * `policy` - Anyone can leave (though only policy members can join)
 * `domain` - Nobody can leave (it's auto-shared with domain members)
 * `dm` - Nobody can leave (it's auto-shared with users)
 * `private` - Anybody can leave (though you can only be invited to join)
 */
function canLeaveRoom(report: OnyxEntry<Report>, isPolicyMember: boolean): boolean {
    if (!report?.visibility) {
        if (
            report?.chatType === CONST.REPORT.CHAT_TYPE.POLICY_ADMINS ||
            report?.chatType === CONST.REPORT.CHAT_TYPE.POLICY_ANNOUNCE ||
            report?.chatType === CONST.REPORT.CHAT_TYPE.POLICY_EXPENSE_CHAT ||
            report?.chatType === CONST.REPORT.CHAT_TYPE.DOMAIN_ALL ||
            report?.chatType === CONST.REPORT.CHAT_TYPE.SELF_DM ||
            !report?.chatType
        ) {
            // DM chats don't have a chatType
            return false;
        }
    } else if (isPublicAnnounceRoom(report) && isPolicyMember) {
        return false;
    }
    return true;
}

function isCurrentUserTheOnlyParticipant(participantAccountIDs?: number[]): boolean {
    return Boolean(participantAccountIDs?.length === 1 && participantAccountIDs?.[0] === currentUserAccountID);
}

/**
 * Returns display names for those that can see the whisper.
 * However, it returns "you" if the current user is the only one who can see it besides the person that sent it.
 */
function getWhisperDisplayNames(participantAccountIDs?: number[]): string | undefined {
    const isWhisperOnlyVisibleToCurrentUser = isCurrentUserTheOnlyParticipant(participantAccountIDs);

    // When the current user is the only participant, the display name needs to be "you" because that's the only person reading it
    if (isWhisperOnlyVisibleToCurrentUser) {
        return Localize.translateLocal('common.youAfterPreposition');
    }

    return participantAccountIDs?.map((accountID) => getDisplayNameForParticipant(accountID, !isWhisperOnlyVisibleToCurrentUser)).join(', ');
}

/**
 * Show subscript on workspace chats / threads and expense requests
 */
function shouldReportShowSubscript(report: OnyxEntry<Report>): boolean {
    if (isArchivedRoom(report) && !isWorkspaceThread(report)) {
        return false;
    }

    if (isPolicyExpenseChat(report) && !isChatThread(report) && !isTaskReport(report) && !report?.isOwnPolicyExpenseChat) {
        return true;
    }

    if (isPolicyExpenseChat(report) && !isThread(report) && !isTaskReport(report)) {
        return true;
    }

    if (isExpenseRequest(report)) {
        return true;
    }

    if (isWorkspaceTaskReport(report)) {
        return true;
    }

    if (isWorkspaceThread(report)) {
        return true;
    }

    return false;
}

/**
 * Return true if reports data exists
 */
function isReportDataReady(): boolean {
    return !isEmptyObject(allReports) && Object.keys(allReports ?? {}).some((key) => allReports?.[key]?.reportID);
}

/**
 * Return true if reportID from path is valid
 */
function isValidReportIDFromPath(reportIDFromPath: string): boolean {
    return !['', 'null', '0'].includes(reportIDFromPath);
}

/**
 * Return the errors we have when creating a chat or a workspace room
 */
function getAddWorkspaceRoomOrChatReportErrors(report: OnyxEntry<Report>): Errors | null | undefined {
    // We are either adding a workspace room, or we're creating a chat, it isn't possible for both of these to have errors for the same report at the same time, so
    // simply looking up the first truthy value will get the relevant property if it's set.
    return report?.errorFields?.addWorkspaceRoom ?? report?.errorFields?.createChat;
}

/**
 * Return true if the Money Request report is marked for deletion.
 */
function isMoneyRequestReportPendingDeletion(report: OnyxEntry<Report>): boolean {
    if (!isMoneyRequestReport(report)) {
        return false;
    }

    const parentReportAction = ReportActionsUtils.getReportAction(report?.parentReportID ?? '', report?.parentReportActionID ?? '');
    return parentReportAction?.pendingAction === CONST.RED_BRICK_ROAD_PENDING_ACTION.DELETE;
}

function canUserPerformWriteAction(report: OnyxEntry<Report>) {
    const reportErrors = getAddWorkspaceRoomOrChatReportErrors(report);

    // If the Money Request report is marked for deletion, let us prevent any further write action.
    if (isMoneyRequestReportPendingDeletion(report)) {
        return false;
    }

    return !isArchivedRoom(report) && isEmptyObject(reportErrors) && report && isAllowedToComment(report) && !isAnonymousUser;
}

/**
 * Returns ID of the original report from which the given reportAction is first created.
 */
function getOriginalReportID(reportID: string, reportAction: OnyxEntry<ReportAction>): string | undefined {
    const currentReportAction = ReportActionsUtils.getReportAction(reportID, reportAction?.reportActionID ?? '');
    return isThreadFirstChat(reportAction, reportID) && Object.keys(currentReportAction ?? {}).length === 0
        ? allReports?.[`${ONYXKEYS.COLLECTION.REPORT}${reportID}`]?.parentReportID
        : reportID;
}

/**
 * Return the pendingAction and the errors resulting from either
 *
 * - creating a workspace room
 * - starting a chat
 * - paying the money request
 *
 * while being offline
 */
function getReportOfflinePendingActionAndErrors(report: OnyxEntry<Report>): ReportOfflinePendingActionAndErrors {
    // It shouldn't be possible for all of these actions to be pending (or to have errors) for the same report at the same time, so just take the first that exists
    const reportPendingAction = report?.pendingFields?.addWorkspaceRoom ?? report?.pendingFields?.createChat ?? report?.pendingFields?.reimbursed;

    const reportErrors = getAddWorkspaceRoomOrChatReportErrors(report);
    return {reportPendingAction, reportErrors};
}

/**
 * Check if the report can create the request with type is iouType
 */
function canCreateRequest(report: OnyxEntry<Report>, policy: OnyxEntry<Policy>, iouType: (typeof CONST.IOU.TYPE)[keyof typeof CONST.IOU.TYPE]): boolean {
    const participantAccountIDs = report?.participantAccountIDs ?? [];
    if (!canUserPerformWriteAction(report)) {
        return false;
    }
    return getMoneyRequestOptions(report, policy, participantAccountIDs).includes(iouType);
}

function getWorkspaceChats(policyID: string, accountIDs: number[]): Array<OnyxEntry<Report>> {
    return Object.values(allReports ?? {}).filter((report) => isPolicyExpenseChat(report) && (report?.policyID ?? '') === policyID && accountIDs.includes(report?.ownerAccountID ?? -1));
}

/**
 * @param policy - the workspace the report is on, null if the user isn't a member of the workspace
 */
function shouldDisableRename(report: OnyxEntry<Report>, policy: OnyxEntry<Policy>): boolean {
    if (isDefaultRoom(report) || isArchivedRoom(report) || isThread(report) || isMoneyRequestReport(report) || isPolicyExpenseChat(report)) {
        return true;
    }

    // if the linked workspace is null, that means the person isn't a member of the workspace the report is in
    // which means this has to be a public room we want to disable renaming for
    if (!policy) {
        return true;
    }

    // If there is a linked workspace, that means the user is a member of the workspace the report is in and is allowed to rename.
    return false;
}

/**
 * @param policy - the workspace the report is on, null if the user isn't a member of the workspace
 */
function canEditWriteCapability(report: OnyxEntry<Report>, policy: OnyxEntry<Policy>): boolean {
    return PolicyUtils.isPolicyAdmin(policy) && !isAdminRoom(report) && !isArchivedRoom(report) && !isThread(report);
}

/**
 * @param policy - the workspace the report is on, null if the user isn't a member of the workspace
 */
function canEditRoomVisibility(report: OnyxEntry<Report>, policy: OnyxEntry<Policy>): boolean {
    return PolicyUtils.isPolicyAdmin(policy) && !isArchivedRoom(report);
}

/**
 * Returns the onyx data needed for the task assignee chat
 */
function getTaskAssigneeChatOnyxData(
    accountID: number,
    assigneeAccountID: number,
    taskReportID: string,
    assigneeChatReportID: string,
    parentReportID: string,
    title: string,
    assigneeChatReport: OnyxEntry<Report>,
): OnyxDataTaskAssigneeChat {
    // Set if we need to add a comment to the assignee chat notifying them that they have been assigned a task
    let optimisticAssigneeAddComment: OptimisticReportAction | undefined;
    // Set if this is a new chat that needs to be created for the assignee
    let optimisticChatCreatedReportAction: OptimisticCreatedReportAction | undefined;
    const currentTime = DateUtils.getDBTime();
    const optimisticData: OnyxUpdate[] = [];
    const successData: OnyxUpdate[] = [];
    const failureData: OnyxUpdate[] = [];

    // You're able to assign a task to someone you haven't chatted with before - so we need to optimistically create the chat and the chat reportActions
    // Only add the assignee chat report to onyx if we haven't already set it optimistically
    if (assigneeChatReport?.isOptimisticReport && assigneeChatReport.pendingFields?.createChat !== CONST.RED_BRICK_ROAD_PENDING_ACTION.ADD) {
        optimisticChatCreatedReportAction = buildOptimisticCreatedReportAction(assigneeChatReportID);
        optimisticData.push(
            {
                onyxMethod: Onyx.METHOD.MERGE,
                key: `${ONYXKEYS.COLLECTION.REPORT}${assigneeChatReportID}`,
                value: {
                    pendingFields: {
                        createChat: CONST.RED_BRICK_ROAD_PENDING_ACTION.ADD,
                    },
                    isHidden: false,
                },
            },
            {
                onyxMethod: Onyx.METHOD.MERGE,
                key: `${ONYXKEYS.COLLECTION.REPORT_ACTIONS}${assigneeChatReportID}`,
                value: {[optimisticChatCreatedReportAction.reportActionID]: optimisticChatCreatedReportAction as Partial<ReportAction>},
            },
        );

        successData.push({
            onyxMethod: Onyx.METHOD.MERGE,
            key: `${ONYXKEYS.COLLECTION.REPORT}${assigneeChatReportID}`,
            value: {
                pendingFields: {
                    createChat: null,
                },
                isOptimisticReport: false,
            },
        });

        failureData.push(
            {
                onyxMethod: Onyx.METHOD.SET,
                key: `${ONYXKEYS.COLLECTION.REPORT}${assigneeChatReportID}`,
                value: null,
            },
            {
                onyxMethod: Onyx.METHOD.MERGE,
                key: `${ONYXKEYS.COLLECTION.REPORT_ACTIONS}${assigneeChatReportID}`,
                value: {[optimisticChatCreatedReportAction.reportActionID]: {pendingAction: null}},
            },
            // If we failed, we want to remove the optimistic personal details as it was likely due to an invalid login
            {
                onyxMethod: Onyx.METHOD.MERGE,
                key: ONYXKEYS.PERSONAL_DETAILS_LIST,
                value: {
                    [assigneeAccountID]: null,
                },
            },
        );
    }

    // If you're choosing to share the task in the same DM as the assignee then we don't need to create another reportAction indicating that you've been assigned
    if (assigneeChatReportID !== parentReportID) {
        // eslint-disable-next-line @typescript-eslint/prefer-nullish-coalescing
        const displayname = allPersonalDetails?.[assigneeAccountID]?.displayName || allPersonalDetails?.[assigneeAccountID]?.login || '';
        optimisticAssigneeAddComment = buildOptimisticTaskCommentReportAction(taskReportID, title, assigneeAccountID, `assigned to ${displayname}`, parentReportID);
        const lastAssigneeCommentText = formatReportLastMessageText(optimisticAssigneeAddComment.reportAction.message?.[0].text ?? '');
        const optimisticAssigneeReport = {
            lastVisibleActionCreated: currentTime,
            lastMessageText: lastAssigneeCommentText,
            lastActorAccountID: accountID,
            lastReadTime: currentTime,
        };

        optimisticData.push(
            {
                onyxMethod: Onyx.METHOD.MERGE,
                key: `${ONYXKEYS.COLLECTION.REPORT_ACTIONS}${assigneeChatReportID}`,
                value: {[optimisticAssigneeAddComment.reportAction.reportActionID ?? '']: optimisticAssigneeAddComment.reportAction as ReportAction},
            },
            {
                onyxMethod: Onyx.METHOD.MERGE,
                key: `${ONYXKEYS.COLLECTION.REPORT}${assigneeChatReportID}`,
                value: optimisticAssigneeReport,
            },
        );
        successData.push({
            onyxMethod: Onyx.METHOD.MERGE,
            key: `${ONYXKEYS.COLLECTION.REPORT_ACTIONS}${assigneeChatReportID}`,
            value: {[optimisticAssigneeAddComment.reportAction.reportActionID ?? '']: {isOptimisticAction: null}},
        });
        failureData.push({
            onyxMethod: Onyx.METHOD.MERGE,
            key: `${ONYXKEYS.COLLECTION.REPORT_ACTIONS}${assigneeChatReportID}`,
            value: {[optimisticAssigneeAddComment.reportAction.reportActionID ?? '']: {pendingAction: null}},
        });
    }

    return {
        optimisticData,
        successData,
        failureData,
        optimisticAssigneeAddComment,
        optimisticChatCreatedReportAction,
    };
}

/**
 * Returns an array of the participants Ids of a report
 *
 * @deprecated Use getVisibleMemberIDs instead
 */
function getParticipantsIDs(report: OnyxEntry<Report>): number[] {
    if (!report) {
        return [];
    }

    const participants = report.participantAccountIDs ?? [];

    // Build participants list for IOU/expense reports
    if (isMoneyRequestReport(report)) {
        const onlyTruthyValues = [report.managerID, report.ownerAccountID, ...participants].filter(Boolean) as number[];
        const onlyUnique = [...new Set([...onlyTruthyValues])];
        return onlyUnique;
    }
    return participants;
}

/**
 * Returns an array of the visible member accountIDs for a report*
 */
function getVisibleMemberIDs(report: OnyxEntry<Report>): number[] {
    if (!report) {
        return [];
    }

    const visibleChatMemberAccountIDs = report.visibleChatMemberAccountIDs ?? [];

    // Build participants list for IOU/expense reports
    if (isMoneyRequestReport(report)) {
        const onlyTruthyValues = [report.managerID, report.ownerAccountID, ...visibleChatMemberAccountIDs].filter(Boolean) as number[];
        const onlyUnique = [...new Set([...onlyTruthyValues])];
        return onlyUnique;
    }
    return visibleChatMemberAccountIDs;
}

/**
 * Return iou report action display message
 */
function getIOUReportActionDisplayMessage(reportAction: OnyxEntry<ReportAction>): string {
    if (reportAction?.actionName !== CONST.REPORT.ACTIONS.TYPE.IOU) {
        return '';
    }
    const originalMessage = reportAction.originalMessage;
    const {IOUReportID} = originalMessage;
    const iouReport = getReport(IOUReportID);
    let translationKey: TranslationPaths;
    if (originalMessage.type === CONST.IOU.REPORT_ACTION_TYPE.PAY) {
        // The `REPORT_ACTION_TYPE.PAY` action type is used for both fulfilling existing requests and sending money. To
        // differentiate between these two scenarios, we check if the `originalMessage` contains the `IOUDetails`
        // property. If it does, it indicates that this is a 'Send money' action.
        const {amount, currency} = originalMessage.IOUDetails ?? originalMessage;
        const formattedAmount = CurrencyUtils.convertToDisplayString(Math.abs(amount), currency) ?? '';

        switch (originalMessage.paymentType) {
            case CONST.IOU.PAYMENT_TYPE.ELSEWHERE:
                translationKey = 'iou.paidElsewhereWithAmount';
                break;
            case CONST.IOU.PAYMENT_TYPE.EXPENSIFY:
            case CONST.IOU.PAYMENT_TYPE.VBBA:
                translationKey = 'iou.paidWithExpensifyWithAmount';
                break;
            default:
                translationKey = 'iou.payerPaidAmount';
                break;
        }
        return Localize.translateLocal(translationKey, {amount: formattedAmount, payer: ''});
    }

    const transaction = TransactionUtils.getTransaction(originalMessage.IOUTransactionID ?? '');
    const transactionDetails = getTransactionDetails(!isEmptyObject(transaction) ? transaction : null);
    const formattedAmount = CurrencyUtils.convertToDisplayString(transactionDetails?.amount ?? 0, transactionDetails?.currency);
    const isRequestSettled = isSettled(originalMessage.IOUReportID);
    const isApproved = isReportApproved(iouReport);
    if (isRequestSettled) {
        return Localize.translateLocal('iou.payerSettled', {
            amount: formattedAmount,
        });
    }
    if (isApproved) {
        return Localize.translateLocal('iou.approvedAmount', {
            amount: formattedAmount,
        });
    }
    translationKey = ReportActionsUtils.isSplitBillAction(reportAction) ? 'iou.didSplitAmount' : 'iou.requestedAmount';
    return Localize.translateLocal(translationKey, {
        formattedAmount,
        comment: transactionDetails?.comment ?? '',
    });
}

/**
 * Checks if a report is a group chat.
 *
 * A report is a group chat if it meets the following conditions:
 * - Not a chat thread.
 * - Not a task report.
 * - Not a money request / IOU report.
 * - Not an archived room.
 * - Not a public / admin / announce chat room (chat type doesn't match any of the specified types).
 * - More than 2 participants.
 *
 */
function isGroupChat(report: OnyxEntry<Report>): boolean {
    return Boolean(
        report &&
            !isChatThread(report) &&
            !isTaskReport(report) &&
            !isMoneyRequestReport(report) &&
            !isArchivedRoom(report) &&
            !Object.values(CONST.REPORT.CHAT_TYPE).some((chatType) => chatType === getChatType(report)) &&
            (report.participantAccountIDs?.length ?? 0) > 1,
    );
}

/**
 * Assume any report without a reportID is unusable.
 */
function isValidReport(report?: OnyxEntry<Report>): boolean {
    return Boolean(report?.reportID);
}

/**
 * Check to see if we are a participant of this report.
 */
function isReportParticipant(accountID: number, report: OnyxEntry<Report>): boolean {
    if (!accountID) {
        return false;
    }

    // If we have a DM AND the accountID we are checking is the current user THEN we won't find them as a participant and must assume they are a participant
    if (isDM(report) && accountID === currentUserAccountID) {
        return true;
    }

    const possibleAccountIDs = report?.participantAccountIDs ?? [];
    if (report?.ownerAccountID) {
        possibleAccountIDs.push(report?.ownerAccountID);
    }
    if (report?.managerID) {
        possibleAccountIDs.push(report?.managerID);
    }
    return possibleAccountIDs.includes(accountID);
}

function shouldUseFullTitleToDisplay(report: OnyxEntry<Report>): boolean {
    return isMoneyRequestReport(report) || isPolicyExpenseChat(report) || isChatRoom(report) || isChatThread(report) || isTaskReport(report);
}

function getRoom(type: ValueOf<typeof CONST.REPORT.CHAT_TYPE>, policyID: string): OnyxEntry<Report> | undefined {
    const room = Object.values(allReports ?? {}).find((report) => report?.policyID === policyID && report?.chatType === type && !isThread(report));
    return room;
}

/**
 *  We only want policy members who are members of the report to be able to modify the report description, but not in thread chat.
 */
function canEditReportDescription(report: OnyxEntry<Report>, policy: OnyxEntry<Policy> | undefined): boolean {
    return (
        !isMoneyRequestReport(report) &&
        !isArchivedRoom(report) &&
        isChatRoom(report) &&
        !isChatThread(report) &&
        !isEmpty(policy) &&
        (getVisibleMemberIDs(report).includes(currentUserAccountID ?? 0) || getParticipantsIDs(report).includes(currentUserAccountID ?? 0))
    );
}

function canEditPolicyDescription(policy: OnyxEntry<Policy>): boolean {
    return PolicyUtils.isPolicyAdmin(policy);
}

/**
 * Checks if report action has error when smart scanning
 */
function hasSmartscanError(reportActions: ReportAction[]) {
    return reportActions.some((action) => {
        if (!ReportActionsUtils.isSplitBillAction(action) && !ReportActionsUtils.isReportPreviewAction(action)) {
            return false;
        }
        const IOUReportID = ReportActionsUtils.getIOUReportIDFromReportActionPreview(action);
        const isReportPreviewError = ReportActionsUtils.isReportPreviewAction(action) && hasMissingSmartscanFields(IOUReportID) && !isSettled(IOUReportID);
        const transactionID = (action.originalMessage as IOUMessage).IOUTransactionID ?? '0';
        const transaction = allTransactions?.[`${ONYXKEYS.COLLECTION.TRANSACTION}${transactionID}`] ?? {};
        const isSplitBillError = ReportActionsUtils.isSplitBillAction(action) && TransactionUtils.hasMissingSmartscanFields(transaction as Transaction);

        return isReportPreviewError || isSplitBillError;
    });
}

function shouldAutoFocusOnKeyPress(event: KeyboardEvent): boolean {
    if (event.key.length > 1) {
        return false;
    }

    // If a key is pressed in combination with Meta, Control or Alt do not focus
    if (event.ctrlKey || event.metaKey) {
        return false;
    }

    if (event.code === 'Space') {
        return false;
    }

    return true;
}

/**
 * Navigates to the appropriate screen based on the presence of a private note for the current user.
 */
function navigateToPrivateNotes(report: OnyxEntry<Report>, session: OnyxEntry<Session>) {
    if (isEmpty(report) || isEmpty(session) || !session.accountID) {
        return;
    }
    const currentUserPrivateNote = report.privateNotes?.[session.accountID]?.note ?? '';
    if (isEmpty(currentUserPrivateNote)) {
        Navigation.navigate(ROUTES.PRIVATE_NOTES_EDIT.getRoute(report.reportID, session.accountID));
        return;
    }
    Navigation.navigate(ROUTES.PRIVATE_NOTES_LIST.getRoute(report.reportID));
}

/**
 * Check if Report has any held expenses
 */
function isHoldCreator(transaction: OnyxEntry<Transaction>, reportID: string): boolean {
    const holdReportAction = ReportActionsUtils.getReportAction(reportID, `${transaction?.comment?.hold ?? ''}`);
    return isActionCreator(holdReportAction);
}

/**
 * Checks if thread replies should be displayed
 */
function shouldDisplayThreadReplies(reportAction: OnyxEntry<ReportAction>, reportID: string): boolean {
    const hasReplies = (reportAction?.childVisibleActionCount ?? 0) > 0;
    return hasReplies && !!reportAction?.childCommenterCount && !isThreadFirstChat(reportAction, reportID);
}

/**
 * Check if money report has any transactions updated optimistically
 */
function hasUpdatedTotal(report: OnyxEntry<Report>): boolean {
    if (!report) {
        return true;
    }

    const transactions = TransactionUtils.getAllReportTransactions(report.reportID);
    const hasPendingTransaction = transactions.some((transaction) => !!transaction.pendingAction);
    const hasTransactionWithDifferentCurrency = transactions.some((transaction) => transaction.currency !== report.currency);

    return !(hasPendingTransaction && hasTransactionWithDifferentCurrency);
}

/**
 * Disable reply in thread action if:
 *
 * - The action is listed in the thread-disabled list
 * - The action is a split bill action
 * - The action is deleted and is not threaded
 * - The action is a whisper action and it's neither a report preview nor IOU action
 * - The action is the thread's first chat
 */
function shouldDisableThread(reportAction: OnyxEntry<ReportAction>, reportID: string): boolean {
    const isSplitBillAction = ReportActionsUtils.isSplitBillAction(reportAction);
    const isDeletedAction = ReportActionsUtils.isDeletedAction(reportAction);
    const isReportPreviewAction = ReportActionsUtils.isReportPreviewAction(reportAction);
    const isIOUAction = ReportActionsUtils.isMoneyRequestAction(reportAction);
    const isWhisperAction = ReportActionsUtils.isWhisperAction(reportAction);

    return (
        CONST.REPORT.ACTIONS.THREAD_DISABLED.some((action: string) => action === reportAction?.actionName) ||
        isSplitBillAction ||
        (isDeletedAction && !reportAction?.childVisibleActionCount) ||
        (isWhisperAction && !isReportPreviewAction && !isIOUAction) ||
        isThreadFirstChat(reportAction, reportID)
    );
}

function getAllAncestorReportActions(report: Report | null | undefined, shouldHideThreadDividerLine: boolean): Ancestor[] {
    if (!report) {
        return [];
    }
    const allAncestors: Ancestor[] = [];
    let parentReportID = report.parentReportID;
    let parentReportActionID = report.parentReportActionID;

    // Store the child of parent report
    let currentReport = report;
    let currentUnread = shouldHideThreadDividerLine;

    while (parentReportID) {
        const parentReport = getReport(parentReportID);
        const parentReportAction = ReportActionsUtils.getReportAction(parentReportID, parentReportActionID ?? '0');

        if (!parentReportAction || ReportActionsUtils.isTransactionThread(parentReportAction) || !parentReport) {
            break;
        }

        const isParentReportActionUnread = ReportActionsUtils.isCurrentActionUnread(parentReport, parentReportAction);
        allAncestors.push({
            report: currentReport,
            reportAction: parentReportAction,
            shouldDisplayNewMarker: isParentReportActionUnread,
            // We should hide the thread divider line if the previous ancestor action is unread
            shouldHideThreadDividerLine: currentUnread,
        });
        parentReportID = parentReport?.parentReportID;
        parentReportActionID = parentReport?.parentReportActionID;
        if (!isEmptyObject(parentReport)) {
            currentReport = parentReport;
            currentUnread = isParentReportActionUnread;
        }
    }

    return allAncestors.reverse();
}

function getAllAncestorReportActionIDs(report: Report | null | undefined): AncestorIDs {
    if (!report) {
        return {
            reportIDs: [],
            reportActionsIDs: [],
        };
    }

    const allAncestorIDs: AncestorIDs = {
        reportIDs: [],
        reportActionsIDs: [],
    };
    let parentReportID = report.parentReportID;
    let parentReportActionID = report.parentReportActionID;

    while (parentReportID) {
        const parentReport = getReport(parentReportID);
        const parentReportAction = ReportActionsUtils.getReportAction(parentReportID, parentReportActionID ?? '0');

        if (!parentReportAction || ReportActionsUtils.isTransactionThread(parentReportAction) || !parentReport) {
            break;
        }

        allAncestorIDs.reportIDs.push(parentReportID ?? '');
        allAncestorIDs.reportActionsIDs.push(parentReportActionID ?? '');

        parentReportID = parentReport?.parentReportID;
        parentReportActionID = parentReport?.parentReportActionID;
    }

    return allAncestorIDs;
}

function canBeAutoReimbursed(report: OnyxEntry<Report>, policy: OnyxEntry<Policy> = null): boolean {
    if (!policy) {
        return false;
    }
    type CurrencyType = (typeof CONST.DIRECT_REIMBURSEMENT_CURRENCIES)[number];
    const reimbursableTotal = getMoneyRequestSpendBreakdown(report).totalDisplaySpend;
    const autoReimbursementLimit = policy.autoReimbursementLimit ?? 0;
    const isAutoReimbursable =
        isGroupPolicy(report) &&
        policy.reimbursementChoice === CONST.POLICY.REIMBURSEMENT_CHOICES.REIMBURSEMENT_YES &&
        autoReimbursementLimit >= reimbursableTotal &&
        reimbursableTotal > 0 &&
        CONST.DIRECT_REIMBURSEMENT_CURRENCIES.includes(report?.currency as CurrencyType);
    return isAutoReimbursable;
}

/**
 * Used from money request actions to decide if we need to build an optimistic money request report.
   Create a new report if:
   - we don't have an iouReport set in the chatReport
   - we have one, but it's waiting on the payee adding a bank account
   - we have one but we can't add more transactions to it due to: report is approved or settled, or report is processing and policy isn't on Instant submit reporting frequency
 */
function shouldCreateNewMoneyRequestReport(existingIOUReport: OnyxEntry<Report> | undefined | null, chatReport: OnyxEntry<Report> | null): boolean {
    return !existingIOUReport || hasIOUWaitingOnCurrentUserBankAccount(chatReport) || !canAddOrDeleteTransactions(existingIOUReport);
}

export {
    getReportParticipantsTitle,
    isReportMessageAttachment,
    findLastAccessedReport,
    canBeAutoReimbursed,
    canEditReportAction,
    canFlagReportAction,
    shouldShowFlagComment,
    isActionCreator,
    canDeleteReportAction,
    canLeaveRoom,
    sortReportsByLastRead,
    isDefaultRoom,
    isAdminRoom,
    isAdminsOnlyPostingRoom,
    isAnnounceRoom,
    isUserCreatedPolicyRoom,
    isChatRoom,
    getChatRoomSubtitle,
    getParentNavigationSubtitle,
    getPolicyName,
    getPolicyType,
    isArchivedRoom,
    isClosedExpenseReportWithNoExpenses,
    isExpensifyOnlyParticipantInReport,
    canCreateTaskInReport,
    isPolicyExpenseChatAdmin,
    isPolicyAdmin,
    isPublicRoom,
    isPublicAnnounceRoom,
    isConciergeChatReport,
    isProcessingReport,
    isCurrentUserTheOnlyParticipant,
    hasAutomatedExpensifyAccountIDs,
    hasExpensifyGuidesEmails,
    requiresAttentionFromCurrentUser,
    isIOUOwnedByCurrentUser,
    getMoneyRequestSpendBreakdown,
    canShowReportRecipientLocalTime,
    formatReportLastMessageText,
    chatIncludesConcierge,
    isPolicyExpenseChat,
    isGroupPolicy,
    isPaidGroupPolicy,
    isControlPolicyExpenseChat,
    isControlPolicyExpenseReport,
    isPaidGroupPolicyExpenseChat,
    isPaidGroupPolicyExpenseReport,
    getIconsForParticipants,
    getIcons,
    getRoomWelcomeMessage,
    getDisplayNamesWithTooltips,
    getReportName,
    getReport,
    getReportNotificationPreference,
    getReportIDFromLink,
    getReportPolicyID,
    getRouteFromLink,
    getDeletedParentActionMessageForChatReport,
    getLastVisibleMessage,
    navigateToDetailsPage,
    generateReportID,
    hasReportNameError,
    isUnread,
    isUnreadWithMention,
    buildOptimisticWorkspaceChats,
    buildOptimisticTaskReport,
    buildOptimisticChatReport,
    buildOptimisticClosedReportAction,
    buildOptimisticCreatedReportAction,
    buildOptimisticRenamedRoomReportAction,
    buildOptimisticEditedTaskFieldReportAction,
    buildOptimisticChangedTaskAssigneeReportAction,
    buildOptimisticIOUReport,
    buildOptimisticApprovedReportAction,
    buildOptimisticMovedReportAction,
    buildOptimisticSubmittedReportAction,
    buildOptimisticExpenseReport,
    buildOptimisticIOUReportAction,
    buildOptimisticReportPreview,
    buildOptimisticModifiedExpenseReportAction,
    buildOptimisticCancelPaymentReportAction,
    updateReportPreview,
    buildOptimisticTaskReportAction,
    buildOptimisticAddCommentReportAction,
    buildOptimisticTaskCommentReportAction,
    updateOptimisticParentReportAction,
    getOptimisticDataForParentReportAction,
    shouldReportBeInOptionList,
    getChatByParticipants,
    getChatByParticipantsAndPolicy,
    getAllPolicyReports,
    getIOUReportActionMessage,
    getDisplayNameForParticipant,
    getWorkspaceIcon,
    isOptimisticPersonalDetail,
    shouldDisableDetailPage,
    isChatReport,
    isCurrentUserSubmitter,
    isExpenseReport,
    isExpenseRequest,
    isIOUReport,
    isTaskReport,
    isOpenTaskReport,
    isCanceledTaskReport,
    isCompletedTaskReport,
    isReportManager,
    isReportApproved,
    isMoneyRequestReport,
    isMoneyRequest,
    chatIncludesChronos,
    getNewMarkerReportActionID,
    canSeeDefaultRoom,
    getDefaultWorkspaceAvatar,
    getDefaultWorkspaceAvatarTestID,
    getCommentLength,
    getParsedComment,
    getMoneyRequestOptions,
    canCreateRequest,
    hasIOUWaitingOnCurrentUserBankAccount,
    canRequestMoney,
    getWhisperDisplayNames,
    getWorkspaceAvatar,
    isThread,
    isChatThread,
    isThreadFirstChat,
    isChildReport,
    shouldReportShowSubscript,
    isReportDataReady,
    isValidReportIDFromPath,
    isSettled,
    isAllowedToComment,
    getBankAccountRoute,
    getParentReport,
    getRootParentReport,
    getReportPreviewMessage,
    isMoneyRequestReportPendingDeletion,
    canUserPerformWriteAction,
    getOriginalReportID,
    canAccessReport,
    getAddWorkspaceRoomOrChatReportErrors,
    getReportOfflinePendingActionAndErrors,
    isDM,
    isSelfDM,
    getPolicy,
    getWorkspaceChats,
    shouldDisableRename,
    hasSingleParticipant,
    getReportRecipientAccountIDs,
    isOneOnOneChat,
    isPayer,
    goBackToDetailsPage,
    getTransactionReportName,
    getTransactionDetails,
    getTaskAssigneeChatOnyxData,
    getParticipantsIDs,
    getVisibleMemberIDs,
    canEditMoneyRequest,
    canEditFieldOfMoneyRequest,
    buildTransactionThread,
    areAllRequestsBeingSmartScanned,
    getTransactionsWithReceipts,
    hasOnlyTransactionsWithPendingRoutes,
    hasNonReimbursableTransactions,
    hasMissingSmartscanFields,
    getIOUReportActionDisplayMessage,
    isWaitingForAssigneeToCompleteTask,
    isGroupChat,
    isDraftExpenseReport,
    shouldUseFullTitleToDisplay,
    parseReportRouteParams,
    getReimbursementQueuedActionMessage,
    getReimbursementDeQueuedActionMessage,
    getPersonalDetailsForAccountID,
    getRoom,
    canEditReportDescription,
    doesTransactionThreadHaveViolations,
    hasViolations,
    navigateToPrivateNotes,
    canEditWriteCapability,
    isHoldCreator,
    hasSmartscanError,
    shouldAutoFocusOnKeyPress,
    buildOptimisticHoldReportAction,
    buildOptimisticUnHoldReportAction,
    shouldDisplayThreadReplies,
    shouldDisableThread,
    getUserDetailTooltipText,
    doesReportBelongToWorkspace,
    getChildReportNotificationPreference,
    getAllAncestorReportActions,
    isReportParticipant,
    isValidReport,
    getReportDescriptionText,
    isReportFieldOfTypeTitle,
    isIOUReportUsingReport,
    hasUpdatedTotal,
    isReportFieldDisabled,
    getAvailableReportFields,
    reportFieldsEnabled,
    getAllAncestorReportActionIDs,
    getPendingChatMembers,
    canEditRoomVisibility,
    canEditPolicyDescription,
    getPolicyDescriptionText,
<<<<<<< HEAD
    findSelfDMReportID,
=======
    isJoinRequestInAdminRoom,
    canAddOrDeleteTransactions,
    shouldCreateNewMoneyRequestReport,
>>>>>>> 401bb219
};

export type {
    ExpenseOriginalMessage,
    OptionData,
    OptimisticChatReport,
    DisplayNameWithTooltips,
    OptimisticTaskReportAction,
    OptimisticAddCommentReportAction,
    OptimisticCreatedReportAction,
    OptimisticClosedReportAction,
    Ancestor,
    OptimisticIOUReportAction,
    TransactionDetails,
};<|MERGE_RESOLUTION|>--- conflicted
+++ resolved
@@ -5423,13 +5423,10 @@
     canEditRoomVisibility,
     canEditPolicyDescription,
     getPolicyDescriptionText,
-<<<<<<< HEAD
     findSelfDMReportID,
-=======
     isJoinRequestInAdminRoom,
     canAddOrDeleteTransactions,
     shouldCreateNewMoneyRequestReport,
->>>>>>> 401bb219
 };
 
 export type {

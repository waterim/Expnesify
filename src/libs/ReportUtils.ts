import ExpensiMark from 'expensify-common/lib/ExpensiMark';
import Str from 'expensify-common/lib/str';
import {isEmpty} from 'lodash';
import lodashEscape from 'lodash/escape';
import lodashFindLastIndex from 'lodash/findLastIndex';
import lodashIntersection from 'lodash/intersection';
import lodashIsEqual from 'lodash/isEqual';
import type {OnyxCollection, OnyxEntry, OnyxUpdate} from 'react-native-onyx';
import Onyx from 'react-native-onyx';
import type {ValueOf} from 'type-fest';
import type {FileObject} from '@components/AttachmentModal';
import * as Expensicons from '@components/Icon/Expensicons';
import * as defaultWorkspaceAvatars from '@components/Icon/WorkspaceDefaultAvatars';
import CONST from '@src/CONST';
import type {ParentNavigationSummaryParams, TranslationPaths} from '@src/languages/types';
import ONYXKEYS from '@src/ONYXKEYS';
import type {Route} from '@src/ROUTES';
import ROUTES from '@src/ROUTES';
import type {
    Beta,
    PersonalDetails,
    PersonalDetailsList,
    Policy,
    PolicyReportField,
    PolicyReportFields,
    Report,
    ReportAction,
    ReportMetadata,
    Session,
    Transaction,
    TransactionViolation,
} from '@src/types/onyx';
import type {Participant} from '@src/types/onyx/IOU';
import type {Errors, Icon, PendingAction} from '@src/types/onyx/OnyxCommon';
import type {ChangeLog, IOUMessage, OriginalMessageActionName, OriginalMessageCreated, OriginalMessageRenamed, PaymentMethodType} from '@src/types/onyx/OriginalMessage';
import type {Status} from '@src/types/onyx/PersonalDetails';
import type {NotificationPreference} from '@src/types/onyx/Report';
import type {Message, ReportActionBase, ReportActions} from '@src/types/onyx/ReportAction';
import type {Receipt, TransactionChanges, WaypointCollection} from '@src/types/onyx/Transaction';
import type {EmptyObject} from '@src/types/utils/EmptyObject';
import {isEmptyObject} from '@src/types/utils/EmptyObject';
import type IconAsset from '@src/types/utils/IconAsset';
import * as CollectionUtils from './CollectionUtils';
import * as CurrencyUtils from './CurrencyUtils';
import DateUtils from './DateUtils';
import isReportMessageAttachment from './isReportMessageAttachment';
import * as LocalePhoneNumber from './LocalePhoneNumber';
import * as Localize from './Localize';
import linkingConfig from './Navigation/linkingConfig';
import Navigation from './Navigation/Navigation';
import * as NumberUtils from './NumberUtils';
import Permissions from './Permissions';
import * as PersonalDetailsUtils from './PersonalDetailsUtils';
import * as PolicyUtils from './PolicyUtils';
import type {LastVisibleMessage} from './ReportActionsUtils';
import * as ReportActionsUtils from './ReportActionsUtils';
import * as TransactionUtils from './TransactionUtils';
import * as Url from './Url';
import * as UserUtils from './UserUtils';

type WelcomeMessage = {showReportName: boolean; phrase1?: string; phrase2?: string};

type ExpenseOriginalMessage = {
    oldComment?: string;
    newComment?: string;
    comment?: string;
    merchant?: string;
    oldCreated?: string;
    created?: string;
    oldMerchant?: string;
    oldAmount?: number;
    amount?: number;
    oldCurrency?: string;
    currency?: string;
    category?: string;
    oldCategory?: string;
    tag?: string;
    oldTag?: string;
    billable?: string;
    oldBillable?: string;
};

type SpendBreakdown = {
    nonReimbursableSpend: number;
    reimbursableSpend: number;
    totalDisplaySpend: number;
};

type ParticipantDetails = [number, string, UserUtils.AvatarSource, UserUtils.AvatarSource];

type ReportAndWorkspaceName = {
    rootReportName: string;
    workspaceName?: string;
};

type OptimisticAddCommentReportAction = Pick<
    ReportAction,
    | 'reportActionID'
    | 'actionName'
    | 'actorAccountID'
    | 'person'
    | 'automatic'
    | 'avatar'
    | 'created'
    | 'message'
    | 'isFirstItem'
    | 'isAttachment'
    | 'attachmentInfo'
    | 'pendingAction'
    | 'shouldShow'
    | 'originalMessage'
    | 'childReportID'
    | 'parentReportID'
    | 'childType'
    | 'childReportName'
    | 'childManagerAccountID'
    | 'childStatusNum'
    | 'childStateNum'
    | 'errors'
> & {isOptimisticAction: boolean};

type OptimisticReportAction = {
    commentText: string;
    reportAction: OptimisticAddCommentReportAction;
};

type UpdateOptimisticParentReportAction = {
    childVisibleActionCount: number;
    childCommenterCount: number;
    childLastVisibleActionCreated: string;
    childOldestFourAccountIDs: string | undefined;
};

type OptimisticExpenseReport = Pick<
    Report,
    | 'reportID'
    | 'chatReportID'
    | 'policyID'
    | 'type'
    | 'ownerAccountID'
    | 'managerID'
    | 'currency'
    | 'reportName'
    | 'stateNum'
    | 'statusNum'
    | 'total'
    | 'notificationPreference'
    | 'parentReportID'
    | 'lastVisibleActionCreated'
>;

type OptimisticIOUReportAction = Pick<
    ReportAction,
    | 'actionName'
    | 'actorAccountID'
    | 'automatic'
    | 'avatar'
    | 'isAttachment'
    | 'originalMessage'
    | 'message'
    | 'person'
    | 'reportActionID'
    | 'shouldShow'
    | 'created'
    | 'pendingAction'
    | 'receipt'
    | 'whisperedToAccountIDs'
>;

type ReportRouteParams = {
    reportID: string;
    isSubReportPageRoute: boolean;
};

type ReportOfflinePendingActionAndErrors = {
    reportPendingAction: PendingAction | undefined;
    reportErrors: Errors | null | undefined;
};

type OptimisticApprovedReportAction = Pick<
    ReportAction,
    'actionName' | 'actorAccountID' | 'automatic' | 'avatar' | 'isAttachment' | 'originalMessage' | 'message' | 'person' | 'reportActionID' | 'shouldShow' | 'created' | 'pendingAction'
>;

type OptimisticSubmittedReportAction = Pick<
    ReportAction,
    'actionName' | 'actorAccountID' | 'automatic' | 'avatar' | 'isAttachment' | 'originalMessage' | 'message' | 'person' | 'reportActionID' | 'shouldShow' | 'created' | 'pendingAction'
>;

type OptimisticEditedTaskReportAction = Pick<
    ReportAction,
    'reportActionID' | 'actionName' | 'pendingAction' | 'actorAccountID' | 'automatic' | 'avatar' | 'created' | 'shouldShow' | 'message' | 'person'
>;

type OptimisticClosedReportAction = Pick<
    ReportAction,
    'actionName' | 'actorAccountID' | 'automatic' | 'avatar' | 'created' | 'message' | 'originalMessage' | 'pendingAction' | 'person' | 'reportActionID' | 'shouldShow'
>;

type OptimisticCreatedReportAction = OriginalMessageCreated &
    Pick<ReportActionBase, 'actorAccountID' | 'automatic' | 'avatar' | 'created' | 'message' | 'person' | 'reportActionID' | 'shouldShow' | 'pendingAction'>;

type OptimisticRenamedReportAction = OriginalMessageRenamed &
    Pick<ReportActionBase, 'actorAccountID' | 'automatic' | 'avatar' | 'created' | 'message' | 'person' | 'reportActionID' | 'shouldShow' | 'pendingAction'>;

type OptimisticChatReport = Pick<
    Report,
    | 'type'
    | 'chatType'
    | 'chatReportID'
    | 'iouReportID'
    | 'isOwnPolicyExpenseChat'
    | 'isPinned'
    | 'lastActorAccountID'
    | 'lastMessageTranslationKey'
    | 'lastMessageHtml'
    | 'lastMessageText'
    | 'lastReadTime'
    | 'lastVisibleActionCreated'
    | 'notificationPreference'
    | 'oldPolicyName'
    | 'ownerAccountID'
    | 'pendingFields'
    | 'parentReportActionID'
    | 'parentReportID'
    | 'participantAccountIDs'
    | 'visibleChatMemberAccountIDs'
    | 'policyID'
    | 'reportID'
    | 'reportName'
    | 'stateNum'
    | 'statusNum'
    | 'visibility'
    | 'description'
    | 'writeCapability'
>;

type OptimisticTaskReportAction = Pick<
    ReportAction,
    | 'reportActionID'
    | 'actionName'
    | 'actorAccountID'
    | 'automatic'
    | 'avatar'
    | 'created'
    | 'isAttachment'
    | 'message'
    | 'originalMessage'
    | 'person'
    | 'pendingAction'
    | 'shouldShow'
    | 'isFirstItem'
    | 'previousMessage'
    | 'errors'
    | 'linkMetadata'
>;

type OptimisticWorkspaceChats = {
    announceChatReportID: string;
    announceChatData: OptimisticChatReport;
    announceReportActionData: Record<string, OptimisticCreatedReportAction>;
    announceCreatedReportActionID: string;
    adminsChatReportID: string;
    adminsChatData: OptimisticChatReport;
    adminsReportActionData: Record<string, OptimisticCreatedReportAction>;
    adminsCreatedReportActionID: string;
    expenseChatReportID: string;
    expenseChatData: OptimisticChatReport;
    expenseReportActionData: Record<string, OptimisticCreatedReportAction>;
    expenseCreatedReportActionID: string;
};

type OptimisticModifiedExpenseReportAction = Pick<
    ReportAction,
    'actionName' | 'actorAccountID' | 'automatic' | 'avatar' | 'created' | 'isAttachment' | 'message' | 'originalMessage' | 'person' | 'pendingAction' | 'reportActionID' | 'shouldShow'
> & {reportID?: string};

type OptimisticTaskReport = Pick<
    Report,
    | 'reportID'
    | 'reportName'
    | 'description'
    | 'ownerAccountID'
    | 'participantAccountIDs'
    | 'visibleChatMemberAccountIDs'
    | 'managerID'
    | 'type'
    | 'parentReportID'
    | 'policyID'
    | 'stateNum'
    | 'statusNum'
    | 'notificationPreference'
    | 'parentReportActionID'
    | 'lastVisibleActionCreated'
>;

type TransactionDetails = {
    created: string;
    amount: number;
    currency: string;
    merchant: string;
    waypoints?: WaypointCollection | string;
    comment: string;
    category: string;
    billable: boolean;
    tag: string;
    mccGroup?: ValueOf<typeof CONST.MCC_GROUPS>;
    cardID: number;
    originalAmount: number;
    originalCurrency: string;
};

type OptimisticIOUReport = Pick<
    Report,
    | 'cachedTotal'
    | 'type'
    | 'chatReportID'
    | 'currency'
    | 'managerID'
    | 'policyID'
    | 'ownerAccountID'
    | 'participantAccountIDs'
    | 'visibleChatMemberAccountIDs'
    | 'reportID'
    | 'stateNum'
    | 'statusNum'
    | 'total'
    | 'reportName'
    | 'notificationPreference'
    | 'parentReportID'
    | 'lastVisibleActionCreated'
>;
type DisplayNameWithTooltips = Array<Pick<PersonalDetails, 'accountID' | 'pronouns' | 'displayName' | 'login' | 'avatar'>>;

type CustomIcon = {
    src: IconAsset;
    color?: string;
};

type OptionData = {
    text?: string;
    alternateText?: string | null;
    allReportErrors?: Errors;
    brickRoadIndicator?: ValueOf<typeof CONST.BRICK_ROAD_INDICATOR_STATUS> | '' | null;
    tooltipText?: string | null;
    alternateTextMaxLines?: number;
    boldStyle?: boolean;
    customIcon?: CustomIcon;
    subtitle?: string | null;
    login?: string | null;
    accountID?: number | null;
    pronouns?: string;
    status?: Status | null;
    phoneNumber?: string | null;
    isUnread?: boolean | null;
    isUnreadWithMention?: boolean | null;
    hasDraftComment?: boolean | null;
    keyForList?: string | null;
    searchText?: string | null;
    isIOUReportOwner?: boolean | null;
    isArchivedRoom?: boolean | null;
    shouldShowSubscript?: boolean | null;
    isPolicyExpenseChat?: boolean | null;
    isMoneyRequestReport?: boolean | null;
    isExpenseRequest?: boolean | null;
    isAllowedToComment?: boolean | null;
    isThread?: boolean | null;
    isTaskReport?: boolean | null;
    parentReportAction?: OnyxEntry<ReportAction>;
    displayNamesWithTooltips?: DisplayNameWithTooltips | null;
    isDefaultRoom?: boolean;
    isExpenseReport?: boolean;
    isOptimisticPersonalDetail?: boolean;
    selected?: boolean;
    isOptimisticAccount?: boolean;
    isSelected?: boolean;
    descriptiveText?: string;
    notificationPreference?: NotificationPreference | null;
    isDisabled?: boolean | null;
    name?: string | null;
} & Report;

type OnyxDataTaskAssigneeChat = {
    optimisticData: OnyxUpdate[];
    successData: OnyxUpdate[];
    failureData: OnyxUpdate[];
    optimisticAssigneeAddComment?: OptimisticReportAction;
    optimisticChatCreatedReportAction?: OptimisticCreatedReportAction;
};

type Ancestor = {
    report: Report;
    reportAction: ReportAction;
    shouldDisplayNewMarker: boolean;
    shouldHideThreadDividerLine: boolean;
};

type AncestorIDs = {
    reportIDs: string[];
    reportActionsIDs: string[];
};

let currentUserEmail: string | undefined;
let currentUserAccountID: number | undefined;
let isAnonymousUser = false;

const defaultAvatarBuildingIconTestID = 'SvgDefaultAvatarBuilding Icon';

Onyx.connect({
    key: ONYXKEYS.SESSION,
    callback: (value) => {
        // When signed out, val is undefined
        if (!value) {
            return;
        }

        currentUserEmail = value.email;
        currentUserAccountID = value.accountID;
        isAnonymousUser = value.authTokenType === 'anonymousAccount';
    },
});

let allPersonalDetails: OnyxCollection<PersonalDetails>;
let currentUserPersonalDetails: OnyxEntry<PersonalDetails>;
Onyx.connect({
    key: ONYXKEYS.PERSONAL_DETAILS_LIST,
    callback: (value) => {
        currentUserPersonalDetails = value?.[currentUserAccountID ?? -1] ?? null;
        allPersonalDetails = value ?? {};
    },
});

let allReports: OnyxCollection<Report>;
Onyx.connect({
    key: ONYXKEYS.COLLECTION.REPORT,
    waitForCollectionCallback: true,
    callback: (value) => (allReports = value),
});

let doesDomainHaveApprovedAccountant = false;
Onyx.connect({
    key: ONYXKEYS.ACCOUNT,
    callback: (value) => (doesDomainHaveApprovedAccountant = value?.doesDomainHaveApprovedAccountant ?? false),
});

let allPolicies: OnyxCollection<Policy>;
Onyx.connect({
    key: ONYXKEYS.COLLECTION.POLICY,
    waitForCollectionCallback: true,
    callback: (value) => (allPolicies = value),
});

let allPolicyReportFields: OnyxCollection<PolicyReportFields> = {};

Onyx.connect({
    key: ONYXKEYS.COLLECTION.POLICY_REPORT_FIELDS,
    waitForCollectionCallback: true,
    callback: (value) => (allPolicyReportFields = value),
});

let allBetas: OnyxEntry<Beta[]>;
Onyx.connect({
    key: ONYXKEYS.BETAS,
    callback: (value) => (allBetas = value),
});

let allTransactions: OnyxCollection<Transaction> = {};
Onyx.connect({
    key: ONYXKEYS.COLLECTION.TRANSACTION,
    waitForCollectionCallback: true,
    callback: (value) => {
        if (!value) {
            return;
        }
        allTransactions = Object.fromEntries(Object.entries(value).filter(([, transaction]) => transaction));
    },
});

const reportActionsByReport: OnyxCollection<ReportActions> = {};
Onyx.connect({
    key: ONYXKEYS.COLLECTION.REPORT_ACTIONS,
    callback: (actions, key) => {
        if (!key || !actions) {
            return;
        }

        const reportID = CollectionUtils.extractCollectionItemID(key);
        reportActionsByReport[reportID] = actions;
    },
});

function getChatType(report: OnyxEntry<Report> | Participant | EmptyObject): ValueOf<typeof CONST.REPORT.CHAT_TYPE> | undefined {
    return report?.chatType;
}

/**
 * Get the report given a reportID
 */
function getReport(reportID: string | undefined): OnyxEntry<Report> | EmptyObject {
    /**
     * Using typical string concatenation here due to performance issues
     * with template literals.
     */
    if (!allReports) {
        return {};
    }

    return allReports?.[ONYXKEYS.COLLECTION.REPORT + reportID] ?? {};
}

/**
 * Returns the parentReport if the given report is a thread.
 */
function getParentReport(report: OnyxEntry<Report> | EmptyObject): OnyxEntry<Report> | EmptyObject {
    if (!report?.parentReportID) {
        return {};
    }
    return allReports?.[`${ONYXKEYS.COLLECTION.REPORT}${report.parentReportID}`] ?? {};
}

/**
 * Returns the root parentReport if the given report is nested.
 * Uses recursion to iterate any depth of nested reports.
 */
function getRootParentReport(report: OnyxEntry<Report> | undefined | EmptyObject): OnyxEntry<Report> | EmptyObject {
    if (!report) {
        return {};
    }

    // Returns the current report as the root report, because it does not have a parentReportID
    if (!report?.parentReportID) {
        return report;
    }

    const parentReport = getReport(report?.parentReportID);

    // Runs recursion to iterate a parent report
    return getRootParentReport(!isEmptyObject(parentReport) ? parentReport : null);
}

function getPolicy(policyID: string | undefined): Policy | EmptyObject {
    if (!allPolicies || !policyID) {
        return {};
    }
    return allPolicies[`${ONYXKEYS.COLLECTION.POLICY}${policyID}`] ?? {};
}

/**
 * Get the policy type from a given report
 * @param policies must have Onyxkey prefix (i.e 'policy_') for keys
 */
function getPolicyType(report: OnyxEntry<Report>, policies: OnyxCollection<Policy>): string {
    return policies?.[`${ONYXKEYS.COLLECTION.POLICY}${report?.policyID}`]?.type ?? '';
}

/**
 * Get the policy name from a given report
 */
function getPolicyName(report: OnyxEntry<Report> | undefined | EmptyObject, returnEmptyIfNotFound = false, policy: OnyxEntry<Policy> | undefined = undefined): string {
    const noPolicyFound = returnEmptyIfNotFound ? '' : Localize.translateLocal('workspace.common.unavailable');
    if (isEmptyObject(report)) {
        return noPolicyFound;
    }

    if ((!allPolicies || Object.keys(allPolicies).length === 0) && !report?.policyName) {
        return Localize.translateLocal('workspace.common.unavailable');
    }
    const finalPolicy = policy ?? allPolicies?.[`${ONYXKEYS.COLLECTION.POLICY}${report?.policyID}`];

    const parentReport = getRootParentReport(report);

    // Public rooms send back the policy name with the reportSummary,
    // since they can also be accessed by people who aren't in the workspace
    // eslint-disable-next-line @typescript-eslint/prefer-nullish-coalescing
    const policyName = finalPolicy?.name || report?.policyName || report?.oldPolicyName || parentReport?.oldPolicyName || noPolicyFound;

    return policyName;
}

/**
 * Returns the concatenated title for the PrimaryLogins of a report
 */
function getReportParticipantsTitle(accountIDs: number[]): string {
    // Somehow it's possible for the logins coming from report.participantAccountIDs to contain undefined values so we use .filter(Boolean) to remove them.
    return accountIDs.filter(Boolean).join(', ');
}

/**
 * Checks if a report is a chat report.
 */
function isChatReport(report: OnyxEntry<Report> | EmptyObject): boolean {
    return report?.type === CONST.REPORT.TYPE.CHAT;
}

/**
 * Checks if a report is an Expense report.
 */
function isExpenseReport(report: OnyxEntry<Report> | EmptyObject): boolean {
    return report?.type === CONST.REPORT.TYPE.EXPENSE;
}

/**
 * Checks if a report is an IOU report using report or reportID
 */
function isIOUReport(reportOrID: OnyxEntry<Report> | string | EmptyObject): boolean {
    const report = typeof reportOrID === 'string' ? allReports?.[`${ONYXKEYS.COLLECTION.REPORT}${reportOrID}`] ?? null : reportOrID;
    return report?.type === CONST.REPORT.TYPE.IOU;
}

/**
 * Checks if a report is an IOU report using report
 */
function isIOUReportUsingReport(report: OnyxEntry<Report> | EmptyObject): report is Report {
    return report?.type === CONST.REPORT.TYPE.IOU;
}
/**
 * Checks if a report is a task report.
 */
function isTaskReport(report: OnyxEntry<Report>): boolean {
    return report?.type === CONST.REPORT.TYPE.TASK;
}

/**
 * Checks if a task has been cancelled
 * When a task is deleted, the parentReportAction is updated to have a isDeletedParentAction deleted flag
 * This is because when you delete a task, we still allow you to chat on the report itself
 * There's another situation where you don't have access to the parentReportAction (because it was created in a chat you don't have access to)
 * In this case, we have added the key to the report itself
 */
function isCanceledTaskReport(report: OnyxEntry<Report> | EmptyObject = {}, parentReportAction: OnyxEntry<ReportAction> | EmptyObject = {}): boolean {
    if (!isEmptyObject(parentReportAction) && (parentReportAction?.message?.[0]?.isDeletedParentAction ?? false)) {
        return true;
    }

    if (!isEmptyObject(report) && report?.isDeletedParentAction) {
        return true;
    }

    return false;
}

/**
 * Checks if a report is an open task report.
 *
 * @param parentReportAction - The parent report action of the report (Used to check if the task has been canceled)
 */
function isOpenTaskReport(report: OnyxEntry<Report>, parentReportAction: OnyxEntry<ReportAction> | EmptyObject = {}): boolean {
    return (
        isTaskReport(report) && !isCanceledTaskReport(report, parentReportAction) && report?.stateNum === CONST.REPORT.STATE_NUM.OPEN && report?.statusNum === CONST.REPORT.STATUS_NUM.OPEN
    );
}

/**
 * Checks if a report is a completed task report.
 */
function isCompletedTaskReport(report: OnyxEntry<Report>): boolean {
    return isTaskReport(report) && report?.stateNum === CONST.REPORT.STATE_NUM.APPROVED && report?.statusNum === CONST.REPORT.STATUS_NUM.APPROVED;
}

/**
 * Checks if the current user is the manager of the supplied report
 */
function isReportManager(report: OnyxEntry<Report>): boolean {
    return Boolean(report && report.managerID === currentUserAccountID);
}

/**
 * Checks if the supplied report has been approved
 */
function isReportApproved(reportOrID: OnyxEntry<Report> | string | EmptyObject): boolean {
    const report = typeof reportOrID === 'string' ? allReports?.[`${ONYXKEYS.COLLECTION.REPORT}${reportOrID}`] ?? null : reportOrID;
    return report?.stateNum === CONST.REPORT.STATE_NUM.APPROVED && report?.statusNum === CONST.REPORT.STATUS_NUM.APPROVED;
}

/**
 * Checks if the supplied report is an expense report in Open state and status.
 */
function isDraftExpenseReport(report: OnyxEntry<Report> | EmptyObject): boolean {
    return isExpenseReport(report) && report?.stateNum === CONST.REPORT.STATE_NUM.OPEN && report?.statusNum === CONST.REPORT.STATUS_NUM.OPEN;
}

/**
 * Checks if the supplied report has a common policy member with the array passed in params.
 */
function hasParticipantInArray(report: Report, policyMemberAccountIDs: number[]) {
    if (!report.participantAccountIDs) {
        return false;
    }

    const policyMemberAccountIDsSet = new Set(policyMemberAccountIDs);

    for (const reportParticipant of report.participantAccountIDs) {
        if (policyMemberAccountIDsSet.has(reportParticipant)) {
            return true;
        }
    }

    return false;
}

/**
 * Whether the Money Request report is settled
 */
function isSettled(reportID: string | undefined): boolean {
    if (!allReports) {
        return false;
    }
    const report: Report | EmptyObject = allReports[`${ONYXKEYS.COLLECTION.REPORT}${reportID}`] ?? {};
    if (isEmptyObject(report) || report.isWaitingOnBankAccount) {
        return false;
    }

    // In case the payment is scheduled and we are waiting for the payee to set up their wallet,
    // consider the report as paid as well.
    if (report.isWaitingOnBankAccount && report.statusNum === CONST.REPORT.STATUS_NUM.APPROVED) {
        return true;
    }

    return report?.statusNum === CONST.REPORT.STATUS_NUM.REIMBURSED;
}

/**
 * Whether the current user is the submitter of the report
 */
function isCurrentUserSubmitter(reportID: string): boolean {
    if (!allReports) {
        return false;
    }
    const report = allReports[`${ONYXKEYS.COLLECTION.REPORT}${reportID}`];
    return Boolean(report && report.ownerAccountID === currentUserAccountID);
}

/**
 * Whether the provided report is an Admin room
 */
function isAdminRoom(report: OnyxEntry<Report>): boolean {
    return getChatType(report) === CONST.REPORT.CHAT_TYPE.POLICY_ADMINS;
}

/**
 * Whether the provided report is an Admin-only posting room
 */
function isAdminsOnlyPostingRoom(report: OnyxEntry<Report>): boolean {
    return report?.writeCapability === CONST.REPORT.WRITE_CAPABILITIES.ADMINS;
}

/**
 * Whether the provided report is a Announce room
 */
function isAnnounceRoom(report: OnyxEntry<Report>): boolean {
    return getChatType(report) === CONST.REPORT.CHAT_TYPE.POLICY_ANNOUNCE;
}

/**
 * Whether the provided report is a default room
 */
function isDefaultRoom(report: OnyxEntry<Report>): boolean {
    return [CONST.REPORT.CHAT_TYPE.POLICY_ADMINS, CONST.REPORT.CHAT_TYPE.POLICY_ANNOUNCE, CONST.REPORT.CHAT_TYPE.DOMAIN_ALL].some((type) => type === getChatType(report));
}

/**
 * Whether the provided report is a Domain room
 */
function isDomainRoom(report: OnyxEntry<Report>): boolean {
    return getChatType(report) === CONST.REPORT.CHAT_TYPE.DOMAIN_ALL;
}

/**
 * Whether the provided report is a user created policy room
 */
function isUserCreatedPolicyRoom(report: OnyxEntry<Report>): boolean {
    return getChatType(report) === CONST.REPORT.CHAT_TYPE.POLICY_ROOM;
}

/**
 * Whether the provided report is a Policy Expense chat.
 */
function isPolicyExpenseChat(report: OnyxEntry<Report> | Participant | EmptyObject): boolean {
    return getChatType(report) === CONST.REPORT.CHAT_TYPE.POLICY_EXPENSE_CHAT || (report?.isPolicyExpenseChat ?? false);
}

/**
 * Whether the provided report belongs to a Control policy and is an expense chat
 */
function isControlPolicyExpenseChat(report: OnyxEntry<Report>): boolean {
    return isPolicyExpenseChat(report) && getPolicyType(report, allPolicies) === CONST.POLICY.TYPE.CORPORATE;
}

/**
 * Whether the provided report belongs to a Free, Collect or Control policy
 */
function isGroupPolicy(report: OnyxEntry<Report>): boolean {
    const policyType = getPolicyType(report, allPolicies);
    return policyType === CONST.POLICY.TYPE.CORPORATE || policyType === CONST.POLICY.TYPE.TEAM || policyType === CONST.POLICY.TYPE.FREE;
}

/**
 * Whether the provided report belongs to a Control or Collect policy
 */
function isPaidGroupPolicy(report: OnyxEntry<Report>): boolean {
    const policyType = getPolicyType(report, allPolicies);
    return policyType === CONST.POLICY.TYPE.CORPORATE || policyType === CONST.POLICY.TYPE.TEAM;
}

/**
 * Whether the provided report belongs to a Control or Collect policy and is an expense chat
 */
function isPaidGroupPolicyExpenseChat(report: OnyxEntry<Report>): boolean {
    return isPolicyExpenseChat(report) && isPaidGroupPolicy(report);
}

/**
 * Whether the provided report belongs to a Control policy and is an expense report
 */
function isControlPolicyExpenseReport(report: OnyxEntry<Report>): boolean {
    return isExpenseReport(report) && getPolicyType(report, allPolicies) === CONST.POLICY.TYPE.CORPORATE;
}

/**
 * Whether the provided report belongs to a Control or Collect policy and is an expense report
 */
function isPaidGroupPolicyExpenseReport(report: OnyxEntry<Report>): boolean {
    return isExpenseReport(report) && isPaidGroupPolicy(report);
}

/**
 * Whether the provided report is a chat room
 */
function isChatRoom(report: OnyxEntry<Report>): boolean {
    return isUserCreatedPolicyRoom(report) || isDefaultRoom(report);
}

/**
 * Whether the provided report is a public room
 */
function isPublicRoom(report: OnyxEntry<Report>): boolean {
    return report?.visibility === CONST.REPORT.VISIBILITY.PUBLIC || report?.visibility === CONST.REPORT.VISIBILITY.PUBLIC_ANNOUNCE;
}

/**
 * Whether the provided report is a public announce room
 */
function isPublicAnnounceRoom(report: OnyxEntry<Report>): boolean {
    return report?.visibility === CONST.REPORT.VISIBILITY.PUBLIC_ANNOUNCE;
}

/**
 * If the report is a policy expense, the route should be for adding bank account for that policy
 * else since the report is a personal IOU, the route should be for personal bank account.
 */
function getBankAccountRoute(report: OnyxEntry<Report>): Route {
    return isPolicyExpenseChat(report) ? ROUTES.BANK_ACCOUNT_WITH_STEP_TO_OPEN.getRoute('', report?.policyID) : ROUTES.SETTINGS_ADD_BANK_ACCOUNT;
}

/**
 * Check if personal detail of accountID is empty or optimistic data
 */
function isOptimisticPersonalDetail(accountID: number): boolean {
    return isEmptyObject(allPersonalDetails?.[accountID]) || !!allPersonalDetails?.[accountID]?.isOptimisticPersonalDetail;
}

/**
 * Checks if a report is a task report from a policy expense chat.
 */
function isWorkspaceTaskReport(report: OnyxEntry<Report>): boolean {
    if (!isTaskReport(report)) {
        return false;
    }
    const parentReport = allReports?.[`${ONYXKEYS.COLLECTION.REPORT}${report?.parentReportID}`] ?? null;
    return isPolicyExpenseChat(parentReport);
}

/**
 * Returns true if report has a parent
 */
function isThread(report: OnyxEntry<Report>): boolean {
    return Boolean(report?.parentReportID && report?.parentReportActionID);
}

/**
 * Returns true if report is of type chat and has a parent and is therefore a Thread.
 */
function isChatThread(report: OnyxEntry<Report>): boolean {
    return isThread(report) && report?.type === CONST.REPORT.TYPE.CHAT;
}

function isDM(report: OnyxEntry<Report>): boolean {
    return isChatReport(report) && !getChatType(report);
}

/**
 * Only returns true if this is our main 1:1 DM report with Concierge
 */
function isConciergeChatReport(report: OnyxEntry<Report>): boolean {
    return report?.participantAccountIDs?.length === 1 && Number(report.participantAccountIDs?.[0]) === CONST.ACCOUNT_ID.CONCIERGE && !isChatThread(report);
}

/**
 * Checks if the supplied report belongs to workspace based on the provided params. If the report's policyID is _FAKE_ or has no value, it means this report is a DM.
 * In this case report and workspace members must be compared to determine whether the report belongs to the workspace.
 */
function doesReportBelongToWorkspace(report: Report, policyMemberAccountIDs: number[], policyID?: string) {
    return (
        isConciergeChatReport(report) || (report.policyID === CONST.POLICY.ID_FAKE || !report.policyID ? hasParticipantInArray(report, policyMemberAccountIDs) : report.policyID === policyID)
    );
}

/**
 * Given an array of reports, return them filtered by a policyID and policyMemberAccountIDs.
 */
function filterReportsByPolicyIDAndMemberAccountIDs(reports: Report[], policyMemberAccountIDs: number[] = [], policyID?: string) {
    return reports.filter((report) => !!report && doesReportBelongToWorkspace(report, policyMemberAccountIDs, policyID));
}

/**
 * Given an array of reports, return them sorted by the last read timestamp.
 */
function sortReportsByLastRead(reports: Report[], reportMetadata: OnyxCollection<ReportMetadata>): Array<OnyxEntry<Report>> {
    return reports
        .filter((report) => !!report?.reportID && !!(reportMetadata?.[`${ONYXKEYS.COLLECTION.REPORT_METADATA}${report.reportID}`]?.lastVisitTime ?? report?.lastReadTime))
        .sort((a, b) => {
            const aTime = new Date(reportMetadata?.[`${ONYXKEYS.COLLECTION.REPORT_METADATA}${a?.reportID}`]?.lastVisitTime ?? a?.lastReadTime ?? '');
            const bTime = new Date(reportMetadata?.[`${ONYXKEYS.COLLECTION.REPORT_METADATA}${b?.reportID}`]?.lastVisitTime ?? b?.lastReadTime ?? '');

            return aTime.valueOf() - bTime.valueOf();
        });
}

/**
 * Returns true if report is still being processed
 */
function isProcessingReport(report: OnyxEntry<Report> | EmptyObject): boolean {
    return report?.stateNum === CONST.REPORT.STATE_NUM.SUBMITTED && report?.statusNum === CONST.REPORT.STATUS_NUM.SUBMITTED;
}

/**
 * Check if the report is a single chat report that isn't a thread
 * and personal detail of participant is optimistic data
 */
function shouldDisableDetailPage(report: OnyxEntry<Report>): boolean {
    const participantAccountIDs = report?.participantAccountIDs ?? [];

    if (isChatRoom(report) || isPolicyExpenseChat(report) || isChatThread(report) || isTaskReport(report)) {
        return false;
    }
    if (participantAccountIDs.length === 1) {
        return isOptimisticPersonalDetail(participantAccountIDs[0]);
    }
    return false;
}

/**
 * Returns true if this report has only one participant and it's an Expensify account.
 */
function isExpensifyOnlyParticipantInReport(report: OnyxEntry<Report>): boolean {
    const reportParticipants = report?.participantAccountIDs?.filter((accountID) => accountID !== currentUserAccountID) ?? [];
    return reportParticipants.length === 1 && reportParticipants.some((accountID) => CONST.EXPENSIFY_ACCOUNT_IDS.includes(accountID));
}

/**
 * Returns whether a given report can have tasks created in it.
 * We only prevent the task option if it's a DM/group-DM and the other users are all special Expensify accounts
 *
 */
function canCreateTaskInReport(report: OnyxEntry<Report>): boolean {
    const otherReportParticipants = report?.participantAccountIDs?.filter((accountID) => accountID !== currentUserAccountID) ?? [];
    const areExpensifyAccountsOnlyOtherParticipants = otherReportParticipants?.length >= 1 && otherReportParticipants?.every((accountID) => CONST.EXPENSIFY_ACCOUNT_IDS.includes(accountID));
    if (areExpensifyAccountsOnlyOtherParticipants && isDM(report)) {
        return false;
    }

    return true;
}

/**
 * Returns true if there are any Expensify accounts (i.e. with domain 'expensify.com') in the set of accountIDs
 * by cross-referencing the accountIDs with personalDetails.
 */
function hasExpensifyEmails(accountIDs: number[]): boolean {
    return accountIDs.some((accountID) => Str.extractEmailDomain(allPersonalDetails?.[accountID]?.login ?? '') === CONST.EXPENSIFY_PARTNER_NAME);
}

/**
 * Returns true if there are any guides accounts (team.expensify.com) in a list of accountIDs
 * by cross-referencing the accountIDs with personalDetails since guides that are participants
 * of the user's chats should have their personal details in Onyx.
 */
function hasExpensifyGuidesEmails(accountIDs: number[]): boolean {
    return accountIDs.some((accountID) => Str.extractEmailDomain(allPersonalDetails?.[accountID]?.login ?? '') === CONST.EMAIL.GUIDES_DOMAIN);
}

function findLastAccessedReport(
    reports: OnyxCollection<Report>,
    ignoreDomainRooms: boolean,
    policies: OnyxCollection<Policy>,
    isFirstTimeNewExpensifyUser: boolean,
    openOnAdminRoom = false,
    reportMetadata: OnyxCollection<ReportMetadata> = {},
    policyID?: string,
    policyMemberAccountIDs: number[] = [],
): OnyxEntry<Report> {
    // If it's the user's first time using New Expensify, then they could either have:
    //   - just a Concierge report, if so we'll return that
    //   - their Concierge report, and a separate report that must have deeplinked them to the app before they created their account.
    // If it's the latter, we'll use the deeplinked report over the Concierge report,
    // since the Concierge report would be incorrectly selected over the deep-linked report in the logic below.

    let reportsValues = Object.values(reports ?? {}) as Report[];

    if (!!policyID || policyMemberAccountIDs.length > 0) {
        reportsValues = filterReportsByPolicyIDAndMemberAccountIDs(reportsValues, policyMemberAccountIDs, policyID);
    }

    let sortedReports = sortReportsByLastRead(reportsValues, reportMetadata);

    let adminReport: OnyxEntry<Report> | undefined;
    if (openOnAdminRoom) {
        adminReport = sortedReports.find((report) => {
            const chatType = getChatType(report);
            return chatType === CONST.REPORT.CHAT_TYPE.POLICY_ADMINS;
        });
    }

    if (ignoreDomainRooms) {
        // We allow public announce rooms, admins, and announce rooms through since we bypass the default rooms beta for them.
        // Check where ReportUtils.findLastAccessedReport is called in MainDrawerNavigator.js for more context.
        // Domain rooms are now the only type of default room that are on the defaultRooms beta.
        sortedReports = sortedReports.filter(
            (report) => !isDomainRoom(report) || getPolicyType(report, policies) === CONST.POLICY.TYPE.FREE || hasExpensifyGuidesEmails(report?.participantAccountIDs ?? []),
        );
    }

    if (isFirstTimeNewExpensifyUser) {
        if (sortedReports.length === 1) {
            return sortedReports[0];
        }

        return adminReport ?? sortedReports.find((report) => !isConciergeChatReport(report)) ?? null;
    }

    return adminReport ?? sortedReports.at(-1) ?? null;
}

/**
 * Whether the provided report is an archived room
 */
function isArchivedRoom(report: OnyxEntry<Report> | EmptyObject): boolean {
    return report?.statusNum === CONST.REPORT.STATUS_NUM.CLOSED && report?.stateNum === CONST.REPORT.STATE_NUM.APPROVED;
}

/**
 * Checks if the current user is allowed to comment on the given report.
 */
function isAllowedToComment(report: OnyxEntry<Report>): boolean {
    // Default to allowing all users to post
    const capability = report?.writeCapability ?? CONST.REPORT.WRITE_CAPABILITIES.ALL;

    if (capability === CONST.REPORT.WRITE_CAPABILITIES.ALL) {
        return true;
    }

    // If unauthenticated user opens public chat room using deeplink, they do not have policies available and they cannot comment
    if (!allPolicies) {
        return false;
    }

    // If we've made it here, commenting on this report is restricted.
    // If the user is an admin, allow them to post.
    const policy = allPolicies[`${ONYXKEYS.COLLECTION.POLICY}${report?.policyID}`];
    return policy?.role === CONST.POLICY.ROLE.ADMIN;
}

/**
 * Checks if the current user is the admin of the policy given the policy expense chat.
 */
function isPolicyExpenseChatAdmin(report: OnyxEntry<Report>, policies: OnyxCollection<Policy>): boolean {
    if (!isPolicyExpenseChat(report)) {
        return false;
    }

    const policyRole = policies?.[`${ONYXKEYS.COLLECTION.POLICY}${report?.policyID}`]?.role;

    return policyRole === CONST.POLICY.ROLE.ADMIN;
}

/**
 * Checks if the current user is the admin of the policy.
 */
function isPolicyAdmin(policyID: string, policies: OnyxCollection<Policy>): boolean {
    const policyRole = policies?.[`${ONYXKEYS.COLLECTION.POLICY}${policyID}`]?.role;

    return policyRole === CONST.POLICY.ROLE.ADMIN;
}

/**
 * Returns true if report has a single participant.
 */
function hasSingleParticipant(report: OnyxEntry<Report>): boolean {
    return report?.participantAccountIDs?.length === 1;
}

/**
 * Checks whether all the transactions linked to the IOU report are of the Distance Request type with pending routes
 */
function hasOnlyTransactionsWithPendingRoutes(iouReportID: string | undefined): boolean {
    const transactions = TransactionUtils.getAllReportTransactions(iouReportID);

    // Early return false in case not having any transaction
    if (!transactions || transactions.length === 0) {
        return false;
    }

    return transactions.every((transaction) => TransactionUtils.isFetchingWaypointsFromServer(transaction));
}

/**
 * If the report is a thread and has a chat type set, it is a workspace chat.
 */
function isWorkspaceThread(report: OnyxEntry<Report>): boolean {
    return isThread(report) && isChatReport(report) && !isDM(report);
}

/**
 * Returns true if reportAction is the first chat preview of a Thread
 */
function isThreadFirstChat(reportAction: OnyxEntry<ReportAction>, reportID: string): boolean {
    return reportAction?.childReportID?.toString() === reportID;
}

/**
 * Checks if a report is a child report.
 */
function isChildReport(report: OnyxEntry<Report>): boolean {
    return isThread(report) || isTaskReport(report);
}

/**
 * An Expense Request is a thread where the parent report is an Expense Report and
 * the parentReportAction is a transaction.
 */
function isExpenseRequest(report: OnyxEntry<Report>): boolean {
    if (isThread(report)) {
        const parentReportAction = ReportActionsUtils.getParentReportAction(report);
        const parentReport = allReports?.[`${ONYXKEYS.COLLECTION.REPORT}${report?.parentReportID}`] ?? null;
        return isExpenseReport(parentReport) && !isEmptyObject(parentReportAction) && ReportActionsUtils.isTransactionThread(parentReportAction);
    }
    return false;
}

/**
 * An IOU Request is a thread where the parent report is an IOU Report and
 * the parentReportAction is a transaction.
 */
function isIOURequest(report: OnyxEntry<Report>): boolean {
    if (isThread(report)) {
        const parentReportAction = ReportActionsUtils.getParentReportAction(report);
        const parentReport = allReports?.[`${ONYXKEYS.COLLECTION.REPORT}${report?.parentReportID}`] ?? null;
        return isIOUReport(parentReport) && !isEmptyObject(parentReportAction) && ReportActionsUtils.isTransactionThread(parentReportAction);
    }
    return false;
}

/**
 * Checks if a report is an IOU or expense request.
 */
function isMoneyRequest(reportOrID: OnyxEntry<Report> | string): boolean {
    const report = typeof reportOrID === 'string' ? allReports?.[`${ONYXKEYS.COLLECTION.REPORT}${reportOrID}`] ?? null : reportOrID;
    return isIOURequest(report) || isExpenseRequest(report);
}

/**
 * Checks if a report is an IOU or expense report.
 */
function isMoneyRequestReport(reportOrID: OnyxEntry<Report> | string): boolean {
    const report = typeof reportOrID === 'object' ? reportOrID : allReports?.[`${ONYXKEYS.COLLECTION.REPORT}${reportOrID}`] ?? null;
    return isIOUReport(report) || isExpenseReport(report);
}

/**
 * Should return true only for personal 1:1 report
 *
 */
function isOneOnOneChat(report: OnyxEntry<Report>): boolean {
    const participantAccountIDs = report?.participantAccountIDs ?? [];
    return (
        !isThread(report) &&
        !isChatRoom(report) &&
        !isExpenseRequest(report) &&
        !isMoneyRequestReport(report) &&
        !isPolicyExpenseChat(report) &&
        !isTaskReport(report) &&
        isDM(report) &&
        !isIOUReport(report) &&
        participantAccountIDs.length === 1
    );
}

/**
 * Get the notification preference given a report
 */
function getReportNotificationPreference(report: OnyxEntry<Report>): string | number {
    return report?.notificationPreference ?? '';
}

/**
 * Checks if the current user is the action's author
 */
function isActionCreator(reportAction: OnyxEntry<ReportAction> | Partial<ReportAction>): boolean {
    return reportAction?.actorAccountID === currentUserAccountID;
}

/**
 * Returns the notification preference of the action's child report if it exists.
 * Otherwise, calculates it based on the action's authorship.
 */
function getChildReportNotificationPreference(reportAction: OnyxEntry<ReportAction> | Partial<ReportAction>): NotificationPreference {
    const childReportNotificationPreference = reportAction?.childReportNotificationPreference ?? '';
    if (childReportNotificationPreference) {
        return childReportNotificationPreference;
    }

    return isActionCreator(reportAction) ? CONST.REPORT.NOTIFICATION_PREFERENCE.ALWAYS : CONST.REPORT.NOTIFICATION_PREFERENCE.HIDDEN;
}

/**
 * Can only delete if the author is this user and the action is an ADDCOMMENT action or an IOU action in an unsettled report, or if the user is a
 * policy admin
 */
function canDeleteReportAction(reportAction: OnyxEntry<ReportAction>, reportID: string): boolean {
    const report = getReport(reportID);

    const isActionOwner = reportAction?.actorAccountID === currentUserAccountID;
    const policy = allPolicies?.[`${ONYXKEYS.COLLECTION.POLICY}${report?.policyID}`] ?? null;

    if (reportAction?.actionName === CONST.REPORT.ACTIONS.TYPE.IOU) {
        // For now, users cannot delete split actions
        const isSplitAction = reportAction?.originalMessage?.type === CONST.IOU.REPORT_ACTION_TYPE.SPLIT;

        if (isSplitAction || isSettled(String(reportAction?.originalMessage?.IOUReportID)) || (!isEmptyObject(report) && isReportApproved(report))) {
            return false;
        }

        if (isActionOwner) {
            if (!isEmptyObject(report) && isPaidGroupPolicyExpenseReport(report)) {
                // If it's a paid policy expense report, only allow deleting the request if it's not submitted or the user is the policy admin
                return isDraftExpenseReport(report) || PolicyUtils.isPolicyAdmin(policy);
            }
            return true;
        }
    }

    if (
        reportAction?.actionName !== CONST.REPORT.ACTIONS.TYPE.ADDCOMMENT ||
        reportAction?.pendingAction === CONST.RED_BRICK_ROAD_PENDING_ACTION.DELETE ||
        ReportActionsUtils.isCreatedTaskReportAction(reportAction) ||
        reportAction?.actorAccountID === CONST.ACCOUNT_ID.CONCIERGE
    ) {
        return false;
    }

    const isAdmin = policy?.role === CONST.POLICY.ROLE.ADMIN && !isEmptyObject(report) && !isDM(report);

    return isActionOwner || isAdmin;
}

/**
 * Get welcome message based on room type
 */
function getRoomWelcomeMessage(report: OnyxEntry<Report>, isUserPolicyAdmin: boolean): WelcomeMessage {
    const welcomeMessage: WelcomeMessage = {showReportName: true};
    const workspaceName = getPolicyName(report);

    if (isArchivedRoom(report)) {
        welcomeMessage.phrase1 = Localize.translateLocal('reportActionsView.beginningOfArchivedRoomPartOne');
        welcomeMessage.phrase2 = Localize.translateLocal('reportActionsView.beginningOfArchivedRoomPartTwo');
    } else if (isDomainRoom(report)) {
        welcomeMessage.phrase1 = Localize.translateLocal('reportActionsView.beginningOfChatHistoryDomainRoomPartOne', {domainRoom: report?.reportName ?? ''});
        welcomeMessage.phrase2 = Localize.translateLocal('reportActionsView.beginningOfChatHistoryDomainRoomPartTwo');
    } else if (isAdminRoom(report)) {
        welcomeMessage.phrase1 = Localize.translateLocal('reportActionsView.beginningOfChatHistoryAdminRoomPartOne', {workspaceName});
        welcomeMessage.phrase2 = Localize.translateLocal('reportActionsView.beginningOfChatHistoryAdminRoomPartTwo');
    } else if (isAdminsOnlyPostingRoom(report) && !isUserPolicyAdmin) {
        welcomeMessage.phrase1 = Localize.translateLocal('reportActionsView.beginningOfChatHistoryAdminOnlyPostingRoom');
        welcomeMessage.showReportName = false;
    } else if (isAnnounceRoom(report)) {
        welcomeMessage.phrase1 = Localize.translateLocal('reportActionsView.beginningOfChatHistoryAnnounceRoomPartOne', {workspaceName});
        welcomeMessage.phrase2 = Localize.translateLocal('reportActionsView.beginningOfChatHistoryAnnounceRoomPartTwo', {workspaceName});
    } else {
        // Message for user created rooms or other room types.
        welcomeMessage.phrase1 = Localize.translateLocal('reportActionsView.beginningOfChatHistoryUserRoomPartOne');
        welcomeMessage.phrase2 = Localize.translateLocal('reportActionsView.beginningOfChatHistoryUserRoomPartTwo');
    }

    return welcomeMessage;
}

/**
 * Returns true if Concierge is one of the chat participants (1:1 as well as group chats)
 */
function chatIncludesConcierge(report: Partial<OnyxEntry<Report>>): boolean {
    return Boolean(report?.participantAccountIDs?.length && report?.participantAccountIDs?.includes(CONST.ACCOUNT_ID.CONCIERGE));
}

/**
 * Returns true if there is any automated expensify account `in accountIDs
 */
function hasAutomatedExpensifyAccountIDs(accountIDs: number[]): boolean {
    return accountIDs.some((accountID) => CONST.EXPENSIFY_ACCOUNT_IDS.includes(accountID));
}

function getReportRecipientAccountIDs(report: OnyxEntry<Report>, currentLoginAccountID: number): number[] {
    let finalReport: OnyxEntry<Report> = report;
    // In 1:1 chat threads, the participants will be the same as parent report. If a report is specifically a 1:1 chat thread then we will
    // get parent report and use its participants array.
    if (isThread(report) && !(isTaskReport(report) || isMoneyRequestReport(report))) {
        const parentReport = allReports?.[`${ONYXKEYS.COLLECTION.REPORT}${report?.parentReportID}`] ?? null;
        if (hasSingleParticipant(parentReport)) {
            finalReport = parentReport;
        }
    }

    let finalParticipantAccountIDs: number[] | undefined = [];
    if (isMoneyRequestReport(report)) {
        // For money requests i.e the IOU (1:1 person) and Expense (1:* person) reports, use the full `initialParticipantAccountIDs` array
        // and add the `ownerAccountId`. Money request reports don't add `ownerAccountId` in `participantAccountIDs` array
        const defaultParticipantAccountIDs = finalReport?.participantAccountIDs ?? [];
        const setOfParticipantAccountIDs = new Set<number>(report?.ownerAccountID ? [...defaultParticipantAccountIDs, report.ownerAccountID] : defaultParticipantAccountIDs);
        finalParticipantAccountIDs = [...setOfParticipantAccountIDs];
    } else if (isTaskReport(report)) {
        // Task reports `managerID` will change when assignee is changed, in that case the old `managerID` is still present in `participantAccountIDs`
        // array along with the new one. We only need the `managerID` as a participant here.
        finalParticipantAccountIDs = report?.managerID ? [report?.managerID] : [];
    } else {
        finalParticipantAccountIDs = finalReport?.participantAccountIDs;
    }

    const reportParticipants = finalParticipantAccountIDs?.filter((accountID) => accountID !== currentLoginAccountID) ?? [];
    const participantsWithoutExpensifyAccountIDs = reportParticipants.filter((participant) => !CONST.EXPENSIFY_ACCOUNT_IDS.includes(participant ?? 0));
    return participantsWithoutExpensifyAccountIDs;
}

/**
 * Whether the time row should be shown for a report.
 */
function canShowReportRecipientLocalTime(personalDetails: OnyxCollection<PersonalDetails>, report: OnyxEntry<Report>, accountID: number): boolean {
    const reportRecipientAccountIDs = getReportRecipientAccountIDs(report, accountID);
    const hasMultipleParticipants = reportRecipientAccountIDs.length > 1;
    const reportRecipient = personalDetails?.[reportRecipientAccountIDs[0]];
    const reportRecipientTimezone = reportRecipient?.timezone ?? CONST.DEFAULT_TIME_ZONE;
    const isReportParticipantValidated = reportRecipient?.validated ?? false;
    return Boolean(!hasMultipleParticipants && !isChatRoom(report) && !isPolicyExpenseChat(report) && reportRecipient && reportRecipientTimezone?.selected && isReportParticipantValidated);
}

/**
 * Shorten last message text to fixed length and trim spaces.
 */
function formatReportLastMessageText(lastMessageText: string, isModifiedExpenseMessage = false): string {
    if (isModifiedExpenseMessage) {
        return String(lastMessageText).trim().replace(CONST.REGEX.LINE_BREAK, '').trim();
    }
    return String(lastMessageText).trim().replace(CONST.REGEX.LINE_BREAK, ' ').substring(0, CONST.REPORT.LAST_MESSAGE_TEXT_MAX_LENGTH).trim();
}

/**
 * Helper method to return the default avatar associated with the given login
 */
function getDefaultWorkspaceAvatar(workspaceName?: string): IconAsset {
    if (!workspaceName) {
        return defaultWorkspaceAvatars.WorkspaceBuilding;
    }

    // Remove all chars not A-Z or 0-9 including underscore
    const alphaNumeric = workspaceName
        .normalize('NFD')
        .replace(/[^0-9a-z]/gi, '')
        .toUpperCase();

    const workspace = `Workspace${alphaNumeric[0]}` as keyof typeof defaultWorkspaceAvatars;
    const defaultWorkspaceAvatar = defaultWorkspaceAvatars[workspace];

    return !alphaNumeric ? defaultWorkspaceAvatars.WorkspaceBuilding : defaultWorkspaceAvatar;
}

/**
 * Helper method to return the default avatar testID associated with the given login
 */
function getDefaultWorkspaceAvatarTestID(workspaceName: string): string {
    if (!workspaceName) {
        return defaultAvatarBuildingIconTestID;
    }

    // Remove all chars not A-Z or 0-9 including underscore
    const alphaNumeric = workspaceName
        .normalize('NFD')
        .replace(/[^0-9a-z]/gi, '')
        .toLowerCase();

    return !alphaNumeric ? defaultAvatarBuildingIconTestID : `SvgDefaultAvatar_${alphaNumeric[0]} Icon`;
}

function getWorkspaceAvatar(report: OnyxEntry<Report>): UserUtils.AvatarSource {
    const workspaceName = getPolicyName(report, false, allPolicies?.[`${ONYXKEYS.COLLECTION.POLICY}${report?.policyID}`]);
    const avatar = allPolicies?.[`${ONYXKEYS.COLLECTION.POLICY}${report?.policyID}`]?.avatar ?? '';
    return !isEmpty(avatar) ? avatar : getDefaultWorkspaceAvatar(workspaceName);
}

/**
 * Returns the appropriate icons for the given chat report using the stored personalDetails.
 * The Avatar sources can be URLs or Icon components according to the chat type.
 */
function getIconsForParticipants(participants: number[], personalDetails: OnyxCollection<PersonalDetails>): Icon[] {
    const participantDetails: ParticipantDetails[] = [];
    const participantsList = participants || [];

    for (const accountID of participantsList) {
        const avatarSource = UserUtils.getAvatar(personalDetails?.[accountID]?.avatar ?? '', accountID);
        const displayNameLogin = personalDetails?.[accountID]?.displayName ? personalDetails?.[accountID]?.displayName : personalDetails?.[accountID]?.login;
        participantDetails.push([accountID, displayNameLogin ?? '', avatarSource, personalDetails?.[accountID]?.fallbackIcon ?? '']);
    }

    const sortedParticipantDetails = participantDetails.sort((first, second) => {
        // First sort by displayName/login
        const displayNameLoginOrder = first[1].localeCompare(second[1]);
        if (displayNameLoginOrder !== 0) {
            return displayNameLoginOrder;
        }

        // Then fallback on accountID as the final sorting criteria.
        // This will ensure that the order of avatars with same login/displayName
        // stay consistent across all users and devices
        return first[0] - second[0];
    });

    // Now that things are sorted, gather only the avatars (second element in the array) and return those
    const avatars: Icon[] = [];

    for (const sortedParticipantDetail of sortedParticipantDetails) {
        const userIcon = {
            id: sortedParticipantDetail[0],
            source: sortedParticipantDetail[2],
            type: CONST.ICON_TYPE_AVATAR,
            name: sortedParticipantDetail[1],
            fallbackIcon: sortedParticipantDetail[3],
        };
        avatars.push(userIcon);
    }

    return avatars;
}

/**
 * Given a report, return the associated workspace icon.
 */
function getWorkspaceIcon(report: OnyxEntry<Report>, policy: OnyxEntry<Policy> = null): Icon {
    const workspaceName = getPolicyName(report, false, policy);
    const policyExpenseChatAvatarSource = allPolicies?.[`${ONYXKEYS.COLLECTION.POLICY}${report?.policyID}`]?.avatar
        ? allPolicies?.[`${ONYXKEYS.COLLECTION.POLICY}${report?.policyID}`]?.avatar
        : getDefaultWorkspaceAvatar(workspaceName);

    const workspaceIcon: Icon = {
        source: policyExpenseChatAvatarSource ?? '',
        type: CONST.ICON_TYPE_WORKSPACE,
        name: workspaceName,
        id: -1,
    };
    return workspaceIcon;
}

/**
 * Returns the appropriate icons for the given chat report using the stored personalDetails.
 * The Avatar sources can be URLs or Icon components according to the chat type.
 */
function getIcons(
    report: OnyxEntry<Report>,
    personalDetails: OnyxCollection<PersonalDetails>,
    defaultIcon: UserUtils.AvatarSource | null = null,
    defaultName = '',
    defaultAccountID = -1,
    policy: OnyxEntry<Policy> = null,
): Icon[] {
    if (isEmptyObject(report)) {
        const fallbackIcon: Icon = {
            source: defaultIcon ?? Expensicons.FallbackAvatar,
            type: CONST.ICON_TYPE_AVATAR,
            name: defaultName,
            id: defaultAccountID,
        };
        return [fallbackIcon];
    }
    if (isExpenseRequest(report)) {
        const parentReportAction = ReportActionsUtils.getParentReportAction(report);
        const workspaceIcon = getWorkspaceIcon(report, policy);
        const memberIcon = {
            source: UserUtils.getAvatar(personalDetails?.[parentReportAction.actorAccountID ?? -1]?.avatar ?? '', parentReportAction.actorAccountID ?? -1),
            id: parentReportAction.actorAccountID,
            type: CONST.ICON_TYPE_AVATAR,
            name: personalDetails?.[parentReportAction.actorAccountID ?? -1]?.displayName ?? '',
            fallbackIcon: personalDetails?.[parentReportAction.actorAccountID ?? -1]?.fallbackIcon,
        };

        return [memberIcon, workspaceIcon];
    }
    if (isChatThread(report)) {
        const parentReportAction = ReportActionsUtils.getParentReportAction(report);

        const actorAccountID = parentReportAction.actorAccountID;
        const actorDisplayName = PersonalDetailsUtils.getDisplayNameOrDefault(allPersonalDetails?.[actorAccountID ?? -1], '', false);
        const actorIcon = {
            id: actorAccountID,
            source: UserUtils.getAvatar(personalDetails?.[actorAccountID ?? -1]?.avatar ?? '', actorAccountID ?? -1),
            name: actorDisplayName,
            type: CONST.ICON_TYPE_AVATAR,
            fallbackIcon: personalDetails?.[parentReportAction.actorAccountID ?? -1]?.fallbackIcon,
        };

        if (isWorkspaceThread(report)) {
            const workspaceIcon = getWorkspaceIcon(report, policy);
            return [actorIcon, workspaceIcon];
        }
        return [actorIcon];
    }
    if (isTaskReport(report)) {
        const ownerIcon = {
            id: report?.ownerAccountID,
            source: UserUtils.getAvatar(personalDetails?.[report?.ownerAccountID ?? -1]?.avatar ?? '', report?.ownerAccountID ?? -1),
            type: CONST.ICON_TYPE_AVATAR,
            name: personalDetails?.[report?.ownerAccountID ?? -1]?.displayName ?? '',
            fallbackIcon: personalDetails?.[report?.ownerAccountID ?? -1]?.fallbackIcon,
        };

        if (isWorkspaceTaskReport(report)) {
            const workspaceIcon = getWorkspaceIcon(report, policy);
            return [ownerIcon, workspaceIcon];
        }

        return [ownerIcon];
    }
    if (isDomainRoom(report)) {
        // Get domain name after the #. Domain Rooms use our default workspace avatar pattern.
        const domainName = report?.reportName?.substring(1);
        const policyExpenseChatAvatarSource = getDefaultWorkspaceAvatar(domainName);
        const domainIcon: Icon = {
            source: policyExpenseChatAvatarSource,
            type: CONST.ICON_TYPE_WORKSPACE,
            name: domainName ?? '',
            id: -1,
        };
        return [domainIcon];
    }
    if (isAdminRoom(report) || isAnnounceRoom(report) || isChatRoom(report) || isArchivedRoom(report)) {
        const workspaceIcon = getWorkspaceIcon(report, policy);
        return [workspaceIcon];
    }
    if (isPolicyExpenseChat(report) || isExpenseReport(report)) {
        const workspaceIcon = getWorkspaceIcon(report, policy);
        const memberIcon = {
            source: UserUtils.getAvatar(personalDetails?.[report?.ownerAccountID ?? -1]?.avatar ?? '', report?.ownerAccountID ?? -1),
            id: report?.ownerAccountID,
            type: CONST.ICON_TYPE_AVATAR,
            name: personalDetails?.[report?.ownerAccountID ?? -1]?.displayName ?? '',
            fallbackIcon: personalDetails?.[report?.ownerAccountID ?? -1]?.fallbackIcon,
        };
        return isExpenseReport(report) ? [memberIcon, workspaceIcon] : [workspaceIcon, memberIcon];
    }
    if (isIOUReport(report)) {
        const managerIcon = {
            source: UserUtils.getAvatar(personalDetails?.[report?.managerID ?? -1]?.avatar ?? '', report?.managerID ?? -1),
            id: report?.managerID,
            type: CONST.ICON_TYPE_AVATAR,
            name: personalDetails?.[report?.managerID ?? -1]?.displayName ?? '',
            fallbackIcon: personalDetails?.[report?.managerID ?? -1]?.fallbackIcon,
        };
        const ownerIcon = {
            id: report?.ownerAccountID,
            source: UserUtils.getAvatar(personalDetails?.[report?.ownerAccountID ?? -1]?.avatar ?? '', report?.ownerAccountID ?? -1),
            type: CONST.ICON_TYPE_AVATAR,
            name: personalDetails?.[report?.ownerAccountID ?? -1]?.displayName ?? '',
            fallbackIcon: personalDetails?.[report?.ownerAccountID ?? -1]?.fallbackIcon,
        };
        const isPayer = currentUserAccountID === report?.managerID;

        return isPayer ? [managerIcon, ownerIcon] : [ownerIcon, managerIcon];
    }

    return getIconsForParticipants(report?.participantAccountIDs ?? [], personalDetails);
}

/**
 * Gets the personal details for a login by looking in the ONYXKEYS.PERSONAL_DETAILS_LIST Onyx key (stored in the local variable, allPersonalDetails). If it doesn't exist in Onyx,
 * then a default object is constructed.
 */
function getPersonalDetailsForAccountID(accountID: number): Partial<PersonalDetails> {
    if (!accountID) {
        return {};
    }
    if (Number(accountID) === CONST.ACCOUNT_ID.CONCIERGE) {
        return {
            accountID,
            displayName: 'Concierge',
            login: CONST.EMAIL.CONCIERGE,
            avatar: UserUtils.getDefaultAvatar(accountID),
        };
    }
    return (
        allPersonalDetails?.[accountID] ?? {
            avatar: UserUtils.getDefaultAvatar(accountID),
            isOptimisticPersonalDetail: true,
        }
    );
}

/**
 * Get the displayName for a single report participant.
 */
function getDisplayNameForParticipant(accountID?: number, shouldUseShortForm = false, shouldFallbackToHidden = true): string {
    if (!accountID) {
        return '';
    }

    const personalDetails = getPersonalDetailsForAccountID(accountID);
    // eslint-disable-next-line @typescript-eslint/prefer-nullish-coalescing
    const formattedLogin = LocalePhoneNumber.formatPhoneNumber(personalDetails.login || '');
    // This is to check if account is an invite/optimistically created one
    // and prevent from falling back to 'Hidden', so a correct value is shown
    // when searching for a new user
    if (personalDetails.isOptimisticPersonalDetail === true) {
        return formattedLogin;
    }

    const longName = PersonalDetailsUtils.getDisplayNameOrDefault(personalDetails, formattedLogin, shouldFallbackToHidden);

    // If the user's personal details (first name) should be hidden, make sure we return "hidden" instead of the short name
    if (shouldFallbackToHidden && longName === Localize.translateLocal('common.hidden')) {
        return longName;
    }

    const shortName = personalDetails.firstName ? personalDetails.firstName : longName;
    return shouldUseShortForm ? shortName : longName;
}

function getDisplayNamesWithTooltips(
    personalDetailsList: PersonalDetails[] | PersonalDetailsList | OptionData[],
    isMultipleParticipantReport: boolean,
    shouldFallbackToHidden = true,
): DisplayNameWithTooltips {
    const personalDetailsListArray = Array.isArray(personalDetailsList) ? personalDetailsList : Object.values(personalDetailsList);

    return personalDetailsListArray
        .map((user) => {
            const accountID = Number(user?.accountID);
            // eslint-disable-next-line @typescript-eslint/prefer-nullish-coalescing
            const displayName = getDisplayNameForParticipant(accountID, isMultipleParticipantReport, shouldFallbackToHidden) || user?.login || '';
            const avatar = UserUtils.getDefaultAvatar(accountID);

            let pronouns = user?.pronouns ?? undefined;
            if (pronouns?.startsWith(CONST.PRONOUNS.PREFIX)) {
                const pronounTranslationKey = pronouns.replace(CONST.PRONOUNS.PREFIX, '');
                pronouns = Localize.translateLocal(`pronouns.${pronounTranslationKey}` as TranslationPaths);
            }

            return {
                displayName,
                avatar,
                login: user?.login ?? '',
                accountID,
                pronouns,
            };
        })
        .sort((first, second) => {
            // First sort by displayName/login
            const displayNameLoginOrder = first.displayName.localeCompare(second.displayName);
            if (displayNameLoginOrder !== 0) {
                return displayNameLoginOrder;
            }

            // Then fallback on accountID as the final sorting criteria.
            return first.accountID - second.accountID;
        });
}

/**
 * For a deleted parent report action within a chat report,
 * let us return the appropriate display message
 *
 * @param reportAction - The deleted report action of a chat report for which we need to return message.
 */
function getDeletedParentActionMessageForChatReport(reportAction: OnyxEntry<ReportAction>): string {
    // By default, let us display [Deleted message]
    let deletedMessageText = Localize.translateLocal('parentReportAction.deletedMessage');
    if (ReportActionsUtils.isCreatedTaskReportAction(reportAction)) {
        // For canceled task report, let us display [Deleted task]
        deletedMessageText = Localize.translateLocal('parentReportAction.deletedTask');
    }
    return deletedMessageText;
}

/**
 * Returns the preview message for `REIMBURSEMENTQUEUED` action
 *

 */
function getReimbursementQueuedActionMessage(reportAction: OnyxEntry<ReportAction>, report: OnyxEntry<Report>): string {
    const submitterDisplayName = getDisplayNameForParticipant(report?.ownerAccountID, true) ?? '';
    const originalMessage = reportAction?.originalMessage as IOUMessage | undefined;
    let messageKey: TranslationPaths;
    if (originalMessage?.paymentType === CONST.IOU.PAYMENT_TYPE.EXPENSIFY) {
        messageKey = 'iou.waitingOnEnabledWallet';
    } else {
        messageKey = 'iou.waitingOnBankAccount';
    }

    return Localize.translateLocal(messageKey, {submitterDisplayName});
}

/**
 * Returns the preview message for `REIMBURSEMENTDEQUEUED` action
 */
function getReimbursementDeQueuedActionMessage(report: OnyxEntry<Report>): string {
    const submitterDisplayName = getDisplayNameForParticipant(report?.ownerAccountID, true) ?? '';
    const amount = CurrencyUtils.convertToDisplayString(report?.total ?? 0, report?.currency);

    return Localize.translateLocal('iou.canceledRequest', {submitterDisplayName, amount});
}

/**
 * Returns the last visible message for a given report after considering the given optimistic actions
 *
 * @param reportID - the report for which last visible message has to be fetched
 * @param [actionsToMerge] - the optimistic merge actions that needs to be considered while fetching last visible message

 */
function getLastVisibleMessage(reportID: string | undefined, actionsToMerge: ReportActions = {}): LastVisibleMessage {
    const report = getReport(reportID);
    const lastVisibleAction = ReportActionsUtils.getLastVisibleAction(reportID ?? '', actionsToMerge);

    // For Chat Report with deleted parent actions, let us fetch the correct message
    if (ReportActionsUtils.isDeletedParentAction(lastVisibleAction) && !isEmptyObject(report) && isChatReport(report)) {
        const lastMessageText = getDeletedParentActionMessageForChatReport(lastVisibleAction);
        return {
            lastMessageText,
        };
    }

    // Fetch the last visible message for report represented by reportID and based on actions to merge.
    return ReportActionsUtils.getLastVisibleMessage(reportID ?? '', actionsToMerge);
}

/**
 * Checks if a report is an open task report assigned to current user.
 *
 * @param [parentReportAction] - The parent report action of the report (Used to check if the task has been canceled)
 */
function isWaitingForAssigneeToCompleteTask(report: OnyxEntry<Report>, parentReportAction: OnyxEntry<ReportAction> | EmptyObject = {}): boolean {
    return isTaskReport(report) && isReportManager(report) && isOpenTaskReport(report, parentReportAction);
}

function isUnreadWithMention(reportOrOption: OnyxEntry<Report> | OptionData): boolean {
    if (!reportOrOption) {
        return false;
    }
    // lastMentionedTime and lastReadTime are both datetime strings and can be compared directly
    const lastMentionedTime = reportOrOption.lastMentionedTime ?? '';
    const lastReadTime = reportOrOption.lastReadTime ?? '';
    return Boolean('isUnreadWithMention' in reportOrOption && reportOrOption.isUnreadWithMention) || lastReadTime < lastMentionedTime;
}

/**
 * Determines if the option requires action from the current user. This can happen when it:
 - is unread and the user was mentioned in one of the unread comments
 - is for an outstanding task waiting on the user
 - has an outstanding child money request that is waiting for an action from the current user (e.g. pay, approve, add bank account)
 *
 * @param option (report or optionItem)
 * @param parentReportAction (the report action the current report is a thread of)
 */
function requiresAttentionFromCurrentUser(optionOrReport: OnyxEntry<Report> | OptionData, parentReportAction: EmptyObject | OnyxEntry<ReportAction> = {}) {
    if (!optionOrReport) {
        return false;
    }

    if (isArchivedRoom(optionOrReport) || isArchivedRoom(getReport(optionOrReport.parentReportID))) {
        return false;
    }

    if (isUnreadWithMention(optionOrReport)) {
        return true;
    }

    if (isWaitingForAssigneeToCompleteTask(optionOrReport, parentReportAction)) {
        return true;
    }

    // Has a child report that is awaiting action (e.g. approve, pay, add bank account) from current user
    if (optionOrReport.hasOutstandingChildRequest) {
        return true;
    }

    return false;
}

/**
 * Returns number of transactions that are nonReimbursable
 *
 */
function hasNonReimbursableTransactions(iouReportID: string | undefined): boolean {
    const transactions = TransactionUtils.getAllReportTransactions(iouReportID);
    return transactions.filter((transaction) => transaction.reimbursable === false).length > 0;
}

function getMoneyRequestSpendBreakdown(report: OnyxEntry<Report>, allReportsDict: OnyxCollection<Report> = null): SpendBreakdown {
    const allAvailableReports = allReportsDict ?? allReports;
    let moneyRequestReport;
    if (isMoneyRequestReport(report)) {
        moneyRequestReport = report;
    }
    if (allAvailableReports && report?.iouReportID) {
        moneyRequestReport = allAvailableReports[`${ONYXKEYS.COLLECTION.REPORT}${report.iouReportID}`];
    }
    if (moneyRequestReport) {
        let nonReimbursableSpend = moneyRequestReport.nonReimbursableTotal ?? 0;
        let totalSpend = moneyRequestReport.total ?? 0;

        if (nonReimbursableSpend + totalSpend !== 0) {
            // There is a possibility that if the Expense report has a negative total.
            // This is because there are instances where you can get a credit back on your card,
            // or you enter a negative expense to “offset” future expenses
            nonReimbursableSpend = isExpenseReport(moneyRequestReport) ? nonReimbursableSpend * -1 : Math.abs(nonReimbursableSpend);
            totalSpend = isExpenseReport(moneyRequestReport) ? totalSpend * -1 : Math.abs(totalSpend);

            const totalDisplaySpend = totalSpend;
            const reimbursableSpend = totalDisplaySpend - nonReimbursableSpend;

            return {
                nonReimbursableSpend,
                reimbursableSpend,
                totalDisplaySpend,
            };
        }
    }
    return {
        nonReimbursableSpend: 0,
        reimbursableSpend: 0,
        totalDisplaySpend: 0,
    };
}

/**
 * Get the title for a policy expense chat which depends on the role of the policy member seeing this report
 */
function getPolicyExpenseChatName(report: OnyxEntry<Report>, policy: OnyxEntry<Policy> | undefined = undefined): string | undefined {
    const ownerAccountID = report?.ownerAccountID;
    const personalDetails = allPersonalDetails?.[ownerAccountID ?? -1];
    const login = personalDetails ? personalDetails.login : null;
    // eslint-disable-next-line @typescript-eslint/prefer-nullish-coalescing
    const reportOwnerDisplayName = getDisplayNameForParticipant(ownerAccountID) || login || report?.reportName;

    // If the policy expense chat is owned by this user, use the name of the policy as the report name.
    if (report?.isOwnPolicyExpenseChat) {
        return getPolicyName(report, false, policy);
    }

    let policyExpenseChatRole = 'user';
    /**
     * Using typical string concatenation here due to performance issues
     * with template literals.
     */
    const policyItem = allPolicies?.[ONYXKEYS.COLLECTION.POLICY + report?.policyID];
    if (policyItem) {
        policyExpenseChatRole = policyItem.role || 'user';
    }

    // If this user is not admin and this policy expense chat has been archived because of account merging, this must be an old workspace chat
    // of the account which was merged into the current user's account. Use the name of the policy as the name of the report.
    if (isArchivedRoom(report)) {
        const lastAction = ReportActionsUtils.getLastVisibleAction(report?.reportID ?? '');
        const archiveReason = lastAction?.actionName === CONST.REPORT.ACTIONS.TYPE.CLOSED ? lastAction?.originalMessage?.reason : CONST.REPORT.ARCHIVE_REASON.DEFAULT;
        if (archiveReason === CONST.REPORT.ARCHIVE_REASON.ACCOUNT_MERGED && policyExpenseChatRole !== CONST.POLICY.ROLE.ADMIN) {
            return getPolicyName(report, false, policy);
        }
    }

    // If user can see this report and they are not its owner, they must be an admin and the report name should be the name of the policy member
    return reportOwnerDisplayName;
}

/**
 * Given a report field, check if the field is for the report title.
 */
function isReportFieldOfTypeTitle(reportField: OnyxEntry<PolicyReportField>): boolean {
    return reportField?.type === 'formula' && reportField?.fieldID === CONST.REPORT_FIELD_TITLE_FIELD_ID;
}

/**
 * Check if report fields are available to use in a report
 */
function reportFieldsEnabled(report: Report) {
    return Permissions.canUseReportFields(allBetas ?? []) && isPaidGroupPolicyExpenseReport(report);
}

/**
 * Given a report field, check if the field can be edited or not.
 * For title fields, its considered disabled if `deletable` prop is `true` (https://github.com/Expensify/App/issues/35043#issuecomment-1911275433)
 * For non title fields, its considered disabled if:
 * 1. The user is not admin of the report
 * 2. Report is settled or it is closed
 */
function isReportFieldDisabled(report: OnyxEntry<Report>, reportField: OnyxEntry<PolicyReportField>, policy: OnyxEntry<Policy>): boolean {
    const isReportSettled = isSettled(report?.reportID);
    const isReportClosed = report?.statusNum === CONST.REPORT.STATUS_NUM.CLOSED;
    const isTitleField = isReportFieldOfTypeTitle(reportField);
    const isAdmin = isPolicyAdmin(report?.policyID ?? '', {[`${ONYXKEYS.COLLECTION.POLICY}${policy?.id ?? ''}`]: policy});
    return isTitleField ? !reportField?.deletable : !isAdmin && (isReportSettled || isReportClosed);
}

/**
 * Given a set of report fields, return the field of type formula
 */
function getFormulaTypeReportField(reportFields: PolicyReportFields) {
    return Object.values(reportFields).find((field) => field.type === 'formula');
}

/**
 * Get the report fields attached to the policy given policyID
 */
function getReportFieldsByPolicyID(policyID: string) {
    return Object.entries(allPolicyReportFields ?? {}).find(([key]) => key.replace(ONYXKEYS.COLLECTION.POLICY_REPORT_FIELDS, '') === policyID)?.[1];
}

/**
 * Get the report fields that we should display a MoneyReportView gets opened
 */

function getAvailableReportFields(report: Report, policyReportFields: PolicyReportField[]): PolicyReportField[] {
    // Get the report fields that are attached to a report. These will persist even if a field is deleted from the policy.
    const reportFields = Object.values(report.reportFields ?? {});
    const reportIsSettled = isSettled(report.reportID);

    // If the report is settled, we don't want to show any new field that gets added to the policy.
    if (reportIsSettled) {
        return reportFields;
    }

    // If the report is unsettled, we want to merge the new fields that get added to the policy with the fields that
    // are attached to the report.
    const mergedFieldIds = Array.from(new Set([...policyReportFields.map(({fieldID}) => fieldID), ...reportFields.map(({fieldID}) => fieldID)]));
    return mergedFieldIds.map((id) => report?.reportFields?.[id] ?? policyReportFields.find(({fieldID}) => fieldID === id)) as PolicyReportField[];
}

/**
 * Get the title for an IOU or expense chat which will be showing the payer and the amount
 */
function getMoneyRequestReportName(report: OnyxEntry<Report>, policy: OnyxEntry<Policy> | undefined = undefined): string {
    const isReportSettled = isSettled(report?.reportID ?? '');
    const reportFields = isReportSettled ? report?.reportFields : getReportFieldsByPolicyID(report?.policyID ?? '');
    const titleReportField = getFormulaTypeReportField(reportFields ?? {});

    if (titleReportField && report?.reportName && reportFieldsEnabled(report)) {
        return report.reportName;
    }

    const moneyRequestTotal = getMoneyRequestSpendBreakdown(report).totalDisplaySpend;
    const formattedAmount = CurrencyUtils.convertToDisplayString(moneyRequestTotal, report?.currency);
    const payerOrApproverName =
        isExpenseReport(report) && !hasNonReimbursableTransactions(report?.reportID ?? '') ? getPolicyName(report, false, policy) : getDisplayNameForParticipant(report?.managerID) ?? '';
    const payerPaidAmountMessage = Localize.translateLocal('iou.payerPaidAmount', {
        payer: payerOrApproverName,
        amount: formattedAmount,
    });

    if (isReportApproved(report)) {
        return Localize.translateLocal('iou.managerApprovedAmount', {
            manager: payerOrApproverName,
            amount: formattedAmount,
        });
    }

    if (report?.isWaitingOnBankAccount) {
        return `${payerPaidAmountMessage} • ${Localize.translateLocal('iou.pending')}`;
    }

    if (report?.isCancelledIOU) {
        return `${payerPaidAmountMessage} • ${Localize.translateLocal('iou.canceled')}`;
    }

    if (hasNonReimbursableTransactions(report?.reportID)) {
        return Localize.translateLocal('iou.payerSpentAmount', {payer: payerOrApproverName, amount: formattedAmount});
    }

    if (isProcessingReport(report) || isDraftExpenseReport(report) || moneyRequestTotal === 0) {
        return Localize.translateLocal('iou.payerOwesAmount', {payer: payerOrApproverName, amount: formattedAmount});
    }

    return payerPaidAmountMessage;
}

/**
 * Gets transaction created, amount, currency, comment, and waypoints (for distance request)
 * into a flat object. Used for displaying transactions and sending them in API commands
 */

function getTransactionDetails(transaction: OnyxEntry<Transaction>, createdDateFormat: string = CONST.DATE.FNS_FORMAT_STRING): TransactionDetails | undefined {
    if (!transaction) {
        return;
    }
    const report = getReport(transaction?.reportID);
    return {
        created: TransactionUtils.getCreated(transaction, createdDateFormat),
        amount: TransactionUtils.getAmount(transaction, !isEmptyObject(report) && isExpenseReport(report)),
        currency: TransactionUtils.getCurrency(transaction),
        comment: TransactionUtils.getDescription(transaction),
        merchant: TransactionUtils.getMerchant(transaction),
        waypoints: TransactionUtils.getWaypoints(transaction),
        category: TransactionUtils.getCategory(transaction),
        billable: TransactionUtils.getBillable(transaction),
        tag: TransactionUtils.getTag(transaction),
        mccGroup: TransactionUtils.getMCCGroup(transaction),
        cardID: TransactionUtils.getCardID(transaction),
        originalAmount: TransactionUtils.getOriginalAmount(transaction),
        originalCurrency: TransactionUtils.getOriginalCurrency(transaction),
    };
}

/**
 * Can only edit if:
 *
 * - in case of IOU report
 *    - the current user is the requestor and is not settled yet
 * - in case of expense report
 *    - the current user is the requestor and is not settled yet
 *    - the current user is the manager of the report
 *    - or the current user is an admin on the policy the expense report is tied to
 *
 *    This is used in conjunction with canEditRestrictedField to control editing of specific fields like amount, currency, created, receipt, and distance.
 *    On its own, it only controls allowing/disallowing navigating to the editing pages or showing/hiding the 'Edit' icon on report actions
 */
function canEditMoneyRequest(reportAction: OnyxEntry<ReportAction>): boolean {
    const isDeleted = ReportActionsUtils.isDeletedAction(reportAction);

    if (isDeleted) {
        return false;
    }

    // If the report action is not IOU type, return true early
    if (reportAction?.actionName !== CONST.REPORT.ACTIONS.TYPE.IOU) {
        return true;
    }

    if (reportAction.originalMessage.type !== CONST.IOU.REPORT_ACTION_TYPE.CREATE) {
        return false;
    }

    const moneyRequestReportID = reportAction?.originalMessage?.IOUReportID ?? 0;

    if (!moneyRequestReportID) {
        return false;
    }

    const moneyRequestReport = getReport(String(moneyRequestReportID));
    const isRequestor = currentUserAccountID === reportAction?.actorAccountID;

    if (isIOUReport(moneyRequestReport)) {
        return isProcessingReport(moneyRequestReport) && isRequestor;
    }

    const policy = getPolicy(moneyRequestReport?.policyID ?? '');
    const isAdmin = policy.role === CONST.POLICY.ROLE.ADMIN;
    const isManager = currentUserAccountID === moneyRequestReport?.managerID;

    // Admin & managers can always edit coding fields such as tag, category, billable, etc. As long as the report has a state higher than OPEN.
    if ((isAdmin || isManager) && !isDraftExpenseReport(moneyRequestReport)) {
        return true;
    }

    return !isReportApproved(moneyRequestReport) && !isSettled(moneyRequestReport?.reportID) && isRequestor;
}

/**
 * Checks if the current user can edit the provided property of a money request
 *
 */
function canEditFieldOfMoneyRequest(reportAction: OnyxEntry<ReportAction>, fieldToEdit: ValueOf<typeof CONST.EDIT_REQUEST_FIELD>): boolean {
    // A list of fields that cannot be edited by anyone, once a money request has been settled
    const restrictedFields: string[] = [
        CONST.EDIT_REQUEST_FIELD.AMOUNT,
        CONST.EDIT_REQUEST_FIELD.CURRENCY,
        CONST.EDIT_REQUEST_FIELD.MERCHANT,
        CONST.EDIT_REQUEST_FIELD.DATE,
        CONST.EDIT_REQUEST_FIELD.RECEIPT,
        CONST.EDIT_REQUEST_FIELD.DISTANCE,
    ];

    if (!canEditMoneyRequest(reportAction)) {
        return false;
    }

    // If we're editing fields such as category, tag, description, etc. the check above should be enough for handling the permission
    if (!restrictedFields.includes(fieldToEdit)) {
        return true;
    }

    const iouMessage = reportAction?.originalMessage as IOUMessage;
    const moneyRequestReport = allReports?.[`${ONYXKEYS.COLLECTION.REPORT}${iouMessage?.IOUReportID}`] ?? ({} as Report);
    const transaction = allTransactions?.[`${ONYXKEYS.COLLECTION.TRANSACTION}${iouMessage?.IOUTransactionID}`] ?? ({} as Transaction);

    if (isSettled(String(moneyRequestReport.reportID)) || isReportApproved(String(moneyRequestReport.reportID))) {
        return false;
    }

    if (fieldToEdit === CONST.EDIT_REQUEST_FIELD.AMOUNT || fieldToEdit === CONST.EDIT_REQUEST_FIELD.CURRENCY) {
        if (TransactionUtils.isCardTransaction(transaction)) {
            return false;
        }

        if (TransactionUtils.isDistanceRequest(transaction)) {
            const policy = getPolicy(moneyRequestReport?.reportID ?? '');
            const isAdmin = isExpenseReport(moneyRequestReport) && policy.role === CONST.POLICY.ROLE.ADMIN;
            const isManager = isExpenseReport(moneyRequestReport) && currentUserAccountID === moneyRequestReport?.managerID;

            return isAdmin || isManager;
        }
    }

    if (fieldToEdit === CONST.EDIT_REQUEST_FIELD.RECEIPT) {
        const isRequestor = currentUserAccountID === reportAction?.actorAccountID;
        return !TransactionUtils.isReceiptBeingScanned(transaction) && !TransactionUtils.isDistanceRequest(transaction) && isRequestor;
    }

    return true;
}

/**
 * Can only edit if:
 *
 * - It was written by the current user
 * - It's an ADDCOMMENT that is not an attachment
 * - It's money request where conditions for editability are defined in canEditMoneyRequest method
 * - It's not pending deletion
 */
function canEditReportAction(reportAction: OnyxEntry<ReportAction>): boolean {
    const isCommentOrIOU = reportAction?.actionName === CONST.REPORT.ACTIONS.TYPE.ADDCOMMENT || reportAction?.actionName === CONST.REPORT.ACTIONS.TYPE.IOU;

    return Boolean(
        reportAction?.actorAccountID === currentUserAccountID &&
            isCommentOrIOU &&
            canEditMoneyRequest(reportAction) && // Returns true for non-IOU actions
            !isReportMessageAttachment(reportAction?.message?.[0] ?? {type: '', text: ''}) &&
            !ReportActionsUtils.isDeletedAction(reportAction) &&
            !ReportActionsUtils.isCreatedTaskReportAction(reportAction) &&
            reportAction?.pendingAction !== CONST.RED_BRICK_ROAD_PENDING_ACTION.DELETE,
    );
}

/**
 * Gets all transactions on an IOU report with a receipt
 */
function getTransactionsWithReceipts(iouReportID: string | undefined): Transaction[] {
    const transactions = TransactionUtils.getAllReportTransactions(iouReportID);
    return transactions.filter((transaction) => TransactionUtils.hasReceipt(transaction));
}

/**
 * For report previews, we display a "Receipt scan in progress" indicator
 * instead of the report total only when we have no report total ready to show. This is the case when
 * all requests are receipts that are being SmartScanned. As soon as we have a non-receipt request,
 * or as soon as one receipt request is done scanning, we have at least one
 * "ready" money request, and we remove this indicator to show the partial report total.
 */
function areAllRequestsBeingSmartScanned(iouReportID: string, reportPreviewAction: OnyxEntry<ReportAction>): boolean {
    const transactionsWithReceipts = getTransactionsWithReceipts(iouReportID);
    // If we have more requests than requests with receipts, we have some manual requests
    if (ReportActionsUtils.getNumberOfMoneyRequests(reportPreviewAction) > transactionsWithReceipts.length) {
        return false;
    }
    return transactionsWithReceipts.every((transaction) => TransactionUtils.isReceiptBeingScanned(transaction));
}

/**
 * Check if any of the transactions in the report has required missing fields
 *
 */
function hasMissingSmartscanFields(iouReportID: string): boolean {
    const transactionsWithReceipts = getTransactionsWithReceipts(iouReportID);
    return transactionsWithReceipts.some((transaction) => TransactionUtils.hasMissingSmartscanFields(transaction));
}

/**
 * Given a parent IOU report action get report name for the LHN.
 */
function getTransactionReportName(reportAction: OnyxEntry<ReportAction>): string {
    if (ReportActionsUtils.isReversedTransaction(reportAction)) {
        return Localize.translateLocal('parentReportAction.reversedTransaction');
    }

    if (ReportActionsUtils.isDeletedAction(reportAction)) {
        return Localize.translateLocal('parentReportAction.deletedRequest');
    }

    const transaction = TransactionUtils.getLinkedTransaction(reportAction);
    if (isEmptyObject(transaction)) {
        // Transaction data might be empty on app's first load, if so we fallback to Request
        return Localize.translateLocal('iou.request');
    }

    if (TransactionUtils.isFetchingWaypointsFromServer(transaction)) {
        return Localize.translateLocal('iou.routePending');
    }

    if (TransactionUtils.hasReceipt(transaction) && TransactionUtils.isReceiptBeingScanned(transaction)) {
        return Localize.translateLocal('iou.receiptScanning');
    }

    if (TransactionUtils.hasMissingSmartscanFields(transaction)) {
        return Localize.translateLocal('iou.receiptMissingDetails');
    }

    const transactionDetails = getTransactionDetails(transaction);

    return Localize.translateLocal(ReportActionsUtils.isSentMoneyReportAction(reportAction) ? 'iou.threadSentMoneyReportName' : 'iou.threadRequestReportName', {
        formattedAmount: CurrencyUtils.convertToDisplayString(transactionDetails?.amount ?? 0, transactionDetails?.currency) ?? '',
        comment: (!TransactionUtils.isMerchantMissing(transaction) ? transactionDetails?.merchant : transactionDetails?.comment) ?? '',
    });
}

/**
 * Get money request message for an IOU report
 *
 * @param [reportAction] This can be either a report preview action or the IOU action
 */
function getReportPreviewMessage(
    report: OnyxEntry<Report> | EmptyObject,
    reportAction: OnyxEntry<ReportAction> | EmptyObject = {},
    shouldConsiderScanningReceiptOrPendingRoute = false,
    isPreviewMessageForParentChatReport = false,
    policy: OnyxEntry<Policy> = null,
    isForListPreview = false,
): string {
    const reportActionMessage = reportAction?.message?.[0].html ?? '';

    if (isEmptyObject(report) || !report?.reportID) {
        // The iouReport is not found locally after SignIn because the OpenApp API won't return iouReports if they're settled
        // As a temporary solution until we know how to solve this the best, we just use the message that returned from BE
        return reportActionMessage;
    }

    if (!isEmptyObject(reportAction) && !isIOUReport(report) && reportAction && ReportActionsUtils.isSplitBillAction(reportAction)) {
        // This covers group chats where the last action is a split bill action
        const linkedTransaction = TransactionUtils.getLinkedTransaction(reportAction);
        if (isEmptyObject(linkedTransaction)) {
            return reportActionMessage;
        }

        if (!isEmptyObject(linkedTransaction)) {
            if (TransactionUtils.isReceiptBeingScanned(linkedTransaction)) {
                return Localize.translateLocal('iou.receiptScanning');
            }

            if (TransactionUtils.hasMissingSmartscanFields(linkedTransaction)) {
                return Localize.translateLocal('iou.receiptMissingDetails');
            }

            const transactionDetails = getTransactionDetails(linkedTransaction);
            const formattedAmount = CurrencyUtils.convertToDisplayString(transactionDetails?.amount ?? 0, transactionDetails?.currency ?? '');
            return Localize.translateLocal('iou.didSplitAmount', {formattedAmount, comment: transactionDetails?.comment ?? ''});
        }
    }

    const containsNonReimbursable = hasNonReimbursableTransactions(report.reportID);
    const totalAmount = getMoneyRequestSpendBreakdown(report).totalDisplaySpend;
    const policyName = getPolicyName(report, false, policy);
    const payerName = isExpenseReport(report) && !containsNonReimbursable ? policyName : getDisplayNameForParticipant(report.managerID, !isPreviewMessageForParentChatReport);

    const formattedAmount = CurrencyUtils.convertToDisplayString(totalAmount, report.currency);

    if (isReportApproved(report) && isPaidGroupPolicy(report)) {
        return Localize.translateLocal('iou.managerApprovedAmount', {
            manager: payerName ?? '',
            amount: formattedAmount,
        });
    }

    let linkedTransaction;
    if (!isEmptyObject(reportAction) && shouldConsiderScanningReceiptOrPendingRoute && reportAction && ReportActionsUtils.isMoneyRequestAction(reportAction)) {
        linkedTransaction = TransactionUtils.getLinkedTransaction(reportAction);
    }

    if (!isEmptyObject(linkedTransaction) && TransactionUtils.hasReceipt(linkedTransaction) && TransactionUtils.isReceiptBeingScanned(linkedTransaction)) {
        return Localize.translateLocal('iou.receiptScanning');
    }

    if (!isEmptyObject(linkedTransaction) && TransactionUtils.isFetchingWaypointsFromServer(linkedTransaction) && !TransactionUtils.getAmount(linkedTransaction)) {
        return Localize.translateLocal('iou.routePending');
    }

    const originalMessage = reportAction?.originalMessage as IOUMessage | undefined;

    // Show Paid preview message if it's settled or if the amount is paid & stuck at receivers end for only chat reports.
    if (isSettled(report.reportID) || (report.isWaitingOnBankAccount && isPreviewMessageForParentChatReport)) {
        // A settled report preview message can come in three formats "paid ... elsewhere" or "paid ... with Expensify"
        let translatePhraseKey: TranslationPaths = 'iou.paidElsewhereWithAmount';
        if (
            [CONST.IOU.PAYMENT_TYPE.VBBA, CONST.IOU.PAYMENT_TYPE.EXPENSIFY].some((paymentType) => paymentType === originalMessage?.paymentType) ||
            !!reportActionMessage.match(/ (with Expensify|using Expensify)$/) ||
            report.isWaitingOnBankAccount
        ) {
            translatePhraseKey = 'iou.paidWithExpensifyWithAmount';
        }

        let actualPayerName = report.managerID === currentUserAccountID ? '' : getDisplayNameForParticipant(report.managerID, true);
        actualPayerName = actualPayerName && isForListPreview && !isPreviewMessageForParentChatReport ? `${actualPayerName}:` : actualPayerName;
        const payerDisplayName = isPreviewMessageForParentChatReport ? payerName : actualPayerName;

        return Localize.translateLocal(translatePhraseKey, {amount: formattedAmount, payer: payerDisplayName ?? ''});
    }

    if (report.isWaitingOnBankAccount) {
        const submitterDisplayName = getDisplayNameForParticipant(report.ownerAccountID ?? -1, true) ?? '';
        return Localize.translateLocal('iou.waitingOnBankAccount', {submitterDisplayName});
    }

    const lastActorID = reportAction?.actorAccountID;
    let amount = originalMessage?.amount;
    let currency = originalMessage?.currency ? originalMessage?.currency : report.currency;

    if (!isEmptyObject(linkedTransaction)) {
        amount = TransactionUtils.getAmount(linkedTransaction, isExpenseReport(report));
        currency = TransactionUtils.getCurrency(linkedTransaction);
    }

    // if we have the amount in the originalMessage and lastActorID, we can use that to display the preview message for the latest request
    if (amount !== undefined && lastActorID && !isPreviewMessageForParentChatReport) {
        const amountToDisplay = CurrencyUtils.convertToDisplayString(Math.abs(amount), currency);

        // We only want to show the actor name in the preview if it's not the current user who took the action
        const requestorName = lastActorID && lastActorID !== currentUserAccountID ? getDisplayNameForParticipant(lastActorID, !isPreviewMessageForParentChatReport) : '';
        return `${requestorName ? `${requestorName}: ` : ''}${Localize.translateLocal('iou.requestedAmount', {formattedAmount: amountToDisplay})}`;
    }

    return Localize.translateLocal(containsNonReimbursable ? 'iou.payerSpentAmount' : 'iou.payerOwesAmount', {payer: payerName ?? '', amount: formattedAmount});
}

/**
 * Given the updates user made to the request, compose the originalMessage
 * object of the modified expense action.
 *
 * At the moment, we only allow changing one transaction field at a time.
 */
function getModifiedExpenseOriginalMessage(oldTransaction: OnyxEntry<Transaction>, transactionChanges: TransactionChanges, isFromExpenseReport: boolean): ExpenseOriginalMessage {
    const originalMessage: ExpenseOriginalMessage = {};
    // Remark: Comment field is the only one which has new/old prefixes for the keys (newComment/ oldComment),
    // all others have old/- pattern such as oldCreated/created
    if ('comment' in transactionChanges) {
        originalMessage.oldComment = TransactionUtils.getDescription(oldTransaction);
        originalMessage.newComment = transactionChanges?.comment;
    }
    if ('created' in transactionChanges) {
        originalMessage.oldCreated = TransactionUtils.getCreated(oldTransaction);
        originalMessage.created = transactionChanges?.created;
    }
    if ('merchant' in transactionChanges) {
        originalMessage.oldMerchant = TransactionUtils.getMerchant(oldTransaction);
        originalMessage.merchant = transactionChanges?.merchant;
    }

    // The amount is always a combination of the currency and the number value so when one changes we need to store both
    // to match how we handle the modified expense action in oldDot
    if ('amount' in transactionChanges || 'currency' in transactionChanges) {
        originalMessage.oldAmount = TransactionUtils.getAmount(oldTransaction, isFromExpenseReport);
        originalMessage.amount = transactionChanges?.amount ?? transactionChanges.oldAmount;
        originalMessage.oldCurrency = TransactionUtils.getCurrency(oldTransaction);
        originalMessage.currency = transactionChanges?.currency ?? transactionChanges.oldCurrency;
    }

    if ('category' in transactionChanges) {
        originalMessage.oldCategory = TransactionUtils.getCategory(oldTransaction);
        originalMessage.category = transactionChanges?.category;
    }

    if ('tag' in transactionChanges) {
        originalMessage.oldTag = TransactionUtils.getTag(oldTransaction);
        originalMessage.tag = transactionChanges?.tag;
    }

    if ('billable' in transactionChanges) {
        const oldBillable = TransactionUtils.getBillable(oldTransaction);
        originalMessage.oldBillable = oldBillable ? Localize.translateLocal('common.billable').toLowerCase() : Localize.translateLocal('common.nonBillable').toLowerCase();
        originalMessage.billable = transactionChanges?.billable ? Localize.translateLocal('common.billable').toLowerCase() : Localize.translateLocal('common.nonBillable').toLowerCase();
    }

    return originalMessage;
}

/**
 * Check if original message is an object and can be used as a ChangeLog type
 * @param originalMessage
 */
function isChangeLogObject(originalMessage?: ChangeLog): ChangeLog | undefined {
    if (originalMessage && typeof originalMessage === 'object') {
        return originalMessage;
    }
    return undefined;
}

/**
 * Build invited usernames for admin chat threads
 * @param parentReportAction
 * @param parentReportActionMessage
 */
function getAdminRoomInvitedParticipants(parentReportAction: ReportAction | Record<string, never>, parentReportActionMessage: string) {
    if (!parentReportAction?.originalMessage) {
        return parentReportActionMessage || Localize.translateLocal('parentReportAction.deletedMessage');
    }
    const originalMessage = isChangeLogObject(parentReportAction.originalMessage);
    const participantAccountIDs = originalMessage?.targetAccountIDs ?? [];

    const participants = participantAccountIDs.map((id) => {
        const name = getDisplayNameForParticipant(id);
        if (name && name?.length > 0) {
            return name;
        }
        return Localize.translateLocal('common.hidden');
    });
    const users = participants.length > 1 ? participants.join(` ${Localize.translateLocal('common.and')} `) : participants[0];
    if (!users) {
        return parentReportActionMessage;
    }
    const actionType = parentReportAction.actionName;
    const isInviteAction = actionType === CONST.REPORT.ACTIONS.TYPE.ROOMCHANGELOG.INVITE_TO_ROOM || actionType === CONST.REPORT.ACTIONS.TYPE.POLICYCHANGELOG.INVITE_TO_ROOM;

    const verbKey = isInviteAction ? 'workspace.invite.invited' : 'workspace.invite.removed';
    const prepositionKey = isInviteAction ? 'workspace.invite.to' : 'workspace.invite.from';

    const verb = Localize.translateLocal(verbKey);
    const preposition = Localize.translateLocal(prepositionKey);

    const roomName = originalMessage?.roomName ?? '';

    return roomName ? `${verb} ${users} ${preposition} ${roomName}` : `${verb} ${users}`;
}

/**
 * Get the title for a report.
 */
function getReportName(report: OnyxEntry<Report>, policy: OnyxEntry<Policy> = null): string {
    let formattedName: string | undefined;
    const parentReportAction = ReportActionsUtils.getParentReportAction(report);
    if (isChatThread(report)) {
        if (!isEmptyObject(parentReportAction) && ReportActionsUtils.isTransactionThread(parentReportAction)) {
            return getTransactionReportName(parentReportAction);
        }

        const isAttachment = ReportActionsUtils.isReportActionAttachment(!isEmptyObject(parentReportAction) ? parentReportAction : null);
        const parentReportActionMessage = (parentReportAction?.message?.[0]?.text ?? '').replace(/(\r\n|\n|\r)/gm, ' ');
        if (isAttachment && parentReportActionMessage) {
            return `[${Localize.translateLocal('common.attachment')}]`;
        }
        if (
            parentReportAction?.message?.[0]?.moderationDecision?.decision === CONST.MODERATION.MODERATOR_DECISION_PENDING_HIDE ||
            parentReportAction?.message?.[0]?.moderationDecision?.decision === CONST.MODERATION.MODERATOR_DECISION_HIDDEN ||
            parentReportAction?.message?.[0]?.moderationDecision?.decision === CONST.MODERATION.MODERATOR_DECISION_PENDING_REMOVE
        ) {
            return Localize.translateLocal('parentReportAction.hiddenMessage');
        }
        if (isAdminRoom(report) || isUserCreatedPolicyRoom(report)) {
            return getAdminRoomInvitedParticipants(parentReportAction, parentReportActionMessage);
        }
        return parentReportActionMessage || Localize.translateLocal('parentReportAction.deletedMessage');
    }

    if (isTaskReport(report) && isCanceledTaskReport(report, parentReportAction)) {
        return Localize.translateLocal('parentReportAction.deletedTask');
    }

    if (isChatRoom(report) || isTaskReport(report)) {
        formattedName = report?.reportName;
    }

    if (isPolicyExpenseChat(report)) {
        formattedName = getPolicyExpenseChatName(report, policy);
    }

    if (isMoneyRequestReport(report)) {
        formattedName = getMoneyRequestReportName(report, policy);
    }

    if (isArchivedRoom(report)) {
        formattedName += ` (${Localize.translateLocal('common.archived')})`;
    }

    if (formattedName) {
        return formattedName;
    }

    // Not a room or PolicyExpenseChat, generate title from participants
    const participantAccountIDs = report?.participantAccountIDs ?? [];
    const participantsWithoutCurrentUser = participantAccountIDs.filter((accountID) => accountID !== currentUserAccountID);
    const isMultipleParticipantReport = participantsWithoutCurrentUser.length > 1;

    return participantsWithoutCurrentUser.map((accountID) => getDisplayNameForParticipant(accountID, isMultipleParticipantReport)).join(', ');
}

/**
 * Recursively navigates through thread parents to get the root report and workspace name.
 * The recursion stops when we find a non thread or money request report, whichever comes first.
 */
function getRootReportAndWorkspaceName(report: OnyxEntry<Report>): ReportAndWorkspaceName {
    if (!report) {
        return {
            rootReportName: '',
        };
    }
    if (isChildReport(report) && !isMoneyRequestReport(report) && !isTaskReport(report)) {
        const parentReport = allReports?.[`${ONYXKEYS.COLLECTION.REPORT}${report?.parentReportID}`] ?? null;
        return getRootReportAndWorkspaceName(parentReport);
    }

    if (isIOURequest(report)) {
        return {
            rootReportName: getReportName(report),
        };
    }
    if (isExpenseRequest(report)) {
        return {
            rootReportName: getReportName(report),
            workspaceName: isIOUReport(report) ? CONST.POLICY.OWNER_EMAIL_FAKE : getPolicyName(report, true),
        };
    }

    return {
        rootReportName: getReportName(report),
        workspaceName: getPolicyName(report, true),
    };
}

/**
 * Get either the policyName or domainName the chat is tied to
 */
function getChatRoomSubtitle(report: OnyxEntry<Report>): string | undefined {
    if (isChatThread(report)) {
        return '';
    }
    if (!isDefaultRoom(report) && !isUserCreatedPolicyRoom(report) && !isPolicyExpenseChat(report)) {
        return '';
    }
    if (getChatType(report) === CONST.REPORT.CHAT_TYPE.DOMAIN_ALL) {
        // The domainAll rooms are just #domainName, so we ignore the prefix '#' to get the domainName
        return report?.reportName?.substring(1) ?? '';
    }
    if ((isPolicyExpenseChat(report) && !!report?.isOwnPolicyExpenseChat) || isExpenseReport(report)) {
        return Localize.translateLocal('workspace.common.workspace');
    }
    if (isArchivedRoom(report)) {
        return report?.oldPolicyName ?? '';
    }
    return getPolicyName(report);
}

/**
 * Gets the parent navigation subtitle for the report
 */
function getParentNavigationSubtitle(report: OnyxEntry<Report>): ParentNavigationSummaryParams {
    if (isThread(report)) {
        const parentReport = allReports?.[`${ONYXKEYS.COLLECTION.REPORT}${report?.parentReportID}`] ?? null;
        const {rootReportName, workspaceName} = getRootReportAndWorkspaceName(parentReport);
        if (!rootReportName) {
            return {};
        }

        return {rootReportName, workspaceName};
    }
    return {};
}

/**
 * Navigate to the details page of a given report
 *
 */
function navigateToDetailsPage(report: OnyxEntry<Report>) {
    const participantAccountIDs = report?.participantAccountIDs ?? [];

    if (isOneOnOneChat(report)) {
        Navigation.navigate(ROUTES.PROFILE.getRoute(participantAccountIDs[0]));
        return;
    }
    if (report?.reportID) {
        Navigation.navigate(ROUTES.REPORT_WITH_ID_DETAILS.getRoute(report?.reportID));
    }
}

/**
 * Go back to the details page of a given report
 */
function goBackToDetailsPage(report: OnyxEntry<Report>) {
    if (isOneOnOneChat(report)) {
        Navigation.goBack(ROUTES.PROFILE.getRoute(report?.participantAccountIDs?.[0] ?? ''));
        return;
    }
    Navigation.goBack(ROUTES.REPORT_SETTINGS.getRoute(report?.reportID ?? ''));
}

/**
 * Generate a random reportID up to 53 bits aka 9,007,199,254,740,991 (Number.MAX_SAFE_INTEGER).
 * There were approximately 98,000,000 reports with sequential IDs generated before we started using this approach, those make up roughly one billionth of the space for these numbers,
 * so we live with the 1 in a billion chance of a collision with an older ID until we can switch to 64-bit IDs.
 *
 * In a test of 500M reports (28 years of reports at our current max rate) we got 20-40 collisions meaning that
 * this is more than random enough for our needs.
 */
function generateReportID(): string {
    return (Math.floor(Math.random() * 2 ** 21) * 2 ** 32 + Math.floor(Math.random() * 2 ** 32)).toString();
}

function hasReportNameError(report: OnyxEntry<Report>): boolean {
    return !isEmptyObject(report?.errorFields?.reportName);
}

/**
 * For comments shorter than or equal to 10k chars, convert the comment from MD into HTML because that's how it is stored in the database
 * For longer comments, skip parsing, but still escape the text, and display plaintext for performance reasons. It takes over 40s to parse a 100k long string!!
 */
function getParsedComment(text: string): string {
    const parser = new ExpensiMark();
    return text.length <= CONST.MAX_MARKUP_LENGTH ? parser.replace(text) : lodashEscape(text);
}

function getReportDescriptionText(report: Report): string {
    if (!report.description) {
        return '';
    }

    const parser = new ExpensiMark();
    return parser.htmlToText(report.description);
}

<<<<<<< HEAD
function buildOptimisticAddCommentReportAction(text?: string, file?: FileObject, actorAccountID?: number): OptimisticReportAction {
=======
function getPolicyDescriptionText(policy: Policy): string {
    if (!policy.description) {
        return '';
    }

    const parser = new ExpensiMark();
    return parser.htmlToText(policy.description);
}

function buildOptimisticAddCommentReportAction(text?: string, file?: File, actorAccountID?: number): OptimisticReportAction {
>>>>>>> d58b4611
    const parser = new ExpensiMark();
    const commentText = getParsedComment(text ?? '');
    const isAttachment = !text && file !== undefined;
    const attachmentInfo = isAttachment ? file : {};
    const htmlForNewComment = isAttachment ? CONST.ATTACHMENT_UPLOADING_MESSAGE_HTML : commentText;
    const accountID = actorAccountID ?? currentUserAccountID;

    // Remove HTML from text when applying optimistic offline comment
    const textForNewComment = isAttachment ? CONST.ATTACHMENT_MESSAGE_TEXT : parser.htmlToText(htmlForNewComment);
    return {
        commentText,
        reportAction: {
            reportActionID: NumberUtils.rand64(),
            actionName: CONST.REPORT.ACTIONS.TYPE.ADDCOMMENT,
            actorAccountID: accountID,
            person: [
                {
                    style: 'strong',
                    text: allPersonalDetails?.[accountID ?? -1]?.displayName ?? currentUserEmail,
                    type: 'TEXT',
                },
            ],
            automatic: false,
            avatar: allPersonalDetails?.[accountID ?? -1]?.avatar ?? UserUtils.getDefaultAvatarURL(accountID),
            created: DateUtils.getDBTimeWithSkew(),
            message: [
                {
                    translationKey: isAttachment ? CONST.TRANSLATION_KEYS.ATTACHMENT : '',
                    type: CONST.REPORT.MESSAGE.TYPE.COMMENT,
                    html: htmlForNewComment,
                    text: textForNewComment,
                },
            ],
            isFirstItem: false,
            isAttachment,
            attachmentInfo,
            pendingAction: CONST.RED_BRICK_ROAD_PENDING_ACTION.ADD,
            shouldShow: true,
            isOptimisticAction: true,
        },
    };
}

/**
 * update optimistic parent reportAction when a comment is added or remove in the child report
 * @param parentReportAction - Parent report action of the child report
 * @param lastVisibleActionCreated - Last visible action created of the child report
 * @param type - The type of action in the child report
 */

function updateOptimisticParentReportAction(parentReportAction: OnyxEntry<ReportAction>, lastVisibleActionCreated: string, type: string): UpdateOptimisticParentReportAction {
    let childVisibleActionCount = parentReportAction?.childVisibleActionCount ?? 0;
    let childCommenterCount = parentReportAction?.childCommenterCount ?? 0;
    let childOldestFourAccountIDs = parentReportAction?.childOldestFourAccountIDs;

    if (type === CONST.RED_BRICK_ROAD_PENDING_ACTION.ADD) {
        childVisibleActionCount += 1;
        const oldestFourAccountIDs = childOldestFourAccountIDs ? childOldestFourAccountIDs.split(',') : [];
        if (oldestFourAccountIDs.length < 4) {
            const index = oldestFourAccountIDs.findIndex((accountID) => accountID === currentUserAccountID?.toString());
            if (index === -1) {
                childCommenterCount += 1;
                oldestFourAccountIDs.push(currentUserAccountID?.toString() ?? '');
            }
        }
        childOldestFourAccountIDs = oldestFourAccountIDs.join(',');
    } else if (type === CONST.RED_BRICK_ROAD_PENDING_ACTION.DELETE) {
        if (childVisibleActionCount > 0) {
            childVisibleActionCount -= 1;
        }

        if (childVisibleActionCount === 0) {
            childCommenterCount = 0;
            childOldestFourAccountIDs = '';
        }
    }

    return {
        childVisibleActionCount,
        childCommenterCount,
        childLastVisibleActionCreated: lastVisibleActionCreated,
        childOldestFourAccountIDs,
    };
}

/**
 * Get optimistic data of parent report action
 * @param reportID The reportID of the report that is updated
 * @param lastVisibleActionCreated Last visible action created of the child report
 * @param type The type of action in the child report
 * @param parentReportID Custom reportID to be updated
 * @param parentReportActionID Custom reportActionID to be updated
 */
function getOptimisticDataForParentReportAction(reportID: string, lastVisibleActionCreated: string, type: string, parentReportID = '', parentReportActionID = ''): OnyxUpdate | EmptyObject {
    const report = getReport(reportID);
    if (!report || isEmptyObject(report)) {
        return {};
    }
    const parentReportAction = ReportActionsUtils.getParentReportAction(report);
    if (!parentReportAction || isEmptyObject(parentReportAction)) {
        return {};
    }

    const optimisticParentReportAction = updateOptimisticParentReportAction(parentReportAction, lastVisibleActionCreated, type);
    return {
        onyxMethod: Onyx.METHOD.MERGE,
        key: `${ONYXKEYS.COLLECTION.REPORT_ACTIONS}${parentReportID || report?.parentReportID}`,
        value: {
            [parentReportActionID || (report?.parentReportActionID ?? '')]: optimisticParentReportAction,
        },
    };
}

/**
 * Builds an optimistic reportAction for the parent report when a task is created
 * @param taskReportID - Report ID of the task
 * @param taskTitle - Title of the task
 * @param taskAssigneeAccountID - AccountID of the person assigned to the task
 * @param text - Text of the comment
 * @param parentReportID - Report ID of the parent report
 */
function buildOptimisticTaskCommentReportAction(taskReportID: string, taskTitle: string, taskAssigneeAccountID: number, text: string, parentReportID: string): OptimisticReportAction {
    const reportAction = buildOptimisticAddCommentReportAction(text);
    if (reportAction.reportAction.message) {
        reportAction.reportAction.message[0].taskReportID = taskReportID;
    }

    // These parameters are not saved on the reportAction, but are used to display the task in the UI
    // Added when we fetch the reportActions on a report
    reportAction.reportAction.originalMessage = {
        html: reportAction.reportAction.message?.[0].html,
        taskReportID: reportAction.reportAction.message?.[0].taskReportID,
    };
    reportAction.reportAction.childReportID = taskReportID;
    reportAction.reportAction.parentReportID = parentReportID;
    reportAction.reportAction.childType = CONST.REPORT.TYPE.TASK;
    reportAction.reportAction.childReportName = taskTitle;
    reportAction.reportAction.childManagerAccountID = taskAssigneeAccountID;
    reportAction.reportAction.childStatusNum = CONST.REPORT.STATUS_NUM.OPEN;
    reportAction.reportAction.childStateNum = CONST.REPORT.STATE_NUM.OPEN;

    return reportAction;
}

/**
 * Builds an optimistic IOU report with a randomly generated reportID
 *
 * @param payeeAccountID - AccountID of the person generating the IOU.
 * @param payerAccountID - AccountID of the other person participating in the IOU.
 * @param total - IOU amount in the smallest unit of the currency.
 * @param chatReportID - Report ID of the chat where the IOU is.
 * @param currency - IOU currency.
 * @param isSendingMoney - If we send money the IOU should be created as settled
 */

function buildOptimisticIOUReport(payeeAccountID: number, payerAccountID: number, total: number, chatReportID: string, currency: string, isSendingMoney = false): OptimisticIOUReport {
    const formattedTotal = CurrencyUtils.convertToDisplayString(total, currency);
    const personalDetails = getPersonalDetailsForAccountID(payerAccountID);
    const payerEmail = 'login' in personalDetails ? personalDetails.login : '';

    // When creating a report the participantsAccountIDs and visibleChatMemberAccountIDs are the same
    const participantsAccountIDs = [payeeAccountID, payerAccountID];

    return {
        type: CONST.REPORT.TYPE.IOU,
        cachedTotal: formattedTotal,
        chatReportID,
        currency,
        managerID: payerAccountID,
        ownerAccountID: payeeAccountID,
        participantAccountIDs: participantsAccountIDs,
        visibleChatMemberAccountIDs: participantsAccountIDs,
        reportID: generateReportID(),
        stateNum: isSendingMoney ? CONST.REPORT.STATE_NUM.APPROVED : CONST.REPORT.STATE_NUM.SUBMITTED,
        statusNum: isSendingMoney ? CONST.REPORT.STATUS_NUM.REIMBURSED : CONST.REPORT.STATE_NUM.SUBMITTED,
        total,

        // We don't translate reportName because the server response is always in English
        reportName: `${payerEmail} owes ${formattedTotal}`,
        notificationPreference: CONST.REPORT.NOTIFICATION_PREFERENCE.HIDDEN,
        parentReportID: chatReportID,
        lastVisibleActionCreated: DateUtils.getDBTime(),
    };
}

/**
 * Builds an optimistic Expense report with a randomly generated reportID
 *
 * @param chatReportID - Report ID of the PolicyExpenseChat where the Expense Report is
 * @param policyID - The policy ID of the PolicyExpenseChat
 * @param payeeAccountID - AccountID of the employee (payee)
 * @param total - Amount in cents
 * @param currency
 */

function buildOptimisticExpenseReport(chatReportID: string, policyID: string, payeeAccountID: number, total: number, currency: string): OptimisticExpenseReport {
    // The amount for Expense reports are stored as negative value in the database
    const storedTotal = total * -1;
    const policyName = getPolicyName(allReports?.[`${ONYXKEYS.COLLECTION.REPORT}${chatReportID}`]);
    const formattedTotal = CurrencyUtils.convertToDisplayString(storedTotal, currency);
    const policy = getPolicy(policyID);

    const isFree = policy?.type === CONST.POLICY.TYPE.FREE;

    // Define the state and status of the report based on whether the policy is free or paid
    const stateNum = isFree ? CONST.REPORT.STATE_NUM.SUBMITTED : CONST.REPORT.STATE_NUM.OPEN;
    const statusNum = isFree ? CONST.REPORT.STATUS_NUM.SUBMITTED : CONST.REPORT.STATUS_NUM.OPEN;

    const expenseReport: OptimisticExpenseReport = {
        reportID: generateReportID(),
        chatReportID,
        policyID,
        type: CONST.REPORT.TYPE.EXPENSE,
        ownerAccountID: payeeAccountID,
        currency,

        // We don't translate reportName because the server response is always in English
        reportName: `${policyName} owes ${formattedTotal}`,
        stateNum,
        statusNum,
        total: storedTotal,
        notificationPreference: CONST.REPORT.NOTIFICATION_PREFERENCE.HIDDEN,
        parentReportID: chatReportID,
        lastVisibleActionCreated: DateUtils.getDBTime(),
    };

    // The account defined in the policy submitsTo field is the approver/ manager for this report
    if (policy?.submitsTo) {
        expenseReport.managerID = policy.submitsTo;
    }

    return expenseReport;
}

/**
 * @param iouReportID - the report ID of the IOU report the action belongs to
 * @param type - IOUReportAction type. Can be oneOf(create, decline, cancel, pay, split)
 * @param total - IOU total in cents
 * @param comment - IOU comment
 * @param currency - IOU currency
 * @param paymentType - IOU paymentMethodType. Can be oneOf(Elsewhere, Expensify)
 * @param isSettlingUp - Whether we are settling up an IOU
 */
function getIOUReportActionMessage(iouReportID: string, type: string, total: number, comment: string, currency: string, paymentType = '', isSettlingUp = false): [Message] {
    const report = getReport(iouReportID);
    const amount =
        type === CONST.IOU.REPORT_ACTION_TYPE.PAY
            ? CurrencyUtils.convertToDisplayString(getMoneyRequestSpendBreakdown(!isEmptyObject(report) ? report : null).totalDisplaySpend, currency)
            : CurrencyUtils.convertToDisplayString(total, currency);

    let paymentMethodMessage;
    switch (paymentType) {
        case CONST.IOU.PAYMENT_TYPE.VBBA:
        case CONST.IOU.PAYMENT_TYPE.EXPENSIFY:
            paymentMethodMessage = ' with Expensify';
            break;
        default:
            paymentMethodMessage = ` elsewhere`;
            break;
    }

    let iouMessage;
    switch (type) {
        case CONST.REPORT.ACTIONS.TYPE.APPROVED:
            iouMessage = `approved ${amount}`;
            break;
        case CONST.REPORT.ACTIONS.TYPE.SUBMITTED:
            iouMessage = `submitted ${amount}`;
            break;
        case CONST.IOU.REPORT_ACTION_TYPE.CREATE:
            iouMessage = `requested ${amount}${comment && ` for ${comment}`}`;
            break;
        case CONST.IOU.REPORT_ACTION_TYPE.SPLIT:
            iouMessage = `split ${amount}${comment && ` for ${comment}`}`;
            break;
        case CONST.IOU.REPORT_ACTION_TYPE.DELETE:
            iouMessage = `deleted the ${amount} request${comment && ` for ${comment}`}`;
            break;
        case CONST.IOU.REPORT_ACTION_TYPE.PAY:
            iouMessage = isSettlingUp ? `paid ${amount}${paymentMethodMessage}` : `sent ${amount}${comment && ` for ${comment}`}${paymentMethodMessage}`;
            break;
        default:
            break;
    }

    return [
        {
            html: lodashEscape(iouMessage),
            text: iouMessage ?? '',
            isEdited: false,
            type: CONST.REPORT.MESSAGE.TYPE.COMMENT,
        },
    ];
}

/**
 * Builds an optimistic IOU reportAction object
 *
 * @param type - IOUReportAction type. Can be oneOf(create, delete, pay, split).
 * @param amount - IOU amount in cents.
 * @param currency
 * @param comment - User comment for the IOU.
 * @param participants - An array with participants details.
 * @param [transactionID] - Not required if the IOUReportAction type is 'pay'
 * @param [paymentType] - Only required if the IOUReportAction type is 'pay'. Can be oneOf(elsewhere, Expensify).
 * @param [iouReportID] - Only required if the IOUReportActions type is oneOf(decline, cancel, pay). Generates a randomID as default.
 * @param [isSettlingUp] - Whether we are settling up an IOU.
 * @param [isSendMoneyFlow] - Whether this is send money flow
 * @param [receipt]
 * @param [isOwnPolicyExpenseChat] - Whether this is an expense report create from the current user's policy expense chat
 */

function buildOptimisticIOUReportAction(
    type: ValueOf<typeof CONST.IOU.REPORT_ACTION_TYPE>,
    amount: number,
    currency: string,
    comment: string,
    participants: Participant[],
    transactionID: string,
    paymentType?: PaymentMethodType,
    iouReportID = '',
    isSettlingUp = false,
    isSendMoneyFlow = false,
    receipt: Receipt = {},
    isOwnPolicyExpenseChat = false,
    created = DateUtils.getDBTime(),
): OptimisticIOUReportAction {
    const IOUReportID = iouReportID || generateReportID();

    const originalMessage: IOUMessage = {
        amount,
        comment,
        currency,
        IOUTransactionID: transactionID,
        IOUReportID,
        type,
    };

    if (type === CONST.IOU.REPORT_ACTION_TYPE.PAY) {
        // In send money flow, we store amount, comment, currency in IOUDetails when type = pay
        if (isSendMoneyFlow) {
            const keys = ['amount', 'comment', 'currency'] as const;
            keys.forEach((key) => {
                delete originalMessage[key];
            });
            originalMessage.IOUDetails = {amount, comment, currency};
            originalMessage.paymentType = paymentType;
        } else {
            // In case of pay money request action, we dont store the comment
            // and there is no single transctionID to link the action to.
            delete originalMessage.IOUTransactionID;
            delete originalMessage.comment;
            originalMessage.paymentType = paymentType;
        }
    }

    // IOUs of type split only exist in group DMs and those don't have an iouReport so we need to delete the IOUReportID key
    if (type === CONST.IOU.REPORT_ACTION_TYPE.SPLIT) {
        delete originalMessage.IOUReportID;
        // Split bill made from a policy expense chat only have the payee's accountID as the participant because the payer could be any policy admin
        if (isOwnPolicyExpenseChat) {
            originalMessage.participantAccountIDs = currentUserAccountID ? [currentUserAccountID] : [];
        } else {
            originalMessage.participantAccountIDs = currentUserAccountID
                ? [currentUserAccountID, ...participants.map((participant) => participant.accountID ?? -1)]
                : participants.map((participant) => participant.accountID ?? -1);
        }
    }

    return {
        actionName: CONST.REPORT.ACTIONS.TYPE.IOU,
        actorAccountID: currentUserAccountID,
        automatic: false,
        avatar: currentUserPersonalDetails?.avatar ?? UserUtils.getDefaultAvatarURL(currentUserAccountID),
        isAttachment: false,
        originalMessage,
        message: getIOUReportActionMessage(iouReportID, type, amount, comment, currency, paymentType, isSettlingUp),
        person: [
            {
                style: 'strong',
                text: currentUserPersonalDetails?.displayName ?? currentUserEmail,
                type: 'TEXT',
            },
        ],
        reportActionID: NumberUtils.rand64(),
        shouldShow: true,
        created,
        pendingAction: CONST.RED_BRICK_ROAD_PENDING_ACTION.ADD,
        whisperedToAccountIDs: [CONST.IOU.RECEIPT_STATE.SCANREADY, CONST.IOU.RECEIPT_STATE.SCANNING].some((value) => value === receipt?.state) ? [currentUserAccountID ?? -1] : [],
    };
}

/**
 * Builds an optimistic APPROVED report action with a randomly generated reportActionID.
 */
function buildOptimisticApprovedReportAction(amount: number, currency: string, expenseReportID: string): OptimisticApprovedReportAction {
    const originalMessage = {
        amount,
        currency,
        expenseReportID,
    };

    return {
        actionName: CONST.REPORT.ACTIONS.TYPE.APPROVED,
        actorAccountID: currentUserAccountID,
        automatic: false,
        avatar: currentUserPersonalDetails?.avatar ?? UserUtils.getDefaultAvatarURL(currentUserAccountID),
        isAttachment: false,
        originalMessage,
        message: getIOUReportActionMessage(expenseReportID, CONST.REPORT.ACTIONS.TYPE.APPROVED, Math.abs(amount), '', currency),
        person: [
            {
                style: 'strong',
                text: currentUserPersonalDetails?.displayName ?? currentUserEmail,
                type: 'TEXT',
            },
        ],
        reportActionID: NumberUtils.rand64(),
        shouldShow: true,
        created: DateUtils.getDBTime(),
        pendingAction: CONST.RED_BRICK_ROAD_PENDING_ACTION.ADD,
    };
}

/**
 * Builds an optimistic MOVED report action with a randomly generated reportActionID.
 * This action is used when we move reports across workspaces.
 */
function buildOptimisticMovedReportAction(fromPolicyID: string, toPolicyID: string, newParentReportID: string, movedReportID: string, policyName: string): ReportAction {
    const originalMessage = {
        fromPolicyID,
        toPolicyID,
        newParentReportID,
        movedReportID,
    };

    const movedActionMessage = [
        {
            html: `moved the report to the <a href='${CONST.NEW_EXPENSIFY_URL}r/${newParentReportID}' target='_blank' rel='noreferrer noopener'>${policyName}</a> workspace`,
            text: `moved the report to the ${policyName} workspace`,
            type: CONST.REPORT.MESSAGE.TYPE.COMMENT,
        },
    ];

    return {
        actionName: CONST.REPORT.ACTIONS.TYPE.MOVED,
        actorAccountID: currentUserAccountID,
        automatic: false,
        avatar: currentUserPersonalDetails?.avatar ?? UserUtils.getDefaultAvatarURL(currentUserAccountID),
        isAttachment: false,
        originalMessage,
        message: movedActionMessage,
        person: [
            {
                style: 'strong',
                text: currentUserPersonalDetails?.displayName ?? currentUserEmail,
                type: 'TEXT',
            },
        ],
        reportActionID: NumberUtils.rand64(),
        shouldShow: true,
        created: DateUtils.getDBTime(),
        pendingAction: CONST.RED_BRICK_ROAD_PENDING_ACTION.ADD,
    };
}

/**
 * Builds an optimistic SUBMITTED report action with a randomly generated reportActionID.
 *
 */
function buildOptimisticSubmittedReportAction(amount: number, currency: string, expenseReportID: string): OptimisticSubmittedReportAction {
    const originalMessage = {
        amount,
        currency,
        expenseReportID,
    };

    return {
        actionName: CONST.REPORT.ACTIONS.TYPE.SUBMITTED,
        actorAccountID: currentUserAccountID,
        automatic: false,
        avatar: currentUserPersonalDetails?.avatar ?? UserUtils.getDefaultAvatar(currentUserAccountID),
        isAttachment: false,
        originalMessage,
        message: getIOUReportActionMessage(expenseReportID, CONST.REPORT.ACTIONS.TYPE.SUBMITTED, Math.abs(amount), '', currency),
        person: [
            {
                style: 'strong',
                text: currentUserPersonalDetails?.displayName ?? currentUserEmail,
                type: 'TEXT',
            },
        ],
        reportActionID: NumberUtils.rand64(),
        shouldShow: true,
        created: DateUtils.getDBTime(),
        pendingAction: CONST.RED_BRICK_ROAD_PENDING_ACTION.ADD,
    };
}

/**
 * Builds an optimistic report preview action with a randomly generated reportActionID.
 *
 * @param chatReport
 * @param iouReport
 * @param [comment] - User comment for the IOU.
 * @param [transaction] - optimistic first transaction of preview
 */
function buildOptimisticReportPreview(chatReport: OnyxEntry<Report>, iouReport: Report, comment = '', transaction: OnyxEntry<Transaction> = null, childReportID?: string): ReportAction {
    const hasReceipt = TransactionUtils.hasReceipt(transaction);
    const isReceiptBeingScanned = hasReceipt && TransactionUtils.isReceiptBeingScanned(transaction);
    const message = getReportPreviewMessage(iouReport);
    const created = DateUtils.getDBTime();
    return {
        reportActionID: NumberUtils.rand64(),
        reportID: chatReport?.reportID,
        actionName: CONST.REPORT.ACTIONS.TYPE.REPORTPREVIEW,
        pendingAction: CONST.RED_BRICK_ROAD_PENDING_ACTION.ADD,
        originalMessage: {
            linkedReportID: iouReport?.reportID,
        },
        message: [
            {
                html: message,
                text: message,
                isEdited: false,
                type: CONST.REPORT.MESSAGE.TYPE.COMMENT,
            },
        ],
        created,
        accountID: iouReport?.managerID ?? 0,
        // The preview is initially whispered if created with a receipt, so the actor is the current user as well
        actorAccountID: hasReceipt ? currentUserAccountID : iouReport?.managerID ?? 0,
        childReportID: childReportID ?? iouReport?.reportID,
        childMoneyRequestCount: 1,
        childLastMoneyRequestComment: comment,
        childRecentReceiptTransactionIDs: hasReceipt && !isEmptyObject(transaction) ? {[transaction?.transactionID ?? '']: created} : undefined,
        whisperedToAccountIDs: isReceiptBeingScanned ? [currentUserAccountID ?? -1] : [],
    };
}

/**
 * Builds an optimistic modified expense action with a randomly generated reportActionID.
 */
function buildOptimisticModifiedExpenseReportAction(
    transactionThread: OnyxEntry<Report>,
    oldTransaction: OnyxEntry<Transaction>,
    transactionChanges: TransactionChanges,
    isFromExpenseReport: boolean,
): OptimisticModifiedExpenseReportAction {
    const originalMessage = getModifiedExpenseOriginalMessage(oldTransaction, transactionChanges, isFromExpenseReport);
    return {
        actionName: CONST.REPORT.ACTIONS.TYPE.MODIFIEDEXPENSE,
        actorAccountID: currentUserAccountID,
        automatic: false,
        avatar: currentUserPersonalDetails?.avatar ?? UserUtils.getDefaultAvatarURL(currentUserAccountID),
        created: DateUtils.getDBTime(),
        isAttachment: false,
        message: [
            {
                // Currently we are composing the message from the originalMessage and message is only used in OldDot and not in the App
                text: 'You',
                style: 'strong',
                type: CONST.REPORT.MESSAGE.TYPE.TEXT,
            },
        ],
        originalMessage,
        person: [
            {
                style: 'strong',
                text: currentUserPersonalDetails?.displayName ?? String(currentUserAccountID),
                type: 'TEXT',
            },
        ],
        pendingAction: CONST.RED_BRICK_ROAD_PENDING_ACTION.ADD,
        reportActionID: NumberUtils.rand64(),
        reportID: transactionThread?.reportID,
        shouldShow: true,
    };
}

/**
 * Updates a report preview action that exists for an IOU report.
 *
 * @param [comment] - User comment for the IOU.
 * @param [transaction] - optimistic newest transaction of a report preview
 *
 */
function updateReportPreview(iouReport: OnyxEntry<Report>, reportPreviewAction: ReportAction, isPayRequest = false, comment = '', transaction: OnyxEntry<Transaction> = null): ReportAction {
    const hasReceipt = TransactionUtils.hasReceipt(transaction);
    const recentReceiptTransactions = reportPreviewAction?.childRecentReceiptTransactionIDs ?? {};
    const transactionsToKeep = TransactionUtils.getRecentTransactions(recentReceiptTransactions);
    const previousTransactionsArray = Object.entries(recentReceiptTransactions ?? {}).map(([key, value]) => (transactionsToKeep.includes(key) ? {[key]: value} : null));
    const previousTransactions: Record<string, string> = {};

    for (const obj of previousTransactionsArray) {
        for (const key in obj) {
            if (obj) {
                previousTransactions[key] = obj[key];
            }
        }
    }

    const message = getReportPreviewMessage(iouReport, reportPreviewAction);
    return {
        ...reportPreviewAction,
        created: DateUtils.getDBTime(),
        message: [
            {
                html: message,
                text: message,
                isEdited: false,
                type: CONST.REPORT.MESSAGE.TYPE.COMMENT,
            },
        ],
        childLastMoneyRequestComment: comment || reportPreviewAction?.childLastMoneyRequestComment,
        childMoneyRequestCount: (reportPreviewAction?.childMoneyRequestCount ?? 0) + (isPayRequest ? 0 : 1),
        childRecentReceiptTransactionIDs: hasReceipt
            ? {
                  ...(transaction && {[transaction.transactionID]: transaction?.created}),
                  ...previousTransactions,
              }
            : recentReceiptTransactions,
        // As soon as we add a transaction without a receipt to the report, it will have ready money requests,
        // so we remove the whisper
        whisperedToAccountIDs: hasReceipt ? reportPreviewAction?.whisperedToAccountIDs : [],
    };
}

function buildOptimisticTaskReportAction(taskReportID: string, actionName: OriginalMessageActionName, message = ''): OptimisticTaskReportAction {
    const originalMessage = {
        taskReportID,
        type: actionName,
        text: message,
    };
    return {
        actionName,
        actorAccountID: currentUserAccountID,
        automatic: false,
        avatar: currentUserPersonalDetails?.avatar ?? UserUtils.getDefaultAvatarURL(currentUserAccountID),
        isAttachment: false,
        originalMessage,
        message: [
            {
                text: message,
                taskReportID,
                type: CONST.REPORT.MESSAGE.TYPE.TEXT,
            },
        ],
        person: [
            {
                style: 'strong',
                text: currentUserPersonalDetails?.displayName ?? String(currentUserAccountID),
                type: 'TEXT',
            },
        ],
        reportActionID: NumberUtils.rand64(),
        shouldShow: true,
        created: DateUtils.getDBTime(),
        isFirstItem: false,
        pendingAction: CONST.RED_BRICK_ROAD_PENDING_ACTION.ADD,
    };
}

/**
 * Builds an optimistic chat report with a randomly generated reportID and as much information as we currently have
 */
function buildOptimisticChatReport(
    participantList: number[],
    reportName: string = CONST.REPORT.DEFAULT_REPORT_NAME,
    chatType: ValueOf<typeof CONST.REPORT.CHAT_TYPE> | undefined = undefined,
    policyID: string = CONST.POLICY.OWNER_EMAIL_FAKE,
    ownerAccountID: number = CONST.REPORT.OWNER_ACCOUNT_ID_FAKE,
    isOwnPolicyExpenseChat = false,
    oldPolicyName = '',
    visibility: ValueOf<typeof CONST.REPORT.VISIBILITY> | undefined = undefined,
    writeCapability: ValueOf<typeof CONST.REPORT.WRITE_CAPABILITIES> | undefined = undefined,
    notificationPreference: NotificationPreference = CONST.REPORT.NOTIFICATION_PREFERENCE.ALWAYS,
    parentReportActionID = '',
    parentReportID = '',
    description = '',
): OptimisticChatReport {
    const currentTime = DateUtils.getDBTime();
    const isNewlyCreatedWorkspaceChat = chatType === CONST.REPORT.CHAT_TYPE.POLICY_EXPENSE_CHAT && isOwnPolicyExpenseChat;
    return {
        type: CONST.REPORT.TYPE.CHAT,
        chatType,
        isOwnPolicyExpenseChat,
        isPinned: reportName === CONST.REPORT.WORKSPACE_CHAT_ROOMS.ADMINS || isNewlyCreatedWorkspaceChat,
        lastActorAccountID: 0,
        lastMessageTranslationKey: '',
        lastMessageHtml: '',
        lastMessageText: undefined,
        lastReadTime: currentTime,
        lastVisibleActionCreated: currentTime,
        notificationPreference,
        oldPolicyName,
        ownerAccountID: ownerAccountID || CONST.REPORT.OWNER_ACCOUNT_ID_FAKE,
        parentReportActionID,
        parentReportID,
        // When creating a report the participantsAccountIDs and visibleChatMemberAccountIDs are the same
        participantAccountIDs: participantList,
        visibleChatMemberAccountIDs: participantList,
        policyID,
        reportID: generateReportID(),
        reportName,
        stateNum: 0,
        statusNum: 0,
        visibility,
        description,
        writeCapability,
    };
}

function getCurrentUserAvatarOrDefault(): UserUtils.AvatarSource {
    return allPersonalDetails?.[currentUserAccountID ?? '']?.avatar ?? UserUtils.getDefaultAvatarURL(currentUserAccountID);
}

/**
 * Returns the necessary reportAction onyx data to indicate that the chat has been created optimistically
 * @param [created] - Action created time
 */
function buildOptimisticCreatedReportAction(emailCreatingAction: string, created = DateUtils.getDBTime()): OptimisticCreatedReportAction {
    return {
        reportActionID: NumberUtils.rand64(),
        actionName: CONST.REPORT.ACTIONS.TYPE.CREATED,
        pendingAction: CONST.RED_BRICK_ROAD_PENDING_ACTION.ADD,
        actorAccountID: currentUserAccountID,
        message: [
            {
                type: CONST.REPORT.MESSAGE.TYPE.TEXT,
                style: 'strong',
                text: emailCreatingAction,
            },
            {
                type: CONST.REPORT.MESSAGE.TYPE.TEXT,
                style: 'normal',
                text: ' created this report',
            },
        ],
        person: [
            {
                type: CONST.REPORT.MESSAGE.TYPE.TEXT,
                style: 'strong',
                text: allPersonalDetails?.[currentUserAccountID ?? '']?.displayName ?? currentUserEmail,
            },
        ],
        automatic: false,
        avatar: getCurrentUserAvatarOrDefault(),
        created,
        shouldShow: true,
    };
}

/**
 * Returns the necessary reportAction onyx data to indicate that the room has been renamed
 */
function buildOptimisticRenamedRoomReportAction(newName: string, oldName: string): OptimisticRenamedReportAction {
    const now = DateUtils.getDBTime();
    return {
        reportActionID: NumberUtils.rand64(),
        actionName: CONST.REPORT.ACTIONS.TYPE.RENAMED,
        pendingAction: CONST.RED_BRICK_ROAD_PENDING_ACTION.ADD,
        actorAccountID: currentUserAccountID,
        message: [
            {
                type: CONST.REPORT.MESSAGE.TYPE.TEXT,
                style: 'strong',
                text: 'You',
            },
            {
                type: CONST.REPORT.MESSAGE.TYPE.TEXT,
                style: 'normal',
                text: ` renamed this report. New title is '${newName}' (previously '${oldName}').`,
            },
        ],
        person: [
            {
                type: CONST.REPORT.MESSAGE.TYPE.TEXT,
                style: 'strong',
                text: allPersonalDetails?.[currentUserAccountID ?? '']?.displayName ?? currentUserEmail,
            },
        ],
        originalMessage: {
            oldName,
            newName,
            html: `Room renamed to ${newName}`,
            lastModified: now,
        },
        automatic: false,
        avatar: getCurrentUserAvatarOrDefault(),
        created: now,
        shouldShow: true,
    };
}

/**
 * Returns the necessary reportAction onyx data to indicate that a task report has been edited
 */
function buildOptimisticEditedTaskReportAction(emailEditingTask: string): OptimisticEditedTaskReportAction {
    return {
        reportActionID: NumberUtils.rand64(),
        actionName: CONST.REPORT.ACTIONS.TYPE.TASKEDITED,
        pendingAction: CONST.RED_BRICK_ROAD_PENDING_ACTION.ADD,
        actorAccountID: currentUserAccountID,
        message: [
            {
                type: CONST.REPORT.MESSAGE.TYPE.TEXT,
                style: 'strong',
                text: emailEditingTask,
            },
            {
                type: CONST.REPORT.MESSAGE.TYPE.TEXT,
                style: 'normal',
                text: ' edited this task',
            },
        ],
        person: [
            {
                type: CONST.REPORT.MESSAGE.TYPE.TEXT,
                style: 'strong',
                text: allPersonalDetails?.[currentUserAccountID ?? '']?.displayName ?? currentUserEmail,
            },
        ],
        automatic: false,
        avatar: getCurrentUserAvatarOrDefault(),
        created: DateUtils.getDBTime(),
        shouldShow: false,
    };
}

/**
 * Returns the necessary reportAction onyx data to indicate that a chat has been archived
 *
 * @param reason - A reason why the chat has been archived
 */
function buildOptimisticClosedReportAction(emailClosingReport: string, policyName: string, reason: string = CONST.REPORT.ARCHIVE_REASON.DEFAULT): OptimisticClosedReportAction {
    return {
        actionName: CONST.REPORT.ACTIONS.TYPE.CLOSED,
        actorAccountID: currentUserAccountID,
        automatic: false,
        avatar: getCurrentUserAvatarOrDefault(),
        created: DateUtils.getDBTime(),
        message: [
            {
                type: CONST.REPORT.MESSAGE.TYPE.TEXT,
                style: 'strong',
                text: emailClosingReport,
            },
            {
                type: CONST.REPORT.MESSAGE.TYPE.TEXT,
                style: 'normal',
                text: ' closed this report',
            },
        ],
        originalMessage: {
            policyName,
            reason,
        },
        pendingAction: CONST.RED_BRICK_ROAD_PENDING_ACTION.ADD,
        person: [
            {
                type: CONST.REPORT.MESSAGE.TYPE.TEXT,
                style: 'strong',
                text: allPersonalDetails?.[currentUserAccountID ?? '']?.displayName ?? currentUserEmail,
            },
        ],
        reportActionID: NumberUtils.rand64(),
        shouldShow: true,
    };
}

function buildOptimisticWorkspaceChats(policyID: string, policyName: string): OptimisticWorkspaceChats {
    const announceChatData = buildOptimisticChatReport(
        currentUserAccountID ? [currentUserAccountID] : [],
        CONST.REPORT.WORKSPACE_CHAT_ROOMS.ANNOUNCE,
        CONST.REPORT.CHAT_TYPE.POLICY_ANNOUNCE,
        policyID,
        CONST.POLICY.OWNER_ACCOUNT_ID_FAKE,
        false,
        policyName,
        undefined,
        undefined,

        // #announce contains all policy members so notifying always should be opt-in only.
        CONST.REPORT.NOTIFICATION_PREFERENCE.DAILY,
    );
    const announceChatReportID = announceChatData.reportID;
    const announceCreatedAction = buildOptimisticCreatedReportAction(CONST.POLICY.OWNER_EMAIL_FAKE);
    const announceReportActionData = {
        [announceCreatedAction.reportActionID]: announceCreatedAction,
    };

    const adminsChatData = buildOptimisticChatReport(
        [currentUserAccountID ?? -1],
        CONST.REPORT.WORKSPACE_CHAT_ROOMS.ADMINS,
        CONST.REPORT.CHAT_TYPE.POLICY_ADMINS,
        policyID,
        CONST.POLICY.OWNER_ACCOUNT_ID_FAKE,
        false,
        policyName,
    );
    const adminsChatReportID = adminsChatData.reportID;
    const adminsCreatedAction = buildOptimisticCreatedReportAction(CONST.POLICY.OWNER_EMAIL_FAKE);
    const adminsReportActionData = {
        [adminsCreatedAction.reportActionID]: adminsCreatedAction,
    };

    const expenseChatData = buildOptimisticChatReport([currentUserAccountID ?? -1], '', CONST.REPORT.CHAT_TYPE.POLICY_EXPENSE_CHAT, policyID, currentUserAccountID, true, policyName);
    const expenseChatReportID = expenseChatData.reportID;
    const expenseReportCreatedAction = buildOptimisticCreatedReportAction(currentUserEmail ?? '');
    const expenseReportActionData = {
        [expenseReportCreatedAction.reportActionID]: expenseReportCreatedAction,
    };

    return {
        announceChatReportID,
        announceChatData,
        announceReportActionData,
        announceCreatedReportActionID: announceCreatedAction.reportActionID,
        adminsChatReportID,
        adminsChatData,
        adminsReportActionData,
        adminsCreatedReportActionID: adminsCreatedAction.reportActionID,
        expenseChatReportID,
        expenseChatData,
        expenseReportActionData,
        expenseCreatedReportActionID: expenseReportCreatedAction.reportActionID,
    };
}

/**
 * Builds an optimistic Task Report with a randomly generated reportID
 *
 * @param ownerAccountID - Account ID of the person generating the Task.
 * @param assigneeAccountID - AccountID of the other person participating in the Task.
 * @param parentReportID - Report ID of the chat where the Task is.
 * @param title - Task title.
 * @param description - Task description.
 * @param policyID - PolicyID of the parent report
 */

function buildOptimisticTaskReport(
    ownerAccountID: number,
    assigneeAccountID = 0,
    parentReportID?: string,
    title?: string,
    description?: string,
    policyID: string = CONST.POLICY.OWNER_EMAIL_FAKE,
): OptimisticTaskReport {
    // When creating a report the participantsAccountIDs and visibleChatMemberAccountIDs are the same
    const participantsAccountIDs = assigneeAccountID && assigneeAccountID !== ownerAccountID ? [assigneeAccountID] : [];

    return {
        reportID: generateReportID(),
        reportName: title,
        description,
        ownerAccountID,
        participantAccountIDs: participantsAccountIDs,
        visibleChatMemberAccountIDs: participantsAccountIDs,
        managerID: assigneeAccountID,
        type: CONST.REPORT.TYPE.TASK,
        parentReportID,
        policyID,
        stateNum: CONST.REPORT.STATE_NUM.OPEN,
        statusNum: CONST.REPORT.STATUS_NUM.OPEN,
        notificationPreference: CONST.REPORT.NOTIFICATION_PREFERENCE.ALWAYS,
        lastVisibleActionCreated: DateUtils.getDBTime(),
    };
}

/**
 * A helper method to create transaction thread
 *
 * @param reportAction - the parent IOU report action from which to create the thread
 *
 * @param moneyRequestReportID - the reportID which the report action belong to
 */
function buildTransactionThread(reportAction: OnyxEntry<ReportAction>, moneyRequestReportID: string): OptimisticChatReport {
    const participantAccountIDs = [...new Set([currentUserAccountID, Number(reportAction?.actorAccountID)])].filter(Boolean) as number[];
    return buildOptimisticChatReport(
        participantAccountIDs,
        getTransactionReportName(reportAction),
        undefined,
        getReport(moneyRequestReportID)?.policyID ?? CONST.POLICY.OWNER_EMAIL_FAKE,
        CONST.POLICY.OWNER_ACCOUNT_ID_FAKE,
        false,
        '',
        undefined,
        undefined,
        CONST.REPORT.NOTIFICATION_PREFERENCE.HIDDEN,
        reportAction?.reportActionID,
        moneyRequestReportID,
    );
}

function isUnread(report: OnyxEntry<Report>): boolean {
    if (!report) {
        return false;
    }

    // lastVisibleActionCreated and lastReadTime are both datetime strings and can be compared directly
    const lastVisibleActionCreated = report.lastVisibleActionCreated ?? '';
    const lastReadTime = report.lastReadTime ?? '';
    const lastMentionedTime = report.lastMentionedTime ?? '';

    // If the user was mentioned and the comment got deleted the lastMentionedTime will be more recent than the lastVisibleActionCreated
    return lastReadTime < lastVisibleActionCreated || lastReadTime < lastMentionedTime;
}

function isIOUOwnedByCurrentUser(report: OnyxEntry<Report>, allReportsDict: OnyxCollection<Report> = null): boolean {
    const allAvailableReports = allReportsDict ?? allReports;
    if (!report || !allAvailableReports) {
        return false;
    }

    let reportToLook = report;
    if (report.iouReportID) {
        const iouReport = allAvailableReports[`${ONYXKEYS.COLLECTION.REPORT}${report.iouReportID}`];
        if (iouReport) {
            reportToLook = iouReport;
        }
    }

    return reportToLook.ownerAccountID === currentUserAccountID;
}

/**
 * Assuming the passed in report is a default room, lets us know whether we can see it or not, based on permissions and
 * the various subsets of users we've allowed to use default rooms.
 */
function canSeeDefaultRoom(report: OnyxEntry<Report>, policies: OnyxCollection<Policy>, betas: OnyxEntry<Beta[]>): boolean {
    // Include archived rooms
    if (isArchivedRoom(report)) {
        return true;
    }

    // Include default rooms for free plan policies (domain rooms aren't included in here because they do not belong to a policy)
    if (getPolicyType(report, policies) === CONST.POLICY.TYPE.FREE) {
        return true;
    }

    // Include domain rooms with Partner Managers (Expensify accounts) in them for accounts that are on a domain with an Approved Accountant
    if (isDomainRoom(report) && doesDomainHaveApprovedAccountant && hasExpensifyEmails(report?.participantAccountIDs ?? [])) {
        return true;
    }

    // If the room has an assigned guide, it can be seen.
    if (hasExpensifyGuidesEmails(report?.participantAccountIDs ?? [])) {
        return true;
    }

    // Include any admins and announce rooms, since only non partner-managed domain rooms are on the beta now.
    if (isAdminRoom(report) || isAnnounceRoom(report)) {
        return true;
    }

    // For all other cases, just check that the user belongs to the default rooms beta
    return Permissions.canUseDefaultRooms(betas ?? []);
}

function canAccessReport(report: OnyxEntry<Report>, policies: OnyxCollection<Policy>, betas: OnyxEntry<Beta[]>): boolean {
    // We hide default rooms (it's basically just domain rooms now) from people who aren't on the defaultRooms beta.
    if (isDefaultRoom(report) && !canSeeDefaultRoom(report, policies, betas)) {
        return false;
    }

    return true;
}

/**
 * Check if the report is the parent report of the currently viewed report or at least one child report has report action
 */
function shouldHideReport(report: OnyxEntry<Report>, currentReportId: string): boolean {
    const currentReport = getReport(currentReportId);
    const parentReport = getParentReport(!isEmptyObject(currentReport) ? currentReport : null);
    const reportActions = ReportActionsUtils.getAllReportActions(report?.reportID ?? '');
    const isChildReportHasComment = Object.values(reportActions ?? {})?.some((reportAction) => (reportAction?.childVisibleActionCount ?? 0) > 0);
    return parentReport?.reportID !== report?.reportID && !isChildReportHasComment;
}

/**
 * Checks to see if a report's parentAction is a money request that contains a violation
 */
function doesTransactionThreadHaveViolations(report: OnyxEntry<Report>, transactionViolations: OnyxCollection<TransactionViolation[]>, parentReportAction: OnyxEntry<ReportAction>): boolean {
    if (parentReportAction?.actionName !== CONST.REPORT.ACTIONS.TYPE.IOU) {
        return false;
    }
    const {IOUTransactionID, IOUReportID} = parentReportAction.originalMessage ?? {};
    if (!IOUTransactionID || !IOUReportID) {
        return false;
    }
    if (!isCurrentUserSubmitter(IOUReportID)) {
        return false;
    }
    if (report?.stateNum !== CONST.REPORT.STATE_NUM.OPEN && report?.stateNum !== CONST.REPORT.STATE_NUM.SUBMITTED) {
        return false;
    }
    return TransactionUtils.hasViolation(IOUTransactionID, transactionViolations);
}

/**
 * Checks to see if a report contains a violation
 */
function hasViolations(reportID: string, transactionViolations: OnyxCollection<TransactionViolation[]>): boolean {
    const transactions = TransactionUtils.getAllReportTransactions(reportID);
    return transactions.some((transaction) => TransactionUtils.hasViolation(transaction.transactionID, transactionViolations));
}

/**
 * Takes several pieces of data from Onyx and evaluates if a report should be shown in the option list (either when searching
 * for reports or the reports shown in the LHN).
 *
 * This logic is very specific and the order of the logic is very important. It should fail quickly in most cases and also
 * filter out the majority of reports before filtering out very specific minority of reports.
 */
function shouldReportBeInOptionList({
    report,
    currentReportId,
    isInGSDMode,
    betas,
    policies,
    excludeEmptyChats,
    doesReportHaveViolations,
}: {
    report: OnyxEntry<Report>;
    currentReportId: string;
    isInGSDMode: boolean;
    betas: Beta[];
    policies: OnyxCollection<Policy>;
    excludeEmptyChats: boolean;
    doesReportHaveViolations: boolean;
}) {
    const isInDefaultMode = !isInGSDMode;
    // Exclude reports that have no data because there wouldn't be anything to show in the option item.
    // This can happen if data is currently loading from the server or a report is in various stages of being created.
    // This can also happen for anyone accessing a public room or archived room for which they don't have access to the underlying policy.
    // Optionally exclude reports that do not belong to currently active workspace

    if (
        !report?.reportID ||
        !report?.type ||
        report?.reportName === undefined ||
        // eslint-disable-next-line @typescript-eslint/prefer-nullish-coalescing
        report?.isHidden ||
        // eslint-disable-next-line @typescript-eslint/prefer-nullish-coalescing
        report?.participantAccountIDs?.includes(CONST.ACCOUNT_ID.NOTIFICATIONS) ||
        (report?.participantAccountIDs?.length === 0 &&
            !isChatThread(report) &&
            !isPublicRoom(report) &&
            !isUserCreatedPolicyRoom(report) &&
            !isArchivedRoom(report) &&
            !isMoneyRequestReport(report) &&
            !isTaskReport(report))
    ) {
        return false;
    }
    if (!canAccessReport(report, policies, betas)) {
        return false;
    }

    // Include the currently viewed report. If we excluded the currently viewed report, then there
    // would be no way to highlight it in the options list and it would be confusing to users because they lose
    // a sense of context.
    if (report.reportID === currentReportId) {
        return true;
    }

    // Include reports that are relevant to the user in any view mode. Criteria include having a draft or having a GBR showing.
    // eslint-disable-next-line @typescript-eslint/prefer-nullish-coalescing
    if (report.hasDraft || requiresAttentionFromCurrentUser(report)) {
        return true;
    }
    const lastVisibleMessage = ReportActionsUtils.getLastVisibleMessage(report.reportID);
    const isEmptyChat = !report.lastMessageText && !report.lastMessageTranslationKey && !lastVisibleMessage.lastMessageText && !lastVisibleMessage.lastMessageTranslationKey;
    const canHideReport = shouldHideReport(report, currentReportId);

    // Include reports if they are pinned
    if (report.isPinned) {
        return true;
    }

    // Hide only chat threads that haven't been commented on (other threads are actionable)
    if (isChatThread(report) && canHideReport && isEmptyChat) {
        return false;
    }

    // Include reports that have errors from trying to add a workspace
    // If we excluded it, then the red-brock-road pattern wouldn't work for the user to resolve the error
    if (report.errorFields?.addWorkspaceRoom) {
        return true;
    }

    // Always show IOU reports with violations
    if (isExpenseRequest(report) && doesReportHaveViolations) {
        return true;
    }

    // All unread chats (even archived ones) in GSD mode will be shown. This is because GSD mode is specifically for focusing the user on the most relevant chats, primarily, the unread ones
    if (isInGSDMode) {
        return isUnread(report) && report.notificationPreference !== CONST.REPORT.NOTIFICATION_PREFERENCE.MUTE;
    }

    // Archived reports should always be shown when in default (most recent) mode. This is because you should still be able to access and search for the chats to find them.
    if (isInDefaultMode && isArchivedRoom(report)) {
        return true;
    }

    // Hide chats between two users that haven't been commented on from the LNH
    if (excludeEmptyChats && isEmptyChat && isChatReport(report) && !isChatRoom(report) && !isPolicyExpenseChat(report) && canHideReport) {
        return false;
    }

    return true;
}

/**
 * Attempts to find a report in onyx with the provided list of participants. Does not include threads, task, money request, room, and policy expense chat.
 */
function getChatByParticipants(newParticipantList: number[]): OnyxEntry<Report> {
    const sortedNewParticipantList = newParticipantList.sort();
    return (
        Object.values(allReports ?? {}).find((report) => {
            // If the report has been deleted, or there are no participants (like an empty #admins room) then skip it
            if (
                !report ||
                report.participantAccountIDs?.length === 0 ||
                isChatThread(report) ||
                isTaskReport(report) ||
                isMoneyRequestReport(report) ||
                isChatRoom(report) ||
                isPolicyExpenseChat(report)
            ) {
                return false;
            }

            // Only return the chat if it has all the participants
            return lodashIsEqual(sortedNewParticipantList, report.participantAccountIDs?.sort());
        }) ?? null
    );
}

/**
 * Attempts to find a report in onyx with the provided list of participants in given policy
 */
function getChatByParticipantsAndPolicy(newParticipantList: number[], policyID: string): OnyxEntry<Report> {
    newParticipantList.sort();
    return (
        Object.values(allReports ?? {}).find((report) => {
            // If the report has been deleted, or there are no participants (like an empty #admins room) then skip it
            if (!report?.participantAccountIDs) {
                return false;
            }
            const sortedParticipanctsAccountIDs = report.participantAccountIDs?.sort();
            // Only return the room if it has all the participants and is not a policy room
            return report.policyID === policyID && lodashIsEqual(newParticipantList, sortedParticipanctsAccountIDs);
        }) ?? null
    );
}

function getAllPolicyReports(policyID: string): Array<OnyxEntry<Report>> {
    return Object.values(allReports ?? {}).filter((report) => report?.policyID === policyID);
}

/**
 * Returns true if Chronos is one of the chat participants (1:1)
 */
function chatIncludesChronos(report: OnyxEntry<Report> | EmptyObject): boolean {
    return Boolean(report?.participantAccountIDs?.includes(CONST.ACCOUNT_ID.CHRONOS));
}

/**
 * Can only flag if:
 *
 * - It was written by someone else and isn't a whisper
 * - It's a welcome message whisper
 * - It's an ADDCOMMENT that is not an attachment
 */
function canFlagReportAction(reportAction: OnyxEntry<ReportAction>, reportID: string | undefined): boolean {
    const report = getReport(reportID);
    const isCurrentUserAction = reportAction?.actorAccountID === currentUserAccountID;
    const isOriginalMessageHaveHtml =
        reportAction?.actionName === CONST.REPORT.ACTIONS.TYPE.ADDCOMMENT ||
        reportAction?.actionName === CONST.REPORT.ACTIONS.TYPE.RENAMED ||
        reportAction?.actionName === CONST.REPORT.ACTIONS.TYPE.CHRONOSOOOLIST;
    if (ReportActionsUtils.isWhisperAction(reportAction)) {
        // Allow flagging welcome message whispers as they can be set by any room creator
        if (report?.description && !isCurrentUserAction && isOriginalMessageHaveHtml && reportAction?.originalMessage?.html === report.description) {
            return true;
        }

        // Disallow flagging the rest of whisper as they are sent by us
        return false;
    }

    return Boolean(
        !isCurrentUserAction &&
            reportAction?.actionName === CONST.REPORT.ACTIONS.TYPE.ADDCOMMENT &&
            !ReportActionsUtils.isDeletedAction(reportAction) &&
            !ReportActionsUtils.isCreatedTaskReportAction(reportAction) &&
            !isEmptyObject(report) &&
            report &&
            isAllowedToComment(report),
    );
}

/**
 * Whether flag comment page should show
 */
function shouldShowFlagComment(reportAction: OnyxEntry<ReportAction>, report: OnyxEntry<Report>): boolean {
    return (
        canFlagReportAction(reportAction, report?.reportID) &&
        !isArchivedRoom(report) &&
        !chatIncludesChronos(report) &&
        !isConciergeChatReport(report) &&
        reportAction?.actorAccountID !== CONST.ACCOUNT_ID.CONCIERGE
    );
}

/**
 * @param sortedAndFilteredReportActions - reportActions for the report, sorted newest to oldest, and filtered for only those that should be visible
 */
function getNewMarkerReportActionID(report: OnyxEntry<Report>, sortedAndFilteredReportActions: ReportAction[]): string {
    if (!isUnread(report)) {
        return '';
    }

    const newMarkerIndex = lodashFindLastIndex(sortedAndFilteredReportActions, (reportAction) => (reportAction.created ?? '') > (report?.lastReadTime ?? ''));

    return 'reportActionID' in sortedAndFilteredReportActions[newMarkerIndex] ? sortedAndFilteredReportActions[newMarkerIndex].reportActionID : '';
}

/**
 * Performs the markdown conversion, and replaces code points > 127 with C escape sequences
 * Used for compatibility with the backend auth validator for AddComment, and to account for MD in comments
 * @returns The comment's total length as seen from the backend
 */
function getCommentLength(textComment: string): number {
    return getParsedComment(textComment)
        .replace(/[^ -~]/g, '\\u????')
        .trim().length;
}

function getRouteFromLink(url: string | null): string {
    if (!url) {
        return '';
    }

    // Get the reportID from URL
    let route = url;
    const localWebAndroidRegEx = /^(https:\/\/([0-9]{1,3})\.([0-9]{1,3})\.([0-9]{1,3})\.([0-9]{1,3}))/;
    linkingConfig.prefixes.forEach((prefix) => {
        if (route.startsWith(prefix)) {
            route = route.replace(prefix, '');
        } else if (localWebAndroidRegEx.test(route)) {
            route = route.replace(localWebAndroidRegEx, '');
        } else {
            return;
        }

        // Remove the port if it's a localhost URL
        if (/^:\d+/.test(route)) {
            route = route.replace(/:\d+/, '');
        }

        // Remove the leading slash if exists
        if (route.startsWith('/')) {
            route = route.replace('/', '');
        }
    });
    return route;
}

function parseReportRouteParams(route: string): ReportRouteParams {
    let parsingRoute = route;
    if (parsingRoute.at(0) === '/') {
        // remove the first slash
        parsingRoute = parsingRoute.slice(1);
    }

    if (!parsingRoute.startsWith(Url.addTrailingForwardSlash(ROUTES.REPORT))) {
        return {reportID: '', isSubReportPageRoute: false};
    }

    const pathSegments = parsingRoute.split('/');

    const reportIDSegment = pathSegments[1];

    // Check for "undefined" or any other unwanted string values
    if (!reportIDSegment || reportIDSegment === 'undefined') {
        return {reportID: '', isSubReportPageRoute: false};
    }

    return {
        reportID: reportIDSegment,
        isSubReportPageRoute: pathSegments.length > 2,
    };
}

function getReportIDFromLink(url: string | null): string {
    const route = getRouteFromLink(url);
    const {reportID, isSubReportPageRoute} = parseReportRouteParams(route);
    if (isSubReportPageRoute) {
        // We allow the Sub-Report deep link routes (settings, details, etc.) to be handled by their respective component pages
        return '';
    }
    return reportID;
}

/**
 * Get the report policyID given a reportID
 */
function getReportPolicyID(reportID?: string): string | undefined {
    return getReport(reportID)?.policyID;
}

/**
 * Check if the chat report is linked to an iou that is waiting for the current user to add a credit bank account.
 */
function hasIOUWaitingOnCurrentUserBankAccount(chatReport: OnyxEntry<Report>): boolean {
    if (chatReport?.iouReportID) {
        const iouReport = allReports?.[`${ONYXKEYS.COLLECTION.REPORT}${chatReport?.iouReportID}`];
        if (iouReport?.isWaitingOnBankAccount && iouReport?.ownerAccountID === currentUserAccountID) {
            return true;
        }
    }

    return false;
}

/**
 * Users can request money:
 * - in policy expense chats only if they are in a role of a member in the chat (in other words, if it's their policy expense chat)
 * - in an open or submitted expense report tied to a policy expense chat the user owns
 *     - employee can request money in submitted expense report only if the policy has Instant Submit settings turned on
 * - in an IOU report, which is not settled yet
 * - in a 1:1 DM chat
 */
function canRequestMoney(report: OnyxEntry<Report>, policy: OnyxEntry<Policy>, otherParticipants: number[]): boolean {
    // User cannot request money in chat thread or in task report or in chat room
    if (isChatThread(report) || isTaskReport(report) || isChatRoom(report)) {
        return false;
    }

    // Users can only request money in DMs if they are a 1:1 DM
    if (isDM(report)) {
        return otherParticipants.length === 1;
    }

    // Prevent requesting money if pending IOU report waiting for their bank account already exists
    if (hasIOUWaitingOnCurrentUserBankAccount(report)) {
        return false;
    }

    // In case of expense reports, we have to look at the parent workspace chat to get the isOwnPolicyExpenseChat property
    let isOwnPolicyExpenseChat = report?.isOwnPolicyExpenseChat ?? false;
    if (isExpenseReport(report) && getParentReport(report)) {
        isOwnPolicyExpenseChat = Boolean(getParentReport(report)?.isOwnPolicyExpenseChat);
    }

    // In case there are no other participants than the current user and it's not user's own policy expense chat, they can't request money from such report
    if (otherParticipants.length === 0 && !isOwnPolicyExpenseChat) {
        return false;
    }

    // User can request money in any IOU report, unless paid, but user can only request money in an expense report
    // which is tied to their workspace chat.
    if (isMoneyRequestReport(report)) {
        const isOwnExpenseReport = isExpenseReport(report) && isOwnPolicyExpenseChat;
        if (isOwnExpenseReport && PolicyUtils.isPaidGroupPolicy(policy)) {
            return isDraftExpenseReport(report);
        }

        return (isOwnExpenseReport || isIOUReport(report)) && !isReportApproved(report) && !isSettled(report?.reportID);
    }

    // In case of policy expense chat, users can only request money from their own policy expense chat
    return !isPolicyExpenseChat(report) || isOwnPolicyExpenseChat;
}

/**
 * Helper method to define what money request options we want to show for particular method.
 * There are 3 money request options: Request, Split and Send:
 * - Request option should show for:
 *     - DMs
 *     - own policy expense chats
 *     - open and processing expense reports tied to own policy expense chat
 *     - unsettled IOU reports
 * - Send option should show for:
 *     - DMs
 * - Split options should show for:
 *     - chat/ policy rooms with more than 1 participants
 *     - groups chats with 3 and more participants
 *     - corporate workspace chats
 *
 * None of the options should show in chat threads or if there is some special Expensify account
 * as a participant of the report.
 */
function getMoneyRequestOptions(report: OnyxEntry<Report>, policy: OnyxEntry<Policy>, reportParticipants: number[]): Array<ValueOf<typeof CONST.IOU.TYPE>> {
    // In any thread or task report, we do not allow any new money requests yet
    if (isChatThread(report) || isTaskReport(report)) {
        return [];
    }

    // We don't allow IOU actions if an Expensify account is a participant of the report, unless the policy that the report is on is owned by an Expensify account
    const doParticipantsIncludeExpensifyAccounts = lodashIntersection(reportParticipants, CONST.EXPENSIFY_ACCOUNT_IDS).length > 0;
    const isPolicyOwnedByExpensifyAccounts = report?.policyID ? CONST.EXPENSIFY_ACCOUNT_IDS.includes(getPolicy(report?.policyID ?? '')?.ownerAccountID ?? 0) : false;
    if (doParticipantsIncludeExpensifyAccounts && !isPolicyOwnedByExpensifyAccounts) {
        return [];
    }

    const otherParticipants = reportParticipants.filter((accountID) => currentUserPersonalDetails?.accountID !== accountID);
    const hasSingleOtherParticipantInReport = otherParticipants.length === 1;
    const hasMultipleOtherParticipants = otherParticipants.length > 1;
    let options: Array<ValueOf<typeof CONST.IOU.TYPE>> = [];

    // User created policy rooms and default rooms like #admins or #announce will always have the Split Bill option
    // unless there are no other participants at all (e.g. #admins room for a policy with only 1 admin)
    // DM chats will have the Split Bill option only when there are at least 2 other people in the chat.
    // Your own workspace chats will have the split bill option.
    if ((isChatRoom(report) && otherParticipants.length > 0) || (isDM(report) && hasMultipleOtherParticipants) || (isPolicyExpenseChat(report) && report?.isOwnPolicyExpenseChat)) {
        options = [CONST.IOU.TYPE.SPLIT];
    }

    if (canRequestMoney(report, policy, otherParticipants)) {
        options = [...options, CONST.IOU.TYPE.REQUEST];
    }

    // Send money option should be visible only in 1:1 DMs
    if (isDM(report) && hasSingleOtherParticipantInReport) {
        options = [...options, CONST.IOU.TYPE.SEND];
    }

    return options;
}

/**
 * Allows a user to leave a policy room according to the following conditions of the visibility or chatType rNVP:
 * `public` - Anyone can leave (because anybody can join)
 * `public_announce` - Only non-policy members can leave (it's auto-shared with policy members)
 * `policy_admins` - Nobody can leave (it's auto-shared with all policy admins)
 * `policy_announce` - Nobody can leave (it's auto-shared with all policy members)
 * `policyExpenseChat` - Nobody can leave (it's auto-shared with all policy members)
 * `policy` - Anyone can leave (though only policy members can join)
 * `domain` - Nobody can leave (it's auto-shared with domain members)
 * `dm` - Nobody can leave (it's auto-shared with users)
 * `private` - Anybody can leave (though you can only be invited to join)
 */
function canLeaveRoom(report: OnyxEntry<Report>, isPolicyMember: boolean): boolean {
    if (!report?.visibility) {
        if (
            report?.chatType === CONST.REPORT.CHAT_TYPE.POLICY_ADMINS ||
            report?.chatType === CONST.REPORT.CHAT_TYPE.POLICY_ANNOUNCE ||
            report?.chatType === CONST.REPORT.CHAT_TYPE.POLICY_EXPENSE_CHAT ||
            report?.chatType === CONST.REPORT.CHAT_TYPE.DOMAIN_ALL ||
            !report?.chatType
        ) {
            // DM chats don't have a chatType
            return false;
        }
    } else if (isPublicAnnounceRoom(report) && isPolicyMember) {
        return false;
    }
    return true;
}

function isCurrentUserTheOnlyParticipant(participantAccountIDs?: number[]): boolean {
    return Boolean(participantAccountIDs?.length === 1 && participantAccountIDs?.[0] === currentUserAccountID);
}

/**
 * Returns display names for those that can see the whisper.
 * However, it returns "you" if the current user is the only one who can see it besides the person that sent it.
 */
function getWhisperDisplayNames(participantAccountIDs?: number[]): string | undefined {
    const isWhisperOnlyVisibleToCurrentUser = isCurrentUserTheOnlyParticipant(participantAccountIDs);

    // When the current user is the only participant, the display name needs to be "you" because that's the only person reading it
    if (isWhisperOnlyVisibleToCurrentUser) {
        return Localize.translateLocal('common.youAfterPreposition');
    }

    return participantAccountIDs?.map((accountID) => getDisplayNameForParticipant(accountID, !isWhisperOnlyVisibleToCurrentUser)).join(', ');
}

/**
 * Show subscript on workspace chats / threads and expense requests
 */
function shouldReportShowSubscript(report: OnyxEntry<Report>): boolean {
    if (isArchivedRoom(report) && !isWorkspaceThread(report)) {
        return false;
    }

    if (isPolicyExpenseChat(report) && !isChatThread(report) && !isTaskReport(report) && !report?.isOwnPolicyExpenseChat) {
        return true;
    }

    if (isPolicyExpenseChat(report) && !isThread(report) && !isTaskReport(report)) {
        return true;
    }

    if (isExpenseRequest(report)) {
        return true;
    }

    if (isWorkspaceTaskReport(report)) {
        return true;
    }

    if (isWorkspaceThread(report)) {
        return true;
    }

    return false;
}

/**
 * Return true if reports data exists
 */
function isReportDataReady(): boolean {
    return !isEmptyObject(allReports) && Object.keys(allReports ?? {}).some((key) => allReports?.[key]?.reportID);
}

/**
 * Return true if reportID from path is valid
 */
function isValidReportIDFromPath(reportIDFromPath: string): boolean {
    return !['', 'null', '0'].includes(reportIDFromPath);
}

/**
 * Return the errors we have when creating a chat or a workspace room
 */
function getAddWorkspaceRoomOrChatReportErrors(report: OnyxEntry<Report>): Errors | null | undefined {
    // We are either adding a workspace room, or we're creating a chat, it isn't possible for both of these to have errors for the same report at the same time, so
    // simply looking up the first truthy value will get the relevant property if it's set.
    return report?.errorFields?.addWorkspaceRoom ?? report?.errorFields?.createChat;
}

/**
 * Return true if the Money Request report is marked for deletion.
 */
function isMoneyRequestReportPendingDeletion(report: OnyxEntry<Report>): boolean {
    if (!isMoneyRequestReport(report)) {
        return false;
    }

    const parentReportAction = ReportActionsUtils.getReportAction(report?.parentReportID ?? '', report?.parentReportActionID ?? '');
    return parentReportAction?.pendingAction === CONST.RED_BRICK_ROAD_PENDING_ACTION.DELETE;
}

function canUserPerformWriteAction(report: OnyxEntry<Report>) {
    const reportErrors = getAddWorkspaceRoomOrChatReportErrors(report);

    // If the Money Request report is marked for deletion, let us prevent any further write action.
    if (isMoneyRequestReportPendingDeletion(report)) {
        return false;
    }

    return !isArchivedRoom(report) && isEmptyObject(reportErrors) && report && isAllowedToComment(report) && !isAnonymousUser;
}

/**
 * Returns ID of the original report from which the given reportAction is first created.
 */
function getOriginalReportID(reportID: string, reportAction: OnyxEntry<ReportAction>): string | undefined {
    const currentReportAction = ReportActionsUtils.getReportAction(reportID, reportAction?.reportActionID ?? '');
    return isThreadFirstChat(reportAction, reportID) && Object.keys(currentReportAction ?? {}).length === 0
        ? allReports?.[`${ONYXKEYS.COLLECTION.REPORT}${reportID}`]?.parentReportID
        : reportID;
}

/**
 * Return the pendingAction and the errors resulting from either
 *
 * - creating a workspace room
 * - starting a chat
 * - paying the money request
 *
 * while being offline
 */
function getReportOfflinePendingActionAndErrors(report: OnyxEntry<Report>): ReportOfflinePendingActionAndErrors {
    // It shouldn't be possible for all of these actions to be pending (or to have errors) for the same report at the same time, so just take the first that exists
    const reportPendingAction = report?.pendingFields?.addWorkspaceRoom ?? report?.pendingFields?.createChat ?? report?.pendingFields?.reimbursed;

    const reportErrors = getAddWorkspaceRoomOrChatReportErrors(report);
    return {reportPendingAction, reportErrors};
}

function getPolicyExpenseChatReportIDByOwner(policyOwner: string): string | null {
    const policyWithOwner = Object.values(allPolicies ?? {}).find((policy) => policy?.owner === policyOwner);
    if (!policyWithOwner) {
        return null;
    }

    const expenseChat = Object.values(allReports ?? {}).find((report) => isPolicyExpenseChat(report) && report?.policyID === policyWithOwner.id);
    if (!expenseChat) {
        return null;
    }
    return expenseChat.reportID;
}

/**
 * Check if the report can create the request with type is iouType
 */
function canCreateRequest(report: OnyxEntry<Report>, policy: OnyxEntry<Policy>, iouType: (typeof CONST.IOU.TYPE)[keyof typeof CONST.IOU.TYPE]): boolean {
    const participantAccountIDs = report?.participantAccountIDs ?? [];
    if (!canUserPerformWriteAction(report)) {
        return false;
    }
    return getMoneyRequestOptions(report, policy, participantAccountIDs).includes(iouType);
}

function getWorkspaceChats(policyID: string, accountIDs: number[]): Array<OnyxEntry<Report>> {
    return Object.values(allReports ?? {}).filter((report) => isPolicyExpenseChat(report) && (report?.policyID ?? '') === policyID && accountIDs.includes(report?.ownerAccountID ?? -1));
}

/**
 * @param policy - the workspace the report is on, null if the user isn't a member of the workspace
 */
function shouldDisableRename(report: OnyxEntry<Report>, policy: OnyxEntry<Policy>): boolean {
    if (isDefaultRoom(report) || isArchivedRoom(report) || isThread(report) || isMoneyRequestReport(report) || isPolicyExpenseChat(report)) {
        return true;
    }

    // if the linked workspace is null, that means the person isn't a member of the workspace the report is in
    // which means this has to be a public room we want to disable renaming for
    if (!policy) {
        return true;
    }

    // If there is a linked workspace, that means the user is a member of the workspace the report is in and is allowed to rename.
    return false;
}

/**
 * @param policy - the workspace the report is on, null if the user isn't a member of the workspace
 */
function canEditWriteCapability(report: OnyxEntry<Report>, policy: OnyxEntry<Policy>): boolean {
    return PolicyUtils.isPolicyAdmin(policy) && !isAdminRoom(report) && !isArchivedRoom(report) && !isThread(report);
}

/**
 * Returns the onyx data needed for the task assignee chat
 */
function getTaskAssigneeChatOnyxData(
    accountID: number,
    assigneeAccountID: number,
    taskReportID: string,
    assigneeChatReportID: string,
    parentReportID: string,
    title: string,
    assigneeChatReport: OnyxEntry<Report>,
): OnyxDataTaskAssigneeChat {
    // Set if we need to add a comment to the assignee chat notifying them that they have been assigned a task
    let optimisticAssigneeAddComment: OptimisticReportAction | undefined;
    // Set if this is a new chat that needs to be created for the assignee
    let optimisticChatCreatedReportAction: OptimisticCreatedReportAction | undefined;
    const currentTime = DateUtils.getDBTime();
    const optimisticData: OnyxUpdate[] = [];
    const successData: OnyxUpdate[] = [];
    const failureData: OnyxUpdate[] = [];

    // You're able to assign a task to someone you haven't chatted with before - so we need to optimistically create the chat and the chat reportActions
    // Only add the assignee chat report to onyx if we haven't already set it optimistically
    if (assigneeChatReport?.isOptimisticReport && assigneeChatReport.pendingFields?.createChat !== CONST.RED_BRICK_ROAD_PENDING_ACTION.ADD) {
        optimisticChatCreatedReportAction = buildOptimisticCreatedReportAction(assigneeChatReportID);
        optimisticData.push(
            {
                onyxMethod: Onyx.METHOD.MERGE,
                key: `${ONYXKEYS.COLLECTION.REPORT}${assigneeChatReportID}`,
                value: {
                    pendingFields: {
                        createChat: CONST.RED_BRICK_ROAD_PENDING_ACTION.ADD,
                    },
                    isHidden: false,
                },
            },
            {
                onyxMethod: Onyx.METHOD.MERGE,
                key: `${ONYXKEYS.COLLECTION.REPORT_ACTIONS}${assigneeChatReportID}`,
                value: {[optimisticChatCreatedReportAction.reportActionID]: optimisticChatCreatedReportAction as Partial<ReportAction>},
            },
        );

        successData.push({
            onyxMethod: Onyx.METHOD.MERGE,
            key: `${ONYXKEYS.COLLECTION.REPORT}${assigneeChatReportID}`,
            value: {
                pendingFields: {
                    createChat: null,
                },
                isOptimisticReport: false,
            },
        });

        failureData.push(
            {
                onyxMethod: Onyx.METHOD.SET,
                key: `${ONYXKEYS.COLLECTION.REPORT}${assigneeChatReportID}`,
                value: null,
            },
            {
                onyxMethod: Onyx.METHOD.MERGE,
                key: `${ONYXKEYS.COLLECTION.REPORT_ACTIONS}${assigneeChatReportID}`,
                value: {[optimisticChatCreatedReportAction.reportActionID]: {pendingAction: null}},
            },
            // If we failed, we want to remove the optimistic personal details as it was likely due to an invalid login
            {
                onyxMethod: Onyx.METHOD.MERGE,
                key: ONYXKEYS.PERSONAL_DETAILS_LIST,
                value: {
                    [assigneeAccountID]: null,
                },
            },
        );
    }

    // If you're choosing to share the task in the same DM as the assignee then we don't need to create another reportAction indicating that you've been assigned
    if (assigneeChatReportID !== parentReportID) {
        // eslint-disable-next-line @typescript-eslint/prefer-nullish-coalescing
        const displayname = allPersonalDetails?.[assigneeAccountID]?.displayName || allPersonalDetails?.[assigneeAccountID]?.login || '';
        optimisticAssigneeAddComment = buildOptimisticTaskCommentReportAction(taskReportID, title, assigneeAccountID, `assigned to ${displayname}`, parentReportID);
        const lastAssigneeCommentText = formatReportLastMessageText(optimisticAssigneeAddComment.reportAction.message?.[0].text ?? '');
        const optimisticAssigneeReport = {
            lastVisibleActionCreated: currentTime,
            lastMessageText: lastAssigneeCommentText,
            lastActorAccountID: accountID,
            lastReadTime: currentTime,
        };

        optimisticData.push(
            {
                onyxMethod: Onyx.METHOD.MERGE,
                key: `${ONYXKEYS.COLLECTION.REPORT_ACTIONS}${assigneeChatReportID}`,
                value: {[optimisticAssigneeAddComment.reportAction.reportActionID ?? '']: optimisticAssigneeAddComment.reportAction as ReportAction},
            },
            {
                onyxMethod: Onyx.METHOD.MERGE,
                key: `${ONYXKEYS.COLLECTION.REPORT}${assigneeChatReportID}`,
                value: optimisticAssigneeReport,
            },
        );
        successData.push({
            onyxMethod: Onyx.METHOD.MERGE,
            key: `${ONYXKEYS.COLLECTION.REPORT_ACTIONS}${assigneeChatReportID}`,
            value: {[optimisticAssigneeAddComment.reportAction.reportActionID ?? '']: {isOptimisticAction: null}},
        });
        failureData.push({
            onyxMethod: Onyx.METHOD.MERGE,
            key: `${ONYXKEYS.COLLECTION.REPORT_ACTIONS}${assigneeChatReportID}`,
            value: {[optimisticAssigneeAddComment.reportAction.reportActionID ?? '']: {pendingAction: null}},
        });
    }

    return {
        optimisticData,
        successData,
        failureData,
        optimisticAssigneeAddComment,
        optimisticChatCreatedReportAction,
    };
}

/**
 * Returns an array of the participants Ids of a report
 *
 * @deprecated Use getVisibleMemberIDs instead
 */
function getParticipantsIDs(report: OnyxEntry<Report>): number[] {
    if (!report) {
        return [];
    }

    const participants = report.participantAccountIDs ?? [];

    // Build participants list for IOU/expense reports
    if (isMoneyRequestReport(report)) {
        const onlyTruthyValues = [report.managerID, report.ownerAccountID, ...participants].filter(Boolean) as number[];
        const onlyUnique = [...new Set([...onlyTruthyValues])];
        return onlyUnique;
    }
    return participants;
}

/**
 * Returns an array of the visible member accountIDs for a report*
 */
function getVisibleMemberIDs(report: OnyxEntry<Report>): number[] {
    if (!report) {
        return [];
    }

    const visibleChatMemberAccountIDs = report.visibleChatMemberAccountIDs ?? [];

    // Build participants list for IOU/expense reports
    if (isMoneyRequestReport(report)) {
        const onlyTruthyValues = [report.managerID, report.ownerAccountID, ...visibleChatMemberAccountIDs].filter(Boolean) as number[];
        const onlyUnique = [...new Set([...onlyTruthyValues])];
        return onlyUnique;
    }
    return visibleChatMemberAccountIDs;
}

/**
 * Return iou report action display message
 */
function getIOUReportActionDisplayMessage(reportAction: OnyxEntry<ReportAction>): string {
    if (reportAction?.actionName !== CONST.REPORT.ACTIONS.TYPE.IOU) {
        return '';
    }
    const originalMessage = reportAction.originalMessage;
    const {IOUReportID} = originalMessage;
    const iouReport = getReport(IOUReportID);
    let translationKey: TranslationPaths;
    if (originalMessage.type === CONST.IOU.REPORT_ACTION_TYPE.PAY) {
        // The `REPORT_ACTION_TYPE.PAY` action type is used for both fulfilling existing requests and sending money. To
        // differentiate between these two scenarios, we check if the `originalMessage` contains the `IOUDetails`
        // property. If it does, it indicates that this is a 'Send money' action.
        const {amount, currency} = originalMessage.IOUDetails ?? originalMessage;
        const formattedAmount = CurrencyUtils.convertToDisplayString(amount, currency) ?? '';
        const payerName = isExpenseReport(iouReport) ? getPolicyName(iouReport) : getDisplayNameForParticipant(iouReport?.managerID, true);

        switch (originalMessage.paymentType) {
            case CONST.IOU.PAYMENT_TYPE.ELSEWHERE:
                translationKey = 'iou.paidElsewhereWithAmount';
                break;
            case CONST.IOU.PAYMENT_TYPE.EXPENSIFY:
            case CONST.IOU.PAYMENT_TYPE.VBBA:
                translationKey = 'iou.paidWithExpensifyWithAmount';
                break;
            default:
                translationKey = 'iou.payerPaidAmount';
                break;
        }
        return Localize.translateLocal(translationKey, {amount: formattedAmount, payer: payerName ?? ''});
    }

    const transaction = TransactionUtils.getTransaction(originalMessage.IOUTransactionID ?? '');
    const transactionDetails = getTransactionDetails(!isEmptyObject(transaction) ? transaction : null);
    const formattedAmount = CurrencyUtils.convertToDisplayString(transactionDetails?.amount ?? 0, transactionDetails?.currency);
    const isRequestSettled = isSettled(originalMessage.IOUReportID);
    const isApproved = isReportApproved(iouReport);
    if (isRequestSettled) {
        return Localize.translateLocal('iou.payerSettled', {
            amount: formattedAmount,
        });
    }
    if (isApproved) {
        return Localize.translateLocal('iou.approvedAmount', {
            amount: formattedAmount,
        });
    }
    translationKey = ReportActionsUtils.isSplitBillAction(reportAction) ? 'iou.didSplitAmount' : 'iou.requestedAmount';
    return Localize.translateLocal(translationKey, {
        formattedAmount,
        comment: transactionDetails?.comment ?? '',
    });
}

/**
 * Checks if a report is a group chat.
 *
 * A report is a group chat if it meets the following conditions:
 * - Not a chat thread.
 * - Not a task report.
 * - Not a money request / IOU report.
 * - Not an archived room.
 * - Not a public / admin / announce chat room (chat type doesn't match any of the specified types).
 * - More than 2 participants.
 *
 */
function isGroupChat(report: OnyxEntry<Report>): boolean {
    return Boolean(
        report &&
            !isChatThread(report) &&
            !isTaskReport(report) &&
            !isMoneyRequestReport(report) &&
            !isArchivedRoom(report) &&
            !Object.values(CONST.REPORT.CHAT_TYPE).some((chatType) => chatType === getChatType(report)) &&
            (report.participantAccountIDs?.length ?? 0) > 2,
    );
}

/**
 * Assume any report without a reportID is unusable.
 */
function isValidReport(report?: OnyxEntry<Report>): boolean {
    return Boolean(report?.reportID);
}

/**
 * Check to see if we are a participant of this report.
 */
function isReportParticipant(accountID: number, report: OnyxEntry<Report>): boolean {
    if (!accountID) {
        return false;
    }

    // If we have a DM AND the accountID we are checking is the current user THEN we won't find them as a participant and must assume they are a participant
    if (isDM(report) && accountID === currentUserAccountID) {
        return true;
    }

    const possibleAccountIDs = report?.participantAccountIDs ?? [];
    if (report?.ownerAccountID) {
        possibleAccountIDs.push(report?.ownerAccountID);
    }
    if (report?.managerID) {
        possibleAccountIDs.push(report?.managerID);
    }
    return possibleAccountIDs.includes(accountID);
}

function shouldUseFullTitleToDisplay(report: OnyxEntry<Report>): boolean {
    return isMoneyRequestReport(report) || isPolicyExpenseChat(report) || isChatRoom(report) || isChatThread(report) || isTaskReport(report);
}

function getRoom(type: ValueOf<typeof CONST.REPORT.CHAT_TYPE>, policyID: string): OnyxEntry<Report> | undefined {
    const room = Object.values(allReports ?? {}).find((report) => report?.policyID === policyID && report?.chatType === type && !isThread(report));
    return room;
}

/**
 *  We only want policy members who are members of the report to be able to modify the report description, but not in thread chat.
 */
function canEditReportDescription(report: OnyxEntry<Report>, policy: OnyxEntry<Policy> | undefined): boolean {
    return (
        !isMoneyRequestReport(report) &&
        !isArchivedRoom(report) &&
        isChatRoom(report) &&
        !isChatThread(report) &&
        !isEmpty(policy) &&
        (getVisibleMemberIDs(report).includes(currentUserAccountID ?? 0) || getParticipantsIDs(report).includes(currentUserAccountID ?? 0))
    );
}

function canEditPolicyDescription(policy: OnyxEntry<Policy>): boolean {
    return PolicyUtils.isPolicyAdmin(policy);
}

/**
 * Checks if report action has error when smart scanning
 */
function hasSmartscanError(reportActions: ReportAction[]) {
    return reportActions.some((action) => {
        if (!ReportActionsUtils.isSplitBillAction(action) && !ReportActionsUtils.isReportPreviewAction(action)) {
            return false;
        }
        const IOUReportID = ReportActionsUtils.getIOUReportIDFromReportActionPreview(action);
        const isReportPreviewError = ReportActionsUtils.isReportPreviewAction(action) && hasMissingSmartscanFields(IOUReportID) && !isSettled(IOUReportID);
        const transactionID = (action.originalMessage as IOUMessage).IOUTransactionID ?? '0';
        const transaction = allTransactions?.[`${ONYXKEYS.COLLECTION.TRANSACTION}${transactionID}`] ?? {};
        const isSplitBillError = ReportActionsUtils.isSplitBillAction(action) && TransactionUtils.hasMissingSmartscanFields(transaction as Transaction);

        return isReportPreviewError || isSplitBillError;
    });
}

function shouldAutoFocusOnKeyPress(event: KeyboardEvent): boolean {
    if (event.key.length > 1) {
        return false;
    }

    // If a key is pressed in combination with Meta, Control or Alt do not focus
    if (event.ctrlKey || event.metaKey) {
        return false;
    }

    if (event.code === 'Space') {
        return false;
    }

    return true;
}

/**
 * Navigates to the appropriate screen based on the presence of a private note for the current user.
 */
function navigateToPrivateNotes(report: OnyxEntry<Report>, session: OnyxEntry<Session>) {
    if (isEmpty(report) || isEmpty(session) || !session.accountID) {
        return;
    }
    const currentUserPrivateNote = report.privateNotes?.[session.accountID]?.note ?? '';
    if (isEmpty(currentUserPrivateNote)) {
        Navigation.navigate(ROUTES.PRIVATE_NOTES_EDIT.getRoute(report.reportID, session.accountID));
        return;
    }
    Navigation.navigate(ROUTES.PRIVATE_NOTES_LIST.getRoute(report.reportID));
}

/**
 * Checks if thread replies should be displayed
 */
function shouldDisplayThreadReplies(reportAction: OnyxEntry<ReportAction>, reportID: string): boolean {
    const hasReplies = (reportAction?.childVisibleActionCount ?? 0) > 0;
    return hasReplies && !!reportAction?.childCommenterCount && !isThreadFirstChat(reportAction, reportID);
}

/**
 * Check if money report has any transactions updated optimistically
 */
function hasUpdatedTotal(report: OnyxEntry<Report>): boolean {
    if (!report) {
        return true;
    }

    const transactions = TransactionUtils.getAllReportTransactions(report.reportID);
    const hasPendingTransaction = transactions.some((transaction) => !!transaction.pendingAction);
    const hasTransactionWithDifferentCurrency = transactions.some((transaction) => transaction.currency !== report.currency);

    return !(hasPendingTransaction && hasTransactionWithDifferentCurrency);
}

/**
 * Disable reply in thread action if:
 *
 * - The action is listed in the thread-disabled list
 * - The action is a split bill action
 * - The action is deleted and is not threaded
 * - The action is a whisper action and it's neither a report preview nor IOU action
 * - The action is the thread's first chat
 */
function shouldDisableThread(reportAction: OnyxEntry<ReportAction>, reportID: string): boolean {
    const isSplitBillAction = ReportActionsUtils.isSplitBillAction(reportAction);
    const isDeletedAction = ReportActionsUtils.isDeletedAction(reportAction);
    const isReportPreviewAction = ReportActionsUtils.isReportPreviewAction(reportAction);
    const isIOUAction = ReportActionsUtils.isMoneyRequestAction(reportAction);
    const isWhisperAction = ReportActionsUtils.isWhisperAction(reportAction);

    return (
        CONST.REPORT.ACTIONS.THREAD_DISABLED.some((action: string) => action === reportAction?.actionName) ||
        isSplitBillAction ||
        (isDeletedAction && !reportAction?.childVisibleActionCount) ||
        (isWhisperAction && !isReportPreviewAction && !isIOUAction) ||
        isThreadFirstChat(reportAction, reportID)
    );
}

function getAllAncestorReportActions(report: Report | null | undefined, shouldHideThreadDividerLine: boolean): Ancestor[] {
    if (!report) {
        return [];
    }
    const allAncestors: Ancestor[] = [];
    let parentReportID = report.parentReportID;
    let parentReportActionID = report.parentReportActionID;

    // Store the child of parent report
    let currentReport = report;
    let currentUnread = shouldHideThreadDividerLine;

    while (parentReportID) {
        const parentReport = getReport(parentReportID);
        const parentReportAction = ReportActionsUtils.getReportAction(parentReportID, parentReportActionID ?? '0');

        if (!parentReportAction || ReportActionsUtils.isTransactionThread(parentReportAction) || !parentReport) {
            break;
        }

        const isParentReportActionUnread = ReportActionsUtils.isCurrentActionUnread(parentReport, parentReportAction);
        allAncestors.push({
            report: currentReport,
            reportAction: parentReportAction,
            shouldDisplayNewMarker: isParentReportActionUnread,
            // We should hide the thread divider line if the previous ancestor action is unread
            shouldHideThreadDividerLine: currentUnread,
        });
        parentReportID = parentReport?.parentReportID;
        parentReportActionID = parentReport?.parentReportActionID;
        if (!isEmptyObject(parentReport)) {
            currentReport = parentReport;
            currentUnread = isParentReportActionUnread;
        }
    }

    return allAncestors.reverse();
}

function getAllAncestorReportActionIDs(report: Report | null | undefined): AncestorIDs {
    if (!report) {
        return {
            reportIDs: [],
            reportActionsIDs: [],
        };
    }

    const allAncestorIDs: AncestorIDs = {
        reportIDs: [],
        reportActionsIDs: [],
    };
    let parentReportID = report.parentReportID;
    let parentReportActionID = report.parentReportActionID;

    while (parentReportID) {
        const parentReport = getReport(parentReportID);
        const parentReportAction = ReportActionsUtils.getReportAction(parentReportID, parentReportActionID ?? '0');

        if (!parentReportAction || ReportActionsUtils.isTransactionThread(parentReportAction) || !parentReport) {
            break;
        }

        allAncestorIDs.reportIDs.push(parentReportID ?? '');
        allAncestorIDs.reportActionsIDs.push(parentReportActionID ?? '');

        parentReportID = parentReport?.parentReportID;
        parentReportActionID = parentReport?.parentReportActionID;
    }

    return allAncestorIDs;
}

function canBeAutoReimbursed(report: OnyxEntry<Report>, policy: OnyxEntry<Policy> = null): boolean {
    if (!policy) {
        return false;
    }
    type CurrencyType = (typeof CONST.DIRECT_REIMBURSEMENT_CURRENCIES)[number];
    const reimbursableTotal = getMoneyRequestSpendBreakdown(report).totalDisplaySpend;
    const autoReimbursementLimit = policy.autoReimbursementLimit ?? 0;
    const isAutoReimbursable =
        isGroupPolicy(report) &&
        policy.reimbursementChoice === CONST.POLICY.REIMBURSEMENT_CHOICES.REIMBURSEMENT_YES &&
        autoReimbursementLimit >= reimbursableTotal &&
        reimbursableTotal > 0 &&
        CONST.DIRECT_REIMBURSEMENT_CURRENCIES.includes(report?.currency as CurrencyType);
    return isAutoReimbursable;
}

export {
    getReportParticipantsTitle,
    isReportMessageAttachment,
    findLastAccessedReport,
    canBeAutoReimbursed,
    canEditReportAction,
    canFlagReportAction,
    shouldShowFlagComment,
    isActionCreator,
    canDeleteReportAction,
    canLeaveRoom,
    sortReportsByLastRead,
    isDefaultRoom,
    isAdminRoom,
    isAdminsOnlyPostingRoom,
    isAnnounceRoom,
    isUserCreatedPolicyRoom,
    isChatRoom,
    getChatRoomSubtitle,
    getParentNavigationSubtitle,
    getPolicyName,
    getPolicyType,
    isArchivedRoom,
    isExpensifyOnlyParticipantInReport,
    canCreateTaskInReport,
    isPolicyExpenseChatAdmin,
    isPolicyAdmin,
    isPublicRoom,
    isPublicAnnounceRoom,
    isConciergeChatReport,
    isProcessingReport,
    isCurrentUserTheOnlyParticipant,
    hasAutomatedExpensifyAccountIDs,
    hasExpensifyGuidesEmails,
    requiresAttentionFromCurrentUser,
    isIOUOwnedByCurrentUser,
    getMoneyRequestSpendBreakdown,
    canShowReportRecipientLocalTime,
    formatReportLastMessageText,
    chatIncludesConcierge,
    isPolicyExpenseChat,
    isGroupPolicy,
    isPaidGroupPolicy,
    isControlPolicyExpenseChat,
    isControlPolicyExpenseReport,
    isPaidGroupPolicyExpenseChat,
    isPaidGroupPolicyExpenseReport,
    getIconsForParticipants,
    getIcons,
    getRoomWelcomeMessage,
    getDisplayNamesWithTooltips,
    getReportName,
    getReport,
    getReportNotificationPreference,
    getReportIDFromLink,
    getReportPolicyID,
    getRouteFromLink,
    getDeletedParentActionMessageForChatReport,
    getLastVisibleMessage,
    navigateToDetailsPage,
    generateReportID,
    hasReportNameError,
    isUnread,
    isUnreadWithMention,
    buildOptimisticWorkspaceChats,
    buildOptimisticTaskReport,
    buildOptimisticChatReport,
    buildOptimisticClosedReportAction,
    buildOptimisticCreatedReportAction,
    buildOptimisticRenamedRoomReportAction,
    buildOptimisticEditedTaskReportAction,
    buildOptimisticIOUReport,
    buildOptimisticApprovedReportAction,
    buildOptimisticMovedReportAction,
    buildOptimisticSubmittedReportAction,
    buildOptimisticExpenseReport,
    buildOptimisticIOUReportAction,
    buildOptimisticReportPreview,
    buildOptimisticModifiedExpenseReportAction,
    updateReportPreview,
    buildOptimisticTaskReportAction,
    buildOptimisticAddCommentReportAction,
    buildOptimisticTaskCommentReportAction,
    updateOptimisticParentReportAction,
    getOptimisticDataForParentReportAction,
    shouldReportBeInOptionList,
    getChatByParticipants,
    getChatByParticipantsAndPolicy,
    getAllPolicyReports,
    getIOUReportActionMessage,
    getDisplayNameForParticipant,
    getWorkspaceIcon,
    isOptimisticPersonalDetail,
    shouldDisableDetailPage,
    isChatReport,
    isCurrentUserSubmitter,
    isExpenseReport,
    isExpenseRequest,
    isIOUReport,
    isTaskReport,
    isOpenTaskReport,
    isCanceledTaskReport,
    isCompletedTaskReport,
    isReportManager,
    isReportApproved,
    isMoneyRequestReport,
    isMoneyRequest,
    chatIncludesChronos,
    getNewMarkerReportActionID,
    canSeeDefaultRoom,
    getDefaultWorkspaceAvatar,
    getDefaultWorkspaceAvatarTestID,
    getCommentLength,
    getParsedComment,
    getMoneyRequestOptions,
    canCreateRequest,
    hasIOUWaitingOnCurrentUserBankAccount,
    canRequestMoney,
    getWhisperDisplayNames,
    getWorkspaceAvatar,
    isThread,
    isChatThread,
    isThreadFirstChat,
    isChildReport,
    shouldReportShowSubscript,
    isReportDataReady,
    isValidReportIDFromPath,
    isSettled,
    isAllowedToComment,
    getBankAccountRoute,
    getParentReport,
    getRootParentReport,
    getReportPreviewMessage,
    isMoneyRequestReportPendingDeletion,
    canUserPerformWriteAction,
    getOriginalReportID,
    canAccessReport,
    getAddWorkspaceRoomOrChatReportErrors,
    getReportOfflinePendingActionAndErrors,
    isDM,
    getPolicy,
    getPolicyExpenseChatReportIDByOwner,
    getWorkspaceChats,
    shouldDisableRename,
    hasSingleParticipant,
    getReportRecipientAccountIDs,
    isOneOnOneChat,
    goBackToDetailsPage,
    getTransactionReportName,
    getTransactionDetails,
    getTaskAssigneeChatOnyxData,
    getParticipantsIDs,
    getVisibleMemberIDs,
    canEditMoneyRequest,
    canEditFieldOfMoneyRequest,
    buildTransactionThread,
    areAllRequestsBeingSmartScanned,
    getTransactionsWithReceipts,
    hasOnlyTransactionsWithPendingRoutes,
    hasNonReimbursableTransactions,
    hasMissingSmartscanFields,
    getIOUReportActionDisplayMessage,
    isWaitingForAssigneeToCompleteTask,
    isGroupChat,
    isDraftExpenseReport,
    shouldUseFullTitleToDisplay,
    parseReportRouteParams,
    getReimbursementQueuedActionMessage,
    getReimbursementDeQueuedActionMessage,
    getPersonalDetailsForAccountID,
    getRoom,
    canEditReportDescription,
    doesTransactionThreadHaveViolations,
    hasViolations,
    navigateToPrivateNotes,
    canEditWriteCapability,
    hasSmartscanError,
    shouldAutoFocusOnKeyPress,
    shouldDisplayThreadReplies,
    shouldDisableThread,
    doesReportBelongToWorkspace,
    getChildReportNotificationPreference,
    getAllAncestorReportActions,
    isReportParticipant,
    isValidReport,
    getReportDescriptionText,
    isReportFieldOfTypeTitle,
    isIOUReportUsingReport,
    hasUpdatedTotal,
    isReportFieldDisabled,
    getAvailableReportFields,
    reportFieldsEnabled,
    getAllAncestorReportActionIDs,
    canEditPolicyDescription,
    getPolicyDescriptionText,
};

export type {
    ExpenseOriginalMessage,
    OptionData,
    OptimisticChatReport,
    DisplayNameWithTooltips,
    OptimisticTaskReportAction,
    OptimisticAddCommentReportAction,
    OptimisticCreatedReportAction,
    OptimisticClosedReportAction,
    Ancestor,
    OptimisticIOUReportAction,
    TransactionDetails,
};<|MERGE_RESOLUTION|>--- conflicted
+++ resolved
@@ -2631,9 +2631,6 @@
     return parser.htmlToText(report.description);
 }
 
-<<<<<<< HEAD
-function buildOptimisticAddCommentReportAction(text?: string, file?: FileObject, actorAccountID?: number): OptimisticReportAction {
-=======
 function getPolicyDescriptionText(policy: Policy): string {
     if (!policy.description) {
         return '';
@@ -2643,8 +2640,7 @@
     return parser.htmlToText(policy.description);
 }
 
-function buildOptimisticAddCommentReportAction(text?: string, file?: File, actorAccountID?: number): OptimisticReportAction {
->>>>>>> d58b4611
+function buildOptimisticAddCommentReportAction(text?: string, file?: FileObject, actorAccountID?: number): OptimisticReportAction {
     const parser = new ExpensiMark();
     const commentText = getParsedComment(text ?? '');
     const isAttachment = !text && file !== undefined;

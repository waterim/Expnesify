--- conflicted
+++ resolved
@@ -4381,11 +4381,7 @@
  * - The action is a whisper action and it's neither a report preview nor IOU action
  * - The action is the thread's first chat
  */
-<<<<<<< HEAD
-function shouldDisableThread(reportAction: ReportAction, reportID: string): boolean {
-=======
-function shouldDisableThread(reportAction: OnyxEntry<ReportAction>, reportID: string) {
->>>>>>> 4da7fdab
+function shouldDisableThread(reportAction: OnyxEntry<ReportAction>, reportID: string): boolean {
     const isSplitBillAction = ReportActionsUtils.isSplitBillAction(reportAction);
     const isDeletedAction = ReportActionsUtils.isDeletedAction(reportAction);
     const isReportPreviewAction = ReportActionsUtils.isReportPreviewAction(reportAction);

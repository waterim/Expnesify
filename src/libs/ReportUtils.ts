import ExpensiMark from 'expensify-common/lib/ExpensiMark';
import Str from 'expensify-common/lib/str';
import {isEmpty} from 'lodash';
import lodashEscape from 'lodash/escape';
import lodashFindLastIndex from 'lodash/findLastIndex';
import lodashIntersection from 'lodash/intersection';
import lodashIsEqual from 'lodash/isEqual';
import type {OnyxCollection, OnyxEntry, OnyxUpdate} from 'react-native-onyx';
import Onyx from 'react-native-onyx';
import type {ValueOf} from 'type-fest';
import * as Expensicons from '@components/Icon/Expensicons';
import * as defaultWorkspaceAvatars from '@components/Icon/WorkspaceDefaultAvatars';
import CONST from '@src/CONST';
import type {ParentNavigationSummaryParams, TranslationPaths} from '@src/languages/types';
import ONYXKEYS from '@src/ONYXKEYS';
import ROUTES from '@src/ROUTES';
import type {
    Beta,
    Login,
    PersonalDetails,
    PersonalDetailsList,
    Policy,
    PolicyReportField,
    Report,
    ReportAction,
    ReportMetadata,
    Session,
    Transaction,
    TransactionViolation,
} from '@src/types/onyx';
import type {Participant} from '@src/types/onyx/IOU';
import type {Errors, Icon, PendingAction} from '@src/types/onyx/OnyxCommon';
import type {ChangeLog, IOUMessage, OriginalMessageActionName, OriginalMessageCreated} from '@src/types/onyx/OriginalMessage';
import type {Status} from '@src/types/onyx/PersonalDetails';
import type {NotificationPreference} from '@src/types/onyx/Report';
import type {Message, ReportActionBase, ReportActions} from '@src/types/onyx/ReportAction';
import type {Receipt, WaypointCollection} from '@src/types/onyx/Transaction';
import type DeepValueOf from '@src/types/utils/DeepValueOf';
import type {EmptyObject} from '@src/types/utils/EmptyObject';
import {isEmptyObject} from '@src/types/utils/EmptyObject';
import type IconAsset from '@src/types/utils/IconAsset';
import * as CollectionUtils from './CollectionUtils';
import * as CurrencyUtils from './CurrencyUtils';
import DateUtils from './DateUtils';
import isReportMessageAttachment from './isReportMessageAttachment';
import * as LocalePhoneNumber from './LocalePhoneNumber';
import * as Localize from './Localize';
import linkingConfig from './Navigation/linkingConfig';
import Navigation from './Navigation/Navigation';
import * as NumberUtils from './NumberUtils';
import Permissions from './Permissions';
import * as PersonalDetailsUtils from './PersonalDetailsUtils';
import * as PolicyUtils from './PolicyUtils';
import type {LastVisibleMessage} from './ReportActionsUtils';
import * as ReportActionsUtils from './ReportActionsUtils';
import * as TransactionUtils from './TransactionUtils';
import * as Url from './Url';
import * as UserUtils from './UserUtils';

type WelcomeMessage = {showReportName: boolean; phrase1?: string; phrase2?: string};

type ExpenseOriginalMessage = {
    oldComment?: string;
    newComment?: string;
    comment?: string;
    merchant?: string;
    oldCreated?: string;
    created?: string;
    oldMerchant?: string;
    oldAmount?: number;
    amount?: number;
    oldCurrency?: string;
    currency?: string;
    category?: string;
    oldCategory?: string;
    tag?: string;
    oldTag?: string;
    billable?: string;
    oldBillable?: string;
};

type SpendBreakdown = {
    nonReimbursableSpend: number;
    reimbursableSpend: number;
    totalDisplaySpend: number;
};

type ParticipantDetails = [number, string, UserUtils.AvatarSource, UserUtils.AvatarSource];

type ReportAndWorkspaceName = {
    rootReportName: string;
    workspaceName?: string;
};

type OptimisticAddCommentReportAction = Pick<
    ReportAction,
    | 'reportActionID'
    | 'actionName'
    | 'actorAccountID'
    | 'person'
    | 'automatic'
    | 'avatar'
    | 'created'
    | 'message'
    | 'isFirstItem'
    | 'isAttachment'
    | 'attachmentInfo'
    | 'pendingAction'
    | 'shouldShow'
    | 'originalMessage'
    | 'childReportID'
    | 'parentReportID'
    | 'childType'
    | 'childReportName'
    | 'childManagerAccountID'
    | 'childStatusNum'
    | 'childStateNum'
    | 'errors'
> & {isOptimisticAction: boolean};

type OptimisticReportAction = {
    commentText: string;
    reportAction: OptimisticAddCommentReportAction;
};

type UpdateOptimisticParentReportAction = {
    childVisibleActionCount: number;
    childCommenterCount: number;
    childLastVisibleActionCreated: string;
    childOldestFourAccountIDs: string | undefined;
};

type OptimisticExpenseReport = Pick<
    Report,
    | 'reportID'
    | 'chatReportID'
    | 'policyID'
    | 'type'
    | 'ownerAccountID'
    | 'managerID'
    | 'currency'
    | 'reportName'
    | 'stateNum'
    | 'statusNum'
    | 'total'
    | 'notificationPreference'
    | 'parentReportID'
    | 'lastVisibleActionCreated'
>;

type OptimisticIOUReportAction = Pick<
    ReportAction,
    | 'actionName'
    | 'actorAccountID'
    | 'automatic'
    | 'avatar'
    | 'isAttachment'
    | 'originalMessage'
    | 'message'
    | 'person'
    | 'reportActionID'
    | 'shouldShow'
    | 'created'
    | 'pendingAction'
    | 'receipt'
    | 'whisperedToAccountIDs'
>;

type OptimisticReportPreview = Pick<
    ReportAction,
    | 'actionName'
    | 'reportActionID'
    | 'pendingAction'
    | 'originalMessage'
    | 'message'
    | 'created'
    | 'actorAccountID'
    | 'childMoneyRequestCount'
    | 'childLastMoneyRequestComment'
    | 'childRecentReceiptTransactionIDs'
    | 'childReportID'
    | 'whisperedToAccountIDs'
> & {reportID?: string; accountID?: number};

type UpdateReportPreview = Pick<
    ReportAction,
    'created' | 'message' | 'childLastMoneyRequestComment' | 'childMoneyRequestCount' | 'childRecentReceiptTransactionIDs' | 'whisperedToAccountIDs'
>;

type ReportRouteParams = {
    reportID: string;
    isSubReportPageRoute: boolean;
};

type ReportOfflinePendingActionAndErrors = {
    addWorkspaceRoomOrChatPendingAction: PendingAction | undefined;
    addWorkspaceRoomOrChatErrors: Record<string, string> | null | undefined;
};

type OptimisticApprovedReportAction = Pick<
    ReportAction,
    'actionName' | 'actorAccountID' | 'automatic' | 'avatar' | 'isAttachment' | 'originalMessage' | 'message' | 'person' | 'reportActionID' | 'shouldShow' | 'created' | 'pendingAction'
>;

type OptimisticSubmittedReportAction = Pick<
    ReportAction,
    'actionName' | 'actorAccountID' | 'automatic' | 'avatar' | 'isAttachment' | 'originalMessage' | 'message' | 'person' | 'reportActionID' | 'shouldShow' | 'created' | 'pendingAction'
>;

type OptimisticEditedTaskReportAction = Pick<
    ReportAction,
    'reportActionID' | 'actionName' | 'pendingAction' | 'actorAccountID' | 'automatic' | 'avatar' | 'created' | 'shouldShow' | 'message' | 'person'
>;

type OptimisticClosedReportAction = Pick<
    ReportAction,
    'actionName' | 'actorAccountID' | 'automatic' | 'avatar' | 'created' | 'message' | 'originalMessage' | 'pendingAction' | 'person' | 'reportActionID' | 'shouldShow'
>;

type OptimisticCreatedReportAction = OriginalMessageCreated &
    Pick<ReportActionBase, 'actorAccountID' | 'automatic' | 'avatar' | 'created' | 'message' | 'person' | 'reportActionID' | 'shouldShow' | 'pendingAction'>;

type OptimisticChatReport = Pick<
    Report,
    | 'type'
    | 'chatType'
    | 'isOwnPolicyExpenseChat'
    | 'isPinned'
    | 'lastActorAccountID'
    | 'lastMessageTranslationKey'
    | 'lastMessageHtml'
    | 'lastMessageText'
    | 'lastReadTime'
    | 'lastVisibleActionCreated'
    | 'notificationPreference'
    | 'oldPolicyName'
    | 'ownerAccountID'
    | 'parentReportActionID'
    | 'parentReportID'
    | 'participantAccountIDs'
    | 'visibleChatMemberAccountIDs'
    | 'policyID'
    | 'reportID'
    | 'reportName'
    | 'stateNum'
    | 'statusNum'
    | 'visibility'
    | 'welcomeMessage'
    | 'writeCapability'
>;

type OptimisticTaskReportAction = Pick<
    ReportAction,
    | 'reportActionID'
    | 'actionName'
    | 'actorAccountID'
    | 'automatic'
    | 'avatar'
    | 'created'
    | 'isAttachment'
    | 'message'
    | 'originalMessage'
    | 'person'
    | 'pendingAction'
    | 'shouldShow'
    | 'isFirstItem'
    | 'previousMessage'
    | 'errors'
    | 'linkMetadata'
>;

type OptimisticWorkspaceChats = {
    announceChatReportID: string;
    announceChatData: OptimisticChatReport;
    announceReportActionData: Record<string, OptimisticCreatedReportAction>;
    announceCreatedReportActionID: string;
    adminsChatReportID: string;
    adminsChatData: OptimisticChatReport;
    adminsReportActionData: Record<string, OptimisticCreatedReportAction>;
    adminsCreatedReportActionID: string;
    expenseChatReportID: string;
    expenseChatData: OptimisticChatReport;
    expenseReportActionData: Record<string, OptimisticCreatedReportAction>;
    expenseCreatedReportActionID: string;
};

type OptimisticModifiedExpenseReportAction = Pick<
    ReportAction,
    'actionName' | 'actorAccountID' | 'automatic' | 'avatar' | 'created' | 'isAttachment' | 'message' | 'originalMessage' | 'person' | 'pendingAction' | 'reportActionID' | 'shouldShow'
> & {reportID?: string};

type OptimisticTaskReport = Pick<
    Report,
    | 'reportID'
    | 'reportName'
    | 'description'
    | 'ownerAccountID'
    | 'participantAccountIDs'
    | 'visibleChatMemberAccountIDs'
    | 'managerID'
    | 'type'
    | 'parentReportID'
    | 'policyID'
    | 'stateNum'
    | 'statusNum'
    | 'notificationPreference'
    | 'parentReportActionID'
    | 'lastVisibleActionCreated'
>;

type TransactionDetails =
    | {
          created: string;
          amount: number;
          currency: string;
          merchant: string;
          waypoints?: WaypointCollection;
          comment: string;
          category: string;
          billable: boolean;
          tag: string;
          mccGroup?: ValueOf<typeof CONST.MCC_GROUPS>;
          cardID: number;
          originalAmount: number;
          originalCurrency: string;
      }
    | undefined;

type OptimisticIOUReport = Pick<
    Report,
    | 'cachedTotal'
    | 'type'
    | 'chatReportID'
    | 'currency'
    | 'managerID'
    | 'ownerAccountID'
    | 'participantAccountIDs'
    | 'visibleChatMemberAccountIDs'
    | 'reportID'
    | 'stateNum'
    | 'statusNum'
    | 'total'
    | 'reportName'
    | 'notificationPreference'
    | 'parentReportID'
    | 'lastVisibleActionCreated'
>;
type DisplayNameWithTooltips = Array<Pick<PersonalDetails, 'accountID' | 'pronouns' | 'displayName' | 'login' | 'avatar'>>;

type CustomIcon = {
    src: IconAsset;
    color?: string;
};

type OptionData = {
    text?: string;
    alternateText?: string | null;
    allReportErrors?: Errors;
    brickRoadIndicator?: typeof CONST.BRICK_ROAD_INDICATOR_STATUS.ERROR | '' | null;
    tooltipText?: string | null;
    alternateTextMaxLines?: number;
    boldStyle?: boolean;
    customIcon?: CustomIcon;
    subtitle?: string | null;
    login?: string | null;
    accountID?: number | null;
    pronouns?: string;
    status?: Status | null;
    phoneNumber?: string | null;
    isUnread?: boolean | null;
    isUnreadWithMention?: boolean | null;
    hasDraftComment?: boolean | null;
    keyForList?: string | null;
    searchText?: string | null;
    isIOUReportOwner?: boolean | null;
    isArchivedRoom?: boolean | null;
    shouldShowSubscript?: boolean | null;
    isPolicyExpenseChat?: boolean | null;
    isMoneyRequestReport?: boolean | null;
    isExpenseRequest?: boolean | null;
    isAllowedToComment?: boolean | null;
    isThread?: boolean | null;
    isTaskReport?: boolean | null;
    parentReportAction?: OnyxEntry<ReportAction>;
    displayNamesWithTooltips?: DisplayNameWithTooltips | null;
<<<<<<< HEAD
    isDefaultRoom?: boolean;
    isExpenseReport?: boolean;
    isOptimisticPersonalDetail?: boolean;
    selected?: boolean;
    isOptimisticAccount?: boolean;
    isSelected?: boolean;
    isDisabled?: boolean;
=======
    descriptiveText?: string;
    notificationPreference?: NotificationPreference | null;
    isDisabled?: boolean | null;
>>>>>>> 0d0b0a8c
    name?: string | null;
} & Report;

type OnyxDataTaskAssigneeChat = {
    optimisticData: OnyxUpdate[];
    successData: OnyxUpdate[];
    failureData: OnyxUpdate[];
    optimisticAssigneeAddComment?: OptimisticReportAction;
    optimisticChatCreatedReportAction?: OptimisticCreatedReportAction;
};

let currentUserEmail: string | undefined;
let currentUserAccountID: number | undefined;
let isAnonymousUser = false;

const defaultAvatarBuildingIconTestID = 'SvgDefaultAvatarBuilding Icon';

Onyx.connect({
    key: ONYXKEYS.SESSION,
    callback: (value) => {
        // When signed out, val is undefined
        if (!value) {
            return;
        }

        currentUserEmail = value.email;
        currentUserAccountID = value.accountID;
        isAnonymousUser = value.authTokenType === 'anonymousAccount';
    },
});

let allPersonalDetails: OnyxCollection<PersonalDetails>;
let currentUserPersonalDetails: OnyxEntry<PersonalDetails>;
Onyx.connect({
    key: ONYXKEYS.PERSONAL_DETAILS_LIST,
    callback: (value) => {
        currentUserPersonalDetails = value?.[currentUserAccountID ?? -1] ?? null;
        allPersonalDetails = value ?? {};
    },
});

let allReports: OnyxCollection<Report>;
Onyx.connect({
    key: ONYXKEYS.COLLECTION.REPORT,
    waitForCollectionCallback: true,
    callback: (value) => (allReports = value),
});

let doesDomainHaveApprovedAccountant = false;
Onyx.connect({
    key: ONYXKEYS.ACCOUNT,
    callback: (value) => (doesDomainHaveApprovedAccountant = value?.doesDomainHaveApprovedAccountant ?? false),
});

let allPolicies: OnyxCollection<Policy>;
Onyx.connect({
    key: ONYXKEYS.COLLECTION.POLICY,
    waitForCollectionCallback: true,
    callback: (value) => (allPolicies = value),
});

let loginList: OnyxEntry<Login>;
Onyx.connect({
    key: ONYXKEYS.LOGIN_LIST,
    callback: (value) => (loginList = value),
});

let allTransactions: OnyxCollection<Transaction> = {};

Onyx.connect({
    key: ONYXKEYS.COLLECTION.TRANSACTION,
    waitForCollectionCallback: true,
    callback: (value) => {
        if (!value) {
            return;
        }
        allTransactions = Object.fromEntries(Object.entries(value).filter(([, transaction]) => transaction));
    },
});

const reportActionsByReport: OnyxCollection<ReportActions> = {};
Onyx.connect({
    key: ONYXKEYS.COLLECTION.REPORT_ACTIONS,
    callback: (actions, key) => {
        if (!key || !actions) {
            return;
        }

        const reportID = CollectionUtils.extractCollectionItemID(key);
        reportActionsByReport[reportID] = actions;
    },
});

function getChatType(report: OnyxEntry<Report>): ValueOf<typeof CONST.REPORT.CHAT_TYPE> | undefined {
    return report?.chatType;
}

/**
 * Get the report given a reportID
 */
function getReport(reportID: string | undefined): OnyxEntry<Report> | EmptyObject {
    /**
     * Using typical string concatenation here due to performance issues
     * with template literals.
     */
    if (!allReports) {
        return {};
    }

    return allReports?.[ONYXKEYS.COLLECTION.REPORT + reportID] ?? {};
}

/**
 * Returns the parentReport if the given report is a thread.
 */
function getParentReport(report: OnyxEntry<Report> | EmptyObject): OnyxEntry<Report> | EmptyObject {
    if (!report?.parentReportID) {
        return {};
    }
    return allReports?.[`${ONYXKEYS.COLLECTION.REPORT}${report.parentReportID}`] ?? {};
}

/**
 * Returns the root parentReport if the given report is nested.
 * Uses recursion to iterate any depth of nested reports.
 */
function getRootParentReport(report: OnyxEntry<Report> | undefined | EmptyObject): OnyxEntry<Report> | EmptyObject {
    if (!report) {
        return {};
    }

    // Returns the current report as the root report, because it does not have a parentReportID
    if (!report?.parentReportID) {
        return report;
    }

    const parentReport = getReport(report?.parentReportID);

    // Runs recursion to iterate a parent report
    return getRootParentReport(!isEmptyObject(parentReport) ? parentReport : null);
}

function getPolicy(policyID: string): Policy | EmptyObject {
    if (!allPolicies || !policyID) {
        return {};
    }
    return allPolicies[`${ONYXKEYS.COLLECTION.POLICY}${policyID}`] ?? {};
}

/**
 * Get the policy type from a given report
 * @param policies must have Onyxkey prefix (i.e 'policy_') for keys
 */
function getPolicyType(report: OnyxEntry<Report>, policies: OnyxCollection<Policy>): string {
    return policies?.[`${ONYXKEYS.COLLECTION.POLICY}${report?.policyID}`]?.type ?? '';
}

/**
 * Get the policy name from a given report
 */
function getPolicyName(report: OnyxEntry<Report> | undefined | EmptyObject, returnEmptyIfNotFound = false, policy: OnyxEntry<Policy> | undefined = undefined): string {
    const noPolicyFound = returnEmptyIfNotFound ? '' : Localize.translateLocal('workspace.common.unavailable');
    if (isEmptyObject(report)) {
        return noPolicyFound;
    }

    if ((!allPolicies || Object.keys(allPolicies).length === 0) && !report?.policyName) {
        return Localize.translateLocal('workspace.common.unavailable');
    }
    const finalPolicy = policy ?? allPolicies?.[`${ONYXKEYS.COLLECTION.POLICY}${report?.policyID}`];

    const parentReport = getRootParentReport(report);

    // Public rooms send back the policy name with the reportSummary,
    // since they can also be accessed by people who aren't in the workspace
    // eslint-disable-next-line @typescript-eslint/prefer-nullish-coalescing
    const policyName = finalPolicy?.name || report?.policyName || report?.oldPolicyName || parentReport?.oldPolicyName || noPolicyFound;

    return policyName;
}

/**
 * Returns the concatenated title for the PrimaryLogins of a report
 */
function getReportParticipantsTitle(accountIDs: number[]): string {
    // Somehow it's possible for the logins coming from report.participantAccountIDs to contain undefined values so we use .filter(Boolean) to remove them.
    return accountIDs.filter(Boolean).join(', ');
}

/**
 * Checks if a report is a chat report.
 */
function isChatReport(report: OnyxEntry<Report> | EmptyObject): boolean {
    return report?.type === CONST.REPORT.TYPE.CHAT;
}

/**
 * Checks if a report is an Expense report.
 */
function isExpenseReport(report: OnyxEntry<Report> | EmptyObject): boolean {
    return report?.type === CONST.REPORT.TYPE.EXPENSE;
}

/**
 * Checks if a report is an IOU report.
 */
function isIOUReport(reportOrID: OnyxEntry<Report> | string | EmptyObject): boolean {
    const report = typeof reportOrID === 'string' ? allReports?.[`${ONYXKEYS.COLLECTION.REPORT}${reportOrID}`] ?? null : reportOrID;
    return report?.type === CONST.REPORT.TYPE.IOU;
}

/**
 * Checks if a report is a task report.
 */
function isTaskReport(report: OnyxEntry<Report>): boolean {
    return report?.type === CONST.REPORT.TYPE.TASK;
}

/**
 * Checks if a task has been cancelled
 * When a task is deleted, the parentReportAction is updated to have a isDeletedParentAction deleted flag
 * This is because when you delete a task, we still allow you to chat on the report itself
 * There's another situation where you don't have access to the parentReportAction (because it was created in a chat you don't have access to)
 * In this case, we have added the key to the report itself
 */
function isCanceledTaskReport(report: OnyxEntry<Report> | EmptyObject = {}, parentReportAction: OnyxEntry<ReportAction> | EmptyObject = {}): boolean {
    if (!isEmptyObject(parentReportAction) && (parentReportAction?.message?.[0]?.isDeletedParentAction ?? false)) {
        return true;
    }

    if (!isEmptyObject(report) && report?.isDeletedParentAction) {
        return true;
    }

    return false;
}

/**
 * Checks if a report is an open task report.
 *
 * @param parentReportAction - The parent report action of the report (Used to check if the task has been canceled)
 */
function isOpenTaskReport(report: OnyxEntry<Report>, parentReportAction: OnyxEntry<ReportAction> | EmptyObject = {}): boolean {
    return (
        isTaskReport(report) && !isCanceledTaskReport(report, parentReportAction) && report?.stateNum === CONST.REPORT.STATE_NUM.OPEN && report?.statusNum === CONST.REPORT.STATUS_NUM.OPEN
    );
}

/**
 * Checks if a report is a completed task report.
 */
function isCompletedTaskReport(report: OnyxEntry<Report>): boolean {
    return isTaskReport(report) && report?.stateNum === CONST.REPORT.STATE_NUM.APPROVED && report?.statusNum === CONST.REPORT.STATUS_NUM.APPROVED;
}

/**
 * Checks if the current user is the manager of the supplied report
 */
function isReportManager(report: OnyxEntry<Report>): boolean {
    return Boolean(report && report.managerID === currentUserAccountID);
}

/**
 * Checks if the supplied report has been approved
 */
function isReportApproved(reportOrID: OnyxEntry<Report> | string | EmptyObject): boolean {
    const report = typeof reportOrID === 'string' ? allReports?.[`${ONYXKEYS.COLLECTION.REPORT}${reportOrID}`] ?? null : reportOrID;
    return report?.stateNum === CONST.REPORT.STATE_NUM.APPROVED && report?.statusNum === CONST.REPORT.STATUS_NUM.APPROVED;
}

/**
 * Checks if the supplied report is an expense report in Open state and status.
 */
function isDraftExpenseReport(report: OnyxEntry<Report> | EmptyObject): boolean {
    return isExpenseReport(report) && report?.stateNum === CONST.REPORT.STATE_NUM.OPEN && report?.statusNum === CONST.REPORT.STATUS_NUM.OPEN;
}

/**
 * Checks if the supplied report has a common policy member with the array passed in params.
 */
function hasParticipantInArray(report: Report, policyMemberAccountIDs: number[]) {
    if (!report.participantAccountIDs) {
        return false;
    }

    const policyMemberAccountIDsSet = new Set(policyMemberAccountIDs);

    for (const reportParticipant of report.participantAccountIDs) {
        if (policyMemberAccountIDsSet.has(reportParticipant)) {
            return true;
        }
    }

    return false;
}

/**
 * Whether the Money Request report is settled
 */
function isSettled(reportID: string | undefined): boolean {
    if (!allReports) {
        return false;
    }
    const report: Report | EmptyObject = allReports[`${ONYXKEYS.COLLECTION.REPORT}${reportID}`] ?? {};
    if (isEmptyObject(report) || report.isWaitingOnBankAccount) {
        return false;
    }

    // In case the payment is scheduled and we are waiting for the payee to set up their wallet,
    // consider the report as paid as well.
    if (report.isWaitingOnBankAccount && report.statusNum === CONST.REPORT.STATUS_NUM.APPROVED) {
        return true;
    }

    return report?.statusNum === CONST.REPORT.STATUS_NUM.REIMBURSED;
}

/**
 * Whether the current user is the submitter of the report
 */
function isCurrentUserSubmitter(reportID: string): boolean {
    if (!allReports) {
        return false;
    }
    const report = allReports[`${ONYXKEYS.COLLECTION.REPORT}${reportID}`];
    return Boolean(report && report.ownerAccountID === currentUserAccountID);
}

/**
 * Whether the provided report is an Admin room
 */
function isAdminRoom(report: OnyxEntry<Report>): boolean {
    return getChatType(report) === CONST.REPORT.CHAT_TYPE.POLICY_ADMINS;
}

/**
 * Whether the provided report is an Admin-only posting room
 */
function isAdminsOnlyPostingRoom(report: OnyxEntry<Report>): boolean {
    return report?.writeCapability === CONST.REPORT.WRITE_CAPABILITIES.ADMINS;
}

/**
 * Whether the provided report is a Announce room
 */
function isAnnounceRoom(report: OnyxEntry<Report>): boolean {
    return getChatType(report) === CONST.REPORT.CHAT_TYPE.POLICY_ANNOUNCE;
}

/**
 * Whether the provided report is a default room
 */
function isDefaultRoom(report: OnyxEntry<Report>): boolean {
    return [CONST.REPORT.CHAT_TYPE.POLICY_ADMINS, CONST.REPORT.CHAT_TYPE.POLICY_ANNOUNCE, CONST.REPORT.CHAT_TYPE.DOMAIN_ALL].some((type) => type === getChatType(report));
}

/**
 * Whether the provided report is a Domain room
 */
function isDomainRoom(report: OnyxEntry<Report>): boolean {
    return getChatType(report) === CONST.REPORT.CHAT_TYPE.DOMAIN_ALL;
}

/**
 * Whether the provided report is a user created policy room
 */
function isUserCreatedPolicyRoom(report: OnyxEntry<Report>): boolean {
    return getChatType(report) === CONST.REPORT.CHAT_TYPE.POLICY_ROOM;
}

/**
 * Whether the provided report is a Policy Expense chat.
 */
function isPolicyExpenseChat(report: OnyxEntry<Report>): boolean {
    return getChatType(report) === CONST.REPORT.CHAT_TYPE.POLICY_EXPENSE_CHAT || (report?.isPolicyExpenseChat ?? false);
}

/**
 * Whether the provided report belongs to a Control policy and is an expense chat
 */
function isControlPolicyExpenseChat(report: OnyxEntry<Report>): boolean {
    return isPolicyExpenseChat(report) && getPolicyType(report, allPolicies) === CONST.POLICY.TYPE.CORPORATE;
}

/**
 * Whether the provided report belongs to a Free, Collect or Control policy
 */
function isGroupPolicy(report: OnyxEntry<Report>): boolean {
    const policyType = getPolicyType(report, allPolicies);
    return policyType === CONST.POLICY.TYPE.CORPORATE || policyType === CONST.POLICY.TYPE.TEAM || policyType === CONST.POLICY.TYPE.FREE;
}

/**
 * Whether the provided report belongs to a Control or Collect policy
 */
function isPaidGroupPolicy(report: OnyxEntry<Report>): boolean {
    const policyType = getPolicyType(report, allPolicies);
    return policyType === CONST.POLICY.TYPE.CORPORATE || policyType === CONST.POLICY.TYPE.TEAM;
}

/**
 * Whether the provided report belongs to a Control or Collect policy and is an expense chat
 */
function isPaidGroupPolicyExpenseChat(report: OnyxEntry<Report>): boolean {
    return isPolicyExpenseChat(report) && isPaidGroupPolicy(report);
}

/**
 * Whether the provided report belongs to a Control policy and is an expense report
 */
function isControlPolicyExpenseReport(report: OnyxEntry<Report>): boolean {
    return isExpenseReport(report) && getPolicyType(report, allPolicies) === CONST.POLICY.TYPE.CORPORATE;
}

/**
 * Whether the provided report belongs to a Control or Collect policy and is an expense report
 */
function isPaidGroupPolicyExpenseReport(report: OnyxEntry<Report>): boolean {
    return isExpenseReport(report) && isPaidGroupPolicy(report);
}

/**
 * Whether the provided report is a chat room
 */
function isChatRoom(report: OnyxEntry<Report>): boolean {
    return isUserCreatedPolicyRoom(report) || isDefaultRoom(report);
}

/**
 * Whether the provided report is a public room
 */
function isPublicRoom(report: OnyxEntry<Report>): boolean {
    return report?.visibility === CONST.REPORT.VISIBILITY.PUBLIC || report?.visibility === CONST.REPORT.VISIBILITY.PUBLIC_ANNOUNCE;
}

/**
 * Whether the provided report is a public announce room
 */
function isPublicAnnounceRoom(report: OnyxEntry<Report>): boolean {
    return report?.visibility === CONST.REPORT.VISIBILITY.PUBLIC_ANNOUNCE;
}

/**
 * If the report is a policy expense, the route should be for adding bank account for that policy
 * else since the report is a personal IOU, the route should be for personal bank account.
 */
function getBankAccountRoute(report: OnyxEntry<Report>): string {
    return isPolicyExpenseChat(report) ? ROUTES.BANK_ACCOUNT_WITH_STEP_TO_OPEN.getRoute('', report?.policyID) : ROUTES.SETTINGS_ADD_BANK_ACCOUNT;
}

/**
 * Check if personal detail of accountID is empty or optimistic data
 */
function isOptimisticPersonalDetail(accountID: number): boolean {
    return isEmptyObject(allPersonalDetails?.[accountID]) || !!allPersonalDetails?.[accountID]?.isOptimisticPersonalDetail;
}

/**
 * Checks if a report is a task report from a policy expense chat.
 */
function isWorkspaceTaskReport(report: OnyxEntry<Report>): boolean {
    if (!isTaskReport(report)) {
        return false;
    }
    const parentReport = allReports?.[`${ONYXKEYS.COLLECTION.REPORT}${report?.parentReportID}`] ?? null;
    return isPolicyExpenseChat(parentReport);
}

/**
 * Returns true if report has a parent
 */
function isThread(report: OnyxEntry<Report>): boolean {
    return Boolean(report?.parentReportID && report?.parentReportActionID);
}

/**
 * Returns true if report is of type chat and has a parent and is therefore a Thread.
 */
function isChatThread(report: OnyxEntry<Report>): boolean {
    return isThread(report) && report?.type === CONST.REPORT.TYPE.CHAT;
}

function isDM(report: OnyxEntry<Report>): boolean {
    return isChatReport(report) && !getChatType(report);
}

/**
 * Only returns true if this is our main 1:1 DM report with Concierge
 */
function isConciergeChatReport(report: OnyxEntry<Report>): boolean {
    return report?.participantAccountIDs?.length === 1 && Number(report.participantAccountIDs?.[0]) === CONST.ACCOUNT_ID.CONCIERGE && !isChatThread(report);
}

/**
 * Checks if the supplied report belongs to workspace based on the provided params. If the report's policyID is _FAKE_ or has no value, it means this report is a DM.
 * In this case report and workspace members must be compared to determine whether the report belongs to the workspace.
 */
function doesReportBelongToWorkspace(report: Report, policyID: string, policyMemberAccountIDs: number[]) {
    return (
        isConciergeChatReport(report) || (report.policyID === CONST.POLICY.ID_FAKE || !report.policyID ? hasParticipantInArray(report, policyMemberAccountIDs) : report.policyID === policyID)
    );
}

/**
 * Given an array of reports, return them filtered by a policyID and policyMemberAccountIDs.
 */
function filterReportsByPolicyIdAndMemberAccountIDs(reports: Report[], policyID = '', policyMemberAccountIDs: number[] = []) {
    return reports.filter((report) => !!report && doesReportBelongToWorkspace(report, policyID, policyMemberAccountIDs));
}

/**
 * Given an array of reports, return them sorted by the last read timestamp.
 */
function sortReportsByLastRead(reports: Report[], reportMetadata: OnyxCollection<ReportMetadata>): Array<OnyxEntry<Report>> {
    return reports
        .filter((report) => !!report?.reportID && !!(reportMetadata?.[`${ONYXKEYS.COLLECTION.REPORT_METADATA}${report.reportID}`]?.lastVisitTime ?? report?.lastReadTime))
        .sort((a, b) => {
            const aTime = new Date(reportMetadata?.[`${ONYXKEYS.COLLECTION.REPORT_METADATA}${a?.reportID}`]?.lastVisitTime ?? a?.lastReadTime ?? '');
            const bTime = new Date(reportMetadata?.[`${ONYXKEYS.COLLECTION.REPORT_METADATA}${b?.reportID}`]?.lastVisitTime ?? b?.lastReadTime ?? '');

            return aTime.valueOf() - bTime.valueOf();
        });
}

/**
 * Returns true if report is still being processed
 */
function isProcessingReport(report: OnyxEntry<Report> | EmptyObject): boolean {
    return report?.stateNum === CONST.REPORT.STATE_NUM.SUBMITTED && report?.statusNum === CONST.REPORT.STATUS_NUM.SUBMITTED;
}

/**
 * Check if the report is a single chat report that isn't a thread
 * and personal detail of participant is optimistic data
 */
function shouldDisableDetailPage(report: OnyxEntry<Report>): boolean {
    const participantAccountIDs = report?.participantAccountIDs ?? [];

    if (isChatRoom(report) || isPolicyExpenseChat(report) || isChatThread(report) || isTaskReport(report)) {
        return false;
    }
    if (participantAccountIDs.length === 1) {
        return isOptimisticPersonalDetail(participantAccountIDs[0]);
    }
    return false;
}

/**
 * Returns true if this report has only one participant and it's an Expensify account.
 */
function isExpensifyOnlyParticipantInReport(report: OnyxEntry<Report>): boolean {
    const reportParticipants = report?.participantAccountIDs?.filter((accountID) => accountID !== currentUserAccountID) ?? [];
    return reportParticipants.length === 1 && reportParticipants.some((accountID) => CONST.EXPENSIFY_ACCOUNT_IDS.includes(accountID));
}

/**
 * Returns whether a given report can have tasks created in it.
 * We only prevent the task option if it's a DM/group-DM and the other users are all special Expensify accounts
 *
 */
function canCreateTaskInReport(report: OnyxEntry<Report>): boolean {
    const otherReportParticipants = report?.participantAccountIDs?.filter((accountID) => accountID !== currentUserAccountID) ?? [];
    const areExpensifyAccountsOnlyOtherParticipants = otherReportParticipants?.length >= 1 && otherReportParticipants?.every((accountID) => CONST.EXPENSIFY_ACCOUNT_IDS.includes(accountID));
    if (areExpensifyAccountsOnlyOtherParticipants && isDM(report)) {
        return false;
    }

    return true;
}

/**
 * Returns true if there are any Expensify accounts (i.e. with domain 'expensify.com') in the set of accountIDs
 * by cross-referencing the accountIDs with personalDetails.
 */
function hasExpensifyEmails(accountIDs: number[]): boolean {
    return accountIDs.some((accountID) => Str.extractEmailDomain(allPersonalDetails?.[accountID]?.login ?? '') === CONST.EXPENSIFY_PARTNER_NAME);
}

/**
 * Returns true if there are any guides accounts (team.expensify.com) in a list of accountIDs
 * by cross-referencing the accountIDs with personalDetails since guides that are participants
 * of the user's chats should have their personal details in Onyx.
 */
function hasExpensifyGuidesEmails(accountIDs: number[]): boolean {
    return accountIDs.some((accountID) => Str.extractEmailDomain(allPersonalDetails?.[accountID]?.login ?? '') === CONST.EMAIL.GUIDES_DOMAIN);
}

function findLastAccessedReport(
    reports: OnyxCollection<Report>,
    ignoreDomainRooms: boolean,
    policies: OnyxCollection<Policy>,
    isFirstTimeNewExpensifyUser: boolean,
    openOnAdminRoom = false,
    reportMetadata: OnyxCollection<ReportMetadata> = {},
    policyID?: string,
    policyMemberAccountIDs: number[] = [],
): OnyxEntry<Report> {
    // If it's the user's first time using New Expensify, then they could either have:
    //   - just a Concierge report, if so we'll return that
    //   - their Concierge report, and a separate report that must have deeplinked them to the app before they created their account.
    // If it's the latter, we'll use the deeplinked report over the Concierge report,
    // since the Concierge report would be incorrectly selected over the deep-linked report in the logic below.

    let reportsValues = Object.values(reports ?? {}) as Report[];

    if (!!policyID || policyMemberAccountIDs.length > 0) {
        reportsValues = filterReportsByPolicyIdAndMemberAccountIDs(reportsValues, policyID, policyMemberAccountIDs);
    }

    let sortedReports = sortReportsByLastRead(reportsValues, reportMetadata);

    let adminReport: OnyxEntry<Report> | undefined;
    if (openOnAdminRoom) {
        adminReport = sortedReports.find((report) => {
            const chatType = getChatType(report);
            return chatType === CONST.REPORT.CHAT_TYPE.POLICY_ADMINS;
        });
    }

    if (ignoreDomainRooms) {
        // We allow public announce rooms, admins, and announce rooms through since we bypass the default rooms beta for them.
        // Check where ReportUtils.findLastAccessedReport is called in MainDrawerNavigator.js for more context.
        // Domain rooms are now the only type of default room that are on the defaultRooms beta.
        sortedReports = sortedReports.filter(
            (report) => !isDomainRoom(report) || getPolicyType(report, policies) === CONST.POLICY.TYPE.FREE || hasExpensifyGuidesEmails(report?.participantAccountIDs ?? []),
        );
    }

    if (isFirstTimeNewExpensifyUser) {
        if (sortedReports.length === 1) {
            return sortedReports[0];
        }

        return adminReport ?? sortedReports.find((report) => !isConciergeChatReport(report)) ?? null;
    }

    return adminReport ?? sortedReports.at(-1) ?? null;
}

/**
 * Whether the provided report is an archived room
 */
function isArchivedRoom(report: OnyxEntry<Report> | EmptyObject): boolean {
    return report?.statusNum === CONST.REPORT.STATUS_NUM.CLOSED && report?.stateNum === CONST.REPORT.STATE_NUM.APPROVED;
}

/**
 * Checks if the current user is allowed to comment on the given report.
 */
function isAllowedToComment(report: OnyxEntry<Report>): boolean {
    // Default to allowing all users to post
    const capability = report?.writeCapability ?? CONST.REPORT.WRITE_CAPABILITIES.ALL;

    if (capability === CONST.REPORT.WRITE_CAPABILITIES.ALL) {
        return true;
    }

    // If unauthenticated user opens public chat room using deeplink, they do not have policies available and they cannot comment
    if (!allPolicies) {
        return false;
    }

    // If we've made it here, commenting on this report is restricted.
    // If the user is an admin, allow them to post.
    const policy = allPolicies[`${ONYXKEYS.COLLECTION.POLICY}${report?.policyID}`];
    return policy?.role === CONST.POLICY.ROLE.ADMIN;
}

/**
 * Checks if the current user is the admin of the policy given the policy expense chat.
 */
function isPolicyExpenseChatAdmin(report: OnyxEntry<Report>, policies: OnyxCollection<Policy>): boolean {
    if (!isPolicyExpenseChat(report)) {
        return false;
    }

    const policyRole = policies?.[`${ONYXKEYS.COLLECTION.POLICY}${report?.policyID}`]?.role;

    return policyRole === CONST.POLICY.ROLE.ADMIN;
}

/**
 * Checks if the current user is the admin of the policy.
 */
function isPolicyAdmin(policyID: string, policies: OnyxCollection<Policy>): boolean {
    const policyRole = policies?.[`${ONYXKEYS.COLLECTION.POLICY}${policyID}`]?.role;

    return policyRole === CONST.POLICY.ROLE.ADMIN;
}

/**
 * Returns true if report has a single participant.
 */
function hasSingleParticipant(report: OnyxEntry<Report>): boolean {
    return report?.participantAccountIDs?.length === 1;
}

/**
 * Checks whether all the transactions linked to the IOU report are of the Distance Request type
 *
 */
function hasOnlyDistanceRequestTransactions(iouReportID: string | undefined): boolean {
    const transactions = TransactionUtils.getAllReportTransactions(iouReportID);

    // Early return false in case not having any transaction
    if (!transactions || transactions.length === 0) {
        return false;
    }

    return transactions.every((transaction) => TransactionUtils.isDistanceRequest(transaction));
}

/**
 * If the report is a thread and has a chat type set, it is a workspace chat.
 */
function isWorkspaceThread(report: OnyxEntry<Report>): boolean {
    return isThread(report) && isChatReport(report) && !isDM(report);
}

/**
 * Returns true if reportAction is the first chat preview of a Thread
 */
function isThreadFirstChat(reportAction: OnyxEntry<ReportAction>, reportID: string): boolean {
    return reportAction?.childReportID?.toString() === reportID;
}

/**
 * Checks if a report is a child report.
 */
function isChildReport(report: OnyxEntry<Report>): boolean {
    return isThread(report) || isTaskReport(report);
}

/**
 * An Expense Request is a thread where the parent report is an Expense Report and
 * the parentReportAction is a transaction.
 */
function isExpenseRequest(report: OnyxEntry<Report>): boolean {
    if (isThread(report)) {
        const parentReportAction = ReportActionsUtils.getParentReportAction(report);
        const parentReport = allReports?.[`${ONYXKEYS.COLLECTION.REPORT}${report?.parentReportID}`] ?? null;
        return isExpenseReport(parentReport) && !isEmptyObject(parentReportAction) && ReportActionsUtils.isTransactionThread(parentReportAction);
    }
    return false;
}

/**
 * An IOU Request is a thread where the parent report is an IOU Report and
 * the parentReportAction is a transaction.
 */
function isIOURequest(report: OnyxEntry<Report>): boolean {
    if (isThread(report)) {
        const parentReportAction = ReportActionsUtils.getParentReportAction(report);
        const parentReport = allReports?.[`${ONYXKEYS.COLLECTION.REPORT}${report?.parentReportID}`] ?? null;
        return isIOUReport(parentReport) && !isEmptyObject(parentReportAction) && ReportActionsUtils.isTransactionThread(parentReportAction);
    }
    return false;
}

/**
 * Checks if a report is an IOU or expense request.
 */
function isMoneyRequest(reportOrID: OnyxEntry<Report> | string): boolean {
    const report = typeof reportOrID === 'string' ? allReports?.[`${ONYXKEYS.COLLECTION.REPORT}${reportOrID}`] ?? null : reportOrID;
    return isIOURequest(report) || isExpenseRequest(report);
}

/**
 * Checks if a report is an IOU or expense report.
 */
function isMoneyRequestReport(reportOrID: OnyxEntry<Report> | string): boolean {
    const report = typeof reportOrID === 'object' ? reportOrID : allReports?.[`${ONYXKEYS.COLLECTION.REPORT}${reportOrID}`] ?? null;
    return isIOUReport(report) || isExpenseReport(report);
}

/**
 * Should return true only for personal 1:1 report
 *
 */
function isOneOnOneChat(report: OnyxEntry<Report>): boolean {
    const participantAccountIDs = report?.participantAccountIDs ?? [];
    return (
        !isThread(report) &&
        !isChatRoom(report) &&
        !isExpenseRequest(report) &&
        !isMoneyRequestReport(report) &&
        !isPolicyExpenseChat(report) &&
        !isTaskReport(report) &&
        isDM(report) &&
        !isIOUReport(report) &&
        participantAccountIDs.length === 1
    );
}

/**
 * Get the notification preference given a report
 */
function getReportNotificationPreference(report: OnyxEntry<Report>): string | number {
    return report?.notificationPreference ?? '';
}

/**
 * Checks if the current user is the action's author
 */
function isActionCreator(reportAction: OnyxEntry<ReportAction> | Partial<ReportAction>): boolean {
    return reportAction?.actorAccountID === currentUserAccountID;
}

/**
 * Returns the notification preference of the action's child report if it exists.
 * Otherwise, calculates it based on the action's authorship.
 */
function getChildReportNotificationPreference(reportAction: OnyxEntry<ReportAction> | Partial<ReportAction>): NotificationPreference {
    const childReportNotificationPreference = reportAction?.childReportNotificationPreference ?? '';
    if (childReportNotificationPreference) {
        return childReportNotificationPreference;
    }

    return isActionCreator(reportAction) ? CONST.REPORT.NOTIFICATION_PREFERENCE.ALWAYS : CONST.REPORT.NOTIFICATION_PREFERENCE.HIDDEN;
}

/**
 * Can only delete if the author is this user and the action is an ADDCOMMENT action or an IOU action in an unsettled report, or if the user is a
 * policy admin
 */
function canDeleteReportAction(reportAction: OnyxEntry<ReportAction>, reportID: string): boolean {
    const report = getReport(reportID);

    const isActionOwner = reportAction?.actorAccountID === currentUserAccountID;

    if (reportAction?.actionName === CONST.REPORT.ACTIONS.TYPE.IOU) {
        // For now, users cannot delete split actions
        const isSplitAction = reportAction?.originalMessage?.type === CONST.IOU.REPORT_ACTION_TYPE.SPLIT;

        if (isSplitAction || isSettled(String(reportAction?.originalMessage?.IOUReportID)) || (!isEmptyObject(report) && isReportApproved(report))) {
            return false;
        }

        if (isActionOwner) {
            return true;
        }
    }

    if (
        reportAction?.actionName !== CONST.REPORT.ACTIONS.TYPE.ADDCOMMENT ||
        reportAction?.pendingAction === CONST.RED_BRICK_ROAD_PENDING_ACTION.DELETE ||
        ReportActionsUtils.isCreatedTaskReportAction(reportAction) ||
        reportAction?.actorAccountID === CONST.ACCOUNT_ID.CONCIERGE
    ) {
        return false;
    }

    const policy = allPolicies?.[`${ONYXKEYS.COLLECTION.POLICY}${report?.policyID}`];
    const isAdmin = policy?.role === CONST.POLICY.ROLE.ADMIN && !isEmptyObject(report) && !isDM(report);

    return isActionOwner || isAdmin;
}

/**
 * Get welcome message based on room type
 */
function getRoomWelcomeMessage(report: OnyxEntry<Report>, isUserPolicyAdmin: boolean): WelcomeMessage {
    const welcomeMessage: WelcomeMessage = {showReportName: true};
    const workspaceName = getPolicyName(report);

    if (isArchivedRoom(report)) {
        welcomeMessage.phrase1 = Localize.translateLocal('reportActionsView.beginningOfArchivedRoomPartOne');
        welcomeMessage.phrase2 = Localize.translateLocal('reportActionsView.beginningOfArchivedRoomPartTwo');
    } else if (isDomainRoom(report)) {
        welcomeMessage.phrase1 = Localize.translateLocal('reportActionsView.beginningOfChatHistoryDomainRoomPartOne', {domainRoom: report?.reportName ?? ''});
        welcomeMessage.phrase2 = Localize.translateLocal('reportActionsView.beginningOfChatHistoryDomainRoomPartTwo');
    } else if (isAdminRoom(report)) {
        welcomeMessage.phrase1 = Localize.translateLocal('reportActionsView.beginningOfChatHistoryAdminRoomPartOne', {workspaceName});
        welcomeMessage.phrase2 = Localize.translateLocal('reportActionsView.beginningOfChatHistoryAdminRoomPartTwo');
    } else if (isAdminsOnlyPostingRoom(report) && !isUserPolicyAdmin) {
        welcomeMessage.phrase1 = Localize.translateLocal('reportActionsView.beginningOfChatHistoryAdminOnlyPostingRoom');
        welcomeMessage.showReportName = false;
    } else if (isAnnounceRoom(report)) {
        welcomeMessage.phrase1 = Localize.translateLocal('reportActionsView.beginningOfChatHistoryAnnounceRoomPartOne', {workspaceName});
        welcomeMessage.phrase2 = Localize.translateLocal('reportActionsView.beginningOfChatHistoryAnnounceRoomPartTwo', {workspaceName});
    } else {
        // Message for user created rooms or other room types.
        welcomeMessage.phrase1 = Localize.translateLocal('reportActionsView.beginningOfChatHistoryUserRoomPartOne');
        welcomeMessage.phrase2 = Localize.translateLocal('reportActionsView.beginningOfChatHistoryUserRoomPartTwo');
    }

    return welcomeMessage;
}

/**
 * Returns true if Concierge is one of the chat participants (1:1 as well as group chats)
 */
function chatIncludesConcierge(report: OnyxEntry<Report>): boolean {
    return Boolean(report?.participantAccountIDs?.length && report?.participantAccountIDs?.includes(CONST.ACCOUNT_ID.CONCIERGE));
}

/**
 * Returns true if there is any automated expensify account `in accountIDs
 */
function hasAutomatedExpensifyAccountIDs(accountIDs: number[]): boolean {
    return accountIDs.some((accountID) => CONST.EXPENSIFY_ACCOUNT_IDS.includes(accountID));
}

function getReportRecipientAccountIDs(report: OnyxEntry<Report>, currentLoginAccountID: number): number[] {
    let finalReport: OnyxEntry<Report> = report;
    // In 1:1 chat threads, the participants will be the same as parent report. If a report is specifically a 1:1 chat thread then we will
    // get parent report and use its participants array.
    if (isThread(report) && !(isTaskReport(report) || isMoneyRequestReport(report))) {
        const parentReport = allReports?.[`${ONYXKEYS.COLLECTION.REPORT}${report?.parentReportID}`] ?? null;
        if (hasSingleParticipant(parentReport)) {
            finalReport = parentReport;
        }
    }

    let finalParticipantAccountIDs: number[] | undefined = [];
    if (isMoneyRequestReport(report)) {
        // For money requests i.e the IOU (1:1 person) and Expense (1:* person) reports, use the full `initialParticipantAccountIDs` array
        // and add the `ownerAccountId`. Money request reports don't add `ownerAccountId` in `participantAccountIDs` array
        const defaultParticipantAccountIDs = finalReport?.participantAccountIDs ?? [];
        const setOfParticipantAccountIDs = new Set<number>(report?.ownerAccountID ? [...defaultParticipantAccountIDs, report.ownerAccountID] : defaultParticipantAccountIDs);
        finalParticipantAccountIDs = [...setOfParticipantAccountIDs];
    } else if (isTaskReport(report)) {
        // Task reports `managerID` will change when assignee is changed, in that case the old `managerID` is still present in `participantAccountIDs`
        // array along with the new one. We only need the `managerID` as a participant here.
        finalParticipantAccountIDs = report?.managerID ? [report?.managerID] : [];
    } else {
        finalParticipantAccountIDs = finalReport?.participantAccountIDs;
    }

    const reportParticipants = finalParticipantAccountIDs?.filter((accountID) => accountID !== currentLoginAccountID) ?? [];
    const participantsWithoutExpensifyAccountIDs = reportParticipants.filter((participant) => !CONST.EXPENSIFY_ACCOUNT_IDS.includes(participant ?? 0));
    return participantsWithoutExpensifyAccountIDs;
}

/**
 * Whether the time row should be shown for a report.
 */
function canShowReportRecipientLocalTime(personalDetails: OnyxCollection<PersonalDetails>, report: OnyxEntry<Report>, accountID: number): boolean {
    const reportRecipientAccountIDs = getReportRecipientAccountIDs(report, accountID);
    const hasMultipleParticipants = reportRecipientAccountIDs.length > 1;
    const reportRecipient = personalDetails?.[reportRecipientAccountIDs[0]];
    const reportRecipientTimezone = reportRecipient?.timezone ?? CONST.DEFAULT_TIME_ZONE;
    const isReportParticipantValidated = reportRecipient?.validated ?? false;
    return Boolean(!hasMultipleParticipants && !isChatRoom(report) && !isPolicyExpenseChat(report) && reportRecipient && reportRecipientTimezone?.selected && isReportParticipantValidated);
}

/**
 * Shorten last message text to fixed length and trim spaces.
 */
function formatReportLastMessageText(lastMessageText: string, isModifiedExpenseMessage = false): string {
    if (isModifiedExpenseMessage) {
        return String(lastMessageText).trim().replace(CONST.REGEX.LINE_BREAK, '').trim();
    }
    return String(lastMessageText).trim().replace(CONST.REGEX.LINE_BREAK, ' ').substring(0, CONST.REPORT.LAST_MESSAGE_TEXT_MAX_LENGTH).trim();
}

/**
 * Helper method to return the default avatar associated with the given login
 */
function getDefaultWorkspaceAvatar(workspaceName?: string): IconAsset {
    if (!workspaceName) {
        return defaultWorkspaceAvatars.WorkspaceBuilding;
    }

    // Remove all chars not A-Z or 0-9 including underscore
    const alphaNumeric = workspaceName
        .normalize('NFD')
        .replace(/[^0-9a-z]/gi, '')
        .toUpperCase();

    const workspace = `Workspace${alphaNumeric[0]}` as keyof typeof defaultWorkspaceAvatars;
    const defaultWorkspaceAvatar = defaultWorkspaceAvatars[workspace];

    return !alphaNumeric ? defaultWorkspaceAvatars.WorkspaceBuilding : defaultWorkspaceAvatar;
}

/**
 * Helper method to return the default avatar testID associated with the given login
 */
function getDefaultWorkspaceAvatarTestID(workspaceName: string): string {
    if (!workspaceName) {
        return defaultAvatarBuildingIconTestID;
    }

    // Remove all chars not A-Z or 0-9 including underscore
    const alphaNumeric = workspaceName
        .normalize('NFD')
        .replace(/[^0-9a-z]/gi, '')
        .toLowerCase();

    return !alphaNumeric ? defaultAvatarBuildingIconTestID : `SvgDefaultAvatar_${alphaNumeric[0]} Icon`;
}

function getWorkspaceAvatar(report: OnyxEntry<Report>): UserUtils.AvatarSource {
    const workspaceName = getPolicyName(report, false, allPolicies?.[`${ONYXKEYS.COLLECTION.POLICY}${report?.policyID}`]);
    const avatar = allPolicies?.[`${ONYXKEYS.COLLECTION.POLICY}${report?.policyID}`]?.avatar ?? '';
    return !isEmpty(avatar) ? avatar : getDefaultWorkspaceAvatar(workspaceName);
}

/**
 * Returns the appropriate icons for the given chat report using the stored personalDetails.
 * The Avatar sources can be URLs or Icon components according to the chat type.
 */
function getIconsForParticipants(participants: number[], personalDetails: OnyxCollection<PersonalDetails>): Icon[] {
    const participantDetails: ParticipantDetails[] = [];
    const participantsList = participants || [];

    for (const accountID of participantsList) {
        const avatarSource = UserUtils.getAvatar(personalDetails?.[accountID]?.avatar ?? '', accountID);
        const displayNameLogin = personalDetails?.[accountID]?.displayName ? personalDetails?.[accountID]?.displayName : personalDetails?.[accountID]?.login;
        participantDetails.push([accountID, displayNameLogin ?? '', avatarSource, personalDetails?.[accountID]?.fallbackIcon ?? '']);
    }

    const sortedParticipantDetails = participantDetails.sort((first, second) => {
        // First sort by displayName/login
        const displayNameLoginOrder = first[1].localeCompare(second[1]);
        if (displayNameLoginOrder !== 0) {
            return displayNameLoginOrder;
        }

        // Then fallback on accountID as the final sorting criteria.
        // This will ensure that the order of avatars with same login/displayName
        // stay consistent across all users and devices
        return first[0] - second[0];
    });

    // Now that things are sorted, gather only the avatars (second element in the array) and return those
    const avatars: Icon[] = [];

    for (const sortedParticipantDetail of sortedParticipantDetails) {
        const userIcon = {
            id: sortedParticipantDetail[0],
            source: sortedParticipantDetail[2],
            type: CONST.ICON_TYPE_AVATAR,
            name: sortedParticipantDetail[1],
            fallbackIcon: sortedParticipantDetail[3],
        };
        avatars.push(userIcon);
    }

    return avatars;
}

/**
 * Given a report, return the associated workspace icon.
 */
function getWorkspaceIcon(report: OnyxEntry<Report>, policy: OnyxEntry<Policy> = null): Icon {
    const workspaceName = getPolicyName(report, false, policy);
    const policyExpenseChatAvatarSource = allPolicies?.[`${ONYXKEYS.COLLECTION.POLICY}${report?.policyID}`]?.avatar
        ? allPolicies?.[`${ONYXKEYS.COLLECTION.POLICY}${report?.policyID}`]?.avatar
        : getDefaultWorkspaceAvatar(workspaceName);

    const workspaceIcon: Icon = {
        source: policyExpenseChatAvatarSource ?? '',
        type: CONST.ICON_TYPE_WORKSPACE,
        name: workspaceName,
        id: -1,
    };
    return workspaceIcon;
}

/**
 * Returns the appropriate icons for the given chat report using the stored personalDetails.
 * The Avatar sources can be URLs or Icon components according to the chat type.
 */
function getIcons(
    report: OnyxEntry<Report>,
    personalDetails: OnyxCollection<PersonalDetails>,
    defaultIcon: UserUtils.AvatarSource | null = null,
    defaultName = '',
    defaultAccountID = -1,
    policy: OnyxEntry<Policy> = null,
): Icon[] {
    if (isEmptyObject(report)) {
        const fallbackIcon: Icon = {
            source: defaultIcon ?? Expensicons.FallbackAvatar,
            type: CONST.ICON_TYPE_AVATAR,
            name: defaultName,
            id: defaultAccountID,
        };
        return [fallbackIcon];
    }
    if (isExpenseRequest(report)) {
        const parentReportAction = ReportActionsUtils.getParentReportAction(report);
        const workspaceIcon = getWorkspaceIcon(report, policy);
        const memberIcon = {
            source: UserUtils.getAvatar(personalDetails?.[parentReportAction.actorAccountID ?? -1]?.avatar ?? '', parentReportAction.actorAccountID ?? -1),
            id: parentReportAction.actorAccountID,
            type: CONST.ICON_TYPE_AVATAR,
            name: personalDetails?.[parentReportAction.actorAccountID ?? -1]?.displayName ?? '',
            fallbackIcon: personalDetails?.[parentReportAction.actorAccountID ?? -1]?.fallbackIcon,
        };

        return [memberIcon, workspaceIcon];
    }
    if (isChatThread(report)) {
        const parentReportAction = ReportActionsUtils.getParentReportAction(report);

        const actorAccountID = parentReportAction.actorAccountID;
        const actorDisplayName = PersonalDetailsUtils.getDisplayNameOrDefault(allPersonalDetails?.[actorAccountID ?? -1], '', false);
        const actorIcon = {
            id: actorAccountID,
            source: UserUtils.getAvatar(personalDetails?.[actorAccountID ?? -1]?.avatar ?? '', actorAccountID ?? -1),
            name: actorDisplayName,
            type: CONST.ICON_TYPE_AVATAR,
            fallbackIcon: personalDetails?.[parentReportAction.actorAccountID ?? -1]?.fallbackIcon,
        };

        if (isWorkspaceThread(report)) {
            const workspaceIcon = getWorkspaceIcon(report, policy);
            return [actorIcon, workspaceIcon];
        }
        return [actorIcon];
    }
    if (isTaskReport(report)) {
        const ownerIcon = {
            id: report?.ownerAccountID,
            source: UserUtils.getAvatar(personalDetails?.[report?.ownerAccountID ?? -1]?.avatar ?? '', report?.ownerAccountID ?? -1),
            type: CONST.ICON_TYPE_AVATAR,
            name: personalDetails?.[report?.ownerAccountID ?? -1]?.displayName ?? '',
            fallbackIcon: personalDetails?.[report?.ownerAccountID ?? -1]?.fallbackIcon,
        };

        if (isWorkspaceTaskReport(report)) {
            const workspaceIcon = getWorkspaceIcon(report, policy);
            return [ownerIcon, workspaceIcon];
        }

        return [ownerIcon];
    }
    if (isDomainRoom(report)) {
        // Get domain name after the #. Domain Rooms use our default workspace avatar pattern.
        const domainName = report?.reportName?.substring(1);
        const policyExpenseChatAvatarSource = getDefaultWorkspaceAvatar(domainName);
        const domainIcon: Icon = {
            source: policyExpenseChatAvatarSource,
            type: CONST.ICON_TYPE_WORKSPACE,
            name: domainName ?? '',
            id: -1,
        };
        return [domainIcon];
    }
    if (isAdminRoom(report) || isAnnounceRoom(report) || isChatRoom(report) || isArchivedRoom(report)) {
        const workspaceIcon = getWorkspaceIcon(report, policy);
        return [workspaceIcon];
    }
    if (isPolicyExpenseChat(report) || isExpenseReport(report)) {
        const workspaceIcon = getWorkspaceIcon(report, policy);
        const memberIcon = {
            source: UserUtils.getAvatar(personalDetails?.[report?.ownerAccountID ?? -1]?.avatar ?? '', report?.ownerAccountID ?? -1),
            id: report?.ownerAccountID,
            type: CONST.ICON_TYPE_AVATAR,
            name: personalDetails?.[report?.ownerAccountID ?? -1]?.displayName ?? '',
            fallbackIcon: personalDetails?.[report?.ownerAccountID ?? -1]?.fallbackIcon,
        };
        return isExpenseReport(report) ? [memberIcon, workspaceIcon] : [workspaceIcon, memberIcon];
    }
    if (isIOUReport(report)) {
        const managerIcon = {
            source: UserUtils.getAvatar(personalDetails?.[report?.managerID ?? -1]?.avatar ?? '', report?.managerID ?? -1),
            id: report?.managerID,
            type: CONST.ICON_TYPE_AVATAR,
            name: personalDetails?.[report?.managerID ?? -1]?.displayName ?? '',
            fallbackIcon: personalDetails?.[report?.managerID ?? -1]?.fallbackIcon,
        };
        const ownerIcon = {
            id: report?.ownerAccountID,
            source: UserUtils.getAvatar(personalDetails?.[report?.ownerAccountID ?? -1]?.avatar ?? '', report?.ownerAccountID ?? -1),
            type: CONST.ICON_TYPE_AVATAR,
            name: personalDetails?.[report?.ownerAccountID ?? -1]?.displayName ?? '',
            fallbackIcon: personalDetails?.[report?.ownerAccountID ?? -1]?.fallbackIcon,
        };
        const isPayer = currentUserAccountID === report?.managerID;

        return isPayer ? [managerIcon, ownerIcon] : [ownerIcon, managerIcon];
    }

    return getIconsForParticipants(report?.participantAccountIDs ?? [], personalDetails);
}

/**
 * Gets the personal details for a login by looking in the ONYXKEYS.PERSONAL_DETAILS_LIST Onyx key (stored in the local variable, allPersonalDetails). If it doesn't exist in Onyx,
 * then a default object is constructed.
 */
function getPersonalDetailsForAccountID(accountID: number): Partial<PersonalDetails> {
    if (!accountID) {
        return {};
    }
    if (Number(accountID) === CONST.ACCOUNT_ID.CONCIERGE) {
        return {
            accountID,
            displayName: 'Concierge',
            login: CONST.EMAIL.CONCIERGE,
            avatar: UserUtils.getDefaultAvatar(accountID),
        };
    }
    return (
        allPersonalDetails?.[accountID] ?? {
            avatar: UserUtils.getDefaultAvatar(accountID),
            isOptimisticPersonalDetail: true,
        }
    );
}

/**
 * Get the displayName for a single report participant.
 */
function getDisplayNameForParticipant(accountID?: number, shouldUseShortForm = false, shouldFallbackToHidden = true): string | undefined {
    if (!accountID) {
        return '';
    }

    const personalDetails = getPersonalDetailsForAccountID(accountID);
    // eslint-disable-next-line @typescript-eslint/prefer-nullish-coalescing
    const formattedLogin = LocalePhoneNumber.formatPhoneNumber(personalDetails.login || '');
    // This is to check if account is an invite/optimistically created one
    // and prevent from falling back to 'Hidden', so a correct value is shown
    // when searching for a new user
    if (personalDetails.isOptimisticPersonalDetail === true && formattedLogin) {
        return formattedLogin;
    }

    const longName = PersonalDetailsUtils.getDisplayNameOrDefault(personalDetails, formattedLogin, shouldFallbackToHidden);

    // If the user's personal details (first name) should be hidden, make sure we return "hidden" instead of the short name
    if (shouldFallbackToHidden && longName === Localize.translateLocal('common.hidden')) {
        return longName;
    }

    const shortName = personalDetails.firstName ? personalDetails.firstName : longName;
    return shouldUseShortForm ? shortName : longName;
}

function getDisplayNamesWithTooltips(
    personalDetailsList: PersonalDetails[] | PersonalDetailsList | OptionData[],
    isMultipleParticipantReport: boolean,
    shouldFallbackToHidden = true,
): DisplayNameWithTooltips {
    const personalDetailsListArray = Array.isArray(personalDetailsList) ? personalDetailsList : Object.values(personalDetailsList);

    return personalDetailsListArray
        .map((user) => {
            const accountID = Number(user?.accountID);
            // eslint-disable-next-line @typescript-eslint/prefer-nullish-coalescing
            const displayName = getDisplayNameForParticipant(accountID, isMultipleParticipantReport, shouldFallbackToHidden) || user?.login || '';
            const avatar = UserUtils.getDefaultAvatar(accountID);

            let pronouns = user?.pronouns ?? undefined;
            if (pronouns?.startsWith(CONST.PRONOUNS.PREFIX)) {
                const pronounTranslationKey = pronouns.replace(CONST.PRONOUNS.PREFIX, '');
                pronouns = Localize.translateLocal(`pronouns.${pronounTranslationKey}` as TranslationPaths);
            }

            return {
                displayName,
                avatar,
                login: user?.login ?? '',
                accountID,
                pronouns,
            };
        })
        .sort((first, second) => {
            // First sort by displayName/login
            const displayNameLoginOrder = first.displayName.localeCompare(second.displayName);
            if (displayNameLoginOrder !== 0) {
                return displayNameLoginOrder;
            }

            // Then fallback on accountID as the final sorting criteria.
            return first.accountID - second.accountID;
        });
}

/**
 * For a deleted parent report action within a chat report,
 * let us return the appropriate display message
 *
 * @param reportAction - The deleted report action of a chat report for which we need to return message.
 */
function getDeletedParentActionMessageForChatReport(reportAction: OnyxEntry<ReportAction>): string {
    // By default, let us display [Deleted message]
    let deletedMessageText = Localize.translateLocal('parentReportAction.deletedMessage');
    if (ReportActionsUtils.isCreatedTaskReportAction(reportAction)) {
        // For canceled task report, let us display [Deleted task]
        deletedMessageText = Localize.translateLocal('parentReportAction.deletedTask');
    }
    return deletedMessageText;
}

/**
 * Returns the preview message for `REIMBURSEMENTQUEUED` action
 *

 */
function getReimbursementQueuedActionMessage(reportAction: OnyxEntry<ReportAction>, report: OnyxEntry<Report>): string {
    const submitterDisplayName = getDisplayNameForParticipant(report?.ownerAccountID, true) ?? '';
    const originalMessage = reportAction?.originalMessage as IOUMessage | undefined;
    let messageKey: TranslationPaths;
    if (originalMessage?.paymentType === CONST.IOU.PAYMENT_TYPE.EXPENSIFY) {
        messageKey = 'iou.waitingOnEnabledWallet';
    } else {
        messageKey = 'iou.waitingOnBankAccount';
    }

    return Localize.translateLocal(messageKey, {submitterDisplayName});
}

/**
 * Returns the preview message for `REIMBURSEMENTDEQUEUED` action
 */
function getReimbursementDeQueuedActionMessage(report: OnyxEntry<Report>): string {
    const submitterDisplayName = getDisplayNameForParticipant(report?.ownerAccountID, true) ?? '';
    const amount = CurrencyUtils.convertToDisplayString(report?.total ?? 0, report?.currency);

    return Localize.translateLocal('iou.canceledRequest', {submitterDisplayName, amount});
}

/**
 * Returns the last visible message for a given report after considering the given optimistic actions
 *
 * @param reportID - the report for which last visible message has to be fetched
 * @param [actionsToMerge] - the optimistic merge actions that needs to be considered while fetching last visible message

 */
function getLastVisibleMessage(reportID: string | undefined, actionsToMerge: ReportActions = {}): LastVisibleMessage {
    const report = getReport(reportID);
    const lastVisibleAction = ReportActionsUtils.getLastVisibleAction(reportID ?? '', actionsToMerge);

    // For Chat Report with deleted parent actions, let us fetch the correct message
    if (ReportActionsUtils.isDeletedParentAction(lastVisibleAction) && !isEmptyObject(report) && isChatReport(report)) {
        const lastMessageText = getDeletedParentActionMessageForChatReport(lastVisibleAction);
        return {
            lastMessageText,
        };
    }

    // Fetch the last visible message for report represented by reportID and based on actions to merge.
    return ReportActionsUtils.getLastVisibleMessage(reportID ?? '', actionsToMerge);
}

/**
 * Checks if a report is an open task report assigned to current user.
 *
 * @param [parentReportAction] - The parent report action of the report (Used to check if the task has been canceled)
 */
function isWaitingForAssigneeToCompleteTask(report: OnyxEntry<Report>, parentReportAction: OnyxEntry<ReportAction> | EmptyObject = {}): boolean {
    return isTaskReport(report) && isReportManager(report) && isOpenTaskReport(report, parentReportAction);
}

function isUnreadWithMention(reportOrOption: OnyxEntry<Report> | OptionData): boolean {
    if (!reportOrOption) {
        return false;
    }
    // lastMentionedTime and lastReadTime are both datetime strings and can be compared directly
    const lastMentionedTime = reportOrOption.lastMentionedTime ?? '';
    const lastReadTime = reportOrOption.lastReadTime ?? '';
    return Boolean('isUnreadWithMention' in reportOrOption && reportOrOption.isUnreadWithMention) || lastReadTime < lastMentionedTime;
}

/**
 * Determines if the option requires action from the current user. This can happen when it:
 - is unread and the user was mentioned in one of the unread comments
 - is for an outstanding task waiting on the user
 - has an outstanding child money request that is waiting for an action from the current user (e.g. pay, approve, add bank account)
 *
 * @param option (report or optionItem)
 * @param parentReportAction (the report action the current report is a thread of)
 */
function requiresAttentionFromCurrentUser(optionOrReport: OnyxEntry<Report> | OptionData, parentReportAction: EmptyObject | OnyxEntry<ReportAction> = {}) {
    if (!optionOrReport) {
        return false;
    }

    if (isArchivedRoom(optionOrReport) || isArchivedRoom(getReport(optionOrReport.parentReportID))) {
        return false;
    }

    if (isUnreadWithMention(optionOrReport)) {
        return true;
    }

    if (isWaitingForAssigneeToCompleteTask(optionOrReport, parentReportAction)) {
        return true;
    }

    // Has a child report that is awaiting action (e.g. approve, pay, add bank account) from current user
    if (optionOrReport.hasOutstandingChildRequest) {
        return true;
    }

    return false;
}

/**
 * Returns number of transactions that are nonReimbursable
 *
 */
function hasNonReimbursableTransactions(iouReportID: string | undefined): boolean {
    const transactions = TransactionUtils.getAllReportTransactions(iouReportID);
    return transactions.filter((transaction) => transaction.reimbursable === false).length > 0;
}

function getMoneyRequestReimbursableTotal(report: OnyxEntry<Report>, allReportsDict: OnyxCollection<Report> = null): number {
    const allAvailableReports = allReportsDict ?? allReports;
    let moneyRequestReport: OnyxEntry<Report> | undefined;
    if (isMoneyRequestReport(report)) {
        moneyRequestReport = report;
    }
    if (allAvailableReports && report?.iouReportID) {
        moneyRequestReport = allAvailableReports[`${ONYXKEYS.COLLECTION.REPORT}${report.iouReportID}`];
    }
    if (moneyRequestReport) {
        const total = moneyRequestReport?.total ?? 0;

        if (total !== 0) {
            // There is a possibility that if the Expense report has a negative total.
            // This is because there are instances where you can get a credit back on your card,
            // or you enter a negative expense to “offset” future expenses
            return isExpenseReport(moneyRequestReport) ? total * -1 : Math.abs(total);
        }
    }
    return 0;
}

function getMoneyRequestSpendBreakdown(report: OnyxEntry<Report>, allReportsDict: OnyxCollection<Report> = null): SpendBreakdown {
    const allAvailableReports = allReportsDict ?? allReports;
    let moneyRequestReport;
    if (isMoneyRequestReport(report)) {
        moneyRequestReport = report;
    }
    if (allAvailableReports && report?.iouReportID) {
        moneyRequestReport = allAvailableReports[`${ONYXKEYS.COLLECTION.REPORT}${report.iouReportID}`];
    }
    if (moneyRequestReport) {
        let nonReimbursableSpend = moneyRequestReport.nonReimbursableTotal ?? 0;
        let totalSpend = moneyRequestReport.total ?? 0;

        if (nonReimbursableSpend + totalSpend !== 0) {
            // There is a possibility that if the Expense report has a negative total.
            // This is because there are instances where you can get a credit back on your card,
            // or you enter a negative expense to “offset” future expenses
            nonReimbursableSpend = isExpenseReport(moneyRequestReport) ? nonReimbursableSpend * -1 : Math.abs(nonReimbursableSpend);
            totalSpend = isExpenseReport(moneyRequestReport) ? totalSpend * -1 : Math.abs(totalSpend);

            const totalDisplaySpend = totalSpend;
            const reimbursableSpend = totalDisplaySpend - nonReimbursableSpend;

            return {
                nonReimbursableSpend,
                reimbursableSpend,
                totalDisplaySpend,
            };
        }
    }
    return {
        nonReimbursableSpend: 0,
        reimbursableSpend: 0,
        totalDisplaySpend: 0,
    };
}

/**
 * Get the title for a policy expense chat which depends on the role of the policy member seeing this report
 */
function getPolicyExpenseChatName(report: OnyxEntry<Report>, policy: OnyxEntry<Policy> | undefined = undefined): string | undefined {
    const ownerAccountID = report?.ownerAccountID;
    const personalDetails = allPersonalDetails?.[ownerAccountID ?? -1];
    const login = personalDetails ? personalDetails.login : null;
    // eslint-disable-next-line @typescript-eslint/prefer-nullish-coalescing
    const reportOwnerDisplayName = getDisplayNameForParticipant(ownerAccountID) || login || report?.reportName;

    // If the policy expense chat is owned by this user, use the name of the policy as the report name.
    if (report?.isOwnPolicyExpenseChat) {
        return getPolicyName(report, false, policy);
    }

    let policyExpenseChatRole = 'user';
    /**
     * Using typical string concatenation here due to performance issues
     * with template literals.
     */
    const policyItem = allPolicies?.[ONYXKEYS.COLLECTION.POLICY + report?.policyID];
    if (policyItem) {
        policyExpenseChatRole = policyItem.role || 'user';
    }

    // If this user is not admin and this policy expense chat has been archived because of account merging, this must be an old workspace chat
    // of the account which was merged into the current user's account. Use the name of the policy as the name of the report.
    if (isArchivedRoom(report)) {
        const lastAction = ReportActionsUtils.getLastVisibleAction(report?.reportID ?? '');
        const archiveReason = lastAction?.actionName === CONST.REPORT.ACTIONS.TYPE.CLOSED ? lastAction?.originalMessage?.reason : CONST.REPORT.ARCHIVE_REASON.DEFAULT;
        if (archiveReason === CONST.REPORT.ARCHIVE_REASON.ACCOUNT_MERGED && policyExpenseChatRole !== CONST.POLICY.ROLE.ADMIN) {
            return getPolicyName(report, false, policy);
        }
    }

    // If user can see this report and they are not its owner, they must be an admin and the report name should be the name of the policy member
    return reportOwnerDisplayName;
}

/**
 * Get the title for an IOU or expense chat which will be showing the payer and the amount
 */
function getMoneyRequestReportName(report: OnyxEntry<Report>, policy: OnyxEntry<Policy> | undefined = undefined): string {
    const moneyRequestTotal = getMoneyRequestReimbursableTotal(report);
    const formattedAmount = CurrencyUtils.convertToDisplayString(moneyRequestTotal, report?.currency, hasOnlyDistanceRequestTransactions(report?.reportID));
    const payerOrApproverName = isExpenseReport(report) ? getPolicyName(report, false, policy) : getDisplayNameForParticipant(report?.managerID) ?? '';
    const payerPaidAmountMessage = Localize.translateLocal('iou.payerPaidAmount', {
        payer: payerOrApproverName,
        amount: formattedAmount,
    });

    if (isReportApproved(report)) {
        return Localize.translateLocal('iou.managerApprovedAmount', {
            manager: payerOrApproverName,
            amount: formattedAmount,
        });
    }

    if (report?.isWaitingOnBankAccount) {
        return `${payerPaidAmountMessage} • ${Localize.translateLocal('iou.pending')}`;
    }

    if (report?.isCancelledIOU) {
        return `${payerPaidAmountMessage} • ${Localize.translateLocal('iou.canceled')}`;
    }

    if (hasNonReimbursableTransactions(report?.reportID)) {
        return Localize.translateLocal('iou.payerSpentAmount', {payer: payerOrApproverName, amount: formattedAmount});
    }

    if (isProcessingReport(report) || isDraftExpenseReport(report) || moneyRequestTotal === 0) {
        return Localize.translateLocal('iou.payerOwesAmount', {payer: payerOrApproverName, amount: formattedAmount});
    }

    return payerPaidAmountMessage;
}

/**
 * Gets transaction created, amount, currency, comment, and waypoints (for distance request)
 * into a flat object. Used for displaying transactions and sending them in API commands
 */

function getTransactionDetails(transaction: OnyxEntry<Transaction>, createdDateFormat: string = CONST.DATE.FNS_FORMAT_STRING): TransactionDetails {
    if (!transaction) {
        return;
    }
    const report = getReport(transaction?.reportID);
    return {
        created: TransactionUtils.getCreated(transaction, createdDateFormat),
        amount: TransactionUtils.getAmount(transaction, !isEmptyObject(report) && isExpenseReport(report)),
        currency: TransactionUtils.getCurrency(transaction),
        comment: TransactionUtils.getDescription(transaction),
        merchant: TransactionUtils.getMerchant(transaction),
        waypoints: TransactionUtils.getWaypoints(transaction),
        category: TransactionUtils.getCategory(transaction),
        billable: TransactionUtils.getBillable(transaction),
        tag: TransactionUtils.getTag(transaction),
        mccGroup: TransactionUtils.getMCCGroup(transaction),
        cardID: TransactionUtils.getCardID(transaction),
        originalAmount: TransactionUtils.getOriginalAmount(transaction),
        originalCurrency: TransactionUtils.getOriginalCurrency(transaction),
    };
}

/**
 * Can only edit if:
 *
 * - in case of IOU report
 *    - the current user is the requestor and is not settled yet
 * - in case of expense report
 *    - the current user is the requestor and is not settled yet
 *    - the current user is the manager of the report
 *    - or the current user is an admin on the policy the expense report is tied to
 *
 *    This is used in conjunction with canEditRestrictedField to control editing of specific fields like amount, currency, created, receipt, and distance.
 *    On its own, it only controls allowing/disallowing navigating to the editing pages or showing/hiding the 'Edit' icon on report actions
 */
function canEditMoneyRequest(reportAction: OnyxEntry<ReportAction>): boolean {
    const isDeleted = ReportActionsUtils.isDeletedAction(reportAction);

    if (isDeleted) {
        return false;
    }

    // If the report action is not IOU type, return true early
    if (reportAction?.actionName !== CONST.REPORT.ACTIONS.TYPE.IOU) {
        return true;
    }

    if (reportAction.originalMessage.type !== CONST.IOU.REPORT_ACTION_TYPE.CREATE) {
        return false;
    }

    const moneyRequestReportID = reportAction?.originalMessage?.IOUReportID ?? 0;

    if (!moneyRequestReportID) {
        return false;
    }

    const moneyRequestReport = getReport(String(moneyRequestReportID));
    const isRequestor = currentUserAccountID === reportAction?.actorAccountID;

    if (isIOUReport(moneyRequestReport)) {
        return isProcessingReport(moneyRequestReport) && isRequestor;
    }

    const policy = getPolicy(moneyRequestReport?.policyID ?? '');
    const isAdmin = policy.role === CONST.POLICY.ROLE.ADMIN;
    const isManager = currentUserAccountID === moneyRequestReport?.managerID;

    // Admin & managers can always edit coding fields such as tag, category, billable, etc. As long as the report has a state higher than OPEN.
    if ((isAdmin || isManager) && !isDraftExpenseReport(moneyRequestReport)) {
        return true;
    }

    return !isReportApproved(moneyRequestReport) && !isSettled(moneyRequestReport?.reportID) && isRequestor;
}

/**
 * Checks if the current user can edit the provided property of a money request
 *
 */
function canEditFieldOfMoneyRequest(reportAction: OnyxEntry<ReportAction>, fieldToEdit: ValueOf<typeof CONST.EDIT_REQUEST_FIELD>): boolean {
    // A list of fields that cannot be edited by anyone, once a money request has been settled
    const restrictedFields: string[] = [
        CONST.EDIT_REQUEST_FIELD.AMOUNT,
        CONST.EDIT_REQUEST_FIELD.CURRENCY,
        CONST.EDIT_REQUEST_FIELD.MERCHANT,
        CONST.EDIT_REQUEST_FIELD.DATE,
        CONST.EDIT_REQUEST_FIELD.RECEIPT,
        CONST.EDIT_REQUEST_FIELD.DISTANCE,
    ];

    if (!canEditMoneyRequest(reportAction)) {
        return false;
    }

    // If we're editing fields such as category, tag, description, etc. the check above should be enough for handling the permission
    if (!restrictedFields.includes(fieldToEdit)) {
        return true;
    }

    const iouMessage = reportAction?.originalMessage as IOUMessage;
    const moneyRequestReport = allReports?.[`${ONYXKEYS.COLLECTION.REPORT}${iouMessage?.IOUReportID}`] ?? ({} as Report);
    const transaction = allTransactions?.[`${ONYXKEYS.COLLECTION.TRANSACTION}${iouMessage?.IOUTransactionID}`] ?? ({} as Transaction);

    if (isSettled(String(moneyRequestReport.reportID)) || isReportApproved(String(moneyRequestReport.reportID))) {
        return false;
    }

    if (fieldToEdit === CONST.EDIT_REQUEST_FIELD.AMOUNT || fieldToEdit === CONST.EDIT_REQUEST_FIELD.CURRENCY) {
        if (TransactionUtils.isCardTransaction(transaction)) {
            return false;
        }

        if (TransactionUtils.isDistanceRequest(transaction)) {
            const policy = getPolicy(moneyRequestReport?.reportID ?? '');
            const isAdmin = isExpenseReport(moneyRequestReport) && policy.role === CONST.POLICY.ROLE.ADMIN;
            const isManager = isExpenseReport(moneyRequestReport) && currentUserAccountID === moneyRequestReport?.managerID;

            return isAdmin || isManager;
        }
    }

    if (fieldToEdit === CONST.EDIT_REQUEST_FIELD.RECEIPT) {
        const isRequestor = currentUserAccountID === reportAction?.actorAccountID;
        return !TransactionUtils.isReceiptBeingScanned(transaction) && !TransactionUtils.isDistanceRequest(transaction) && isRequestor;
    }

    return true;
}

/**
 * Can only edit if:
 *
 * - It was written by the current user
 * - It's an ADDCOMMENT that is not an attachment
 * - It's money request where conditions for editability are defined in canEditMoneyRequest method
 * - It's not pending deletion
 */
function canEditReportAction(reportAction: OnyxEntry<ReportAction>): boolean {
    const isCommentOrIOU = reportAction?.actionName === CONST.REPORT.ACTIONS.TYPE.ADDCOMMENT || reportAction?.actionName === CONST.REPORT.ACTIONS.TYPE.IOU;

    return Boolean(
        reportAction?.actorAccountID === currentUserAccountID &&
            isCommentOrIOU &&
            canEditMoneyRequest(reportAction) && // Returns true for non-IOU actions
            !isReportMessageAttachment(reportAction?.message?.[0] ?? {type: '', text: ''}) &&
            !ReportActionsUtils.isDeletedAction(reportAction) &&
            !ReportActionsUtils.isCreatedTaskReportAction(reportAction) &&
            reportAction?.pendingAction !== CONST.RED_BRICK_ROAD_PENDING_ACTION.DELETE,
    );
}

/**
 * Gets all transactions on an IOU report with a receipt
 */
function getTransactionsWithReceipts(iouReportID: string | undefined): Transaction[] {
    const transactions = TransactionUtils.getAllReportTransactions(iouReportID);
    return transactions.filter((transaction) => TransactionUtils.hasReceipt(transaction));
}

/**
 * For report previews, we display a "Receipt scan in progress" indicator
 * instead of the report total only when we have no report total ready to show. This is the case when
 * all requests are receipts that are being SmartScanned. As soon as we have a non-receipt request,
 * or as soon as one receipt request is done scanning, we have at least one
 * "ready" money request, and we remove this indicator to show the partial report total.
 */
function areAllRequestsBeingSmartScanned(iouReportID: string, reportPreviewAction: OnyxEntry<ReportAction>): boolean {
    const transactionsWithReceipts = getTransactionsWithReceipts(iouReportID);
    // If we have more requests than requests with receipts, we have some manual requests
    if (ReportActionsUtils.getNumberOfMoneyRequests(reportPreviewAction) > transactionsWithReceipts.length) {
        return false;
    }
    return transactionsWithReceipts.every((transaction) => TransactionUtils.isReceiptBeingScanned(transaction));
}

/**
 * Check if any of the transactions in the report has required missing fields
 *
 */
function hasMissingSmartscanFields(iouReportID: string): boolean {
    const transactionsWithReceipts = getTransactionsWithReceipts(iouReportID);
    return transactionsWithReceipts.some((transaction) => TransactionUtils.hasMissingSmartscanFields(transaction));
}

/**
 * Given a parent IOU report action get report name for the LHN.
 */
function getTransactionReportName(reportAction: OnyxEntry<ReportAction>): string {
    if (ReportActionsUtils.isReversedTransaction(reportAction)) {
        return Localize.translateLocal('parentReportAction.reversedTransaction');
    }

    if (ReportActionsUtils.isDeletedAction(reportAction)) {
        return Localize.translateLocal('parentReportAction.deletedRequest');
    }

    const transaction = TransactionUtils.getLinkedTransaction(reportAction);
    if (isEmptyObject(transaction)) {
        // Transaction data might be empty on app's first load, if so we fallback to Request
        return Localize.translateLocal('iou.request');
    }
    if (TransactionUtils.hasReceipt(transaction) && TransactionUtils.isReceiptBeingScanned(transaction)) {
        return Localize.translateLocal('iou.receiptScanning');
    }

    if (TransactionUtils.hasMissingSmartscanFields(transaction)) {
        return Localize.translateLocal('iou.receiptMissingDetails');
    }

    const transactionDetails = getTransactionDetails(transaction);

    return Localize.translateLocal(ReportActionsUtils.isSentMoneyReportAction(reportAction) ? 'iou.threadSentMoneyReportName' : 'iou.threadRequestReportName', {
        formattedAmount: CurrencyUtils.convertToDisplayString(transactionDetails?.amount ?? 0, transactionDetails?.currency, TransactionUtils.isDistanceRequest(transaction)) ?? '',
        comment: (!TransactionUtils.isMerchantMissing(transaction) ? transactionDetails?.merchant : transactionDetails?.comment) ?? '',
    });
}

/**
 * Get money request message for an IOU report
 *
 * @param [reportAction] This can be either a report preview action or the IOU action
 */
function getReportPreviewMessage(
    report: OnyxEntry<Report> | EmptyObject,
    reportAction: OnyxEntry<ReportAction> | EmptyObject = {},
    shouldConsiderReceiptBeingScanned = false,
    isPreviewMessageForParentChatReport = false,
    policy: OnyxEntry<Policy> = null,
    isForListPreview = false,
): string {
    const reportActionMessage = reportAction?.message?.[0].html ?? '';

    if (isEmptyObject(report) || !report?.reportID) {
        // The iouReport is not found locally after SignIn because the OpenApp API won't return iouReports if they're settled
        // As a temporary solution until we know how to solve this the best, we just use the message that returned from BE
        return reportActionMessage;
    }

    if (!isEmptyObject(reportAction) && !isIOUReport(report) && reportAction && ReportActionsUtils.isSplitBillAction(reportAction)) {
        // This covers group chats where the last action is a split bill action
        const linkedTransaction = TransactionUtils.getLinkedTransaction(reportAction);
        if (isEmptyObject(linkedTransaction)) {
            return reportActionMessage;
        }

        if (!isEmptyObject(linkedTransaction)) {
            if (TransactionUtils.isReceiptBeingScanned(linkedTransaction)) {
                return Localize.translateLocal('iou.receiptScanning');
            }

            if (TransactionUtils.hasMissingSmartscanFields(linkedTransaction)) {
                return Localize.translateLocal('iou.receiptMissingDetails');
            }

            const transactionDetails = getTransactionDetails(linkedTransaction);
            const formattedAmount = CurrencyUtils.convertToDisplayString(transactionDetails?.amount ?? 0, transactionDetails?.currency ?? '');
            return Localize.translateLocal('iou.didSplitAmount', {formattedAmount, comment: transactionDetails?.comment ?? ''});
        }
    }

    const totalAmount = getMoneyRequestReimbursableTotal(report);
    const policyName = getPolicyName(report, false, policy);
    const payerName = isExpenseReport(report) ? policyName : getDisplayNameForParticipant(report.managerID, !isPreviewMessageForParentChatReport);

    const formattedAmount = CurrencyUtils.convertToDisplayString(totalAmount, report.currency);

    if (isReportApproved(report) && isPaidGroupPolicy(report)) {
        return Localize.translateLocal('iou.managerApprovedAmount', {
            manager: payerName ?? '',
            amount: formattedAmount,
        });
    }

    if (!isEmptyObject(reportAction) && shouldConsiderReceiptBeingScanned && reportAction && ReportActionsUtils.isMoneyRequestAction(reportAction)) {
        const linkedTransaction = TransactionUtils.getLinkedTransaction(reportAction);

        if (!isEmptyObject(linkedTransaction) && TransactionUtils.hasReceipt(linkedTransaction) && TransactionUtils.isReceiptBeingScanned(linkedTransaction)) {
            return Localize.translateLocal('iou.receiptScanning');
        }
    }
    const originalMessage = reportAction?.originalMessage as IOUMessage | undefined;

    // Show Paid preview message if it's settled or if the amount is paid & stuck at receivers end for only chat reports.
    if (isSettled(report.reportID) || (report.isWaitingOnBankAccount && isPreviewMessageForParentChatReport)) {
        // A settled report preview message can come in three formats "paid ... elsewhere" or "paid ... with Expensify"
        let translatePhraseKey: TranslationPaths = 'iou.paidElsewhereWithAmount';
        if (
            [CONST.IOU.PAYMENT_TYPE.VBBA, CONST.IOU.PAYMENT_TYPE.EXPENSIFY].some((paymentType) => paymentType === originalMessage?.paymentType) ||
            !!reportActionMessage.match(/ (with Expensify|using Expensify)$/) ||
            report.isWaitingOnBankAccount
        ) {
            translatePhraseKey = 'iou.paidWithExpensifyWithAmount';
        }

        let actualPayerName = report.managerID === currentUserAccountID ? '' : getDisplayNameForParticipant(report.managerID, true);
        actualPayerName = actualPayerName && isForListPreview && !isPreviewMessageForParentChatReport ? `${actualPayerName}:` : actualPayerName;
        const payerDisplayName = isPreviewMessageForParentChatReport ? payerName : actualPayerName;

        return Localize.translateLocal(translatePhraseKey, {amount: formattedAmount, payer: payerDisplayName ?? ''});
    }

    if (report.isWaitingOnBankAccount) {
        const submitterDisplayName = getDisplayNameForParticipant(report.ownerAccountID ?? -1, true) ?? '';
        return Localize.translateLocal('iou.waitingOnBankAccount', {submitterDisplayName});
    }

    const containsNonReimbursable = hasNonReimbursableTransactions(report.reportID);

    const lastActorID = reportAction?.actorAccountID;

    // if we have the amount in the originalMessage and lastActorID, we can use that to display the preview message for the latest request
    if (originalMessage?.amount !== undefined && lastActorID && !isPreviewMessageForParentChatReport) {
        const amount = originalMessage?.amount;
        const currency = originalMessage?.currency ?? report.currency ?? '';
        const amountToDisplay = CurrencyUtils.convertToDisplayString(Math.abs(amount), currency);

        // We only want to show the actor name in the preview if it's not the current user who took the action
        const requestorName = lastActorID && lastActorID !== currentUserAccountID ? getDisplayNameForParticipant(lastActorID, !isPreviewMessageForParentChatReport) : '';
        return `${requestorName ? `${requestorName}: ` : ''}${Localize.translateLocal('iou.requestedAmount', {formattedAmount: amountToDisplay})}`;
    }

    return Localize.translateLocal(containsNonReimbursable ? 'iou.payerSpentAmount' : 'iou.payerOwesAmount', {payer: payerName ?? '', amount: formattedAmount});
}

/**
 * Given the updates user made to the request, compose the originalMessage
 * object of the modified expense action.
 *
 * At the moment, we only allow changing one transaction field at a time.
 */
function getModifiedExpenseOriginalMessage(oldTransaction: OnyxEntry<Transaction>, transactionChanges: ExpenseOriginalMessage, isFromExpenseReport: boolean): ExpenseOriginalMessage {
    const originalMessage: ExpenseOriginalMessage = {};
    // Remark: Comment field is the only one which has new/old prefixes for the keys (newComment/ oldComment),
    // all others have old/- pattern such as oldCreated/created
    if ('comment' in transactionChanges) {
        originalMessage.oldComment = TransactionUtils.getDescription(oldTransaction);
        originalMessage.newComment = transactionChanges?.comment;
    }
    if ('created' in transactionChanges) {
        originalMessage.oldCreated = TransactionUtils.getCreated(oldTransaction);
        originalMessage.created = transactionChanges?.created;
    }
    if ('merchant' in transactionChanges) {
        originalMessage.oldMerchant = TransactionUtils.getMerchant(oldTransaction);
        originalMessage.merchant = transactionChanges?.merchant;
    }

    // The amount is always a combination of the currency and the number value so when one changes we need to store both
    // to match how we handle the modified expense action in oldDot
    if ('amount' in transactionChanges || 'currency' in transactionChanges) {
        originalMessage.oldAmount = TransactionUtils.getAmount(oldTransaction, isFromExpenseReport);
        originalMessage.amount = transactionChanges?.amount ?? transactionChanges.oldAmount;
        originalMessage.oldCurrency = TransactionUtils.getCurrency(oldTransaction);
        originalMessage.currency = transactionChanges?.currency ?? transactionChanges.oldCurrency;
    }

    if ('category' in transactionChanges) {
        originalMessage.oldCategory = TransactionUtils.getCategory(oldTransaction);
        originalMessage.category = transactionChanges?.category;
    }

    if ('tag' in transactionChanges) {
        originalMessage.oldTag = TransactionUtils.getTag(oldTransaction);
        originalMessage.tag = transactionChanges?.tag;
    }

    if ('billable' in transactionChanges) {
        const oldBillable = TransactionUtils.getBillable(oldTransaction);
        originalMessage.oldBillable = oldBillable ? Localize.translateLocal('common.billable').toLowerCase() : Localize.translateLocal('common.nonBillable').toLowerCase();
        originalMessage.billable = transactionChanges?.billable ? Localize.translateLocal('common.billable').toLowerCase() : Localize.translateLocal('common.nonBillable').toLowerCase();
    }

    return originalMessage;
}

/**
 * Check if original message is an object and can be used as a ChangeLog type
 * @param originalMessage
 */
function isChangeLogObject(originalMessage?: ChangeLog): ChangeLog | undefined {
    if (originalMessage && typeof originalMessage === 'object') {
        return originalMessage;
    }
    return undefined;
}

/**
 * Build invited usernames for admin chat threads
 * @param parentReportAction
 * @param parentReportActionMessage
 */
function getAdminRoomInvitedParticipants(parentReportAction: ReportAction | Record<string, never>, parentReportActionMessage: string) {
    if (!parentReportAction?.originalMessage) {
        return '';
    }
    const originalMessage = isChangeLogObject(parentReportAction.originalMessage);
    const participantAccountIDs = originalMessage?.targetAccountIDs ?? [];

    const participants = participantAccountIDs.map((id) => getDisplayNameForParticipant(id));
    const users = participants.length > 1 ? participants.join(` ${Localize.translateLocal('common.and')} `) : participants[0];
    if (!users) {
        return parentReportActionMessage;
    }
    const actionType = parentReportAction.actionName;
    const isInviteAction = actionType === CONST.REPORT.ACTIONS.TYPE.ROOMCHANGELOG.INVITE_TO_ROOM || actionType === CONST.REPORT.ACTIONS.TYPE.POLICYCHANGELOG.INVITE_TO_ROOM;

    const verbKey = isInviteAction ? 'workspace.invite.invited' : 'workspace.invite.removed';
    const prepositionKey = isInviteAction ? 'workspace.invite.to' : 'workspace.invite.from';

    const verb = Localize.translateLocal(verbKey);
    const preposition = Localize.translateLocal(prepositionKey);

    const roomName = originalMessage?.roomName ?? '';

    return roomName ? `${verb} ${users} ${preposition} ${roomName}` : `${verb} ${users}`;
}

/**
 * Get the title for a report.
 */
function getReportName(report: OnyxEntry<Report>, policy: OnyxEntry<Policy> = null): string {
    let formattedName: string | undefined;
    const parentReportAction = ReportActionsUtils.getParentReportAction(report);
    if (isChatThread(report)) {
        if (!isEmptyObject(parentReportAction) && ReportActionsUtils.isTransactionThread(parentReportAction)) {
            return getTransactionReportName(parentReportAction);
        }

        const isAttachment = ReportActionsUtils.isReportActionAttachment(!isEmptyObject(parentReportAction) ? parentReportAction : null);
        const parentReportActionMessage = (parentReportAction?.message?.[0]?.text ?? '').replace(/(\r\n|\n|\r)/gm, ' ');
        if (isAttachment && parentReportActionMessage) {
            return `[${Localize.translateLocal('common.attachment')}]`;
        }
        if (
            parentReportAction?.message?.[0]?.moderationDecision?.decision === CONST.MODERATION.MODERATOR_DECISION_PENDING_HIDE ||
            parentReportAction?.message?.[0]?.moderationDecision?.decision === CONST.MODERATION.MODERATOR_DECISION_HIDDEN
        ) {
            return Localize.translateLocal('parentReportAction.hiddenMessage');
        }
        if (isAdminRoom(report) || isUserCreatedPolicyRoom(report)) {
            return getAdminRoomInvitedParticipants(parentReportAction, parentReportActionMessage);
        }
        return parentReportActionMessage || Localize.translateLocal('parentReportAction.deletedMessage');
    }

    if (isTaskReport(report) && isCanceledTaskReport(report, parentReportAction)) {
        return Localize.translateLocal('parentReportAction.deletedTask');
    }

    if (isChatRoom(report) || isTaskReport(report)) {
        formattedName = report?.reportName;
    }

    if (isPolicyExpenseChat(report)) {
        formattedName = getPolicyExpenseChatName(report, policy);
    }

    if (isMoneyRequestReport(report)) {
        formattedName = getMoneyRequestReportName(report, policy);
    }

    if (isArchivedRoom(report)) {
        formattedName += ` (${Localize.translateLocal('common.archived')})`;
    }

    if (formattedName) {
        return formattedName;
    }

    // Not a room or PolicyExpenseChat, generate title from participants
    const participantAccountIDs = report?.participantAccountIDs ?? [];
    const participantsWithoutCurrentUser = participantAccountIDs.filter((accountID) => accountID !== currentUserAccountID);
    const isMultipleParticipantReport = participantsWithoutCurrentUser.length > 1;

    return participantsWithoutCurrentUser.map((accountID) => getDisplayNameForParticipant(accountID, isMultipleParticipantReport)).join(', ');
}

/**
 * Recursively navigates through thread parents to get the root report and workspace name.
 * The recursion stops when we find a non thread or money request report, whichever comes first.
 */
function getRootReportAndWorkspaceName(report: OnyxEntry<Report>): ReportAndWorkspaceName {
    if (!report) {
        return {
            rootReportName: '',
        };
    }
    if (isChildReport(report) && !isMoneyRequestReport(report) && !isTaskReport(report)) {
        const parentReport = allReports?.[`${ONYXKEYS.COLLECTION.REPORT}${report?.parentReportID}`] ?? null;
        return getRootReportAndWorkspaceName(parentReport);
    }

    if (isIOURequest(report)) {
        return {
            rootReportName: getReportName(report),
        };
    }
    if (isExpenseRequest(report)) {
        return {
            rootReportName: getReportName(report),
            workspaceName: isIOUReport(report) ? CONST.POLICY.OWNER_EMAIL_FAKE : getPolicyName(report, true),
        };
    }

    return {
        rootReportName: getReportName(report),
        workspaceName: getPolicyName(report, true),
    };
}

/**
 * Get either the policyName or domainName the chat is tied to
 */
function getChatRoomSubtitle(report: OnyxEntry<Report>): string | undefined {
    if (isChatThread(report)) {
        return '';
    }
    if (!isDefaultRoom(report) && !isUserCreatedPolicyRoom(report) && !isPolicyExpenseChat(report)) {
        return '';
    }
    if (getChatType(report) === CONST.REPORT.CHAT_TYPE.DOMAIN_ALL) {
        // The domainAll rooms are just #domainName, so we ignore the prefix '#' to get the domainName
        return report?.reportName?.substring(1) ?? '';
    }
    if ((isPolicyExpenseChat(report) && !!report?.isOwnPolicyExpenseChat) || isExpenseReport(report)) {
        return Localize.translateLocal('workspace.common.workspace');
    }
    if (isArchivedRoom(report)) {
        return report?.oldPolicyName ?? '';
    }
    return getPolicyName(report);
}

/**
 * Gets the parent navigation subtitle for the report
 */
function getParentNavigationSubtitle(report: OnyxEntry<Report>): ParentNavigationSummaryParams {
    if (isThread(report)) {
        const parentReport = allReports?.[`${ONYXKEYS.COLLECTION.REPORT}${report?.parentReportID}`] ?? null;
        const {rootReportName, workspaceName} = getRootReportAndWorkspaceName(parentReport);
        if (!rootReportName) {
            return {};
        }

        return {rootReportName, workspaceName};
    }
    return {};
}

/**
 * Navigate to the details page of a given report
 *
 */
function navigateToDetailsPage(report: OnyxEntry<Report>) {
    const participantAccountIDs = report?.participantAccountIDs ?? [];

    if (isOneOnOneChat(report)) {
        Navigation.navigate(ROUTES.PROFILE.getRoute(participantAccountIDs[0]));
        return;
    }
    if (report?.reportID) {
        Navigation.navigate(ROUTES.REPORT_WITH_ID_DETAILS.getRoute(report?.reportID));
    }
}

/**
 * Go back to the details page of a given report
 */
function goBackToDetailsPage(report: OnyxEntry<Report>) {
    if (isOneOnOneChat(report)) {
        Navigation.goBack(ROUTES.PROFILE.getRoute(report?.participantAccountIDs?.[0] ?? ''));
        return;
    }
    Navigation.goBack(ROUTES.REPORT_SETTINGS.getRoute(report?.reportID ?? ''));
}

/**
 * Generate a random reportID up to 53 bits aka 9,007,199,254,740,991 (Number.MAX_SAFE_INTEGER).
 * There were approximately 98,000,000 reports with sequential IDs generated before we started using this approach, those make up roughly one billionth of the space for these numbers,
 * so we live with the 1 in a billion chance of a collision with an older ID until we can switch to 64-bit IDs.
 *
 * In a test of 500M reports (28 years of reports at our current max rate) we got 20-40 collisions meaning that
 * this is more than random enough for our needs.
 */
function generateReportID(): string {
    return (Math.floor(Math.random() * 2 ** 21) * 2 ** 32 + Math.floor(Math.random() * 2 ** 32)).toString();
}

function hasReportNameError(report: OnyxEntry<Report>): boolean {
    return !isEmptyObject(report?.errorFields?.reportName);
}

/**
 * For comments shorter than or equal to 10k chars, convert the comment from MD into HTML because that's how it is stored in the database
 * For longer comments, skip parsing, but still escape the text, and display plaintext for performance reasons. It takes over 40s to parse a 100k long string!!
 */
function getParsedComment(text: string): string {
    const parser = new ExpensiMark();
    return text.length <= CONST.MAX_MARKUP_LENGTH ? parser.replace(text) : lodashEscape(text);
}

function buildOptimisticAddCommentReportAction(text?: string, file?: File, actorAccountID?: number): OptimisticReportAction {
    const parser = new ExpensiMark();
    const commentText = getParsedComment(text ?? '');
    const isAttachment = !text && file !== undefined;
    const attachmentInfo = isAttachment ? file : {};
    const htmlForNewComment = isAttachment ? CONST.ATTACHMENT_UPLOADING_MESSAGE_HTML : commentText;
    const accountID = actorAccountID ?? currentUserAccountID;

    // Remove HTML from text when applying optimistic offline comment
    const textForNewComment = isAttachment ? CONST.ATTACHMENT_MESSAGE_TEXT : parser.htmlToText(htmlForNewComment);
    return {
        commentText,
        reportAction: {
            reportActionID: NumberUtils.rand64(),
            actionName: CONST.REPORT.ACTIONS.TYPE.ADDCOMMENT,
            actorAccountID: accountID,
            person: [
                {
                    style: 'strong',
                    text: allPersonalDetails?.[accountID ?? -1]?.displayName ?? currentUserEmail,
                    type: 'TEXT',
                },
            ],
            automatic: false,
            avatar: allPersonalDetails?.[accountID ?? -1]?.avatar ?? UserUtils.getDefaultAvatarURL(accountID),
            created: DateUtils.getDBTimeWithSkew(),
            message: [
                {
                    translationKey: isAttachment ? CONST.TRANSLATION_KEYS.ATTACHMENT : '',
                    type: CONST.REPORT.MESSAGE.TYPE.COMMENT,
                    html: htmlForNewComment,
                    text: textForNewComment,
                },
            ],
            isFirstItem: false,
            isAttachment,
            attachmentInfo,
            pendingAction: CONST.RED_BRICK_ROAD_PENDING_ACTION.ADD,
            shouldShow: true,
            isOptimisticAction: true,
        },
    };
}

/**
 * update optimistic parent reportAction when a comment is added or remove in the child report
 * @param parentReportAction - Parent report action of the child report
 * @param lastVisibleActionCreated - Last visible action created of the child report
 * @param type - The type of action in the child report
 */

function updateOptimisticParentReportAction(parentReportAction: OnyxEntry<ReportAction>, lastVisibleActionCreated: string, type: string): UpdateOptimisticParentReportAction {
    let childVisibleActionCount = parentReportAction?.childVisibleActionCount ?? 0;
    let childCommenterCount = parentReportAction?.childCommenterCount ?? 0;
    let childOldestFourAccountIDs = parentReportAction?.childOldestFourAccountIDs;

    if (type === CONST.RED_BRICK_ROAD_PENDING_ACTION.ADD) {
        childVisibleActionCount += 1;
        const oldestFourAccountIDs = childOldestFourAccountIDs ? childOldestFourAccountIDs.split(',') : [];
        if (oldestFourAccountIDs.length < 4) {
            const index = oldestFourAccountIDs.findIndex((accountID) => accountID === currentUserAccountID?.toString());
            if (index === -1) {
                childCommenterCount += 1;
                oldestFourAccountIDs.push(currentUserAccountID?.toString() ?? '');
            }
        }
        childOldestFourAccountIDs = oldestFourAccountIDs.join(',');
    } else if (type === CONST.RED_BRICK_ROAD_PENDING_ACTION.DELETE) {
        if (childVisibleActionCount > 0) {
            childVisibleActionCount -= 1;
        }

        if (childVisibleActionCount === 0) {
            childCommenterCount = 0;
            childOldestFourAccountIDs = '';
        }
    }

    return {
        childVisibleActionCount,
        childCommenterCount,
        childLastVisibleActionCreated: lastVisibleActionCreated,
        childOldestFourAccountIDs,
    };
}

/**
 * Get optimistic data of parent report action
 * @param reportID The reportID of the report that is updated
 * @param lastVisibleActionCreated Last visible action created of the child report
 * @param type The type of action in the child report
 * @param parentReportID Custom reportID to be updated
 * @param parentReportActionID Custom reportActionID to be updated
 */
function getOptimisticDataForParentReportAction(reportID: string, lastVisibleActionCreated: string, type: string, parentReportID = '', parentReportActionID = ''): OnyxUpdate | EmptyObject {
    const report = getReport(reportID);
    if (!report || isEmptyObject(report)) {
        return {};
    }
    const parentReportAction = ReportActionsUtils.getParentReportAction(report);
    if (!parentReportAction || isEmptyObject(parentReportAction)) {
        return {};
    }

    const optimisticParentReportAction = updateOptimisticParentReportAction(parentReportAction, lastVisibleActionCreated, type);
    return {
        onyxMethod: Onyx.METHOD.MERGE,
        key: `${ONYXKEYS.COLLECTION.REPORT_ACTIONS}${parentReportID || report?.parentReportID}`,
        value: {
            [parentReportActionID || (report?.parentReportActionID ?? '')]: optimisticParentReportAction,
        },
    };
}

/**
 * Builds an optimistic reportAction for the parent report when a task is created
 * @param taskReportID - Report ID of the task
 * @param taskTitle - Title of the task
 * @param taskAssigneeAccountID - AccountID of the person assigned to the task
 * @param text - Text of the comment
 * @param parentReportID - Report ID of the parent report
 */
function buildOptimisticTaskCommentReportAction(taskReportID: string, taskTitle: string, taskAssigneeAccountID: number, text: string, parentReportID: string): OptimisticReportAction {
    const reportAction = buildOptimisticAddCommentReportAction(text);
    if (reportAction.reportAction.message) {
        reportAction.reportAction.message[0].taskReportID = taskReportID;
    }

    // These parameters are not saved on the reportAction, but are used to display the task in the UI
    // Added when we fetch the reportActions on a report
    reportAction.reportAction.originalMessage = {
        html: reportAction.reportAction.message?.[0].html,
        taskReportID: reportAction.reportAction.message?.[0].taskReportID,
    };
    reportAction.reportAction.childReportID = taskReportID;
    reportAction.reportAction.parentReportID = parentReportID;
    reportAction.reportAction.childType = CONST.REPORT.TYPE.TASK;
    reportAction.reportAction.childReportName = taskTitle;
    reportAction.reportAction.childManagerAccountID = taskAssigneeAccountID;
    reportAction.reportAction.childStatusNum = CONST.REPORT.STATUS_NUM.OPEN;
    reportAction.reportAction.childStateNum = CONST.REPORT.STATE_NUM.OPEN;

    return reportAction;
}

/**
 * Builds an optimistic IOU report with a randomly generated reportID
 *
 * @param payeeAccountID - AccountID of the person generating the IOU.
 * @param payerAccountID - AccountID of the other person participating in the IOU.
 * @param total - IOU amount in the smallest unit of the currency.
 * @param chatReportID - Report ID of the chat where the IOU is.
 * @param currency - IOU currency.
 * @param isSendingMoney - If we send money the IOU should be created as settled
 */

function buildOptimisticIOUReport(payeeAccountID: number, payerAccountID: number, total: number, chatReportID: string, currency: string, isSendingMoney = false): OptimisticIOUReport {
    const formattedTotal = CurrencyUtils.convertToDisplayString(total, currency);
    const personalDetails = getPersonalDetailsForAccountID(payerAccountID);
    const payerEmail = 'login' in personalDetails ? personalDetails.login : '';

    // When creating a report the participantsAccountIDs and visibleChatMemberAccountIDs are the same
    const participantsAccountIDs = [payeeAccountID, payerAccountID];

    return {
        type: CONST.REPORT.TYPE.IOU,
        cachedTotal: formattedTotal,
        chatReportID,
        currency,
        managerID: payerAccountID,
        ownerAccountID: payeeAccountID,
        participantAccountIDs: participantsAccountIDs,
        visibleChatMemberAccountIDs: participantsAccountIDs,
        reportID: generateReportID(),
        stateNum: isSendingMoney ? CONST.REPORT.STATE_NUM.APPROVED : CONST.REPORT.STATE_NUM.SUBMITTED,
        statusNum: isSendingMoney ? CONST.REPORT.STATUS_NUM.REIMBURSED : CONST.REPORT.STATE_NUM.SUBMITTED,
        total,

        // We don't translate reportName because the server response is always in English
        reportName: `${payerEmail} owes ${formattedTotal}`,
        notificationPreference: CONST.REPORT.NOTIFICATION_PREFERENCE.HIDDEN,
        parentReportID: chatReportID,
        lastVisibleActionCreated: DateUtils.getDBTime(),
    };
}

/**
 * Builds an optimistic Expense report with a randomly generated reportID
 *
 * @param chatReportID - Report ID of the PolicyExpenseChat where the Expense Report is
 * @param policyID - The policy ID of the PolicyExpenseChat
 * @param payeeAccountID - AccountID of the employee (payee)
 * @param total - Amount in cents
 * @param currency
 */

function buildOptimisticExpenseReport(chatReportID: string, policyID: string, payeeAccountID: number, total: number, currency: string): OptimisticExpenseReport {
    // The amount for Expense reports are stored as negative value in the database
    const storedTotal = total * -1;
    const policyName = getPolicyName(allReports?.[`${ONYXKEYS.COLLECTION.REPORT}${chatReportID}`]);
    const formattedTotal = CurrencyUtils.convertToDisplayString(storedTotal, currency);
    const policy = getPolicy(policyID);

    const isFree = policy?.type === CONST.POLICY.TYPE.FREE;

    // Define the state and status of the report based on whether the policy is free or paid
    const stateNum = isFree ? CONST.REPORT.STATE_NUM.SUBMITTED : CONST.REPORT.STATE_NUM.OPEN;
    const statusNum = isFree ? CONST.REPORT.STATUS_NUM.SUBMITTED : CONST.REPORT.STATUS_NUM.OPEN;

    const expenseReport: OptimisticExpenseReport = {
        reportID: generateReportID(),
        chatReportID,
        policyID,
        type: CONST.REPORT.TYPE.EXPENSE,
        ownerAccountID: payeeAccountID,
        currency,

        // We don't translate reportName because the server response is always in English
        reportName: `${policyName} owes ${formattedTotal}`,
        stateNum,
        statusNum,
        total: storedTotal,
        notificationPreference: CONST.REPORT.NOTIFICATION_PREFERENCE.HIDDEN,
        parentReportID: chatReportID,
        lastVisibleActionCreated: DateUtils.getDBTime(),
    };

    // The account defined in the policy submitsTo field is the approver/ manager for this report
    if (policy?.submitsTo) {
        expenseReport.managerID = policy.submitsTo;
    }

    return expenseReport;
}

/**
 * @param iouReportID - the report ID of the IOU report the action belongs to
 * @param type - IOUReportAction type. Can be oneOf(create, decline, cancel, pay, split)
 * @param total - IOU total in cents
 * @param comment - IOU comment
 * @param currency - IOU currency
 * @param paymentType - IOU paymentMethodType. Can be oneOf(Elsewhere, Expensify)
 * @param isSettlingUp - Whether we are settling up an IOU
 */
function getIOUReportActionMessage(iouReportID: string, type: string, total: number, comment: string, currency: string, paymentType = '', isSettlingUp = false): [Message] {
    const report = getReport(iouReportID);
    const amount =
        type === CONST.IOU.REPORT_ACTION_TYPE.PAY
            ? CurrencyUtils.convertToDisplayString(getMoneyRequestReimbursableTotal(!isEmptyObject(report) ? report : null), currency)
            : CurrencyUtils.convertToDisplayString(total, currency);

    let paymentMethodMessage;
    switch (paymentType) {
        case CONST.IOU.PAYMENT_TYPE.VBBA:
        case CONST.IOU.PAYMENT_TYPE.EXPENSIFY:
            paymentMethodMessage = ' with Expensify';
            break;
        default:
            paymentMethodMessage = ` elsewhere`;
            break;
    }

    let iouMessage;
    switch (type) {
        case CONST.REPORT.ACTIONS.TYPE.APPROVED:
            iouMessage = `approved ${amount}`;
            break;
        case CONST.REPORT.ACTIONS.TYPE.SUBMITTED:
            iouMessage = `submitted ${amount}`;
            break;
        case CONST.IOU.REPORT_ACTION_TYPE.CREATE:
            iouMessage = `requested ${amount}${comment && ` for ${comment}`}`;
            break;
        case CONST.IOU.REPORT_ACTION_TYPE.SPLIT:
            iouMessage = `split ${amount}${comment && ` for ${comment}`}`;
            break;
        case CONST.IOU.REPORT_ACTION_TYPE.DELETE:
            iouMessage = `deleted the ${amount} request${comment && ` for ${comment}`}`;
            break;
        case CONST.IOU.REPORT_ACTION_TYPE.PAY:
            iouMessage = isSettlingUp ? `paid ${amount}${paymentMethodMessage}` : `sent ${amount}${comment && ` for ${comment}`}${paymentMethodMessage}`;
            break;
        default:
            break;
    }

    return [
        {
            html: lodashEscape(iouMessage),
            text: iouMessage ?? '',
            isEdited: false,
            type: CONST.REPORT.MESSAGE.TYPE.COMMENT,
        },
    ];
}

/**
 * Builds an optimistic IOU reportAction object
 *
 * @param type - IOUReportAction type. Can be oneOf(create, delete, pay, split).
 * @param amount - IOU amount in cents.
 * @param currency
 * @param comment - User comment for the IOU.
 * @param participants - An array with participants details.
 * @param [transactionID] - Not required if the IOUReportAction type is 'pay'
 * @param [paymentType] - Only required if the IOUReportAction type is 'pay'. Can be oneOf(elsewhere, Expensify).
 * @param [iouReportID] - Only required if the IOUReportActions type is oneOf(decline, cancel, pay). Generates a randomID as default.
 * @param [isSettlingUp] - Whether we are settling up an IOU.
 * @param [isSendMoneyFlow] - Whether this is send money flow
 * @param [receipt]
 * @param [isOwnPolicyExpenseChat] - Whether this is an expense report create from the current user's policy expense chat
 */

function buildOptimisticIOUReportAction(
    type: ValueOf<typeof CONST.IOU.REPORT_ACTION_TYPE>,
    amount: number,
    currency: string,
    comment: string,
    participants: Participant[],
    transactionID: string,
    paymentType: DeepValueOf<typeof CONST.IOU.PAYMENT_TYPE>,
    iouReportID = '',
    isSettlingUp = false,
    isSendMoneyFlow = false,
    receipt: Receipt = {},
    isOwnPolicyExpenseChat = false,
    created = DateUtils.getDBTime(),
): OptimisticIOUReportAction {
    const IOUReportID = iouReportID || generateReportID();

    const originalMessage: IOUMessage = {
        amount,
        comment,
        currency,
        IOUTransactionID: transactionID,
        IOUReportID,
        type,
    };

    if (type === CONST.IOU.REPORT_ACTION_TYPE.PAY) {
        // In send money flow, we store amount, comment, currency in IOUDetails when type = pay
        if (isSendMoneyFlow) {
            const keys = ['amount', 'comment', 'currency'] as const;
            keys.forEach((key) => {
                delete originalMessage[key];
            });
            originalMessage.IOUDetails = {amount, comment, currency};
            originalMessage.paymentType = paymentType;
        } else {
            // In case of pay money request action, we dont store the comment
            // and there is no single transctionID to link the action to.
            delete originalMessage.IOUTransactionID;
            delete originalMessage.comment;
            originalMessage.paymentType = paymentType;
        }
    }

    // IOUs of type split only exist in group DMs and those don't have an iouReport so we need to delete the IOUReportID key
    if (type === CONST.IOU.REPORT_ACTION_TYPE.SPLIT) {
        delete originalMessage.IOUReportID;
        // Split bill made from a policy expense chat only have the payee's accountID as the participant because the payer could be any policy admin
        if (isOwnPolicyExpenseChat) {
            originalMessage.participantAccountIDs = currentUserAccountID ? [currentUserAccountID] : [];
        } else {
            originalMessage.participantAccountIDs = currentUserAccountID
                ? [currentUserAccountID, ...participants.map((participant) => participant.accountID)]
                : participants.map((participant) => participant.accountID);
        }
    }

    return {
        actionName: CONST.REPORT.ACTIONS.TYPE.IOU,
        actorAccountID: currentUserAccountID,
        automatic: false,
        avatar: currentUserPersonalDetails?.avatar ?? UserUtils.getDefaultAvatarURL(currentUserAccountID),
        isAttachment: false,
        originalMessage,
        message: getIOUReportActionMessage(iouReportID, type, amount, comment, currency, paymentType, isSettlingUp),
        person: [
            {
                style: 'strong',
                text: currentUserPersonalDetails?.displayName ?? currentUserEmail,
                type: 'TEXT',
            },
        ],
        reportActionID: NumberUtils.rand64(),
        shouldShow: true,
        created,
        pendingAction: CONST.RED_BRICK_ROAD_PENDING_ACTION.ADD,
        whisperedToAccountIDs: [CONST.IOU.RECEIPT_STATE.SCANREADY, CONST.IOU.RECEIPT_STATE.SCANNING].some((value) => value === receipt?.state) ? [currentUserAccountID ?? -1] : [],
    };
}

/**
 * Builds an optimistic APPROVED report action with a randomly generated reportActionID.
 */
function buildOptimisticApprovedReportAction(amount: number, currency: string, expenseReportID: string): OptimisticApprovedReportAction {
    const originalMessage = {
        amount,
        currency,
        expenseReportID,
    };

    return {
        actionName: CONST.REPORT.ACTIONS.TYPE.APPROVED,
        actorAccountID: currentUserAccountID,
        automatic: false,
        avatar: currentUserPersonalDetails?.avatar ?? UserUtils.getDefaultAvatarURL(currentUserAccountID),
        isAttachment: false,
        originalMessage,
        message: getIOUReportActionMessage(expenseReportID, CONST.REPORT.ACTIONS.TYPE.APPROVED, Math.abs(amount), '', currency),
        person: [
            {
                style: 'strong',
                text: currentUserPersonalDetails?.displayName ?? currentUserEmail,
                type: 'TEXT',
            },
        ],
        reportActionID: NumberUtils.rand64(),
        shouldShow: true,
        created: DateUtils.getDBTime(),
        pendingAction: CONST.RED_BRICK_ROAD_PENDING_ACTION.ADD,
    };
}

/**
 * Builds an optimistic MOVED report action with a randomly generated reportActionID.
 * This action is used when we move reports across workspaces.
 */
function buildOptimisticMovedReportAction(fromPolicyID: string, toPolicyID: string, newParentReportID: string, movedReportID: string, policyName: string): ReportAction {
    const originalMessage = {
        fromPolicyID,
        toPolicyID,
        newParentReportID,
        movedReportID,
    };

    const movedActionMessage = [
        {
            html: `moved the report to the <a href='${CONST.NEW_EXPENSIFY_URL}r/${newParentReportID}' target='_blank' rel='noreferrer noopener'>${policyName}</a> workspace`,
            text: `moved the report to the ${policyName} workspace`,
            type: CONST.REPORT.MESSAGE.TYPE.COMMENT,
        },
    ];

    return {
        actionName: CONST.REPORT.ACTIONS.TYPE.MOVED,
        actorAccountID: currentUserAccountID,
        automatic: false,
        avatar: currentUserPersonalDetails?.avatar ?? UserUtils.getDefaultAvatarURL(currentUserAccountID),
        isAttachment: false,
        originalMessage,
        message: movedActionMessage,
        person: [
            {
                style: 'strong',
                text: currentUserPersonalDetails?.displayName ?? currentUserEmail,
                type: 'TEXT',
            },
        ],
        reportActionID: NumberUtils.rand64(),
        shouldShow: true,
        created: DateUtils.getDBTime(),
        pendingAction: CONST.RED_BRICK_ROAD_PENDING_ACTION.ADD,
    };
}

/**
 * Builds an optimistic SUBMITTED report action with a randomly generated reportActionID.
 *
 */
function buildOptimisticSubmittedReportAction(amount: number, currency: string, expenseReportID: string): OptimisticSubmittedReportAction {
    const originalMessage = {
        amount,
        currency,
        expenseReportID,
    };

    return {
        actionName: CONST.REPORT.ACTIONS.TYPE.SUBMITTED,
        actorAccountID: currentUserAccountID,
        automatic: false,
        avatar: currentUserPersonalDetails?.avatar ?? UserUtils.getDefaultAvatar(currentUserAccountID),
        isAttachment: false,
        originalMessage,
        message: getIOUReportActionMessage(expenseReportID, CONST.REPORT.ACTIONS.TYPE.SUBMITTED, Math.abs(amount), '', currency),
        person: [
            {
                style: 'strong',
                text: currentUserPersonalDetails?.displayName ?? currentUserEmail,
                type: 'TEXT',
            },
        ],
        reportActionID: NumberUtils.rand64(),
        shouldShow: true,
        created: DateUtils.getDBTime(),
        pendingAction: CONST.RED_BRICK_ROAD_PENDING_ACTION.ADD,
    };
}

/**
 * Builds an optimistic report preview action with a randomly generated reportActionID.
 *
 * @param chatReport
 * @param iouReport
 * @param [comment] - User comment for the IOU.
 * @param [transaction] - optimistic first transaction of preview
 */
function buildOptimisticReportPreview(
    chatReport: OnyxEntry<Report>,
    iouReport: OnyxEntry<Report>,
    comment = '',
    transaction: OnyxEntry<Transaction> = null,
    childReportID?: string,
): OptimisticReportPreview {
    const hasReceipt = TransactionUtils.hasReceipt(transaction);
    const isReceiptBeingScanned = hasReceipt && TransactionUtils.isReceiptBeingScanned(transaction);
    const message = getReportPreviewMessage(iouReport);
    const created = DateUtils.getDBTime();
    return {
        reportActionID: NumberUtils.rand64(),
        reportID: chatReport?.reportID,
        actionName: CONST.REPORT.ACTIONS.TYPE.REPORTPREVIEW,
        pendingAction: CONST.RED_BRICK_ROAD_PENDING_ACTION.ADD,
        originalMessage: {
            linkedReportID: iouReport?.reportID,
        },
        message: [
            {
                html: message,
                text: message,
                isEdited: false,
                type: CONST.REPORT.MESSAGE.TYPE.COMMENT,
            },
        ],
        created,
        accountID: iouReport?.managerID ?? 0,
        // The preview is initially whispered if created with a receipt, so the actor is the current user as well
        actorAccountID: hasReceipt ? currentUserAccountID : iouReport?.managerID ?? 0,
        childReportID: childReportID ?? iouReport?.reportID,
        childMoneyRequestCount: 1,
        childLastMoneyRequestComment: comment,
        childRecentReceiptTransactionIDs: hasReceipt && !isEmptyObject(transaction) ? {[transaction?.transactionID ?? '']: created} : undefined,
        whisperedToAccountIDs: isReceiptBeingScanned ? [currentUserAccountID ?? -1] : [],
    };
}

/**
 * Builds an optimistic modified expense action with a randomly generated reportActionID.
 */
function buildOptimisticModifiedExpenseReportAction(
    transactionThread: OnyxEntry<Transaction>,
    oldTransaction: OnyxEntry<Transaction>,
    transactionChanges: ExpenseOriginalMessage,
    isFromExpenseReport: boolean,
): OptimisticModifiedExpenseReportAction {
    const originalMessage = getModifiedExpenseOriginalMessage(oldTransaction, transactionChanges, isFromExpenseReport);
    return {
        actionName: CONST.REPORT.ACTIONS.TYPE.MODIFIEDEXPENSE,
        actorAccountID: currentUserAccountID,
        automatic: false,
        avatar: currentUserPersonalDetails?.avatar ?? UserUtils.getDefaultAvatarURL(currentUserAccountID),
        created: DateUtils.getDBTime(),
        isAttachment: false,
        message: [
            {
                // Currently we are composing the message from the originalMessage and message is only used in OldDot and not in the App
                text: 'You',
                style: 'strong',
                type: CONST.REPORT.MESSAGE.TYPE.TEXT,
            },
        ],
        originalMessage,
        person: [
            {
                style: 'strong',
                text: currentUserPersonalDetails?.displayName ?? String(currentUserAccountID),
                type: 'TEXT',
            },
        ],
        pendingAction: CONST.RED_BRICK_ROAD_PENDING_ACTION.ADD,
        reportActionID: NumberUtils.rand64(),
        reportID: transactionThread?.reportID,
        shouldShow: true,
    };
}

/**
 * Updates a report preview action that exists for an IOU report.
 *
 * @param [comment] - User comment for the IOU.
 * @param [transaction] - optimistic newest transaction of a report preview
 *
 */
function updateReportPreview(
    iouReport: OnyxEntry<Report>,
    reportPreviewAction: OnyxEntry<ReportAction>,
    isPayRequest = false,
    comment = '',
    transaction: OnyxEntry<Transaction> = null,
): UpdateReportPreview {
    const hasReceipt = TransactionUtils.hasReceipt(transaction);
    const recentReceiptTransactions = reportPreviewAction?.childRecentReceiptTransactionIDs ?? {};
    const transactionsToKeep = TransactionUtils.getRecentTransactions(recentReceiptTransactions);
    const previousTransactionsArray = Object.entries(recentReceiptTransactions ?? {}).map(([key, value]) => (transactionsToKeep.includes(key) ? {[key]: value} : null));
    const previousTransactions: Record<string, string> = {};

    for (const obj of previousTransactionsArray) {
        for (const key in obj) {
            if (obj) {
                previousTransactions[key] = obj[key];
            }
        }
    }

    const message = getReportPreviewMessage(iouReport, reportPreviewAction);
    return {
        ...reportPreviewAction,
        created: DateUtils.getDBTime(),
        message: [
            {
                html: message,
                text: message,
                isEdited: false,
                type: CONST.REPORT.MESSAGE.TYPE.COMMENT,
            },
        ],
        childLastMoneyRequestComment: comment || reportPreviewAction?.childLastMoneyRequestComment,
        childMoneyRequestCount: (reportPreviewAction?.childMoneyRequestCount ?? 0) + (isPayRequest ? 0 : 1),
        childRecentReceiptTransactionIDs: hasReceipt
            ? {
                  ...(transaction && {[transaction.transactionID]: transaction?.created}),
                  ...previousTransactions,
              }
            : recentReceiptTransactions,
        // As soon as we add a transaction without a receipt to the report, it will have ready money requests,
        // so we remove the whisper
        whisperedToAccountIDs: hasReceipt ? reportPreviewAction?.whisperedToAccountIDs : [],
    };
}

function buildOptimisticTaskReportAction(taskReportID: string, actionName: OriginalMessageActionName, message = ''): OptimisticTaskReportAction {
    const originalMessage = {
        taskReportID,
        type: actionName,
        text: message,
    };
    return {
        actionName,
        actorAccountID: currentUserAccountID,
        automatic: false,
        avatar: currentUserPersonalDetails?.avatar ?? UserUtils.getDefaultAvatarURL(currentUserAccountID),
        isAttachment: false,
        originalMessage,
        message: [
            {
                text: message,
                taskReportID,
                type: CONST.REPORT.MESSAGE.TYPE.TEXT,
            },
        ],
        person: [
            {
                style: 'strong',
                text: currentUserPersonalDetails?.displayName ?? String(currentUserAccountID),
                type: 'TEXT',
            },
        ],
        reportActionID: NumberUtils.rand64(),
        shouldShow: true,
        created: DateUtils.getDBTime(),
        isFirstItem: false,
        pendingAction: CONST.RED_BRICK_ROAD_PENDING_ACTION.ADD,
    };
}

/**
 * Builds an optimistic chat report with a randomly generated reportID and as much information as we currently have
 */
function buildOptimisticChatReport(
    participantList: number[],
    reportName: string = CONST.REPORT.DEFAULT_REPORT_NAME,
    chatType: ValueOf<typeof CONST.REPORT.CHAT_TYPE> | undefined = undefined,
    policyID: string = CONST.POLICY.OWNER_EMAIL_FAKE,
    ownerAccountID: number = CONST.REPORT.OWNER_ACCOUNT_ID_FAKE,
    isOwnPolicyExpenseChat = false,
    oldPolicyName = '',
    visibility: ValueOf<typeof CONST.REPORT.VISIBILITY> | undefined = undefined,
    writeCapability: ValueOf<typeof CONST.REPORT.WRITE_CAPABILITIES> | undefined = undefined,
    notificationPreference: NotificationPreference = CONST.REPORT.NOTIFICATION_PREFERENCE.ALWAYS,
    parentReportActionID = '',
    parentReportID = '',
    welcomeMessage = '',
): OptimisticChatReport {
    const currentTime = DateUtils.getDBTime();
    const isNewlyCreatedWorkspaceChat = chatType === CONST.REPORT.CHAT_TYPE.POLICY_EXPENSE_CHAT && isOwnPolicyExpenseChat;
    return {
        type: CONST.REPORT.TYPE.CHAT,
        chatType,
        isOwnPolicyExpenseChat,
        isPinned: reportName === CONST.REPORT.WORKSPACE_CHAT_ROOMS.ADMINS || isNewlyCreatedWorkspaceChat,
        lastActorAccountID: 0,
        lastMessageTranslationKey: '',
        lastMessageHtml: '',
        lastMessageText: undefined,
        lastReadTime: currentTime,
        lastVisibleActionCreated: currentTime,
        notificationPreference,
        oldPolicyName,
        ownerAccountID: ownerAccountID || CONST.REPORT.OWNER_ACCOUNT_ID_FAKE,
        parentReportActionID,
        parentReportID,
        // When creating a report the participantsAccountIDs and visibleChatMemberAccountIDs are the same
        participantAccountIDs: participantList,
        visibleChatMemberAccountIDs: participantList,
        policyID,
        reportID: generateReportID(),
        reportName,
        stateNum: 0,
        statusNum: 0,
        visibility,
        welcomeMessage,
        writeCapability,
    };
}

/**
 * Returns the necessary reportAction onyx data to indicate that the chat has been created optimistically
 * @param [created] - Action created time
 */
function buildOptimisticCreatedReportAction(emailCreatingAction: string, created = DateUtils.getDBTime()): OptimisticCreatedReportAction {
    return {
        reportActionID: NumberUtils.rand64(),
        actionName: CONST.REPORT.ACTIONS.TYPE.CREATED,
        pendingAction: CONST.RED_BRICK_ROAD_PENDING_ACTION.ADD,
        actorAccountID: currentUserAccountID,
        message: [
            {
                type: CONST.REPORT.MESSAGE.TYPE.TEXT,
                style: 'strong',
                text: emailCreatingAction,
            },
            {
                type: CONST.REPORT.MESSAGE.TYPE.TEXT,
                style: 'normal',
                text: ' created this report',
            },
        ],
        person: [
            {
                type: CONST.REPORT.MESSAGE.TYPE.TEXT,
                style: 'strong',
                text: allPersonalDetails?.[currentUserAccountID ?? '']?.displayName ?? currentUserEmail,
            },
        ],
        automatic: false,
        avatar: allPersonalDetails?.[currentUserAccountID ?? '']?.avatar ?? UserUtils.getDefaultAvatarURL(currentUserAccountID),
        created,
        shouldShow: true,
    };
}

/**
 * Returns the necessary reportAction onyx data to indicate that a task report has been edited
 */
function buildOptimisticEditedTaskReportAction(emailEditingTask: string): OptimisticEditedTaskReportAction {
    return {
        reportActionID: NumberUtils.rand64(),
        actionName: CONST.REPORT.ACTIONS.TYPE.TASKEDITED,
        pendingAction: CONST.RED_BRICK_ROAD_PENDING_ACTION.ADD,
        actorAccountID: currentUserAccountID,
        message: [
            {
                type: CONST.REPORT.MESSAGE.TYPE.TEXT,
                style: 'strong',
                text: emailEditingTask,
            },
            {
                type: CONST.REPORT.MESSAGE.TYPE.TEXT,
                style: 'normal',
                text: ' edited this task',
            },
        ],
        person: [
            {
                type: CONST.REPORT.MESSAGE.TYPE.TEXT,
                style: 'strong',
                text: allPersonalDetails?.[currentUserAccountID ?? '']?.displayName ?? currentUserEmail,
            },
        ],
        automatic: false,
        avatar: allPersonalDetails?.[currentUserAccountID ?? '']?.avatar ?? UserUtils.getDefaultAvatarURL(currentUserAccountID),
        created: DateUtils.getDBTime(),
        shouldShow: false,
    };
}

/**
 * Returns the necessary reportAction onyx data to indicate that a chat has been archived
 *
 * @param reason - A reason why the chat has been archived
 */
function buildOptimisticClosedReportAction(emailClosingReport: string, policyName: string, reason: string = CONST.REPORT.ARCHIVE_REASON.DEFAULT): OptimisticClosedReportAction {
    return {
        actionName: CONST.REPORT.ACTIONS.TYPE.CLOSED,
        actorAccountID: currentUserAccountID,
        automatic: false,
        avatar: allPersonalDetails?.[currentUserAccountID ?? '']?.avatar ?? UserUtils.getDefaultAvatarURL(currentUserAccountID),
        created: DateUtils.getDBTime(),
        message: [
            {
                type: CONST.REPORT.MESSAGE.TYPE.TEXT,
                style: 'strong',
                text: emailClosingReport,
            },
            {
                type: CONST.REPORT.MESSAGE.TYPE.TEXT,
                style: 'normal',
                text: ' closed this report',
            },
        ],
        originalMessage: {
            policyName,
            reason,
        },
        pendingAction: CONST.RED_BRICK_ROAD_PENDING_ACTION.ADD,
        person: [
            {
                type: CONST.REPORT.MESSAGE.TYPE.TEXT,
                style: 'strong',
                text: allPersonalDetails?.[currentUserAccountID ?? '']?.displayName ?? currentUserEmail,
            },
        ],
        reportActionID: NumberUtils.rand64(),
        shouldShow: true,
    };
}

function buildOptimisticWorkspaceChats(policyID: string, policyName: string): OptimisticWorkspaceChats {
    const announceChatData = buildOptimisticChatReport(
        currentUserAccountID ? [currentUserAccountID] : [],
        CONST.REPORT.WORKSPACE_CHAT_ROOMS.ANNOUNCE,
        CONST.REPORT.CHAT_TYPE.POLICY_ANNOUNCE,
        policyID,
        CONST.POLICY.OWNER_ACCOUNT_ID_FAKE,
        false,
        policyName,
        undefined,
        undefined,

        // #announce contains all policy members so notifying always should be opt-in only.
        CONST.REPORT.NOTIFICATION_PREFERENCE.DAILY,
    );
    const announceChatReportID = announceChatData.reportID;
    const announceCreatedAction = buildOptimisticCreatedReportAction(CONST.POLICY.OWNER_EMAIL_FAKE);
    const announceReportActionData = {
        [announceCreatedAction.reportActionID]: announceCreatedAction,
    };

    const adminsChatData = buildOptimisticChatReport(
        [currentUserAccountID ?? -1],
        CONST.REPORT.WORKSPACE_CHAT_ROOMS.ADMINS,
        CONST.REPORT.CHAT_TYPE.POLICY_ADMINS,
        policyID,
        CONST.POLICY.OWNER_ACCOUNT_ID_FAKE,
        false,
        policyName,
    );
    const adminsChatReportID = adminsChatData.reportID;
    const adminsCreatedAction = buildOptimisticCreatedReportAction(CONST.POLICY.OWNER_EMAIL_FAKE);
    const adminsReportActionData = {
        [adminsCreatedAction.reportActionID]: adminsCreatedAction,
    };

    const expenseChatData = buildOptimisticChatReport([currentUserAccountID ?? -1], '', CONST.REPORT.CHAT_TYPE.POLICY_EXPENSE_CHAT, policyID, currentUserAccountID, true, policyName);
    const expenseChatReportID = expenseChatData.reportID;
    const expenseReportCreatedAction = buildOptimisticCreatedReportAction(currentUserEmail ?? '');
    const expenseReportActionData = {
        [expenseReportCreatedAction.reportActionID]: expenseReportCreatedAction,
    };

    return {
        announceChatReportID,
        announceChatData,
        announceReportActionData,
        announceCreatedReportActionID: announceCreatedAction.reportActionID,
        adminsChatReportID,
        adminsChatData,
        adminsReportActionData,
        adminsCreatedReportActionID: adminsCreatedAction.reportActionID,
        expenseChatReportID,
        expenseChatData,
        expenseReportActionData,
        expenseCreatedReportActionID: expenseReportCreatedAction.reportActionID,
    };
}

/**
 * Builds an optimistic Task Report with a randomly generated reportID
 *
 * @param ownerAccountID - Account ID of the person generating the Task.
 * @param assigneeAccountID - AccountID of the other person participating in the Task.
 * @param parentReportID - Report ID of the chat where the Task is.
 * @param title - Task title.
 * @param description - Task description.
 * @param policyID - PolicyID of the parent report
 */

function buildOptimisticTaskReport(
    ownerAccountID: number,
    assigneeAccountID = 0,
    parentReportID?: string,
    title?: string,
    description?: string,
    policyID: string = CONST.POLICY.OWNER_EMAIL_FAKE,
): OptimisticTaskReport {
    // When creating a report the participantsAccountIDs and visibleChatMemberAccountIDs are the same
    const participantsAccountIDs = assigneeAccountID && assigneeAccountID !== ownerAccountID ? [assigneeAccountID] : [];

    return {
        reportID: generateReportID(),
        reportName: title,
        description,
        ownerAccountID,
        participantAccountIDs: participantsAccountIDs,
        visibleChatMemberAccountIDs: participantsAccountIDs,
        managerID: assigneeAccountID,
        type: CONST.REPORT.TYPE.TASK,
        parentReportID,
        policyID,
        stateNum: CONST.REPORT.STATE_NUM.OPEN,
        statusNum: CONST.REPORT.STATUS_NUM.OPEN,
        notificationPreference: CONST.REPORT.NOTIFICATION_PREFERENCE.ALWAYS,
        lastVisibleActionCreated: DateUtils.getDBTime(),
    };
}

/**
 * A helper method to create transaction thread
 *
 * @param reportAction - the parent IOU report action from which to create the thread
 *
 * @param moneyRequestReportID - the reportID which the report action belong to
 */
function buildTransactionThread(reportAction: OnyxEntry<ReportAction>, moneyRequestReportID: string): OptimisticChatReport {
    const participantAccountIDs = [...new Set([currentUserAccountID, Number(reportAction?.actorAccountID)])].filter(Boolean) as number[];
    return buildOptimisticChatReport(
        participantAccountIDs,
        getTransactionReportName(reportAction),
        undefined,
        getReport(moneyRequestReportID)?.policyID ?? CONST.POLICY.OWNER_EMAIL_FAKE,
        CONST.POLICY.OWNER_ACCOUNT_ID_FAKE,
        false,
        '',
        undefined,
        undefined,
        CONST.REPORT.NOTIFICATION_PREFERENCE.HIDDEN,
        reportAction?.reportActionID,
        moneyRequestReportID,
    );
}

function isUnread(report: OnyxEntry<Report>): boolean {
    if (!report) {
        return false;
    }

    // lastVisibleActionCreated and lastReadTime are both datetime strings and can be compared directly
    const lastVisibleActionCreated = report.lastVisibleActionCreated ?? '';
    const lastReadTime = report.lastReadTime ?? '';
    return lastReadTime < lastVisibleActionCreated;
}

function isIOUOwnedByCurrentUser(report: OnyxEntry<Report>, allReportsDict: OnyxCollection<Report> = null): boolean {
    const allAvailableReports = allReportsDict ?? allReports;
    if (!report || !allAvailableReports) {
        return false;
    }

    let reportToLook = report;
    if (report.iouReportID) {
        const iouReport = allAvailableReports[`${ONYXKEYS.COLLECTION.REPORT}${report.iouReportID}`];
        if (iouReport) {
            reportToLook = iouReport;
        }
    }

    return reportToLook.ownerAccountID === currentUserAccountID;
}

/**
 * Assuming the passed in report is a default room, lets us know whether we can see it or not, based on permissions and
 * the various subsets of users we've allowed to use default rooms.
 */
function canSeeDefaultRoom(report: OnyxEntry<Report>, policies: OnyxCollection<Policy>, betas: OnyxEntry<Beta[]>): boolean {
    // Include archived rooms
    if (isArchivedRoom(report)) {
        return true;
    }

    // Include default rooms for free plan policies (domain rooms aren't included in here because they do not belong to a policy)
    if (getPolicyType(report, policies) === CONST.POLICY.TYPE.FREE) {
        return true;
    }

    // Include domain rooms with Partner Managers (Expensify accounts) in them for accounts that are on a domain with an Approved Accountant
    if (isDomainRoom(report) && doesDomainHaveApprovedAccountant && hasExpensifyEmails(report?.participantAccountIDs ?? [])) {
        return true;
    }

    // If the room has an assigned guide, it can be seen.
    if (hasExpensifyGuidesEmails(report?.participantAccountIDs ?? [])) {
        return true;
    }

    // Include any admins and announce rooms, since only non partner-managed domain rooms are on the beta now.
    if (isAdminRoom(report) || isAnnounceRoom(report)) {
        return true;
    }

    // For all other cases, just check that the user belongs to the default rooms beta
    return Permissions.canUseDefaultRooms(betas ?? []);
}

function canAccessReport(report: OnyxEntry<Report>, policies: OnyxCollection<Policy>, betas: OnyxEntry<Beta[]>): boolean {
    if (isThread(report) && ReportActionsUtils.isPendingRemove(ReportActionsUtils.getParentReportAction(report))) {
        return false;
    }

    // We hide default rooms (it's basically just domain rooms now) from people who aren't on the defaultRooms beta.
    if (isDefaultRoom(report) && !canSeeDefaultRoom(report, policies, betas)) {
        return false;
    }

    return true;
}
/**
 * Check if the report is the parent report of the currently viewed report or at least one child report has report action
 */
function shouldHideReport(report: OnyxEntry<Report>, currentReportId: string): boolean {
    const currentReport = getReport(currentReportId);
    const parentReport = getParentReport(!isEmptyObject(currentReport) ? currentReport : null);
    const reportActions = ReportActionsUtils.getAllReportActions(report?.reportID ?? '');
    const isChildReportHasComment = Object.values(reportActions ?? {})?.some((reportAction) => (reportAction?.childVisibleActionCount ?? 0) > 0);
    return parentReport?.reportID !== report?.reportID && !isChildReportHasComment;
}

/**
 * Checks to see if a report's parentAction is a money request that contains a violation
 */
function doesTransactionThreadHaveViolations(report: OnyxEntry<Report>, transactionViolations: OnyxCollection<TransactionViolation[]>, parentReportAction: OnyxEntry<ReportAction>): boolean {
    if (parentReportAction?.actionName !== CONST.REPORT.ACTIONS.TYPE.IOU) {
        return false;
    }
    const {IOUTransactionID, IOUReportID} = parentReportAction.originalMessage ?? {};
    if (!IOUTransactionID || !IOUReportID) {
        return false;
    }
    if (!isCurrentUserSubmitter(IOUReportID)) {
        return false;
    }
    if (report?.stateNum !== CONST.REPORT.STATE_NUM.OPEN && report?.stateNum !== CONST.REPORT.STATE_NUM.SUBMITTED) {
        return false;
    }
    return TransactionUtils.hasViolation(IOUTransactionID, transactionViolations);
}

/**
 * Checks to see if a report contains a violation
 */
function hasViolations(reportID: string, transactionViolations: OnyxCollection<TransactionViolation[]>): boolean {
    const transactions = TransactionUtils.getAllReportTransactions(reportID);
    return transactions.some((transaction) => TransactionUtils.hasViolation(transaction.transactionID, transactionViolations));
}

/**
 * Takes several pieces of data from Onyx and evaluates if a report should be shown in the option list (either when searching
 * for reports or the reports shown in the LHN).
 *
 * This logic is very specific and the order of the logic is very important. It should fail quickly in most cases and also
 * filter out the majority of reports before filtering out very specific minority of reports.
 */
function shouldReportBeInOptionList({
    report,
    currentReportId,
    isInGSDMode,
    betas,
    policies,
    excludeEmptyChats,
    doesReportHaveViolations,
}: {
    report: OnyxEntry<Report>;
    currentReportId: string;
    isInGSDMode: boolean;
    betas: Beta[];
    policies: OnyxCollection<Policy>;
    excludeEmptyChats: boolean;
    doesReportHaveViolations: boolean;
}) {
    const isInDefaultMode = !isInGSDMode;
    // Exclude reports that have no data because there wouldn't be anything to show in the option item.
    // This can happen if data is currently loading from the server or a report is in various stages of being created.
    // This can also happen for anyone accessing a public room or archived room for which they don't have access to the underlying policy.
    if (
        !report?.reportID ||
        !report?.type ||
        report?.reportName === undefined ||
        // eslint-disable-next-line @typescript-eslint/prefer-nullish-coalescing
        report?.isHidden ||
        // eslint-disable-next-line @typescript-eslint/prefer-nullish-coalescing
        report?.participantAccountIDs?.includes(CONST.ACCOUNT_ID.NOTIFICATIONS) ||
        (report?.participantAccountIDs?.length === 0 &&
            !isChatThread(report) &&
            !isPublicRoom(report) &&
            !isUserCreatedPolicyRoom(report) &&
            !isArchivedRoom(report) &&
            !isMoneyRequestReport(report) &&
            !isTaskReport(report))
    ) {
        return false;
    }
    if (!canAccessReport(report, policies, betas)) {
        return false;
    }

    // Include the currently viewed report. If we excluded the currently viewed report, then there
    // would be no way to highlight it in the options list and it would be confusing to users because they lose
    // a sense of context.
    if (report.reportID === currentReportId) {
        return true;
    }

    // Include reports that are relevant to the user in any view mode. Criteria include having a draft or having a GBR showing.
    // eslint-disable-next-line @typescript-eslint/prefer-nullish-coalescing
    if (report.hasDraft || requiresAttentionFromCurrentUser(report)) {
        return true;
    }
    const lastVisibleMessage = ReportActionsUtils.getLastVisibleMessage(report.reportID);
    const isEmptyChat = !report.lastMessageText && !report.lastMessageTranslationKey && !lastVisibleMessage.lastMessageText && !lastVisibleMessage.lastMessageTranslationKey;
    const canHideReport = shouldHideReport(report, currentReportId);

    // Include reports if they are pinned
    if (report.isPinned) {
        return true;
    }

    // Hide only chat threads that haven't been commented on (other threads are actionable)
    if (isChatThread(report) && canHideReport && isEmptyChat) {
        return false;
    }

    // Include reports that have errors from trying to add a workspace
    // If we excluded it, then the red-brock-road pattern wouldn't work for the user to resolve the error
    if (report.errorFields?.addWorkspaceRoom) {
        return true;
    }

    // Always show IOU reports with violations
    if (isExpenseRequest(report) && doesReportHaveViolations) {
        return true;
    }

    // All unread chats (even archived ones) in GSD mode will be shown. This is because GSD mode is specifically for focusing the user on the most relevant chats, primarily, the unread ones
    if (isInGSDMode) {
        return isUnread(report) && report.notificationPreference !== CONST.REPORT.NOTIFICATION_PREFERENCE.MUTE;
    }

    // Archived reports should always be shown when in default (most recent) mode. This is because you should still be able to access and search for the chats to find them.
    if (isInDefaultMode && isArchivedRoom(report)) {
        return true;
    }

    // Hide chats between two users that haven't been commented on from the LNH
    if (excludeEmptyChats && isEmptyChat && isChatReport(report) && !isChatRoom(report) && !isPolicyExpenseChat(report) && canHideReport) {
        return false;
    }

    return true;
}

/**
 * Attempts to find a report in onyx with the provided list of participants. Does not include threads, task, money request, room, and policy expense chat.
 */
function getChatByParticipants(newParticipantList: number[]): OnyxEntry<Report> {
    const sortedNewParticipantList = newParticipantList.sort();
    return (
        Object.values(allReports ?? {}).find((report) => {
            // If the report has been deleted, or there are no participants (like an empty #admins room) then skip it
            if (
                !report ||
                report.participantAccountIDs?.length === 0 ||
                isChatThread(report) ||
                isTaskReport(report) ||
                isMoneyRequestReport(report) ||
                isChatRoom(report) ||
                isPolicyExpenseChat(report)
            ) {
                return false;
            }

            // Only return the chat if it has all the participants
            return lodashIsEqual(sortedNewParticipantList, report.participantAccountIDs?.sort());
        }) ?? null
    );
}

/**
 * Attempts to find a report in onyx with the provided list of participants in given policy
 */
function getChatByParticipantsAndPolicy(newParticipantList: number[], policyID: string): OnyxEntry<Report> {
    newParticipantList.sort();
    return (
        Object.values(allReports ?? {}).find((report) => {
            // If the report has been deleted, or there are no participants (like an empty #admins room) then skip it
            if (!report?.participantAccountIDs) {
                return false;
            }
            const sortedParticipanctsAccountIDs = report.participantAccountIDs?.sort();
            // Only return the room if it has all the participants and is not a policy room
            return report.policyID === policyID && lodashIsEqual(newParticipantList, sortedParticipanctsAccountIDs);
        }) ?? null
    );
}

function getAllPolicyReports(policyID: string): Array<OnyxEntry<Report>> {
    return Object.values(allReports ?? {}).filter((report) => report?.policyID === policyID);
}

/**
 * Returns true if Chronos is one of the chat participants (1:1)
 */
function chatIncludesChronos(report: OnyxEntry<Report> | EmptyObject): boolean {
    return Boolean(report?.participantAccountIDs?.includes(CONST.ACCOUNT_ID.CHRONOS));
}

/**
 * Can only flag if:
 *
 * - It was written by someone else and isn't a whisper
 * - It's a welcome message whisper
 * - It's an ADDCOMMENT that is not an attachment
 */
function canFlagReportAction(reportAction: OnyxEntry<ReportAction>, reportID: string | undefined): boolean {
    const report = getReport(reportID);
    const isCurrentUserAction = reportAction?.actorAccountID === currentUserAccountID;
    const isOriginalMessageHaveHtml =
        reportAction?.actionName === CONST.REPORT.ACTIONS.TYPE.ADDCOMMENT ||
        reportAction?.actionName === CONST.REPORT.ACTIONS.TYPE.RENAMED ||
        reportAction?.actionName === CONST.REPORT.ACTIONS.TYPE.CHRONOSOOOLIST;
    if (ReportActionsUtils.isWhisperAction(reportAction)) {
        // Allow flagging welcome message whispers as they can be set by any room creator
        if (report?.welcomeMessage && !isCurrentUserAction && isOriginalMessageHaveHtml && reportAction?.originalMessage?.html === report.welcomeMessage) {
            return true;
        }

        // Disallow flagging the rest of whisper as they are sent by us
        return false;
    }

    return Boolean(
        !isCurrentUserAction &&
            reportAction?.actionName === CONST.REPORT.ACTIONS.TYPE.ADDCOMMENT &&
            !ReportActionsUtils.isDeletedAction(reportAction) &&
            !ReportActionsUtils.isCreatedTaskReportAction(reportAction) &&
            !isEmptyObject(report) &&
            report &&
            isAllowedToComment(report),
    );
}

/**
 * Whether flag comment page should show
 */
function shouldShowFlagComment(reportAction: OnyxEntry<ReportAction>, report: OnyxEntry<Report>): boolean {
    return (
        canFlagReportAction(reportAction, report?.reportID) &&
        !isArchivedRoom(report) &&
        !chatIncludesChronos(report) &&
        !isConciergeChatReport(report) &&
        reportAction?.actorAccountID !== CONST.ACCOUNT_ID.CONCIERGE
    );
}

/**
 * @param sortedAndFilteredReportActions - reportActions for the report, sorted newest to oldest, and filtered for only those that should be visible
 */
function getNewMarkerReportActionID(report: OnyxEntry<Report>, sortedAndFilteredReportActions: ReportAction[]): string {
    if (!isUnread(report)) {
        return '';
    }

    const newMarkerIndex = lodashFindLastIndex(sortedAndFilteredReportActions, (reportAction) => (reportAction.created ?? '') > (report?.lastReadTime ?? ''));

    return 'reportActionID' in sortedAndFilteredReportActions[newMarkerIndex] ? sortedAndFilteredReportActions[newMarkerIndex].reportActionID : '';
}

/**
 * Performs the markdown conversion, and replaces code points > 127 with C escape sequences
 * Used for compatibility with the backend auth validator for AddComment, and to account for MD in comments
 * @returns The comment's total length as seen from the backend
 */
function getCommentLength(textComment: string): number {
    return getParsedComment(textComment)
        .replace(/[^ -~]/g, '\\u????')
        .trim().length;
}

function getRouteFromLink(url: string | null): string {
    if (!url) {
        return '';
    }

    // Get the reportID from URL
    let route = url;
    const localWebAndroidRegEx = /^(https:\/\/([0-9]{1,3})\.([0-9]{1,3})\.([0-9]{1,3})\.([0-9]{1,3}))/;
    linkingConfig.prefixes.forEach((prefix) => {
        if (route.startsWith(prefix)) {
            route = route.replace(prefix, '');
        } else if (localWebAndroidRegEx.test(route)) {
            route = route.replace(localWebAndroidRegEx, '');
        } else {
            return;
        }

        // Remove the port if it's a localhost URL
        if (/^:\d+/.test(route)) {
            route = route.replace(/:\d+/, '');
        }

        // Remove the leading slash if exists
        if (route.startsWith('/')) {
            route = route.replace('/', '');
        }
    });
    return route;
}

function parseReportRouteParams(route: string): ReportRouteParams {
    let parsingRoute = route;
    if (parsingRoute.at(0) === '/') {
        // remove the first slash
        parsingRoute = parsingRoute.slice(1);
    }

    if (!parsingRoute.startsWith(Url.addTrailingForwardSlash(ROUTES.REPORT))) {
        return {reportID: '', isSubReportPageRoute: false};
    }

    const pathSegments = parsingRoute.split('/');

    const reportIDSegment = pathSegments[1];

    // Check for "undefined" or any other unwanted string values
    if (!reportIDSegment || reportIDSegment === 'undefined') {
        return {reportID: '', isSubReportPageRoute: false};
    }

    return {
        reportID: reportIDSegment,
        isSubReportPageRoute: pathSegments.length > 2,
    };
}

function getReportIDFromLink(url: string | null): string {
    const route = getRouteFromLink(url);
    const {reportID, isSubReportPageRoute} = parseReportRouteParams(route);
    if (isSubReportPageRoute) {
        // We allow the Sub-Report deep link routes (settings, details, etc.) to be handled by their respective component pages
        return '';
    }
    return reportID;
}

/**
 * Get the report policyID given a reportID
 */
function getReportPolicyID(reportID?: string): string | undefined {
    return getReport(reportID)?.policyID;
}

/**
 * Check if the chat report is linked to an iou that is waiting for the current user to add a credit bank account.
 */
function hasIOUWaitingOnCurrentUserBankAccount(chatReport: OnyxEntry<Report>): boolean {
    if (chatReport?.iouReportID) {
        const iouReport = allReports?.[`${ONYXKEYS.COLLECTION.REPORT}${chatReport?.iouReportID}`];
        if (iouReport?.isWaitingOnBankAccount && iouReport?.ownerAccountID === currentUserAccountID) {
            return true;
        }
    }

    return false;
}

/**
 * Users can request money:
 * - in policy expense chats only if they are in a role of a member in the chat (in other words, if it's their policy expense chat)
 * - in an open or submitted expense report tied to a policy expense chat the user owns
 *     - employee can request money in submitted expense report only if the policy has Instant Submit settings turned on
 * - in an IOU report, which is not settled yet
 * - in a 1:1 DM chat
 */
function canRequestMoney(report: OnyxEntry<Report>, policy: OnyxEntry<Policy>, otherParticipants: number[]): boolean {
    // User cannot request money in chat thread or in task report or in chat room
    if (isChatThread(report) || isTaskReport(report) || isChatRoom(report)) {
        return false;
    }

    // Users can only request money in DMs if they are a 1:1 DM
    if (isDM(report)) {
        return otherParticipants.length === 1;
    }

    // Prevent requesting money if pending IOU report waiting for their bank account already exists
    if (hasIOUWaitingOnCurrentUserBankAccount(report)) {
        return false;
    }

    // In case of expense reports, we have to look at the parent workspace chat to get the isOwnPolicyExpenseChat property
    let isOwnPolicyExpenseChat = report?.isOwnPolicyExpenseChat ?? false;
    if (isExpenseReport(report) && getParentReport(report)) {
        isOwnPolicyExpenseChat = Boolean(getParentReport(report)?.isOwnPolicyExpenseChat);
    }

    // In case there are no other participants than the current user and it's not user's own policy expense chat, they can't request money from such report
    if (otherParticipants.length === 0 && !isOwnPolicyExpenseChat) {
        return false;
    }

    // User can request money in any IOU report, unless paid, but user can only request money in an expense report
    // which is tied to their workspace chat.
    if (isMoneyRequestReport(report)) {
        const isOwnExpenseReport = isExpenseReport(report) && isOwnPolicyExpenseChat;
        if (isOwnExpenseReport && PolicyUtils.isPaidGroupPolicy(policy)) {
            return isDraftExpenseReport(report);
        }

        return (isOwnExpenseReport || isIOUReport(report)) && !isReportApproved(report) && !isSettled(report?.reportID);
    }

    // In case of policy expense chat, users can only request money from their own policy expense chat
    return !isPolicyExpenseChat(report) || isOwnPolicyExpenseChat;
}

/**
 * Helper method to define what money request options we want to show for particular method.
 * There are 3 money request options: Request, Split and Send:
 * - Request option should show for:
 *     - DMs
 *     - own policy expense chats
 *     - open and processing expense reports tied to own policy expense chat
 *     - unsettled IOU reports
 * - Send option should show for:
 *     - DMs
 * - Split options should show for:
 *     - chat/ policy rooms with more than 1 participants
 *     - groups chats with 3 and more participants
 *     - corporate workspace chats
 *
 * None of the options should show in chat threads or if there is some special Expensify account
 * as a participant of the report.
 */
function getMoneyRequestOptions(report: OnyxEntry<Report>, policy: OnyxEntry<Policy>, reportParticipants: number[]): Array<ValueOf<typeof CONST.IOU.TYPE>> {
    // In any thread or task report, we do not allow any new money requests yet
    if (isChatThread(report) || isTaskReport(report)) {
        return [];
    }

    // We don't allow IOU actions if an Expensify account is a participant of the report, unless the policy that the report is on is owned by an Expensify account
    const doParticipantsIncludeExpensifyAccounts = lodashIntersection(reportParticipants, CONST.EXPENSIFY_ACCOUNT_IDS).length > 0;
    const isPolicyOwnedByExpensifyAccounts = report?.policyID ? CONST.EXPENSIFY_ACCOUNT_IDS.includes(getPolicy(report?.policyID ?? '')?.ownerAccountID ?? 0) : false;
    if (doParticipantsIncludeExpensifyAccounts && !isPolicyOwnedByExpensifyAccounts) {
        return [];
    }

    const otherParticipants = reportParticipants.filter((accountID) => currentUserPersonalDetails?.accountID !== accountID);
    const hasSingleOtherParticipantInReport = otherParticipants.length === 1;
    const hasMultipleOtherParticipants = otherParticipants.length > 1;
    let options: Array<ValueOf<typeof CONST.IOU.TYPE>> = [];

    // User created policy rooms and default rooms like #admins or #announce will always have the Split Bill option
    // unless there are no other participants at all (e.g. #admins room for a policy with only 1 admin)
    // DM chats will have the Split Bill option only when there are at least 2 other people in the chat.
    // Your own workspace chats will have the split bill option.
    if ((isChatRoom(report) && otherParticipants.length > 0) || (isDM(report) && hasMultipleOtherParticipants) || (isPolicyExpenseChat(report) && report?.isOwnPolicyExpenseChat)) {
        options = [CONST.IOU.TYPE.SPLIT];
    }

    if (canRequestMoney(report, policy, otherParticipants)) {
        options = [...options, CONST.IOU.TYPE.REQUEST];
    }

    // Send money option should be visible only in 1:1 DMs
    if (isDM(report) && hasSingleOtherParticipantInReport) {
        options = [...options, CONST.IOU.TYPE.SEND];
    }

    return options;
}

/**
 * Allows a user to leave a policy room according to the following conditions of the visibility or chatType rNVP:
 * `public` - Anyone can leave (because anybody can join)
 * `public_announce` - Only non-policy members can leave (it's auto-shared with policy members)
 * `policy_admins` - Nobody can leave (it's auto-shared with all policy admins)
 * `policy_announce` - Nobody can leave (it's auto-shared with all policy members)
 * `policyExpenseChat` - Nobody can leave (it's auto-shared with all policy members)
 * `policy` - Anyone can leave (though only policy members can join)
 * `domain` - Nobody can leave (it's auto-shared with domain members)
 * `dm` - Nobody can leave (it's auto-shared with users)
 * `private` - Anybody can leave (though you can only be invited to join)
 */
function canLeaveRoom(report: OnyxEntry<Report>, isPolicyMember: boolean): boolean {
    if (!report?.visibility) {
        if (
            report?.chatType === CONST.REPORT.CHAT_TYPE.POLICY_ADMINS ||
            report?.chatType === CONST.REPORT.CHAT_TYPE.POLICY_ANNOUNCE ||
            report?.chatType === CONST.REPORT.CHAT_TYPE.POLICY_EXPENSE_CHAT ||
            report?.chatType === CONST.REPORT.CHAT_TYPE.DOMAIN_ALL ||
            !report?.chatType
        ) {
            // DM chats don't have a chatType
            return false;
        }
    } else if (isPublicAnnounceRoom(report) && isPolicyMember) {
        return false;
    }
    return true;
}

function isCurrentUserTheOnlyParticipant(participantAccountIDs?: number[]): boolean {
    return Boolean(participantAccountIDs?.length === 1 && participantAccountIDs?.[0] === currentUserAccountID);
}

/**
 * Returns display names for those that can see the whisper.
 * However, it returns "you" if the current user is the only one who can see it besides the person that sent it.
 */
function getWhisperDisplayNames(participantAccountIDs?: number[]): string | undefined {
    const isWhisperOnlyVisibleToCurrentUser = isCurrentUserTheOnlyParticipant(participantAccountIDs);

    // When the current user is the only participant, the display name needs to be "you" because that's the only person reading it
    if (isWhisperOnlyVisibleToCurrentUser) {
        return Localize.translateLocal('common.youAfterPreposition');
    }

    return participantAccountIDs?.map((accountID) => getDisplayNameForParticipant(accountID, !isWhisperOnlyVisibleToCurrentUser)).join(', ');
}

/**
 * Show subscript on workspace chats / threads and expense requests
 */
function shouldReportShowSubscript(report: OnyxEntry<Report>): boolean {
    if (isArchivedRoom(report) && !isWorkspaceThread(report)) {
        return false;
    }

    if (isPolicyExpenseChat(report) && !isChatThread(report) && !isTaskReport(report) && !report?.isOwnPolicyExpenseChat) {
        return true;
    }

    if (isPolicyExpenseChat(report) && !isThread(report) && !isTaskReport(report)) {
        return true;
    }

    if (isExpenseRequest(report)) {
        return true;
    }

    if (isWorkspaceTaskReport(report)) {
        return true;
    }

    if (isWorkspaceThread(report)) {
        return true;
    }

    return false;
}

/**
 * Return true if reports data exists
 */
function isReportDataReady(): boolean {
    return !isEmptyObject(allReports) && Object.keys(allReports ?? {}).some((key) => allReports?.[key]?.reportID);
}

/**
 * Return true if reportID from path is valid
 */
function isValidReportIDFromPath(reportIDFromPath: string): boolean {
    return !['', 'null', '0'].includes(reportIDFromPath);
}

/**
 * Return the errors we have when creating a chat or a workspace room
 */
function getAddWorkspaceRoomOrChatReportErrors(report: OnyxEntry<Report>): Record<string, string> | null | undefined {
    // We are either adding a workspace room, or we're creating a chat, it isn't possible for both of these to have errors for the same report at the same time, so
    // simply looking up the first truthy value will get the relevant property if it's set.
    return report?.errorFields?.addWorkspaceRoom ?? report?.errorFields?.createChat;
}

/**
 * Return true if the Money Request report is marked for deletion.
 */
function isMoneyRequestReportPendingDeletion(report: OnyxEntry<Report>): boolean {
    if (!isMoneyRequestReport(report)) {
        return false;
    }

    const parentReportAction = ReportActionsUtils.getReportAction(report?.parentReportID ?? '', report?.parentReportActionID ?? '');
    return parentReportAction?.pendingAction === CONST.RED_BRICK_ROAD_PENDING_ACTION.DELETE;
}

function canUserPerformWriteAction(report: OnyxEntry<Report>) {
    const reportErrors = getAddWorkspaceRoomOrChatReportErrors(report);

    // If the Money Request report is marked for deletion, let us prevent any further write action.
    if (isMoneyRequestReportPendingDeletion(report)) {
        return false;
    }

    return !isArchivedRoom(report) && isEmptyObject(reportErrors) && report && isAllowedToComment(report) && !isAnonymousUser;
}

/**
 * Returns ID of the original report from which the given reportAction is first created.
 */
function getOriginalReportID(reportID: string, reportAction: OnyxEntry<ReportAction>): string | undefined {
    const currentReportAction = ReportActionsUtils.getReportAction(reportID, reportAction?.reportActionID ?? '');
    return isThreadFirstChat(reportAction, reportID) && Object.keys(currentReportAction ?? {}).length === 0
        ? allReports?.[`${ONYXKEYS.COLLECTION.REPORT}${reportID}`]?.parentReportID
        : reportID;
}

/**
 * Return the pendingAction and the errors we have when creating a chat or a workspace room offline
 */
function getReportOfflinePendingActionAndErrors(report: OnyxEntry<Report>): ReportOfflinePendingActionAndErrors {
    // We are either adding a workspace room, or we're creating a chat, it isn't possible for both of these to be pending, or to have errors for the same report at the same time, so
    // simply looking up the first truthy value for each case will get the relevant property if it's set.
    const addWorkspaceRoomOrChatPendingAction = report?.pendingFields?.addWorkspaceRoom ?? report?.pendingFields?.createChat;
    const addWorkspaceRoomOrChatErrors = getAddWorkspaceRoomOrChatReportErrors(report);
    return {addWorkspaceRoomOrChatPendingAction, addWorkspaceRoomOrChatErrors};
}

function getPolicyExpenseChatReportIDByOwner(policyOwner: string): string | null {
    const policyWithOwner = Object.values(allPolicies ?? {}).find((policy) => policy?.owner === policyOwner);
    if (!policyWithOwner) {
        return null;
    }

    const expenseChat = Object.values(allReports ?? {}).find((report) => isPolicyExpenseChat(report) && report?.policyID === policyWithOwner.id);
    if (!expenseChat) {
        return null;
    }
    return expenseChat.reportID;
}

/**
 * Check if the report can create the request with type is iouType
 */
function canCreateRequest(report: OnyxEntry<Report>, policy: OnyxEntry<Policy>, iouType: (typeof CONST.IOU.TYPE)[keyof typeof CONST.IOU.TYPE]): boolean {
    const participantAccountIDs = report?.participantAccountIDs ?? [];
    if (!canUserPerformWriteAction(report)) {
        return false;
    }
    return getMoneyRequestOptions(report, policy, participantAccountIDs).includes(iouType);
}

function getWorkspaceChats(policyID: string, accountIDs: number[]): Array<OnyxEntry<Report>> {
    return Object.values(allReports ?? {}).filter((report) => isPolicyExpenseChat(report) && (report?.policyID ?? '') === policyID && accountIDs.includes(report?.ownerAccountID ?? -1));
}

/**
 * @param policy - the workspace the report is on, null if the user isn't a member of the workspace
 */
function shouldDisableRename(report: OnyxEntry<Report>, policy: OnyxEntry<Policy>): boolean {
    if (isDefaultRoom(report) || isArchivedRoom(report) || isThread(report) || isMoneyRequestReport(report) || isPolicyExpenseChat(report)) {
        return true;
    }

    // if the linked workspace is null, that means the person isn't a member of the workspace the report is in
    // which means this has to be a public room we want to disable renaming for
    if (!policy) {
        return true;
    }

    // If there is a linked workspace, that means the user is a member of the workspace the report is in.
    // Still, we only want policy owners and admins to be able to modify the name.
    return !Object.keys(loginList ?? {}).includes(policy.owner) && policy.role !== CONST.POLICY.ROLE.ADMIN;
}

/**
 * @param policy - the workspace the report is on, null if the user isn't a member of the workspace
 */
function canEditWriteCapability(report: OnyxEntry<Report>, policy: OnyxEntry<Policy>): boolean {
    return PolicyUtils.isPolicyAdmin(policy) && !isAdminRoom(report) && !isArchivedRoom(report) && !isThread(report);
}

/**
 * Returns the onyx data needed for the task assignee chat
 */
function getTaskAssigneeChatOnyxData(
    accountID: number,
    assigneeAccountID: number,
    taskReportID: string,
    assigneeChatReportID: string,
    parentReportID: string,
    title: string,
    assigneeChatReport: OnyxEntry<Report>,
): OnyxDataTaskAssigneeChat {
    // Set if we need to add a comment to the assignee chat notifying them that they have been assigned a task
    let optimisticAssigneeAddComment: OptimisticReportAction | undefined;
    // Set if this is a new chat that needs to be created for the assignee
    let optimisticChatCreatedReportAction: OptimisticCreatedReportAction | undefined;
    const currentTime = DateUtils.getDBTime();
    const optimisticData: OnyxUpdate[] = [];
    const successData: OnyxUpdate[] = [];
    const failureData: OnyxUpdate[] = [];

    // You're able to assign a task to someone you haven't chatted with before - so we need to optimistically create the chat and the chat reportActions
    // Only add the assignee chat report to onyx if we haven't already set it optimistically
    if (assigneeChatReport?.isOptimisticReport && assigneeChatReport.pendingFields?.createChat !== CONST.RED_BRICK_ROAD_PENDING_ACTION.ADD) {
        optimisticChatCreatedReportAction = buildOptimisticCreatedReportAction(assigneeChatReportID);
        optimisticData.push(
            {
                onyxMethod: Onyx.METHOD.MERGE,
                key: `${ONYXKEYS.COLLECTION.REPORT}${assigneeChatReportID}`,
                value: {
                    pendingFields: {
                        createChat: CONST.RED_BRICK_ROAD_PENDING_ACTION.ADD,
                    },
                    isHidden: false,
                },
            },
            {
                onyxMethod: Onyx.METHOD.MERGE,
                key: `${ONYXKEYS.COLLECTION.REPORT_ACTIONS}${assigneeChatReportID}`,
                value: {[optimisticChatCreatedReportAction.reportActionID]: optimisticChatCreatedReportAction as Partial<ReportAction>},
            },
        );

        successData.push({
            onyxMethod: Onyx.METHOD.MERGE,
            key: `${ONYXKEYS.COLLECTION.REPORT}${assigneeChatReportID}`,
            value: {
                pendingFields: {
                    createChat: null,
                },
                isOptimisticReport: false,
            },
        });

        failureData.push(
            {
                onyxMethod: Onyx.METHOD.SET,
                key: `${ONYXKEYS.COLLECTION.REPORT}${assigneeChatReportID}`,
                value: null,
            },
            {
                onyxMethod: Onyx.METHOD.MERGE,
                key: `${ONYXKEYS.COLLECTION.REPORT_ACTIONS}${assigneeChatReportID}`,
                value: {[optimisticChatCreatedReportAction.reportActionID]: {pendingAction: null}},
            },
            // If we failed, we want to remove the optimistic personal details as it was likely due to an invalid login
            {
                onyxMethod: Onyx.METHOD.MERGE,
                key: ONYXKEYS.PERSONAL_DETAILS_LIST,
                value: {
                    [assigneeAccountID]: null,
                },
            },
        );
    }

    // If you're choosing to share the task in the same DM as the assignee then we don't need to create another reportAction indicating that you've been assigned
    if (assigneeChatReportID !== parentReportID) {
        // eslint-disable-next-line @typescript-eslint/prefer-nullish-coalescing
        const displayname = allPersonalDetails?.[assigneeAccountID]?.displayName || allPersonalDetails?.[assigneeAccountID]?.login || '';
        optimisticAssigneeAddComment = buildOptimisticTaskCommentReportAction(taskReportID, title, assigneeAccountID, `assigned to ${displayname}`, parentReportID);
        const lastAssigneeCommentText = formatReportLastMessageText(optimisticAssigneeAddComment.reportAction.message?.[0].text ?? '');
        const optimisticAssigneeReport = {
            lastVisibleActionCreated: currentTime,
            lastMessageText: lastAssigneeCommentText,
            lastActorAccountID: accountID,
            lastReadTime: currentTime,
        };

        optimisticData.push(
            {
                onyxMethod: Onyx.METHOD.MERGE,
                key: `${ONYXKEYS.COLLECTION.REPORT_ACTIONS}${assigneeChatReportID}`,
                value: {[optimisticAssigneeAddComment.reportAction.reportActionID ?? '']: optimisticAssigneeAddComment.reportAction as ReportAction},
            },
            {
                onyxMethod: Onyx.METHOD.MERGE,
                key: `${ONYXKEYS.COLLECTION.REPORT}${assigneeChatReportID}`,
                value: optimisticAssigneeReport,
            },
        );
        successData.push({
            onyxMethod: Onyx.METHOD.MERGE,
            key: `${ONYXKEYS.COLLECTION.REPORT_ACTIONS}${assigneeChatReportID}`,
            value: {[optimisticAssigneeAddComment.reportAction.reportActionID ?? '']: {isOptimisticAction: null}},
        });
        failureData.push({
            onyxMethod: Onyx.METHOD.MERGE,
            key: `${ONYXKEYS.COLLECTION.REPORT_ACTIONS}${assigneeChatReportID}`,
            value: {[optimisticAssigneeAddComment.reportAction.reportActionID ?? '']: {pendingAction: null}},
        });
    }

    return {
        optimisticData,
        successData,
        failureData,
        optimisticAssigneeAddComment,
        optimisticChatCreatedReportAction,
    };
}

/**
 * Returns an array of the participants Ids of a report
 *
 * @deprecated Use getVisibleMemberIDs instead
 */
function getParticipantsIDs(report: OnyxEntry<Report>): number[] {
    if (!report) {
        return [];
    }

    const participants = report.participantAccountIDs ?? [];

    // Build participants list for IOU/expense reports
    if (isMoneyRequestReport(report)) {
        const onlyTruthyValues = [report.managerID, report.ownerAccountID, ...participants].filter(Boolean) as number[];
        const onlyUnique = [...new Set([...onlyTruthyValues])];
        return onlyUnique;
    }
    return participants;
}

/**
 * Returns an array of the visible member accountIDs for a report*
 */
function getVisibleMemberIDs(report: OnyxEntry<Report>): number[] {
    if (!report) {
        return [];
    }

    const visibleChatMemberAccountIDs = report.visibleChatMemberAccountIDs ?? [];

    // Build participants list for IOU/expense reports
    if (isMoneyRequestReport(report)) {
        const onlyTruthyValues = [report.managerID, report.ownerAccountID, ...visibleChatMemberAccountIDs].filter(Boolean) as number[];
        const onlyUnique = [...new Set([...onlyTruthyValues])];
        return onlyUnique;
    }
    return visibleChatMemberAccountIDs;
}

/**
 * Return iou report action display message
 */
function getIOUReportActionDisplayMessage(reportAction: OnyxEntry<ReportAction>): string {
    if (reportAction?.actionName !== CONST.REPORT.ACTIONS.TYPE.IOU) {
        return '';
    }
    const originalMessage = reportAction.originalMessage;
    const {IOUReportID} = originalMessage;
    const iouReport = getReport(IOUReportID);
    let translationKey: TranslationPaths;
    if (originalMessage.type === CONST.IOU.REPORT_ACTION_TYPE.PAY) {
        // The `REPORT_ACTION_TYPE.PAY` action type is used for both fulfilling existing requests and sending money. To
        // differentiate between these two scenarios, we check if the `originalMessage` contains the `IOUDetails`
        // property. If it does, it indicates that this is a 'Send money' action.
        const {amount, currency} = originalMessage.IOUDetails ?? originalMessage;
        const formattedAmount = CurrencyUtils.convertToDisplayString(amount, currency) ?? '';
        const payerName = isExpenseReport(iouReport) ? getPolicyName(iouReport) : getDisplayNameForParticipant(iouReport?.managerID, true);

        switch (originalMessage.paymentType) {
            case CONST.IOU.PAYMENT_TYPE.ELSEWHERE:
                translationKey = 'iou.paidElsewhereWithAmount';
                break;
            case CONST.IOU.PAYMENT_TYPE.EXPENSIFY:
            case CONST.IOU.PAYMENT_TYPE.VBBA:
                translationKey = 'iou.paidWithExpensifyWithAmount';
                break;
            default:
                translationKey = 'iou.payerPaidAmount';
                break;
        }
        return Localize.translateLocal(translationKey, {amount: formattedAmount, payer: payerName ?? ''});
    }

    const transaction = TransactionUtils.getTransaction(originalMessage.IOUTransactionID ?? '');
    const transactionDetails = getTransactionDetails(!isEmptyObject(transaction) ? transaction : null);
    const formattedAmount = CurrencyUtils.convertToDisplayString(transactionDetails?.amount ?? 0, transactionDetails?.currency);
    const isRequestSettled = isSettled(originalMessage.IOUReportID);
    const isApproved = isReportApproved(iouReport);
    if (isRequestSettled) {
        return Localize.translateLocal('iou.payerSettled', {
            amount: formattedAmount,
        });
    }
    if (isApproved) {
        return Localize.translateLocal('iou.approvedAmount', {
            amount: formattedAmount,
        });
    }
    translationKey = ReportActionsUtils.isSplitBillAction(reportAction) ? 'iou.didSplitAmount' : 'iou.requestedAmount';
    return Localize.translateLocal(translationKey, {
        formattedAmount,
        comment: transactionDetails?.comment ?? '',
    });
}

/**
 * Checks if a report is a group chat.
 *
 * A report is a group chat if it meets the following conditions:
 * - Not a chat thread.
 * - Not a task report.
 * - Not a money request / IOU report.
 * - Not an archived room.
 * - Not a public / admin / announce chat room (chat type doesn't match any of the specified types).
 * - More than 2 participants.
 *
 */
function isGroupChat(report: OnyxEntry<Report>): boolean {
    return Boolean(
        report &&
            !isChatThread(report) &&
            !isTaskReport(report) &&
            !isMoneyRequestReport(report) &&
            !isArchivedRoom(report) &&
            !Object.values(CONST.REPORT.CHAT_TYPE).some((chatType) => chatType === getChatType(report)) &&
            (report.participantAccountIDs?.length ?? 0) > 2,
    );
}

function shouldUseFullTitleToDisplay(report: OnyxEntry<Report>): boolean {
    return isMoneyRequestReport(report) || isPolicyExpenseChat(report) || isChatRoom(report) || isChatThread(report) || isTaskReport(report);
}

function getRoom(type: ValueOf<typeof CONST.REPORT.CHAT_TYPE>, policyID: string): OnyxEntry<Report> | undefined {
    const room = Object.values(allReports ?? {}).find((report) => report?.policyID === policyID && report?.chatType === type && !isThread(report));
    return room;
}

/**
 *  We only want policy owners and admins to be able to modify the welcome message, but not in thread chat.
 */
function shouldDisableWelcomeMessage(report: OnyxEntry<Report>, policy: OnyxEntry<Policy>): boolean {
    return isMoneyRequestReport(report) || isArchivedRoom(report) || !isChatRoom(report) || isChatThread(report) || !PolicyUtils.isPolicyAdmin(policy);
}
/**
 * Checks if report action has error when smart scanning
 */
function hasSmartscanError(reportActions: ReportAction[]) {
    return reportActions.some((action) => {
        if (!ReportActionsUtils.isSplitBillAction(action) && !ReportActionsUtils.isReportPreviewAction(action)) {
            return false;
        }
        const IOUReportID = ReportActionsUtils.getIOUReportIDFromReportActionPreview(action);
        const isReportPreviewError = ReportActionsUtils.isReportPreviewAction(action) && hasMissingSmartscanFields(IOUReportID) && !isSettled(IOUReportID);
        const transactionID = (action.originalMessage as IOUMessage).IOUTransactionID ?? '0';
        const transaction = allTransactions?.[`${ONYXKEYS.COLLECTION.TRANSACTION}${transactionID}`] ?? {};
        const isSplitBillError = ReportActionsUtils.isSplitBillAction(action) && TransactionUtils.hasMissingSmartscanFields(transaction as Transaction);

        return isReportPreviewError || isSplitBillError;
    });
}

function shouldAutoFocusOnKeyPress(event: KeyboardEvent): boolean {
    if (event.key.length > 1) {
        return false;
    }

    // If a key is pressed in combination with Meta, Control or Alt do not focus
    if (event.ctrlKey || event.metaKey) {
        return false;
    }

    if (event.code === 'Space') {
        return false;
    }

    return true;
}

/**
 * Navigates to the appropriate screen based on the presence of a private note for the current user.
 */
function navigateToPrivateNotes(report: Report, session: Session) {
    if (isEmpty(report) || isEmpty(session) || !session.accountID) {
        return;
    }
    const currentUserPrivateNote = report.privateNotes?.[session.accountID]?.note ?? '';
    if (isEmpty(currentUserPrivateNote)) {
        Navigation.navigate(ROUTES.PRIVATE_NOTES_EDIT.getRoute(report.reportID, session.accountID));
        return;
    }
    Navigation.navigate(ROUTES.PRIVATE_NOTES_LIST.getRoute(report.reportID));
}

/**
 * Given a report field and a report, get the title of the field.
 * This is specially useful when we have a report field of type formula.
 */
function getReportFieldTitle(report: OnyxEntry<Report>, reportField: PolicyReportField): string {
    const value = report?.reportFields?.[reportField.fieldID] ?? reportField.defaultValue;

    if (reportField.type !== 'formula') {
        return value;
    }

    return value.replaceAll(CONST.REGEX.REPORT_FIELD_TITLE, (match, property) => {
        if (report && property in report) {
            return report[property as keyof Report]?.toString() ?? match;
        }
        return match;
    });
}

/**
 * Given a report field, check if the field is for the report title.
 */
function isReportFieldOfTypeTitle(reportField: PolicyReportField): boolean {
    return reportField.type === 'formula' && reportField.fieldID === CONST.REPORT_FIELD_TITLE_FIELD_ID;
}

/**
 * Checks if thread replies should be displayed
 */
function shouldDisplayThreadReplies(reportAction: OnyxEntry<ReportAction>, reportID: string): boolean {
    const hasReplies = (reportAction?.childVisibleActionCount ?? 0) > 0;
    return hasReplies && !!reportAction?.childCommenterCount && !isThreadFirstChat(reportAction, reportID);
}

/**
 * Disable reply in thread action if:
 *
 * - The action is listed in the thread-disabled list
 * - The action is a split bill action
 * - The action is deleted and is not threaded
 * - The action is a whisper action and it's neither a report preview nor IOU action
 * - The action is the thread's first chat
 */
function shouldDisableThread(reportAction: OnyxEntry<ReportAction>, reportID: string): boolean {
    const isSplitBillAction = ReportActionsUtils.isSplitBillAction(reportAction);
    const isDeletedAction = ReportActionsUtils.isDeletedAction(reportAction);
    const isReportPreviewAction = ReportActionsUtils.isReportPreviewAction(reportAction);
    const isIOUAction = ReportActionsUtils.isMoneyRequestAction(reportAction);
    const isWhisperAction = ReportActionsUtils.isWhisperAction(reportAction);

    return (
        CONST.REPORT.ACTIONS.THREAD_DISABLED.some((action: string) => action === reportAction?.actionName) ||
        isSplitBillAction ||
        (isDeletedAction && !reportAction?.childVisibleActionCount) ||
        (isWhisperAction && !isReportPreviewAction && !isIOUAction) ||
        isThreadFirstChat(reportAction, reportID)
    );
}

function canBeAutoReimbursed(report: OnyxEntry<Report>, policy: OnyxEntry<Policy> = null): boolean {
    if (!policy) {
        return false;
    }
    type CurrencyType = (typeof CONST.DIRECT_REIMBURSEMENT_CURRENCIES)[number];
    const reimbursableTotal = getMoneyRequestReimbursableTotal(report);
    const autoReimbursementLimit = policy.autoReimbursementLimit ?? 0;
    const isAutoReimbursable =
        isGroupPolicy(report) &&
        policy.reimbursementChoice === CONST.POLICY.REIMBURSEMENT_CHOICES.REIMBURSEMENT_YES &&
        autoReimbursementLimit >= reimbursableTotal &&
        reimbursableTotal > 0 &&
        CONST.DIRECT_REIMBURSEMENT_CURRENCIES.includes(report?.currency as CurrencyType);
    return isAutoReimbursable;
}

export {
    getReportParticipantsTitle,
    isReportMessageAttachment,
    findLastAccessedReport,
    canBeAutoReimbursed,
    canEditReportAction,
    canFlagReportAction,
    shouldShowFlagComment,
    isActionCreator,
    canDeleteReportAction,
    canLeaveRoom,
    sortReportsByLastRead,
    isDefaultRoom,
    isAdminRoom,
    isAdminsOnlyPostingRoom,
    isAnnounceRoom,
    isUserCreatedPolicyRoom,
    isChatRoom,
    getChatRoomSubtitle,
    getParentNavigationSubtitle,
    getPolicyName,
    getPolicyType,
    isArchivedRoom,
    isExpensifyOnlyParticipantInReport,
    canCreateTaskInReport,
    isPolicyExpenseChatAdmin,
    isPolicyAdmin,
    isPublicRoom,
    isPublicAnnounceRoom,
    isConciergeChatReport,
    isProcessingReport,
    isCurrentUserTheOnlyParticipant,
    hasAutomatedExpensifyAccountIDs,
    hasExpensifyGuidesEmails,
    requiresAttentionFromCurrentUser,
    isIOUOwnedByCurrentUser,
    getMoneyRequestReimbursableTotal,
    getMoneyRequestSpendBreakdown,
    canShowReportRecipientLocalTime,
    formatReportLastMessageText,
    chatIncludesConcierge,
    isPolicyExpenseChat,
    isGroupPolicy,
    isPaidGroupPolicy,
    isControlPolicyExpenseChat,
    isControlPolicyExpenseReport,
    isPaidGroupPolicyExpenseChat,
    isPaidGroupPolicyExpenseReport,
    getIconsForParticipants,
    getIcons,
    getRoomWelcomeMessage,
    getDisplayNamesWithTooltips,
    getReportName,
    getReport,
    getReportNotificationPreference,
    getReportIDFromLink,
    getReportPolicyID,
    getRouteFromLink,
    getDeletedParentActionMessageForChatReport,
    getLastVisibleMessage,
    navigateToDetailsPage,
    generateReportID,
    hasReportNameError,
    isUnread,
    isUnreadWithMention,
    buildOptimisticWorkspaceChats,
    buildOptimisticTaskReport,
    buildOptimisticChatReport,
    buildOptimisticClosedReportAction,
    buildOptimisticCreatedReportAction,
    buildOptimisticEditedTaskReportAction,
    buildOptimisticIOUReport,
    buildOptimisticApprovedReportAction,
    buildOptimisticMovedReportAction,
    buildOptimisticSubmittedReportAction,
    buildOptimisticExpenseReport,
    buildOptimisticIOUReportAction,
    buildOptimisticReportPreview,
    buildOptimisticModifiedExpenseReportAction,
    updateReportPreview,
    buildOptimisticTaskReportAction,
    buildOptimisticAddCommentReportAction,
    buildOptimisticTaskCommentReportAction,
    updateOptimisticParentReportAction,
    getOptimisticDataForParentReportAction,
    shouldReportBeInOptionList,
    getChatByParticipants,
    getChatByParticipantsAndPolicy,
    getAllPolicyReports,
    getIOUReportActionMessage,
    getDisplayNameForParticipant,
    getWorkspaceIcon,
    isOptimisticPersonalDetail,
    shouldDisableDetailPage,
    isChatReport,
    isCurrentUserSubmitter,
    isExpenseReport,
    isExpenseRequest,
    isIOUReport,
    isTaskReport,
    isOpenTaskReport,
    isCanceledTaskReport,
    isCompletedTaskReport,
    isReportManager,
    isReportApproved,
    isMoneyRequestReport,
    isMoneyRequest,
    chatIncludesChronos,
    getNewMarkerReportActionID,
    canSeeDefaultRoom,
    getDefaultWorkspaceAvatar,
    getDefaultWorkspaceAvatarTestID,
    getCommentLength,
    getParsedComment,
    getMoneyRequestOptions,
    canCreateRequest,
    hasIOUWaitingOnCurrentUserBankAccount,
    canRequestMoney,
    getWhisperDisplayNames,
    getWorkspaceAvatar,
    isThread,
    isChatThread,
    isThreadFirstChat,
    isChildReport,
    shouldReportShowSubscript,
    isReportDataReady,
    isValidReportIDFromPath,
    isSettled,
    isAllowedToComment,
    getBankAccountRoute,
    getParentReport,
    getRootParentReport,
    getReportPreviewMessage,
    isMoneyRequestReportPendingDeletion,
    canUserPerformWriteAction,
    getOriginalReportID,
    canAccessReport,
    getAddWorkspaceRoomOrChatReportErrors,
    getReportOfflinePendingActionAndErrors,
    isDM,
    getPolicy,
    getPolicyExpenseChatReportIDByOwner,
    getWorkspaceChats,
    shouldDisableRename,
    hasSingleParticipant,
    getReportRecipientAccountIDs,
    isOneOnOneChat,
    goBackToDetailsPage,
    getTransactionReportName,
    getTransactionDetails,
    getTaskAssigneeChatOnyxData,
    getParticipantsIDs,
    getVisibleMemberIDs,
    canEditMoneyRequest,
    canEditFieldOfMoneyRequest,
    buildTransactionThread,
    areAllRequestsBeingSmartScanned,
    getTransactionsWithReceipts,
    hasOnlyDistanceRequestTransactions,
    hasNonReimbursableTransactions,
    hasMissingSmartscanFields,
    getIOUReportActionDisplayMessage,
    isWaitingForAssigneeToCompleteTask,
    isGroupChat,
    isDraftExpenseReport,
    shouldUseFullTitleToDisplay,
    parseReportRouteParams,
    getReimbursementQueuedActionMessage,
    getReimbursementDeQueuedActionMessage,
    getPersonalDetailsForAccountID,
    getRoom,
    doesTransactionThreadHaveViolations,
    hasViolations,
    shouldDisableWelcomeMessage,
    navigateToPrivateNotes,
    canEditWriteCapability,
    hasSmartscanError,
    shouldAutoFocusOnKeyPress,
    getReportFieldTitle,
    shouldDisplayThreadReplies,
    shouldDisableThread,
    doesReportBelongToWorkspace,
    getChildReportNotificationPreference,
    isReportFieldOfTypeTitle,
};

export type {
    ExpenseOriginalMessage,
    OptionData,
    OptimisticChatReport,
    DisplayNameWithTooltips,
    OptimisticTaskReportAction,
    OptimisticAddCommentReportAction,
    OptimisticCreatedReportAction,
    OptimisticClosedReportAction,
};<|MERGE_RESOLUTION|>--- conflicted
+++ resolved
@@ -383,19 +383,15 @@
     isTaskReport?: boolean | null;
     parentReportAction?: OnyxEntry<ReportAction>;
     displayNamesWithTooltips?: DisplayNameWithTooltips | null;
-<<<<<<< HEAD
     isDefaultRoom?: boolean;
     isExpenseReport?: boolean;
     isOptimisticPersonalDetail?: boolean;
     selected?: boolean;
     isOptimisticAccount?: boolean;
     isSelected?: boolean;
-    isDisabled?: boolean;
-=======
     descriptiveText?: string;
     notificationPreference?: NotificationPreference | null;
     isDisabled?: boolean | null;
->>>>>>> 0d0b0a8c
     name?: string | null;
 } & Report;
 

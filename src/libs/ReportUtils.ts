import ExpensiMark from 'expensify-common/lib/ExpensiMark';
import Str from 'expensify-common/lib/str';
import {isEmpty} from 'lodash';
import lodashEscape from 'lodash/escape';
import lodashFindLastIndex from 'lodash/findLastIndex';
import lodashIntersection from 'lodash/intersection';
import lodashIsEqual from 'lodash/isEqual';
import type {OnyxCollection, OnyxEntry, OnyxUpdate} from 'react-native-onyx';
import Onyx from 'react-native-onyx';
import type {ValueOf} from 'type-fest';
import * as Expensicons from '@components/Icon/Expensicons';
import * as defaultWorkspaceAvatars from '@components/Icon/WorkspaceDefaultAvatars';
import CONST from '@src/CONST';
import type {ParentNavigationSummaryParams, TranslationPaths} from '@src/languages/types';
import ONYXKEYS from '@src/ONYXKEYS';
import ROUTES from '@src/ROUTES';
<<<<<<< HEAD
import type {Beta, Login, PersonalDetails, PersonalDetailsList, Policy, Report, ReportAction, ReportMetadata, Session, Transaction, TransactionViolations} from '@src/types/onyx';
=======
import type {Beta, Login, PersonalDetails, PersonalDetailsList, Policy, Report, ReportAction, ReportMetadata, Session, Transaction, TransactionViolation} from '@src/types/onyx';
>>>>>>> 44ef9284
import type {Errors, Icon, PendingAction} from '@src/types/onyx/OnyxCommon';
import type {IOUMessage, OriginalMessageActionName, OriginalMessageCreated} from '@src/types/onyx/OriginalMessage';
import type {Status} from '@src/types/onyx/PersonalDetails';
import type {NotificationPreference} from '@src/types/onyx/Report';
import type {Message, ReportActionBase, ReportActions} from '@src/types/onyx/ReportAction';
import type {Receipt, WaypointCollection} from '@src/types/onyx/Transaction';
import type DeepValueOf from '@src/types/utils/DeepValueOf';
import type {EmptyObject} from '@src/types/utils/EmptyObject';
import {isEmptyObject, isNotEmptyObject} from '@src/types/utils/EmptyObject';
import type IconAsset from '@src/types/utils/IconAsset';
import * as CollectionUtils from './CollectionUtils';
import * as CurrencyUtils from './CurrencyUtils';
import DateUtils from './DateUtils';
import isReportMessageAttachment from './isReportMessageAttachment';
import * as LocalePhoneNumber from './LocalePhoneNumber';
import * as Localize from './Localize';
import linkingConfig from './Navigation/linkingConfig';
import Navigation from './Navigation/Navigation';
import * as NumberUtils from './NumberUtils';
import Permissions from './Permissions';
import * as PersonalDetailsUtils from './PersonalDetailsUtils';
import * as PolicyUtils from './PolicyUtils';
import * as ReportActionsUtils from './ReportActionsUtils';
import type {LastVisibleMessage} from './ReportActionsUtils';
import * as TransactionUtils from './TransactionUtils';
import {hasViolation} from './TransactionUtils';
import * as Url from './Url';
import * as UserUtils from './UserUtils';

type WelcomeMessage = {showReportName: boolean; phrase1?: string; phrase2?: string};

type ExpenseOriginalMessage = {
    oldComment?: string;
    newComment?: string;
    comment?: string;
    merchant?: string;
    oldCreated?: string;
    created?: string;
    oldMerchant?: string;
    oldAmount?: number;
    amount?: number;
    oldCurrency?: string;
    currency?: string;
    category?: string;
    oldCategory?: string;
    tag?: string;
    oldTag?: string;
    billable?: string;
    oldBillable?: string;
};

type Participant = {
    accountID: number;
    alternateText: string;
    firstName: string;
    icons: Icon[];
    keyForList: string;
    lastName: string;
    login: string;
    phoneNumber: string;
    searchText: string;
    selected: boolean;
    text: string;
};

type SpendBreakdown = {
    nonReimbursableSpend: number;
    reimbursableSpend: number;
    totalDisplaySpend: number;
};

type ParticipantDetails = [number, string, UserUtils.AvatarSource, UserUtils.AvatarSource];

type ReportAndWorkspaceName = {
    rootReportName: string;
    workspaceName?: string;
};

type OptimisticReportAction = {
    commentText: string;
    reportAction: Partial<ReportAction>;
};

type UpdateOptimisticParentReportAction = {
    childVisibleActionCount: number;
    childCommenterCount: number;
    childLastVisibleActionCreated: string;
    childOldestFourAccountIDs: string | undefined;
};

type OptimisticExpenseReport = Pick<
    Report,
    | 'reportID'
    | 'chatReportID'
    | 'policyID'
    | 'type'
    | 'ownerAccountID'
    | 'currency'
    | 'reportName'
    | 'state'
    | 'stateNum'
    | 'statusNum'
    | 'total'
    | 'notificationPreference'
    | 'parentReportID'
    | 'lastVisibleActionCreated'
>;

type OptimisticIOUReportAction = Pick<
    ReportAction,
    | 'actionName'
    | 'actorAccountID'
    | 'automatic'
    | 'avatar'
    | 'isAttachment'
    | 'originalMessage'
    | 'message'
    | 'person'
    | 'reportActionID'
    | 'shouldShow'
    | 'created'
    | 'pendingAction'
    | 'receipt'
    | 'whisperedToAccountIDs'
>;

type OptimisticReportPreview = Pick<
    ReportAction,
    | 'actionName'
    | 'reportActionID'
    | 'pendingAction'
    | 'originalMessage'
    | 'message'
    | 'created'
    | 'actorAccountID'
    | 'childMoneyRequestCount'
    | 'childLastMoneyRequestComment'
    | 'childRecentReceiptTransactionIDs'
    | 'childReportID'
    | 'whisperedToAccountIDs'
> & {reportID?: string; accountID?: number};

type UpdateReportPreview = Pick<
    ReportAction,
    'created' | 'message' | 'childLastMoneyRequestComment' | 'childMoneyRequestCount' | 'childRecentReceiptTransactionIDs' | 'whisperedToAccountIDs'
>;

type ReportRouteParams = {
    reportID: string;
    isSubReportPageRoute: boolean;
};

type ReportOfflinePendingActionAndErrors = {
    addWorkspaceRoomOrChatPendingAction: PendingAction | undefined;
    addWorkspaceRoomOrChatErrors: Record<string, string> | null | undefined;
};

type OptimisticApprovedReportAction = Pick<
    ReportAction,
    'actionName' | 'actorAccountID' | 'automatic' | 'avatar' | 'isAttachment' | 'originalMessage' | 'message' | 'person' | 'reportActionID' | 'shouldShow' | 'created' | 'pendingAction'
>;

type OptimisticSubmittedReportAction = Pick<
    ReportAction,
    'actionName' | 'actorAccountID' | 'automatic' | 'avatar' | 'isAttachment' | 'originalMessage' | 'message' | 'person' | 'reportActionID' | 'shouldShow' | 'created' | 'pendingAction'
>;

type OptimisticEditedTaskReportAction = Pick<
    ReportAction,
    'reportActionID' | 'actionName' | 'pendingAction' | 'actorAccountID' | 'automatic' | 'avatar' | 'created' | 'shouldShow' | 'message' | 'person'
>;

type OptimisticClosedReportAction = Pick<
    ReportAction,
    'actionName' | 'actorAccountID' | 'automatic' | 'avatar' | 'created' | 'message' | 'originalMessage' | 'pendingAction' | 'person' | 'reportActionID' | 'shouldShow'
>;

type OptimisticCreatedReportAction = OriginalMessageCreated &
    Pick<ReportActionBase, 'actorAccountID' | 'automatic' | 'avatar' | 'created' | 'message' | 'person' | 'reportActionID' | 'shouldShow' | 'pendingAction'>;

type OptimisticChatReport = Pick<
    Report,
    | 'type'
    | 'chatType'
    | 'isOwnPolicyExpenseChat'
    | 'isPinned'
    | 'lastActorAccountID'
    | 'lastMessageTranslationKey'
    | 'lastMessageHtml'
    | 'lastMessageText'
    | 'lastReadTime'
    | 'lastVisibleActionCreated'
    | 'notificationPreference'
    | 'oldPolicyName'
    | 'ownerAccountID'
    | 'parentReportActionID'
    | 'parentReportID'
    | 'participantAccountIDs'
    | 'visibleChatMemberAccountIDs'
    | 'policyID'
    | 'reportID'
    | 'reportName'
    | 'stateNum'
    | 'statusNum'
    | 'visibility'
    | 'welcomeMessage'
    | 'writeCapability'
>;

type OptimisticTaskReportAction = Pick<
    ReportAction,
    | 'actionName'
    | 'actorAccountID'
    | 'automatic'
    | 'avatar'
    | 'created'
    | 'isAttachment'
    | 'message'
    | 'originalMessage'
    | 'person'
    | 'pendingAction'
    | 'reportActionID'
    | 'shouldShow'
    | 'isFirstItem'
>;

type OptimisticWorkspaceChats = {
    announceChatReportID: string;
    announceChatData: OptimisticChatReport;
    announceReportActionData: Record<string, OptimisticCreatedReportAction>;
    announceCreatedReportActionID: string;
    adminsChatReportID: string;
    adminsChatData: OptimisticChatReport;
    adminsReportActionData: Record<string, OptimisticCreatedReportAction>;
    adminsCreatedReportActionID: string;
    expenseChatReportID: string;
    expenseChatData: OptimisticChatReport;
    expenseReportActionData: Record<string, OptimisticCreatedReportAction>;
    expenseCreatedReportActionID: string;
};

type OptimisticModifiedExpenseReportAction = Pick<
    ReportAction,
    'actionName' | 'actorAccountID' | 'automatic' | 'avatar' | 'created' | 'isAttachment' | 'message' | 'originalMessage' | 'person' | 'pendingAction' | 'reportActionID' | 'shouldShow'
> & {reportID?: string};

type OptimisticTaskReport = Pick<
    Report,
    | 'reportID'
    | 'reportName'
    | 'description'
    | 'ownerAccountID'
    | 'participantAccountIDs'
    | 'visibleChatMemberAccountIDs'
    | 'managerID'
    | 'type'
    | 'parentReportID'
    | 'policyID'
    | 'stateNum'
    | 'statusNum'
    | 'notificationPreference'
    | 'lastVisibleActionCreated'
>;

type TransactionDetails =
    | {
          created: string;
          amount: number;
          currency: string;
          merchant: string;
          waypoints?: WaypointCollection;
          comment: string;
          category: string;
          billable: boolean;
          tag: string;
          mccGroup?: ValueOf<typeof CONST.MCC_GROUPS>;
          cardID: number;
          originalAmount: number;
          originalCurrency: string;
      }
    | undefined;

type OptimisticIOUReport = Pick<
    Report,
    | 'cachedTotal'
    | 'type'
    | 'chatReportID'
    | 'currency'
    | 'managerID'
    | 'ownerAccountID'
    | 'participantAccountIDs'
    | 'visibleChatMemberAccountIDs'
    | 'reportID'
    | 'state'
    | 'stateNum'
    | 'total'
    | 'reportName'
    | 'notificationPreference'
    | 'parentReportID'
    | 'statusNum'
    | 'lastVisibleActionCreated'
>;
type DisplayNameWithTooltips = Array<Pick<PersonalDetails, 'accountID' | 'pronouns' | 'displayName' | 'login' | 'avatar'>>;

type CustomIcon = {
    src: IconAsset;
    color?: string;
};

type OptionData = {
    text: string;
    alternateText?: string | null;
    allReportErrors?: Errors | null;
    brickRoadIndicator?: typeof CONST.BRICK_ROAD_INDICATOR_STATUS.ERROR | '' | null;
    tooltipText?: string | null;
    alternateTextMaxLines?: number;
    boldStyle?: boolean;
    customIcon?: CustomIcon;
    descriptiveText?: string;
    subtitle?: string | null;
    login?: string | null;
    accountID?: number | null;
    pronouns?: string;
    status?: Status | null;
    phoneNumber?: string | null;
    isUnread?: boolean | null;
    isUnreadWithMention?: boolean | null;
    hasDraftComment?: boolean | null;
    keyForList?: string | null;
    searchText?: string | null;
    isIOUReportOwner?: boolean | null;
    isArchivedRoom?: boolean | null;
    shouldShowSubscript?: boolean | null;
    isPolicyExpenseChat?: boolean | null;
    isMoneyRequestReport?: boolean | null;
    isExpenseRequest?: boolean | null;
    isAllowedToComment?: boolean | null;
    isThread?: boolean | null;
    isTaskReport?: boolean | null;
    parentReportAction?: ReportAction;
    displayNamesWithTooltips?: DisplayNameWithTooltips | null;
} & Report;

type OnyxDataTaskAssigneeChat = {
    optimisticData: OnyxUpdate[];
    successData: OnyxUpdate[];
    failureData: OnyxUpdate[];
    optimisticAssigneeAddComment?: OptimisticReportAction;
    optimisticChatCreatedReportAction?: OptimisticCreatedReportAction;
};

let currentUserEmail: string | undefined;
let currentUserAccountID: number | undefined;
let isAnonymousUser = false;

const defaultAvatarBuildingIconTestID = 'SvgDefaultAvatarBuilding Icon';

Onyx.connect({
    key: ONYXKEYS.SESSION,
    callback: (value) => {
        // When signed out, val is undefined
        if (!value) {
            return;
        }

        currentUserEmail = value.email;
        currentUserAccountID = value.accountID;
        isAnonymousUser = value.authTokenType === 'anonymousAccount';
    },
});

let allPersonalDetails: OnyxCollection<PersonalDetails>;
let currentUserPersonalDetails: OnyxEntry<PersonalDetails>;
Onyx.connect({
    key: ONYXKEYS.PERSONAL_DETAILS_LIST,
    callback: (value) => {
        currentUserPersonalDetails = value?.[currentUserAccountID ?? -1] ?? null;
        allPersonalDetails = value ?? {};
    },
});

let allReports: OnyxCollection<Report>;
Onyx.connect({
    key: ONYXKEYS.COLLECTION.REPORT,
    waitForCollectionCallback: true,
    callback: (value) => (allReports = value),
});

let doesDomainHaveApprovedAccountant = false;
Onyx.connect({
    key: ONYXKEYS.ACCOUNT,
    callback: (value) => (doesDomainHaveApprovedAccountant = value?.doesDomainHaveApprovedAccountant ?? false),
});

let allPolicies: OnyxCollection<Policy>;
Onyx.connect({
    key: ONYXKEYS.COLLECTION.POLICY,
    waitForCollectionCallback: true,
    callback: (value) => (allPolicies = value),
});

let loginList: OnyxEntry<Login>;
Onyx.connect({
    key: ONYXKEYS.LOGIN_LIST,
    callback: (value) => (loginList = value),
});

let allTransactions: OnyxCollection<Transaction> = {};

Onyx.connect({
    key: ONYXKEYS.COLLECTION.TRANSACTION,
    waitForCollectionCallback: true,
    callback: (value) => {
        if (!value) {
            return;
        }
        allTransactions = Object.fromEntries(Object.entries(value).filter(([, transaction]) => transaction));
    },
});

const reportActionsByReport: OnyxCollection<ReportActions> = {};
Onyx.connect({
    key: ONYXKEYS.COLLECTION.REPORT_ACTIONS,
    callback: (actions, key) => {
        if (!key || !actions) {
            return;
        }

        const reportID = CollectionUtils.extractCollectionItemID(key);
        reportActionsByReport[reportID] = actions;
    },
});

function getChatType(report: OnyxEntry<Report>): ValueOf<typeof CONST.REPORT.CHAT_TYPE> | undefined {
    return report?.chatType;
}

/**
 * Get the report given a reportID
 */
function getReport(reportID: string | undefined): OnyxEntry<Report> | EmptyObject {
    /**
     * Using typical string concatenation here due to performance issues
     * with template literals.
     */
    if (!allReports) {
        return {};
    }

    return allReports?.[ONYXKEYS.COLLECTION.REPORT + reportID] ?? {};
}

/**
 * Returns the parentReport if the given report is a thread.
 */
function getParentReport(report: OnyxEntry<Report>): OnyxEntry<Report> | EmptyObject {
    if (!report?.parentReportID) {
        return {};
    }
    return allReports?.[`${ONYXKEYS.COLLECTION.REPORT}${report.parentReportID}`] ?? {};
}

/**
 * Returns the root parentReport if the given report is nested.
 * Uses recursion to iterate any depth of nested reports.
 */
function getRootParentReport(report: OnyxEntry<Report> | undefined | EmptyObject): OnyxEntry<Report> | EmptyObject {
    if (!report) {
        return {};
    }

    // Returns the current report as the root report, because it does not have a parentReportID
    if (!report?.parentReportID) {
        return report;
    }

    const parentReport = getReport(report?.parentReportID);

    // Runs recursion to iterate a parent report
    return getRootParentReport(isNotEmptyObject(parentReport) ? parentReport : null);
}

function getPolicy(policyID: string): Policy | EmptyObject {
    if (!allPolicies || !policyID) {
        return {};
    }
    return allPolicies[`${ONYXKEYS.COLLECTION.POLICY}${policyID}`] ?? {};
}

/**
 * Get the policy type from a given report
 * @param policies must have Onyxkey prefix (i.e 'policy_') for keys
 */
function getPolicyType(report: OnyxEntry<Report>, policies: OnyxCollection<Policy>): string {
    return policies?.[`${ONYXKEYS.COLLECTION.POLICY}${report?.policyID}`]?.type ?? '';
}

/**
 * Get the policy name from a given report
 */
function getPolicyName(report: OnyxEntry<Report> | undefined | EmptyObject, returnEmptyIfNotFound = false, policy: OnyxEntry<Policy> | undefined = undefined): string {
    const noPolicyFound = returnEmptyIfNotFound ? '' : Localize.translateLocal('workspace.common.unavailable');
    if (isEmptyObject(report)) {
        return noPolicyFound;
    }

    if ((!allPolicies || Object.keys(allPolicies).length === 0) && !report?.policyName) {
        return Localize.translateLocal('workspace.common.unavailable');
    }
    const finalPolicy = policy ?? allPolicies?.[`${ONYXKEYS.COLLECTION.POLICY}${report?.policyID}`];

    const parentReport = getRootParentReport(report);

    // Public rooms send back the policy name with the reportSummary,
    // since they can also be accessed by people who aren't in the workspace
    // eslint-disable-next-line @typescript-eslint/prefer-nullish-coalescing
    const policyName = finalPolicy?.name || report?.policyName || report?.oldPolicyName || parentReport?.oldPolicyName || noPolicyFound;

    return policyName;
}

/**
 * Returns the concatenated title for the PrimaryLogins of a report
 */
function getReportParticipantsTitle(accountIDs: number[]): string {
    // Somehow it's possible for the logins coming from report.participantAccountIDs to contain undefined values so we use .filter(Boolean) to remove them.
    return accountIDs.filter(Boolean).join(', ');
}

/**
 * Checks if a report is a chat report.
 */
function isChatReport(report: OnyxEntry<Report>): boolean {
    return report?.type === CONST.REPORT.TYPE.CHAT;
}

/**
 * Checks if a report is an Expense report.
 */
function isExpenseReport(report: OnyxEntry<Report> | EmptyObject): boolean {
    return report?.type === CONST.REPORT.TYPE.EXPENSE;
}

/**
 * Checks if a report is an IOU report.
 */
function isIOUReport(reportOrID: OnyxEntry<Report> | string | EmptyObject): boolean {
    const report = typeof reportOrID === 'string' ? allReports?.[`${ONYXKEYS.COLLECTION.REPORT}${reportOrID}`] ?? null : reportOrID;
    return report?.type === CONST.REPORT.TYPE.IOU;
}

/**
 * Checks if a report is a task report.
 */
function isTaskReport(report: OnyxEntry<Report>): boolean {
    return report?.type === CONST.REPORT.TYPE.TASK;
}

/**
 * Checks if a task has been cancelled
 * When a task is deleted, the parentReportAction is updated to have a isDeletedParentAction deleted flag
 * This is because when you delete a task, we still allow you to chat on the report itself
 * There's another situation where you don't have access to the parentReportAction (because it was created in a chat you don't have access to)
 * In this case, we have added the key to the report itself
 */
function isCanceledTaskReport(report: OnyxEntry<Report> | EmptyObject = {}, parentReportAction: OnyxEntry<ReportAction> | EmptyObject = {}): boolean {
    if (isNotEmptyObject(parentReportAction) && (parentReportAction?.message?.[0]?.isDeletedParentAction ?? false)) {
        return true;
    }

    if (isNotEmptyObject(report) && report?.isDeletedParentAction) {
        return true;
    }

    return false;
}

/**
 * Checks if a report is an open task report.
 *
 * @param parentReportAction - The parent report action of the report (Used to check if the task has been canceled)
 */
function isOpenTaskReport(report: OnyxEntry<Report>, parentReportAction: OnyxEntry<ReportAction> | EmptyObject = {}): boolean {
    return isTaskReport(report) && !isCanceledTaskReport(report, parentReportAction) && report?.stateNum === CONST.REPORT.STATE_NUM.OPEN && report?.statusNum === CONST.REPORT.STATUS.OPEN;
}

/**
 * Checks if a report is a completed task report.
 */
function isCompletedTaskReport(report: OnyxEntry<Report>): boolean {
    return isTaskReport(report) && report?.stateNum === CONST.REPORT.STATE_NUM.SUBMITTED && report?.statusNum === CONST.REPORT.STATUS.APPROVED;
}

/**
 * Checks if the current user is the manager of the supplied report
 */
function isReportManager(report: OnyxEntry<Report>): boolean {
    return Boolean(report && report.managerID === currentUserAccountID);
}

/**
 * Checks if the supplied report has been approved
 */
function isReportApproved(reportOrID: OnyxEntry<Report> | string | EmptyObject): boolean {
    const report = typeof reportOrID === 'string' ? allReports?.[`${ONYXKEYS.COLLECTION.REPORT}${reportOrID}`] ?? null : reportOrID;
    return report?.stateNum === CONST.REPORT.STATE_NUM.SUBMITTED && report?.statusNum === CONST.REPORT.STATUS.APPROVED;
}

/**
 * Checks if the supplied report is an expense report in Open state and status.
 */
function isDraftExpenseReport(report: OnyxEntry<Report> | EmptyObject): boolean {
    return isExpenseReport(report) && report?.stateNum === CONST.REPORT.STATE_NUM.OPEN && report?.statusNum === CONST.REPORT.STATUS.OPEN;
}

/**
 * Given a collection of reports returns them sorted by last read
 */
function sortReportsByLastRead(reports: OnyxCollection<Report>, reportMetadata: OnyxCollection<ReportMetadata>): Array<OnyxEntry<Report>> {
    return Object.values(reports ?? {})
        .filter((report) => !!report?.reportID && !!(reportMetadata?.[`${ONYXKEYS.COLLECTION.REPORT_METADATA}${report.reportID}`]?.lastVisitTime ?? report?.lastReadTime))
        .sort((a, b) => {
            const aTime = new Date(reportMetadata?.[`${ONYXKEYS.COLLECTION.REPORT_METADATA}${a?.reportID}`]?.lastVisitTime ?? a?.lastReadTime ?? '');
            const bTime = new Date(reportMetadata?.[`${ONYXKEYS.COLLECTION.REPORT_METADATA}${b?.reportID}`]?.lastVisitTime ?? b?.lastReadTime ?? '');

            return aTime.valueOf() - bTime.valueOf();
        });
}

/**
 * Whether the Money Request report is settled
 */
function isSettled(reportID: string | undefined): boolean {
    if (!allReports) {
        return false;
    }
    const report: Report | EmptyObject = allReports[`${ONYXKEYS.COLLECTION.REPORT}${reportID}`] ?? {};
    if (isEmptyObject(report) || report.isWaitingOnBankAccount) {
        return false;
    }

    // In case the payment is scheduled and we are waiting for the payee to set up their wallet,
    // consider the report as paid as well.
    if (report.isWaitingOnBankAccount && report.statusNum === CONST.REPORT.STATUS.APPROVED) {
        return true;
    }

    return report?.statusNum === CONST.REPORT.STATUS.REIMBURSED;
}

/**
 * Whether the current user is the submitter of the report
 */
function isCurrentUserSubmitter(reportID: string): boolean {
    if (!allReports) {
        return false;
    }
    const report = allReports[`${ONYXKEYS.COLLECTION.REPORT}${reportID}`];
    return Boolean(report && report.ownerAccountID === currentUserAccountID);
}

/**
 * Whether the provided report is an Admin room
 */
function isAdminRoom(report: OnyxEntry<Report>): boolean {
    return getChatType(report) === CONST.REPORT.CHAT_TYPE.POLICY_ADMINS;
}

/**
 * Whether the provided report is an Admin-only posting room
 */
function isAdminsOnlyPostingRoom(report: OnyxEntry<Report>): boolean {
    return report?.writeCapability === CONST.REPORT.WRITE_CAPABILITIES.ADMINS;
}

/**
 * Whether the provided report is a Announce room
 */
function isAnnounceRoom(report: OnyxEntry<Report>): boolean {
    return getChatType(report) === CONST.REPORT.CHAT_TYPE.POLICY_ANNOUNCE;
}

/**
 * Whether the provided report is a default room
 */
function isDefaultRoom(report: OnyxEntry<Report>): boolean {
    return [CONST.REPORT.CHAT_TYPE.POLICY_ADMINS, CONST.REPORT.CHAT_TYPE.POLICY_ANNOUNCE, CONST.REPORT.CHAT_TYPE.DOMAIN_ALL].some((type) => type === getChatType(report));
}

/**
 * Whether the provided report is a Domain room
 */
function isDomainRoom(report: OnyxEntry<Report>): boolean {
    return getChatType(report) === CONST.REPORT.CHAT_TYPE.DOMAIN_ALL;
}

/**
 * Whether the provided report is a user created policy room
 */
function isUserCreatedPolicyRoom(report: OnyxEntry<Report>): boolean {
    return getChatType(report) === CONST.REPORT.CHAT_TYPE.POLICY_ROOM;
}

/**
 * Whether the provided report is a Policy Expense chat.
 */
function isPolicyExpenseChat(report: OnyxEntry<Report>): boolean {
    return getChatType(report) === CONST.REPORT.CHAT_TYPE.POLICY_EXPENSE_CHAT || (report?.isPolicyExpenseChat ?? false);
}

/**
 * Whether the provided report belongs to a Control policy and is an expense chat
 */
function isControlPolicyExpenseChat(report: OnyxEntry<Report>): boolean {
    return isPolicyExpenseChat(report) && getPolicyType(report, allPolicies) === CONST.POLICY.TYPE.CORPORATE;
}

/**
 * Whether the provided report belongs to a Free, Collect or Control policy
 */
function isGroupPolicy(report: OnyxEntry<Report>): boolean {
    const policyType = getPolicyType(report, allPolicies);
    return policyType === CONST.POLICY.TYPE.CORPORATE || policyType === CONST.POLICY.TYPE.TEAM || policyType === CONST.POLICY.TYPE.FREE;
}

/**
 * Whether the provided report belongs to a Control or Collect policy
 */
function isPaidGroupPolicy(report: OnyxEntry<Report>): boolean {
    const policyType = getPolicyType(report, allPolicies);
    return policyType === CONST.POLICY.TYPE.CORPORATE || policyType === CONST.POLICY.TYPE.TEAM;
}

/**
 * Whether the provided report belongs to a Control or Collect policy and is an expense chat
 */
function isPaidGroupPolicyExpenseChat(report: OnyxEntry<Report>): boolean {
    return isPolicyExpenseChat(report) && isPaidGroupPolicy(report);
}

/**
 * Whether the provided report belongs to a Control policy and is an expense report
 */
function isControlPolicyExpenseReport(report: OnyxEntry<Report>): boolean {
    return isExpenseReport(report) && getPolicyType(report, allPolicies) === CONST.POLICY.TYPE.CORPORATE;
}

/**
 * Whether the provided report belongs to a Control or Collect policy and is an expense report
 */
function isPaidGroupPolicyExpenseReport(report: OnyxEntry<Report>): boolean {
    return isExpenseReport(report) && isPaidGroupPolicy(report);
}

/**
 * Whether the provided report is a chat room
 */
function isChatRoom(report: OnyxEntry<Report>): boolean {
    return isUserCreatedPolicyRoom(report) || isDefaultRoom(report);
}

/**
 * Whether the provided report is a public room
 */
function isPublicRoom(report: OnyxEntry<Report>): boolean {
    return report?.visibility === CONST.REPORT.VISIBILITY.PUBLIC || report?.visibility === CONST.REPORT.VISIBILITY.PUBLIC_ANNOUNCE;
}

/**
 * Whether the provided report is a public announce room
 */
function isPublicAnnounceRoom(report: OnyxEntry<Report>): boolean {
    return report?.visibility === CONST.REPORT.VISIBILITY.PUBLIC_ANNOUNCE;
}

/**
 * If the report is a policy expense, the route should be for adding bank account for that policy
 * else since the report is a personal IOU, the route should be for personal bank account.
 */
function getBankAccountRoute(report: OnyxEntry<Report>): string {
    return isPolicyExpenseChat(report) ? ROUTES.BANK_ACCOUNT_WITH_STEP_TO_OPEN.getRoute('', report?.policyID) : ROUTES.SETTINGS_ADD_BANK_ACCOUNT;
}

/**
 * Check if personal detail of accountID is empty or optimistic data
 */
function isOptimisticPersonalDetail(accountID: number): boolean {
    return isEmptyObject(allPersonalDetails?.[accountID]) || !!allPersonalDetails?.[accountID]?.isOptimisticPersonalDetail;
}

/**
 * Checks if a report is a task report from a policy expense chat.
 */
function isWorkspaceTaskReport(report: OnyxEntry<Report>): boolean {
    if (!isTaskReport(report)) {
        return false;
    }
    const parentReport = allReports?.[`${ONYXKEYS.COLLECTION.REPORT}${report?.parentReportID}`] ?? null;
    return isPolicyExpenseChat(parentReport);
}

/**
 * Returns true if report has a parent
 */
function isThread(report: OnyxEntry<Report>): boolean {
    return Boolean(report?.parentReportID && report?.parentReportActionID);
}

/**
 * Returns true if report is of type chat and has a parent and is therefore a Thread.
 */
function isChatThread(report: OnyxEntry<Report>): boolean {
    return isThread(report) && report?.type === CONST.REPORT.TYPE.CHAT;
}

function isDM(report: OnyxEntry<Report>): boolean {
    return isChatReport(report) && !getChatType(report);
}

/**
 * Only returns true if this is our main 1:1 DM report with Concierge
 */
function isConciergeChatReport(report: OnyxEntry<Report>): boolean {
    return report?.participantAccountIDs?.length === 1 && Number(report.participantAccountIDs?.[0]) === CONST.ACCOUNT_ID.CONCIERGE && !isChatThread(report);
}

/**
 * Returns true if report is still being processed
 */
function isProcessingReport(report: OnyxEntry<Report> | EmptyObject): boolean {
    return report?.stateNum === CONST.REPORT.STATE_NUM.PROCESSING && report?.statusNum === CONST.REPORT.STATUS.SUBMITTED;
}

/**
 * Check if the report is a single chat report that isn't a thread
 * and personal detail of participant is optimistic data
 */
function shouldDisableDetailPage(report: OnyxEntry<Report>): boolean {
    const participantAccountIDs = report?.participantAccountIDs ?? [];

    if (isChatRoom(report) || isPolicyExpenseChat(report) || isChatThread(report) || isTaskReport(report)) {
        return false;
    }
    if (participantAccountIDs.length === 1) {
        return isOptimisticPersonalDetail(participantAccountIDs[0]);
    }
    return false;
}

/**
 * Returns true if this report has only one participant and it's an Expensify account.
 */
function isExpensifyOnlyParticipantInReport(report: OnyxEntry<Report>): boolean {
    const reportParticipants = report?.participantAccountIDs?.filter((accountID) => accountID !== currentUserAccountID) ?? [];
    return reportParticipants.length === 1 && reportParticipants.some((accountID) => CONST.EXPENSIFY_ACCOUNT_IDS.includes(accountID));
}

/**
 * Returns whether a given report can have tasks created in it.
 * We only prevent the task option if it's a DM/group-DM and the other users are all special Expensify accounts
 *
 */
function canCreateTaskInReport(report: OnyxEntry<Report>): boolean {
    const otherReportParticipants = report?.participantAccountIDs?.filter((accountID) => accountID !== currentUserAccountID) ?? [];
    const areExpensifyAccountsOnlyOtherParticipants = otherReportParticipants?.length >= 1 && otherReportParticipants?.every((accountID) => CONST.EXPENSIFY_ACCOUNT_IDS.includes(accountID));
    if (areExpensifyAccountsOnlyOtherParticipants && isDM(report)) {
        return false;
    }

    return true;
}

/**
 * Returns true if there are any Expensify accounts (i.e. with domain 'expensify.com') in the set of accountIDs
 * by cross-referencing the accountIDs with personalDetails.
 */
function hasExpensifyEmails(accountIDs: number[]): boolean {
    return accountIDs.some((accountID) => Str.extractEmailDomain(allPersonalDetails?.[accountID]?.login ?? '') === CONST.EXPENSIFY_PARTNER_NAME);
}

/**
 * Returns true if there are any guides accounts (team.expensify.com) in a list of accountIDs
 * by cross-referencing the accountIDs with personalDetails since guides that are participants
 * of the user's chats should have their personal details in Onyx.
 */
function hasExpensifyGuidesEmails(accountIDs: number[]): boolean {
    return accountIDs.some((accountID) => Str.extractEmailDomain(allPersonalDetails?.[accountID]?.login ?? '') === CONST.EMAIL.GUIDES_DOMAIN);
}

function findLastAccessedReport(
    reports: OnyxCollection<Report>,
    ignoreDomainRooms: boolean,
    policies: OnyxCollection<Policy>,
    isFirstTimeNewExpensifyUser: boolean,
    openOnAdminRoom = false,
    reportMetadata: OnyxCollection<ReportMetadata> = {},
): OnyxEntry<Report> {
    // If it's the user's first time using New Expensify, then they could either have:
    //   - just a Concierge report, if so we'll return that
    //   - their Concierge report, and a separate report that must have deeplinked them to the app before they created their account.
    // If it's the latter, we'll use the deeplinked report over the Concierge report,
    // since the Concierge report would be incorrectly selected over the deep-linked report in the logic below.
    let sortedReports = sortReportsByLastRead(reports, reportMetadata);

    let adminReport: OnyxEntry<Report> | undefined;
    if (openOnAdminRoom) {
        adminReport = sortedReports.find((report) => {
            const chatType = getChatType(report);
            return chatType === CONST.REPORT.CHAT_TYPE.POLICY_ADMINS;
        });
    }

    if (isFirstTimeNewExpensifyUser) {
        if (sortedReports.length === 1) {
            return sortedReports[0];
        }

        return adminReport ?? sortedReports.find((report) => !isConciergeChatReport(report)) ?? null;
    }

    if (ignoreDomainRooms) {
        // We allow public announce rooms, admins, and announce rooms through since we bypass the default rooms beta for them.
        // Check where ReportUtils.findLastAccessedReport is called in MainDrawerNavigator.js for more context.
        // Domain rooms are now the only type of default room that are on the defaultRooms beta.
        sortedReports = sortedReports.filter(
            (report) => !isDomainRoom(report) || getPolicyType(report, policies) === CONST.POLICY.TYPE.FREE || hasExpensifyGuidesEmails(report?.participantAccountIDs ?? []),
        );
    }

    return adminReport ?? sortedReports.at(-1) ?? null;
}

/**
 * Whether the provided report is an archived room
 */
function isArchivedRoom(report: OnyxEntry<Report> | EmptyObject): boolean {
    return report?.statusNum === CONST.REPORT.STATUS.CLOSED && report?.stateNum === CONST.REPORT.STATE_NUM.SUBMITTED;
}

/**
 * Checks if the current user is allowed to comment on the given report.
 */
function isAllowedToComment(report: Report): boolean {
    // Default to allowing all users to post
    const capability = report?.writeCapability ?? CONST.REPORT.WRITE_CAPABILITIES.ALL;

    if (capability === CONST.REPORT.WRITE_CAPABILITIES.ALL) {
        return true;
    }

    // If unauthenticated user opens public chat room using deeplink, they do not have policies available and they cannot comment
    if (!allPolicies) {
        return false;
    }

    // If we've made it here, commenting on this report is restricted.
    // If the user is an admin, allow them to post.
    const policy = allPolicies[`${ONYXKEYS.COLLECTION.POLICY}${report?.policyID}`];
    return policy?.role === CONST.POLICY.ROLE.ADMIN;
}

/**
 * Checks if the current user is the admin of the policy given the policy expense chat.
 */
function isPolicyExpenseChatAdmin(report: OnyxEntry<Report>, policies: OnyxCollection<Policy>): boolean {
    if (!isPolicyExpenseChat(report)) {
        return false;
    }

    const policyRole = policies?.[`${ONYXKEYS.COLLECTION.POLICY}${report?.policyID}`]?.role;

    return policyRole === CONST.POLICY.ROLE.ADMIN;
}

/**
 * Checks if the current user is the admin of the policy.
 */
function isPolicyAdmin(policyID: string, policies: OnyxCollection<Policy>): boolean {
    const policyRole = policies?.[`${ONYXKEYS.COLLECTION.POLICY}${policyID}`]?.role;

    return policyRole === CONST.POLICY.ROLE.ADMIN;
}

/**
 * Returns true if report has a single participant.
 */
function hasSingleParticipant(report: OnyxEntry<Report>): boolean {
    return report?.participantAccountIDs?.length === 1;
}

/**
 * Checks whether all the transactions linked to the IOU report are of the Distance Request type
 *
 */
function hasOnlyDistanceRequestTransactions(iouReportID: string | undefined): boolean {
    const transactions = TransactionUtils.getAllReportTransactions(iouReportID);

    // Early return false in case not having any transaction
    if (!transactions || transactions.length === 0) {
        return false;
    }

    return transactions.every((transaction) => TransactionUtils.isDistanceRequest(transaction));
}

/**
 * If the report is a thread and has a chat type set, it is a workspace chat.
 */
function isWorkspaceThread(report: OnyxEntry<Report>): boolean {
    return isThread(report) && isChatReport(report) && !isDM(report);
}

/**
 * Returns true if reportAction is the first chat preview of a Thread
 */
function isThreadFirstChat(reportAction: OnyxEntry<ReportAction>, reportID: string): boolean {
    return reportAction?.childReportID?.toString() === reportID;
}

/**
 * Checks if a report is a child report.
 */
function isChildReport(report: OnyxEntry<Report>): boolean {
    return isThread(report) || isTaskReport(report);
}

/**
 * An Expense Request is a thread where the parent report is an Expense Report and
 * the parentReportAction is a transaction.
 */
function isExpenseRequest(report: OnyxEntry<Report>): boolean {
    if (isThread(report)) {
        const parentReportAction = ReportActionsUtils.getParentReportAction(report);
        const parentReport = allReports?.[`${ONYXKEYS.COLLECTION.REPORT}${report?.parentReportID}`] ?? null;
        return isExpenseReport(parentReport) && isNotEmptyObject(parentReportAction) && ReportActionsUtils.isTransactionThread(parentReportAction);
    }
    return false;
}

/**
 * An IOU Request is a thread where the parent report is an IOU Report and
 * the parentReportAction is a transaction.
 */
function isIOURequest(report: OnyxEntry<Report>): boolean {
    if (isThread(report)) {
        const parentReportAction = ReportActionsUtils.getParentReportAction(report);
        const parentReport = allReports?.[`${ONYXKEYS.COLLECTION.REPORT}${report?.parentReportID}`] ?? null;
        return isIOUReport(parentReport) && isNotEmptyObject(parentReportAction) && ReportActionsUtils.isTransactionThread(parentReportAction);
    }
    return false;
}

/**
 * Checks if a report is an IOU or expense request.
 */
function isMoneyRequest(reportOrID: OnyxEntry<Report> | string): boolean {
    const report = typeof reportOrID === 'string' ? allReports?.[`${ONYXKEYS.COLLECTION.REPORT}${reportOrID}`] ?? null : reportOrID;
    return isIOURequest(report) || isExpenseRequest(report);
}

/**
 * Checks if a report is an IOU or expense report.
 */
function isMoneyRequestReport(reportOrID: OnyxEntry<Report> | string): boolean {
    const report = typeof reportOrID === 'object' ? reportOrID : allReports?.[`${ONYXKEYS.COLLECTION.REPORT}${reportOrID}`] ?? null;
    return isIOUReport(report) || isExpenseReport(report);
}

/**
 * Should return true only for personal 1:1 report
 *
 */
function isOneOnOneChat(report: OnyxEntry<Report>): boolean {
    const participantAccountIDs = report?.participantAccountIDs ?? [];
    return (
        !isThread(report) &&
        !isChatRoom(report) &&
        !isExpenseRequest(report) &&
        !isMoneyRequestReport(report) &&
        !isPolicyExpenseChat(report) &&
        !isTaskReport(report) &&
        isDM(report) &&
        !isIOUReport(report) &&
        participantAccountIDs.length === 1
    );
}

/**
 * Get the notification preference given a report
 */
function getReportNotificationPreference(report: OnyxEntry<Report>): string | number {
    return report?.notificationPreference ?? '';
}

/**
 * Returns whether or not the author of the action is this user
 *
 */
function isActionCreator(reportAction: OnyxEntry<ReportAction>): boolean {
    return reportAction?.actorAccountID === currentUserAccountID;
}

/**
 * Can only delete if the author is this user and the action is an ADDCOMMENT action or an IOU action in an unsettled report, or if the user is a
 * policy admin
 */
function canDeleteReportAction(reportAction: OnyxEntry<ReportAction>, reportID: string): boolean {
    const report = getReport(reportID);

    const isActionOwner = reportAction?.actorAccountID === currentUserAccountID;

    if (reportAction?.actionName === CONST.REPORT.ACTIONS.TYPE.IOU) {
        // For now, users cannot delete split actions
        const isSplitAction = reportAction?.originalMessage?.type === CONST.IOU.REPORT_ACTION_TYPE.SPLIT;

        if (isSplitAction || isSettled(String(reportAction?.originalMessage?.IOUReportID)) || (isNotEmptyObject(report) && isReportApproved(report))) {
            return false;
        }

        if (isActionOwner) {
            return true;
        }
    }

    if (
        reportAction?.actionName !== CONST.REPORT.ACTIONS.TYPE.ADDCOMMENT ||
        reportAction?.pendingAction === CONST.RED_BRICK_ROAD_PENDING_ACTION.DELETE ||
        ReportActionsUtils.isCreatedTaskReportAction(reportAction) ||
        reportAction?.actorAccountID === CONST.ACCOUNT_ID.CONCIERGE
    ) {
        return false;
    }

    const policy = allPolicies?.[`${ONYXKEYS.COLLECTION.POLICY}${report?.policyID}`];
    const isAdmin = policy?.role === CONST.POLICY.ROLE.ADMIN && isNotEmptyObject(report) && !isDM(report);

    return isActionOwner || isAdmin;
}

/**
 * Get welcome message based on room type
 */
function getRoomWelcomeMessage(report: OnyxEntry<Report>, isUserPolicyAdmin: boolean): WelcomeMessage {
    const welcomeMessage: WelcomeMessage = {showReportName: true};
    const workspaceName = getPolicyName(report);

    if (isArchivedRoom(report)) {
        welcomeMessage.phrase1 = Localize.translateLocal('reportActionsView.beginningOfArchivedRoomPartOne');
        welcomeMessage.phrase2 = Localize.translateLocal('reportActionsView.beginningOfArchivedRoomPartTwo');
    } else if (isDomainRoom(report)) {
        welcomeMessage.phrase1 = Localize.translateLocal('reportActionsView.beginningOfChatHistoryDomainRoomPartOne', {domainRoom: report?.reportName ?? ''});
        welcomeMessage.phrase2 = Localize.translateLocal('reportActionsView.beginningOfChatHistoryDomainRoomPartTwo');
    } else if (isAdminRoom(report)) {
        welcomeMessage.phrase1 = Localize.translateLocal('reportActionsView.beginningOfChatHistoryAdminRoomPartOne', {workspaceName});
        welcomeMessage.phrase2 = Localize.translateLocal('reportActionsView.beginningOfChatHistoryAdminRoomPartTwo');
    } else if (isAdminsOnlyPostingRoom(report) && !isUserPolicyAdmin) {
        welcomeMessage.phrase1 = Localize.translateLocal('reportActionsView.beginningOfChatHistoryAdminOnlyPostingRoom');
        welcomeMessage.showReportName = false;
    } else if (isAnnounceRoom(report)) {
        welcomeMessage.phrase1 = Localize.translateLocal('reportActionsView.beginningOfChatHistoryAnnounceRoomPartOne', {workspaceName});
        welcomeMessage.phrase2 = Localize.translateLocal('reportActionsView.beginningOfChatHistoryAnnounceRoomPartTwo', {workspaceName});
    } else {
        // Message for user created rooms or other room types.
        welcomeMessage.phrase1 = Localize.translateLocal('reportActionsView.beginningOfChatHistoryUserRoomPartOne');
        welcomeMessage.phrase2 = Localize.translateLocal('reportActionsView.beginningOfChatHistoryUserRoomPartTwo');
    }

    return welcomeMessage;
}

/**
 * Returns true if Concierge is one of the chat participants (1:1 as well as group chats)
 */
function chatIncludesConcierge(report: OnyxEntry<Report>): boolean {
    return Boolean(report?.participantAccountIDs?.length && report?.participantAccountIDs?.includes(CONST.ACCOUNT_ID.CONCIERGE));
}

/**
 * Returns true if there is any automated expensify account `in accountIDs
 */
function hasAutomatedExpensifyAccountIDs(accountIDs: number[]): boolean {
    return accountIDs.some((accountID) => CONST.EXPENSIFY_ACCOUNT_IDS.includes(accountID));
}

function getReportRecipientAccountIDs(report: OnyxEntry<Report>, currentLoginAccountID: number): number[] {
    let finalReport: OnyxEntry<Report> = report;
    // In 1:1 chat threads, the participants will be the same as parent report. If a report is specifically a 1:1 chat thread then we will
    // get parent report and use its participants array.
    if (isThread(report) && !(isTaskReport(report) || isMoneyRequestReport(report))) {
        const parentReport = allReports?.[`${ONYXKEYS.COLLECTION.REPORT}${report?.parentReportID}`] ?? null;
        if (hasSingleParticipant(parentReport)) {
            finalReport = parentReport;
        }
    }

    let finalParticipantAccountIDs: number[] | undefined = [];
    if (isMoneyRequestReport(report)) {
        // For money requests i.e the IOU (1:1 person) and Expense (1:* person) reports, use the full `initialParticipantAccountIDs` array
        // and add the `ownerAccountId`. Money request reports don't add `ownerAccountId` in `participantAccountIDs` array
        const defaultParticipantAccountIDs = finalReport?.participantAccountIDs ?? [];
        const setOfParticipantAccountIDs = new Set<number>(report?.ownerAccountID ? [...defaultParticipantAccountIDs, report.ownerAccountID] : defaultParticipantAccountIDs);
        finalParticipantAccountIDs = [...setOfParticipantAccountIDs];
    } else if (isTaskReport(report)) {
        // Task reports `managerID` will change when assignee is changed, in that case the old `managerID` is still present in `participantAccountIDs`
        // array along with the new one. We only need the `managerID` as a participant here.
        finalParticipantAccountIDs = report?.managerID ? [report?.managerID] : [];
    } else {
        finalParticipantAccountIDs = finalReport?.participantAccountIDs;
    }

    const reportParticipants = finalParticipantAccountIDs?.filter((accountID) => accountID !== currentLoginAccountID) ?? [];
    const participantsWithoutExpensifyAccountIDs = reportParticipants.filter((participant) => !CONST.EXPENSIFY_ACCOUNT_IDS.includes(participant ?? 0));
    return participantsWithoutExpensifyAccountIDs;
}

/**
 * Whether the time row should be shown for a report.
 */
function canShowReportRecipientLocalTime(personalDetails: OnyxCollection<PersonalDetails>, report: OnyxEntry<Report>, accountID: number): boolean {
    const reportRecipientAccountIDs = getReportRecipientAccountIDs(report, accountID);
    const hasMultipleParticipants = reportRecipientAccountIDs.length > 1;
    const reportRecipient = personalDetails?.[reportRecipientAccountIDs[0]];
    const reportRecipientTimezone = reportRecipient?.timezone ?? CONST.DEFAULT_TIME_ZONE;
    const isReportParticipantValidated = reportRecipient?.validated ?? false;
    return Boolean(!hasMultipleParticipants && !isChatRoom(report) && !isPolicyExpenseChat(report) && reportRecipient && reportRecipientTimezone?.selected && isReportParticipantValidated);
}

/**
 * Shorten last message text to fixed length and trim spaces.
 */
function formatReportLastMessageText(lastMessageText: string, isModifiedExpenseMessage = false): string {
    if (isModifiedExpenseMessage) {
        return String(lastMessageText).trim().replace(CONST.REGEX.LINE_BREAK, '').trim();
    }
    return String(lastMessageText).trim().replace(CONST.REGEX.LINE_BREAK, ' ').substring(0, CONST.REPORT.LAST_MESSAGE_TEXT_MAX_LENGTH).trim();
}

/**
 * Helper method to return the default avatar associated with the given login
 */
function getDefaultWorkspaceAvatar(workspaceName?: string): IconAsset {
    if (!workspaceName) {
        return defaultWorkspaceAvatars.WorkspaceBuilding;
    }

    // Remove all chars not A-Z or 0-9 including underscore
    const alphaNumeric = workspaceName
        .normalize('NFD')
        .replace(/[^0-9a-z]/gi, '')
        .toUpperCase();

    const workspace = `Workspace${alphaNumeric[0]}` as keyof typeof defaultWorkspaceAvatars;
    const defaultWorkspaceAvatar = defaultWorkspaceAvatars[workspace];

    return !alphaNumeric ? defaultWorkspaceAvatars.WorkspaceBuilding : defaultWorkspaceAvatar;
}

/**
 * Helper method to return the default avatar testID associated with the given login
 */
function getDefaultWorkspaceAvatarTestID(workspaceName: string): string {
    if (!workspaceName) {
        return defaultAvatarBuildingIconTestID;
    }

    // Remove all chars not A-Z or 0-9 including underscore
    const alphaNumeric = workspaceName
        .normalize('NFD')
        .replace(/[^0-9a-z]/gi, '')
        .toLowerCase();

    return !alphaNumeric ? defaultAvatarBuildingIconTestID : `SvgDefaultAvatar_${alphaNumeric[0]} Icon`;
}

function getWorkspaceAvatar(report: OnyxEntry<Report>): UserUtils.AvatarSource {
    const workspaceName = getPolicyName(report, false, allPolicies?.[`${ONYXKEYS.COLLECTION.POLICY}${report?.policyID}`]);
    const avatar = allPolicies?.[`${ONYXKEYS.COLLECTION.POLICY}${report?.policyID}`]?.avatar ?? '';
    return !isEmpty(avatar) ? avatar : getDefaultWorkspaceAvatar(workspaceName);
}

/**
 * Returns the appropriate icons for the given chat report using the stored personalDetails.
 * The Avatar sources can be URLs or Icon components according to the chat type.
 */
function getIconsForParticipants(participants: number[], personalDetails: OnyxCollection<PersonalDetails>): Icon[] {
    const participantDetails: ParticipantDetails[] = [];
    const participantsList = participants || [];

    for (const accountID of participantsList) {
        const avatarSource = UserUtils.getAvatar(personalDetails?.[accountID]?.avatar ?? '', accountID);
        const displayNameLogin = personalDetails?.[accountID]?.displayName ? personalDetails?.[accountID]?.displayName : personalDetails?.[accountID]?.login;
        participantDetails.push([accountID, displayNameLogin ?? '', avatarSource, personalDetails?.[accountID]?.fallbackIcon ?? '']);
    }

    const sortedParticipantDetails = participantDetails.sort((first, second) => {
        // First sort by displayName/login
        const displayNameLoginOrder = first[1].localeCompare(second[1]);
        if (displayNameLoginOrder !== 0) {
            return displayNameLoginOrder;
        }

        // Then fallback on accountID as the final sorting criteria.
        // This will ensure that the order of avatars with same login/displayName
        // stay consistent across all users and devices
        return first[0] - second[0];
    });

    // Now that things are sorted, gather only the avatars (second element in the array) and return those
    const avatars: Icon[] = [];

    for (const sortedParticipantDetail of sortedParticipantDetails) {
        const userIcon = {
            id: sortedParticipantDetail[0],
            source: sortedParticipantDetail[2],
            type: CONST.ICON_TYPE_AVATAR,
            name: sortedParticipantDetail[1],
            fallbackIcon: sortedParticipantDetail[3],
        };
        avatars.push(userIcon);
    }

    return avatars;
}

/**
 * Given a report, return the associated workspace icon.
 */
function getWorkspaceIcon(report: OnyxEntry<Report>, policy: OnyxEntry<Policy> = null): Icon {
    const workspaceName = getPolicyName(report, false, policy);
    const policyExpenseChatAvatarSource = allPolicies?.[`${ONYXKEYS.COLLECTION.POLICY}${report?.policyID}`]?.avatar
        ? allPolicies?.[`${ONYXKEYS.COLLECTION.POLICY}${report?.policyID}`]?.avatar
        : getDefaultWorkspaceAvatar(workspaceName);

    const workspaceIcon: Icon = {
        source: policyExpenseChatAvatarSource ?? '',
        type: CONST.ICON_TYPE_WORKSPACE,
        name: workspaceName,
        id: -1,
    };
    return workspaceIcon;
}

/**
 * Returns the appropriate icons for the given chat report using the stored personalDetails.
 * The Avatar sources can be URLs or Icon components according to the chat type.
 */
function getIcons(
    report: OnyxEntry<Report>,
    personalDetails: OnyxCollection<PersonalDetails>,
    defaultIcon: UserUtils.AvatarSource | null = null,
    defaultName = '',
    defaultAccountID = -1,
    policy: OnyxEntry<Policy> = null,
): Icon[] {
    if (isEmptyObject(report)) {
        const fallbackIcon: Icon = {
            source: defaultIcon ?? Expensicons.FallbackAvatar,
            type: CONST.ICON_TYPE_AVATAR,
            name: defaultName,
            id: defaultAccountID,
        };
        return [fallbackIcon];
    }
    if (isExpenseRequest(report)) {
        const parentReportAction = ReportActionsUtils.getParentReportAction(report);
        const workspaceIcon = getWorkspaceIcon(report, policy);
        const memberIcon = {
            source: UserUtils.getAvatar(personalDetails?.[parentReportAction.actorAccountID ?? -1]?.avatar ?? '', parentReportAction.actorAccountID ?? -1),
            id: parentReportAction.actorAccountID,
            type: CONST.ICON_TYPE_AVATAR,
            name: personalDetails?.[parentReportAction.actorAccountID ?? -1]?.displayName ?? '',
            fallbackIcon: personalDetails?.[parentReportAction.actorAccountID ?? -1]?.fallbackIcon,
        };

        return [memberIcon, workspaceIcon];
    }
    if (isChatThread(report)) {
        const parentReportAction = ReportActionsUtils.getParentReportAction(report);

        const actorAccountID = parentReportAction.actorAccountID;
        const actorDisplayName = PersonalDetailsUtils.getDisplayNameOrDefault(allPersonalDetails?.[actorAccountID ?? -1], '', false);
        const actorIcon = {
            id: actorAccountID,
            source: UserUtils.getAvatar(personalDetails?.[actorAccountID ?? -1]?.avatar ?? '', actorAccountID ?? -1),
            name: actorDisplayName,
            type: CONST.ICON_TYPE_AVATAR,
            fallbackIcon: personalDetails?.[parentReportAction.actorAccountID ?? -1]?.fallbackIcon,
        };

        if (isWorkspaceThread(report)) {
            const workspaceIcon = getWorkspaceIcon(report, policy);
            return [actorIcon, workspaceIcon];
        }
        return [actorIcon];
    }
    if (isTaskReport(report)) {
        const ownerIcon = {
            id: report?.ownerAccountID,
            source: UserUtils.getAvatar(personalDetails?.[report?.ownerAccountID ?? -1]?.avatar ?? '', report?.ownerAccountID ?? -1),
            type: CONST.ICON_TYPE_AVATAR,
            name: personalDetails?.[report?.ownerAccountID ?? -1]?.displayName ?? '',
            fallbackIcon: personalDetails?.[report?.ownerAccountID ?? -1]?.fallbackIcon,
        };

        if (isWorkspaceTaskReport(report)) {
            const workspaceIcon = getWorkspaceIcon(report, policy);
            return [ownerIcon, workspaceIcon];
        }

        return [ownerIcon];
    }
    if (isDomainRoom(report)) {
        // Get domain name after the #. Domain Rooms use our default workspace avatar pattern.
        const domainName = report?.reportName?.substring(1);
        const policyExpenseChatAvatarSource = getDefaultWorkspaceAvatar(domainName);
        const domainIcon: Icon = {
            source: policyExpenseChatAvatarSource,
            type: CONST.ICON_TYPE_WORKSPACE,
            name: domainName ?? '',
            id: -1,
        };
        return [domainIcon];
    }
    if (isAdminRoom(report) || isAnnounceRoom(report) || isChatRoom(report) || isArchivedRoom(report)) {
        const workspaceIcon = getWorkspaceIcon(report, policy);
        return [workspaceIcon];
    }
    if (isPolicyExpenseChat(report) || isExpenseReport(report)) {
        const workspaceIcon = getWorkspaceIcon(report, policy);
        const memberIcon = {
            source: UserUtils.getAvatar(personalDetails?.[report?.ownerAccountID ?? -1]?.avatar ?? '', report?.ownerAccountID ?? -1),
            id: report?.ownerAccountID,
            type: CONST.ICON_TYPE_AVATAR,
            name: personalDetails?.[report?.ownerAccountID ?? -1]?.displayName ?? '',
            fallbackIcon: personalDetails?.[report?.ownerAccountID ?? -1]?.fallbackIcon,
        };
        return isExpenseReport(report) ? [memberIcon, workspaceIcon] : [workspaceIcon, memberIcon];
    }
    if (isIOUReport(report)) {
        const managerIcon = {
            source: UserUtils.getAvatar(personalDetails?.[report?.managerID ?? -1]?.avatar ?? '', report?.managerID ?? -1),
            id: report?.managerID,
            type: CONST.ICON_TYPE_AVATAR,
            name: personalDetails?.[report?.managerID ?? -1]?.displayName ?? '',
            fallbackIcon: personalDetails?.[report?.managerID ?? -1]?.fallbackIcon,
        };
        const ownerIcon = {
            id: report?.ownerAccountID,
            source: UserUtils.getAvatar(personalDetails?.[report?.ownerAccountID ?? -1]?.avatar ?? '', report?.ownerAccountID ?? -1),
            type: CONST.ICON_TYPE_AVATAR,
            name: personalDetails?.[report?.ownerAccountID ?? -1]?.displayName ?? '',
            fallbackIcon: personalDetails?.[report?.ownerAccountID ?? -1]?.fallbackIcon,
        };
        const isPayer = currentUserAccountID === report?.managerID;

        return isPayer ? [managerIcon, ownerIcon] : [ownerIcon, managerIcon];
    }

    return getIconsForParticipants(report?.participantAccountIDs ?? [], personalDetails);
}

/**
 * Gets the personal details for a login by looking in the ONYXKEYS.PERSONAL_DETAILS_LIST Onyx key (stored in the local variable, allPersonalDetails). If it doesn't exist in Onyx,
 * then a default object is constructed.
 */
function getPersonalDetailsForAccountID(accountID: number): Partial<PersonalDetails> {
    if (!accountID) {
        return {};
    }
    if (Number(accountID) === CONST.ACCOUNT_ID.CONCIERGE) {
        return {
            accountID,
            displayName: 'Concierge',
            login: CONST.EMAIL.CONCIERGE,
            avatar: UserUtils.getDefaultAvatar(accountID),
        };
    }
    return (
        allPersonalDetails?.[accountID] ?? {
            avatar: UserUtils.getDefaultAvatar(accountID),
            isOptimisticPersonalDetail: true,
        }
    );
}

/**
 * Get the displayName for a single report participant.
 */
function getDisplayNameForParticipant(accountID?: number, shouldUseShortForm = false, shouldFallbackToHidden = true): string | undefined {
    if (!accountID) {
        return '';
    }

    const personalDetails = getPersonalDetailsForAccountID(accountID);
    // eslint-disable-next-line @typescript-eslint/prefer-nullish-coalescing
    const formattedLogin = LocalePhoneNumber.formatPhoneNumber(personalDetails.login || '');
    // This is to check if account is an invite/optimistically created one
    // and prevent from falling back to 'Hidden', so a correct value is shown
    // when searching for a new user
    if (personalDetails.isOptimisticPersonalDetail === true) {
        // eslint-disable-next-line @typescript-eslint/prefer-nullish-coalescing
        return formattedLogin;
    }

    const longName = PersonalDetailsUtils.getDisplayNameOrDefault(personalDetails, formattedLogin, shouldFallbackToHidden);

    // If the user's personal details (first name) should be hidden, make sure we return "hidden" instead of the short name
    if (shouldFallbackToHidden && longName === Localize.translateLocal('common.hidden')) {
        return longName;
    }

    const shortName = personalDetails.firstName ? personalDetails.firstName : longName;
    return shouldUseShortForm ? shortName : longName;
}

function getDisplayNamesWithTooltips(
    personalDetailsList: PersonalDetails[] | PersonalDetailsList | OptionData[],
    isMultipleParticipantReport: boolean,
    shouldFallbackToHidden = true,
): DisplayNameWithTooltips {
    const personalDetailsListArray = Array.isArray(personalDetailsList) ? personalDetailsList : Object.values(personalDetailsList);

    return personalDetailsListArray
        .map((user) => {
            const accountID = Number(user?.accountID);
            // eslint-disable-next-line @typescript-eslint/prefer-nullish-coalescing
            const displayName = getDisplayNameForParticipant(accountID, isMultipleParticipantReport, shouldFallbackToHidden) || user?.login || '';
            const avatar = UserUtils.getDefaultAvatar(accountID);

            let pronouns = user?.pronouns ?? undefined;
            if (pronouns?.startsWith(CONST.PRONOUNS.PREFIX)) {
                const pronounTranslationKey = pronouns.replace(CONST.PRONOUNS.PREFIX, '');
                pronouns = Localize.translateLocal(`pronouns.${pronounTranslationKey}` as TranslationPaths);
            }

            return {
                displayName,
                avatar,
                login: user?.login ?? '',
                accountID,
                pronouns,
            };
        })
        .sort((first, second) => {
            // First sort by displayName/login
            const displayNameLoginOrder = first.displayName.localeCompare(second.displayName);
            if (displayNameLoginOrder !== 0) {
                return displayNameLoginOrder;
            }

            // Then fallback on accountID as the final sorting criteria.
            return first.accountID - second.accountID;
        });
}

/**
 * For a deleted parent report action within a chat report,
 * let us return the appropriate display message
 *
 * @param reportAction - The deleted report action of a chat report for which we need to return message.
 */
function getDeletedParentActionMessageForChatReport(reportAction: OnyxEntry<ReportAction>): string {
    // By default, let us display [Deleted message]
    let deletedMessageText = Localize.translateLocal('parentReportAction.deletedMessage');
    if (ReportActionsUtils.isCreatedTaskReportAction(reportAction)) {
        // For canceled task report, let us display [Deleted task]
        deletedMessageText = Localize.translateLocal('parentReportAction.deletedTask');
    }
    return deletedMessageText;
}

/**
 * Returns the preview message for `REIMBURSEMENTQUEUED` action
 *

 */
function getReimbursementQueuedActionMessage(reportAction: OnyxEntry<ReportAction>, report: OnyxEntry<Report>): string {
    const submitterDisplayName = getDisplayNameForParticipant(report?.ownerAccountID, true) ?? '';
    const originalMessage = reportAction?.originalMessage as IOUMessage | undefined;
    let messageKey: TranslationPaths;
    if (originalMessage?.paymentType === CONST.IOU.PAYMENT_TYPE.EXPENSIFY) {
        messageKey = 'iou.waitingOnEnabledWallet';
    } else {
        messageKey = 'iou.waitingOnBankAccount';
    }

    return Localize.translateLocal(messageKey, {submitterDisplayName});
}

/**
 * Returns the preview message for `REIMBURSEMENTDEQUEUED` action
 */
function getReimbursementDeQueuedActionMessage(report: OnyxEntry<Report>): string {
    const submitterDisplayName = getDisplayNameForParticipant(report?.ownerAccountID, true) ?? '';
    const amount = CurrencyUtils.convertToDisplayString(report?.total ?? 0, report?.currency);

    return Localize.translateLocal('iou.canceledRequest', {submitterDisplayName, amount});
}

/**
 * Returns the last visible message for a given report after considering the given optimistic actions
 *
 * @param reportID - the report for which last visible message has to be fetched
 * @param [actionsToMerge] - the optimistic merge actions that needs to be considered while fetching last visible message

 */
function getLastVisibleMessage(reportID: string | undefined, actionsToMerge: ReportActions = {}): LastVisibleMessage {
    const report = getReport(reportID);
    const lastVisibleAction = ReportActionsUtils.getLastVisibleAction(reportID ?? '', actionsToMerge);

    // For Chat Report with deleted parent actions, let us fetch the correct message
    if (ReportActionsUtils.isDeletedParentAction(lastVisibleAction) && isNotEmptyObject(report) && isChatReport(report)) {
        const lastMessageText = getDeletedParentActionMessageForChatReport(lastVisibleAction);
        return {
            lastMessageText,
        };
    }

    // Fetch the last visible message for report represented by reportID and based on actions to merge.
    return ReportActionsUtils.getLastVisibleMessage(reportID ?? '', actionsToMerge);
}

/**
 * Checks if a report is an open task report assigned to current user.
 *
 * @param [parentReportAction] - The parent report action of the report (Used to check if the task has been canceled)
 */
function isWaitingForAssigneeToCompleteTask(report: OnyxEntry<Report>, parentReportAction: OnyxEntry<ReportAction> | EmptyObject = {}): boolean {
    return isTaskReport(report) && isReportManager(report) && isOpenTaskReport(report, parentReportAction);
}

function isUnreadWithMention(reportOrOption: OnyxEntry<Report> | OptionData): boolean {
    if (!reportOrOption) {
        return false;
    }
    // lastMentionedTime and lastReadTime are both datetime strings and can be compared directly
    const lastMentionedTime = reportOrOption.lastMentionedTime ?? '';
    const lastReadTime = reportOrOption.lastReadTime ?? '';
    return Boolean('isUnreadWithMention' in reportOrOption && reportOrOption.isUnreadWithMention) || lastReadTime < lastMentionedTime;
}

/**
 * Determines if the option requires action from the current user. This can happen when it:
    - is unread and the user was mentioned in one of the unread comments
    - is for an outstanding task waiting on the user
    - has an outstanding child money request that is waiting for an action from the current user (e.g. pay, approve, add bank account)
 *
 * @param option (report or optionItem)
 * @param parentReportAction (the report action the current report is a thread of)
 */
function requiresAttentionFromCurrentUser(optionOrReport: OnyxEntry<Report> | OptionData, parentReportAction: EmptyObject | OnyxEntry<ReportAction> = {}) {
    if (!optionOrReport) {
        return false;
    }

    if (isArchivedRoom(optionOrReport) || isArchivedRoom(getReport(optionOrReport.parentReportID))) {
        return false;
    }

    if (isUnreadWithMention(optionOrReport)) {
        return true;
    }

    if (isWaitingForAssigneeToCompleteTask(optionOrReport, parentReportAction)) {
        return true;
    }

    // Has a child report that is awaiting action (e.g. approve, pay, add bank account) from current user
    if (optionOrReport.hasOutstandingChildRequest) {
        return true;
    }

    return false;
}

/**
 * Returns number of transactions that are nonReimbursable
 *
 */
function hasNonReimbursableTransactions(iouReportID: string | undefined): boolean {
    const transactions = TransactionUtils.getAllReportTransactions(iouReportID);
    return transactions.filter((transaction) => transaction.reimbursable === false).length > 0;
}

function getMoneyRequestReimbursableTotal(report: OnyxEntry<Report>, allReportsDict: OnyxCollection<Report> = null): number {
    const allAvailableReports = allReportsDict ?? allReports;
    let moneyRequestReport: OnyxEntry<Report> | undefined;
    if (isMoneyRequestReport(report)) {
        moneyRequestReport = report;
    }
    if (allAvailableReports && report?.iouReportID) {
        moneyRequestReport = allAvailableReports[`${ONYXKEYS.COLLECTION.REPORT}${report.iouReportID}`];
    }
    if (moneyRequestReport) {
        const total = moneyRequestReport?.total ?? 0;

        if (total !== 0) {
            // There is a possibility that if the Expense report has a negative total.
            // This is because there are instances where you can get a credit back on your card,
            // or you enter a negative expense to “offset” future expenses
            return isExpenseReport(moneyRequestReport) ? total * -1 : Math.abs(total);
        }
    }
    return 0;
}

function getMoneyRequestSpendBreakdown(report: OnyxEntry<Report>, allReportsDict: OnyxCollection<Report> = null): SpendBreakdown {
    const allAvailableReports = allReportsDict ?? allReports;
    let moneyRequestReport;
    if (isMoneyRequestReport(report)) {
        moneyRequestReport = report;
    }
    if (allAvailableReports && report?.iouReportID) {
        moneyRequestReport = allAvailableReports[`${ONYXKEYS.COLLECTION.REPORT}${report.iouReportID}`];
    }
    if (moneyRequestReport) {
        let nonReimbursableSpend = moneyRequestReport.nonReimbursableTotal ?? 0;
        let totalSpend = moneyRequestReport.total ?? 0;

        if (nonReimbursableSpend + totalSpend !== 0) {
            // There is a possibility that if the Expense report has a negative total.
            // This is because there are instances where you can get a credit back on your card,
            // or you enter a negative expense to “offset” future expenses
            nonReimbursableSpend = isExpenseReport(moneyRequestReport) ? nonReimbursableSpend * -1 : Math.abs(nonReimbursableSpend);
            totalSpend = isExpenseReport(moneyRequestReport) ? totalSpend * -1 : Math.abs(totalSpend);

            const totalDisplaySpend = totalSpend;
            const reimbursableSpend = totalDisplaySpend - nonReimbursableSpend;

            return {
                nonReimbursableSpend,
                reimbursableSpend,
                totalDisplaySpend,
            };
        }
    }
    return {
        nonReimbursableSpend: 0,
        reimbursableSpend: 0,
        totalDisplaySpend: 0,
    };
}

/**
 * Get the title for a policy expense chat which depends on the role of the policy member seeing this report
 */
function getPolicyExpenseChatName(report: OnyxEntry<Report>, policy: OnyxEntry<Policy> | undefined = undefined): string | undefined {
    const ownerAccountID = report?.ownerAccountID;
    const personalDetails = allPersonalDetails?.[ownerAccountID ?? -1];
    const login = personalDetails ? personalDetails.login : null;
    // eslint-disable-next-line @typescript-eslint/prefer-nullish-coalescing
    const reportOwnerDisplayName = getDisplayNameForParticipant(ownerAccountID) || login || report?.reportName;

    // If the policy expense chat is owned by this user, use the name of the policy as the report name.
    if (report?.isOwnPolicyExpenseChat) {
        return getPolicyName(report, false, policy);
    }

    let policyExpenseChatRole = 'user';
    /**
     * Using typical string concatenation here due to performance issues
     * with template literals.
     */
    const policyItem = allPolicies?.[ONYXKEYS.COLLECTION.POLICY + report?.policyID];
    if (policyItem) {
        policyExpenseChatRole = policyItem.role || 'user';
    }

    // If this user is not admin and this policy expense chat has been archived because of account merging, this must be an old workspace chat
    // of the account which was merged into the current user's account. Use the name of the policy as the name of the report.
    if (isArchivedRoom(report)) {
        const lastAction = ReportActionsUtils.getLastVisibleAction(report?.reportID ?? '');
        const archiveReason = lastAction?.actionName === CONST.REPORT.ACTIONS.TYPE.CLOSED ? lastAction?.originalMessage?.reason : CONST.REPORT.ARCHIVE_REASON.DEFAULT;
        if (archiveReason === CONST.REPORT.ARCHIVE_REASON.ACCOUNT_MERGED && policyExpenseChatRole !== CONST.POLICY.ROLE.ADMIN) {
            return getPolicyName(report, false, policy);
        }
    }

    // If user can see this report and they are not its owner, they must be an admin and the report name should be the name of the policy member
    return reportOwnerDisplayName;
}

/**
 * Get the title for an IOU or expense chat which will be showing the payer and the amount
 */
function getMoneyRequestReportName(report: OnyxEntry<Report>, policy: OnyxEntry<Policy> | undefined = undefined): string {
    const moneyRequestTotal = getMoneyRequestReimbursableTotal(report);
    const formattedAmount = CurrencyUtils.convertToDisplayString(moneyRequestTotal, report?.currency, hasOnlyDistanceRequestTransactions(report?.reportID));
    const payerOrApproverName = isExpenseReport(report) ? getPolicyName(report, false, policy) : getDisplayNameForParticipant(report?.managerID) ?? '';
    const payerPaidAmountMessage = Localize.translateLocal('iou.payerPaidAmount', {
        payer: payerOrApproverName,
        amount: formattedAmount,
    });

    if (isReportApproved(report)) {
        return Localize.translateLocal('iou.managerApprovedAmount', {
            manager: payerOrApproverName,
            amount: formattedAmount,
        });
    }

    if (report?.isWaitingOnBankAccount) {
        return `${payerPaidAmountMessage} • ${Localize.translateLocal('iou.pending')}`;
    }

    if (report?.isCancelledIOU) {
        return `${payerPaidAmountMessage} • ${Localize.translateLocal('iou.canceled')}`;
    }

    if (hasNonReimbursableTransactions(report?.reportID)) {
        return Localize.translateLocal('iou.payerSpentAmount', {payer: payerOrApproverName, amount: formattedAmount});
    }

    if (isProcessingReport(report) || isDraftExpenseReport(report) || moneyRequestTotal === 0) {
        return Localize.translateLocal('iou.payerOwesAmount', {payer: payerOrApproverName, amount: formattedAmount});
    }

    return payerPaidAmountMessage;
}

/**
 * Gets transaction created, amount, currency, comment, and waypoints (for distance request)
 * into a flat object. Used for displaying transactions and sending them in API commands
 */

function getTransactionDetails(transaction: OnyxEntry<Transaction>, createdDateFormat: string = CONST.DATE.FNS_FORMAT_STRING): TransactionDetails {
    if (!transaction) {
        return;
    }
    const report = getReport(transaction?.reportID);
    return {
        created: TransactionUtils.getCreated(transaction, createdDateFormat),
        amount: TransactionUtils.getAmount(transaction, isNotEmptyObject(report) && isExpenseReport(report)),
        currency: TransactionUtils.getCurrency(transaction),
        comment: TransactionUtils.getDescription(transaction),
        merchant: TransactionUtils.getMerchant(transaction),
        waypoints: TransactionUtils.getWaypoints(transaction),
        category: TransactionUtils.getCategory(transaction),
        billable: TransactionUtils.getBillable(transaction),
        tag: TransactionUtils.getTag(transaction),
        mccGroup: TransactionUtils.getMCCGroup(transaction),
        cardID: TransactionUtils.getCardID(transaction),
        originalAmount: TransactionUtils.getOriginalAmount(transaction),
        originalCurrency: TransactionUtils.getOriginalCurrency(transaction),
    };
}

/**
 * Can only edit if:
 *
 * - in case of IOU report
 *    - the current user is the requestor and is not settled yet
 * - in case of expense report
 *    - the current user is the requestor and is not settled yet
 *    - the current user is the manager of the report
 *    - or the current user is an admin on the policy the expense report is tied to
 *
 *    This is used in conjunction with canEditRestrictedField to control editing of specific fields like amount, currency, created, receipt, and distance.
 *    On its own, it only controls allowing/disallowing navigating to the editing pages or showing/hiding the 'Edit' icon on report actions
 */
function canEditMoneyRequest(reportAction: OnyxEntry<ReportAction>): boolean {
    const isDeleted = ReportActionsUtils.isDeletedAction(reportAction);

    if (isDeleted) {
        return false;
    }

    // If the report action is not IOU type, return true early
    if (reportAction?.actionName !== CONST.REPORT.ACTIONS.TYPE.IOU) {
        return true;
    }

    if (reportAction.originalMessage.type !== CONST.IOU.REPORT_ACTION_TYPE.CREATE) {
        return false;
    }

    const moneyRequestReportID = reportAction?.originalMessage?.IOUReportID ?? 0;

    if (!moneyRequestReportID) {
        return false;
    }

    const moneyRequestReport = getReport(String(moneyRequestReportID));
    const isRequestor = currentUserAccountID === reportAction?.actorAccountID;

    if (isIOUReport(moneyRequestReport)) {
        return isProcessingReport(moneyRequestReport) && isRequestor;
    }

    const policy = getPolicy(moneyRequestReport?.policyID ?? '');
    const isAdmin = policy.role === CONST.POLICY.ROLE.ADMIN;
    const isManager = currentUserAccountID === moneyRequestReport?.managerID;

    // Admin & managers can always edit coding fields such as tag, category, billable, etc. As long as the report has a state higher than OPEN.
    if ((isAdmin || isManager) && !isDraftExpenseReport(moneyRequestReport)) {
        return true;
    }

    return !isReportApproved(moneyRequestReport) && !isSettled(moneyRequestReport?.reportID) && isRequestor;
}

/**
 * Checks if the current user can edit the provided property of a money request
 *
 */
function canEditFieldOfMoneyRequest(reportAction: OnyxEntry<ReportAction>, fieldToEdit: ValueOf<typeof CONST.EDIT_REQUEST_FIELD>): boolean {
    // A list of fields that cannot be edited by anyone, once a money request has been settled
    const restrictedFields: string[] = [
        CONST.EDIT_REQUEST_FIELD.AMOUNT,
        CONST.EDIT_REQUEST_FIELD.CURRENCY,
        CONST.EDIT_REQUEST_FIELD.MERCHANT,
        CONST.EDIT_REQUEST_FIELD.DATE,
        CONST.EDIT_REQUEST_FIELD.RECEIPT,
        CONST.EDIT_REQUEST_FIELD.DISTANCE,
    ];

    if (!canEditMoneyRequest(reportAction)) {
        return false;
    }

    // If we're editing fields such as category, tag, description, etc. the check above should be enough for handling the permission
    if (!restrictedFields.includes(fieldToEdit)) {
        return true;
    }

    const iouMessage = reportAction?.originalMessage as IOUMessage;
    const moneyRequestReport = allReports?.[`${ONYXKEYS.COLLECTION.REPORT}${iouMessage?.IOUReportID}`] ?? ({} as Report);
    const transaction = allTransactions?.[`${ONYXKEYS.COLLECTION.TRANSACTION}${iouMessage?.IOUTransactionID}`] ?? ({} as Transaction);

    if (isSettled(String(moneyRequestReport.reportID)) || isReportApproved(String(moneyRequestReport.reportID))) {
        return false;
    }

    if (fieldToEdit === CONST.EDIT_REQUEST_FIELD.AMOUNT || fieldToEdit === CONST.EDIT_REQUEST_FIELD.CURRENCY) {
        if (TransactionUtils.isCardTransaction(transaction)) {
            return false;
        }

        if (TransactionUtils.isDistanceRequest(transaction)) {
            const policy = getPolicy(moneyRequestReport?.reportID ?? '');
            const isAdmin = isExpenseReport(moneyRequestReport) && policy.role === CONST.POLICY.ROLE.ADMIN;
            const isManager = isExpenseReport(moneyRequestReport) && currentUserAccountID === moneyRequestReport?.managerID;

            return isAdmin || isManager;
        }
    }

    if (fieldToEdit === CONST.EDIT_REQUEST_FIELD.RECEIPT) {
        const isRequestor = currentUserAccountID === reportAction?.actorAccountID;
        return !TransactionUtils.isReceiptBeingScanned(transaction) && !TransactionUtils.isDistanceRequest(transaction) && isRequestor;
    }

    return true;
}

/**
 * Can only edit if:
 *
 * - It was written by the current user
 * - It's an ADDCOMMENT that is not an attachment
 * - It's money request where conditions for editability are defined in canEditMoneyRequest method
 * - It's not pending deletion
 */
function canEditReportAction(reportAction: OnyxEntry<ReportAction>): boolean {
    const isCommentOrIOU = reportAction?.actionName === CONST.REPORT.ACTIONS.TYPE.ADDCOMMENT || reportAction?.actionName === CONST.REPORT.ACTIONS.TYPE.IOU;

    return Boolean(
        reportAction?.actorAccountID === currentUserAccountID &&
            isCommentOrIOU &&
            canEditMoneyRequest(reportAction) && // Returns true for non-IOU actions
            !isReportMessageAttachment(reportAction?.message?.[0] ?? {type: '', text: ''}) &&
            !ReportActionsUtils.isDeletedAction(reportAction) &&
            !ReportActionsUtils.isCreatedTaskReportAction(reportAction) &&
            reportAction?.pendingAction !== CONST.RED_BRICK_ROAD_PENDING_ACTION.DELETE,
    );
}

/**
 * Gets all transactions on an IOU report with a receipt
 */
function getTransactionsWithReceipts(iouReportID: string | undefined): Transaction[] {
    const transactions = TransactionUtils.getAllReportTransactions(iouReportID);
    return transactions.filter((transaction) => TransactionUtils.hasReceipt(transaction));
}

/**
 * For report previews, we display a "Receipt scan in progress" indicator
 * instead of the report total only when we have no report total ready to show. This is the case when
 * all requests are receipts that are being SmartScanned. As soon as we have a non-receipt request,
 * or as soon as one receipt request is done scanning, we have at least one
 * "ready" money request, and we remove this indicator to show the partial report total.
 */
function areAllRequestsBeingSmartScanned(iouReportID: string, reportPreviewAction: OnyxEntry<ReportAction>): boolean {
    const transactionsWithReceipts = getTransactionsWithReceipts(iouReportID);
    // If we have more requests than requests with receipts, we have some manual requests
    if (ReportActionsUtils.getNumberOfMoneyRequests(reportPreviewAction) > transactionsWithReceipts.length) {
        return false;
    }
    return transactionsWithReceipts.every((transaction) => TransactionUtils.isReceiptBeingScanned(transaction));
}

/**
 * Check if any of the transactions in the report has required missing fields
 *
 */
function hasMissingSmartscanFields(iouReportID: string): boolean {
    const transactionsWithReceipts = getTransactionsWithReceipts(iouReportID);
    return transactionsWithReceipts.some((transaction) => TransactionUtils.hasMissingSmartscanFields(transaction));
}

/**
 * Given a parent IOU report action get report name for the LHN.
 */
function getTransactionReportName(reportAction: OnyxEntry<ReportAction>): string {
    if (ReportActionsUtils.isReversedTransaction(reportAction)) {
        return Localize.translateLocal('parentReportAction.reversedTransaction');
    }

    if (ReportActionsUtils.isDeletedAction(reportAction)) {
        return Localize.translateLocal('parentReportAction.deletedRequest');
    }

    const transaction = TransactionUtils.getLinkedTransaction(reportAction);
    if (!isNotEmptyObject(transaction)) {
        // Transaction data might be empty on app's first load, if so we fallback to Request
        return Localize.translateLocal('iou.request');
    }
    if (TransactionUtils.hasReceipt(transaction) && TransactionUtils.isReceiptBeingScanned(transaction)) {
        return Localize.translateLocal('iou.receiptScanning');
    }

    if (TransactionUtils.hasMissingSmartscanFields(transaction)) {
        return Localize.translateLocal('iou.receiptMissingDetails');
    }

    const transactionDetails = getTransactionDetails(transaction);

    return Localize.translateLocal(ReportActionsUtils.isSentMoneyReportAction(reportAction) ? 'iou.threadSentMoneyReportName' : 'iou.threadRequestReportName', {
        formattedAmount: CurrencyUtils.convertToDisplayString(transactionDetails?.amount ?? 0, transactionDetails?.currency, TransactionUtils.isDistanceRequest(transaction)) ?? '',
        comment: transactionDetails?.comment ?? '',
    });
}

/**
 * Get money request message for an IOU report
 *
 * @param [reportAction] This can be either a report preview action or the IOU action
 */
function getReportPreviewMessage(
    report: OnyxEntry<Report> | EmptyObject,
    reportAction: OnyxEntry<ReportAction> | EmptyObject = {},
    shouldConsiderReceiptBeingScanned = false,
    isPreviewMessageForParentChatReport = false,
    policy: OnyxEntry<Policy> = null,
    isForListPreview = false,
): string {
    const reportActionMessage = reportAction?.message?.[0].html ?? '';

    if (isEmptyObject(report) || !report?.reportID) {
        // The iouReport is not found locally after SignIn because the OpenApp API won't return iouReports if they're settled
        // As a temporary solution until we know how to solve this the best, we just use the message that returned from BE
        return reportActionMessage;
    }

    if (isNotEmptyObject(reportAction) && !isIOUReport(report) && reportAction && ReportActionsUtils.isSplitBillAction(reportAction)) {
        // This covers group chats where the last action is a split bill action
        const linkedTransaction = TransactionUtils.getLinkedTransaction(reportAction);
        if (isEmptyObject(linkedTransaction)) {
            return reportActionMessage;
        }

        if (isNotEmptyObject(linkedTransaction)) {
            if (TransactionUtils.isReceiptBeingScanned(linkedTransaction)) {
                return Localize.translateLocal('iou.receiptScanning');
            }

            if (TransactionUtils.hasMissingSmartscanFields(linkedTransaction)) {
                return Localize.translateLocal('iou.receiptMissingDetails');
            }

            const transactionDetails = getTransactionDetails(linkedTransaction);
            const formattedAmount = CurrencyUtils.convertToDisplayString(transactionDetails?.amount ?? 0, transactionDetails?.currency ?? '');
            return Localize.translateLocal('iou.didSplitAmount', {formattedAmount, comment: transactionDetails?.comment ?? ''});
        }
    }

    const totalAmount = getMoneyRequestReimbursableTotal(report);
    const policyName = getPolicyName(report, false, policy);
    const payerName = isExpenseReport(report) ? policyName : getDisplayNameForParticipant(report.managerID, !isPreviewMessageForParentChatReport);

    const formattedAmount = CurrencyUtils.convertToDisplayString(totalAmount, report.currency);

    if (isReportApproved(report) && isPaidGroupPolicy(report)) {
        return Localize.translateLocal('iou.managerApprovedAmount', {
            manager: payerName ?? '',
            amount: formattedAmount,
        });
    }

    if (isNotEmptyObject(reportAction) && shouldConsiderReceiptBeingScanned && reportAction && ReportActionsUtils.isMoneyRequestAction(reportAction)) {
        const linkedTransaction = TransactionUtils.getLinkedTransaction(reportAction);

        if (isNotEmptyObject(linkedTransaction) && TransactionUtils.hasReceipt(linkedTransaction) && TransactionUtils.isReceiptBeingScanned(linkedTransaction)) {
            return Localize.translateLocal('iou.receiptScanning');
        }
    }
    const originalMessage = reportAction?.originalMessage as IOUMessage | undefined;

    // Show Paid preview message if it's settled or if the amount is paid & stuck at receivers end for only chat reports.
    if (isSettled(report.reportID) || (report.isWaitingOnBankAccount && isPreviewMessageForParentChatReport)) {
        // A settled report preview message can come in three formats "paid ... elsewhere" or "paid ... with Expensify"
        let translatePhraseKey: TranslationPaths = 'iou.paidElsewhereWithAmount';
        if (
            [CONST.IOU.PAYMENT_TYPE.VBBA, CONST.IOU.PAYMENT_TYPE.EXPENSIFY].some((paymentType) => paymentType === originalMessage?.paymentType) ||
            !!reportActionMessage.match(/ (with Expensify|using Expensify)$/) ||
            report.isWaitingOnBankAccount
        ) {
            translatePhraseKey = 'iou.paidWithExpensifyWithAmount';
        }

        let actualPayerName = report.managerID === currentUserAccountID ? '' : getDisplayNameForParticipant(report.managerID, true);
        actualPayerName = actualPayerName && isForListPreview && !isPreviewMessageForParentChatReport ? `${actualPayerName}:` : actualPayerName;
        const payerDisplayName = isPreviewMessageForParentChatReport ? payerName : actualPayerName;

        return Localize.translateLocal(translatePhraseKey, {amount: formattedAmount, payer: payerDisplayName ?? ''});
    }

    if (report.isWaitingOnBankAccount) {
        const submitterDisplayName = getDisplayNameForParticipant(report.ownerAccountID ?? -1, true) ?? '';
        return Localize.translateLocal('iou.waitingOnBankAccount', {submitterDisplayName});
    }

    const containsNonReimbursable = hasNonReimbursableTransactions(report.reportID);

    const lastActorID = reportAction?.actorAccountID;

    // if we have the amount in the originalMessage and lastActorID, we can use that to display the preview message for the latest request
    if (originalMessage?.amount !== undefined && lastActorID && !isPreviewMessageForParentChatReport) {
        const amount = originalMessage?.amount;
        const currency = originalMessage?.currency ?? report.currency ?? '';
        const amountToDisplay = CurrencyUtils.convertToDisplayString(Math.abs(amount), currency);

        // We only want to show the actor name in the preview if it's not the current user who took the action
        const requestorName = lastActorID && lastActorID !== currentUserAccountID ? getDisplayNameForParticipant(lastActorID, !isPreviewMessageForParentChatReport) : '';
        return `${requestorName ? `${requestorName}: ` : ''}${Localize.translateLocal('iou.requestedAmount', {formattedAmount: amountToDisplay})}`;
    }

    return Localize.translateLocal(containsNonReimbursable ? 'iou.payerSpentAmount' : 'iou.payerOwesAmount', {payer: payerName ?? '', amount: formattedAmount});
}

/**
 * Given the updates user made to the request, compose the originalMessage
 * object of the modified expense action.
 *
 * At the moment, we only allow changing one transaction field at a time.
 */
function getModifiedExpenseOriginalMessage(oldTransaction: OnyxEntry<Transaction>, transactionChanges: ExpenseOriginalMessage, isFromExpenseReport: boolean): ExpenseOriginalMessage {
    const originalMessage: ExpenseOriginalMessage = {};
    // Remark: Comment field is the only one which has new/old prefixes for the keys (newComment/ oldComment),
    // all others have old/- pattern such as oldCreated/created
    if ('comment' in transactionChanges) {
        originalMessage.oldComment = TransactionUtils.getDescription(oldTransaction);
        originalMessage.newComment = transactionChanges?.comment;
    }
    if ('created' in transactionChanges) {
        originalMessage.oldCreated = TransactionUtils.getCreated(oldTransaction);
        originalMessage.created = transactionChanges?.created;
    }
    if ('merchant' in transactionChanges) {
        originalMessage.oldMerchant = TransactionUtils.getMerchant(oldTransaction);
        originalMessage.merchant = transactionChanges?.merchant;
    }

    // The amount is always a combination of the currency and the number value so when one changes we need to store both
    // to match how we handle the modified expense action in oldDot
    if ('amount' in transactionChanges || 'currency' in transactionChanges) {
        originalMessage.oldAmount = TransactionUtils.getAmount(oldTransaction, isFromExpenseReport);
        originalMessage.amount = transactionChanges?.amount ?? transactionChanges.oldAmount;
        originalMessage.oldCurrency = TransactionUtils.getCurrency(oldTransaction);
        originalMessage.currency = transactionChanges?.currency ?? transactionChanges.oldCurrency;
    }

    if ('category' in transactionChanges) {
        originalMessage.oldCategory = TransactionUtils.getCategory(oldTransaction);
        originalMessage.category = transactionChanges?.category;
    }

    if ('tag' in transactionChanges) {
        originalMessage.oldTag = TransactionUtils.getTag(oldTransaction);
        originalMessage.tag = transactionChanges?.tag;
    }

    if ('billable' in transactionChanges) {
        const oldBillable = TransactionUtils.getBillable(oldTransaction);
        originalMessage.oldBillable = oldBillable ? Localize.translateLocal('common.billable').toLowerCase() : Localize.translateLocal('common.nonBillable').toLowerCase();
        originalMessage.billable = transactionChanges?.billable ? Localize.translateLocal('common.billable').toLowerCase() : Localize.translateLocal('common.nonBillable').toLowerCase();
    }

    return originalMessage;
}

/**
 * Get the title for a report.
 */
function getReportName(report: OnyxEntry<Report>, policy: OnyxEntry<Policy> = null): string {
    let formattedName: string | undefined;
    const parentReportAction = ReportActionsUtils.getParentReportAction(report);
    if (isChatThread(report)) {
        if (isNotEmptyObject(parentReportAction) && ReportActionsUtils.isTransactionThread(parentReportAction)) {
            return getTransactionReportName(parentReportAction);
        }

        const isAttachment = ReportActionsUtils.isReportActionAttachment(isNotEmptyObject(parentReportAction) ? parentReportAction : null);
        const parentReportActionMessage = (parentReportAction?.message?.[0]?.text ?? '').replace(/(\r\n|\n|\r)/gm, ' ');
        if (isAttachment && parentReportActionMessage) {
            return `[${Localize.translateLocal('common.attachment')}]`;
        }
        if (
            parentReportAction?.message?.[0]?.moderationDecision?.decision === CONST.MODERATION.MODERATOR_DECISION_PENDING_HIDE ||
            parentReportAction?.message?.[0]?.moderationDecision?.decision === CONST.MODERATION.MODERATOR_DECISION_HIDDEN
        ) {
            return Localize.translateLocal('parentReportAction.hiddenMessage');
        }
        return parentReportActionMessage || Localize.translateLocal('parentReportAction.deletedMessage');
    }

    if (isTaskReport(report) && isCanceledTaskReport(report, parentReportAction)) {
        return Localize.translateLocal('parentReportAction.deletedTask');
    }

    if (isChatRoom(report) || isTaskReport(report)) {
        formattedName = report?.reportName;
    }

    if (isPolicyExpenseChat(report)) {
        formattedName = getPolicyExpenseChatName(report, policy);
    }

    if (isMoneyRequestReport(report)) {
        formattedName = getMoneyRequestReportName(report, policy);
    }

    if (isArchivedRoom(report)) {
        formattedName += ` (${Localize.translateLocal('common.archived')})`;
    }

    if (formattedName) {
        return formattedName;
    }

    // Not a room or PolicyExpenseChat, generate title from participants
    const participantAccountIDs = report?.participantAccountIDs ?? [];
    const participantsWithoutCurrentUser = participantAccountIDs.filter((accountID) => accountID !== currentUserAccountID);
    const isMultipleParticipantReport = participantsWithoutCurrentUser.length > 1;

    return participantsWithoutCurrentUser.map((accountID) => getDisplayNameForParticipant(accountID, isMultipleParticipantReport)).join(', ');
}

/**
 * Recursively navigates through thread parents to get the root report and workspace name.
 * The recursion stops when we find a non thread or money request report, whichever comes first.
 */
function getRootReportAndWorkspaceName(report: OnyxEntry<Report>): ReportAndWorkspaceName {
    if (!report) {
        return {
            rootReportName: '',
        };
    }
    if (isChildReport(report) && !isMoneyRequestReport(report) && !isTaskReport(report)) {
        const parentReport = allReports?.[`${ONYXKEYS.COLLECTION.REPORT}${report?.parentReportID}`] ?? null;
        return getRootReportAndWorkspaceName(parentReport);
    }

    if (isIOURequest(report)) {
        return {
            rootReportName: getReportName(report),
        };
    }
    if (isExpenseRequest(report)) {
        return {
            rootReportName: getReportName(report),
            workspaceName: isIOUReport(report) ? CONST.POLICY.OWNER_EMAIL_FAKE : getPolicyName(report, true),
        };
    }

    return {
        rootReportName: getReportName(report),
        workspaceName: getPolicyName(report, true),
    };
}

/**
 * Get either the policyName or domainName the chat is tied to
 */
function getChatRoomSubtitle(report: OnyxEntry<Report>): string | undefined {
    if (isChatThread(report)) {
        return '';
    }
    if (!isDefaultRoom(report) && !isUserCreatedPolicyRoom(report) && !isPolicyExpenseChat(report)) {
        return '';
    }
    if (getChatType(report) === CONST.REPORT.CHAT_TYPE.DOMAIN_ALL) {
        // The domainAll rooms are just #domainName, so we ignore the prefix '#' to get the domainName
        return report?.reportName?.substring(1) ?? '';
    }
    if ((isPolicyExpenseChat(report) && !!report?.isOwnPolicyExpenseChat) || isExpenseReport(report)) {
        return Localize.translateLocal('workspace.common.workspace');
    }
    if (isArchivedRoom(report)) {
        return report?.oldPolicyName ?? '';
    }
    return getPolicyName(report);
}

/**
 * Gets the parent navigation subtitle for the report
 */
function getParentNavigationSubtitle(report: OnyxEntry<Report>): ParentNavigationSummaryParams {
    if (isThread(report)) {
        const parentReport = allReports?.[`${ONYXKEYS.COLLECTION.REPORT}${report?.parentReportID}`] ?? null;
        const {rootReportName, workspaceName} = getRootReportAndWorkspaceName(parentReport);
        if (!rootReportName) {
            return {};
        }

        return {rootReportName, workspaceName};
    }
    return {};
}

/**
 * Navigate to the details page of a given report
 *
 */
function navigateToDetailsPage(report: OnyxEntry<Report>) {
    const participantAccountIDs = report?.participantAccountIDs ?? [];

    if (isOneOnOneChat(report)) {
        Navigation.navigate(ROUTES.PROFILE.getRoute(participantAccountIDs[0]));
        return;
    }
    if (report?.reportID) {
        Navigation.navigate(ROUTES.REPORT_WITH_ID_DETAILS.getRoute(report?.reportID));
    }
}

/**
 * Go back to the details page of a given report
 */
function goBackToDetailsPage(report: OnyxEntry<Report>) {
    if (isOneOnOneChat(report)) {
        Navigation.goBack(ROUTES.PROFILE.getRoute(report?.participantAccountIDs?.[0] ?? ''));
        return;
    }
    Navigation.goBack(ROUTES.REPORT_SETTINGS.getRoute(report?.reportID ?? ''));
}

/**
 * Generate a random reportID up to 53 bits aka 9,007,199,254,740,991 (Number.MAX_SAFE_INTEGER).
 * There were approximately 98,000,000 reports with sequential IDs generated before we started using this approach, those make up roughly one billionth of the space for these numbers,
 * so we live with the 1 in a billion chance of a collision with an older ID until we can switch to 64-bit IDs.
 *
 * In a test of 500M reports (28 years of reports at our current max rate) we got 20-40 collisions meaning that
 * this is more than random enough for our needs.
 */
function generateReportID(): string {
    return (Math.floor(Math.random() * 2 ** 21) * 2 ** 32 + Math.floor(Math.random() * 2 ** 32)).toString();
}

function hasReportNameError(report: OnyxEntry<Report>): boolean {
    return !isEmptyObject(report?.errorFields?.reportName);
}

/**
 * For comments shorter than or equal to 10k chars, convert the comment from MD into HTML because that's how it is stored in the database
 * For longer comments, skip parsing, but still escape the text, and display plaintext for performance reasons. It takes over 40s to parse a 100k long string!!
 */
function getParsedComment(text: string): string {
    const parser = new ExpensiMark();
    return text.length <= CONST.MAX_MARKUP_LENGTH ? parser.replace(text) : lodashEscape(text);
}

function buildOptimisticAddCommentReportAction(text?: string, file?: File): OptimisticReportAction {
    const parser = new ExpensiMark();
    const commentText = getParsedComment(text ?? '');
    const isAttachment = !text && file !== undefined;
    const attachmentInfo = isAttachment ? file : {};
    const htmlForNewComment = isAttachment ? CONST.ATTACHMENT_UPLOADING_MESSAGE_HTML : commentText;

    // Remove HTML from text when applying optimistic offline comment
    const textForNewComment = isAttachment ? CONST.ATTACHMENT_MESSAGE_TEXT : parser.htmlToText(htmlForNewComment);
    return {
        commentText,
        reportAction: {
            reportActionID: NumberUtils.rand64(),
            actionName: CONST.REPORT.ACTIONS.TYPE.ADDCOMMENT,
            actorAccountID: currentUserAccountID,
            person: [
                {
                    style: 'strong',
                    text: allPersonalDetails?.[currentUserAccountID ?? -1]?.displayName ?? currentUserEmail,
                    type: 'TEXT',
                },
            ],
            automatic: false,
            avatar: allPersonalDetails?.[currentUserAccountID ?? -1]?.avatar ?? UserUtils.getDefaultAvatarURL(currentUserAccountID),
            created: DateUtils.getDBTimeWithSkew(),
            message: [
                {
                    translationKey: isAttachment ? CONST.TRANSLATION_KEYS.ATTACHMENT : '',
                    type: CONST.REPORT.MESSAGE.TYPE.COMMENT,
                    html: htmlForNewComment,
                    text: textForNewComment,
                },
            ],
            isFirstItem: false,
            isAttachment,
            attachmentInfo,
            pendingAction: CONST.RED_BRICK_ROAD_PENDING_ACTION.ADD,
            shouldShow: true,
            isOptimisticAction: true,
        },
    };
}

/**
 * update optimistic parent reportAction when a comment is added or remove in the child report
 * @param parentReportAction - Parent report action of the child report
 * @param lastVisibleActionCreated - Last visible action created of the child report
 * @param type - The type of action in the child report
 */

function updateOptimisticParentReportAction(parentReportAction: OnyxEntry<ReportAction>, lastVisibleActionCreated: string, type: string): UpdateOptimisticParentReportAction {
    let childVisibleActionCount = parentReportAction?.childVisibleActionCount ?? 0;
    let childCommenterCount = parentReportAction?.childCommenterCount ?? 0;
    let childOldestFourAccountIDs = parentReportAction?.childOldestFourAccountIDs;

    if (type === CONST.RED_BRICK_ROAD_PENDING_ACTION.ADD) {
        childVisibleActionCount += 1;
        const oldestFourAccountIDs = childOldestFourAccountIDs ? childOldestFourAccountIDs.split(',') : [];
        if (oldestFourAccountIDs.length < 4) {
            const index = oldestFourAccountIDs.findIndex((accountID) => accountID === currentUserAccountID?.toString());
            if (index === -1) {
                childCommenterCount += 1;
                oldestFourAccountIDs.push(currentUserAccountID?.toString() ?? '');
            }
        }
        childOldestFourAccountIDs = oldestFourAccountIDs.join(',');
    } else if (type === CONST.RED_BRICK_ROAD_PENDING_ACTION.DELETE) {
        if (childVisibleActionCount > 0) {
            childVisibleActionCount -= 1;
        }

        if (childVisibleActionCount === 0) {
            childCommenterCount = 0;
            childOldestFourAccountIDs = '';
        }
    }

    return {
        childVisibleActionCount,
        childCommenterCount,
        childLastVisibleActionCreated: lastVisibleActionCreated,
        childOldestFourAccountIDs,
    };
}

/**
 * Get optimistic data of parent report action
 * @param reportID The reportID of the report that is updated
 * @param lastVisibleActionCreated Last visible action created of the child report
 * @param type The type of action in the child report
 * @param parentReportID Custom reportID to be updated
 * @param parentReportActionID Custom reportActionID to be updated
 */
function getOptimisticDataForParentReportAction(reportID: string, lastVisibleActionCreated: string, type: string, parentReportID = '', parentReportActionID = ''): OnyxUpdate | EmptyObject {
    const report = getReport(reportID);
    if (!report || !isNotEmptyObject(report)) {
        return {};
    }
    const parentReportAction = ReportActionsUtils.getParentReportAction(report);
    if (!parentReportAction || !isNotEmptyObject(parentReportAction)) {
        return {};
    }

    const optimisticParentReportAction = updateOptimisticParentReportAction(parentReportAction, lastVisibleActionCreated, type);
    return {
        onyxMethod: Onyx.METHOD.MERGE,
        key: `${ONYXKEYS.COLLECTION.REPORT_ACTIONS}${parentReportID || report?.parentReportID}`,
        value: {
            [parentReportActionID || (report?.parentReportActionID ?? '')]: optimisticParentReportAction,
        },
    };
}

/**
 * Builds an optimistic reportAction for the parent report when a task is created
 * @param taskReportID - Report ID of the task
 * @param taskTitle - Title of the task
 * @param taskAssigneeAccountID - AccountID of the person assigned to the task
 * @param text - Text of the comment
 * @param parentReportID - Report ID of the parent report
 */
function buildOptimisticTaskCommentReportAction(taskReportID: string, taskTitle: string, taskAssigneeAccountID: number, text: string, parentReportID: string): OptimisticReportAction {
    const reportAction = buildOptimisticAddCommentReportAction(text);
    if (reportAction.reportAction.message) {
        reportAction.reportAction.message[0].taskReportID = taskReportID;
    }

    // These parameters are not saved on the reportAction, but are used to display the task in the UI
    // Added when we fetch the reportActions on a report
    reportAction.reportAction.originalMessage = {
        html: reportAction.reportAction.message?.[0].html,
        taskReportID: reportAction.reportAction.message?.[0].taskReportID,
    };
    reportAction.reportAction.childReportID = taskReportID;
    reportAction.reportAction.parentReportID = parentReportID;
    reportAction.reportAction.childType = CONST.REPORT.TYPE.TASK;
    reportAction.reportAction.childReportName = taskTitle;
    reportAction.reportAction.childManagerAccountID = taskAssigneeAccountID;
    reportAction.reportAction.childStatusNum = CONST.REPORT.STATUS.OPEN;
    reportAction.reportAction.childStateNum = CONST.REPORT.STATE_NUM.OPEN;

    return reportAction;
}

/**
 * Builds an optimistic IOU report with a randomly generated reportID
 *
 * @param payeeAccountID - AccountID of the person generating the IOU.
 * @param payerAccountID - AccountID of the other person participating in the IOU.
 * @param total - IOU amount in the smallest unit of the currency.
 * @param chatReportID - Report ID of the chat where the IOU is.
 * @param currency - IOU currency.
 * @param isSendingMoney - If we send money the IOU should be created as settled
 */

function buildOptimisticIOUReport(payeeAccountID: number, payerAccountID: number, total: number, chatReportID: string, currency: string, isSendingMoney = false): OptimisticIOUReport {
    const formattedTotal = CurrencyUtils.convertToDisplayString(total, currency);
    const personalDetails = getPersonalDetailsForAccountID(payerAccountID);
    const payerEmail = 'login' in personalDetails ? personalDetails.login : '';

    // When creating a report the participantsAccountIDs and visibleChatMemberAccountIDs are the same
    const participantsAccountIDs = [payeeAccountID, payerAccountID];

    return {
        type: CONST.REPORT.TYPE.IOU,
        cachedTotal: formattedTotal,
        chatReportID,
        currency,
        managerID: payerAccountID,
        ownerAccountID: payeeAccountID,
        participantAccountIDs: participantsAccountIDs,
        visibleChatMemberAccountIDs: participantsAccountIDs,
        reportID: generateReportID(),
        state: CONST.REPORT.STATE.SUBMITTED,
        stateNum: isSendingMoney ? CONST.REPORT.STATE_NUM.SUBMITTED : CONST.REPORT.STATE_NUM.PROCESSING,
        statusNum: isSendingMoney ? CONST.REPORT.STATUS.REIMBURSED : CONST.REPORT.STATE_NUM.PROCESSING,
        total,

        // We don't translate reportName because the server response is always in English
        reportName: `${payerEmail} owes ${formattedTotal}`,
        notificationPreference: CONST.REPORT.NOTIFICATION_PREFERENCE.HIDDEN,
        parentReportID: chatReportID,
        lastVisibleActionCreated: DateUtils.getDBTime(),
    };
}

/**
 * Builds an optimistic Expense report with a randomly generated reportID
 *
 * @param chatReportID - Report ID of the PolicyExpenseChat where the Expense Report is
 * @param policyID - The policy ID of the PolicyExpenseChat
 * @param payeeAccountID - AccountID of the employee (payee)
 * @param total - Amount in cents
 * @param currency
 */

function buildOptimisticExpenseReport(chatReportID: string, policyID: string, payeeAccountID: number, total: number, currency: string): OptimisticExpenseReport {
    // The amount for Expense reports are stored as negative value in the database
    const storedTotal = total * -1;
    const policyName = getPolicyName(allReports?.[`${ONYXKEYS.COLLECTION.REPORT}${chatReportID}`]);
    const formattedTotal = CurrencyUtils.convertToDisplayString(storedTotal, currency);
    const policy = getPolicy(policyID);

    const isFree = policy?.type === CONST.POLICY.TYPE.FREE;

    // Define the state and status of the report based on whether the policy is free or paid
    const state = isFree ? CONST.REPORT.STATE.SUBMITTED : CONST.REPORT.STATE.OPEN;
    const stateNum = isFree ? CONST.REPORT.STATE_NUM.PROCESSING : CONST.REPORT.STATE_NUM.OPEN;
    const statusNum = isFree ? CONST.REPORT.STATUS.SUBMITTED : CONST.REPORT.STATUS.OPEN;

    return {
        reportID: generateReportID(),
        chatReportID,
        policyID,
        type: CONST.REPORT.TYPE.EXPENSE,
        ownerAccountID: payeeAccountID,
        currency,

        // We don't translate reportName because the server response is always in English
        reportName: `${policyName} owes ${formattedTotal}`,
        state,
        stateNum,
        statusNum,
        total: storedTotal,
        notificationPreference: CONST.REPORT.NOTIFICATION_PREFERENCE.HIDDEN,
        parentReportID: chatReportID,
        lastVisibleActionCreated: DateUtils.getDBTime(),
    };
}

/**
 * @param iouReportID - the report ID of the IOU report the action belongs to
 * @param type - IOUReportAction type. Can be oneOf(create, decline, cancel, pay, split)
 * @param total - IOU total in cents
 * @param comment - IOU comment
 * @param currency - IOU currency
 * @param paymentType - IOU paymentMethodType. Can be oneOf(Elsewhere, Expensify)
 * @param isSettlingUp - Whether we are settling up an IOU
 */
function getIOUReportActionMessage(iouReportID: string, type: string, total: number, comment: string, currency: string, paymentType = '', isSettlingUp = false): [Message] {
    const report = getReport(iouReportID);
    const amount =
        type === CONST.IOU.REPORT_ACTION_TYPE.PAY
            ? CurrencyUtils.convertToDisplayString(getMoneyRequestReimbursableTotal(isNotEmptyObject(report) ? report : null), currency)
            : CurrencyUtils.convertToDisplayString(total, currency);

    let paymentMethodMessage;
    switch (paymentType) {
        case CONST.IOU.PAYMENT_TYPE.VBBA:
        case CONST.IOU.PAYMENT_TYPE.EXPENSIFY:
            paymentMethodMessage = ' with Expensify';
            break;
        default:
            paymentMethodMessage = ` elsewhere`;
            break;
    }

    let iouMessage;
    switch (type) {
        case CONST.REPORT.ACTIONS.TYPE.APPROVED:
            iouMessage = `approved ${amount}`;
            break;
        case CONST.REPORT.ACTIONS.TYPE.SUBMITTED:
            iouMessage = `submitted ${amount}`;
            break;
        case CONST.IOU.REPORT_ACTION_TYPE.CREATE:
            iouMessage = `requested ${amount}${comment && ` for ${comment}`}`;
            break;
        case CONST.IOU.REPORT_ACTION_TYPE.SPLIT:
            iouMessage = `split ${amount}${comment && ` for ${comment}`}`;
            break;
        case CONST.IOU.REPORT_ACTION_TYPE.DELETE:
            iouMessage = `deleted the ${amount} request${comment && ` for ${comment}`}`;
            break;
        case CONST.IOU.REPORT_ACTION_TYPE.PAY:
            iouMessage = isSettlingUp ? `paid ${amount}${paymentMethodMessage}` : `sent ${amount}${comment && ` for ${comment}`}${paymentMethodMessage}`;
            break;
        default:
            break;
    }

    return [
        {
            html: lodashEscape(iouMessage),
            text: iouMessage ?? '',
            isEdited: false,
            type: CONST.REPORT.MESSAGE.TYPE.COMMENT,
        },
    ];
}

/**
 * Builds an optimistic IOU reportAction object
 *
 * @param type - IOUReportAction type. Can be oneOf(create, delete, pay, split).
 * @param amount - IOU amount in cents.
 * @param currency
 * @param comment - User comment for the IOU.
 * @param participants - An array with participants details.
 * @param [transactionID] - Not required if the IOUReportAction type is 'pay'
 * @param [paymentType] - Only required if the IOUReportAction type is 'pay'. Can be oneOf(elsewhere, Expensify).
 * @param [iouReportID] - Only required if the IOUReportActions type is oneOf(decline, cancel, pay). Generates a randomID as default.
 * @param [isSettlingUp] - Whether we are settling up an IOU.
 * @param [isSendMoneyFlow] - Whether this is send money flow
 * @param [receipt]
 * @param [isOwnPolicyExpenseChat] - Whether this is an expense report create from the current user's policy expense chat
 */

function buildOptimisticIOUReportAction(
    type: ValueOf<typeof CONST.IOU.REPORT_ACTION_TYPE>,
    amount: number,
    currency: string,
    comment: string,
    participants: Participant[],
    transactionID: string,
    paymentType: DeepValueOf<typeof CONST.IOU.PAYMENT_TYPE>,
    iouReportID = '',
    isSettlingUp = false,
    isSendMoneyFlow = false,
    receipt: Receipt = {},
    isOwnPolicyExpenseChat = false,
    created = DateUtils.getDBTime(),
): OptimisticIOUReportAction {
    const IOUReportID = iouReportID || generateReportID();

    const originalMessage: IOUMessage = {
        amount,
        comment,
        currency,
        IOUTransactionID: transactionID,
        IOUReportID,
        type,
    };

    if (type === CONST.IOU.REPORT_ACTION_TYPE.PAY) {
        // In send money flow, we store amount, comment, currency in IOUDetails when type = pay
        if (isSendMoneyFlow) {
            const keys = ['amount', 'comment', 'currency'] as const;
            keys.forEach((key) => {
                delete originalMessage[key];
            });
            originalMessage.IOUDetails = {amount, comment, currency};
            originalMessage.paymentType = paymentType;
        } else {
            // In case of pay money request action, we dont store the comment
            // and there is no single transctionID to link the action to.
            delete originalMessage.IOUTransactionID;
            delete originalMessage.comment;
            originalMessage.paymentType = paymentType;
        }
    }

    // IOUs of type split only exist in group DMs and those don't have an iouReport so we need to delete the IOUReportID key
    if (type === CONST.IOU.REPORT_ACTION_TYPE.SPLIT) {
        delete originalMessage.IOUReportID;
        // Split bill made from a policy expense chat only have the payee's accountID as the participant because the payer could be any policy admin
        if (isOwnPolicyExpenseChat) {
            originalMessage.participantAccountIDs = currentUserAccountID ? [currentUserAccountID] : [];
        } else {
            originalMessage.participantAccountIDs = currentUserAccountID
                ? [currentUserAccountID, ...participants.map((participant) => participant.accountID)]
                : participants.map((participant) => participant.accountID);
        }
    }

    return {
        actionName: CONST.REPORT.ACTIONS.TYPE.IOU,
        actorAccountID: currentUserAccountID,
        automatic: false,
        avatar: currentUserPersonalDetails?.avatar ?? UserUtils.getDefaultAvatarURL(currentUserAccountID),
        isAttachment: false,
        originalMessage,
        message: getIOUReportActionMessage(iouReportID, type, amount, comment, currency, paymentType, isSettlingUp),
        person: [
            {
                style: 'strong',
                text: currentUserPersonalDetails?.displayName ?? currentUserEmail,
                type: 'TEXT',
            },
        ],
        reportActionID: NumberUtils.rand64(),
        shouldShow: true,
        created,
        pendingAction: CONST.RED_BRICK_ROAD_PENDING_ACTION.ADD,
        whisperedToAccountIDs: [CONST.IOU.RECEIPT_STATE.SCANREADY, CONST.IOU.RECEIPT_STATE.SCANNING].some((value) => value === receipt?.state) ? [currentUserAccountID ?? -1] : [],
    };
}

/**
 * Builds an optimistic APPROVED report action with a randomly generated reportActionID.
 */
function buildOptimisticApprovedReportAction(amount: number, currency: string, expenseReportID: string): OptimisticApprovedReportAction {
    const originalMessage = {
        amount,
        currency,
        expenseReportID,
    };

    return {
        actionName: CONST.REPORT.ACTIONS.TYPE.APPROVED,
        actorAccountID: currentUserAccountID,
        automatic: false,
        avatar: currentUserPersonalDetails?.avatar ?? UserUtils.getDefaultAvatarURL(currentUserAccountID),
        isAttachment: false,
        originalMessage,
        message: getIOUReportActionMessage(expenseReportID, CONST.REPORT.ACTIONS.TYPE.APPROVED, Math.abs(amount), '', currency),
        person: [
            {
                style: 'strong',
                text: currentUserPersonalDetails?.displayName ?? currentUserEmail,
                type: 'TEXT',
            },
        ],
        reportActionID: NumberUtils.rand64(),
        shouldShow: true,
        created: DateUtils.getDBTime(),
        pendingAction: CONST.RED_BRICK_ROAD_PENDING_ACTION.ADD,
    };
}

/**
 * Builds an optimistic MOVED report action with a randomly generated reportActionID.
 * This action is used when we move reports across workspaces.
 */
function buildOptimisticMovedReportAction(fromPolicyID: string, toPolicyID: string, newParentReportID: string, movedReportID: string, policyName: string): ReportAction {
    const originalMessage = {
        fromPolicyID,
        toPolicyID,
        newParentReportID,
        movedReportID,
    };

    const movedActionMessage = [
        {
            html: `moved the report to the <a href='${CONST.NEW_EXPENSIFY_URL}r/${newParentReportID}' target='_blank' rel='noreferrer noopener'>${policyName}</a> workspace`,
            text: `moved the report to the ${policyName} workspace`,
            type: CONST.REPORT.MESSAGE.TYPE.COMMENT,
        },
    ];

    return {
        actionName: CONST.REPORT.ACTIONS.TYPE.MOVED,
        actorAccountID: currentUserAccountID,
        automatic: false,
        avatar: currentUserPersonalDetails?.avatar ?? UserUtils.getDefaultAvatarURL(currentUserAccountID),
        isAttachment: false,
        originalMessage,
        message: movedActionMessage,
        person: [
            {
                style: 'strong',
                text: currentUserPersonalDetails?.displayName ?? currentUserEmail,
                type: 'TEXT',
            },
        ],
        reportActionID: NumberUtils.rand64(),
        shouldShow: true,
        created: DateUtils.getDBTime(),
        pendingAction: CONST.RED_BRICK_ROAD_PENDING_ACTION.ADD,
    };
}

/**
 * Builds an optimistic SUBMITTED report action with a randomly generated reportActionID.
 *
 */
function buildOptimisticSubmittedReportAction(amount: number, currency: string, expenseReportID: string): OptimisticSubmittedReportAction {
    const originalMessage = {
        amount,
        currency,
        expenseReportID,
    };

    return {
        actionName: CONST.REPORT.ACTIONS.TYPE.SUBMITTED,
        actorAccountID: currentUserAccountID,
        automatic: false,
        avatar: currentUserPersonalDetails?.avatar ?? UserUtils.getDefaultAvatar(currentUserAccountID),
        isAttachment: false,
        originalMessage,
        message: getIOUReportActionMessage(expenseReportID, CONST.REPORT.ACTIONS.TYPE.SUBMITTED, Math.abs(amount), '', currency),
        person: [
            {
                style: 'strong',
                text: currentUserPersonalDetails?.displayName ?? currentUserEmail,
                type: 'TEXT',
            },
        ],
        reportActionID: NumberUtils.rand64(),
        shouldShow: true,
        created: DateUtils.getDBTime(),
        pendingAction: CONST.RED_BRICK_ROAD_PENDING_ACTION.ADD,
    };
}

/**
 * Builds an optimistic report preview action with a randomly generated reportActionID.
 *
 * @param chatReport
 * @param iouReport
 * @param [comment] - User comment for the IOU.
 * @param [transaction] - optimistic first transaction of preview
 */
function buildOptimisticReportPreview(
    chatReport: OnyxEntry<Report>,
    iouReport: OnyxEntry<Report>,
    comment = '',
    transaction: OnyxEntry<Transaction> = null,
    childReportID?: string,
): OptimisticReportPreview {
    const hasReceipt = TransactionUtils.hasReceipt(transaction);
    const isReceiptBeingScanned = hasReceipt && TransactionUtils.isReceiptBeingScanned(transaction);
    const message = getReportPreviewMessage(iouReport);
    const created = DateUtils.getDBTime();
    return {
        reportActionID: NumberUtils.rand64(),
        reportID: chatReport?.reportID,
        actionName: CONST.REPORT.ACTIONS.TYPE.REPORTPREVIEW,
        pendingAction: CONST.RED_BRICK_ROAD_PENDING_ACTION.ADD,
        originalMessage: {
            linkedReportID: iouReport?.reportID,
        },
        message: [
            {
                html: message,
                text: message,
                isEdited: false,
                type: CONST.REPORT.MESSAGE.TYPE.COMMENT,
            },
        ],
        created,
        accountID: iouReport?.managerID ?? 0,
        // The preview is initially whispered if created with a receipt, so the actor is the current user as well
        actorAccountID: hasReceipt ? currentUserAccountID : iouReport?.managerID ?? 0,
        childReportID: childReportID ?? iouReport?.reportID,
        childMoneyRequestCount: 1,
        childLastMoneyRequestComment: comment,
        childRecentReceiptTransactionIDs: hasReceipt && isNotEmptyObject(transaction) ? {[transaction?.transactionID ?? '']: created} : undefined,
        whisperedToAccountIDs: isReceiptBeingScanned ? [currentUserAccountID ?? -1] : [],
    };
}

/**
 * Builds an optimistic modified expense action with a randomly generated reportActionID.
 */
function buildOptimisticModifiedExpenseReportAction(
    transactionThread: OnyxEntry<Transaction>,
    oldTransaction: OnyxEntry<Transaction>,
    transactionChanges: ExpenseOriginalMessage,
    isFromExpenseReport: boolean,
): OptimisticModifiedExpenseReportAction {
    const originalMessage = getModifiedExpenseOriginalMessage(oldTransaction, transactionChanges, isFromExpenseReport);
    return {
        actionName: CONST.REPORT.ACTIONS.TYPE.MODIFIEDEXPENSE,
        actorAccountID: currentUserAccountID,
        automatic: false,
        avatar: currentUserPersonalDetails?.avatar ?? UserUtils.getDefaultAvatarURL(currentUserAccountID),
        created: DateUtils.getDBTime(),
        isAttachment: false,
        message: [
            {
                // Currently we are composing the message from the originalMessage and message is only used in OldDot and not in the App
                text: 'You',
                style: 'strong',
                type: CONST.REPORT.MESSAGE.TYPE.TEXT,
            },
        ],
        originalMessage,
        person: [
            {
                style: 'strong',
                text: currentUserPersonalDetails?.displayName ?? String(currentUserAccountID),
                type: 'TEXT',
            },
        ],
        pendingAction: CONST.RED_BRICK_ROAD_PENDING_ACTION.ADD,
        reportActionID: NumberUtils.rand64(),
        reportID: transactionThread?.reportID,
        shouldShow: true,
    };
}

/**
 * Updates a report preview action that exists for an IOU report.
 *
 * @param [comment] - User comment for the IOU.
 * @param [transaction] - optimistic newest transaction of a report preview
 *
 */
function updateReportPreview(
    iouReport: OnyxEntry<Report>,
    reportPreviewAction: OnyxEntry<ReportAction>,
    isPayRequest = false,
    comment = '',
    transaction: OnyxEntry<Transaction> = null,
): UpdateReportPreview {
    const hasReceipt = TransactionUtils.hasReceipt(transaction);
    const recentReceiptTransactions = reportPreviewAction?.childRecentReceiptTransactionIDs ?? {};
    const transactionsToKeep = TransactionUtils.getRecentTransactions(recentReceiptTransactions);
    const previousTransactionsArray = Object.entries(recentReceiptTransactions ?? {}).map(([key, value]) => (transactionsToKeep.includes(key) ? {[key]: value} : null));
    const previousTransactions: Record<string, string> = {};

    for (const obj of previousTransactionsArray) {
        for (const key in obj) {
            if (obj) {
                previousTransactions[key] = obj[key];
            }
        }
    }

    const message = getReportPreviewMessage(iouReport, reportPreviewAction);
    return {
        ...reportPreviewAction,
        created: DateUtils.getDBTime(),
        message: [
            {
                html: message,
                text: message,
                isEdited: false,
                type: CONST.REPORT.MESSAGE.TYPE.COMMENT,
            },
        ],
        childLastMoneyRequestComment: comment || reportPreviewAction?.childLastMoneyRequestComment,
        childMoneyRequestCount: (reportPreviewAction?.childMoneyRequestCount ?? 0) + (isPayRequest ? 0 : 1),
        childRecentReceiptTransactionIDs: hasReceipt
            ? {
                  ...(transaction && {[transaction.transactionID]: transaction?.created}),
                  ...previousTransactions,
              }
            : recentReceiptTransactions,
        // As soon as we add a transaction without a receipt to the report, it will have ready money requests,
        // so we remove the whisper
        whisperedToAccountIDs: hasReceipt ? reportPreviewAction?.whisperedToAccountIDs : [],
    };
}

function buildOptimisticTaskReportAction(taskReportID: string, actionName: OriginalMessageActionName, message = ''): OptimisticTaskReportAction {
    const originalMessage = {
        taskReportID,
        type: actionName,
        text: message,
    };
    return {
        actionName,
        actorAccountID: currentUserAccountID,
        automatic: false,
        avatar: currentUserPersonalDetails?.avatar ?? UserUtils.getDefaultAvatarURL(currentUserAccountID),
        isAttachment: false,
        originalMessage,
        message: [
            {
                text: message,
                taskReportID,
                type: CONST.REPORT.MESSAGE.TYPE.TEXT,
            },
        ],
        person: [
            {
                style: 'strong',
                text: currentUserPersonalDetails?.displayName ?? String(currentUserAccountID),
                type: 'TEXT',
            },
        ],
        reportActionID: NumberUtils.rand64(),
        shouldShow: true,
        created: DateUtils.getDBTime(),
        isFirstItem: false,
        pendingAction: CONST.RED_BRICK_ROAD_PENDING_ACTION.ADD,
    };
}

/**
 * Builds an optimistic chat report with a randomly generated reportID and as much information as we currently have
 */
function buildOptimisticChatReport(
    participantList: number[],
    reportName: string = CONST.REPORT.DEFAULT_REPORT_NAME,
    chatType: ValueOf<typeof CONST.REPORT.CHAT_TYPE> | undefined = undefined,
    policyID: string = CONST.POLICY.OWNER_EMAIL_FAKE,
    ownerAccountID: number = CONST.REPORT.OWNER_ACCOUNT_ID_FAKE,
    isOwnPolicyExpenseChat = false,
    oldPolicyName = '',
    visibility: ValueOf<typeof CONST.REPORT.VISIBILITY> | undefined = undefined,
    writeCapability: ValueOf<typeof CONST.REPORT.WRITE_CAPABILITIES> | undefined = undefined,
    notificationPreference: NotificationPreference = CONST.REPORT.NOTIFICATION_PREFERENCE.ALWAYS,
    parentReportActionID = '',
    parentReportID = '',
    welcomeMessage = '',
): OptimisticChatReport {
    const currentTime = DateUtils.getDBTime();
    const isNewlyCreatedWorkspaceChat = chatType === CONST.REPORT.CHAT_TYPE.POLICY_EXPENSE_CHAT && isOwnPolicyExpenseChat;
    return {
        type: CONST.REPORT.TYPE.CHAT,
        chatType,
        isOwnPolicyExpenseChat,
        isPinned: reportName === CONST.REPORT.WORKSPACE_CHAT_ROOMS.ADMINS || isNewlyCreatedWorkspaceChat,
        lastActorAccountID: 0,
        lastMessageTranslationKey: '',
        lastMessageHtml: '',
        lastMessageText: undefined,
        lastReadTime: currentTime,
        lastVisibleActionCreated: currentTime,
        notificationPreference,
        oldPolicyName,
        ownerAccountID: ownerAccountID || CONST.REPORT.OWNER_ACCOUNT_ID_FAKE,
        parentReportActionID,
        parentReportID,
        // When creating a report the participantsAccountIDs and visibleChatMemberAccountIDs are the same
        participantAccountIDs: participantList,
        visibleChatMemberAccountIDs: participantList,
        policyID,
        reportID: generateReportID(),
        reportName,
        stateNum: 0,
        statusNum: 0,
        visibility,
        welcomeMessage,
        writeCapability,
    };
}

/**
 * Returns the necessary reportAction onyx data to indicate that the chat has been created optimistically
 * @param [created] - Action created time
 */
function buildOptimisticCreatedReportAction(emailCreatingAction: string, created = DateUtils.getDBTime()): OptimisticCreatedReportAction {
    return {
        reportActionID: NumberUtils.rand64(),
        actionName: CONST.REPORT.ACTIONS.TYPE.CREATED,
        pendingAction: CONST.RED_BRICK_ROAD_PENDING_ACTION.ADD,
        actorAccountID: currentUserAccountID,
        message: [
            {
                type: CONST.REPORT.MESSAGE.TYPE.TEXT,
                style: 'strong',
                text: emailCreatingAction,
            },
            {
                type: CONST.REPORT.MESSAGE.TYPE.TEXT,
                style: 'normal',
                text: ' created this report',
            },
        ],
        person: [
            {
                type: CONST.REPORT.MESSAGE.TYPE.TEXT,
                style: 'strong',
                text: allPersonalDetails?.[currentUserAccountID ?? '']?.displayName ?? currentUserEmail,
            },
        ],
        automatic: false,
        avatar: allPersonalDetails?.[currentUserAccountID ?? '']?.avatar ?? UserUtils.getDefaultAvatarURL(currentUserAccountID),
        created,
        shouldShow: true,
    };
}

/**
 * Returns the necessary reportAction onyx data to indicate that a task report has been edited
 */
function buildOptimisticEditedTaskReportAction(emailEditingTask: string): OptimisticEditedTaskReportAction {
    return {
        reportActionID: NumberUtils.rand64(),
        actionName: CONST.REPORT.ACTIONS.TYPE.TASKEDITED,
        pendingAction: CONST.RED_BRICK_ROAD_PENDING_ACTION.ADD,
        actorAccountID: currentUserAccountID,
        message: [
            {
                type: CONST.REPORT.MESSAGE.TYPE.TEXT,
                style: 'strong',
                text: emailEditingTask,
            },
            {
                type: CONST.REPORT.MESSAGE.TYPE.TEXT,
                style: 'normal',
                text: ' edited this task',
            },
        ],
        person: [
            {
                type: CONST.REPORT.MESSAGE.TYPE.TEXT,
                style: 'strong',
                text: allPersonalDetails?.[currentUserAccountID ?? '']?.displayName ?? currentUserEmail,
            },
        ],
        automatic: false,
        avatar: allPersonalDetails?.[currentUserAccountID ?? '']?.avatar ?? UserUtils.getDefaultAvatarURL(currentUserAccountID),
        created: DateUtils.getDBTime(),
        shouldShow: false,
    };
}

/**
 * Returns the necessary reportAction onyx data to indicate that a chat has been archived
 *
 * @param reason - A reason why the chat has been archived
 */
function buildOptimisticClosedReportAction(emailClosingReport: string, policyName: string, reason: string = CONST.REPORT.ARCHIVE_REASON.DEFAULT): OptimisticClosedReportAction {
    return {
        actionName: CONST.REPORT.ACTIONS.TYPE.CLOSED,
        actorAccountID: currentUserAccountID,
        automatic: false,
        avatar: allPersonalDetails?.[currentUserAccountID ?? '']?.avatar ?? UserUtils.getDefaultAvatarURL(currentUserAccountID),
        created: DateUtils.getDBTime(),
        message: [
            {
                type: CONST.REPORT.MESSAGE.TYPE.TEXT,
                style: 'strong',
                text: emailClosingReport,
            },
            {
                type: CONST.REPORT.MESSAGE.TYPE.TEXT,
                style: 'normal',
                text: ' closed this report',
            },
        ],
        originalMessage: {
            policyName,
            reason,
        },
        pendingAction: CONST.RED_BRICK_ROAD_PENDING_ACTION.ADD,
        person: [
            {
                type: CONST.REPORT.MESSAGE.TYPE.TEXT,
                style: 'strong',
                text: allPersonalDetails?.[currentUserAccountID ?? '']?.displayName ?? currentUserEmail,
            },
        ],
        reportActionID: NumberUtils.rand64(),
        shouldShow: true,
    };
}

function buildOptimisticWorkspaceChats(policyID: string, policyName: string): OptimisticWorkspaceChats {
    const announceChatData = buildOptimisticChatReport(
        currentUserAccountID ? [currentUserAccountID] : [],
        CONST.REPORT.WORKSPACE_CHAT_ROOMS.ANNOUNCE,
        CONST.REPORT.CHAT_TYPE.POLICY_ANNOUNCE,
        policyID,
        CONST.POLICY.OWNER_ACCOUNT_ID_FAKE,
        false,
        policyName,
        undefined,
        undefined,

        // #announce contains all policy members so notifying always should be opt-in only.
        CONST.REPORT.NOTIFICATION_PREFERENCE.DAILY,
    );
    const announceChatReportID = announceChatData.reportID;
    const announceCreatedAction = buildOptimisticCreatedReportAction(CONST.POLICY.OWNER_EMAIL_FAKE);
    const announceReportActionData = {
        [announceCreatedAction.reportActionID]: announceCreatedAction,
    };

    const adminsChatData = buildOptimisticChatReport(
        [currentUserAccountID ?? -1],
        CONST.REPORT.WORKSPACE_CHAT_ROOMS.ADMINS,
        CONST.REPORT.CHAT_TYPE.POLICY_ADMINS,
        policyID,
        CONST.POLICY.OWNER_ACCOUNT_ID_FAKE,
        false,
        policyName,
    );
    const adminsChatReportID = adminsChatData.reportID;
    const adminsCreatedAction = buildOptimisticCreatedReportAction(CONST.POLICY.OWNER_EMAIL_FAKE);
    const adminsReportActionData = {
        [adminsCreatedAction.reportActionID]: adminsCreatedAction,
    };

    const expenseChatData = buildOptimisticChatReport([currentUserAccountID ?? -1], '', CONST.REPORT.CHAT_TYPE.POLICY_EXPENSE_CHAT, policyID, currentUserAccountID, true, policyName);
    const expenseChatReportID = expenseChatData.reportID;
    const expenseReportCreatedAction = buildOptimisticCreatedReportAction(currentUserEmail ?? '');
    const expenseReportActionData = {
        [expenseReportCreatedAction.reportActionID]: expenseReportCreatedAction,
    };

    return {
        announceChatReportID,
        announceChatData,
        announceReportActionData,
        announceCreatedReportActionID: announceCreatedAction.reportActionID,
        adminsChatReportID,
        adminsChatData,
        adminsReportActionData,
        adminsCreatedReportActionID: adminsCreatedAction.reportActionID,
        expenseChatReportID,
        expenseChatData,
        expenseReportActionData,
        expenseCreatedReportActionID: expenseReportCreatedAction.reportActionID,
    };
}

/**
 * Builds an optimistic Task Report with a randomly generated reportID
 *
 * @param ownerAccountID - Account ID of the person generating the Task.
 * @param assigneeAccountID - AccountID of the other person participating in the Task.
 * @param parentReportID - Report ID of the chat where the Task is.
 * @param title - Task title.
 * @param description - Task description.
 * @param policyID - PolicyID of the parent report
 */

function buildOptimisticTaskReport(
    ownerAccountID: number,
    assigneeAccountID = 0,
    parentReportID?: string,
    title?: string,
    description?: string,
    policyID: string = CONST.POLICY.OWNER_EMAIL_FAKE,
): OptimisticTaskReport {
    // When creating a report the participantsAccountIDs and visibleChatMemberAccountIDs are the same
    const participantsAccountIDs = assigneeAccountID && assigneeAccountID !== ownerAccountID ? [assigneeAccountID] : [];

    return {
        reportID: generateReportID(),
        reportName: title,
        description,
        ownerAccountID,
        participantAccountIDs: participantsAccountIDs,
        visibleChatMemberAccountIDs: participantsAccountIDs,
        managerID: assigneeAccountID,
        type: CONST.REPORT.TYPE.TASK,
        parentReportID,
        policyID,
        stateNum: CONST.REPORT.STATE_NUM.OPEN,
        statusNum: CONST.REPORT.STATUS.OPEN,
        notificationPreference: CONST.REPORT.NOTIFICATION_PREFERENCE.ALWAYS,
        lastVisibleActionCreated: DateUtils.getDBTime(),
    };
}

/**
 * A helper method to create transaction thread
 *
 * @param reportAction - the parent IOU report action from which to create the thread
 *
 * @param moneyRequestReportID - the reportID which the report action belong to
 */
function buildTransactionThread(reportAction: OnyxEntry<ReportAction>, moneyRequestReportID: string): OptimisticChatReport {
    const participantAccountIDs = [...new Set([currentUserAccountID, Number(reportAction?.actorAccountID)])].filter(Boolean) as number[];
    return buildOptimisticChatReport(
        participantAccountIDs,
        getTransactionReportName(reportAction),
        undefined,
        getReport(moneyRequestReportID)?.policyID ?? CONST.POLICY.OWNER_EMAIL_FAKE,
        CONST.POLICY.OWNER_ACCOUNT_ID_FAKE,
        false,
        '',
        undefined,
        undefined,
        CONST.REPORT.NOTIFICATION_PREFERENCE.HIDDEN,
        reportAction?.reportActionID,
        moneyRequestReportID,
    );
}

function isUnread(report: OnyxEntry<Report>): boolean {
    if (!report) {
        return false;
    }

    // lastVisibleActionCreated and lastReadTime are both datetime strings and can be compared directly
    const lastVisibleActionCreated = report.lastVisibleActionCreated ?? '';
    const lastReadTime = report.lastReadTime ?? '';
    return lastReadTime < lastVisibleActionCreated;
}

function isIOUOwnedByCurrentUser(report: OnyxEntry<Report>, allReportsDict: OnyxCollection<Report> = null): boolean {
    const allAvailableReports = allReportsDict ?? allReports;
    if (!report || !allAvailableReports) {
        return false;
    }

    let reportToLook = report;
    if (report.iouReportID) {
        const iouReport = allAvailableReports[`${ONYXKEYS.COLLECTION.REPORT}${report.iouReportID}`];
        if (iouReport) {
            reportToLook = iouReport;
        }
    }

    return reportToLook.ownerAccountID === currentUserAccountID;
}

/**
 * Assuming the passed in report is a default room, lets us know whether we can see it or not, based on permissions and
 * the various subsets of users we've allowed to use default rooms.
 */
function canSeeDefaultRoom(report: OnyxEntry<Report>, policies: OnyxCollection<Policy>, betas: OnyxEntry<Beta[]>): boolean {
    // Include archived rooms
    if (isArchivedRoom(report)) {
        return true;
    }

    // Include default rooms for free plan policies (domain rooms aren't included in here because they do not belong to a policy)
    if (getPolicyType(report, policies) === CONST.POLICY.TYPE.FREE) {
        return true;
    }

    // Include domain rooms with Partner Managers (Expensify accounts) in them for accounts that are on a domain with an Approved Accountant
    if (isDomainRoom(report) && doesDomainHaveApprovedAccountant && hasExpensifyEmails(report?.participantAccountIDs ?? [])) {
        return true;
    }

    // If the room has an assigned guide, it can be seen.
    if (hasExpensifyGuidesEmails(report?.participantAccountIDs ?? [])) {
        return true;
    }

    // Include any admins and announce rooms, since only non partner-managed domain rooms are on the beta now.
    if (isAdminRoom(report) || isAnnounceRoom(report)) {
        return true;
    }

    // For all other cases, just check that the user belongs to the default rooms beta
    return Permissions.canUseDefaultRooms(betas ?? []);
}

function canAccessReport(report: OnyxEntry<Report>, policies: OnyxCollection<Policy>, betas: OnyxEntry<Beta[]>): boolean {
    if (isThread(report) && ReportActionsUtils.isPendingRemove(ReportActionsUtils.getParentReportAction(report))) {
        return false;
    }

    // We hide default rooms (it's basically just domain rooms now) from people who aren't on the defaultRooms beta.
    if (isDefaultRoom(report) && !canSeeDefaultRoom(report, policies, betas)) {
        return false;
    }

    return true;
}
/**
 * Check if the report is the parent report of the currently viewed report or at least one child report has report action
 */
function shouldHideReport(report: OnyxEntry<Report>, currentReportId: string): boolean {
    const currentReport = getReport(currentReportId);
    const parentReport = getParentReport(isNotEmptyObject(currentReport) ? currentReport : null);
    const reportActions = ReportActionsUtils.getAllReportActions(report?.reportID ?? '');
    const isChildReportHasComment = Object.values(reportActions ?? {})?.some((reportAction) => (reportAction?.childVisibleActionCount ?? 0) > 0);
    return parentReport?.reportID !== report?.reportID && !isChildReportHasComment;
}

/**
 * Checks to see if a report's parentAction is a money request that contains a violation
 */
<<<<<<< HEAD
function doesTransactionThreadHaveViolations(report: Report, transactionViolations: TransactionViolations, reportActions: OnyxCollection<ReportActions>): boolean {
    const parentReportAction = reportActions?.[`${report.parentReportID}`]?.[`${report.parentReportActionID}`];
    if (!parentReportAction) {
        return false;
    }
    if (parentReportAction.actionName !== CONST.REPORT.ACTIONS.TYPE.IOU) {
        return false;
    }
    const {IOUTransactionID, IOUReportID} = parentReportAction?.originalMessage;
=======
function doesTransactionThreadHaveViolations(report: Report, transactionViolations: OnyxCollection<TransactionViolation[]>, parentReportAction: ReportAction): boolean {
    if (parentReportAction.actionName !== CONST.REPORT.ACTIONS.TYPE.IOU) {
        return false;
    }
    const {IOUTransactionID, IOUReportID} = parentReportAction.originalMessage ?? {};
>>>>>>> 44ef9284
    if (!IOUTransactionID || !IOUReportID) {
        return false;
    }
    if (!isCurrentUserSubmitter(IOUReportID)) {
        return false;
    }
<<<<<<< HEAD
    if (report?.stateNum !== CONST.REPORT.STATE_NUM.OPEN && report?.stateNum !== CONST.REPORT.STATE_NUM.PROCESSING) {
=======
    if (report.stateNum !== CONST.REPORT.STATE_NUM.OPEN && report.stateNum !== CONST.REPORT.STATE_NUM.PROCESSING) {
>>>>>>> 44ef9284
        return false;
    }
    return hasViolation(IOUTransactionID, transactionViolations);
}

/**
 * Checks to see if a report contains a violation
 */
<<<<<<< HEAD
function hasViolations(reportID: string, transactionViolations: TransactionViolations): boolean {
=======
function hasViolations(reportID: string, transactionViolations: OnyxCollection<TransactionViolation[]>): boolean {
>>>>>>> 44ef9284
    const transactions = TransactionUtils.getAllReportTransactions(reportID);
    return transactions.some((transaction) => hasViolation(transaction.transactionID, transactionViolations));
}

/**
 * Takes several pieces of data from Onyx and evaluates if a report should be shown in the option list (either when searching
 * for reports or the reports shown in the LHN).
 *
 * This logic is very specific and the order of the logic is very important. It should fail quickly in most cases and also
 * filter out the majority of reports before filtering out very specific minority of reports.
 */
<<<<<<< HEAD
function shouldReportBeInOptionList(
    report: OnyxEntry<Report>,
    currentReportId: string,
    isInGSDMode: boolean,
    betas: Beta[],
    policies: OnyxCollection<Policy>,
    excludeEmptyChats = false,
    allReportActions?: OnyxCollection<ReportActions>,
    transactionViolations?: TransactionViolations,
) {
=======
function shouldReportBeInOptionList({
    report,
    currentReportId,
    isInGSDMode,
    betas,
    policies,
    excludeEmptyChats,
    doesReportHaveViolations,
}: {
    report: OnyxEntry<Report>;
    currentReportId: string;
    isInGSDMode: boolean;
    betas: Beta[];
    policies: OnyxCollection<Policy>;
    excludeEmptyChats: boolean;
    doesReportHaveViolations: boolean;
}) {
>>>>>>> 44ef9284
    const isInDefaultMode = !isInGSDMode;
    // Exclude reports that have no data because there wouldn't be anything to show in the option item.
    // This can happen if data is currently loading from the server or a report is in various stages of being created.
    // This can also happen for anyone accessing a public room or archived room for which they don't have access to the underlying policy.
    if (
        !report?.reportID ||
        !report?.type ||
        report?.reportName === undefined ||
        // eslint-disable-next-line @typescript-eslint/prefer-nullish-coalescing
        report?.isHidden ||
        // eslint-disable-next-line @typescript-eslint/prefer-nullish-coalescing
        report?.participantAccountIDs?.includes(CONST.ACCOUNT_ID.NOTIFICATIONS) ||
        (report?.participantAccountIDs?.length === 0 &&
            !isChatThread(report) &&
            !isPublicRoom(report) &&
            !isUserCreatedPolicyRoom(report) &&
            !isArchivedRoom(report) &&
            !isMoneyRequestReport(report) &&
            !isTaskReport(report))
    ) {
        return false;
    }
    if (!canAccessReport(report, policies, betas)) {
        return false;
    }

    // Include the currently viewed report. If we excluded the currently viewed report, then there
    // would be no way to highlight it in the options list and it would be confusing to users because they lose
    // a sense of context.
    if (report.reportID === currentReportId) {
        return true;
    }

    // Include reports that are relevant to the user in any view mode. Criteria include having a draft or having a GBR showing.
    // eslint-disable-next-line @typescript-eslint/prefer-nullish-coalescing
    if (report.hasDraft || requiresAttentionFromCurrentUser(report)) {
        return true;
    }
    const lastVisibleMessage = ReportActionsUtils.getLastVisibleMessage(report.reportID);
    const isEmptyChat = !report.lastMessageText && !report.lastMessageTranslationKey && !lastVisibleMessage.lastMessageText && !lastVisibleMessage.lastMessageTranslationKey;
    const canHideReport = shouldHideReport(report, currentReportId);

    // Include reports if they are pinned
    if (report.isPinned) {
        return true;
    }

    // Hide only chat threads that haven't been commented on (other threads are actionable)
    if (isChatThread(report) && canHideReport && isEmptyChat) {
        return false;
    }

    // Include reports that have errors from trying to add a workspace
    // If we excluded it, then the red-brock-road pattern wouldn't work for the user to resolve the error
    if (report.errorFields?.addWorkspaceRoom) {
        return true;
    }

    // Always show IOU reports with violations
<<<<<<< HEAD
    if (isExpenseRequest(report) && betas.includes(CONST.BETAS.VIOLATIONS) && doesTransactionThreadHaveViolations(report, transactionViolations ?? {}, allReportActions ?? {})) {
=======
    if (isExpenseRequest(report) && doesReportHaveViolations) {
>>>>>>> 44ef9284
        return true;
    }

    // All unread chats (even archived ones) in GSD mode will be shown. This is because GSD mode is specifically for focusing the user on the most relevant chats, primarily, the unread ones
    if (isInGSDMode) {
        return isUnread(report);
    }

    // Archived reports should always be shown when in default (most recent) mode. This is because you should still be able to access and search for the chats to find them.
    if (isInDefaultMode && isArchivedRoom(report)) {
        return true;
    }

    // Hide chats between two users that haven't been commented on from the LNH
    if (excludeEmptyChats && isEmptyChat && isChatReport(report) && !isChatRoom(report) && !isPolicyExpenseChat(report) && canHideReport) {
        return false;
    }

    return true;
}

/**
 * Attempts to find a report in onyx with the provided list of participants. Does not include threads, task, money request, room, and policy expense chat.
 */
function getChatByParticipants(newParticipantList: number[]): OnyxEntry<Report> {
    const sortedNewParticipantList = newParticipantList.sort();
    return (
        Object.values(allReports ?? {}).find((report) => {
            // If the report has been deleted, or there are no participants (like an empty #admins room) then skip it
            if (
                !report ||
                report.participantAccountIDs?.length === 0 ||
                isChatThread(report) ||
                isTaskReport(report) ||
                isMoneyRequestReport(report) ||
                isChatRoom(report) ||
                isPolicyExpenseChat(report)
            ) {
                return false;
            }

            // Only return the chat if it has all the participants
            return lodashIsEqual(sortedNewParticipantList, report.participantAccountIDs?.sort());
        }) ?? null
    );
}

/**
 * Attempts to find a report in onyx with the provided list of participants in given policy
 */
function getChatByParticipantsAndPolicy(newParticipantList: number[], policyID: string): OnyxEntry<Report> {
    newParticipantList.sort();
    return (
        Object.values(allReports ?? {}).find((report) => {
            // If the report has been deleted, or there are no participants (like an empty #admins room) then skip it
            if (!report?.participantAccountIDs) {
                return false;
            }
            const sortedParticipanctsAccountIDs = report.parentReportActionIDs?.sort();
            // Only return the room if it has all the participants and is not a policy room
            return report.policyID === policyID && lodashIsEqual(newParticipantList, sortedParticipanctsAccountIDs);
        }) ?? null
    );
}

function getAllPolicyReports(policyID: string): Array<OnyxEntry<Report>> {
    return Object.values(allReports ?? {}).filter((report) => report?.policyID === policyID);
}

/**
 * Returns true if Chronos is one of the chat participants (1:1)
 */
function chatIncludesChronos(report: OnyxEntry<Report>): boolean {
    return Boolean(report?.participantAccountIDs?.includes(CONST.ACCOUNT_ID.CHRONOS));
}

/**
 * Can only flag if:
 *
 * - It was written by someone else and isn't a whisper
 * - It's a welcome message whisper
 * - It's an ADDCOMMENT that is not an attachment
 */
function canFlagReportAction(reportAction: OnyxEntry<ReportAction>, reportID: string | undefined): boolean {
    const report = getReport(reportID);
    const isCurrentUserAction = reportAction?.actorAccountID === currentUserAccountID;
    const isOriginalMessageHaveHtml =
        reportAction?.actionName === CONST.REPORT.ACTIONS.TYPE.ADDCOMMENT ||
        reportAction?.actionName === CONST.REPORT.ACTIONS.TYPE.RENAMED ||
        reportAction?.actionName === CONST.REPORT.ACTIONS.TYPE.CHRONOSOOOLIST;
    if (ReportActionsUtils.isWhisperAction(reportAction)) {
        // Allow flagging welcome message whispers as they can be set by any room creator
        if (report?.welcomeMessage && !isCurrentUserAction && isOriginalMessageHaveHtml && reportAction?.originalMessage?.html === report.welcomeMessage) {
            return true;
        }

        // Disallow flagging the rest of whisper as they are sent by us
        return false;
    }

    return Boolean(
        !isCurrentUserAction &&
            reportAction?.actionName === CONST.REPORT.ACTIONS.TYPE.ADDCOMMENT &&
            !ReportActionsUtils.isDeletedAction(reportAction) &&
            !ReportActionsUtils.isCreatedTaskReportAction(reportAction) &&
            isNotEmptyObject(report) &&
            report &&
            isAllowedToComment(report),
    );
}

/**
 * Whether flag comment page should show
 */
function shouldShowFlagComment(reportAction: OnyxEntry<ReportAction>, report: OnyxEntry<Report>): boolean {
    return (
        canFlagReportAction(reportAction, report?.reportID) &&
        !isArchivedRoom(report) &&
        !chatIncludesChronos(report) &&
        !isConciergeChatReport(report) &&
        reportAction?.actorAccountID !== CONST.ACCOUNT_ID.CONCIERGE
    );
}

/**
 * @param sortedAndFilteredReportActions - reportActions for the report, sorted newest to oldest, and filtered for only those that should be visible
 */
function getNewMarkerReportActionID(report: OnyxEntry<Report>, sortedAndFilteredReportActions: ReportAction[]): string {
    if (!isUnread(report)) {
        return '';
    }

    const newMarkerIndex = lodashFindLastIndex(sortedAndFilteredReportActions, (reportAction) => (reportAction.created ?? '') > (report?.lastReadTime ?? ''));

    return 'reportActionID' in sortedAndFilteredReportActions[newMarkerIndex] ? sortedAndFilteredReportActions[newMarkerIndex].reportActionID : '';
}

/**
 * Performs the markdown conversion, and replaces code points > 127 with C escape sequences
 * Used for compatibility with the backend auth validator for AddComment, and to account for MD in comments
 * @returns The comment's total length as seen from the backend
 */
function getCommentLength(textComment: string): number {
    return getParsedComment(textComment)
        .replace(/[^ -~]/g, '\\u????')
        .trim().length;
}

function getRouteFromLink(url: string | null): string {
    if (!url) {
        return '';
    }

    // Get the reportID from URL
    let route = url;
    const localWebAndroidRegEx = /^(https:\/\/([0-9]{1,3})\.([0-9]{1,3})\.([0-9]{1,3})\.([0-9]{1,3}))/;
    linkingConfig.prefixes.forEach((prefix) => {
        if (route.startsWith(prefix)) {
            route = route.replace(prefix, '');
        } else if (localWebAndroidRegEx.test(route)) {
            route = route.replace(localWebAndroidRegEx, '');
        } else {
            return;
        }

        // Remove the port if it's a localhost URL
        if (/^:\d+/.test(route)) {
            route = route.replace(/:\d+/, '');
        }

        // Remove the leading slash if exists
        if (route.startsWith('/')) {
            route = route.replace('/', '');
        }
    });
    return route;
}

function parseReportRouteParams(route: string): ReportRouteParams {
    let parsingRoute = route;
    if (parsingRoute.at(0) === '/') {
        // remove the first slash
        parsingRoute = parsingRoute.slice(1);
    }

    if (!parsingRoute.startsWith(Url.addTrailingForwardSlash(ROUTES.REPORT))) {
        return {reportID: '', isSubReportPageRoute: false};
    }

    const pathSegments = parsingRoute.split('/');

    const reportIDSegment = pathSegments[1];

    // Check for "undefined" or any other unwanted string values
    if (!reportIDSegment || reportIDSegment === 'undefined') {
        return {reportID: '', isSubReportPageRoute: false};
    }

    return {
        reportID: reportIDSegment,
        isSubReportPageRoute: pathSegments.length > 2,
    };
}

function getReportIDFromLink(url: string | null): string {
    const route = getRouteFromLink(url);
    const {reportID, isSubReportPageRoute} = parseReportRouteParams(route);
    if (isSubReportPageRoute) {
        // We allow the Sub-Report deep link routes (settings, details, etc.) to be handled by their respective component pages
        return '';
    }
    return reportID;
}

/**
 * Get the report policyID given a reportID
 */
function getReportPolicyID(reportID?: string): string | undefined {
    return getReport(reportID)?.policyID;
}

/**
 * Check if the chat report is linked to an iou that is waiting for the current user to add a credit bank account.
 */
function hasIOUWaitingOnCurrentUserBankAccount(chatReport: OnyxEntry<Report>): boolean {
    if (chatReport?.iouReportID) {
        const iouReport = allReports?.[`${ONYXKEYS.COLLECTION.REPORT}${chatReport?.iouReportID}`];
        if (iouReport?.isWaitingOnBankAccount && iouReport?.ownerAccountID === currentUserAccountID) {
            return true;
        }
    }

    return false;
}

/**
 * Users can request money:
 * - in policy expense chats only if they are in a role of a member in the chat (in other words, if it's their policy expense chat)
 * - in an open or submitted expense report tied to a policy expense chat the user owns
 *     - employee can request money in submitted expense report only if the policy has Instant Submit settings turned on
 * - in an IOU report, which is not settled yet
 * - in a 1:1 DM chat
 */
function canRequestMoney(report: OnyxEntry<Report>, policy: OnyxEntry<Policy>, otherParticipants: number[]): boolean {
    // User cannot request money in chat thread or in task report or in chat room
    if (isChatThread(report) || isTaskReport(report) || isChatRoom(report)) {
        return false;
    }

    // Users can only request money in DMs if they are a 1:1 DM
    if (isDM(report)) {
        return otherParticipants.length === 1;
    }

    // Prevent requesting money if pending IOU report waiting for their bank account already exists
    if (hasIOUWaitingOnCurrentUserBankAccount(report)) {
        return false;
    }

    // In case of expense reports, we have to look at the parent workspace chat to get the isOwnPolicyExpenseChat property
    let isOwnPolicyExpenseChat = report?.isOwnPolicyExpenseChat ?? false;
    if (isExpenseReport(report) && getParentReport(report)) {
        isOwnPolicyExpenseChat = Boolean(getParentReport(report)?.isOwnPolicyExpenseChat);
    }

    // In case there are no other participants than the current user and it's not user's own policy expense chat, they can't request money from such report
    if (otherParticipants.length === 0 && !isOwnPolicyExpenseChat) {
        return false;
    }

    // User can request money in any IOU report, unless paid, but user can only request money in an expense report
    // which is tied to their workspace chat.
    if (isMoneyRequestReport(report)) {
        const isOwnExpenseReport = isExpenseReport(report) && isOwnPolicyExpenseChat;
        if (isOwnExpenseReport && PolicyUtils.isPaidGroupPolicy(policy)) {
            return isDraftExpenseReport(report);
        }

        return (isOwnExpenseReport || isIOUReport(report)) && !isReportApproved(report) && !isSettled(report?.reportID);
    }

    // In case of policy expense chat, users can only request money from their own policy expense chat
    return !isPolicyExpenseChat(report) || isOwnPolicyExpenseChat;
}

/**
 * Helper method to define what money request options we want to show for particular method.
 * There are 3 money request options: Request, Split and Send:
 * - Request option should show for:
 *     - DMs
 *     - own policy expense chats
 *     - open and processing expense reports tied to own policy expense chat
 *     - unsettled IOU reports
 * - Send option should show for:
 *     - DMs
 * - Split options should show for:
 *     - chat/ policy rooms with more than 1 participants
 *     - groups chats with 3 and more participants
 *     - corporate workspace chats
 *
 * None of the options should show in chat threads or if there is some special Expensify account
 * as a participant of the report.
 */
function getMoneyRequestOptions(report: OnyxEntry<Report>, policy: OnyxEntry<Policy>, reportParticipants: number[]): Array<ValueOf<typeof CONST.IOU.TYPE>> {
    // In any thread or task report, we do not allow any new money requests yet
    if (isChatThread(report) || isTaskReport(report)) {
        return [];
    }

    // We don't allow IOU actions if an Expensify account is a participant of the report, unless the policy that the report is on is owned by an Expensify account
    const doParticipantsIncludeExpensifyAccounts = lodashIntersection(reportParticipants, CONST.EXPENSIFY_ACCOUNT_IDS).length > 0;
    const isPolicyOwnedByExpensifyAccounts = report?.policyID ? CONST.EXPENSIFY_ACCOUNT_IDS.includes(getPolicy(report?.policyID ?? '')?.ownerAccountID ?? 0) : false;
    if (doParticipantsIncludeExpensifyAccounts && !isPolicyOwnedByExpensifyAccounts) {
        return [];
    }

    const otherParticipants = reportParticipants.filter((accountID) => currentUserPersonalDetails?.accountID !== accountID);
    const hasSingleOtherParticipantInReport = otherParticipants.length === 1;
    const hasMultipleOtherParticipants = otherParticipants.length > 1;
    let options: Array<ValueOf<typeof CONST.IOU.TYPE>> = [];

    // User created policy rooms and default rooms like #admins or #announce will always have the Split Bill option
    // unless there are no other participants at all (e.g. #admins room for a policy with only 1 admin)
    // DM chats will have the Split Bill option only when there are at least 2 other people in the chat.
    // Your own workspace chats will have the split bill option.
    if ((isChatRoom(report) && otherParticipants.length > 0) || (isDM(report) && hasMultipleOtherParticipants) || (isPolicyExpenseChat(report) && report?.isOwnPolicyExpenseChat)) {
        options = [CONST.IOU.TYPE.SPLIT];
    }

    if (canRequestMoney(report, policy, otherParticipants)) {
        options = [...options, CONST.IOU.TYPE.REQUEST];
    }

    // Send money option should be visible only in 1:1 DMs
    if (isDM(report) && hasSingleOtherParticipantInReport) {
        options = [...options, CONST.IOU.TYPE.SEND];
    }

    return options;
}

/**
 * Allows a user to leave a policy room according to the following conditions of the visibility or chatType rNVP:
 * `public` - Anyone can leave (because anybody can join)
 * `public_announce` - Only non-policy members can leave (it's auto-shared with policy members)
 * `policy_admins` - Nobody can leave (it's auto-shared with all policy admins)
 * `policy_announce` - Nobody can leave (it's auto-shared with all policy members)
 * `policyExpenseChat` - Nobody can leave (it's auto-shared with all policy members)
 * `policy` - Anyone can leave (though only policy members can join)
 * `domain` - Nobody can leave (it's auto-shared with domain members)
 * `dm` - Nobody can leave (it's auto-shared with users)
 * `private` - Anybody can leave (though you can only be invited to join)
 */
function canLeaveRoom(report: OnyxEntry<Report>, isPolicyMember: boolean): boolean {
    if (!report?.visibility) {
        if (
            report?.chatType === CONST.REPORT.CHAT_TYPE.POLICY_ADMINS ||
            report?.chatType === CONST.REPORT.CHAT_TYPE.POLICY_ANNOUNCE ||
            report?.chatType === CONST.REPORT.CHAT_TYPE.POLICY_EXPENSE_CHAT ||
            report?.chatType === CONST.REPORT.CHAT_TYPE.DOMAIN_ALL ||
            !report?.chatType
        ) {
            // DM chats don't have a chatType
            return false;
        }
    } else if (isPublicAnnounceRoom(report) && isPolicyMember) {
        return false;
    }
    return true;
}

function isCurrentUserTheOnlyParticipant(participantAccountIDs?: number[]): boolean {
    return Boolean(participantAccountIDs?.length === 1 && participantAccountIDs?.[0] === currentUserAccountID);
}

/**
 * Returns display names for those that can see the whisper.
 * However, it returns "you" if the current user is the only one who can see it besides the person that sent it.
 */
function getWhisperDisplayNames(participantAccountIDs?: number[]): string | undefined {
    const isWhisperOnlyVisibleToCurrentUser = isCurrentUserTheOnlyParticipant(participantAccountIDs);

    // When the current user is the only participant, the display name needs to be "you" because that's the only person reading it
    if (isWhisperOnlyVisibleToCurrentUser) {
        return Localize.translateLocal('common.youAfterPreposition');
    }

    return participantAccountIDs?.map((accountID) => getDisplayNameForParticipant(accountID, !isWhisperOnlyVisibleToCurrentUser)).join(', ');
}

/**
 * Show subscript on workspace chats / threads and expense requests
 */
function shouldReportShowSubscript(report: OnyxEntry<Report>): boolean {
    if (isArchivedRoom(report) && !isWorkspaceThread(report)) {
        return false;
    }

    if (isPolicyExpenseChat(report) && !isChatThread(report) && !isTaskReport(report) && !report?.isOwnPolicyExpenseChat) {
        return true;
    }

    if (isPolicyExpenseChat(report) && !isThread(report) && !isTaskReport(report)) {
        return true;
    }

    if (isExpenseRequest(report)) {
        return true;
    }

    if (isWorkspaceTaskReport(report)) {
        return true;
    }

    if (isWorkspaceThread(report)) {
        return true;
    }

    return false;
}

/**
 * Return true if reports data exists
 */
function isReportDataReady(): boolean {
    return !isEmptyObject(allReports) && Object.keys(allReports ?? {}).some((key) => allReports?.[key]?.reportID);
}

/**
 * Return true if reportID from path is valid
 */
function isValidReportIDFromPath(reportIDFromPath: string): boolean {
    return !['', 'null', '0'].includes(reportIDFromPath);
}

/**
 * Return the errors we have when creating a chat or a workspace room
 */
function getAddWorkspaceRoomOrChatReportErrors(report: OnyxEntry<Report>): Record<string, string> | null | undefined {
    // We are either adding a workspace room, or we're creating a chat, it isn't possible for both of these to have errors for the same report at the same time, so
    // simply looking up the first truthy value will get the relevant property if it's set.
    return report?.errorFields?.addWorkspaceRoom ?? report?.errorFields?.createChat;
}

function canUserPerformWriteAction(report: OnyxEntry<Report>) {
    const reportErrors = getAddWorkspaceRoomOrChatReportErrors(report);
    // If the Money Request report is marked for deletion, let us prevent any further write action.
    if (isMoneyRequestReport(report)) {
        const parentReportAction = ReportActionsUtils.getReportAction(report?.parentReportID ?? '', report?.parentReportActionID ?? '');
        if (parentReportAction?.pendingAction === CONST.RED_BRICK_ROAD_PENDING_ACTION.DELETE) {
            return false;
        }
    }
    return !isArchivedRoom(report) && isEmptyObject(reportErrors) && report && isAllowedToComment(report) && !isAnonymousUser;
}

/**
 * Returns ID of the original report from which the given reportAction is first created.
 */
function getOriginalReportID(reportID: string, reportAction: OnyxEntry<ReportAction>): string | undefined {
    const currentReportAction = ReportActionsUtils.getReportAction(reportID, reportAction?.reportActionID ?? '');
    return isThreadFirstChat(reportAction, reportID) && Object.keys(currentReportAction ?? {}).length === 0
        ? allReports?.[`${ONYXKEYS.COLLECTION.REPORT}${reportID}`]?.parentReportID
        : reportID;
}

/**
 * Return the pendingAction and the errors we have when creating a chat or a workspace room offline
 */
function getReportOfflinePendingActionAndErrors(report: OnyxEntry<Report>): ReportOfflinePendingActionAndErrors {
    // We are either adding a workspace room, or we're creating a chat, it isn't possible for both of these to be pending, or to have errors for the same report at the same time, so
    // simply looking up the first truthy value for each case will get the relevant property if it's set.
    const addWorkspaceRoomOrChatPendingAction = report?.pendingFields?.addWorkspaceRoom ?? report?.pendingFields?.createChat;
    const addWorkspaceRoomOrChatErrors = getAddWorkspaceRoomOrChatReportErrors(report);
    return {addWorkspaceRoomOrChatPendingAction, addWorkspaceRoomOrChatErrors};
}

function getPolicyExpenseChatReportIDByOwner(policyOwner: string): string | null {
    const policyWithOwner = Object.values(allPolicies ?? {}).find((policy) => policy?.owner === policyOwner);
    if (!policyWithOwner) {
        return null;
    }

    const expenseChat = Object.values(allReports ?? {}).find((report) => isPolicyExpenseChat(report) && report?.policyID === policyWithOwner.id);
    if (!expenseChat) {
        return null;
    }
    return expenseChat.reportID;
}

/**
 * Check if the report can create the request with type is iouType
 */
function canCreateRequest(report: OnyxEntry<Report>, policy: OnyxEntry<Policy>, iouType: (typeof CONST.IOU.TYPE)[keyof typeof CONST.IOU.TYPE]): boolean {
    const participantAccountIDs = report?.participantAccountIDs ?? [];
    if (!canUserPerformWriteAction(report)) {
        return false;
    }
    return getMoneyRequestOptions(report, policy, participantAccountIDs).includes(iouType);
}

function getWorkspaceChats(policyID: string, accountIDs: number[]): Array<OnyxEntry<Report>> {
    return Object.values(allReports ?? {}).filter((report) => isPolicyExpenseChat(report) && (report?.policyID ?? '') === policyID && accountIDs.includes(report?.ownerAccountID ?? -1));
}

/**
 * @param policy - the workspace the report is on, null if the user isn't a member of the workspace
 */
function shouldDisableRename(report: OnyxEntry<Report>, policy: OnyxEntry<Policy>): boolean {
    if (isDefaultRoom(report) || isArchivedRoom(report) || isThread(report) || isMoneyRequestReport(report) || isPolicyExpenseChat(report)) {
        return true;
    }

    // if the linked workspace is null, that means the person isn't a member of the workspace the report is in
    // which means this has to be a public room we want to disable renaming for
    if (!policy) {
        return true;
    }

    // If there is a linked workspace, that means the user is a member of the workspace the report is in.
    // Still, we only want policy owners and admins to be able to modify the name.
    return !Object.keys(loginList ?? {}).includes(policy.owner) && policy.role !== CONST.POLICY.ROLE.ADMIN;
}

/**
 * @param policy - the workspace the report is on, null if the user isn't a member of the workspace
 */
function canEditWriteCapability(report: OnyxEntry<Report>, policy: OnyxEntry<Policy>): boolean {
    return PolicyUtils.isPolicyAdmin(policy) && !isAdminRoom(report) && !isArchivedRoom(report) && !isThread(report);
}

/**
 * Returns the onyx data needed for the task assignee chat
 */
function getTaskAssigneeChatOnyxData(
    accountID: number,
    assigneeAccountID: number,
    taskReportID: string,
    assigneeChatReportID: string,
    parentReportID: string,
    title: string,
    assigneeChatReport: OnyxEntry<Report>,
): OnyxDataTaskAssigneeChat {
    // Set if we need to add a comment to the assignee chat notifying them that they have been assigned a task
    let optimisticAssigneeAddComment: OptimisticReportAction | undefined;
    // Set if this is a new chat that needs to be created for the assignee
    let optimisticChatCreatedReportAction: OptimisticCreatedReportAction | undefined;
    const currentTime = DateUtils.getDBTime();
    const optimisticData: OnyxUpdate[] = [];
    const successData: OnyxUpdate[] = [];
    const failureData: OnyxUpdate[] = [];

    // You're able to assign a task to someone you haven't chatted with before - so we need to optimistically create the chat and the chat reportActions
    // Only add the assignee chat report to onyx if we haven't already set it optimistically
    if (assigneeChatReport?.isOptimisticReport && assigneeChatReport.pendingFields?.createChat !== CONST.RED_BRICK_ROAD_PENDING_ACTION.ADD) {
        optimisticChatCreatedReportAction = buildOptimisticCreatedReportAction(assigneeChatReportID);
        optimisticData.push(
            {
                onyxMethod: Onyx.METHOD.MERGE,
                key: `${ONYXKEYS.COLLECTION.REPORT}${assigneeChatReportID}`,
                value: {
                    pendingFields: {
                        createChat: CONST.RED_BRICK_ROAD_PENDING_ACTION.ADD,
                    },
                    isHidden: false,
                },
            },
            {
                onyxMethod: Onyx.METHOD.MERGE,
                key: `${ONYXKEYS.COLLECTION.REPORT_ACTIONS}${assigneeChatReportID}`,
                value: {[optimisticChatCreatedReportAction.reportActionID]: optimisticChatCreatedReportAction as Partial<ReportAction>},
            },
        );

        successData.push({
            onyxMethod: Onyx.METHOD.MERGE,
            key: `${ONYXKEYS.COLLECTION.REPORT}${assigneeChatReportID}`,
            value: {
                pendingFields: {
                    createChat: null,
                },
                isOptimisticReport: false,
            },
        });

        failureData.push(
            {
                onyxMethod: Onyx.METHOD.SET,
                key: `${ONYXKEYS.COLLECTION.REPORT}${assigneeChatReportID}`,
                value: null,
            },
            {
                onyxMethod: Onyx.METHOD.MERGE,
                key: `${ONYXKEYS.COLLECTION.REPORT_ACTIONS}${assigneeChatReportID}`,
                value: {[optimisticChatCreatedReportAction.reportActionID]: {pendingAction: null}},
            },
            // If we failed, we want to remove the optimistic personal details as it was likely due to an invalid login
            {
                onyxMethod: Onyx.METHOD.MERGE,
                key: ONYXKEYS.PERSONAL_DETAILS_LIST,
                value: {
                    [assigneeAccountID]: null,
                },
            },
        );
    }

    // If you're choosing to share the task in the same DM as the assignee then we don't need to create another reportAction indicating that you've been assigned
    if (assigneeChatReportID !== parentReportID) {
        // eslint-disable-next-line @typescript-eslint/prefer-nullish-coalescing
        const displayname = allPersonalDetails?.[assigneeAccountID]?.displayName || allPersonalDetails?.[assigneeAccountID]?.login || '';
        optimisticAssigneeAddComment = buildOptimisticTaskCommentReportAction(taskReportID, title, assigneeAccountID, `assigned to ${displayname}`, parentReportID);
        const lastAssigneeCommentText = formatReportLastMessageText(optimisticAssigneeAddComment.reportAction.message?.[0].text ?? '');
        const optimisticAssigneeReport = {
            lastVisibleActionCreated: currentTime,
            lastMessageText: lastAssigneeCommentText,
            lastActorAccountID: accountID,
            lastReadTime: currentTime,
        };

        optimisticData.push(
            {
                onyxMethod: Onyx.METHOD.MERGE,
                key: `${ONYXKEYS.COLLECTION.REPORT_ACTIONS}${assigneeChatReportID}`,
                value: {[optimisticAssigneeAddComment.reportAction.reportActionID ?? '']: optimisticAssigneeAddComment.reportAction},
            },
            {
                onyxMethod: Onyx.METHOD.MERGE,
                key: `${ONYXKEYS.COLLECTION.REPORT}${assigneeChatReportID}`,
                value: optimisticAssigneeReport,
            },
        );
        successData.push({
            onyxMethod: Onyx.METHOD.MERGE,
            key: `${ONYXKEYS.COLLECTION.REPORT_ACTIONS}${assigneeChatReportID}`,
            value: {[optimisticAssigneeAddComment.reportAction.reportActionID ?? '']: {isOptimisticAction: null}},
        });
        failureData.push({
            onyxMethod: Onyx.METHOD.MERGE,
            key: `${ONYXKEYS.COLLECTION.REPORT_ACTIONS}${assigneeChatReportID}`,
            value: {[optimisticAssigneeAddComment.reportAction.reportActionID ?? '']: {pendingAction: null}},
        });
    }

    return {
        optimisticData,
        successData,
        failureData,
        optimisticAssigneeAddComment,
        optimisticChatCreatedReportAction,
    };
}

/**
 * Returns an array of the participants Ids of a report
 *
 * @deprecated Use getVisibleMemberIDs instead
 */
function getParticipantsIDs(report: OnyxEntry<Report>): number[] {
    if (!report) {
        return [];
    }

    const participants = report.participantAccountIDs ?? [];

    // Build participants list for IOU/expense reports
    if (isMoneyRequestReport(report)) {
        const onlyTruthyValues = [report.managerID, report.ownerAccountID, ...participants].filter(Boolean) as number[];
        const onlyUnique = [...new Set([...onlyTruthyValues])];
        return onlyUnique;
    }
    return participants;
}

/**
 * Returns an array of the visible member accountIDs for a report*
 */
function getVisibleMemberIDs(report: OnyxEntry<Report>): number[] {
    if (!report) {
        return [];
    }

    const visibleChatMemberAccountIDs = report.visibleChatMemberAccountIDs ?? [];

    // Build participants list for IOU/expense reports
    if (isMoneyRequestReport(report)) {
        const onlyTruthyValues = [report.managerID, report.ownerAccountID, ...visibleChatMemberAccountIDs].filter(Boolean) as number[];
        const onlyUnique = [...new Set([...onlyTruthyValues])];
        return onlyUnique;
    }
    return visibleChatMemberAccountIDs;
}

/**
 * Return iou report action display message
 */
function getIOUReportActionDisplayMessage(reportAction: OnyxEntry<ReportAction>): string {
    if (reportAction?.actionName !== CONST.REPORT.ACTIONS.TYPE.IOU) {
        return '';
    }
    const originalMessage = reportAction.originalMessage;
    const {IOUReportID} = originalMessage;
    const iouReport = getReport(IOUReportID);
    let translationKey: TranslationPaths;
    if (originalMessage.type === CONST.IOU.REPORT_ACTION_TYPE.PAY) {
        // The `REPORT_ACTION_TYPE.PAY` action type is used for both fulfilling existing requests and sending money. To
        // differentiate between these two scenarios, we check if the `originalMessage` contains the `IOUDetails`
        // property. If it does, it indicates that this is a 'Send money' action.
        const {amount, currency} = originalMessage.IOUDetails ?? originalMessage;
        const formattedAmount = CurrencyUtils.convertToDisplayString(amount, currency) ?? '';
        const payerName = isExpenseReport(iouReport) ? getPolicyName(iouReport) : getDisplayNameForParticipant(iouReport?.managerID, true);

        switch (originalMessage.paymentType) {
            case CONST.IOU.PAYMENT_TYPE.ELSEWHERE:
                translationKey = 'iou.paidElsewhereWithAmount';
                break;
            case CONST.IOU.PAYMENT_TYPE.EXPENSIFY:
            case CONST.IOU.PAYMENT_TYPE.VBBA:
                translationKey = 'iou.paidWithExpensifyWithAmount';
                break;
            default:
                translationKey = 'iou.payerPaidAmount';
                break;
        }
        return Localize.translateLocal(translationKey, {amount: formattedAmount, payer: payerName ?? ''});
    }

    const transaction = TransactionUtils.getTransaction(originalMessage.IOUTransactionID ?? '');
    const transactionDetails = getTransactionDetails(isNotEmptyObject(transaction) ? transaction : null);
    const formattedAmount = CurrencyUtils.convertToDisplayString(transactionDetails?.amount ?? 0, transactionDetails?.currency);
    const isRequestSettled = isSettled(originalMessage.IOUReportID);
    const isApproved = isReportApproved(iouReport);
    if (isRequestSettled) {
        return Localize.translateLocal('iou.payerSettled', {
            amount: formattedAmount,
        });
    }
    if (isApproved) {
        return Localize.translateLocal('iou.approvedAmount', {
            amount: formattedAmount,
        });
    }
    translationKey = ReportActionsUtils.isSplitBillAction(reportAction) ? 'iou.didSplitAmount' : 'iou.requestedAmount';
    return Localize.translateLocal(translationKey, {
        formattedAmount,
        comment: transactionDetails?.comment ?? '',
    });
}

/**
 * Checks if a report is a group chat.
 *
 * A report is a group chat if it meets the following conditions:
 * - Not a chat thread.
 * - Not a task report.
 * - Not a money request / IOU report.
 * - Not an archived room.
 * - Not a public / admin / announce chat room (chat type doesn't match any of the specified types).
 * - More than 2 participants.
 *
 */
function isGroupChat(report: OnyxEntry<Report>): boolean {
    return Boolean(
        report &&
            !isChatThread(report) &&
            !isTaskReport(report) &&
            !isMoneyRequestReport(report) &&
            !isArchivedRoom(report) &&
            !Object.values(CONST.REPORT.CHAT_TYPE).some((chatType) => chatType === getChatType(report)) &&
            (report.participantAccountIDs?.length ?? 0) > 2,
    );
}

function shouldUseFullTitleToDisplay(report: OnyxEntry<Report>): boolean {
    return isMoneyRequestReport(report) || isPolicyExpenseChat(report) || isChatRoom(report) || isChatThread(report) || isTaskReport(report);
}

function getRoom(type: ValueOf<typeof CONST.REPORT.CHAT_TYPE>, policyID: string): OnyxEntry<Report> | undefined {
    const room = Object.values(allReports ?? {}).find((report) => report?.policyID === policyID && report?.chatType === type && !isThread(report));
    return room;
}

/**
 *  We only want policy owners and admins to be able to modify the welcome message, but not in thread chat.
 */
function shouldDisableWelcomeMessage(report: OnyxEntry<Report>, policy: OnyxEntry<Policy>): boolean {
    return isMoneyRequestReport(report) || isArchivedRoom(report) || !isChatRoom(report) || isChatThread(report) || !PolicyUtils.isPolicyAdmin(policy);
}
/**
 * Checks if report action has error when smart scanning
 */
function hasSmartscanError(reportActions: ReportAction[]) {
    return reportActions.some((action) => {
        if (!ReportActionsUtils.isSplitBillAction(action) && !ReportActionsUtils.isReportPreviewAction(action)) {
            return false;
        }
        const isReportPreviewError = ReportActionsUtils.isReportPreviewAction(action) && hasMissingSmartscanFields(ReportActionsUtils.getIOUReportIDFromReportActionPreview(action));
        const transactionID = (action.originalMessage as IOUMessage).IOUTransactionID ?? '0';
        const transaction = allTransactions?.[`${ONYXKEYS.COLLECTION.TRANSACTION}${transactionID}`] ?? {};
        const isSplitBillError = ReportActionsUtils.isSplitBillAction(action) && TransactionUtils.hasMissingSmartscanFields(transaction as Transaction);

        return isReportPreviewError || isSplitBillError;
    });
}

function shouldAutoFocusOnKeyPress(event: KeyboardEvent): boolean {
    if (event.key.length > 1) {
        return false;
    }

    // If a key is pressed in combination with Meta, Control or Alt do not focus
    if (event.ctrlKey || event.metaKey) {
        return false;
    }

    if (event.code === 'Space') {
        return false;
    }

    return true;
}

/**
 * Navigates to the appropriate screen based on the presence of a private note for the current user.
 */
function navigateToPrivateNotes(report: Report, session: Session) {
    if (isEmpty(report) || isEmpty(session) || !session.accountID) {
        return;
    }
    const currentUserPrivateNote = report.privateNotes?.[session.accountID]?.note ?? '';
    if (isEmpty(currentUserPrivateNote)) {
        Navigation.navigate(ROUTES.PRIVATE_NOTES_EDIT.getRoute(report.reportID, session.accountID));
        return;
    }
    Navigation.navigate(ROUTES.PRIVATE_NOTES_LIST.getRoute(report.reportID));
}

/**
 * Checks if thread replies should be displayed
 */
function shouldDisplayThreadReplies(reportAction: ReportAction, reportID: string): boolean {
    const hasReplies = (reportAction.childVisibleActionCount ?? 0) > 0;
    return hasReplies && !!reportAction.childCommenterCount && !isThreadFirstChat(reportAction, reportID);
}

/**
 * Disable reply in thread action if:
 *
 * - The action is listed in the thread-disabled list
 * - The action is a split bill action
 * - The action is deleted and is not threaded
 * - The action is a whisper action and it's neither a report preview nor IOU action
 * - The action is the thread's first chat
 */
function shouldDisableThread(reportAction: ReportAction, reportID: string) {
    const isSplitBillAction = ReportActionsUtils.isSplitBillAction(reportAction);
    const isDeletedAction = ReportActionsUtils.isDeletedAction(reportAction);
    const isReportPreviewAction = ReportActionsUtils.isReportPreviewAction(reportAction);
    const isIOUAction = ReportActionsUtils.isMoneyRequestAction(reportAction);
    const isWhisperAction = ReportActionsUtils.isWhisperAction(reportAction);

    return (
        CONST.REPORT.ACTIONS.THREAD_DISABLED.some((action: string) => action === reportAction.actionName) ||
        isSplitBillAction ||
        (isDeletedAction && !reportAction.childVisibleActionCount) ||
        (isWhisperAction && !isReportPreviewAction && !isIOUAction) ||
        isThreadFirstChat(reportAction, reportID)
    );
}

export {
    getReportParticipantsTitle,
    isReportMessageAttachment,
    findLastAccessedReport,
    canEditReportAction,
    canFlagReportAction,
    shouldShowFlagComment,
    isActionCreator,
    canDeleteReportAction,
    canLeaveRoom,
    sortReportsByLastRead,
    isDefaultRoom,
    isAdminRoom,
    isAdminsOnlyPostingRoom,
    isAnnounceRoom,
    isUserCreatedPolicyRoom,
    isChatRoom,
    getChatRoomSubtitle,
    getParentNavigationSubtitle,
    getPolicyName,
    getPolicyType,
    isArchivedRoom,
    isExpensifyOnlyParticipantInReport,
    canCreateTaskInReport,
    isPolicyExpenseChatAdmin,
    isPolicyAdmin,
    isPublicRoom,
    isPublicAnnounceRoom,
    isConciergeChatReport,
    isProcessingReport,
    isCurrentUserTheOnlyParticipant,
    hasAutomatedExpensifyAccountIDs,
    hasExpensifyGuidesEmails,
    requiresAttentionFromCurrentUser,
    isIOUOwnedByCurrentUser,
    getMoneyRequestReimbursableTotal,
    getMoneyRequestSpendBreakdown,
    canShowReportRecipientLocalTime,
    formatReportLastMessageText,
    chatIncludesConcierge,
    isPolicyExpenseChat,
    isGroupPolicy,
    isPaidGroupPolicy,
    isControlPolicyExpenseChat,
    isControlPolicyExpenseReport,
    isPaidGroupPolicyExpenseChat,
    isPaidGroupPolicyExpenseReport,
    getIconsForParticipants,
    getIcons,
    getRoomWelcomeMessage,
    getDisplayNamesWithTooltips,
    getReportName,
    getReport,
    getReportNotificationPreference,
    getReportIDFromLink,
    getReportPolicyID,
    getRouteFromLink,
    getDeletedParentActionMessageForChatReport,
    getLastVisibleMessage,
    navigateToDetailsPage,
    generateReportID,
    hasReportNameError,
    isUnread,
    isUnreadWithMention,
    buildOptimisticWorkspaceChats,
    buildOptimisticTaskReport,
    buildOptimisticChatReport,
    buildOptimisticClosedReportAction,
    buildOptimisticCreatedReportAction,
    buildOptimisticEditedTaskReportAction,
    buildOptimisticIOUReport,
    buildOptimisticApprovedReportAction,
    buildOptimisticMovedReportAction,
    buildOptimisticSubmittedReportAction,
    buildOptimisticExpenseReport,
    buildOptimisticIOUReportAction,
    buildOptimisticReportPreview,
    buildOptimisticModifiedExpenseReportAction,
    updateReportPreview,
    buildOptimisticTaskReportAction,
    buildOptimisticAddCommentReportAction,
    buildOptimisticTaskCommentReportAction,
    updateOptimisticParentReportAction,
    getOptimisticDataForParentReportAction,
    shouldReportBeInOptionList,
    getChatByParticipants,
    getChatByParticipantsAndPolicy,
    getAllPolicyReports,
    getIOUReportActionMessage,
    getDisplayNameForParticipant,
    getWorkspaceIcon,
    isOptimisticPersonalDetail,
    shouldDisableDetailPage,
    isChatReport,
    isCurrentUserSubmitter,
    isExpenseReport,
    isExpenseRequest,
    isIOUReport,
    isTaskReport,
    isOpenTaskReport,
    isCanceledTaskReport,
    isCompletedTaskReport,
    isReportManager,
    isReportApproved,
    isMoneyRequestReport,
    isMoneyRequest,
    chatIncludesChronos,
    getNewMarkerReportActionID,
    canSeeDefaultRoom,
    getDefaultWorkspaceAvatar,
    getDefaultWorkspaceAvatarTestID,
    getCommentLength,
    getParsedComment,
    getMoneyRequestOptions,
    canCreateRequest,
    hasIOUWaitingOnCurrentUserBankAccount,
    canRequestMoney,
    getWhisperDisplayNames,
    getWorkspaceAvatar,
    isThread,
    isChatThread,
    isThreadFirstChat,
    isChildReport,
    shouldReportShowSubscript,
    isReportDataReady,
    isValidReportIDFromPath,
    isSettled,
    isAllowedToComment,
    getBankAccountRoute,
    getParentReport,
    getRootParentReport,
    getReportPreviewMessage,
    canUserPerformWriteAction,
    getOriginalReportID,
    canAccessReport,
    getAddWorkspaceRoomOrChatReportErrors,
    getReportOfflinePendingActionAndErrors,
    isDM,
    getPolicy,
    getPolicyExpenseChatReportIDByOwner,
    getWorkspaceChats,
    shouldDisableRename,
    hasSingleParticipant,
    getReportRecipientAccountIDs,
    isOneOnOneChat,
    goBackToDetailsPage,
    getTransactionReportName,
    getTransactionDetails,
    getTaskAssigneeChatOnyxData,
    getParticipantsIDs,
    getVisibleMemberIDs,
    canEditMoneyRequest,
    canEditFieldOfMoneyRequest,
    buildTransactionThread,
    areAllRequestsBeingSmartScanned,
    getTransactionsWithReceipts,
    hasOnlyDistanceRequestTransactions,
    hasNonReimbursableTransactions,
    hasMissingSmartscanFields,
    getIOUReportActionDisplayMessage,
    isWaitingForAssigneeToCompleteTask,
    isGroupChat,
    isDraftExpenseReport,
    shouldUseFullTitleToDisplay,
    parseReportRouteParams,
    getReimbursementQueuedActionMessage,
    getReimbursementDeQueuedActionMessage,
    getPersonalDetailsForAccountID,
    getRoom,
    doesTransactionThreadHaveViolations,
    hasViolations,
    shouldDisableWelcomeMessage,
    navigateToPrivateNotes,
    canEditWriteCapability,
    hasSmartscanError,
    shouldAutoFocusOnKeyPress,
    shouldDisplayThreadReplies,
    shouldDisableThread,
};

export type {ExpenseOriginalMessage, OptionData, OptimisticChatReport, OptimisticCreatedReportAction};<|MERGE_RESOLUTION|>--- conflicted
+++ resolved
@@ -14,11 +14,7 @@
 import type {ParentNavigationSummaryParams, TranslationPaths} from '@src/languages/types';
 import ONYXKEYS from '@src/ONYXKEYS';
 import ROUTES from '@src/ROUTES';
-<<<<<<< HEAD
-import type {Beta, Login, PersonalDetails, PersonalDetailsList, Policy, Report, ReportAction, ReportMetadata, Session, Transaction, TransactionViolations} from '@src/types/onyx';
-=======
 import type {Beta, Login, PersonalDetails, PersonalDetailsList, Policy, Report, ReportAction, ReportMetadata, Session, Transaction, TransactionViolation} from '@src/types/onyx';
->>>>>>> 44ef9284
 import type {Errors, Icon, PendingAction} from '@src/types/onyx/OnyxCommon';
 import type {IOUMessage, OriginalMessageActionName, OriginalMessageCreated} from '@src/types/onyx/OriginalMessage';
 import type {Status} from '@src/types/onyx/PersonalDetails';
@@ -3446,34 +3442,18 @@
 /**
  * Checks to see if a report's parentAction is a money request that contains a violation
  */
-<<<<<<< HEAD
-function doesTransactionThreadHaveViolations(report: Report, transactionViolations: TransactionViolations, reportActions: OnyxCollection<ReportActions>): boolean {
-    const parentReportAction = reportActions?.[`${report.parentReportID}`]?.[`${report.parentReportActionID}`];
-    if (!parentReportAction) {
-        return false;
-    }
-    if (parentReportAction.actionName !== CONST.REPORT.ACTIONS.TYPE.IOU) {
-        return false;
-    }
-    const {IOUTransactionID, IOUReportID} = parentReportAction?.originalMessage;
-=======
 function doesTransactionThreadHaveViolations(report: Report, transactionViolations: OnyxCollection<TransactionViolation[]>, parentReportAction: ReportAction): boolean {
     if (parentReportAction.actionName !== CONST.REPORT.ACTIONS.TYPE.IOU) {
         return false;
     }
     const {IOUTransactionID, IOUReportID} = parentReportAction.originalMessage ?? {};
->>>>>>> 44ef9284
     if (!IOUTransactionID || !IOUReportID) {
         return false;
     }
     if (!isCurrentUserSubmitter(IOUReportID)) {
         return false;
     }
-<<<<<<< HEAD
-    if (report?.stateNum !== CONST.REPORT.STATE_NUM.OPEN && report?.stateNum !== CONST.REPORT.STATE_NUM.PROCESSING) {
-=======
     if (report.stateNum !== CONST.REPORT.STATE_NUM.OPEN && report.stateNum !== CONST.REPORT.STATE_NUM.PROCESSING) {
->>>>>>> 44ef9284
         return false;
     }
     return hasViolation(IOUTransactionID, transactionViolations);
@@ -3482,11 +3462,7 @@
 /**
  * Checks to see if a report contains a violation
  */
-<<<<<<< HEAD
-function hasViolations(reportID: string, transactionViolations: TransactionViolations): boolean {
-=======
 function hasViolations(reportID: string, transactionViolations: OnyxCollection<TransactionViolation[]>): boolean {
->>>>>>> 44ef9284
     const transactions = TransactionUtils.getAllReportTransactions(reportID);
     return transactions.some((transaction) => hasViolation(transaction.transactionID, transactionViolations));
 }
@@ -3498,18 +3474,6 @@
  * This logic is very specific and the order of the logic is very important. It should fail quickly in most cases and also
  * filter out the majority of reports before filtering out very specific minority of reports.
  */
-<<<<<<< HEAD
-function shouldReportBeInOptionList(
-    report: OnyxEntry<Report>,
-    currentReportId: string,
-    isInGSDMode: boolean,
-    betas: Beta[],
-    policies: OnyxCollection<Policy>,
-    excludeEmptyChats = false,
-    allReportActions?: OnyxCollection<ReportActions>,
-    transactionViolations?: TransactionViolations,
-) {
-=======
 function shouldReportBeInOptionList({
     report,
     currentReportId,
@@ -3527,7 +3491,6 @@
     excludeEmptyChats: boolean;
     doesReportHaveViolations: boolean;
 }) {
->>>>>>> 44ef9284
     const isInDefaultMode = !isInGSDMode;
     // Exclude reports that have no data because there wouldn't be anything to show in the option item.
     // This can happen if data is currently loading from the server or a report is in various stages of being created.
@@ -3587,11 +3550,7 @@
     }
 
     // Always show IOU reports with violations
-<<<<<<< HEAD
-    if (isExpenseRequest(report) && betas.includes(CONST.BETAS.VIOLATIONS) && doesTransactionThreadHaveViolations(report, transactionViolations ?? {}, allReportActions ?? {})) {
-=======
     if (isExpenseRequest(report) && doesReportHaveViolations) {
->>>>>>> 44ef9284
         return true;
     }
 

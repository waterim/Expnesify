import {format} from 'date-fns';
import {ExpensiMark, Str} from 'expensify-common';
import {isEmpty} from 'lodash';
import lodashEscape from 'lodash/escape';
import lodashFindLastIndex from 'lodash/findLastIndex';
import lodashIntersection from 'lodash/intersection';
import lodashIsEqual from 'lodash/isEqual';
import type {OnyxCollection, OnyxEntry, OnyxUpdate} from 'react-native-onyx';
import Onyx from 'react-native-onyx';
import type {OriginalMessageModifiedExpense} from 'src/types/onyx/OriginalMessage';
import type {TupleToUnion, ValueOf} from 'type-fest';
import type {FileObject} from '@components/AttachmentModal';
import {FallbackAvatar, QBOSquare, XeroSquare} from '@components/Icon/Expensicons';
import * as defaultGroupAvatars from '@components/Icon/GroupDefaultAvatars';
import * as defaultWorkspaceAvatars from '@components/Icon/WorkspaceDefaultAvatars';
import type {MoneyRequestAmountInputProps} from '@components/MoneyRequestAmountInput';
import type {IOUAction, IOUType} from '@src/CONST';
import CONST from '@src/CONST';
import type {ParentNavigationSummaryParams, TranslationPaths} from '@src/languages/types';
import ONYXKEYS from '@src/ONYXKEYS';
import type {Route} from '@src/ROUTES';
import ROUTES from '@src/ROUTES';
import SCREENS from '@src/SCREENS';
import type {
    Beta,
    OnyxInputOrEntry,
    PersonalDetails,
    PersonalDetailsList,
    Policy,
    PolicyReportField,
    Report,
    ReportAction,
    ReportMetadata,
    ReportNameValuePairs,
    Session,
    Task,
    Transaction,
    TransactionViolation,
    UserWallet,
} from '@src/types/onyx';
import type {Participant} from '@src/types/onyx/IOU';
import type {Errors, Icon, PendingAction} from '@src/types/onyx/OnyxCommon';
import type {OriginalMessageChangeLog, PaymentMethodType} from '@src/types/onyx/OriginalMessage';
import type {Status} from '@src/types/onyx/PersonalDetails';
import type {ConnectionName} from '@src/types/onyx/Policy';
import type {NotificationPreference, Participants, PendingChatMember, Participant as ReportParticipant} from '@src/types/onyx/Report';
import type {Message, ReportActions} from '@src/types/onyx/ReportAction';
import type {Comment, Receipt, TransactionChanges, WaypointCollection} from '@src/types/onyx/Transaction';
import {isEmptyObject} from '@src/types/utils/EmptyObject';
import type IconAsset from '@src/types/utils/IconAsset';
import AccountUtils from './AccountUtils';
import * as IOU from './actions/IOU';
import * as PolicyActions from './actions/Policy/Policy';
import * as store from './actions/ReimbursementAccount/store';
import * as CurrencyUtils from './CurrencyUtils';
import DateUtils from './DateUtils';
import {hasValidDraftComment} from './DraftCommentUtils';
import isReportMessageAttachment from './isReportMessageAttachment';
import localeCompare from './LocaleCompare';
import * as LocalePhoneNumber from './LocalePhoneNumber';
import * as Localize from './Localize';
import {isEmailPublicDomain} from './LoginUtils';
import ModifiedExpenseMessage from './ModifiedExpenseMessage';
import linkingConfig from './Navigation/linkingConfig';
import Navigation from './Navigation/Navigation';
import * as NumberUtils from './NumberUtils';
import {parseHtmlToText} from './OnyxAwareParser';
import Permissions from './Permissions';
import * as PersonalDetailsUtils from './PersonalDetailsUtils';
import * as PhoneNumber from './PhoneNumber';
import * as PolicyUtils from './PolicyUtils';
import type {LastVisibleMessage} from './ReportActionsUtils';
import * as ReportActionsUtils from './ReportActionsUtils';
import StringUtils from './StringUtils';
import * as SubscriptionUtils from './SubscriptionUtils';
import * as TransactionUtils from './TransactionUtils';
import * as Url from './Url';
import type {AvatarSource} from './UserUtils';
import * as UserUtils from './UserUtils';

type AvatarRange = 1 | 2 | 3 | 4 | 5 | 6 | 7 | 8 | 9 | 10 | 11 | 12 | 13 | 14 | 15 | 16 | 17 | 18;

type WelcomeMessage = {showReportName: boolean; phrase1?: string; phrase2?: string};

type SpendBreakdown = {
    nonReimbursableSpend: number;
    reimbursableSpend: number;
    totalDisplaySpend: number;
};

type ParticipantDetails = [number, string, AvatarSource, AvatarSource];

type OptimisticAddCommentReportAction = Pick<
    ReportAction<typeof CONST.REPORT.ACTIONS.TYPE.ADD_COMMENT>,
    | 'reportActionID'
    | 'actionName'
    | 'actorAccountID'
    | 'person'
    | 'automatic'
    | 'avatar'
    | 'created'
    | 'message'
    | 'isFirstItem'
    | 'isAttachment'
    | 'attachmentInfo'
    | 'pendingAction'
    | 'shouldShow'
    | 'originalMessage'
    | 'childReportID'
    | 'parentReportID'
    | 'childType'
    | 'childReportName'
    | 'childManagerAccountID'
    | 'childStatusNum'
    | 'childStateNum'
    | 'errors'
    | 'childVisibleActionCount'
    | 'childCommenterCount'
    | 'childLastVisibleActionCreated'
    | 'childOldestFourAccountIDs'
> & {isOptimisticAction: boolean};

type OptimisticReportAction = {
    commentText: string;
    reportAction: OptimisticAddCommentReportAction;
};

type UpdateOptimisticParentReportAction = {
    childVisibleActionCount: number;
    childCommenterCount: number;
    childLastVisibleActionCreated: string;
    childOldestFourAccountIDs: string | undefined;
};

type OptimisticExpenseReport = Pick<
    Report,
    | 'reportID'
    | 'chatReportID'
    | 'policyID'
    | 'type'
    | 'ownerAccountID'
    | 'managerID'
    | 'currency'
    | 'reportName'
    | 'stateNum'
    | 'statusNum'
    | 'total'
    | 'nonReimbursableTotal'
    | 'notificationPreference'
    | 'parentReportID'
    | 'lastVisibleActionCreated'
>;

type OptimisticIOUReportAction = Pick<
    ReportAction,
    | 'actionName'
    | 'actorAccountID'
    | 'automatic'
    | 'avatar'
    | 'isAttachment'
    | 'originalMessage'
    | 'message'
    | 'person'
    | 'reportActionID'
    | 'shouldShow'
    | 'created'
    | 'pendingAction'
    | 'receipt'
    | 'childReportID'
    | 'childVisibleActionCount'
    | 'childCommenterCount'
>;

type PartialReportAction = OnyxInputOrEntry<ReportAction> | Partial<ReportAction> | OptimisticIOUReportAction | OptimisticApprovedReportAction | OptimisticSubmittedReportAction | undefined;

type ReportRouteParams = {
    reportID: string;
    isSubReportPageRoute: boolean;
};

type ReportOfflinePendingActionAndErrors = {
    reportPendingAction: PendingAction | undefined;
    reportErrors: Errors | null | undefined;
};

type OptimisticApprovedReportAction = Pick<
    ReportAction<typeof CONST.REPORT.ACTIONS.TYPE.APPROVED>,
    'actionName' | 'actorAccountID' | 'automatic' | 'avatar' | 'isAttachment' | 'originalMessage' | 'message' | 'person' | 'reportActionID' | 'shouldShow' | 'created' | 'pendingAction'
>;

type OptimisticSubmittedReportAction = Pick<
    ReportAction<typeof CONST.REPORT.ACTIONS.TYPE.SUBMITTED>,
    | 'actionName'
    | 'actorAccountID'
    | 'adminAccountID'
    | 'automatic'
    | 'avatar'
    | 'isAttachment'
    | 'originalMessage'
    | 'message'
    | 'person'
    | 'reportActionID'
    | 'shouldShow'
    | 'created'
    | 'pendingAction'
>;

type OptimisticHoldReportAction = Pick<
    ReportAction,
    'actionName' | 'actorAccountID' | 'automatic' | 'avatar' | 'isAttachment' | 'originalMessage' | 'message' | 'person' | 'reportActionID' | 'shouldShow' | 'created' | 'pendingAction'
>;

type OptimisticCancelPaymentReportAction = Pick<
    ReportAction,
    'actionName' | 'actorAccountID' | 'message' | 'originalMessage' | 'person' | 'reportActionID' | 'shouldShow' | 'created' | 'pendingAction'
>;

type OptimisticEditedTaskReportAction = Pick<
    ReportAction,
    'reportActionID' | 'actionName' | 'pendingAction' | 'actorAccountID' | 'automatic' | 'avatar' | 'created' | 'shouldShow' | 'message' | 'person'
>;

type OptimisticClosedReportAction = Pick<
    ReportAction<typeof CONST.REPORT.ACTIONS.TYPE.CLOSED>,
    'actionName' | 'actorAccountID' | 'automatic' | 'avatar' | 'created' | 'message' | 'originalMessage' | 'pendingAction' | 'person' | 'reportActionID' | 'shouldShow'
>;

type OptimisticDismissedViolationReportAction = Pick<
    ReportAction,
    'actionName' | 'actorAccountID' | 'avatar' | 'created' | 'message' | 'originalMessage' | 'person' | 'reportActionID' | 'shouldShow' | 'pendingAction'
>;

type OptimisticCreatedReportAction = Pick<
    ReportAction<typeof CONST.REPORT.ACTIONS.TYPE.CREATED>,
    'actorAccountID' | 'automatic' | 'avatar' | 'created' | 'message' | 'person' | 'reportActionID' | 'shouldShow' | 'pendingAction' | 'actionName'
>;

type OptimisticRenamedReportAction = Pick<
    ReportAction<typeof CONST.REPORT.ACTIONS.TYPE.RENAMED>,
    'actorAccountID' | 'automatic' | 'avatar' | 'created' | 'message' | 'person' | 'reportActionID' | 'shouldShow' | 'pendingAction' | 'actionName' | 'originalMessage'
>;

type OptimisticChatReport = Pick<
    Report,
    | 'type'
    | 'chatType'
    | 'chatReportID'
    | 'iouReportID'
    | 'isOwnPolicyExpenseChat'
    | 'isPinned'
    | 'lastActorAccountID'
    | 'lastMessageTranslationKey'
    | 'lastMessageHtml'
    | 'lastMessageText'
    | 'lastReadTime'
    | 'lastVisibleActionCreated'
    | 'notificationPreference'
    | 'oldPolicyName'
    | 'ownerAccountID'
    | 'pendingFields'
    | 'parentReportActionID'
    | 'parentReportID'
    | 'participants'
    | 'policyID'
    | 'reportID'
    | 'reportName'
    | 'stateNum'
    | 'statusNum'
    | 'visibility'
    | 'description'
    | 'writeCapability'
    | 'avatarUrl'
    | 'invoiceReceiver'
    | 'isHidden'
> & {
    isOptimisticReport: true;
};

type OptimisticTaskReportAction = Pick<
    ReportAction,
    | 'reportActionID'
    | 'actionName'
    | 'actorAccountID'
    | 'automatic'
    | 'avatar'
    | 'created'
    | 'isAttachment'
    | 'message'
    | 'originalMessage'
    | 'person'
    | 'pendingAction'
    | 'shouldShow'
    | 'isFirstItem'
    | 'previousMessage'
    | 'errors'
    | 'linkMetadata'
>;

type OptimisticWorkspaceChats = {
    announceChatReportID: string;
    announceChatData: OptimisticChatReport;
    announceReportActionData: Record<string, OptimisticCreatedReportAction>;
    announceCreatedReportActionID: string;
    adminsChatReportID: string;
    adminsChatData: OptimisticChatReport;
    adminsReportActionData: Record<string, OptimisticCreatedReportAction>;
    adminsCreatedReportActionID: string;
    expenseChatReportID: string;
    expenseChatData: OptimisticChatReport;
    expenseReportActionData: Record<string, OptimisticCreatedReportAction>;
    expenseCreatedReportActionID: string;
};

type OptimisticModifiedExpenseReportAction = Pick<
    ReportAction<typeof CONST.REPORT.ACTIONS.TYPE.MODIFIED_EXPENSE>,
    'actionName' | 'actorAccountID' | 'automatic' | 'avatar' | 'created' | 'isAttachment' | 'message' | 'originalMessage' | 'person' | 'pendingAction' | 'reportActionID' | 'shouldShow'
> & {reportID?: string};

type OptimisticTaskReport = Pick<
    Report,
    | 'reportID'
    | 'reportName'
    | 'description'
    | 'ownerAccountID'
    | 'participants'
    | 'managerID'
    | 'type'
    | 'parentReportID'
    | 'policyID'
    | 'stateNum'
    | 'statusNum'
    | 'notificationPreference'
    | 'parentReportActionID'
    | 'lastVisibleActionCreated'
    | 'hasParentAccess'
>;

type TransactionDetails = {
    created: string;
    amount: number;
    taxAmount?: number;
    taxCode?: string;
    currency: string;
    merchant: string;
    waypoints?: WaypointCollection | string;
    comment: string;
    category: string;
    billable: boolean;
    tag: string;
    mccGroup?: ValueOf<typeof CONST.MCC_GROUPS>;
    cardID: number;
    originalAmount: number;
    originalCurrency: string;
};

type OptimisticIOUReport = Pick<
    Report,
    | 'cachedTotal'
    | 'type'
    | 'chatReportID'
    | 'currency'
    | 'managerID'
    | 'policyID'
    | 'ownerAccountID'
    | 'participants'
    | 'reportID'
    | 'stateNum'
    | 'statusNum'
    | 'total'
    | 'reportName'
    | 'notificationPreference'
    | 'parentReportID'
    | 'lastVisibleActionCreated'
>;
type DisplayNameWithTooltips = Array<Pick<PersonalDetails, 'accountID' | 'pronouns' | 'displayName' | 'login' | 'avatar'>>;

type CustomIcon = {
    src: IconAsset;
    color?: string;
};

type OptionData = {
    text?: string;
    alternateText?: string;
    allReportErrors?: Errors;
    brickRoadIndicator?: ValueOf<typeof CONST.BRICK_ROAD_INDICATOR_STATUS> | '' | null;
    tooltipText?: string | null;
    alternateTextMaxLines?: number;
    boldStyle?: boolean;
    customIcon?: CustomIcon;
    subtitle?: string;
    login?: string;
    accountID?: number;
    pronouns?: string;
    status?: Status | null;
    phoneNumber?: string;
    isUnread?: boolean | null;
    isUnreadWithMention?: boolean | null;
    hasDraftComment?: boolean | null;
    keyForList?: string;
    searchText?: string;
    isIOUReportOwner?: boolean | null;
    isArchivedRoom?: boolean | null;
    shouldShowSubscript?: boolean | null;
    isPolicyExpenseChat?: boolean | null;
    isMoneyRequestReport?: boolean | null;
    isInvoiceReport?: boolean;
    isExpenseRequest?: boolean | null;
    isAllowedToComment?: boolean | null;
    isThread?: boolean | null;
    isTaskReport?: boolean | null;
    parentReportAction?: OnyxEntry<ReportAction>;
    displayNamesWithTooltips?: DisplayNameWithTooltips | null;
    isDefaultRoom?: boolean;
    isInvoiceRoom?: boolean;
    isExpenseReport?: boolean;
    isOptimisticPersonalDetail?: boolean;
    selected?: boolean;
    isOptimisticAccount?: boolean;
    isSelected?: boolean;
    descriptiveText?: string;
    notificationPreference?: NotificationPreference | null;
    isDisabled?: boolean | null;
    name?: string | null;
    isSelfDM?: boolean;
    isOneOnOneChat?: boolean;
    reportID?: string;
    enabled?: boolean;
    code?: string;
    transactionThreadReportID?: string | null;
    shouldShowAmountInput?: boolean;
    amountInputProps?: MoneyRequestAmountInputProps;
    tabIndex?: 0 | -1;
} & Report;

type OnyxDataTaskAssigneeChat = {
    optimisticData: OnyxUpdate[];
    successData: OnyxUpdate[];
    failureData: OnyxUpdate[];
    optimisticAssigneeAddComment?: OptimisticReportAction;
    optimisticChatCreatedReportAction?: OptimisticCreatedReportAction;
};

type Ancestor = {
    report: Report;
    reportAction: ReportAction;
    shouldDisplayNewMarker: boolean;
};

type AncestorIDs = {
    reportIDs: string[];
    reportActionsIDs: string[];
};

type MissingPaymentMethod = 'bankAccount' | 'wallet';

type OutstandingChildRequest = {
    hasOutstandingChildRequest?: boolean;
};

type ParsingDetails = {
    shouldEscapeText?: boolean;
    reportID?: string;
};

let currentUserEmail: string | undefined;
let currentUserPrivateDomain: string | undefined;
let currentUserAccountID: number | undefined;
let isAnonymousUser = false;

// This cache is used to save parse result of report action html message into text
// to prevent unnecessary parsing when the report action is not changed/modified.
// Example case: when we need to get a report name of a thread which is dependent on a report action message.
const parsedReportActionMessageCache: Record<string, string> = {};

const defaultAvatarBuildingIconTestID = 'SvgDefaultAvatarBuilding Icon';

Onyx.connect({
    key: ONYXKEYS.SESSION,
    callback: (value) => {
        // When signed out, val is undefined
        if (!value) {
            return;
        }

        currentUserEmail = value.email;
        currentUserAccountID = value.accountID;
        isAnonymousUser = value.authTokenType === CONST.AUTH_TOKEN_TYPES.ANONYMOUS;
        currentUserPrivateDomain = isEmailPublicDomain(currentUserEmail ?? '') ? '' : Str.extractEmailDomain(currentUserEmail ?? '');
    },
});

let allPersonalDetails: OnyxEntry<PersonalDetailsList>;
let allPersonalDetailLogins: string[];
let currentUserPersonalDetails: OnyxEntry<PersonalDetails>;
Onyx.connect({
    key: ONYXKEYS.PERSONAL_DETAILS_LIST,
    callback: (value) => {
        currentUserPersonalDetails = value?.[currentUserAccountID ?? -1] ?? undefined;
        allPersonalDetails = value ?? {};
        allPersonalDetailLogins = Object.values(allPersonalDetails).map((personalDetail) => personalDetail?.login ?? '');
    },
});

let allReports: OnyxCollection<Report>;
Onyx.connect({
    key: ONYXKEYS.COLLECTION.REPORT,
    waitForCollectionCallback: true,
    callback: (value) => (allReports = value),
});

let allReportsDraft: OnyxCollection<Report>;
Onyx.connect({
    key: ONYXKEYS.COLLECTION.REPORT_DRAFT,
    waitForCollectionCallback: true,
    callback: (value) => (allReportsDraft = value),
});

let allPolicies: OnyxCollection<Policy>;
Onyx.connect({
    key: ONYXKEYS.COLLECTION.POLICY,
    waitForCollectionCallback: true,
    callback: (value) => (allPolicies = value),
});

let allBetas: OnyxEntry<Beta[]>;
Onyx.connect({
    key: ONYXKEYS.BETAS,
    callback: (value) => (allBetas = value),
});

let allTransactions: OnyxCollection<Transaction> = {};
Onyx.connect({
    key: ONYXKEYS.COLLECTION.TRANSACTION,
    waitForCollectionCallback: true,
    callback: (value) => {
        if (!value) {
            return;
        }
        allTransactions = Object.fromEntries(Object.entries(value).filter(([, transaction]) => transaction));
    },
});

let allReportActions: OnyxCollection<ReportActions>;
Onyx.connect({
    key: ONYXKEYS.COLLECTION.REPORT_ACTIONS,
    waitForCollectionCallback: true,
    callback: (actions) => {
        if (!actions) {
            return;
        }
        allReportActions = actions;
    },
});

let lastUpdatedReport: OnyxEntry<Report>;

Onyx.connect({
    key: ONYXKEYS.COLLECTION.REPORT,
    callback: (value) => {
        if (!value) {
            return;
        }

        lastUpdatedReport = value;
    },
});

function getLastUpdatedReport(): OnyxEntry<Report> {
    return lastUpdatedReport;
}

function getCurrentUserAvatar(): AvatarSource | undefined {
    return currentUserPersonalDetails?.avatar;
}

function getCurrentUserDisplayNameOrEmail(): string | undefined {
    return currentUserPersonalDetails?.displayName ?? currentUserEmail;
}

function getChatType(report: OnyxInputOrEntry<Report> | Participant): ValueOf<typeof CONST.REPORT.CHAT_TYPE> | undefined {
    return report?.chatType;
}

/**
 * Get the report or draft report given a reportID
 */
function getReportOrDraftReport(reportID: string | undefined): OnyxEntry<Report> {
    if (!allReports && !allReportsDraft) {
        return undefined;
    }

    const report = allReports?.[`${ONYXKEYS.COLLECTION.REPORT}${reportID}`];
    const draftReport = allReportsDraft?.[`${ONYXKEYS.COLLECTION.REPORT_DRAFT}${reportID}`];

    return report ?? draftReport;
}

/**
 * Check if a report is a draft report
 */
function isDraftReport(reportID: string | undefined): boolean {
    const draftReport = allReportsDraft?.[`${ONYXKEYS.COLLECTION.REPORT_DRAFT}${reportID}`];

    return !!draftReport;
}

/**
 * Returns the parentReport if the given report is a thread
 */
function getParentReport(report: OnyxEntry<Report>): OnyxEntry<Report> {
    if (!report?.parentReportID) {
        return undefined;
    }
    return allReports?.[`${ONYXKEYS.COLLECTION.REPORT}${report.parentReportID}`];
}

/**
 * Returns the root parentReport if the given report is nested.
 * Uses recursion to iterate any depth of nested reports.
 */
function getRootParentReport(report: OnyxEntry<Report>): OnyxEntry<Report> {
    if (!report) {
        return undefined;
    }

    // Returns the current report as the root report, because it does not have a parentReportID
    if (!report?.parentReportID) {
        return report;
    }

    const parentReport = getReportOrDraftReport(report?.parentReportID);

    // Runs recursion to iterate a parent report
    return getRootParentReport(!isEmptyObject(parentReport) ? parentReport : undefined);
}

/**
 * Returns the policy of the report
 */
function getPolicy(policyID: string | undefined): OnyxEntry<Policy> {
    if (!allPolicies || !policyID) {
        return undefined;
    }
    return allPolicies[`${ONYXKEYS.COLLECTION.POLICY}${policyID}`];
}

/**
 * Get the policy type from a given report
 * @param policies must have Onyxkey prefix (i.e 'policy_') for keys
 */
function getPolicyType(report: OnyxInputOrEntry<Report>, policies: OnyxCollection<Policy>): string {
    return policies?.[`${ONYXKEYS.COLLECTION.POLICY}${report?.policyID}`]?.type ?? '';
}

/**
 * Get the policy name from a given report
 */
function getPolicyName(report: OnyxInputOrEntry<Report>, returnEmptyIfNotFound = false, policy?: OnyxInputOrEntry<Policy>): string {
    const noPolicyFound = returnEmptyIfNotFound ? '' : Localize.translateLocal('workspace.common.unavailable');
    if (isEmptyObject(report)) {
        return noPolicyFound;
    }

    if ((!allPolicies || Object.keys(allPolicies).length === 0) && !report?.policyName) {
        return Localize.translateLocal('workspace.common.unavailable');
    }
    const finalPolicy = policy ?? allPolicies?.[`${ONYXKEYS.COLLECTION.POLICY}${report?.policyID}`];

    const parentReport = getRootParentReport(report);

    // Rooms send back the policy name with the reportSummary,
    // since they can also be accessed by people who aren't in the workspace
    // eslint-disable-next-line @typescript-eslint/prefer-nullish-coalescing
    const policyName = finalPolicy?.name || report?.policyName || report?.oldPolicyName || parentReport?.oldPolicyName || noPolicyFound;

    return policyName;
}

/**
 * Returns the concatenated title for the PrimaryLogins of a report
 */
function getReportParticipantsTitle(accountIDs: number[]): string {
    // Somehow it's possible for the logins coming from report.participantAccountIDs to contain undefined values so we use .filter(Boolean) to remove them.
    return accountIDs.filter(Boolean).join(', ');
}

/**
 * Checks if a report is a chat report.
 */
function isChatReport(report: OnyxEntry<Report>): boolean {
    return report?.type === CONST.REPORT.TYPE.CHAT;
}

function isInvoiceReport(report: OnyxInputOrEntry<Report>): boolean {
    return report?.type === CONST.REPORT.TYPE.INVOICE;
}

/**
 * Checks if a report is an Expense report.
 */
function isExpenseReport(report: OnyxInputOrEntry<Report>): boolean {
    return report?.type === CONST.REPORT.TYPE.EXPENSE;
}

/**
 * Checks if a report is an IOU report using report or reportID
 */
function isIOUReport(reportOrID: OnyxInputOrEntry<Report> | string): boolean {
    const report = typeof reportOrID === 'string' ? allReports?.[`${ONYXKEYS.COLLECTION.REPORT}${reportOrID}`] ?? null : reportOrID;
    return report?.type === CONST.REPORT.TYPE.IOU;
}

/**
 * Checks if a report is an IOU report using report
 */
function isIOUReportUsingReport(report: OnyxEntry<Report>): report is Report {
    return report?.type === CONST.REPORT.TYPE.IOU;
}
/**
 * Checks if a report is a task report.
 */
function isTaskReport(report: OnyxInputOrEntry<Report>): boolean {
    return report?.type === CONST.REPORT.TYPE.TASK;
}

/**
 * Checks if a task has been cancelled
 * When a task is deleted, the parentReportAction is updated to have a isDeletedParentAction deleted flag
 * This is because when you delete a task, we still allow you to chat on the report itself
 * There's another situation where you don't have access to the parentReportAction (because it was created in a chat you don't have access to)
 * In this case, we have added the key to the report itself
 */
function isCanceledTaskReport(report: OnyxInputOrEntry<Report>, parentReportAction: OnyxInputOrEntry<ReportAction> = null): boolean {
    if (!isEmptyObject(parentReportAction) && (ReportActionsUtils.getReportActionMessage(parentReportAction)?.isDeletedParentAction ?? false)) {
        return true;
    }

    if (!isEmptyObject(report) && report?.isDeletedParentAction) {
        return true;
    }

    return false;
}

/**
 * Checks if a report is an open task report.
 *
 * @param parentReportAction - The parent report action of the report (Used to check if the task has been canceled)
 */
function isOpenTaskReport(report: OnyxInputOrEntry<Report>, parentReportAction: OnyxInputOrEntry<ReportAction> = null): boolean {
    return (
        isTaskReport(report) && !isCanceledTaskReport(report, parentReportAction) && report?.stateNum === CONST.REPORT.STATE_NUM.OPEN && report?.statusNum === CONST.REPORT.STATUS_NUM.OPEN
    );
}

/**
 * Checks if a report is a completed task report.
 */
function isCompletedTaskReport(report: OnyxEntry<Report>): boolean {
    return isTaskReport(report) && report?.stateNum === CONST.REPORT.STATE_NUM.APPROVED && report?.statusNum === CONST.REPORT.STATUS_NUM.APPROVED;
}

/**
 * Checks if the current user is the manager of the supplied report
 */
function isReportManager(report: OnyxEntry<Report>): boolean {
    return !!(report && report.managerID === currentUserAccountID);
}

/**
 * Checks if the supplied report has been approved
 */
function isReportApproved(reportOrID: OnyxInputOrEntry<Report> | string, parentReportAction: OnyxEntry<ReportAction> = undefined): boolean {
    const report = typeof reportOrID === 'string' ? allReports?.[`${ONYXKEYS.COLLECTION.REPORT}${reportOrID}`] ?? null : reportOrID;
    if (!report) {
        return parentReportAction?.childStateNum === CONST.REPORT.STATE_NUM.APPROVED && parentReportAction?.childStatusNum === CONST.REPORT.STATUS_NUM.APPROVED;
    }
    return report?.stateNum === CONST.REPORT.STATE_NUM.APPROVED && report?.statusNum === CONST.REPORT.STATUS_NUM.APPROVED;
}

/**
 * Checks if the supplied report is an expense report in Open state and status.
 */
function isOpenExpenseReport(report: OnyxInputOrEntry<Report>): boolean {
    return isExpenseReport(report) && report?.stateNum === CONST.REPORT.STATE_NUM.OPEN && report?.statusNum === CONST.REPORT.STATUS_NUM.OPEN;
}

/**
 * Checks if the supplied report has a member with the array passed in params.
 */
function hasParticipantInArray(report: OnyxEntry<Report>, memberAccountIDs: number[]) {
    if (!report?.participants) {
        return false;
    }

    const memberAccountIDsSet = new Set(memberAccountIDs);

    for (const accountID in report.participants) {
        if (memberAccountIDsSet.has(Number(accountID))) {
            return true;
        }
    }

    return false;
}

/**
 * Whether the Money Request report is settled
 */
function isSettled(reportID: string | undefined): boolean {
    if (!allReports || !reportID) {
        return false;
    }
    const report = allReports[`${ONYXKEYS.COLLECTION.REPORT}${reportID}`] ?? null;
    if (isEmptyObject(report) || report.isWaitingOnBankAccount) {
        return false;
    }

    // In case the payment is scheduled and we are waiting for the payee to set up their wallet,
    // consider the report as paid as well.
    if (report.isWaitingOnBankAccount && report.statusNum === CONST.REPORT.STATUS_NUM.APPROVED) {
        return true;
    }

    return report?.statusNum === CONST.REPORT.STATUS_NUM.REIMBURSED;
}

/**
 * Whether the current user is the submitter of the report
 */
function isCurrentUserSubmitter(reportID: string): boolean {
    if (!allReports) {
        return false;
    }
    const report = allReports[`${ONYXKEYS.COLLECTION.REPORT}${reportID}`];
    return !!(report && report.ownerAccountID === currentUserAccountID);
}

/**
 * Whether the provided report is an Admin room
 */
function isAdminRoom(report: OnyxEntry<Report>): boolean {
    return getChatType(report) === CONST.REPORT.CHAT_TYPE.POLICY_ADMINS;
}

/**
 * Whether the provided report is an Admin-only posting room
 */
function isAdminsOnlyPostingRoom(report: OnyxEntry<Report>): boolean {
    return report?.writeCapability === CONST.REPORT.WRITE_CAPABILITIES.ADMINS;
}

/**
 * Whether the provided report is a Announce room
 */
function isAnnounceRoom(report: OnyxEntry<Report>): boolean {
    return getChatType(report) === CONST.REPORT.CHAT_TYPE.POLICY_ANNOUNCE;
}

/**
 * Whether the provided report is a default room
 */
function isDefaultRoom(report: OnyxEntry<Report>): boolean {
    return CONST.DEFAULT_POLICY_ROOM_CHAT_TYPES.some((type) => type === getChatType(report));
}

/**
 * Whether the provided report is a Domain room
 */
function isDomainRoom(report: OnyxEntry<Report>): boolean {
    return getChatType(report) === CONST.REPORT.CHAT_TYPE.DOMAIN_ALL;
}

/**
 * Whether the provided report is a user created policy room
 */
function isUserCreatedPolicyRoom(report: OnyxEntry<Report>): boolean {
    return getChatType(report) === CONST.REPORT.CHAT_TYPE.POLICY_ROOM;
}

/**
 * Whether the provided report is a Policy Expense chat.
 */
function isPolicyExpenseChat(report: OnyxInputOrEntry<Report> | Participant): boolean {
    return getChatType(report) === CONST.REPORT.CHAT_TYPE.POLICY_EXPENSE_CHAT || (report?.isPolicyExpenseChat ?? false);
}

function isInvoiceRoom(report: OnyxEntry<Report>): boolean {
    return getChatType(report) === CONST.REPORT.CHAT_TYPE.INVOICE;
}

function isInvoiceRoomWithID(reportID?: string): boolean {
    // eslint-disable-next-line @typescript-eslint/prefer-nullish-coalescing
    const report = allReports?.[`${ONYXKEYS.COLLECTION.REPORT}${reportID || -1}`];
    return isInvoiceRoom(report);
}

/**
 * Checks if a report is a completed task report.
 */
function isTripRoom(report: OnyxEntry<Report>): boolean {
    return isChatReport(report) && getChatType(report) === CONST.REPORT.CHAT_TYPE.TRIP_ROOM;
}

function isIndividualInvoiceRoom(report: OnyxEntry<Report>): boolean {
    return isInvoiceRoom(report) && report?.invoiceReceiver?.type === CONST.REPORT.INVOICE_RECEIVER_TYPE.INDIVIDUAL;
}

function isCurrentUserInvoiceReceiver(report: OnyxEntry<Report>): boolean {
    if (report?.invoiceReceiver?.type === CONST.REPORT.INVOICE_RECEIVER_TYPE.INDIVIDUAL) {
        return currentUserAccountID === report.invoiceReceiver.accountID;
    }

    if (report?.invoiceReceiver?.type === CONST.REPORT.INVOICE_RECEIVER_TYPE.BUSINESS) {
        const policy = PolicyUtils.getPolicy(report.invoiceReceiver.policyID);
        return PolicyUtils.isPolicyAdmin(policy);
    }

    return false;
}

/**
 * Whether the provided report belongs to a Control policy and is an expense chat
 */
function isControlPolicyExpenseChat(report: OnyxEntry<Report>): boolean {
    return isPolicyExpenseChat(report) && getPolicyType(report, allPolicies) === CONST.POLICY.TYPE.CORPORATE;
}

/**
 * Whether the provided policyType is a Free, Collect or Control policy type
 */
function isGroupPolicy(policyType: string): boolean {
    return policyType === CONST.POLICY.TYPE.CORPORATE || policyType === CONST.POLICY.TYPE.TEAM || policyType === CONST.POLICY.TYPE.FREE;
}

/**
 * Whether the provided report belongs to a Free, Collect or Control policy
 */
function isReportInGroupPolicy(report: OnyxInputOrEntry<Report>, policy?: OnyxInputOrEntry<Policy>): boolean {
    const policyType = policy?.type ?? getPolicyType(report, allPolicies);
    return isGroupPolicy(policyType);
}

/**
 * Whether the provided report belongs to a Control or Collect policy
 */
function isPaidGroupPolicy(report: OnyxEntry<Report>): boolean {
    const policyType = getPolicyType(report, allPolicies);
    return policyType === CONST.POLICY.TYPE.CORPORATE || policyType === CONST.POLICY.TYPE.TEAM;
}

/**
 * Whether the provided report belongs to a Control or Collect policy and is an expense chat
 */
function isPaidGroupPolicyExpenseChat(report: OnyxEntry<Report>): boolean {
    return isPolicyExpenseChat(report) && isPaidGroupPolicy(report);
}

/**
 * Whether the provided report belongs to a Control policy and is an expense report
 */
function isControlPolicyExpenseReport(report: OnyxEntry<Report>): boolean {
    return isExpenseReport(report) && getPolicyType(report, allPolicies) === CONST.POLICY.TYPE.CORPORATE;
}

/**
 * Whether the provided report belongs to a Control or Collect policy and is an expense report
 */
function isPaidGroupPolicyExpenseReport(report: OnyxEntry<Report>): boolean {
    return isExpenseReport(report) && isPaidGroupPolicy(report);
}

/**
 * Checks if the supplied report is an invoice report in Open state and status.
 */
function isOpenInvoiceReport(report: OnyxEntry<Report>): boolean {
    return isInvoiceReport(report) && report?.statusNum === CONST.REPORT.STATUS_NUM.OPEN;
}

/**
 * Whether the provided report is a chat room
 */
function isChatRoom(report: OnyxEntry<Report>): boolean {
    return isUserCreatedPolicyRoom(report) || isDefaultRoom(report) || isInvoiceRoom(report);
}

/**
 * Whether the provided report is a public room
 */
function isPublicRoom(report: OnyxEntry<Report>): boolean {
    return report?.visibility === CONST.REPORT.VISIBILITY.PUBLIC || report?.visibility === CONST.REPORT.VISIBILITY.PUBLIC_ANNOUNCE;
}

/**
 * Whether the provided report is a public announce room
 */
function isPublicAnnounceRoom(report: OnyxEntry<Report>): boolean {
    return report?.visibility === CONST.REPORT.VISIBILITY.PUBLIC_ANNOUNCE;
}

/**
 * If the report is a policy expense, the route should be for adding bank account for that policy
 * else since the report is a personal IOU, the route should be for personal bank account.
 */
function getBankAccountRoute(report: OnyxEntry<Report>): Route {
    return isPolicyExpenseChat(report) ? ROUTES.BANK_ACCOUNT_WITH_STEP_TO_OPEN.getRoute('', report?.policyID) : ROUTES.SETTINGS_ADD_BANK_ACCOUNT;
}

/**
 * Check if personal detail of accountID is empty or optimistic data
 */
function isOptimisticPersonalDetail(accountID: number): boolean {
    return isEmptyObject(allPersonalDetails?.[accountID]) || !!allPersonalDetails?.[accountID]?.isOptimisticPersonalDetail;
}

/**
 * Checks if a report is a task report from a policy expense chat.
 */
function isWorkspaceTaskReport(report: OnyxEntry<Report>): boolean {
    if (!isTaskReport(report)) {
        return false;
    }
    const parentReport = allReports?.[`${ONYXKEYS.COLLECTION.REPORT}${report?.parentReportID}`];
    return isPolicyExpenseChat(parentReport);
}

/**
 * Returns true if report has a parent
 */
function isThread(report: OnyxInputOrEntry<Report>): boolean {
    return !!(report?.parentReportID && report?.parentReportActionID);
}

/**
 * Returns true if report is of type chat and has a parent and is therefore a Thread.
 */
function isChatThread(report: OnyxInputOrEntry<Report>): boolean {
    return isThread(report) && report?.type === CONST.REPORT.TYPE.CHAT;
}

function isDM(report: OnyxEntry<Report>): boolean {
    return isChatReport(report) && !getChatType(report) && !isThread(report);
}

function isSelfDM(report: OnyxInputOrEntry<Report>): boolean {
    return getChatType(report) === CONST.REPORT.CHAT_TYPE.SELF_DM;
}

function isGroupChat(report: OnyxEntry<Report> | Partial<Report>): boolean {
    return getChatType(report) === CONST.REPORT.CHAT_TYPE.GROUP;
}

/**
 * Only returns true if this is the Expensify DM report.
 */
function isSystemChat(report: OnyxEntry<Report>): boolean {
    return getChatType(report) === CONST.REPORT.CHAT_TYPE.SYSTEM;
}

/**
 * Only returns true if this is our main 1:1 DM report with Concierge.
 */
function isConciergeChatReport(report: OnyxInputOrEntry<Report>): boolean {
    const participantAccountIDs = Object.keys(report?.participants ?? {})
        .map(Number)
        .filter((accountID) => accountID !== currentUserAccountID);
    return participantAccountIDs.length === 1 && participantAccountIDs[0] === CONST.ACCOUNT_ID.CONCIERGE && !isChatThread(report);
}

function findSelfDMReportID(): string | undefined {
    if (!allReports) {
        return;
    }

    const selfDMReport = Object.values(allReports).find((report) => isSelfDM(report) && !isThread(report));
    return selfDMReport?.reportID;
}

/**
 * Checks if the supplied report belongs to workspace based on the provided params. If the report's policyID is _FAKE_ or has no value, it means this report is a DM.
 * In this case report and workspace members must be compared to determine whether the report belongs to the workspace.
 */
function doesReportBelongToWorkspace(report: OnyxEntry<Report>, policyMemberAccountIDs: number[], policyID?: string) {
    return (
        isConciergeChatReport(report) ||
        (report?.policyID === CONST.POLICY.ID_FAKE || !report?.policyID ? hasParticipantInArray(report, policyMemberAccountIDs) : report?.policyID === policyID)
    );
}

/**
 * Given an array of reports, return them filtered by a policyID and policyMemberAccountIDs.
 */
function filterReportsByPolicyIDAndMemberAccountIDs(reports: Array<OnyxEntry<Report>>, policyMemberAccountIDs: number[] = [], policyID?: string) {
    return reports.filter((report) => !!report && doesReportBelongToWorkspace(report, policyMemberAccountIDs, policyID));
}

/**
 * Given an array of reports, return them sorted by the last read timestamp.
 */
function sortReportsByLastRead(reports: Array<OnyxEntry<Report>>, reportMetadata: OnyxCollection<ReportMetadata>): Array<OnyxEntry<Report>> {
    return reports
        .filter((report) => !!report?.reportID && !!(reportMetadata?.[`${ONYXKEYS.COLLECTION.REPORT_METADATA}${report.reportID}`]?.lastVisitTime ?? report?.lastReadTime))
        .sort((a, b) => {
            const aTime = new Date(reportMetadata?.[`${ONYXKEYS.COLLECTION.REPORT_METADATA}${a?.reportID}`]?.lastVisitTime ?? a?.lastReadTime ?? '');
            const bTime = new Date(reportMetadata?.[`${ONYXKEYS.COLLECTION.REPORT_METADATA}${b?.reportID}`]?.lastVisitTime ?? b?.lastReadTime ?? '');

            return aTime.valueOf() - bTime.valueOf();
        });
}

/**
 * Returns true if report is still being processed
 */
function isProcessingReport(report: OnyxEntry<Report>): boolean {
    return report?.stateNum === CONST.REPORT.STATE_NUM.SUBMITTED && report?.statusNum === CONST.REPORT.STATUS_NUM.SUBMITTED;
}

/**
 * Check if the report is a single chat report that isn't a thread
 * and personal detail of participant is optimistic data
 */
function shouldDisableDetailPage(report: OnyxEntry<Report>): boolean {
    if (isChatRoom(report) || isPolicyExpenseChat(report) || isChatThread(report) || isTaskReport(report)) {
        return false;
    }
    if (isOneOnOneChat(report)) {
        const participantAccountIDs = Object.keys(report?.participants ?? {})
            .map(Number)
            .filter((accountID) => accountID !== currentUserAccountID);
        return isOptimisticPersonalDetail(participantAccountIDs[0]);
    }
    return false;
}

/**
 * Returns true if this report has only one participant and it's an Expensify account.
 */
function isExpensifyOnlyParticipantInReport(report: OnyxEntry<Report>): boolean {
    const otherParticipants = Object.keys(report?.participants ?? {})
        .map(Number)
        .filter((accountID) => accountID !== currentUserAccountID);
    return otherParticipants.length === 1 && otherParticipants.some((accountID) => CONST.EXPENSIFY_ACCOUNT_IDS.includes(accountID));
}

/**
 * Returns whether a given report can have tasks created in it.
 * We only prevent the task option if it's a DM/group-DM and the other users are all special Expensify accounts
 *
 */
function canCreateTaskInReport(report: OnyxEntry<Report>): boolean {
    const otherParticipants = Object.keys(report?.participants ?? {})
        .map(Number)
        .filter((accountID) => accountID !== currentUserAccountID);
    const areExpensifyAccountsOnlyOtherParticipants = otherParticipants.length >= 1 && otherParticipants.every((accountID) => CONST.EXPENSIFY_ACCOUNT_IDS.includes(accountID));
    if (areExpensifyAccountsOnlyOtherParticipants && isDM(report)) {
        return false;
    }

    return true;
}

/**
 * Returns true if there are any guides accounts (team.expensify.com) in a list of accountIDs
 * by cross-referencing the accountIDs with personalDetails since guides that are participants
 * of the user's chats should have their personal details in Onyx.
 */
function hasExpensifyGuidesEmails(accountIDs: number[]): boolean {
    return accountIDs.some((accountID) => Str.extractEmailDomain(allPersonalDetails?.[accountID]?.login ?? '') === CONST.EMAIL.GUIDES_DOMAIN);
}

function findLastAccessedReport(
    reports: OnyxCollection<Report>,
    ignoreDomainRooms: boolean,
    policies: OnyxCollection<Policy>,
    isFirstTimeNewExpensifyUser: boolean,
    openOnAdminRoom = false,
    reportMetadata: OnyxCollection<ReportMetadata> = {},
    policyID?: string,
    policyMemberAccountIDs: number[] = [],
    excludeReportID?: string,
): OnyxEntry<Report> {
    // If it's the user's first time using New Expensify, then they could either have:
    //   - just a Concierge report, if so we'll return that
    //   - their Concierge report, and a separate report that must have deeplinked them to the app before they created their account.
    // If it's the latter, we'll use the deeplinked report over the Concierge report,
    // since the Concierge report would be incorrectly selected over the deep-linked report in the logic below.

    let reportsValues = Object.values(reports ?? {});

    if (!!policyID || policyMemberAccountIDs.length > 0) {
        reportsValues = filterReportsByPolicyIDAndMemberAccountIDs(reportsValues, policyMemberAccountIDs, policyID);
    }

    let sortedReports = sortReportsByLastRead(reportsValues, reportMetadata);

    let adminReport: OnyxEntry<Report>;
    if (openOnAdminRoom) {
        adminReport = sortedReports.find((report) => {
            const chatType = getChatType(report);
            return chatType === CONST.REPORT.CHAT_TYPE.POLICY_ADMINS;
        });
    }

    // eslint-disable-next-line @typescript-eslint/prefer-nullish-coalescing
    const shouldFilter = excludeReportID || ignoreDomainRooms;
    if (shouldFilter) {
        sortedReports = sortedReports.filter((report) => {
            if (excludeReportID && report?.reportID === excludeReportID) {
                return false;
            }

            // We allow public announce rooms, admins, and announce rooms through since we bypass the default rooms beta for them.
            // Check where ReportUtils.findLastAccessedReport is called in MainDrawerNavigator.js for more context.
            // Domain rooms are now the only type of default room that are on the defaultRooms beta.
            if (
                ignoreDomainRooms &&
                isDomainRoom(report) &&
                getPolicyType(report, policies) !== CONST.POLICY.TYPE.FREE &&
                !hasExpensifyGuidesEmails(Object.keys(report?.participants ?? {}).map(Number))
            ) {
                return false;
            }

            return true;
        });
    }

    if (isFirstTimeNewExpensifyUser) {
        // Filter out the systemChat report from the reports list, as we don't want to drop the user into that report over Concierge when they first log in
        sortedReports = sortedReports.filter((report) => !isSystemChat(report)) ?? [];
        if (sortedReports.length === 1) {
            return sortedReports[0];
        }

        return adminReport ?? sortedReports.find((report) => !isConciergeChatReport(report));
    }

    // If we only have two reports and one of them is the system chat, filter it out so we don't
    // overwrite showing the concierge chat
    const hasSystemChat = sortedReports.find((report) => isSystemChat(report)) ?? false;
    if (sortedReports.length === 2 && hasSystemChat) {
        sortedReports = sortedReports.filter((report) => !isSystemChat(report)) ?? [];
    }

    return adminReport ?? sortedReports.at(-1);
}

/**
 * Whether the provided report has expenses
 */
function hasExpenses(reportID?: string): boolean {
    return !!Object.values(allTransactions ?? {}).find((transaction) => `${transaction?.reportID}` === `${reportID}`);
}

/**
 * Whether the provided report is a closed expense report with no expenses
 */
function isClosedExpenseReportWithNoExpenses(report: OnyxEntry<Report>): boolean {
    return report?.statusNum === CONST.REPORT.STATUS_NUM.CLOSED && isExpenseReport(report) && !hasExpenses(report.reportID);
}

/**
 * Whether the provided report is an archived room
 */
function isArchivedRoom(report: OnyxInputOrEntry<Report>, reportNameValuePairs?: OnyxInputOrEntry<ReportNameValuePairs>): boolean {
    if (reportNameValuePairs) {
        return reportNameValuePairs.isArchived;
    }

    return report?.statusNum === CONST.REPORT.STATUS_NUM.CLOSED && report?.stateNum === CONST.REPORT.STATE_NUM.APPROVED;
}

/**
 * Whether the report with the provided reportID is an archived room
 */
function isArchivedRoomWithID(reportID?: string) {
    // eslint-disable-next-line @typescript-eslint/prefer-nullish-coalescing
    const report = allReports?.[`${ONYXKEYS.COLLECTION.REPORT}${reportID || -1}`];
    return isArchivedRoom(report);
}

/**
 * Whether the provided report is a closed report
 */
function isClosedReport(report: OnyxEntry<Report>): boolean {
    return report?.statusNum === CONST.REPORT.STATUS_NUM.CLOSED;
}

/**
 * Whether the provided report is the admin's room
 */
function isJoinRequestInAdminRoom(report: OnyxEntry<Report>): boolean {
    if (!report) {
        return false;
    }
    // If this policy isn't owned by Expensify,
    // Account manager/guide should not have the workspace join request pinned to their LHN,
    // since they are not a part of the company, and should not action it on their behalf.
    if (report.policyID) {
        const policy = getPolicy(report.policyID);
        if (!PolicyUtils.isExpensifyTeam(policy?.owner) && PolicyUtils.isExpensifyTeam(currentUserPersonalDetails?.login)) {
            return false;
        }
    }
    return ReportActionsUtils.isActionableJoinRequestPending(report.reportID);
}

/**
 * Checks if the user can write in the provided report
 */
function canWriteInReport(report: OnyxEntry<Report>): boolean {
    if (Array.isArray(report?.permissions) && report?.permissions.length > 0) {
        return report?.permissions?.includes(CONST.REPORT.PERMISSIONS.WRITE);
    }

    return true;
}

/**
 * Checks if the current user is allowed to comment on the given report.
 */
function isAllowedToComment(report: OnyxEntry<Report>): boolean {
    if (!canWriteInReport(report)) {
        return false;
    }

    // Default to allowing all users to post
    const capability = report?.writeCapability ?? CONST.REPORT.WRITE_CAPABILITIES.ALL;

    if (capability === CONST.REPORT.WRITE_CAPABILITIES.ALL) {
        return true;
    }

    // If unauthenticated user opens public chat room using deeplink, they do not have policies available and they cannot comment
    if (!allPolicies) {
        return false;
    }

    // If we've made it here, commenting on this report is restricted.
    // If the user is an admin, allow them to post.
    const policy = allPolicies[`${ONYXKEYS.COLLECTION.POLICY}${report?.policyID}`];
    return policy?.role === CONST.POLICY.ROLE.ADMIN;
}

/**
 * Checks if the current user is the admin of the policy given the policy expense chat.
 */
function isPolicyExpenseChatAdmin(report: OnyxEntry<Report>, policies: OnyxCollection<Policy>): boolean {
    if (!isPolicyExpenseChat(report)) {
        return false;
    }

    const policyRole = policies?.[`${ONYXKEYS.COLLECTION.POLICY}${report?.policyID}`]?.role;

    return policyRole === CONST.POLICY.ROLE.ADMIN;
}

/**
 * Checks if the current user is the admin of the policy.
 */
function isPolicyAdmin(policyID: string, policies: OnyxCollection<Policy>): boolean {
    const policyRole = policies?.[`${ONYXKEYS.COLLECTION.POLICY}${policyID}`]?.role;

    return policyRole === CONST.POLICY.ROLE.ADMIN;
}

/**
 * Checks whether all the transactions linked to the IOU report are of the Distance Request type with pending routes
 */
function hasOnlyTransactionsWithPendingRoutes(iouReportID: string | undefined): boolean {
    const transactions = TransactionUtils.getAllReportTransactions(iouReportID);

    // Early return false in case not having any transaction
    if (!transactions || transactions.length === 0) {
        return false;
    }

    return transactions.every((transaction) => TransactionUtils.isFetchingWaypointsFromServer(transaction));
}

/**
 * If the report is a thread and has a chat type set, it is a workspace chat.
 */
function isWorkspaceThread(report: OnyxEntry<Report>): boolean {
    const chatType = getChatType(report);
    return isThread(report) && isChatReport(report) && CONST.WORKSPACE_ROOM_TYPES.some((type) => chatType === type);
}

/**
 * Returns true if reportAction is the first chat preview of a Thread
 */
function isThreadFirstChat(reportAction: OnyxInputOrEntry<ReportAction>, reportID: string): boolean {
    return reportAction?.childReportID?.toString() === reportID;
}

/**
 * Checks if a report is a child report.
 */
function isChildReport(report: OnyxEntry<Report>): boolean {
    return isThread(report) || isTaskReport(report);
}

/**
 * An Expense Request is a thread where the parent report is an Expense Report and
 * the parentReportAction is a transaction.
 */
function isExpenseRequest(report: OnyxInputOrEntry<Report>): boolean {
    if (isThread(report)) {
        const parentReportAction = ReportActionsUtils.getParentReportAction(report);
        const parentReport = allReports?.[`${ONYXKEYS.COLLECTION.REPORT}${report?.parentReportID}`];
        return isExpenseReport(parentReport) && !isEmptyObject(parentReportAction) && ReportActionsUtils.isTransactionThread(parentReportAction);
    }
    return false;
}

/**
 * An IOU Request is a thread where the parent report is an IOU Report and
 * the parentReportAction is a transaction.
 */
function isIOURequest(report: OnyxInputOrEntry<Report>): boolean {
    if (isThread(report)) {
        const parentReportAction = ReportActionsUtils.getParentReportAction(report);
        const parentReport = allReports?.[`${ONYXKEYS.COLLECTION.REPORT}${report?.parentReportID}`];
        return isIOUReport(parentReport) && !isEmptyObject(parentReportAction) && ReportActionsUtils.isTransactionThread(parentReportAction);
    }
    return false;
}

/**
 * A Track Expense Report is a thread where the parent the parentReportAction is a transaction, and
 * parentReportAction has type of track.
 */
function isTrackExpenseReport(report: OnyxInputOrEntry<Report>): boolean {
    if (isThread(report)) {
        const parentReportAction = ReportActionsUtils.getParentReportAction(report);
        return !isEmptyObject(parentReportAction) && ReportActionsUtils.isTrackExpenseAction(parentReportAction);
    }
    return false;
}

/**
 * Checks if a report is an IOU or expense request.
 */
function isMoneyRequest(reportOrID: OnyxEntry<Report> | string): boolean {
    const report = typeof reportOrID === 'string' ? allReports?.[`${ONYXKEYS.COLLECTION.REPORT}${reportOrID}`] ?? null : reportOrID;
    return isIOURequest(report) || isExpenseRequest(report);
}

/**
 * Checks if a report is an IOU or expense report.
 */
function isMoneyRequestReport(reportOrID: OnyxInputOrEntry<Report> | string): boolean {
    const report = typeof reportOrID === 'string' ? allReports?.[`${ONYXKEYS.COLLECTION.REPORT}${reportOrID}`] ?? null : reportOrID;
    return isIOUReport(report) || isExpenseReport(report);
}

/**
 * Checks if a report has only one transaction associated with it
 */
function isOneTransactionReport(reportID: string): boolean {
    const reportActions = allReportActions?.[`${ONYXKEYS.COLLECTION.REPORT_ACTIONS}${reportID}`] ?? ([] as ReportAction[]);
    return ReportActionsUtils.getOneTransactionThreadReportID(reportID, reportActions) !== null;
}

/**
 * Checks if a report is a transaction thread associated with a report that has only one transaction
 */
function isOneTransactionThread(reportID: string, parentReportID: string): boolean {
    const parentReportActions = allReportActions?.[`${ONYXKEYS.COLLECTION.REPORT_ACTIONS}${parentReportID}`] ?? ([] as ReportAction[]);
    const transactionThreadReportID = ReportActionsUtils.getOneTransactionThreadReportID(parentReportID, parentReportActions);
    return reportID === transactionThreadReportID;
}

/**
 * Should return true only for personal 1:1 report
 *
 */
function isOneOnOneChat(report: OnyxEntry<Report>): boolean {
    const participantAccountIDs = Object.keys(report?.participants ?? {})
        .map(Number)
        .filter((accountID) => accountID !== currentUserAccountID);
    return (
        !isChatRoom(report) &&
        !isExpenseRequest(report) &&
        !isMoneyRequestReport(report) &&
        !isPolicyExpenseChat(report) &&
        !isTaskReport(report) &&
        isDM(report) &&
        !isIOUReport(report) &&
        participantAccountIDs.length === 1
    );
}

/**
 * Checks if the current user is a payer of the expense
 */

function isPayer(session: OnyxEntry<Session>, iouReport: OnyxEntry<Report>) {
    const isApproved = isReportApproved(iouReport);
    const policy = allPolicies?.[`${ONYXKEYS.COLLECTION.POLICY}${iouReport?.policyID}`] ?? null;
    const policyType = policy?.type;
    const isAdmin = policyType !== CONST.POLICY.TYPE.PERSONAL && policy?.role === CONST.POLICY.ROLE.ADMIN;
    const isManager = iouReport?.managerID === session?.accountID;
    if (isPaidGroupPolicy(iouReport)) {
        if (policy?.reimbursementChoice === CONST.POLICY.REIMBURSEMENT_CHOICES.REIMBURSEMENT_YES) {
            const isReimburser = session?.email === policy?.achAccount?.reimburser;
            return (!policy?.achAccount?.reimburser || isReimburser) && (isApproved || isManager);
        }
        if (policy?.reimbursementChoice === CONST.POLICY.REIMBURSEMENT_CHOICES.REIMBURSEMENT_MANUAL) {
            return isAdmin && (isApproved || isManager);
        }
        return false;
    }
    return isAdmin || (isMoneyRequestReport(iouReport) && isManager);
}

/**
 * Get the notification preference given a report
 */
function getReportNotificationPreference(report: OnyxEntry<Report>): string | number {
    return report?.notificationPreference ?? '';
}

/**
 * Checks if the current user is the action's author
 */
function isActionCreator(reportAction: OnyxInputOrEntry<ReportAction> | Partial<ReportAction>): boolean {
    return reportAction?.actorAccountID === currentUserAccountID;
}

/**
 * Returns the notification preference of the action's child report if it exists.
 * Otherwise, calculates it based on the action's authorship.
 */
function getChildReportNotificationPreference(reportAction: OnyxInputOrEntry<ReportAction> | Partial<ReportAction>): NotificationPreference {
    const childReportNotificationPreference = reportAction?.childReportNotificationPreference ?? '';
    if (childReportNotificationPreference) {
        return childReportNotificationPreference;
    }

    return isActionCreator(reportAction) ? CONST.REPORT.NOTIFICATION_PREFERENCE.ALWAYS : CONST.REPORT.NOTIFICATION_PREFERENCE.HIDDEN;
}

/**
 * Checks whether the supplied report supports adding more transactions to it.
 * Return true if:
 * - report is a non-settled IOU
 * - report is a draft
 * - report is a processing expense report and its policy has Instant reporting frequency
 */
function canAddOrDeleteTransactions(moneyRequestReport: OnyxEntry<Report>): boolean {
    if (!isMoneyRequestReport(moneyRequestReport)) {
        return false;
    }

    if (isReportApproved(moneyRequestReport) || isSettled(moneyRequestReport?.reportID)) {
        return false;
    }

    if (isReportInGroupPolicy(moneyRequestReport) && isProcessingReport(moneyRequestReport) && !PolicyUtils.isInstantSubmitEnabled(getPolicy(moneyRequestReport?.policyID))) {
        return false;
    }

    return true;
}

/**
 * Can only delete if the author is this user and the action is an ADD_COMMENT action or an IOU action in an unsettled report, or if the user is a
 * policy admin
 */
function canDeleteReportAction(reportAction: OnyxInputOrEntry<ReportAction>, reportID: string): boolean {
    const report = getReportOrDraftReport(reportID);

    const isActionOwner = reportAction?.actorAccountID === currentUserAccountID;
    const policy = allPolicies?.[`${ONYXKEYS.COLLECTION.POLICY}${report?.policyID}`] ?? null;

    if (ReportActionsUtils.isMoneyRequestAction(reportAction)) {
        // For now, users cannot delete split actions
        const isSplitAction = ReportActionsUtils.getOriginalMessage(reportAction)?.type === CONST.IOU.REPORT_ACTION_TYPE.SPLIT;

        if (isSplitAction) {
            return false;
        }

        const linkedReport = isThreadFirstChat(reportAction, reportID) ? getReportOrDraftReport(report?.parentReportID) : report;
        if (isActionOwner) {
            if (!isEmptyObject(linkedReport) && isMoneyRequestReport(linkedReport)) {
                return canAddOrDeleteTransactions(linkedReport);
            }
            return true;
        }
    }

    if (
        reportAction?.actionName !== CONST.REPORT.ACTIONS.TYPE.ADD_COMMENT ||
        reportAction?.pendingAction === CONST.RED_BRICK_ROAD_PENDING_ACTION.DELETE ||
        ReportActionsUtils.isCreatedTaskReportAction(reportAction) ||
        reportAction?.actorAccountID === CONST.ACCOUNT_ID.CONCIERGE
    ) {
        return false;
    }

    const isAdmin = policy?.role === CONST.POLICY.ROLE.ADMIN && !isEmptyObject(report) && !isDM(report);

    return isActionOwner || isAdmin;
}

/**
 * Get welcome message based on room type
 */
function getRoomWelcomeMessage(report: OnyxEntry<Report>): WelcomeMessage {
    const welcomeMessage: WelcomeMessage = {showReportName: true};
    const workspaceName = getPolicyName(report);

    if (isArchivedRoom(report)) {
        welcomeMessage.phrase1 = Localize.translateLocal('reportActionsView.beginningOfArchivedRoomPartOne');
        welcomeMessage.phrase2 = Localize.translateLocal('reportActionsView.beginningOfArchivedRoomPartTwo');
    } else if (isDomainRoom(report)) {
        welcomeMessage.phrase1 = Localize.translateLocal('reportActionsView.beginningOfChatHistoryDomainRoomPartOne', {domainRoom: report?.reportName ?? ''});
        welcomeMessage.phrase2 = Localize.translateLocal('reportActionsView.beginningOfChatHistoryDomainRoomPartTwo');
    } else if (isAdminRoom(report)) {
        welcomeMessage.phrase1 = Localize.translateLocal('reportActionsView.beginningOfChatHistoryAdminRoomPartOne', {workspaceName});
        welcomeMessage.phrase2 = Localize.translateLocal('reportActionsView.beginningOfChatHistoryAdminRoomPartTwo');
    } else if (isAnnounceRoom(report)) {
        welcomeMessage.phrase1 = Localize.translateLocal('reportActionsView.beginningOfChatHistoryAnnounceRoomPartOne', {workspaceName});
        welcomeMessage.phrase2 = Localize.translateLocal('reportActionsView.beginningOfChatHistoryAnnounceRoomPartTwo', {workspaceName});
    } else if (isInvoiceRoom(report)) {
        welcomeMessage.showReportName = false;
        welcomeMessage.phrase1 = Localize.translateLocal('reportActionsView.beginningOfChatHistoryInvoiceRoom');
    } else {
        // Message for user created rooms or other room types.
        welcomeMessage.phrase1 = Localize.translateLocal('reportActionsView.beginningOfChatHistoryUserRoomPartOne');
        welcomeMessage.phrase2 = Localize.translateLocal('reportActionsView.beginningOfChatHistoryUserRoomPartTwo');
    }

    return welcomeMessage;
}

/**
 * Returns true if Concierge is one of the chat participants (1:1 as well as group chats)
 */
function chatIncludesConcierge(report: Partial<OnyxEntry<Report>>): boolean {
    const participantAccountIDs = Object.keys(report?.participants ?? {}).map(Number);
    return participantAccountIDs.includes(CONST.ACCOUNT_ID.CONCIERGE);
}

/**
 * Returns true if there is any automated expensify account `in accountIDs
 */
function hasAutomatedExpensifyAccountIDs(accountIDs: number[]): boolean {
    return accountIDs.some((accountID) => CONST.EXPENSIFY_ACCOUNT_IDS.includes(accountID));
}

function getReportRecipientAccountIDs(report: OnyxEntry<Report>, currentLoginAccountID: number): number[] {
    let finalReport: OnyxEntry<Report> = report;
    // In 1:1 chat threads, the participants will be the same as parent report. If a report is specifically a 1:1 chat thread then we will
    // get parent report and use its participants array.
    if (isThread(report) && !(isTaskReport(report) || isMoneyRequestReport(report))) {
        const parentReport = allReports?.[`${ONYXKEYS.COLLECTION.REPORT}${report?.parentReportID}`];
        if (isOneOnOneChat(parentReport)) {
            finalReport = parentReport;
        }
    }

    let finalParticipantAccountIDs: number[] = [];
    if (isTaskReport(report)) {
        // Task reports `managerID` will change when assignee is changed, in that case the old `managerID` is still present in `participants`
        // along with the new one. We only need the `managerID` as a participant here.
        finalParticipantAccountIDs = report?.managerID ? [report?.managerID] : [];
    } else {
        finalParticipantAccountIDs = Object.keys(finalReport?.participants ?? {}).map(Number);
    }

    const otherParticipantsWithoutExpensifyAccountIDs = finalParticipantAccountIDs.filter((accountID) => {
        if (accountID === currentLoginAccountID) {
            return false;
        }
        if (CONST.EXPENSIFY_ACCOUNT_IDS.includes(accountID)) {
            return false;
        }
        return true;
    });

    return otherParticipantsWithoutExpensifyAccountIDs;
}

/**
 * Whether the time row should be shown for a report.
 */
function canShowReportRecipientLocalTime(personalDetails: OnyxEntry<PersonalDetailsList>, report: OnyxEntry<Report>, accountID: number): boolean {
    const reportRecipientAccountIDs = getReportRecipientAccountIDs(report, accountID);
    const hasMultipleParticipants = reportRecipientAccountIDs.length > 1;
    const reportRecipient = personalDetails?.[reportRecipientAccountIDs[0]];
    const reportRecipientTimezone = reportRecipient?.timezone ?? CONST.DEFAULT_TIME_ZONE;
    const isReportParticipantValidated = reportRecipient?.validated ?? false;
    return !!(
        !hasMultipleParticipants &&
        !isChatRoom(report) &&
        !isPolicyExpenseChat(getRootParentReport(report)) &&
        reportRecipient &&
        reportRecipientTimezone?.selected &&
        isReportParticipantValidated
    );
}

/**
 * Shorten last message text to fixed length and trim spaces.
 */
function formatReportLastMessageText(lastMessageText: string, isModifiedExpenseMessage = false): string {
    if (isModifiedExpenseMessage) {
        return String(lastMessageText).trim().replace(CONST.REGEX.LINE_BREAK, '').trim();
    }
    return StringUtils.lineBreaksToSpaces(String(lastMessageText).trim()).substring(0, CONST.REPORT.LAST_MESSAGE_TEXT_MAX_LENGTH).trim();
}

/**
 * Helper method to return the default avatar associated with the given login
 */
function getDefaultWorkspaceAvatar(workspaceName?: string): IconAsset {
    if (!workspaceName) {
        return defaultWorkspaceAvatars.WorkspaceBuilding;
    }

    // Remove all chars not A-Z or 0-9 including underscore
    const alphaNumeric = workspaceName
        .normalize('NFD')
        .replace(/[^0-9a-z]/gi, '')
        .toUpperCase();

    const workspace = `Workspace${alphaNumeric[0]}` as keyof typeof defaultWorkspaceAvatars;
    const defaultWorkspaceAvatar = defaultWorkspaceAvatars[workspace];

    return !alphaNumeric ? defaultWorkspaceAvatars.WorkspaceBuilding : defaultWorkspaceAvatar;
}

/**
 * Helper method to return the default avatar testID associated with the given login
 */
function getDefaultWorkspaceAvatarTestID(workspaceName: string): string {
    if (!workspaceName) {
        return defaultAvatarBuildingIconTestID;
    }

    // Remove all chars not A-Z or 0-9 including underscore
    const alphaNumeric = workspaceName
        .normalize('NFD')
        .replace(/[^0-9a-z]/gi, '')
        .toLowerCase();

    return !alphaNumeric ? defaultAvatarBuildingIconTestID : `SvgDefaultAvatar_${alphaNumeric[0]} Icon`;
}

function getWorkspaceAvatar(report: OnyxEntry<Report>): AvatarSource {
    const workspaceName = getPolicyName(report, false, allPolicies?.[`${ONYXKEYS.COLLECTION.POLICY}${report?.policyID}`]);
    const avatar = allPolicies?.[`${ONYXKEYS.COLLECTION.POLICY}${report?.policyID}`]?.avatarURL ?? '';
    return !isEmpty(avatar) ? avatar : getDefaultWorkspaceAvatar(workspaceName);
}

/**
 * Helper method to return the default avatar associated with the given reportID
 */
function getDefaultGroupAvatar(reportID?: string): IconAsset {
    if (!reportID) {
        return defaultGroupAvatars.Avatar1;
    }
    const reportIDHashBucket: AvatarRange = ((Number(reportID) % CONST.DEFAULT_GROUP_AVATAR_COUNT) + 1) as AvatarRange;
    return defaultGroupAvatars[`Avatar${reportIDHashBucket}`];
}

/**
 * Returns the appropriate icons for the given chat report using the stored personalDetails.
 * The Avatar sources can be URLs or Icon components according to the chat type.
 */
function getIconsForParticipants(participants: number[], personalDetails: OnyxInputOrEntry<PersonalDetailsList>): Icon[] {
    const participantDetails: ParticipantDetails[] = [];
    const participantsList = participants || [];

    for (const accountID of participantsList) {
        const avatarSource = personalDetails?.[accountID]?.avatar ?? FallbackAvatar;
        const displayNameLogin = personalDetails?.[accountID]?.displayName ? personalDetails?.[accountID]?.displayName : personalDetails?.[accountID]?.login;
        participantDetails.push([accountID, displayNameLogin ?? '', avatarSource, personalDetails?.[accountID]?.fallbackIcon ?? '']);
    }

    const sortedParticipantDetails = participantDetails.sort((first, second) => {
        // First sort by displayName/login
        const displayNameLoginOrder = localeCompare(first[1], second[1]);
        if (displayNameLoginOrder !== 0) {
            return displayNameLoginOrder;
        }

        // Then fallback on accountID as the final sorting criteria.
        // This will ensure that the order of avatars with same login/displayName
        // stay consistent across all users and devices
        return first[0] - second[0];
    });

    // Now that things are sorted, gather only the avatars (second element in the array) and return those
    const avatars: Icon[] = [];

    for (const sortedParticipantDetail of sortedParticipantDetails) {
        const userIcon = {
            id: sortedParticipantDetail[0],
            source: sortedParticipantDetail[2],
            type: CONST.ICON_TYPE_AVATAR,
            name: sortedParticipantDetail[1],
            fallbackIcon: sortedParticipantDetail[3],
        };
        avatars.push(userIcon);
    }

    return avatars;
}

/**
 * Given a report, return the associated workspace icon.
 */
function getWorkspaceIcon(report: OnyxInputOrEntry<Report>, policy?: OnyxInputOrEntry<Policy>): Icon {
    const workspaceName = getPolicyName(report, false, policy);
    const policyExpenseChatAvatarSource = allPolicies?.[`${ONYXKEYS.COLLECTION.POLICY}${report?.policyID}`]?.avatarURL
        ? allPolicies?.[`${ONYXKEYS.COLLECTION.POLICY}${report?.policyID}`]?.avatarURL
        : getDefaultWorkspaceAvatar(workspaceName);

    const workspaceIcon: Icon = {
        source: policyExpenseChatAvatarSource ?? '',
        type: CONST.ICON_TYPE_WORKSPACE,
        name: workspaceName,
        id: report?.policyID,
    };
    return workspaceIcon;
}

/**
 * Gets the personal details for a login by looking in the ONYXKEYS.PERSONAL_DETAILS_LIST Onyx key (stored in the local variable, allPersonalDetails). If it doesn't exist in Onyx,
 * then a default object is constructed.
 */
function getPersonalDetailsForAccountID(accountID: number): Partial<PersonalDetails> {
    if (!accountID) {
        return {};
    }

    const defaultDetails = {
        isOptimisticPersonalDetail: true,
    };

    return allPersonalDetails?.[accountID] ?? defaultDetails;
}

/**
 * Get the displayName for a single report participant.
 */
function getDisplayNameForParticipant(accountID?: number, shouldUseShortForm = false, shouldFallbackToHidden = true, shouldAddCurrentUserPostfix = false): string {
    if (!accountID) {
        return '';
    }

    const personalDetails = getPersonalDetailsForAccountID(accountID);
    // eslint-disable-next-line @typescript-eslint/prefer-nullish-coalescing
    const formattedLogin = LocalePhoneNumber.formatPhoneNumber(personalDetails.login || '');
    // This is to check if account is an invite/optimistically created one
    // and prevent from falling back to 'Hidden', so a correct value is shown
    // when searching for a new user
    if (personalDetails.isOptimisticPersonalDetail === true) {
        return formattedLogin;
    }

    // For selfDM, we display the user's displayName followed by '(you)' as a postfix
    const shouldAddPostfix = shouldAddCurrentUserPostfix && accountID === currentUserAccountID;

    const longName = PersonalDetailsUtils.getDisplayNameOrDefault(personalDetails, formattedLogin, shouldFallbackToHidden, shouldAddPostfix);

    // If the user's personal details (first name) should be hidden, make sure we return "hidden" instead of the short name
    if (shouldFallbackToHidden && longName === Localize.translateLocal('common.hidden')) {
        return longName;
    }

    const shortName = personalDetails.firstName ? personalDetails.firstName : longName;
    return shouldUseShortForm ? shortName : longName;
}

function getParticipantsAccountIDsForDisplay(report: OnyxEntry<Report>, shouldExcludeHidden = false, shouldExcludeDeleted = false): number[] {
    let participantsEntries = Object.entries(report?.participants ?? {});

    // For 1:1 chat, we don't want to include the current user as a participant in order to not mark 1:1 chats as having multiple participants
    // For system chat, we want to display Expensify as the only participant
    const shouldExcludeCurrentUser = isOneOnOneChat(report) || isSystemChat(report);

    if (shouldExcludeCurrentUser || shouldExcludeHidden || shouldExcludeDeleted) {
        participantsEntries = participantsEntries.filter(([accountID, participant]) => {
            if (shouldExcludeCurrentUser && Number(accountID) === currentUserAccountID) {
                return false;
            }

            if (shouldExcludeHidden && participant.hidden) {
                return false;
            }

            if (shouldExcludeDeleted && report?.pendingChatMembers?.findLast((member) => member.accountID === accountID)?.pendingAction === CONST.RED_BRICK_ROAD_PENDING_ACTION.DELETE) {
                return false;
            }
            return true;
        });
    }

    return participantsEntries.map(([accountID]) => Number(accountID));
}

function buildParticipantsFromAccountIDs(accountIDs: number[]): Participants {
    const finalParticipants: Participants = {};
    return accountIDs.reduce((participants, accountID) => {
        // eslint-disable-next-line no-param-reassign
        participants[accountID] = {hidden: false};
        return participants;
    }, finalParticipants);
}

/**
 * Returns the report name if the report is a group chat
 */
function getGroupChatName(participantAccountIDs?: number[], shouldApplyLimit = false, report?: OnyxEntry<Report>): string | undefined {
    // If we have a report always try to get the name from the report.
    if (report?.reportName) {
        return report.reportName;
    }

    // Get participantAccountIDs from participants object
    let participants = participantAccountIDs ?? Object.keys(report?.participants ?? {}).map(Number);
    if (shouldApplyLimit) {
        participants = participants.slice(0, 5);
    }
    const isMultipleParticipantReport = participants.length > 1;

    if (isMultipleParticipantReport) {
        return participants
            .map((participant) => getDisplayNameForParticipant(participant, isMultipleParticipantReport))
            .sort((first, second) => localeCompare(first ?? '', second ?? ''))
            .filter(Boolean)
            .join(', ');
    }

    return Localize.translateLocal('groupChat.defaultReportName', {displayName: getDisplayNameForParticipant(participants[0], false)});
}

function getParticipants(reportID: string) {
    const report = getReportOrDraftReport(reportID);
    if (!report) {
        return {};
    }

    return report.participants;
}

/**
 * Returns the appropriate icons for the given chat report using the stored personalDetails.
 * The Avatar sources can be URLs or Icon components according to the chat type.
 */
function getIcons(
    report: OnyxInputOrEntry<Report>,
    personalDetails: OnyxInputOrEntry<PersonalDetailsList>,
    defaultIcon: AvatarSource | null = null,
    defaultName = '',
    defaultAccountID = -1,
    policy?: OnyxInputOrEntry<Policy>,
): Icon[] {
    if (isEmptyObject(report)) {
        const fallbackIcon: Icon = {
            source: defaultIcon ?? FallbackAvatar,
            type: CONST.ICON_TYPE_AVATAR,
            name: defaultName,
            id: defaultAccountID,
        };
        return [fallbackIcon];
    }
    if (isExpenseRequest(report)) {
        const parentReportAction = ReportActionsUtils.getParentReportAction(report);
        const workspaceIcon = getWorkspaceIcon(report, policy);
        const memberIcon = {
            source: personalDetails?.[parentReportAction?.actorAccountID ?? -1]?.avatar ?? FallbackAvatar,
            id: parentReportAction?.actorAccountID,
            type: CONST.ICON_TYPE_AVATAR,
            name: personalDetails?.[parentReportAction?.actorAccountID ?? -1]?.displayName ?? '',
            fallbackIcon: personalDetails?.[parentReportAction?.actorAccountID ?? -1]?.fallbackIcon,
        };

        return [memberIcon, workspaceIcon];
    }
    if (isChatThread(report)) {
        const parentReportAction = ReportActionsUtils.getParentReportAction(report);

        const actorAccountID = parentReportAction?.actorAccountID;
        const actorDisplayName = PersonalDetailsUtils.getDisplayNameOrDefault(allPersonalDetails?.[actorAccountID ?? -1], '', false);
        const actorIcon = {
            id: actorAccountID,
            source: personalDetails?.[actorAccountID ?? -1]?.avatar ?? FallbackAvatar,
            name: actorDisplayName,
            type: CONST.ICON_TYPE_AVATAR,
            fallbackIcon: personalDetails?.[parentReportAction?.actorAccountID ?? -1]?.fallbackIcon,
        };

        if (isWorkspaceThread(report)) {
            const workspaceIcon = getWorkspaceIcon(report, policy);
            return [actorIcon, workspaceIcon];
        }
        return [actorIcon];
    }
    if (isTaskReport(report)) {
        const ownerIcon = {
            id: report?.ownerAccountID,
            source: personalDetails?.[report?.ownerAccountID ?? -1]?.avatar ?? FallbackAvatar,
            type: CONST.ICON_TYPE_AVATAR,
            name: personalDetails?.[report?.ownerAccountID ?? -1]?.displayName ?? '',
            fallbackIcon: personalDetails?.[report?.ownerAccountID ?? -1]?.fallbackIcon,
        };

        if (isWorkspaceTaskReport(report)) {
            const workspaceIcon = getWorkspaceIcon(report, policy);
            return [ownerIcon, workspaceIcon];
        }

        return [ownerIcon];
    }
    if (isDomainRoom(report)) {
        // Get domain name after the #. Domain Rooms use our default workspace avatar pattern.
        const domainName = report?.reportName?.substring(1);
        const policyExpenseChatAvatarSource = getDefaultWorkspaceAvatar(domainName);
        const domainIcon: Icon = {
            source: policyExpenseChatAvatarSource,
            type: CONST.ICON_TYPE_WORKSPACE,
            name: domainName ?? '',
            id: report?.policyID,
        };
        return [domainIcon];
    }
    if (isAdminRoom(report) || isAnnounceRoom(report) || isChatRoom(report) || isArchivedRoom(report)) {
        const icons = [getWorkspaceIcon(report, policy)];

        if (isInvoiceRoom(report)) {
            if (report?.invoiceReceiver?.type === CONST.REPORT.INVOICE_RECEIVER_TYPE.INDIVIDUAL) {
                icons.push(...getIconsForParticipants([report?.invoiceReceiver.accountID], personalDetails));
            } else {
                const receiverPolicyID = report?.invoiceReceiver?.policyID;
                const receiverPolicy = getPolicy(receiverPolicyID);
                if (!isEmptyObject(receiverPolicy)) {
                    icons.push({
                        source: receiverPolicy?.avatarURL ?? getDefaultWorkspaceAvatar(receiverPolicy.name),
                        type: CONST.ICON_TYPE_WORKSPACE,
                        name: receiverPolicy.name,
                        id: receiverPolicyID,
                    });
                }
            }
        }

        return icons;
    }
    if (isPolicyExpenseChat(report) || isExpenseReport(report)) {
        const workspaceIcon = getWorkspaceIcon(report, policy);
        const memberIcon = {
            source: personalDetails?.[report?.ownerAccountID ?? -1]?.avatar ?? FallbackAvatar,
            id: report?.ownerAccountID,
            type: CONST.ICON_TYPE_AVATAR,
            name: personalDetails?.[report?.ownerAccountID ?? -1]?.displayName ?? '',
            fallbackIcon: personalDetails?.[report?.ownerAccountID ?? -1]?.fallbackIcon,
        };
        return isExpenseReport(report) ? [memberIcon, workspaceIcon] : [workspaceIcon, memberIcon];
    }
    if (isIOUReport(report)) {
        const managerIcon = {
            source: personalDetails?.[report?.managerID ?? -1]?.avatar ?? FallbackAvatar,
            id: report?.managerID,
            type: CONST.ICON_TYPE_AVATAR,
            name: personalDetails?.[report?.managerID ?? -1]?.displayName ?? '',
            fallbackIcon: personalDetails?.[report?.managerID ?? -1]?.fallbackIcon,
        };
        const ownerIcon = {
            id: report?.ownerAccountID,
            source: personalDetails?.[report?.ownerAccountID ?? -1]?.avatar ?? FallbackAvatar,
            type: CONST.ICON_TYPE_AVATAR,
            name: personalDetails?.[report?.ownerAccountID ?? -1]?.displayName ?? '',
            fallbackIcon: personalDetails?.[report?.ownerAccountID ?? -1]?.fallbackIcon,
        };
        const isManager = currentUserAccountID === report?.managerID;

        // For one transaction IOUs, display a simplified report icon
        if (isOneTransactionReport(report?.reportID ?? '-1')) {
            return [ownerIcon];
        }

        return isManager ? [managerIcon, ownerIcon] : [ownerIcon, managerIcon];
    }

    if (isSelfDM(report)) {
        return getIconsForParticipants([currentUserAccountID ?? -1], personalDetails);
    }

    if (isSystemChat(report)) {
        return getIconsForParticipants([CONST.ACCOUNT_ID.NOTIFICATIONS ?? 0], personalDetails);
    }

    if (isGroupChat(report)) {
        const groupChatIcon = {
            // eslint-disable-next-line @typescript-eslint/prefer-nullish-coalescing
            source: report.avatarUrl || getDefaultGroupAvatar(report.reportID),
            id: -1,
            type: CONST.ICON_TYPE_AVATAR,
            name: getGroupChatName(undefined, true, report),
        };
        return [groupChatIcon];
    }

    if (isInvoiceReport(report)) {
        const invoiceRoomReport = getReportOrDraftReport(report.chatReportID);
        const icons = [getWorkspaceIcon(invoiceRoomReport, policy)];

        if (invoiceRoomReport?.invoiceReceiver?.type === CONST.REPORT.INVOICE_RECEIVER_TYPE.INDIVIDUAL) {
            icons.push(...getIconsForParticipants([invoiceRoomReport?.invoiceReceiver.accountID], personalDetails));

            return icons;
        }

        const receiverPolicyID = invoiceRoomReport?.invoiceReceiver?.policyID;
        const receiverPolicy = getPolicy(receiverPolicyID);

        if (!isEmptyObject(receiverPolicy)) {
            icons.push({
                source: receiverPolicy?.avatarURL ?? getDefaultWorkspaceAvatar(receiverPolicy.name),
                type: CONST.ICON_TYPE_WORKSPACE,
                name: receiverPolicy.name,
                id: receiverPolicyID,
            });
        }

        return icons;
    }

    if (isOneOnOneChat(report)) {
        const otherParticipantsAccountIDs = Object.keys(report.participants ?? {})
            .map(Number)
            .filter((accountID) => accountID !== currentUserAccountID);
        return getIconsForParticipants(otherParticipantsAccountIDs, personalDetails);
    }

    const participantAccountIDs = Object.keys(report.participants ?? {}).map(Number);
    return getIconsForParticipants(participantAccountIDs, personalDetails);
}

function getDisplayNamesWithTooltips(
    personalDetailsList: PersonalDetails[] | PersonalDetailsList | OptionData[],
    shouldUseShortForm: boolean,
    shouldFallbackToHidden = true,
    shouldAddCurrentUserPostfix = false,
): DisplayNameWithTooltips {
    const personalDetailsListArray = Array.isArray(personalDetailsList) ? personalDetailsList : Object.values(personalDetailsList);

    return personalDetailsListArray
        .map((user) => {
            const accountID = Number(user?.accountID);
            // eslint-disable-next-line @typescript-eslint/prefer-nullish-coalescing
            const displayName = getDisplayNameForParticipant(accountID, shouldUseShortForm, shouldFallbackToHidden, shouldAddCurrentUserPostfix) || user?.login || '';
            const avatar = user && 'avatar' in user ? user.avatar : undefined;

            let pronouns = user?.pronouns ?? undefined;
            if (pronouns?.startsWith(CONST.PRONOUNS.PREFIX)) {
                const pronounTranslationKey = pronouns.replace(CONST.PRONOUNS.PREFIX, '');
                pronouns = Localize.translateLocal(`pronouns.${pronounTranslationKey}` as TranslationPaths);
            }

            return {
                displayName,
                avatar,
                login: user?.login ?? '',
                accountID,
                pronouns,
            };
        })
        .sort((first, second) => {
            // First sort by displayName/login
            const displayNameLoginOrder = localeCompare(first.displayName, second.displayName);
            if (displayNameLoginOrder !== 0) {
                return displayNameLoginOrder;
            }

            // Then fallback on accountID as the final sorting criteria.
            return first.accountID - second.accountID;
        });
}

/**
 * Returns the the display names of the given user accountIDs
 */
function getUserDetailTooltipText(accountID: number, fallbackUserDisplayName = ''): string {
    const displayNameForParticipant = getDisplayNameForParticipant(accountID);
    return displayNameForParticipant || fallbackUserDisplayName;
}

/**
 * For a deleted parent report action within a chat report,
 * let us return the appropriate display message
 *
 * @param reportAction - The deleted report action of a chat report for which we need to return message.
 */
function getDeletedParentActionMessageForChatReport(reportAction: OnyxEntry<ReportAction>): string {
    // By default, let us display [Deleted message]
    let deletedMessageText = Localize.translateLocal('parentReportAction.deletedMessage');
    if (ReportActionsUtils.isCreatedTaskReportAction(reportAction)) {
        // For canceled task report, let us display [Deleted task]
        deletedMessageText = Localize.translateLocal('parentReportAction.deletedTask');
    }
    return deletedMessageText;
}

/**
 * Returns the preview message for `REIMBURSEMENT_QUEUED` action
 */
function getReimbursementQueuedActionMessage(
    reportAction: OnyxEntry<ReportAction<typeof CONST.REPORT.ACTIONS.TYPE.REIMBURSEMENT_QUEUED>>,
    reportOrID: OnyxEntry<Report> | string,
    shouldUseShortDisplayName = true,
): string {
    const report = typeof reportOrID === 'string' ? allReports?.[`${ONYXKEYS.COLLECTION.REPORT}${reportOrID}`] : reportOrID;
    const submitterDisplayName = getDisplayNameForParticipant(report?.ownerAccountID, shouldUseShortDisplayName) ?? '';
    const originalMessage = ReportActionsUtils.getOriginalMessage(reportAction);
    let messageKey: TranslationPaths;
    if (originalMessage?.paymentType === CONST.IOU.PAYMENT_TYPE.EXPENSIFY) {
        messageKey = 'iou.waitingOnEnabledWallet';
    } else {
        messageKey = 'iou.waitingOnBankAccount';
    }

    return Localize.translateLocal(messageKey, {submitterDisplayName});
}

/**
 * Returns the preview message for `REIMBURSEMENT_DEQUEUED` action
 */
function getReimbursementDeQueuedActionMessage(
    reportAction: OnyxEntry<ReportAction<typeof CONST.REPORT.ACTIONS.TYPE.REIMBURSEMENT_DEQUEUED>>,
    reportOrID: OnyxEntry<Report> | string,
    isLHNPreview = false,
): string {
    const report = typeof reportOrID === 'string' ? allReports?.[`${ONYXKEYS.COLLECTION.REPORT}${reportOrID}`] : reportOrID;
    const originalMessage = ReportActionsUtils.getOriginalMessage(reportAction);
    const amount = originalMessage?.amount;
    const currency = originalMessage?.currency;
    const formattedAmount = CurrencyUtils.convertToDisplayString(amount, currency);
    if (originalMessage?.cancellationReason === CONST.REPORT.CANCEL_PAYMENT_REASONS.ADMIN) {
        const payerOrApproverName = report?.managerID === currentUserAccountID || !isLHNPreview ? '' : getDisplayNameForParticipant(report?.managerID, true);
        return Localize.translateLocal('iou.adminCanceledRequest', {manager: payerOrApproverName, amount: formattedAmount});
    }
    const submitterDisplayName = getDisplayNameForParticipant(report?.ownerAccountID, true) ?? '';
    return Localize.translateLocal('iou.canceledRequest', {submitterDisplayName, amount: formattedAmount});
}

/**
 * Builds an optimistic REIMBURSEMENT_DEQUEUED report action with a randomly generated reportActionID.
 *
 */
function buildOptimisticCancelPaymentReportAction(expenseReportID: string, amount: number, currency: string): OptimisticCancelPaymentReportAction {
    return {
        actionName: CONST.REPORT.ACTIONS.TYPE.REIMBURSEMENT_DEQUEUED,
        actorAccountID: currentUserAccountID,
        message: [
            {
                cancellationReason: CONST.REPORT.CANCEL_PAYMENT_REASONS.ADMIN,
                expenseReportID,
                type: CONST.REPORT.MESSAGE.TYPE.COMMENT,
                text: '',
                amount,
                currency,
            },
        ],
        originalMessage: {
            cancellationReason: CONST.REPORT.CANCEL_PAYMENT_REASONS.ADMIN,
            expenseReportID,
            amount,
            currency,
        },
        person: [
            {
                style: 'strong',
                text: getCurrentUserDisplayNameOrEmail(),
                type: 'TEXT',
            },
        ],
        reportActionID: NumberUtils.rand64(),
        shouldShow: true,
        created: DateUtils.getDBTime(),
        pendingAction: CONST.RED_BRICK_ROAD_PENDING_ACTION.ADD,
    };
}

/**
 * Returns the last visible message for a given report after considering the given optimistic actions
 *
 * @param reportID - the report for which last visible message has to be fetched
 * @param [actionsToMerge] - the optimistic merge actions that needs to be considered while fetching last visible message

 */
function getLastVisibleMessage(reportID: string | undefined, actionsToMerge: ReportActions = {}): LastVisibleMessage {
    const report = getReportOrDraftReport(reportID);
    const lastVisibleAction = ReportActionsUtils.getLastVisibleAction(reportID ?? '-1', actionsToMerge);

    // For Chat Report with deleted parent actions, let us fetch the correct message
    if (ReportActionsUtils.isDeletedParentAction(lastVisibleAction) && !isEmptyObject(report) && isChatReport(report)) {
        const lastMessageText = getDeletedParentActionMessageForChatReport(lastVisibleAction);
        return {
            lastMessageText,
        };
    }

    // Fetch the last visible message for report represented by reportID and based on actions to merge.
    return ReportActionsUtils.getLastVisibleMessage(reportID ?? '-1', actionsToMerge);
}

/**
 * Checks if a report is an open task report assigned to current user.
 *
 * @param [parentReportAction] - The parent report action of the report (Used to check if the task has been canceled)
 */
function isWaitingForAssigneeToCompleteTask(report: OnyxEntry<Report>, parentReportAction: OnyxEntry<ReportAction>): boolean {
    if (report?.hasOutstandingChildTask) {
        return true;
    }

    if (isOpenTaskReport(report, parentReportAction) && !report?.hasParentAccess && isReportManager(report)) {
        return true;
    }

    return false;
}

function isUnreadWithMention(reportOrOption: OnyxEntry<Report> | OptionData): boolean {
    if (!reportOrOption) {
        return false;
    }
    // lastMentionedTime and lastReadTime are both datetime strings and can be compared directly
    const lastMentionedTime = reportOrOption.lastMentionedTime ?? '';
    const lastReadTime = reportOrOption.lastReadTime ?? '';
    return !!('isUnreadWithMention' in reportOrOption && reportOrOption.isUnreadWithMention) || lastReadTime < lastMentionedTime;
}

/**
 * Determines if the option requires action from the current user. This can happen when it:
 *  - is unread and the user was mentioned in one of the unread comments
 *  - is for an outstanding task waiting on the user
 *  - has an outstanding child expense that is waiting for an action from the current user (e.g. pay, approve, add bank account)
 *  - is either the system or concierge chat, the user free trial has ended and it didn't add a payment card yet
 *
 * @param option (report or optionItem)
 * @param parentReportAction (the report action the current report is a thread of)
 */
function requiresAttentionFromCurrentUser(optionOrReport: OnyxEntry<Report> | OptionData, parentReportAction?: OnyxEntry<ReportAction>) {
    if (!optionOrReport) {
        return false;
    }

    if (isJoinRequestInAdminRoom(optionOrReport)) {
        return true;
    }

    if (isArchivedRoom(optionOrReport) || isArchivedRoom(getReportOrDraftReport(optionOrReport.parentReportID))) {
        return false;
    }

    if (isUnreadWithMention(optionOrReport)) {
        return true;
    }

    if (isWaitingForAssigneeToCompleteTask(optionOrReport, parentReportAction)) {
        return true;
    }

    // Has a child report that is awaiting action (e.g. approve, pay, add bank account) from current user
    if (optionOrReport.hasOutstandingChildRequest) {
        return true;
    }

    if (isChatUsedForOnboarding(optionOrReport) && SubscriptionUtils.hasUserFreeTrialEnded() && !SubscriptionUtils.doesUserHavePaymentCardAdded()) {
        return true;
    }

    return false;
}

/**
 * Returns number of transactions that are nonReimbursable
 *
 */
function hasNonReimbursableTransactions(iouReportID: string | undefined): boolean {
    const transactions = TransactionUtils.getAllReportTransactions(iouReportID);
    return transactions.filter((transaction) => transaction.reimbursable === false).length > 0;
}

function getMoneyRequestSpendBreakdown(report: OnyxInputOrEntry<Report>, allReportsDict?: OnyxCollection<Report>): SpendBreakdown {
    const allAvailableReports = allReportsDict ?? allReports;
    let moneyRequestReport;
    if (isMoneyRequestReport(report) || isInvoiceReport(report)) {
        moneyRequestReport = report;
    }
    if (allAvailableReports && report?.iouReportID) {
        moneyRequestReport = allAvailableReports[`${ONYXKEYS.COLLECTION.REPORT}${report.iouReportID}`];
    }
    if (moneyRequestReport) {
        let nonReimbursableSpend = moneyRequestReport.nonReimbursableTotal ?? 0;
        let totalSpend = moneyRequestReport.total ?? 0;

        if (nonReimbursableSpend + totalSpend !== 0) {
            // There is a possibility that if the Expense report has a negative total.
            // This is because there are instances where you can get a credit back on your card,
            // or you enter a negative expense to “offset” future expenses
            nonReimbursableSpend = isExpenseReport(moneyRequestReport) ? nonReimbursableSpend * -1 : Math.abs(nonReimbursableSpend);
            totalSpend = isExpenseReport(moneyRequestReport) ? totalSpend * -1 : Math.abs(totalSpend);

            const totalDisplaySpend = totalSpend;
            const reimbursableSpend = totalDisplaySpend - nonReimbursableSpend;

            return {
                nonReimbursableSpend,
                reimbursableSpend,
                totalDisplaySpend,
            };
        }
    }
    return {
        nonReimbursableSpend: 0,
        reimbursableSpend: 0,
        totalDisplaySpend: 0,
    };
}

/**
 * Get the title for a policy expense chat which depends on the role of the policy member seeing this report
 */
function getPolicyExpenseChatName(report: OnyxEntry<Report>, policy?: OnyxEntry<Policy>): string | undefined {
    const ownerAccountID = report?.ownerAccountID;
    const personalDetails = allPersonalDetails?.[ownerAccountID ?? -1];
    const login = personalDetails ? personalDetails.login : null;
    // eslint-disable-next-line @typescript-eslint/prefer-nullish-coalescing
    const reportOwnerDisplayName = getDisplayNameForParticipant(ownerAccountID) || login || report?.reportName;

    // If the policy expense chat is owned by this user, use the name of the policy as the report name.
    if (report?.isOwnPolicyExpenseChat) {
        return getPolicyName(report, false, policy);
    }

    let policyExpenseChatRole = 'user';
    const policyItem = allPolicies?.[`${ONYXKEYS.COLLECTION.POLICY}${report?.policyID}`];
    if (policyItem) {
        policyExpenseChatRole = policyItem.role || 'user';
    }

    // If this user is not admin and this policy expense chat has been archived because of account merging, this must be an old workspace chat
    // of the account which was merged into the current user's account. Use the name of the policy as the name of the report.
    if (isArchivedRoom(report)) {
        const lastAction = ReportActionsUtils.getLastVisibleAction(report?.reportID ?? '-1');
        const archiveReason = ReportActionsUtils.isClosedAction(lastAction) ? ReportActionsUtils.getOriginalMessage(lastAction)?.reason : CONST.REPORT.ARCHIVE_REASON.DEFAULT;
        if (archiveReason === CONST.REPORT.ARCHIVE_REASON.ACCOUNT_MERGED && policyExpenseChatRole !== CONST.POLICY.ROLE.ADMIN) {
            return getPolicyName(report, false, policy);
        }
    }

    // If user can see this report and they are not its owner, they must be an admin and the report name should be the name of the policy member
    return reportOwnerDisplayName;
}

/**
 * Given a report field, check if the field is for the report title.
 */
function isReportFieldOfTypeTitle(reportField: OnyxEntry<PolicyReportField>): boolean {
    return reportField?.type === 'formula' && reportField?.fieldID === CONST.REPORT_FIELD_TITLE_FIELD_ID;
}

/**
 * Check if Report has any held expenses
 */
function isHoldCreator(transaction: OnyxEntry<Transaction>, reportID: string): boolean {
    const holdReportAction = ReportActionsUtils.getReportAction(reportID, `${transaction?.comment?.hold ?? ''}`);
    return isActionCreator(holdReportAction);
}

/**
 * Check if report fields are available to use in a report
 */
function reportFieldsEnabled(report: Report) {
    return Permissions.canUseReportFields(allBetas ?? []) && isPaidGroupPolicyExpenseReport(report);
}

/**
 * Given a report field, check if the field can be edited or not.
 * For title fields, its considered disabled if `deletable` prop is `true` (https://github.com/Expensify/App/issues/35043#issuecomment-1911275433)
 * For non title fields, its considered disabled if:
 * 1. The user is not admin of the report
 * 2. Report is settled or it is closed
 */
function isReportFieldDisabled(report: OnyxEntry<Report>, reportField: OnyxEntry<PolicyReportField>, policy: OnyxEntry<Policy>): boolean {
    const isReportSettled = isSettled(report?.reportID);
    const isReportClosed = isClosedReport(report);
    const isTitleField = isReportFieldOfTypeTitle(reportField);
    const isAdmin = isPolicyAdmin(report?.policyID ?? '-1', {[`${ONYXKEYS.COLLECTION.POLICY}${policy?.id ?? '-1'}`]: policy});
    return isTitleField ? !reportField?.deletable : !isAdmin && (isReportSettled || isReportClosed);
}

/**
 * Given a set of report fields, return the field of type formula
 */
function getFormulaTypeReportField(reportFields: Record<string, PolicyReportField>) {
    return Object.values(reportFields).find((field) => field?.type === 'formula');
}

/**
 * Given a set of report fields, return the field that refers to title
 */
function getTitleReportField(reportFields: Record<string, PolicyReportField>) {
    return Object.values(reportFields).find((field) => isReportFieldOfTypeTitle(field));
}

/**
 * Get the key for a report field
 */
function getReportFieldKey(reportFieldId: string) {
    // We don't need to add `expensify_` prefix to the title field key, because backend stored title under a unique key `text_title`,
    // and all the other report field keys are stored under `expensify_FIELD_ID`.
    if (reportFieldId === CONST.REPORT_FIELD_TITLE_FIELD_ID) {
        return reportFieldId;
    }

    return `expensify_${reportFieldId}`;
}

/**
 * Get the report fields attached to the policy given policyID
 */
function getReportFieldsByPolicyID(policyID: string): Record<string, PolicyReportField> {
    const policyReportFields = Object.entries(allPolicies ?? {}).find(([key]) => key.replace(ONYXKEYS.COLLECTION.POLICY, '') === policyID);
    const fieldList = policyReportFields?.[1]?.fieldList;

    if (!policyReportFields || !fieldList) {
        return {};
    }

    return fieldList;
}

/**
 * Get the report fields that we should display a MoneyReportView gets opened
 */

function getAvailableReportFields(report: Report, policyReportFields: PolicyReportField[]): PolicyReportField[] {
    // Get the report fields that are attached to a report. These will persist even if a field is deleted from the policy.
    const reportFields = Object.values(report.fieldList ?? {});
    const reportIsSettled = isSettled(report.reportID);

    // If the report is settled, we don't want to show any new field that gets added to the policy.
    if (reportIsSettled) {
        return reportFields;
    }

    // If the report is unsettled, we want to merge the new fields that get added to the policy with the fields that
    // are attached to the report.
    const mergedFieldIds = Array.from(new Set([...policyReportFields.map(({fieldID}) => fieldID), ...reportFields.map(({fieldID}) => fieldID)]));

    const fields = mergedFieldIds.map((id) => {
        const field = report?.fieldList?.[getReportFieldKey(id)];

        if (field) {
            return field;
        }

        const policyReportField = policyReportFields.find(({fieldID}) => fieldID === id);

        if (policyReportField) {
            return policyReportField;
        }

        return null;
    });

    return fields.filter(Boolean) as PolicyReportField[];
}

/**
 * Get the title for an IOU or expense chat which will be showing the payer and the amount
 */
function getMoneyRequestReportName(report: OnyxEntry<Report>, policy?: OnyxEntry<Policy>): string {
    const isReportSettled = isSettled(report?.reportID ?? '-1');
    const reportFields = isReportSettled ? report?.fieldList : getReportFieldsByPolicyID(report?.policyID ?? '-1');
    const titleReportField = getFormulaTypeReportField(reportFields ?? {});

    if (titleReportField && report?.reportName && reportFieldsEnabled(report)) {
        return report.reportName;
    }

    const moneyRequestTotal = getMoneyRequestSpendBreakdown(report).totalDisplaySpend;
    const formattedAmount = CurrencyUtils.convertToDisplayString(moneyRequestTotal, report?.currency);
    let payerOrApproverName;
    if (isExpenseReport(report)) {
        payerOrApproverName = getPolicyName(report, false, policy);
    } else if (isInvoiceReport(report)) {
        const chatReport = getReportOrDraftReport(report?.chatReportID);
        payerOrApproverName = getInvoicePayerName(chatReport);
    } else {
        payerOrApproverName = getDisplayNameForParticipant(report?.managerID) ?? '';
    }

    const payerPaidAmountMessage = Localize.translateLocal('iou.payerPaidAmount', {
        payer: payerOrApproverName,
        amount: formattedAmount,
    });

    if (isReportApproved(report)) {
        return Localize.translateLocal('iou.managerApprovedAmount', {
            manager: payerOrApproverName,
            amount: formattedAmount,
        });
    }

    if (report?.isWaitingOnBankAccount) {
        return `${payerPaidAmountMessage} ${CONST.DOT_SEPARATOR} ${Localize.translateLocal('iou.pending')}`;
    }

    if (!isSettled(report?.reportID) && hasNonReimbursableTransactions(report?.reportID)) {
        payerOrApproverName = getDisplayNameForParticipant(report?.ownerAccountID) ?? '';
        return Localize.translateLocal('iou.payerSpentAmount', {payer: payerOrApproverName, amount: formattedAmount});
    }

    if (isProcessingReport(report) || isOpenExpenseReport(report) || isOpenInvoiceReport(report) || moneyRequestTotal === 0) {
        return Localize.translateLocal('iou.payerOwesAmount', {payer: payerOrApproverName, amount: formattedAmount});
    }

    return payerPaidAmountMessage;
}

/**
 * Gets transaction created, amount, currency, comment, and waypoints (for distance expense)
 * into a flat object. Used for displaying transactions and sending them in API commands
 */

function getTransactionDetails(transaction: OnyxInputOrEntry<Transaction>, createdDateFormat: string = CONST.DATE.FNS_FORMAT_STRING): TransactionDetails | undefined {
    if (!transaction) {
        return;
    }
    const report = getReportOrDraftReport(transaction?.reportID);
    return {
        created: TransactionUtils.getFormattedCreated(transaction, createdDateFormat),
        amount: TransactionUtils.getAmount(transaction, !isEmptyObject(report) && isExpenseReport(report)),
        taxAmount: TransactionUtils.getTaxAmount(transaction, !isEmptyObject(report) && isExpenseReport(report)),
        taxCode: TransactionUtils.getTaxCode(transaction),
        currency: TransactionUtils.getCurrency(transaction),
        comment: TransactionUtils.getDescription(transaction),
        merchant: TransactionUtils.getMerchant(transaction),
        waypoints: TransactionUtils.getWaypoints(transaction),
        category: TransactionUtils.getCategory(transaction),
        billable: TransactionUtils.getBillable(transaction),
        tag: TransactionUtils.getTag(transaction),
        mccGroup: TransactionUtils.getMCCGroup(transaction),
        cardID: TransactionUtils.getCardID(transaction),
        originalAmount: TransactionUtils.getOriginalAmount(transaction),
        originalCurrency: TransactionUtils.getOriginalCurrency(transaction),
    };
}

function getTransactionCommentObject(transaction: OnyxEntry<Transaction>): Comment {
    return {
        ...transaction?.comment,
        waypoints: TransactionUtils.getWaypoints(transaction),
    };
}

/**
 * Can only edit if:
 *
 * - in case of IOU report
 *    - the current user is the requestor and is not settled yet
 * - in case of expense report
 *    - the current user is the requestor and is not settled yet
 *    - the current user is the manager of the report
 *    - or the current user is an admin on the policy the expense report is tied to
 *
 *    This is used in conjunction with canEditRestrictedField to control editing of specific fields like amount, currency, created, receipt, and distance.
 *    On its own, it only controls allowing/disallowing navigating to the editing pages or showing/hiding the 'Edit' icon on report actions
 */
function canEditMoneyRequest(reportAction: OnyxInputOrEntry<ReportAction<typeof CONST.REPORT.ACTIONS.TYPE.IOU>>): boolean {
    const isDeleted = ReportActionsUtils.isDeletedAction(reportAction);

    if (isDeleted) {
        return false;
    }

    const allowedReportActionType: Array<ValueOf<typeof CONST.IOU.REPORT_ACTION_TYPE>> = [CONST.IOU.REPORT_ACTION_TYPE.TRACK, CONST.IOU.REPORT_ACTION_TYPE.CREATE];
    const originalMessage = ReportActionsUtils.getOriginalMessage(reportAction);
    const actionType = originalMessage?.type;

    if (!actionType || !allowedReportActionType.includes(actionType)) {
        return false;
    }

    const moneyRequestReportID = originalMessage?.IOUReportID ?? -1;

    if (!moneyRequestReportID) {
        return actionType === CONST.IOU.REPORT_ACTION_TYPE.TRACK;
    }

    const moneyRequestReport = getReportOrDraftReport(String(moneyRequestReportID));
    const isRequestor = currentUserAccountID === reportAction?.actorAccountID;

    if (isIOUReport(moneyRequestReport)) {
        return isProcessingReport(moneyRequestReport) && isRequestor;
    }

    const policy = getPolicy(moneyRequestReport?.policyID ?? '-1');
    const isAdmin = policy?.role === CONST.POLICY.ROLE.ADMIN;
    const isManager = currentUserAccountID === moneyRequestReport?.managerID;

    if (isInvoiceReport(moneyRequestReport) && isManager) {
        return false;
    }

    // Admin & managers can always edit coding fields such as tag, category, billable, etc. As long as the report has a state higher than OPEN.
    if ((isAdmin || isManager) && !isOpenExpenseReport(moneyRequestReport)) {
        return true;
    }

    return !isReportApproved(moneyRequestReport) && !isSettled(moneyRequestReport?.reportID) && isRequestor;
}

/**
 * Checks if the current user can edit the provided property of an expense
 *
 */
function canEditFieldOfMoneyRequest(reportAction: OnyxInputOrEntry<ReportAction>, fieldToEdit: ValueOf<typeof CONST.EDIT_REQUEST_FIELD>): boolean {
    // A list of fields that cannot be edited by anyone, once an expense has been settled
    const restrictedFields: string[] = [
        CONST.EDIT_REQUEST_FIELD.AMOUNT,
        CONST.EDIT_REQUEST_FIELD.CURRENCY,
        CONST.EDIT_REQUEST_FIELD.MERCHANT,
        CONST.EDIT_REQUEST_FIELD.DATE,
        CONST.EDIT_REQUEST_FIELD.RECEIPT,
        CONST.EDIT_REQUEST_FIELD.DISTANCE,
    ];

    if (!ReportActionsUtils.isMoneyRequestAction(reportAction) || !canEditMoneyRequest(reportAction)) {
        return false;
    }

    // If we're editing fields such as category, tag, description, etc. the check above should be enough for handling the permission
    if (!restrictedFields.includes(fieldToEdit)) {
        return true;
    }

    const iouMessage = ReportActionsUtils.getOriginalMessage(reportAction);
    const moneyRequestReport = allReports?.[`${ONYXKEYS.COLLECTION.REPORT}${iouMessage?.IOUReportID}`] ?? ({} as Report);
    const transaction = allTransactions?.[`${ONYXKEYS.COLLECTION.TRANSACTION}${iouMessage?.IOUTransactionID}`] ?? ({} as Transaction);

    if (isSettled(String(moneyRequestReport.reportID)) || isReportApproved(String(moneyRequestReport.reportID))) {
        return false;
    }

    if (
        (fieldToEdit === CONST.EDIT_REQUEST_FIELD.AMOUNT || fieldToEdit === CONST.EDIT_REQUEST_FIELD.CURRENCY || fieldToEdit === CONST.EDIT_REQUEST_FIELD.DATE) &&
        TransactionUtils.isCardTransaction(transaction)
    ) {
        return false;
    }

    if ((fieldToEdit === CONST.EDIT_REQUEST_FIELD.AMOUNT || fieldToEdit === CONST.EDIT_REQUEST_FIELD.CURRENCY) && TransactionUtils.isDistanceRequest(transaction)) {
        const policy = getPolicy(moneyRequestReport?.reportID ?? '-1');
        const isAdmin = isExpenseReport(moneyRequestReport) && policy?.role === CONST.POLICY.ROLE.ADMIN;
        const isManager = isExpenseReport(moneyRequestReport) && currentUserAccountID === moneyRequestReport?.managerID;

        return isAdmin || isManager;
    }

    if (fieldToEdit === CONST.EDIT_REQUEST_FIELD.RECEIPT) {
        const isRequestor = currentUserAccountID === reportAction?.actorAccountID;
        return !isInvoiceReport(moneyRequestReport) && !TransactionUtils.isReceiptBeingScanned(transaction) && !TransactionUtils.isDistanceRequest(transaction) && isRequestor;
    }

    return true;
}

/**
 * Can only edit if:
 *
 * - It was written by the current user
 * - It's an ADD_COMMENT that is not an attachment
 * - It's an expense where conditions for editability are defined in canEditMoneyRequest method
 * - It's not pending deletion
 */
function canEditReportAction(reportAction: OnyxInputOrEntry<ReportAction>): boolean {
    const isCommentOrIOU = reportAction?.actionName === CONST.REPORT.ACTIONS.TYPE.ADD_COMMENT || reportAction?.actionName === CONST.REPORT.ACTIONS.TYPE.IOU;
    const message = reportAction ? ReportActionsUtils.getReportActionMessage(reportAction) : undefined;

    return !!(
        reportAction?.actorAccountID === currentUserAccountID &&
        isCommentOrIOU &&
        (!ReportActionsUtils.isMoneyRequestAction(reportAction) || canEditMoneyRequest(reportAction)) && // Returns true for non-IOU actions
        !isReportMessageAttachment(message) &&
        (isEmptyObject(reportAction.attachmentInfo) || !reportAction.isOptimisticAction) &&
        !ReportActionsUtils.isDeletedAction(reportAction) &&
        !ReportActionsUtils.isCreatedTaskReportAction(reportAction) &&
        reportAction?.pendingAction !== CONST.RED_BRICK_ROAD_PENDING_ACTION.DELETE
    );
}

function canHoldUnholdReportAction(reportAction: OnyxInputOrEntry<ReportAction>): {canHoldRequest: boolean; canUnholdRequest: boolean} {
    if (!ReportActionsUtils.isMoneyRequestAction(reportAction)) {
        return {canHoldRequest: false, canUnholdRequest: false};
    }

    const moneyRequestReportID = ReportActionsUtils.getOriginalMessage(reportAction)?.IOUReportID ?? 0;
    const moneyRequestReport = getReportOrDraftReport(String(moneyRequestReportID));

    if (!moneyRequestReportID || !moneyRequestReport) {
        return {canHoldRequest: false, canUnholdRequest: false};
    }

    const isRequestSettled = isSettled(moneyRequestReport?.reportID);
    const isApproved = isReportApproved(moneyRequestReport);
    const transactionID = moneyRequestReport ? ReportActionsUtils.getOriginalMessage(reportAction)?.IOUTransactionID : 0;
    const transaction = allTransactions?.[`${ONYXKEYS.COLLECTION.TRANSACTION}${transactionID}`] ?? ({} as Transaction);

    const parentReport = getReportOrDraftReport(String(moneyRequestReport.parentReportID));
    const parentReportAction = ReportActionsUtils.getParentReportAction(moneyRequestReport);

    const isRequestIOU = parentReport?.type === 'iou';
    const isRequestHoldCreator = isHoldCreator(transaction, moneyRequestReport?.reportID) && isRequestIOU;
    const isTrackExpenseMoneyReport = isTrackExpenseReport(moneyRequestReport);
    const isActionOwner =
        typeof parentReportAction?.actorAccountID === 'number' &&
        typeof currentUserPersonalDetails?.accountID === 'number' &&
        parentReportAction.actorAccountID === currentUserPersonalDetails?.accountID;
    const isApprover = isMoneyRequestReport(moneyRequestReport) && moneyRequestReport?.managerID !== null && currentUserPersonalDetails?.accountID === moneyRequestReport?.managerID;
    const isOnHold = TransactionUtils.isOnHold(transaction);
    const isScanning = TransactionUtils.hasReceipt(transaction) && TransactionUtils.isReceiptBeingScanned(transaction);

    const canModifyStatus = !isTrackExpenseMoneyReport && (isPolicyAdmin || isActionOwner || isApprover);
    const isDeletedParentAction = isEmptyObject(parentReportAction) || ReportActionsUtils.isDeletedAction(parentReportAction);

    const canHoldOrUnholdRequest = !isRequestSettled && !isApproved && !isDeletedParentAction;
    const canHoldRequest = canHoldOrUnholdRequest && !isOnHold && (isRequestHoldCreator || (!isRequestIOU && canModifyStatus)) && !isScanning && !!transaction?.reimbursable;
    const canUnholdRequest = !!(canHoldOrUnholdRequest && isOnHold && (isRequestHoldCreator || (!isRequestIOU && canModifyStatus))) && !!transaction?.reimbursable;

    return {canHoldRequest, canUnholdRequest};
}

const changeMoneyRequestHoldStatus = (reportAction: OnyxEntry<ReportAction>, backTo?: string): void => {
    if (!ReportActionsUtils.isMoneyRequestAction(reportAction)) {
        return;
    }
    const moneyRequestReportID = ReportActionsUtils.getOriginalMessage(reportAction)?.IOUReportID ?? 0;

    const moneyRequestReport = getReportOrDraftReport(String(moneyRequestReportID));
    if (!moneyRequestReportID || !moneyRequestReport) {
        return;
    }

    const transactionID = ReportActionsUtils.getOriginalMessage(reportAction)?.IOUTransactionID ?? '';
    const transaction = allTransactions?.[`${ONYXKEYS.COLLECTION.TRANSACTION}${transactionID}`] ?? ({} as Transaction);
    const isOnHold = TransactionUtils.isOnHold(transaction);
    const policy = allPolicies?.[`${ONYXKEYS.COLLECTION.POLICY}${moneyRequestReport.policyID}`] ?? null;

    if (isOnHold) {
        IOU.unholdRequest(transactionID, reportAction.childReportID ?? '');
    } else {
        const activeRoute = encodeURIComponent(Navigation.getActiveRouteWithoutParams());
        // eslint-disable-next-line @typescript-eslint/prefer-nullish-coalescing
        Navigation.navigate(ROUTES.MONEY_REQUEST_HOLD_REASON.getRoute(policy?.type ?? CONST.POLICY.TYPE.PERSONAL, transactionID, reportAction.childReportID ?? '', backTo || activeRoute));
    }
};

/**
 * Gets all transactions on an IOU report with a receipt
 */
function getTransactionsWithReceipts(iouReportID: string | undefined): Transaction[] {
    const transactions = TransactionUtils.getAllReportTransactions(iouReportID);
    return transactions.filter((transaction) => TransactionUtils.hasReceipt(transaction));
}

/**
 * For report previews, we display a "Receipt scan in progress" indicator
 * instead of the report total only when we have no report total ready to show. This is the case when
 * all requests are receipts that are being SmartScanned. As soon as we have a non-receipt request,
 * or as soon as one receipt request is done scanning, we have at least one
 * "ready" expense, and we remove this indicator to show the partial report total.
 */
function areAllRequestsBeingSmartScanned(iouReportID: string, reportPreviewAction: OnyxEntry<ReportAction>): boolean {
    const transactionsWithReceipts = getTransactionsWithReceipts(iouReportID);
    // If we have more requests than requests with receipts, we have some manual requests
    if (ReportActionsUtils.getNumberOfMoneyRequests(reportPreviewAction) > transactionsWithReceipts.length) {
        return false;
    }
    return transactionsWithReceipts.every((transaction) => TransactionUtils.isReceiptBeingScanned(transaction));
}

/**
 * Get the transactions related to a report preview with receipts
 * Get the details linked to the IOU reportAction
 *
 * NOTE: This method is only meant to be used inside this action file. Do not export and use it elsewhere. Use withOnyx or Onyx.connect() instead.
 */
function getLinkedTransaction(reportAction: OnyxEntry<ReportAction | OptimisticIOUReportAction>): OnyxEntry<Transaction> {
    let transactionID = '';

    if (ReportActionsUtils.isMoneyRequestAction(reportAction)) {
        transactionID = ReportActionsUtils.getOriginalMessage(reportAction)?.IOUTransactionID ?? '-1';
    }

    return allTransactions?.[`${ONYXKEYS.COLLECTION.TRANSACTION}${transactionID}`];
}

/**
 * Check if any of the transactions in the report has required missing fields
 */
function hasMissingSmartscanFields(iouReportID: string): boolean {
    return TransactionUtils.getAllReportTransactions(iouReportID).some(TransactionUtils.hasMissingSmartscanFields);
}

/**
 * Check if iouReportID has required missing fields
 */
function shouldShowRBRForMissingSmartscanFields(iouReportID: string): boolean {
    const reportActions = Object.values(ReportActionsUtils.getAllReportActions(iouReportID));
    return reportActions.some((action) => {
        if (!ReportActionsUtils.isMoneyRequestAction(action)) {
            return false;
        }
        const transaction = getLinkedTransaction(action);
        if (isEmptyObject(transaction)) {
            return false;
        }
        if (!ReportActionsUtils.wasActionTakenByCurrentUser(action)) {
            return false;
        }
        return TransactionUtils.hasMissingSmartscanFields(transaction);
    });
}

/**
 * Given a parent IOU report action get report name for the LHN.
 */
function getTransactionReportName(reportAction: OnyxEntry<ReportAction | OptimisticIOUReportAction>): string {
    if (ReportActionsUtils.isReversedTransaction(reportAction)) {
        return Localize.translateLocal('parentReportAction.reversedTransaction');
    }

    if (ReportActionsUtils.isDeletedAction(reportAction)) {
        return Localize.translateLocal('parentReportAction.deletedExpense');
    }

    const transaction = getLinkedTransaction(reportAction);

    if (isEmptyObject(transaction)) {
        // Transaction data might be empty on app's first load, if so we fallback to Expense/Track Expense
        return ReportActionsUtils.isTrackExpenseAction(reportAction) ? Localize.translateLocal('iou.trackExpense') : Localize.translateLocal('iou.expense');
    }

    if (TransactionUtils.hasReceipt(transaction) && TransactionUtils.isReceiptBeingScanned(transaction)) {
        return Localize.translateLocal('iou.receiptScanning');
    }

    if (TransactionUtils.hasMissingSmartscanFields(transaction)) {
        return Localize.translateLocal('iou.receiptMissingDetails');
    }

    if (TransactionUtils.isFetchingWaypointsFromServer(transaction) && TransactionUtils.getMerchant(transaction) === Localize.translateLocal('iou.fieldPending')) {
        return Localize.translateLocal('iou.fieldPending');
    }

    const transactionDetails = getTransactionDetails(transaction);

    const formattedAmount = CurrencyUtils.convertToDisplayString(transactionDetails?.amount ?? 0, transactionDetails?.currency) ?? '';
    const comment = (!TransactionUtils.isMerchantMissing(transaction) ? transactionDetails?.merchant : transactionDetails?.comment) ?? '';
    if (ReportActionsUtils.isTrackExpenseAction(reportAction)) {
        return Localize.translateLocal('iou.threadTrackReportName', {formattedAmount, comment});
    }
    if (ReportActionsUtils.isSentMoneyReportAction(reportAction)) {
        return getIOUReportActionDisplayMessage(reportAction as ReportAction, transaction);
    }
    return Localize.translateLocal('iou.threadExpenseReportName', {formattedAmount, comment});
}

/**
 * Get expense message for an IOU report
 *
 * @param [iouReportAction] This is always an IOU action. When necessary, report preview actions will be unwrapped and the child iou report action is passed here (the original report preview
 *     action will be passed as `originalReportAction` in this case).
 * @param [originalReportAction] This can be either a report preview action or the IOU action. This will be the original report preview action in cases where `iouReportAction` was unwrapped
 *     from a report preview action. Otherwise, it will be the same as `iouReportAction`.
 */
function getReportPreviewMessage(
    reportOrID: OnyxInputOrEntry<Report> | string,
    iouReportAction: OnyxInputOrEntry<ReportAction> = null,
    shouldConsiderScanningReceiptOrPendingRoute = false,
    isPreviewMessageForParentChatReport = false,
    policy?: OnyxInputOrEntry<Policy>,
    isForListPreview = false,
    originalReportAction: OnyxInputOrEntry<ReportAction> = iouReportAction,
): string {
    const report = typeof reportOrID === 'string' ? allReports?.[`${ONYXKEYS.COLLECTION.REPORT}${reportOrID}`] : reportOrID;
    const reportActionMessage = ReportActionsUtils.getReportActionHtml(iouReportAction);

    if (isEmptyObject(report) || !report?.reportID) {
        // The iouReport is not found locally after SignIn because the OpenApp API won't return iouReports if they're settled
        // As a temporary solution until we know how to solve this the best, we just use the message that returned from BE
        return reportActionMessage;
    }

    if (!isEmptyObject(iouReportAction) && !isIOUReport(report) && iouReportAction && ReportActionsUtils.isSplitBillAction(iouReportAction)) {
        // This covers group chats where the last action is a split expense action
        const linkedTransaction = getLinkedTransaction(iouReportAction);
        if (isEmptyObject(linkedTransaction)) {
            return reportActionMessage;
        }

        if (!isEmptyObject(linkedTransaction)) {
            if (TransactionUtils.isReceiptBeingScanned(linkedTransaction)) {
                return Localize.translateLocal('iou.receiptScanning');
            }

            if (TransactionUtils.hasMissingSmartscanFields(linkedTransaction)) {
                return Localize.translateLocal('iou.receiptMissingDetails');
            }

            const transactionDetails = getTransactionDetails(linkedTransaction);
            const formattedAmount = CurrencyUtils.convertToDisplayString(transactionDetails?.amount ?? 0, transactionDetails?.currency);
            return Localize.translateLocal('iou.didSplitAmount', {formattedAmount, comment: transactionDetails?.comment ?? ''});
        }
    }

    if (!isEmptyObject(iouReportAction) && !isIOUReport(report) && iouReportAction && ReportActionsUtils.isTrackExpenseAction(iouReportAction)) {
        // This covers group chats where the last action is a track expense action
        const linkedTransaction = getLinkedTransaction(iouReportAction);
        if (isEmptyObject(linkedTransaction)) {
            return reportActionMessage;
        }

        if (!isEmptyObject(linkedTransaction)) {
            if (TransactionUtils.isReceiptBeingScanned(linkedTransaction)) {
                return Localize.translateLocal('iou.receiptScanning');
            }

            if (TransactionUtils.hasMissingSmartscanFields(linkedTransaction)) {
                return Localize.translateLocal('iou.receiptMissingDetails');
            }

            const transactionDetails = getTransactionDetails(linkedTransaction);
            const formattedAmount = CurrencyUtils.convertToDisplayString(transactionDetails?.amount ?? 0, transactionDetails?.currency);
            return Localize.translateLocal('iou.trackedAmount', {formattedAmount, comment: transactionDetails?.comment ?? ''});
        }
    }

    const containsNonReimbursable = hasNonReimbursableTransactions(report.reportID);
    const totalAmount = getMoneyRequestSpendBreakdown(report).totalDisplaySpend;

    const policyName = getPolicyName(report, false, policy);
    const payerName = isExpenseReport(report) ? policyName : getDisplayNameForParticipant(report.managerID, !isPreviewMessageForParentChatReport);

    const formattedAmount = CurrencyUtils.convertToDisplayString(totalAmount, report.currency);

    if (isReportApproved(report) && isPaidGroupPolicy(report)) {
        return Localize.translateLocal('iou.managerApprovedAmount', {
            manager: payerName ?? '',
            amount: formattedAmount,
        });
    }

    let linkedTransaction;
    if (!isEmptyObject(iouReportAction) && shouldConsiderScanningReceiptOrPendingRoute && iouReportAction && ReportActionsUtils.isMoneyRequestAction(iouReportAction)) {
        linkedTransaction = getLinkedTransaction(iouReportAction);
    }

    if (!isEmptyObject(linkedTransaction) && TransactionUtils.hasReceipt(linkedTransaction) && TransactionUtils.isReceiptBeingScanned(linkedTransaction)) {
        return Localize.translateLocal('iou.receiptScanning');
    }

    if (!isEmptyObject(linkedTransaction) && TransactionUtils.isFetchingWaypointsFromServer(linkedTransaction) && !TransactionUtils.getAmount(linkedTransaction)) {
        return Localize.translateLocal('iou.fieldPending');
    }

    const originalMessage = !isEmptyObject(iouReportAction) && ReportActionsUtils.isMoneyRequestAction(iouReportAction) ? ReportActionsUtils.getOriginalMessage(iouReportAction) : undefined;

    // Show Paid preview message if it's settled or if the amount is paid & stuck at receivers end for only chat reports.
    if (isSettled(report.reportID) || (report.isWaitingOnBankAccount && isPreviewMessageForParentChatReport)) {
        // A settled report preview message can come in three formats "paid ... elsewhere" or "paid ... with Expensify"
        let translatePhraseKey: TranslationPaths = 'iou.paidElsewhereWithAmount';
        if (isPreviewMessageForParentChatReport) {
            translatePhraseKey = 'iou.payerPaidAmount';
        } else if (
            [CONST.IOU.PAYMENT_TYPE.VBBA, CONST.IOU.PAYMENT_TYPE.EXPENSIFY].some((paymentType) => paymentType === originalMessage?.paymentType) ||
            !!reportActionMessage.match(/ (with Expensify|using Expensify)$/) ||
            report.isWaitingOnBankAccount
        ) {
            translatePhraseKey = 'iou.paidWithExpensifyWithAmount';
        }

        let actualPayerName = report.managerID === currentUserAccountID ? '' : getDisplayNameForParticipant(report.managerID, true);
        actualPayerName = actualPayerName && isForListPreview && !isPreviewMessageForParentChatReport ? `${actualPayerName}:` : actualPayerName;
        const payerDisplayName = isPreviewMessageForParentChatReport ? payerName : actualPayerName;

        return Localize.translateLocal(translatePhraseKey, {amount: formattedAmount, payer: payerDisplayName ?? ''});
    }

    if (report.isWaitingOnBankAccount) {
        const submitterDisplayName = getDisplayNameForParticipant(report.ownerAccountID ?? -1, true) ?? '';
        return Localize.translateLocal('iou.waitingOnBankAccount', {submitterDisplayName});
    }

    const lastActorID = iouReportAction?.actorAccountID;
    let amount = originalMessage?.amount;
    let currency = originalMessage?.currency ? originalMessage?.currency : report.currency;

    if (!isEmptyObject(linkedTransaction)) {
        amount = TransactionUtils.getAmount(linkedTransaction, isExpenseReport(report));
        currency = TransactionUtils.getCurrency(linkedTransaction);
    }

    if (isEmptyObject(linkedTransaction) && !isEmptyObject(iouReportAction)) {
        linkedTransaction = getLinkedTransaction(iouReportAction);
    }

    let comment = !isEmptyObject(linkedTransaction) ? TransactionUtils.getDescription(linkedTransaction) : undefined;
    if (!isEmptyObject(originalReportAction) && ReportActionsUtils.isReportPreviewAction(originalReportAction) && ReportActionsUtils.getNumberOfMoneyRequests(originalReportAction) !== 1) {
        comment = undefined;
    }

    // if we have the amount in the originalMessage and lastActorID, we can use that to display the preview message for the latest expense
    if (amount !== undefined && lastActorID && !isPreviewMessageForParentChatReport) {
        const amountToDisplay = CurrencyUtils.convertToDisplayString(Math.abs(amount), currency);

        // We only want to show the actor name in the preview if it's not the current user who took the action
        const requestorName = lastActorID && lastActorID !== currentUserAccountID ? getDisplayNameForParticipant(lastActorID, !isPreviewMessageForParentChatReport) : '';
        return `${requestorName ? `${requestorName}: ` : ''}${Localize.translateLocal('iou.submittedAmount', {formattedAmount: amountToDisplay, comment})}`;
    }

    if (containsNonReimbursable) {
        return Localize.translateLocal('iou.payerSpentAmount', {payer: getDisplayNameForParticipant(report.ownerAccountID) ?? '', amount: formattedAmount});
    }

    return Localize.translateLocal('iou.payerOwesAmount', {payer: payerName ?? '', amount: formattedAmount, comment});
}

/**
 * Given the updates user made to the expense, compose the originalMessage
 * object of the modified expense action.
 *
 * At the moment, we only allow changing one transaction field at a time.
 */
function getModifiedExpenseOriginalMessage(
    oldTransaction: OnyxInputOrEntry<Transaction>,
    transactionChanges: TransactionChanges,
    isFromExpenseReport: boolean,
    policy: OnyxInputOrEntry<Policy>,
): OriginalMessageModifiedExpense {
    const originalMessage: OriginalMessageModifiedExpense = {};
    // Remark: Comment field is the only one which has new/old prefixes for the keys (newComment/ oldComment),
    // all others have old/- pattern such as oldCreated/created
    if ('comment' in transactionChanges) {
        originalMessage.oldComment = TransactionUtils.getDescription(oldTransaction);
        originalMessage.newComment = transactionChanges?.comment;
    }
    if ('created' in transactionChanges) {
        originalMessage.oldCreated = TransactionUtils.getFormattedCreated(oldTransaction);
        originalMessage.created = transactionChanges?.created;
    }
    if ('merchant' in transactionChanges) {
        originalMessage.oldMerchant = TransactionUtils.getMerchant(oldTransaction);
        originalMessage.merchant = transactionChanges?.merchant;
    }

    // The amount is always a combination of the currency and the number value so when one changes we need to store both
    // to match how we handle the modified expense action in oldDot
    const didAmountOrCurrencyChange = 'amount' in transactionChanges || 'currency' in transactionChanges;
    if (didAmountOrCurrencyChange) {
        originalMessage.oldAmount = TransactionUtils.getAmount(oldTransaction, isFromExpenseReport);
        originalMessage.amount = transactionChanges?.amount ?? transactionChanges.oldAmount;
        originalMessage.oldCurrency = TransactionUtils.getCurrency(oldTransaction);
        originalMessage.currency = transactionChanges?.currency ?? transactionChanges.oldCurrency;
    }

    if ('category' in transactionChanges) {
        originalMessage.oldCategory = TransactionUtils.getCategory(oldTransaction);
        originalMessage.category = transactionChanges?.category;
    }

    if ('tag' in transactionChanges) {
        originalMessage.oldTag = TransactionUtils.getTag(oldTransaction);
        originalMessage.tag = transactionChanges?.tag;
    }

    // We only want to display a tax rate update system message when tax rate is updated by user.
    // Tax rate can change as a result of currency update. In such cases, we want to skip displaying a system message, as discussed.
    const didTaxCodeChange = 'taxCode' in transactionChanges;
    if (didTaxCodeChange && !didAmountOrCurrencyChange) {
        originalMessage.oldTaxRate = policy?.taxRates?.taxes[TransactionUtils.getTaxCode(oldTransaction)]?.value;
        originalMessage.taxRate = transactionChanges?.taxCode && policy?.taxRates?.taxes[transactionChanges?.taxCode].value;
    }

    // We only want to display a tax amount update system message when tax amount is updated by user.
    // Tax amount can change as a result of amount, currency or tax rate update. In such cases, we want to skip displaying a system message, as discussed.
    if ('taxAmount' in transactionChanges && !(didAmountOrCurrencyChange || didTaxCodeChange)) {
        originalMessage.oldTaxAmount = TransactionUtils.getTaxAmount(oldTransaction, isFromExpenseReport);
        originalMessage.taxAmount = transactionChanges?.taxAmount;
        originalMessage.currency = TransactionUtils.getCurrency(oldTransaction);
    }

    if ('billable' in transactionChanges) {
        const oldBillable = TransactionUtils.getBillable(oldTransaction);
        originalMessage.oldBillable = oldBillable ? Localize.translateLocal('common.billable').toLowerCase() : Localize.translateLocal('common.nonBillable').toLowerCase();
        originalMessage.billable = transactionChanges?.billable ? Localize.translateLocal('common.billable').toLowerCase() : Localize.translateLocal('common.nonBillable').toLowerCase();
    }

    return originalMessage;
}

/**
 * Check if original message is an object and can be used as a ChangeLog type
 * @param originalMessage
 */
function isChangeLogObject(originalMessage?: OriginalMessageChangeLog): OriginalMessageChangeLog | undefined {
    if (originalMessage && typeof originalMessage === 'object') {
        return originalMessage;
    }
    return undefined;
}

/**
 * Build invited usernames for admin chat threads
 * @param parentReportAction
 * @param parentReportActionMessage
 */
function getAdminRoomInvitedParticipants(parentReportAction: OnyxEntry<ReportAction>, parentReportActionMessage: string) {
    if (isEmptyObject(parentReportAction)) {
        return parentReportActionMessage || Localize.translateLocal('parentReportAction.deletedMessage');
    }
    if (!ReportActionsUtils.getOriginalMessage(parentReportAction)) {
        return parentReportActionMessage || Localize.translateLocal('parentReportAction.deletedMessage');
    }
    if (!ReportActionsUtils.isPolicyChangeLogAction(parentReportAction) || !ReportActionsUtils.isRoomChangeLogAction(parentReportAction)) {
        return parentReportActionMessage || Localize.translateLocal('parentReportAction.deletedMessage');
    }

    const originalMessage = isChangeLogObject(ReportActionsUtils.getOriginalMessage(parentReportAction));
    const participantAccountIDs = originalMessage?.targetAccountIDs ?? [];

    const participants = participantAccountIDs.map((id: number) => {
        const name = getDisplayNameForParticipant(id);
        if (name && name?.length > 0) {
            return name;
        }
        return Localize.translateLocal('common.hidden');
    });
    const users = participants.length > 1 ? participants.join(` ${Localize.translateLocal('common.and')} `) : participants[0];
    if (!users) {
        return parentReportActionMessage;
    }
    const actionType = parentReportAction.actionName;
    const isInviteAction = actionType === CONST.REPORT.ACTIONS.TYPE.ROOM_CHANGE_LOG.INVITE_TO_ROOM || actionType === CONST.REPORT.ACTIONS.TYPE.POLICY_CHANGE_LOG.INVITE_TO_ROOM;

    const verbKey = isInviteAction ? 'workspace.invite.invited' : 'workspace.invite.removed';
    const prepositionKey = isInviteAction ? 'workspace.invite.to' : 'workspace.invite.from';

    const verb = Localize.translateLocal(verbKey);
    const preposition = Localize.translateLocal(prepositionKey);

    const roomName = originalMessage?.roomName ?? '';

    return roomName ? `${verb} ${users} ${preposition} ${roomName}` : `${verb} ${users}`;
}

/**
 * Get the invoice payer name based on its type:
 * - Individual - a receiver display name.
 * - Policy - a receiver policy name.
 */
function getInvoicePayerName(report: OnyxEntry<Report>): string {
    const invoiceReceiver = report?.invoiceReceiver;
    const isIndividual = invoiceReceiver?.type === CONST.REPORT.INVOICE_RECEIVER_TYPE.INDIVIDUAL;

    if (isIndividual) {
        return PersonalDetailsUtils.getDisplayNameOrDefault(allPersonalDetails?.[invoiceReceiver.accountID]);
    }

    return getPolicyName(report, false, allPolicies?.[`${ONYXKEYS.COLLECTION.POLICY}${invoiceReceiver?.policyID}`]);
}

/**
 * Parse html of reportAction into text
 */
function parseReportActionHtmlToText(reportAction: OnyxEntry<ReportAction>, reportID: string, childReportID?: string): string {
    if (!reportAction) {
        return '';
    }
    const key = `${reportID}_${reportAction.reportActionID}_${reportAction.lastModified}`;
    const cachedText = parsedReportActionMessageCache[key];
    if (cachedText !== undefined) {
        return cachedText;
    }

    const {html, text} = ReportActionsUtils.getReportActionMessage(reportAction) ?? {};

    if (!html) {
        return text ?? '';
    }

    const mentionReportRegex = /<mention-report reportID="(\d+)" *\/>/gi;
    const matches = html.matchAll(mentionReportRegex);

    const reportIDToName: Record<string, string> = {};
    for (const match of matches) {
        if (match[1] !== childReportID) {
            // eslint-disable-next-line @typescript-eslint/no-use-before-define
            reportIDToName[match[1]] = getReportName(getReportOrDraftReport(match[1])) ?? '';
        }
    }

    const mentionUserRegex = /<mention-user accountID="(\d+)" *\/>/gi;
    const accountIDToName: Record<string, string> = {};
    const accountIDs = Array.from(html.matchAll(mentionUserRegex), (mention) => Number(mention[1]));
    const logins = PersonalDetailsUtils.getLoginsByAccountIDs(accountIDs);
    accountIDs.forEach((id, index) => (accountIDToName[id] = logins[index]));

    const textMessage = Str.removeSMSDomain(parseHtmlToText(html, reportIDToName, accountIDToName));
    parsedReportActionMessageCache[key] = textMessage;

    return textMessage;
}

/**
 * Get the report action message for a report action.
 */
function getReportActionMessage(reportAction: OnyxEntry<ReportAction>, reportID?: string, childReportID?: string) {
    if (isEmptyObject(reportAction)) {
        return '';
    }
    if (reportAction.actionName === CONST.REPORT.ACTIONS.TYPE.HOLD) {
        return Localize.translateLocal('iou.heldExpense');
    }
    if (reportAction.actionName === CONST.REPORT.ACTIONS.TYPE.UNHOLD) {
        return Localize.translateLocal('iou.unheldExpense');
    }
    if (ReportActionsUtils.isApprovedOrSubmittedReportAction(reportAction)) {
        return ReportActionsUtils.getReportActionMessageText(reportAction);
    }
    if (ReportActionsUtils.isReimbursementQueuedAction(reportAction)) {
        return getReimbursementQueuedActionMessage(reportAction, getReportOrDraftReport(reportID), false);
    }

    return parseReportActionHtmlToText(reportAction, reportID ?? '', childReportID);
}

/**
 * Get the title for an invoice room.
 */
function getInvoicesChatName(report: OnyxEntry<Report>): string {
    const invoiceReceiver = report?.invoiceReceiver;
    const isIndividual = invoiceReceiver?.type === CONST.REPORT.INVOICE_RECEIVER_TYPE.INDIVIDUAL;
    const invoiceReceiverAccountID = isIndividual ? invoiceReceiver.accountID : -1;
    const invoiceReceiverPolicyID = isIndividual ? '' : invoiceReceiver?.policyID ?? '-1';
    const isCurrentUserReceiver =
        (isIndividual && invoiceReceiverAccountID === currentUserAccountID) || (!isIndividual && PolicyUtils.isPolicyEmployee(invoiceReceiverPolicyID, allPolicies));

    if (isCurrentUserReceiver) {
        return getPolicyName(report);
    }

    if (isIndividual) {
        return PersonalDetailsUtils.getDisplayNameOrDefault(allPersonalDetails?.[invoiceReceiverAccountID]);
    }

    // TODO: Check this flow in a scope of the Invoice V0.3
    return getPolicyName(report, false, allPolicies?.[`${ONYXKEYS.COLLECTION.POLICY}${invoiceReceiverPolicyID}`]);
}

/**
 * Get the title for a report.
 */
function getReportName(report: OnyxEntry<Report>, policy?: OnyxEntry<Policy>, parentReportActionParam?: OnyxInputOrEntry<ReportAction>): string {
    let formattedName: string | undefined;
    const parentReportAction = parentReportActionParam ?? ReportActionsUtils.getParentReportAction(report);
    if (isChatThread(report)) {
        if (!isEmptyObject(parentReportAction) && ReportActionsUtils.isTransactionThread(parentReportAction)) {
            formattedName = getTransactionReportName(parentReportAction);
            if (isArchivedRoom(report)) {
                formattedName += ` (${Localize.translateLocal('common.archived')})`;
            }
            return formatReportLastMessageText(formattedName);
        }

        if (ReportActionsUtils.getReportActionMessage(parentReportAction)?.isDeletedParentAction) {
            return Localize.translateLocal('parentReportAction.deletedMessage');
        }

        const isAttachment = ReportActionsUtils.isReportActionAttachment(!isEmptyObject(parentReportAction) ? parentReportAction : undefined);
        const parentReportActionMessage = getReportActionMessage(parentReportAction, report?.parentReportID, report?.reportID ?? '').replace(/(\r\n|\n|\r)/gm, ' ');
        if (isAttachment && parentReportActionMessage) {
            return `[${Localize.translateLocal('common.attachment')}]`;
        }
        if (
            ReportActionsUtils.getReportActionMessage(parentReportAction)?.moderationDecision?.decision === CONST.MODERATION.MODERATOR_DECISION_PENDING_HIDE ||
            ReportActionsUtils.getReportActionMessage(parentReportAction)?.moderationDecision?.decision === CONST.MODERATION.MODERATOR_DECISION_HIDDEN ||
            ReportActionsUtils.getReportActionMessage(parentReportAction)?.moderationDecision?.decision === CONST.MODERATION.MODERATOR_DECISION_PENDING_REMOVE
        ) {
            return Localize.translateLocal('parentReportAction.hiddenMessage');
        }
        if (isAdminRoom(report) || isUserCreatedPolicyRoom(report)) {
            return getAdminRoomInvitedParticipants(parentReportAction, parentReportActionMessage);
        }
        if (parentReportActionMessage && isArchivedRoom(report)) {
            return `${parentReportActionMessage} (${Localize.translateLocal('common.archived')})`;
        }
        if (!isEmptyObject(parentReportAction) && ReportActionsUtils.isModifiedExpenseAction(parentReportAction)) {
            return ModifiedExpenseMessage.getForReportAction(report?.reportID, parentReportAction);
        }

        if (isTripRoom(report)) {
            return report?.reportName ?? '';
        }

        return parentReportActionMessage;
    }

    if (isClosedExpenseReportWithNoExpenses(report)) {
        return Localize.translateLocal('parentReportAction.deletedReport');
    }

    if (isTaskReport(report) && isCanceledTaskReport(report, parentReportAction)) {
        return Localize.translateLocal('parentReportAction.deletedTask');
    }

    if (isGroupChat(report)) {
        return getGroupChatName(undefined, true, report) ?? '';
    }

    if (isChatRoom(report) || isTaskReport(report)) {
        formattedName = report?.reportName;
    }

    if (isPolicyExpenseChat(report)) {
        formattedName = getPolicyExpenseChatName(report, policy);
    }

    if (isMoneyRequestReport(report) || isInvoiceReport(report)) {
        formattedName = getMoneyRequestReportName(report, policy);
    }

    if (isInvoiceRoom(report)) {
        formattedName = getInvoicesChatName(report);
    }

    if (isArchivedRoom(report)) {
        formattedName += ` (${Localize.translateLocal('common.archived')})`;
    }

    if (isSelfDM(report)) {
        formattedName = getDisplayNameForParticipant(currentUserAccountID, undefined, undefined, true);
    }

    if (isInvoiceRoom(report)) {
        formattedName = getInvoicesChatName(report);
    }

    if (formattedName) {
        return formatReportLastMessageText(formattedName);
    }

    // Not a room or PolicyExpenseChat, generate title from first 5 other participants
    const participantsWithoutCurrentUser = Object.keys(report?.participants ?? {})
        .map(Number)
        .filter((accountID) => accountID !== currentUserAccountID)
        .slice(0, 5);
    const isMultipleParticipantReport = participantsWithoutCurrentUser.length > 1;
    return participantsWithoutCurrentUser.map((accountID) => getDisplayNameForParticipant(accountID, isMultipleParticipantReport)).join(', ');
}

/**
 * Get the payee name given a report.
 */
function getPayeeName(report: OnyxEntry<Report>): string | undefined {
    if (isEmptyObject(report)) {
        return undefined;
    }

    const participantsWithoutCurrentUser = Object.keys(report?.participants ?? {})
        .map(Number)
        .filter((accountID) => accountID !== currentUserAccountID);

    if (participantsWithoutCurrentUser.length === 0) {
        return undefined;
    }
    return getDisplayNameForParticipant(participantsWithoutCurrentUser[0], true);
}

/**
 * Get either the policyName or domainName the chat is tied to
 */
function getChatRoomSubtitle(report: OnyxEntry<Report>): string | undefined {
    if (isChatThread(report)) {
        return '';
    }
    if (isSelfDM(report)) {
        return Localize.translateLocal('reportActionsView.yourSpace');
    }
    if (isInvoiceRoom(report)) {
        return Localize.translateLocal('workspace.common.invoices');
    }
    if (!isDefaultRoom(report) && !isUserCreatedPolicyRoom(report) && !isPolicyExpenseChat(report)) {
        return '';
    }
    if (getChatType(report) === CONST.REPORT.CHAT_TYPE.DOMAIN_ALL) {
        // The domainAll rooms are just #domainName, so we ignore the prefix '#' to get the domainName
        return report?.reportName?.substring(1) ?? '';
    }
    if ((isPolicyExpenseChat(report) && !!report?.isOwnPolicyExpenseChat) || isExpenseReport(report)) {
        return Localize.translateLocal('workspace.common.workspace');
    }
    if (isArchivedRoom(report)) {
        return report?.oldPolicyName ?? '';
    }
    return getPolicyName(report);
}

/**
 * Get pending members for reports
 */
function getPendingChatMembers(accountIDs: number[], previousPendingChatMembers: PendingChatMember[], pendingAction: PendingAction): PendingChatMember[] {
    const pendingChatMembers = accountIDs.map((accountID) => ({accountID: accountID.toString(), pendingAction}));
    return [...previousPendingChatMembers, ...pendingChatMembers];
}

/**
 * Gets the parent navigation subtitle for the report
 */
function getParentNavigationSubtitle(report: OnyxEntry<Report>): ParentNavigationSummaryParams {
    const parentReport = getParentReport(report);
    if (isEmptyObject(parentReport)) {
        return {};
    }

    if (isInvoiceReport(report) || isInvoiceRoom(parentReport)) {
        let reportName = `${getPolicyName(parentReport)} & ${getInvoicePayerName(parentReport)}`;

        if (isArchivedRoom(parentReport)) {
            reportName += ` (${Localize.translateLocal('common.archived')})`;
        }

        return {
            reportName,
        };
    }

    return {
        reportName: getReportName(parentReport),
        workspaceName: getPolicyName(parentReport, true),
    };
}

/**
 * Navigate to the details page of a given report
 */
function navigateToDetailsPage(report: OnyxEntry<Report>) {
    const isSelfDMReport = isSelfDM(report);
    const isOneOnOneChatReport = isOneOnOneChat(report);
    const participantAccountID = getParticipantsAccountIDsForDisplay(report);

    if (isSelfDMReport || isOneOnOneChatReport) {
        Navigation.navigate(ROUTES.PROFILE.getRoute(participantAccountID[0]));
        return;
    }

    if (report?.reportID) {
        Navigation.navigate(ROUTES.REPORT_WITH_ID_DETAILS.getRoute(report?.reportID));
    }
}

/**
 * Go back to the details page of a given report
 */
function goBackToDetailsPage(report: OnyxEntry<Report>) {
    const isOneOnOneChatReport = isOneOnOneChat(report);
    const participantAccountID = getParticipantsAccountIDsForDisplay(report);

    if (isOneOnOneChatReport) {
        Navigation.navigate(ROUTES.PROFILE.getRoute(participantAccountID[0]));
        return;
    }

    Navigation.goBack(ROUTES.REPORT_SETTINGS.getRoute(report?.reportID ?? '-1'));
}

function navigateBackAfterDeleteTransaction(backRoute: Route | undefined) {
    if (!backRoute) {
        return;
    }
    const topmostCentralPaneRoute = Navigation.getTopMostCentralPaneRouteFromRootState();
    if (topmostCentralPaneRoute?.name === SCREENS.SEARCH.CENTRAL_PANE) {
        Navigation.dismissModal();
        return;
    }
    Navigation.goBack(backRoute);
}

/**
 * Go back to the previous page from the edit private page of a given report
 */
function goBackFromPrivateNotes(report: OnyxEntry<Report>, session: OnyxEntry<Session>) {
    if (isEmpty(report) || isEmpty(session) || !session.accountID) {
        return;
    }
    const currentUserPrivateNote = report.privateNotes?.[session.accountID]?.note ?? '';
    if (isEmpty(currentUserPrivateNote)) {
        const participantAccountIDs = getParticipantsAccountIDsForDisplay(report);

        if (isOneOnOneChat(report)) {
            Navigation.goBack(ROUTES.PROFILE.getRoute(participantAccountIDs[0]));
            return;
        }

        if (report?.reportID) {
            Navigation.goBack(ROUTES.REPORT_WITH_ID_DETAILS.getRoute(report?.reportID));
            return;
        }
    }
    Navigation.goBack(ROUTES.PRIVATE_NOTES_LIST.getRoute(report.reportID));
}

/**
 * Generate a random reportID up to 53 bits aka 9,007,199,254,740,991 (Number.MAX_SAFE_INTEGER).
 * There were approximately 98,000,000 reports with sequential IDs generated before we started using this approach, those make up roughly one billionth of the space for these numbers,
 * so we live with the 1 in a billion chance of a collision with an older ID until we can switch to 64-bit IDs.
 *
 * In a test of 500M reports (28 years of reports at our current max rate) we got 20-40 collisions meaning that
 * this is more than random enough for our needs.
 */
function generateReportID(): string {
    return (Math.floor(Math.random() * 2 ** 21) * 2 ** 32 + Math.floor(Math.random() * 2 ** 32)).toString();
}

function hasReportNameError(report: OnyxEntry<Report>): boolean {
    return !isEmptyObject(report?.errorFields?.reportName);
}

/**
 * Adds a domain to a short mention, converting it into a full mention with email or SMS domain.
 * @param mention The user mention to be converted.
 * @returns The converted mention as a full mention string or undefined if conversion is not applicable.
 */
function addDomainToShortMention(mention: string): string | undefined {
    if (!Str.isValidEmail(mention) && currentUserPrivateDomain) {
        const mentionWithEmailDomain = `${mention}@${currentUserPrivateDomain}`;
        if (allPersonalDetailLogins.includes(mentionWithEmailDomain)) {
            return mentionWithEmailDomain;
        }
    }
    if (Str.isValidE164Phone(mention)) {
        const mentionWithSmsDomain = PhoneNumber.addSMSDomainIfPhoneNumber(mention);
        if (allPersonalDetailLogins.includes(mentionWithSmsDomain)) {
            return mentionWithSmsDomain;
        }
    }
    return undefined;
}

/**
 * For comments shorter than or equal to 10k chars, convert the comment from MD into HTML because that's how it is stored in the database
 * For longer comments, skip parsing, but still escape the text, and display plaintext for performance reasons. It takes over 40s to parse a 100k long string!!
 */
function getParsedComment(text: string, parsingDetails?: ParsingDetails): string {
    let isGroupPolicyReport = false;
    if (parsingDetails?.reportID) {
        const currentReport = getReportOrDraftReport(parsingDetails?.reportID);
        isGroupPolicyReport = isReportInGroupPolicy(currentReport);
    }

    const parser = new ExpensiMark();
    const textWithMention = text.replace(CONST.REGEX.SHORT_MENTION, (match) => {
        if (!Str.isValidMention(match)) {
            return match;
        }
        const mention = match.substring(1);
        const mentionWithDomain = addDomainToShortMention(mention);
        return mentionWithDomain ? `@${mentionWithDomain}` : match;
    });

    return text.length <= CONST.MAX_MARKUP_LENGTH
        ? parser.replace(textWithMention, {shouldEscapeText: parsingDetails?.shouldEscapeText, disabledRules: isGroupPolicyReport ? [] : ['reportMentions']})
        : lodashEscape(text);
}

function getReportDescriptionText(report: Report): string {
    if (!report.description) {
        return '';
    }

    return parseHtmlToText(report.description);
}

function getPolicyDescriptionText(policy: OnyxEntry<Policy>): string {
    if (!policy?.description) {
        return '';
    }

    return parseHtmlToText(policy.description);
}

function buildOptimisticAddCommentReportAction(
    text?: string,
    file?: FileObject,
    actorAccountID?: number,
    createdOffset = 0,
    shouldEscapeText?: boolean,
    reportID?: string,
): OptimisticReportAction {
    const commentText = getParsedComment(text ?? '', {shouldEscapeText, reportID});
    const isAttachmentOnly = file && !text;
    const isTextOnly = text && !file;

    let htmlForNewComment;
    let textForNewComment;
    if (isAttachmentOnly) {
        htmlForNewComment = CONST.ATTACHMENT_UPLOADING_MESSAGE_HTML;
        textForNewComment = CONST.ATTACHMENT_UPLOADING_MESSAGE_HTML;
    } else if (isTextOnly) {
        htmlForNewComment = commentText;
        textForNewComment = parseHtmlToText(htmlForNewComment);
    } else {
        htmlForNewComment = `${commentText}<uploading-attachment>${CONST.ATTACHMENT_UPLOADING_MESSAGE_HTML}</uploading-attachment>`;
        textForNewComment = `${parseHtmlToText(commentText)}\n${CONST.ATTACHMENT_UPLOADING_MESSAGE_HTML}`;
    }

    const isAttachment = !text && file !== undefined;
    const attachmentInfo = file ?? {};
    const accountID = actorAccountID ?? currentUserAccountID;

    // Remove HTML from text when applying optimistic offline comment
    return {
        commentText,
        reportAction: {
            reportActionID: NumberUtils.rand64(),
            actionName: CONST.REPORT.ACTIONS.TYPE.ADD_COMMENT,
            actorAccountID: accountID,
            person: [
                {
                    style: 'strong',
                    text: allPersonalDetails?.[accountID ?? -1]?.displayName ?? currentUserEmail,
                    type: 'TEXT',
                },
            ],
            automatic: false,
            avatar: allPersonalDetails?.[accountID ?? -1]?.avatar,
            created: DateUtils.getDBTimeWithSkew(Date.now() + createdOffset),
            message: [
                {
                    translationKey: isAttachmentOnly ? CONST.TRANSLATION_KEYS.ATTACHMENT : '',
                    type: CONST.REPORT.MESSAGE.TYPE.COMMENT,
                    html: htmlForNewComment,
                    text: textForNewComment,
                },
            ],
            originalMessage: {
                html: htmlForNewComment,
                whisperedTo: [],
            },
            isFirstItem: false,
            isAttachment,
            attachmentInfo,
            pendingAction: CONST.RED_BRICK_ROAD_PENDING_ACTION.ADD,
            shouldShow: true,
            isOptimisticAction: true,
        },
    };
}

/**
 * update optimistic parent reportAction when a comment is added or remove in the child report
 * @param parentReportAction - Parent report action of the child report
 * @param lastVisibleActionCreated - Last visible action created of the child report
 * @param type - The type of action in the child report
 */

function updateOptimisticParentReportAction(parentReportAction: OnyxEntry<ReportAction>, lastVisibleActionCreated: string, type: string): UpdateOptimisticParentReportAction {
    let childVisibleActionCount = parentReportAction?.childVisibleActionCount ?? 0;
    let childCommenterCount = parentReportAction?.childCommenterCount ?? 0;
    let childOldestFourAccountIDs = parentReportAction?.childOldestFourAccountIDs;

    if (type === CONST.RED_BRICK_ROAD_PENDING_ACTION.ADD) {
        childVisibleActionCount += 1;
        const oldestFourAccountIDs = childOldestFourAccountIDs ? childOldestFourAccountIDs.split(',') : [];
        if (oldestFourAccountIDs.length < 4) {
            const index = oldestFourAccountIDs.findIndex((accountID) => accountID === currentUserAccountID?.toString());
            if (index === -1) {
                childCommenterCount += 1;
                oldestFourAccountIDs.push(currentUserAccountID?.toString() ?? '');
            }
        }
        childOldestFourAccountIDs = oldestFourAccountIDs.join(',');
    } else if (type === CONST.RED_BRICK_ROAD_PENDING_ACTION.DELETE) {
        if (childVisibleActionCount > 0) {
            childVisibleActionCount -= 1;
        }

        if (childVisibleActionCount === 0) {
            childCommenterCount = 0;
            childOldestFourAccountIDs = '';
        }
    }

    return {
        childVisibleActionCount,
        childCommenterCount,
        childLastVisibleActionCreated: lastVisibleActionCreated,
        childOldestFourAccountIDs,
    };
}

/**
 * Builds an optimistic reportAction for the parent report when a task is created
 * @param taskReportID - Report ID of the task
 * @param taskTitle - Title of the task
 * @param taskAssigneeAccountID - AccountID of the person assigned to the task
 * @param text - Text of the comment
 * @param parentReportID - Report ID of the parent report
 * @param createdOffset - The offset for task's created time that created via a loop
 */
function buildOptimisticTaskCommentReportAction(
    taskReportID: string,
    taskTitle: string,
    taskAssigneeAccountID: number,
    text: string,
    parentReportID: string,
    actorAccountID?: number,
    createdOffset = 0,
): OptimisticReportAction {
    const reportAction = buildOptimisticAddCommentReportAction(text, undefined, undefined, createdOffset, undefined, taskReportID);
    if (Array.isArray(reportAction.reportAction.message) && reportAction.reportAction.message?.[0]) {
        reportAction.reportAction.message[0].taskReportID = taskReportID;
    } else if (!Array.isArray(reportAction.reportAction.message) && reportAction.reportAction.message) {
        reportAction.reportAction.message.taskReportID = taskReportID;
    }

    // These parameters are not saved on the reportAction, but are used to display the task in the UI
    // Added when we fetch the reportActions on a report
    reportAction.reportAction.originalMessage = {
        html: ReportActionsUtils.getReportActionHtml(reportAction.reportAction),
        taskReportID: ReportActionsUtils.getReportActionMessage(reportAction.reportAction)?.taskReportID,
        whisperedTo: [],
    };
    reportAction.reportAction.childReportID = taskReportID;
    reportAction.reportAction.parentReportID = parentReportID;
    reportAction.reportAction.childType = CONST.REPORT.TYPE.TASK;
    reportAction.reportAction.childReportName = taskTitle;
    reportAction.reportAction.childManagerAccountID = taskAssigneeAccountID;
    reportAction.reportAction.childStatusNum = CONST.REPORT.STATUS_NUM.OPEN;
    reportAction.reportAction.childStateNum = CONST.REPORT.STATE_NUM.OPEN;

    if (actorAccountID) {
        reportAction.reportAction.actorAccountID = actorAccountID;
    }

    return reportAction;
}

/**
 * Builds an optimistic IOU report with a randomly generated reportID
 *
 * @param payeeAccountID - AccountID of the person generating the IOU.
 * @param payerAccountID - AccountID of the other person participating in the IOU.
 * @param total - IOU amount in the smallest unit of the currency.
 * @param chatReportID - Report ID of the chat where the IOU is.
 * @param currency - IOU currency.
 * @param isSendingMoney - If we pay someone the IOU should be created as settled
 */

function buildOptimisticIOUReport(payeeAccountID: number, payerAccountID: number, total: number, chatReportID: string, currency: string, isSendingMoney = false): OptimisticIOUReport {
    const formattedTotal = CurrencyUtils.convertToDisplayString(total, currency);
    const personalDetails = getPersonalDetailsForAccountID(payerAccountID);
    const payerEmail = 'login' in personalDetails ? personalDetails.login : '';

    const participants: Participants = {
        [payeeAccountID]: {hidden: true},
        [payerAccountID]: {hidden: true},
    };

    return {
        type: CONST.REPORT.TYPE.IOU,
        cachedTotal: formattedTotal,
        chatReportID,
        currency,
        managerID: payerAccountID,
        ownerAccountID: payeeAccountID,
        participants,
        reportID: generateReportID(),
        stateNum: isSendingMoney ? CONST.REPORT.STATE_NUM.APPROVED : CONST.REPORT.STATE_NUM.SUBMITTED,
        statusNum: isSendingMoney ? CONST.REPORT.STATUS_NUM.REIMBURSED : CONST.REPORT.STATE_NUM.SUBMITTED,
        total,

        // We don't translate reportName because the server response is always in English
        reportName: `${payerEmail} owes ${formattedTotal}`,
        notificationPreference: CONST.REPORT.NOTIFICATION_PREFERENCE.HIDDEN,
        parentReportID: chatReportID,
        lastVisibleActionCreated: DateUtils.getDBTime(),
    };
}

function getHumanReadableStatus(statusNum: number): string {
    const status = Object.keys(CONST.REPORT.STATUS_NUM).find((key) => CONST.REPORT.STATUS_NUM[key as keyof typeof CONST.REPORT.STATUS_NUM] === statusNum);
    return status ? `${status.charAt(0)}${status.slice(1).toLowerCase()}` : '';
}

/**
 * Populates the report field formula with the values from the report and policy.
 * Currently, this only supports optimistic expense reports.
 * Each formula field is either replaced with a value, or removed.
 * If after all replacements the formula is empty, the original formula is returned.
 * See {@link https://help.expensify.com/articles/expensify-classic/insights-and-custom-reporting/Custom-Templates}
 */
function populateOptimisticReportFormula(formula: string, report: OptimisticExpenseReport, policy: OnyxEntry<Policy>): string {
    const createdDate = report.lastVisibleActionCreated ? new Date(report.lastVisibleActionCreated) : undefined;
    const result = formula
        // We don't translate because the server response is always in English
        .replaceAll('{report:type}', 'Expense Report')
        .replaceAll('{report:startdate}', createdDate ? format(createdDate, CONST.DATE.FNS_FORMAT_STRING) : '')
        .replaceAll('{report:total}', report.total !== undefined ? CurrencyUtils.convertToDisplayString(Math.abs(report.total), report.currency).toString() : '')
        .replaceAll('{report:currency}', report.currency ?? '')
        .replaceAll('{report:policyname}', policy?.name ?? '')
        .replaceAll('{report:created}', createdDate ? format(createdDate, CONST.DATE.FNS_DATE_TIME_FORMAT_STRING) : '')
        .replaceAll('{report:created:yyyy-MM-dd}', createdDate ? format(createdDate, CONST.DATE.FNS_FORMAT_STRING) : '')
        .replaceAll('{report:status}', report.statusNum !== undefined ? getHumanReadableStatus(report.statusNum) : '')
        .replaceAll('{user:email}', currentUserEmail ?? '')
        .replaceAll('{user:email|frontPart}', currentUserEmail ? currentUserEmail.split('@')[0] : '')
        .replaceAll(/\{report:(.+)}/g, '');

    return result.trim().length ? result : formula;
}

/** Builds an optimistic invoice report with a randomly generated reportID */
function buildOptimisticInvoiceReport(chatReportID: string, policyID: string, receiverAccountID: number, receiverName: string, total: number, currency: string): OptimisticExpenseReport {
    const formattedTotal = CurrencyUtils.convertToDisplayString(total, currency);

    return {
        reportID: generateReportID(),
        chatReportID,
        policyID,
        type: CONST.REPORT.TYPE.INVOICE,
        ownerAccountID: currentUserAccountID,
        managerID: receiverAccountID,
        currency,
        // We don’t translate reportName because the server response is always in English
        reportName: `${receiverName} owes ${formattedTotal}`,
        stateNum: CONST.REPORT.STATE_NUM.SUBMITTED,
        statusNum: CONST.REPORT.STATUS_NUM.OPEN,
        total,
        notificationPreference: CONST.REPORT.NOTIFICATION_PREFERENCE.HIDDEN,
        parentReportID: chatReportID,
        lastVisibleActionCreated: DateUtils.getDBTime(),
    };
}

/**
 * Builds an optimistic Expense report with a randomly generated reportID
 *
 * @param chatReportID - Report ID of the PolicyExpenseChat where the Expense Report is
 * @param policyID - The policy ID of the PolicyExpenseChat
 * @param payeeAccountID - AccountID of the employee (payee)
 * @param total - Amount in cents
 * @param currency
 * @param reimbursable – Whether the expense is reimbursable
 */
function buildOptimisticExpenseReport(chatReportID: string, policyID: string, payeeAccountID: number, total: number, currency: string, reimbursable = true): OptimisticExpenseReport {
    // The amount for Expense reports are stored as negative value in the database
    const storedTotal = total * -1;
    const policyName = getPolicyName(allReports?.[`${ONYXKEYS.COLLECTION.REPORT}${chatReportID}`]);
    const formattedTotal = CurrencyUtils.convertToDisplayString(storedTotal, currency);
    const policy = getPolicy(policyID);

    const isInstantSubmitEnabled = PolicyUtils.isInstantSubmitEnabled(policy);

    const stateNum = isInstantSubmitEnabled ? CONST.REPORT.STATE_NUM.SUBMITTED : CONST.REPORT.STATE_NUM.OPEN;
    const statusNum = isInstantSubmitEnabled ? CONST.REPORT.STATUS_NUM.SUBMITTED : CONST.REPORT.STATUS_NUM.OPEN;

    const expenseReport: OptimisticExpenseReport = {
        reportID: generateReportID(),
        chatReportID,
        policyID,
        type: CONST.REPORT.TYPE.EXPENSE,
        ownerAccountID: payeeAccountID,
        currency,
        // We don't translate reportName because the server response is always in English
        reportName: `${policyName} owes ${formattedTotal}`,
        stateNum,
        statusNum,
        total: storedTotal,
        nonReimbursableTotal: reimbursable ? 0 : storedTotal,
        notificationPreference: CONST.REPORT.NOTIFICATION_PREFERENCE.HIDDEN,
        parentReportID: chatReportID,
        lastVisibleActionCreated: DateUtils.getDBTime(),
    };

    // Get the approver/manager for this report to properly display the optimistic data
    const submitToAccountID = PolicyUtils.getSubmitToAccountID(policy, payeeAccountID);
    if (submitToAccountID) {
        expenseReport.managerID = submitToAccountID;
    }

    const titleReportField = getTitleReportField(getReportFieldsByPolicyID(policyID) ?? {});
    if (!!titleReportField && reportFieldsEnabled(expenseReport)) {
        expenseReport.reportName = populateOptimisticReportFormula(titleReportField.defaultValue, expenseReport, policy);
    }

    return expenseReport;
}

function getIOUSubmittedMessage(report: OnyxEntry<Report>) {
    const policy = getPolicy(report?.policyID);

    if (report?.ownerAccountID !== currentUserAccountID && policy?.role === CONST.POLICY.ROLE.ADMIN) {
        const ownerPersonalDetail = getPersonalDetailsForAccountID(report?.ownerAccountID ?? -1);
        const ownerDisplayName = `${ownerPersonalDetail.displayName ?? ''}${ownerPersonalDetail.displayName !== ownerPersonalDetail.login ? ` (${ownerPersonalDetail.login})` : ''}`;

        return [
            {
                style: 'normal',
                text: 'You (on behalf of ',
                type: CONST.REPORT.MESSAGE.TYPE.TEXT,
            },
            {
                style: 'strong',
                text: ownerDisplayName,
                type: CONST.REPORT.MESSAGE.TYPE.TEXT,
            },
            {
                style: 'normal',
                text: ' via admin-submit)',
                type: CONST.REPORT.MESSAGE.TYPE.TEXT,
            },
            {
                style: 'normal',
                text: ' submitted this report',
                type: CONST.REPORT.MESSAGE.TYPE.TEXT,
            },
            {
                style: 'normal',
                text: ' to ',
                type: CONST.REPORT.MESSAGE.TYPE.TEXT,
            },
            {
                style: 'strong',
                text: 'you',
                type: CONST.REPORT.MESSAGE.TYPE.TEXT,
            },
        ];
    }

    const submittedToPersonalDetail = getPersonalDetailsForAccountID(PolicyUtils.getSubmitToAccountID(policy, report?.ownerAccountID ?? 0));
    let submittedToDisplayName = `${submittedToPersonalDetail.displayName ?? ''}${
        submittedToPersonalDetail.displayName !== submittedToPersonalDetail.login ? ` (${submittedToPersonalDetail.login})` : ''
    }`;
    if (submittedToPersonalDetail?.accountID === currentUserAccountID) {
        submittedToDisplayName = 'yourself';
    }

    return [
        {
            type: CONST.REPORT.MESSAGE.TYPE.TEXT,
            style: 'strong',
            text: 'You',
        },
        {
            type: CONST.REPORT.MESSAGE.TYPE.TEXT,
            style: 'normal',
            text: ' submitted this report',
        },
        {
            type: CONST.REPORT.MESSAGE.TYPE.TEXT,
            style: 'normal',
            text: ' to ',
        },
        {
            type: CONST.REPORT.MESSAGE.TYPE.TEXT,
            style: 'strong',
            text: submittedToDisplayName,
        },
    ];
}

/**
 * @param iouReportID - the report ID of the IOU report the action belongs to
 * @param type - IOUReportAction type. Can be oneOf(create, decline, cancel, pay, split)
 * @param total - IOU total in cents
 * @param comment - IOU comment
 * @param currency - IOU currency
 * @param paymentType - IOU paymentMethodType. Can be oneOf(Elsewhere, Expensify)
 * @param isSettlingUp - Whether we are settling up an IOU
 */
function getIOUReportActionMessage(iouReportID: string, type: string, total: number, comment: string, currency: string, paymentType = '', isSettlingUp = false): Message[] {
    const report = getReportOrDraftReport(iouReportID);

    if (type === CONST.REPORT.ACTIONS.TYPE.SUBMITTED) {
        return getIOUSubmittedMessage(!isEmptyObject(report) ? report : undefined);
    }

    const amount =
        type === CONST.IOU.REPORT_ACTION_TYPE.PAY && !isEmptyObject(report)
            ? CurrencyUtils.convertToDisplayString(getMoneyRequestSpendBreakdown(report).totalDisplaySpend, currency)
            : CurrencyUtils.convertToDisplayString(total, currency);

    let paymentMethodMessage;
    switch (paymentType) {
        case CONST.IOU.PAYMENT_TYPE.VBBA:
        case CONST.IOU.PAYMENT_TYPE.EXPENSIFY:
            paymentMethodMessage = ' with Expensify';
            break;
        default:
            paymentMethodMessage = ` elsewhere`;
            break;
    }

    let iouMessage;
    switch (type) {
        case CONST.REPORT.ACTIONS.TYPE.APPROVED:
            iouMessage = `approved ${amount}`;
            break;
        case CONST.IOU.REPORT_ACTION_TYPE.CREATE:
            iouMessage = `submitted ${amount}${comment && ` for ${comment}`}`;
            break;
        case CONST.IOU.REPORT_ACTION_TYPE.TRACK:
            iouMessage = `tracking ${amount}${comment && ` for ${comment}`}`;
            break;
        case CONST.IOU.REPORT_ACTION_TYPE.SPLIT:
            iouMessage = `split ${amount}${comment && ` for ${comment}`}`;
            break;
        case CONST.IOU.REPORT_ACTION_TYPE.DELETE:
            iouMessage = `deleted the ${amount} expense${comment && ` for ${comment}`}`;
            break;
        case CONST.IOU.REPORT_ACTION_TYPE.PAY:
            iouMessage = isSettlingUp ? `paid ${amount}${paymentMethodMessage}` : `sent ${amount}${comment && ` for ${comment}`}${paymentMethodMessage}`;
            break;
        default:
            break;
    }

    return [
        {
            html: lodashEscape(iouMessage),
            text: iouMessage ?? '',
            isEdited: false,
            type: CONST.REPORT.MESSAGE.TYPE.COMMENT,
        },
    ];
}

/**
 * Builds an optimistic IOU reportAction object
 *
 * @param type - IOUReportAction type. Can be oneOf(create, delete, pay, split).
 * @param amount - IOU amount in cents.
 * @param currency
 * @param comment - User comment for the IOU.
 * @param participants - An array with participants details.
 * @param [transactionID] - Not required if the IOUReportAction type is 'pay'
 * @param [paymentType] - Only required if the IOUReportAction type is 'pay'. Can be oneOf(elsewhere, Expensify).
 * @param [iouReportID] - Only required if the IOUReportActions type is oneOf(decline, cancel, pay). Generates a randomID as default.
 * @param [isSettlingUp] - Whether we are settling up an IOU.
 * @param [isSendMoneyFlow] - Whether this is pay someone flow
 * @param [receipt]
 * @param [isOwnPolicyExpenseChat] - Whether this is an expense report create from the current user's policy expense chat
 */
function buildOptimisticIOUReportAction(
    type: ValueOf<typeof CONST.IOU.REPORT_ACTION_TYPE>,
    amount: number,
    currency: string,
    comment: string,
    participants: Participant[],
    transactionID: string,
    paymentType?: PaymentMethodType,
    iouReportID = '',
    isSettlingUp = false,
    isSendMoneyFlow = false,
    receipt: Receipt = {},
    isOwnPolicyExpenseChat = false,
    created = DateUtils.getDBTime(),
    linkedExpenseReportAction?: OnyxEntry<ReportAction>,
): OptimisticIOUReportAction {
    const IOUReportID = iouReportID || generateReportID();

    const originalMessage: ReportAction<typeof CONST.REPORT.ACTIONS.TYPE.IOU>['originalMessage'] = {
        amount,
        comment,
        currency,
        IOUTransactionID: transactionID,
        IOUReportID,
        type,
        whisperedTo: [CONST.IOU.RECEIPT_STATE.SCANREADY, CONST.IOU.RECEIPT_STATE.SCANNING].some((value) => value === receipt?.state) ? [currentUserAccountID ?? -1] : [],
    };

    if (type === CONST.IOU.REPORT_ACTION_TYPE.PAY) {
        // In pay someone flow, we store amount, comment, currency in IOUDetails when type = pay
        if (isSendMoneyFlow) {
            const keys = ['amount', 'comment', 'currency'] as const;
            keys.forEach((key) => {
                delete originalMessage[key];
            });
            originalMessage.IOUDetails = {amount, comment, currency};
            originalMessage.paymentType = paymentType;
        } else {
            // In case of pay someone action, we dont store the comment
            // and there is no single transctionID to link the action to.
            delete originalMessage.IOUTransactionID;
            delete originalMessage.comment;
            originalMessage.paymentType = paymentType;
        }
    }

    // IOUs of type split only exist in group DMs and those don't have an iouReport so we need to delete the IOUReportID key
    if (type === CONST.IOU.REPORT_ACTION_TYPE.SPLIT) {
        delete originalMessage.IOUReportID;
        // Split expense made from a policy expense chat only have the payee's accountID as the participant because the payer could be any policy admin
        if (isOwnPolicyExpenseChat) {
            originalMessage.participantAccountIDs = currentUserAccountID ? [currentUserAccountID] : [];
        } else {
            originalMessage.participantAccountIDs = currentUserAccountID
                ? [currentUserAccountID, ...participants.map((participant) => participant.accountID ?? -1)]
                : participants.map((participant) => participant.accountID ?? -1);
        }
    }

    return {
        ...linkedExpenseReportAction,
        actionName: CONST.REPORT.ACTIONS.TYPE.IOU,
        actorAccountID: currentUserAccountID,
        automatic: false,
        avatar: getCurrentUserAvatar(),
        isAttachment: false,
        originalMessage,
        message: getIOUReportActionMessage(iouReportID, type, amount, comment, currency, paymentType, isSettlingUp),
        person: [
            {
                style: 'strong',
                text: getCurrentUserDisplayNameOrEmail(),
                type: 'TEXT',
            },
        ],
        reportActionID: NumberUtils.rand64(),
        shouldShow: true,
        created,
        pendingAction: CONST.RED_BRICK_ROAD_PENDING_ACTION.ADD,
    };
}

/**
 * Builds an optimistic APPROVED report action with a randomly generated reportActionID.
 */
function buildOptimisticApprovedReportAction(amount: number, currency: string, expenseReportID: string): OptimisticApprovedReportAction {
    const originalMessage = {
        amount,
        currency,
        expenseReportID,
    };

    return {
        actionName: CONST.REPORT.ACTIONS.TYPE.APPROVED,
        actorAccountID: currentUserAccountID,
        automatic: false,
        avatar: getCurrentUserAvatar(),
        isAttachment: false,
        originalMessage,
        message: getIOUReportActionMessage(expenseReportID, CONST.REPORT.ACTIONS.TYPE.APPROVED, Math.abs(amount), '', currency),
        person: [
            {
                style: 'strong',
                text: getCurrentUserDisplayNameOrEmail(),
                type: 'TEXT',
            },
        ],
        reportActionID: NumberUtils.rand64(),
        shouldShow: true,
        created: DateUtils.getDBTime(),
        pendingAction: CONST.RED_BRICK_ROAD_PENDING_ACTION.ADD,
    };
}

/**
 * Builds an optimistic MOVED report action with a randomly generated reportActionID.
 * This action is used when we move reports across workspaces.
 */
function buildOptimisticMovedReportAction(fromPolicyID: string, toPolicyID: string, newParentReportID: string, movedReportID: string, policyName: string): ReportAction {
    const originalMessage = {
        fromPolicyID,
        toPolicyID,
        newParentReportID,
        movedReportID,
    };

    const movedActionMessage = [
        {
            html: `moved the report to the <a href='${CONST.NEW_EXPENSIFY_URL}r/${newParentReportID}' target='_blank' rel='noreferrer noopener'>${policyName}</a> workspace`,
            text: `moved the report to the ${policyName} workspace`,
            type: CONST.REPORT.MESSAGE.TYPE.COMMENT,
        },
    ];

    return {
        actionName: CONST.REPORT.ACTIONS.TYPE.MOVED,
        actorAccountID: currentUserAccountID,
        automatic: false,
        avatar: getCurrentUserAvatar(),
        isAttachment: false,
        originalMessage,
        message: movedActionMessage,
        person: [
            {
                style: 'strong',
                text: getCurrentUserDisplayNameOrEmail(),
                type: 'TEXT',
            },
        ],
        reportActionID: NumberUtils.rand64(),
        shouldShow: true,
        created: DateUtils.getDBTime(),
        pendingAction: CONST.RED_BRICK_ROAD_PENDING_ACTION.ADD,
    };
}

/**
 * Builds an optimistic SUBMITTED report action with a randomly generated reportActionID.
 *
 */
function buildOptimisticSubmittedReportAction(amount: number, currency: string, expenseReportID: string, adminAccountID: number | undefined): OptimisticSubmittedReportAction {
    const originalMessage = {
        amount,
        currency,
        expenseReportID,
    };

    return {
        actionName: CONST.REPORT.ACTIONS.TYPE.SUBMITTED,
        actorAccountID: currentUserAccountID,
        adminAccountID,
        automatic: false,
        avatar: getCurrentUserAvatar(),
        isAttachment: false,
        originalMessage,
        message: getIOUReportActionMessage(expenseReportID, CONST.REPORT.ACTIONS.TYPE.SUBMITTED, Math.abs(amount), '', currency),
        person: [
            {
                style: 'strong',
                text: getCurrentUserDisplayNameOrEmail(),
                type: 'TEXT',
            },
        ],
        reportActionID: NumberUtils.rand64(),
        shouldShow: true,
        created: DateUtils.getDBTime(),
        pendingAction: CONST.RED_BRICK_ROAD_PENDING_ACTION.ADD,
    };
}

/**
 * Builds an optimistic report preview action with a randomly generated reportActionID.
 *
 * @param chatReport
 * @param iouReport
 * @param [comment] - User comment for the IOU.
 * @param [transaction] - optimistic first transaction of preview
 */
function buildOptimisticReportPreview(
    chatReport: OnyxInputOrEntry<Report>,
    iouReport: Report,
    comment = '',
    transaction: OnyxInputOrEntry<Transaction> = null,
    childReportID?: string,
): ReportAction<typeof CONST.REPORT.ACTIONS.TYPE.REPORT_PREVIEW> {
    const hasReceipt = TransactionUtils.hasReceipt(transaction);
    const isReceiptBeingScanned = hasReceipt && TransactionUtils.isReceiptBeingScanned(transaction);
    const message = getReportPreviewMessage(iouReport);
    const created = DateUtils.getDBTime();
    return {
        reportActionID: NumberUtils.rand64(),
        reportID: chatReport?.reportID,
        actionName: CONST.REPORT.ACTIONS.TYPE.REPORT_PREVIEW,
        pendingAction: CONST.RED_BRICK_ROAD_PENDING_ACTION.ADD,
        originalMessage: {
            linkedReportID: iouReport?.reportID,
            whisperedTo: isReceiptBeingScanned ? [currentUserAccountID ?? -1] : [],
        },
        message: [
            {
                html: message,
                text: message,
                isEdited: false,
                type: CONST.REPORT.MESSAGE.TYPE.COMMENT,
            },
        ],
        created,
        accountID: iouReport?.managerID ?? -1,
        // The preview is initially whispered if created with a receipt, so the actor is the current user as well
        actorAccountID: hasReceipt ? currentUserAccountID : iouReport?.managerID ?? -1,
        childReportID: childReportID ?? iouReport?.reportID,
        childMoneyRequestCount: 1,
        childLastMoneyRequestComment: comment,
        childRecentReceiptTransactionIDs: hasReceipt && !isEmptyObject(transaction) ? {[transaction?.transactionID ?? '-1']: created} : undefined,
    };
}

/**
 * Builds an optimistic ACTIONABLETRACKEXPENSEWHISPER action with a randomly generated reportActionID.
 */
function buildOptimisticActionableTrackExpenseWhisper(iouAction: OptimisticIOUReportAction, transactionID: string): ReportAction {
    const currentTime = DateUtils.getDBTime();
    const targetEmail = CONST.EMAIL.CONCIERGE;
    const actorAccountID = PersonalDetailsUtils.getAccountIDsByLogins([targetEmail])[0];
    const reportActionID = NumberUtils.rand64();
    return {
        actionName: CONST.REPORT.ACTIONS.TYPE.ACTIONABLE_TRACK_EXPENSE_WHISPER,
        actorAccountID,
        avatar: UserUtils.getDefaultAvatarURL(actorAccountID),
        created: DateUtils.addMillisecondsFromDateTime(currentTime, 1),
        lastModified: DateUtils.addMillisecondsFromDateTime(currentTime, 1),
        message: [
            {
                html: CONST.ACTIONABLE_TRACK_EXPENSE_WHISPER_MESSAGE,
                text: CONST.ACTIONABLE_TRACK_EXPENSE_WHISPER_MESSAGE,
                whisperedTo: [],
                type: CONST.REPORT.MESSAGE.TYPE.COMMENT,
            },
        ],
        originalMessage: {
            lastModified: DateUtils.addMillisecondsFromDateTime(currentTime, 1),
            transactionID,
        },
        person: [
            {
                text: CONST.DISPLAY_NAME.EXPENSIFY_CONCIERGE,
                type: 'TEXT',
            },
        ],
        previousReportActionID: iouAction?.reportActionID,
        reportActionID,
        shouldShow: true,
        pendingAction: CONST.RED_BRICK_ROAD_PENDING_ACTION.ADD,
    };
}

/**
 * Builds an optimistic modified expense action with a randomly generated reportActionID.
 */
function buildOptimisticModifiedExpenseReportAction(
    transactionThread: OnyxInputOrEntry<Report>,
    oldTransaction: OnyxInputOrEntry<Transaction>,
    transactionChanges: TransactionChanges,
    isFromExpenseReport: boolean,
    policy: OnyxInputOrEntry<Policy>,
): OptimisticModifiedExpenseReportAction {
    const originalMessage = getModifiedExpenseOriginalMessage(oldTransaction, transactionChanges, isFromExpenseReport, policy);
    return {
        actionName: CONST.REPORT.ACTIONS.TYPE.MODIFIED_EXPENSE,
        actorAccountID: currentUserAccountID,
        automatic: false,
        avatar: getCurrentUserAvatar(),
        created: DateUtils.getDBTime(),
        isAttachment: false,
        message: [
            {
                // Currently we are composing the message from the originalMessage and message is only used in OldDot and not in the App
                text: 'You',
                style: 'strong',
                type: CONST.REPORT.MESSAGE.TYPE.TEXT,
            },
        ],
        originalMessage,
        person: [
            {
                style: 'strong',
                text: currentUserPersonalDetails?.displayName ?? String(currentUserAccountID),
                type: 'TEXT',
            },
        ],
        pendingAction: CONST.RED_BRICK_ROAD_PENDING_ACTION.ADD,
        reportActionID: NumberUtils.rand64(),
        reportID: transactionThread?.reportID,
        shouldShow: true,
    };
}

/**
 * Builds an optimistic modified expense action for a tracked expense move with a randomly generated reportActionID.
 * @param transactionThreadID - The reportID of the transaction thread
 * @param movedToReportID - The reportID of the report the transaction is moved to
 */
function buildOptimisticMovedTrackedExpenseModifiedReportAction(transactionThreadID: string, movedToReportID: string): OptimisticModifiedExpenseReportAction {
    return {
        actionName: CONST.REPORT.ACTIONS.TYPE.MODIFIED_EXPENSE,
        actorAccountID: currentUserAccountID,
        automatic: false,
        avatar: getCurrentUserAvatar(),
        created: DateUtils.getDBTime(),
        isAttachment: false,
        message: [
            {
                // Currently we are composing the message from the originalMessage and message is only used in OldDot and not in the App
                text: 'You',
                style: 'strong',
                type: CONST.REPORT.MESSAGE.TYPE.TEXT,
            },
        ],
        originalMessage: {
            movedToReportID,
        },
        person: [
            {
                style: 'strong',
                text: currentUserPersonalDetails?.displayName ?? String(currentUserAccountID),
                type: 'TEXT',
            },
        ],
        pendingAction: CONST.RED_BRICK_ROAD_PENDING_ACTION.ADD,
        reportActionID: NumberUtils.rand64(),
        reportID: transactionThreadID,
        shouldShow: true,
    };
}

/**
 * Updates a report preview action that exists for an IOU report.
 *
 * @param [comment] - User comment for the IOU.
 * @param [transaction] - optimistic newest transaction of a report preview
 *
 */
function updateReportPreview(
    iouReport: OnyxEntry<Report>,
    reportPreviewAction: ReportAction<typeof CONST.REPORT.ACTIONS.TYPE.REPORT_PREVIEW>,
    isPayRequest = false,
    comment = '',
    transaction?: OnyxEntry<Transaction>,
): ReportAction<typeof CONST.REPORT.ACTIONS.TYPE.REPORT_PREVIEW> {
    const hasReceipt = TransactionUtils.hasReceipt(transaction);
    const recentReceiptTransactions = reportPreviewAction?.childRecentReceiptTransactionIDs ?? {};
    const transactionsToKeep = TransactionUtils.getRecentTransactions(recentReceiptTransactions);
    const previousTransactionsArray = Object.entries(recentReceiptTransactions ?? {}).map(([key, value]) => (transactionsToKeep.includes(key) ? {[key]: value} : null));
    const previousTransactions: Record<string, string> = {};

    for (const obj of previousTransactionsArray) {
        for (const key in obj) {
            if (obj) {
                previousTransactions[key] = obj[key];
            }
        }
    }

    const message = getReportPreviewMessage(iouReport, reportPreviewAction);
    const originalMessage = ReportActionsUtils.getOriginalMessage(reportPreviewAction);
    return {
        ...reportPreviewAction,
        message: [
            {
                html: message,
                text: message,
                isEdited: false,
                type: CONST.REPORT.MESSAGE.TYPE.COMMENT,
            },
        ],
        childLastMoneyRequestComment: comment || reportPreviewAction?.childLastMoneyRequestComment,
        childMoneyRequestCount: (reportPreviewAction?.childMoneyRequestCount ?? 0) + (isPayRequest ? 0 : 1),
        childRecentReceiptTransactionIDs: hasReceipt
            ? {
                  ...(transaction && {[transaction.transactionID]: transaction?.created}),
                  ...previousTransactions,
              }
            : recentReceiptTransactions,
        // As soon as we add a transaction without a receipt to the report, it will have ready expenses,
        // so we remove the whisper
        originalMessage: {
            ...(originalMessage ?? {}),
            whisperedTo: hasReceipt ? originalMessage?.whisperedTo : [],
            linkedReportID: originalMessage?.linkedReportID ?? '0',
        },
    };
}

function buildOptimisticTaskReportAction(
    taskReportID: string,
    actionName: typeof CONST.REPORT.ACTIONS.TYPE.TASK_COMPLETED | typeof CONST.REPORT.ACTIONS.TYPE.TASK_REOPENED | typeof CONST.REPORT.ACTIONS.TYPE.TASK_CANCELLED,
    message = '',
    actorAccountID = currentUserAccountID,
    createdOffset = 0,
): OptimisticTaskReportAction {
    const originalMessage = {
        taskReportID,
        type: actionName,
        text: message,
        html: message,
        whisperedTo: [],
    };
    return {
        actionName,
        actorAccountID,
        automatic: false,
        avatar: getCurrentUserAvatar(),
        isAttachment: false,
        originalMessage,
        message: [
            {
                text: message,
                taskReportID,
                type: CONST.REPORT.MESSAGE.TYPE.TEXT,
            },
        ],
        person: [
            {
                style: 'strong',
                text: currentUserPersonalDetails?.displayName ?? String(currentUserAccountID),
                type: 'TEXT',
            },
        ],
        reportActionID: NumberUtils.rand64(),
        shouldShow: true,
        created: DateUtils.getDBTimeWithSkew(Date.now() + createdOffset),
        isFirstItem: false,
        pendingAction: CONST.RED_BRICK_ROAD_PENDING_ACTION.ADD,
    };
}

/**
 * Builds an optimistic chat report with a randomly generated reportID and as much information as we currently have
 */
function buildOptimisticChatReport(
    participantList: number[],
    reportName: string = CONST.REPORT.DEFAULT_REPORT_NAME,
    chatType?: ValueOf<typeof CONST.REPORT.CHAT_TYPE>,
    policyID: string = CONST.POLICY.OWNER_EMAIL_FAKE,
    ownerAccountID: number = CONST.REPORT.OWNER_ACCOUNT_ID_FAKE,
    isOwnPolicyExpenseChat = false,
    oldPolicyName = '',
    visibility?: ValueOf<typeof CONST.REPORT.VISIBILITY>,
    writeCapability?: ValueOf<typeof CONST.REPORT.WRITE_CAPABILITIES>,
    notificationPreference: NotificationPreference = CONST.REPORT.NOTIFICATION_PREFERENCE.ALWAYS,
    parentReportActionID = '',
    parentReportID = '',
    description = '',
    avatarUrl = '',
    optimisticReportID = '',
    shouldShowParticipants = true,
): OptimisticChatReport {
    const participants = participantList.reduce((reportParticipants: Participants, accountID: number) => {
        const participant: ReportParticipant = {
            hidden: !shouldShowParticipants,
            role: accountID === currentUserAccountID ? CONST.REPORT.ROLE.ADMIN : CONST.REPORT.ROLE.MEMBER,
        };
        // eslint-disable-next-line no-param-reassign
        reportParticipants[accountID] = participant;
        return reportParticipants;
    }, {} as Participants);
    const currentTime = DateUtils.getDBTime();
    const isNewlyCreatedWorkspaceChat = chatType === CONST.REPORT.CHAT_TYPE.POLICY_EXPENSE_CHAT && isOwnPolicyExpenseChat;
    const optimisticChatReport: OptimisticChatReport = {
        isOptimisticReport: true,
        type: CONST.REPORT.TYPE.CHAT,
        chatType,
        isOwnPolicyExpenseChat,
        isPinned: reportName === CONST.REPORT.WORKSPACE_CHAT_ROOMS.ADMINS || isNewlyCreatedWorkspaceChat,
        lastActorAccountID: 0,
        lastMessageTranslationKey: '',
        lastMessageHtml: '',
        lastMessageText: undefined,
        lastReadTime: currentTime,
        lastVisibleActionCreated: currentTime,
        notificationPreference,
        oldPolicyName,
        ownerAccountID: ownerAccountID || CONST.REPORT.OWNER_ACCOUNT_ID_FAKE,
        parentReportActionID,
        parentReportID,
        participants,
        policyID,
        reportID: optimisticReportID || generateReportID(),
        reportName,
        stateNum: 0,
        statusNum: 0,
        visibility,
        description,
        writeCapability,
        avatarUrl,
    };

    if (chatType === CONST.REPORT.CHAT_TYPE.INVOICE) {
        // TODO: update to support workspace as an invoice receiver when workspace-to-workspace invoice room implemented
        optimisticChatReport.invoiceReceiver = {
            type: 'individual',
            accountID: participantList[0],
        };
    }

    return optimisticChatReport;
}

function buildOptimisticGroupChatReport(
    participantAccountIDs: number[],
    reportName: string,
    avatarUri: string,
    optimisticReportID?: string,
    notificationPreference?: NotificationPreference,
) {
    return buildOptimisticChatReport(
        participantAccountIDs,
        reportName,
        CONST.REPORT.CHAT_TYPE.GROUP,
        undefined,
        undefined,
        undefined,
        undefined,
        undefined,
        undefined,
        notificationPreference,
        undefined,
        undefined,
        undefined,
        avatarUri,
        optimisticReportID,
    );
}

/**
 * Returns the necessary reportAction onyx data to indicate that the chat has been created optimistically
 * @param [created] - Action created time
 */
function buildOptimisticCreatedReportAction(emailCreatingAction: string, created = DateUtils.getDBTime()): OptimisticCreatedReportAction {
    return {
        reportActionID: NumberUtils.rand64(),
        actionName: CONST.REPORT.ACTIONS.TYPE.CREATED,
        pendingAction: CONST.RED_BRICK_ROAD_PENDING_ACTION.ADD,
        actorAccountID: currentUserAccountID,
        message: [
            {
                type: CONST.REPORT.MESSAGE.TYPE.TEXT,
                style: 'strong',
                text: emailCreatingAction,
            },
            {
                type: CONST.REPORT.MESSAGE.TYPE.TEXT,
                style: 'normal',
                text: ' created this report',
            },
        ],
        person: [
            {
                type: CONST.REPORT.MESSAGE.TYPE.TEXT,
                style: 'strong',
                text: getCurrentUserDisplayNameOrEmail(),
            },
        ],
        automatic: false,
        avatar: getCurrentUserAvatar(),
        created,
        shouldShow: true,
    };
}

/**
 * Returns the necessary reportAction onyx data to indicate that the room has been renamed
 */
function buildOptimisticRenamedRoomReportAction(newName: string, oldName: string): OptimisticRenamedReportAction {
    const now = DateUtils.getDBTime();
    return {
        reportActionID: NumberUtils.rand64(),
        actionName: CONST.REPORT.ACTIONS.TYPE.RENAMED,
        pendingAction: CONST.RED_BRICK_ROAD_PENDING_ACTION.ADD,
        actorAccountID: currentUserAccountID,
        message: [
            {
                type: CONST.REPORT.MESSAGE.TYPE.TEXT,
                style: 'strong',
                text: 'You',
            },
            {
                type: CONST.REPORT.MESSAGE.TYPE.TEXT,
                style: 'normal',
                text: ` renamed this report. New title is '${newName}' (previously '${oldName}').`,
            },
        ],
        person: [
            {
                type: CONST.REPORT.MESSAGE.TYPE.TEXT,
                style: 'strong',
                text: getCurrentUserDisplayNameOrEmail(),
            },
        ],
        originalMessage: {
            oldName,
            newName,
            html: `Room renamed to ${newName}`,
            lastModified: now,
        },
        automatic: false,
        avatar: getCurrentUserAvatar(),
        created: now,
        shouldShow: true,
    };
}

/**
 * Returns the necessary reportAction onyx data to indicate that the transaction has been put on hold optimistically
 * @param [created] - Action created time
 */
function buildOptimisticHoldReportAction(created = DateUtils.getDBTime()): OptimisticHoldReportAction {
    return {
        reportActionID: NumberUtils.rand64(),
        actionName: CONST.REPORT.ACTIONS.TYPE.HOLD,
        pendingAction: CONST.RED_BRICK_ROAD_PENDING_ACTION.ADD,
        actorAccountID: currentUserAccountID,
        message: [
            {
                type: CONST.REPORT.MESSAGE.TYPE.TEXT,
                style: 'normal',
                text: Localize.translateLocal('iou.heldExpense'),
            },
        ],
        person: [
            {
                type: CONST.REPORT.MESSAGE.TYPE.TEXT,
                style: 'strong',
                text: getCurrentUserDisplayNameOrEmail(),
            },
        ],
        automatic: false,
        avatar: getCurrentUserAvatar(),
        created,
        shouldShow: true,
    };
}

/**
 * Returns the necessary reportAction onyx data to indicate that the transaction has been put on hold optimistically
 * @param [created] - Action created time
 */
function buildOptimisticHoldReportActionComment(comment: string, created = DateUtils.getDBTime()): OptimisticHoldReportAction {
    return {
        reportActionID: NumberUtils.rand64(),
        actionName: CONST.REPORT.ACTIONS.TYPE.ADD_COMMENT,
        pendingAction: CONST.RED_BRICK_ROAD_PENDING_ACTION.ADD,
        actorAccountID: currentUserAccountID,
        message: [
            {
                type: CONST.REPORT.MESSAGE.TYPE.COMMENT,
                text: comment,
                html: comment, // as discussed on https://github.com/Expensify/App/pull/39452 we will not support HTML for now
            },
        ],
        person: [
            {
                type: CONST.REPORT.MESSAGE.TYPE.TEXT,
                style: 'strong',
                text: getCurrentUserDisplayNameOrEmail(),
            },
        ],
        automatic: false,
        avatar: getCurrentUserAvatar(),
        created,
        shouldShow: true,
    };
}

/**
 * Returns the necessary reportAction onyx data to indicate that the transaction has been removed from hold optimistically
 * @param [created] - Action created time
 */
function buildOptimisticUnHoldReportAction(created = DateUtils.getDBTime()): OptimisticHoldReportAction {
    return {
        reportActionID: NumberUtils.rand64(),
        actionName: CONST.REPORT.ACTIONS.TYPE.UNHOLD,
        pendingAction: CONST.RED_BRICK_ROAD_PENDING_ACTION.ADD,
        actorAccountID: currentUserAccountID,
        message: [
            {
                type: CONST.REPORT.MESSAGE.TYPE.TEXT,
                style: 'normal',
                text: Localize.translateLocal('iou.unheldExpense'),
            },
        ],
        person: [
            {
                type: CONST.REPORT.MESSAGE.TYPE.TEXT,
                style: 'normal',
                text: getCurrentUserDisplayNameOrEmail(),
            },
        ],
        automatic: false,
        avatar: getCurrentUserAvatar(),
        created,
        shouldShow: true,
    };
}

function buildOptimisticEditedTaskFieldReportAction({title, description}: Task): OptimisticEditedTaskReportAction {
    // We do not modify title & description in one request, so we need to create a different optimistic action for each field modification
    let field = '';
    let value = '';
    if (title !== undefined) {
        field = 'task title';
        value = title;
    } else if (description !== undefined) {
        field = 'description';
        value = description;
    }

    let changelog = 'edited this task';
    if (field && value) {
        changelog = `updated the ${field} to ${value}`;
    } else if (field) {
        changelog = `removed the ${field}`;
    }

    return {
        reportActionID: NumberUtils.rand64(),
        actionName: CONST.REPORT.ACTIONS.TYPE.TASK_EDITED,
        pendingAction: CONST.RED_BRICK_ROAD_PENDING_ACTION.ADD,
        actorAccountID: currentUserAccountID,
        message: [
            {
                type: CONST.REPORT.MESSAGE.TYPE.COMMENT,
                text: changelog,
                html: description ? getParsedComment(changelog) : changelog,
            },
        ],
        person: [
            {
                type: CONST.REPORT.MESSAGE.TYPE.TEXT,
                style: 'strong',
                text: getCurrentUserDisplayNameOrEmail(),
            },
        ],
        automatic: false,
        avatar: getCurrentUserAvatar(),
        created: DateUtils.getDBTime(),
        shouldShow: false,
    };
}

function buildOptimisticChangedTaskAssigneeReportAction(assigneeAccountID: number): OptimisticEditedTaskReportAction {
    return {
        reportActionID: NumberUtils.rand64(),
        actionName: CONST.REPORT.ACTIONS.TYPE.TASK_EDITED,
        pendingAction: CONST.RED_BRICK_ROAD_PENDING_ACTION.ADD,
        actorAccountID: currentUserAccountID,
        message: [
            {
                type: CONST.REPORT.MESSAGE.TYPE.COMMENT,
                text: `assigned to ${getDisplayNameForParticipant(assigneeAccountID)}`,
                html: `assigned to <mention-user accountID=${assigneeAccountID}></mention-user>`,
            },
        ],
        person: [
            {
                type: CONST.REPORT.MESSAGE.TYPE.TEXT,
                style: 'strong',
                text: getCurrentUserDisplayNameOrEmail(),
            },
        ],
        automatic: false,
        avatar: getCurrentUserAvatar(),
        created: DateUtils.getDBTime(),
        shouldShow: false,
    };
}

/**
 * Returns the necessary reportAction onyx data to indicate that a chat has been archived
 *
 * @param reason - A reason why the chat has been archived
 */
function buildOptimisticClosedReportAction(
    emailClosingReport: string,
    policyName: string,
    reason: ValueOf<typeof CONST.REPORT.ARCHIVE_REASON> = CONST.REPORT.ARCHIVE_REASON.DEFAULT,
): OptimisticClosedReportAction {
    return {
        actionName: CONST.REPORT.ACTIONS.TYPE.CLOSED,
        actorAccountID: currentUserAccountID,
        automatic: false,
        avatar: getCurrentUserAvatar(),
        created: DateUtils.getDBTime(),
        message: [
            {
                type: CONST.REPORT.MESSAGE.TYPE.TEXT,
                style: 'strong',
                text: emailClosingReport,
            },
            {
                type: CONST.REPORT.MESSAGE.TYPE.TEXT,
                style: 'normal',
                text: ' closed this report',
            },
        ],
        originalMessage: {
            policyName,
            reason,
        },
        pendingAction: CONST.RED_BRICK_ROAD_PENDING_ACTION.ADD,
        person: [
            {
                type: CONST.REPORT.MESSAGE.TYPE.TEXT,
                style: 'strong',
                text: getCurrentUserDisplayNameOrEmail(),
            },
        ],
        reportActionID: NumberUtils.rand64(),
        shouldShow: true,
    };
}

/**
 * Returns an optimistic Dismissed Violation Report Action. Use the originalMessage customize this to the type of
 * violation being dismissed.
 */
function buildOptimisticDismissedViolationReportAction(
    originalMessage: ReportAction<typeof CONST.REPORT.ACTIONS.TYPE.DISMISSED_VIOLATION>['originalMessage'],
): OptimisticDismissedViolationReportAction {
    return {
        actionName: CONST.REPORT.ACTIONS.TYPE.DISMISSED_VIOLATION,
        actorAccountID: currentUserAccountID,
        avatar: getCurrentUserAvatar(),
        created: DateUtils.getDBTime(),
        message: [
            {
                type: CONST.REPORT.MESSAGE.TYPE.TEXT,
                style: 'normal',
                text: ReportActionsUtils.getDismissedViolationMessageText(originalMessage),
            },
        ],
        originalMessage,
        pendingAction: CONST.RED_BRICK_ROAD_PENDING_ACTION.ADD,
        person: [
            {
                type: CONST.REPORT.MESSAGE.TYPE.TEXT,
                style: 'strong',
                text: getCurrentUserDisplayNameOrEmail(),
            },
        ],
        reportActionID: NumberUtils.rand64(),
        shouldShow: true,
    };
}

function buildOptimisticWorkspaceChats(policyID: string, policyName: string, expenseReportId?: string): OptimisticWorkspaceChats {
    const announceChatData = buildOptimisticChatReport(
        currentUserAccountID ? [currentUserAccountID] : [],
        CONST.REPORT.WORKSPACE_CHAT_ROOMS.ANNOUNCE,
        CONST.REPORT.CHAT_TYPE.POLICY_ANNOUNCE,
        policyID,
        CONST.POLICY.OWNER_ACCOUNT_ID_FAKE,
        false,
        policyName,
        undefined,
        undefined,

        // #announce contains all policy members so notifying always should be opt-in only.
        CONST.REPORT.NOTIFICATION_PREFERENCE.DAILY,
    );
    const announceChatReportID = announceChatData.reportID;
    const announceCreatedAction = buildOptimisticCreatedReportAction(CONST.POLICY.OWNER_EMAIL_FAKE);
    const announceReportActionData = {
        [announceCreatedAction.reportActionID]: announceCreatedAction,
    };
    const pendingChatMembers = getPendingChatMembers(currentUserAccountID ? [currentUserAccountID] : [], [], CONST.RED_BRICK_ROAD_PENDING_ACTION.ADD);
    const adminsChatData = {
        ...buildOptimisticChatReport(
            [currentUserAccountID ?? -1],
            CONST.REPORT.WORKSPACE_CHAT_ROOMS.ADMINS,
            CONST.REPORT.CHAT_TYPE.POLICY_ADMINS,
            policyID,
            CONST.POLICY.OWNER_ACCOUNT_ID_FAKE,
            false,
            policyName,
        ),
        pendingChatMembers,
    };
    const adminsChatReportID = adminsChatData.reportID;
    const adminsCreatedAction = buildOptimisticCreatedReportAction(CONST.POLICY.OWNER_EMAIL_FAKE);
    const adminsReportActionData = {
        [adminsCreatedAction.reportActionID]: adminsCreatedAction,
    };

    const expenseChatData = buildOptimisticChatReport(
        [currentUserAccountID ?? -1],
        '',
        CONST.REPORT.CHAT_TYPE.POLICY_EXPENSE_CHAT,
        policyID,
        currentUserAccountID,
        true,
        policyName,
        undefined,
        undefined,
        undefined,
        undefined,
        undefined,
        undefined,
        undefined,
        expenseReportId,
    );
    const expenseChatReportID = expenseChatData.reportID;
    const expenseReportCreatedAction = buildOptimisticCreatedReportAction(currentUserEmail ?? '');
    const expenseReportActionData = {
        [expenseReportCreatedAction.reportActionID]: expenseReportCreatedAction,
    };

    return {
        announceChatReportID,
        announceChatData,
        announceReportActionData,
        announceCreatedReportActionID: announceCreatedAction.reportActionID,
        adminsChatReportID,
        adminsChatData,
        adminsReportActionData,
        adminsCreatedReportActionID: adminsCreatedAction.reportActionID,
        expenseChatReportID,
        expenseChatData,
        expenseReportActionData,
        expenseCreatedReportActionID: expenseReportCreatedAction.reportActionID,
    };
}

/**
 * Builds an optimistic Task Report with a randomly generated reportID
 *
 * @param ownerAccountID - Account ID of the person generating the Task.
 * @param assigneeAccountID - AccountID of the other person participating in the Task.
 * @param parentReportID - Report ID of the chat where the Task is.
 * @param title - Task title.
 * @param description - Task description.
 * @param policyID - PolicyID of the parent report
 */

function buildOptimisticTaskReport(
    ownerAccountID: number,
    assigneeAccountID = 0,
    parentReportID?: string,
    title?: string,
    description?: string,
    policyID: string = CONST.POLICY.OWNER_EMAIL_FAKE,
    notificationPreference: NotificationPreference = CONST.REPORT.NOTIFICATION_PREFERENCE.ALWAYS,
): OptimisticTaskReport {
    const participants: Participants = {
        [ownerAccountID]: {
            hidden: false,
        },
    };

    if (assigneeAccountID) {
        participants[assigneeAccountID] = {hidden: false};
    }

    return {
        reportID: generateReportID(),
        reportName: title,
        description: getParsedComment(description ?? ''),
        ownerAccountID,
        participants,
        managerID: assigneeAccountID,
        type: CONST.REPORT.TYPE.TASK,
        parentReportID,
        policyID,
        stateNum: CONST.REPORT.STATE_NUM.OPEN,
        statusNum: CONST.REPORT.STATUS_NUM.OPEN,
        notificationPreference,
        lastVisibleActionCreated: DateUtils.getDBTime(),
        hasParentAccess: true,
    };
}

/**
 * A helper method to create transaction thread
 *
 * @param reportAction - the parent IOU report action from which to create the thread
 * @param moneyRequestReport - the report which the report action belongs to
 */
function buildTransactionThread(
    reportAction: OnyxEntry<ReportAction | OptimisticIOUReportAction>,
    moneyRequestReport: OnyxEntry<Report>,
    existingTransactionThreadReportID?: string,
): OptimisticChatReport {
    const participantAccountIDs = [...new Set([currentUserAccountID, Number(reportAction?.actorAccountID)])].filter(Boolean) as number[];
    const existingTransactionThreadReport = getReportOrDraftReport(existingTransactionThreadReportID);

    if (existingTransactionThreadReportID && existingTransactionThreadReport) {
        return {
            ...existingTransactionThreadReport,
            isOptimisticReport: true,
            parentReportActionID: reportAction?.reportActionID,
            parentReportID: moneyRequestReport?.reportID,
            reportName: getTransactionReportName(reportAction),
            policyID: moneyRequestReport?.policyID,
        };
    }

    return buildOptimisticChatReport(
        participantAccountIDs,
        getTransactionReportName(reportAction),
        undefined,
        moneyRequestReport?.policyID,
        CONST.POLICY.OWNER_ACCOUNT_ID_FAKE,
        false,
        '',
        undefined,
        undefined,
        CONST.REPORT.NOTIFICATION_PREFERENCE.HIDDEN,
        reportAction?.reportActionID,
        moneyRequestReport?.reportID,
        '',
        '',
        '',
        false,
    );
}

/**
 * Build optimistic expense entities:
 *
 * 1. CREATED action for the chatReport
 * 2. CREATED action for the iouReport
 * 3. IOU action for the iouReport linked to the transaction thread via `childReportID`
 * 4. Transaction Thread linked to the IOU action via `parentReportActionID`
 * 5. CREATED action for the Transaction Thread
 */
function buildOptimisticMoneyRequestEntities(
    iouReport: Report,
    type: ValueOf<typeof CONST.IOU.REPORT_ACTION_TYPE>,
    amount: number,
    currency: string,
    comment: string,
    payeeEmail: string,
    participants: Participant[],
    transactionID: string,
    paymentType?: PaymentMethodType,
    isSettlingUp = false,
    isSendMoneyFlow = false,
    receipt: Receipt = {},
    isOwnPolicyExpenseChat = false,
    isPersonalTrackingExpense?: boolean,
    existingTransactionThreadReportID?: string,
    linkedTrackedExpenseReportAction?: ReportAction,
): [OptimisticCreatedReportAction, OptimisticCreatedReportAction, OptimisticIOUReportAction, OptimisticChatReport, OptimisticCreatedReportAction | null] {
    const createdActionForChat = buildOptimisticCreatedReportAction(payeeEmail);

    // The `CREATED` action must be optimistically generated before the IOU action so that it won't appear after the IOU action in the chat.
    const iouActionCreationTime = DateUtils.getDBTime();
    const createdActionForIOUReport = buildOptimisticCreatedReportAction(payeeEmail, DateUtils.subtractMillisecondsFromDateTime(iouActionCreationTime, 1));

    const iouAction = buildOptimisticIOUReportAction(
        type,
        amount,
        currency,
        comment,
        participants,
        transactionID,
        paymentType,
        isPersonalTrackingExpense ? '0' : iouReport.reportID,
        isSettlingUp,
        isSendMoneyFlow,
        receipt,
        isOwnPolicyExpenseChat,
        iouActionCreationTime,
        linkedTrackedExpenseReportAction,
    );

    // Create optimistic transactionThread and the `CREATED` action for it, if existingTransactionThreadReportID is undefined
    const transactionThread = buildTransactionThread(iouAction, iouReport, existingTransactionThreadReportID);
    const createdActionForTransactionThread = existingTransactionThreadReportID ? null : buildOptimisticCreatedReportAction(payeeEmail);

    // The IOU action and the transactionThread are co-dependent as parent-child, so we need to link them together
    iouAction.childReportID = existingTransactionThreadReportID ?? transactionThread.reportID;

    return [createdActionForChat, createdActionForIOUReport, iouAction, transactionThread, createdActionForTransactionThread];
}

// Check if the report is empty, meaning it has no visible messages (i.e. only a "created" report action).
function isEmptyReport(report: OnyxEntry<Report>): boolean {
    if (!report) {
        return true;
    }
    const lastVisibleMessage = getLastVisibleMessage(report.reportID);
    return !report.lastMessageText && !report.lastMessageTranslationKey && !lastVisibleMessage.lastMessageText && !lastVisibleMessage.lastMessageTranslationKey;
}

function isUnread(report: OnyxEntry<Report>): boolean {
    if (!report) {
        return false;
    }

    if (isEmptyReport(report) && !isSelfDM(report)) {
        return false;
    }
    // lastVisibleActionCreated and lastReadTime are both datetime strings and can be compared directly
    const lastVisibleActionCreated = report.lastVisibleActionCreated ?? '';
    const lastReadTime = report.lastReadTime ?? '';
    const lastMentionedTime = report.lastMentionedTime ?? '';

    // If the user was mentioned and the comment got deleted the lastMentionedTime will be more recent than the lastVisibleActionCreated
    return lastReadTime < lastVisibleActionCreated || lastReadTime < lastMentionedTime;
}

function isIOUOwnedByCurrentUser(report: OnyxEntry<Report>, allReportsDict?: OnyxCollection<Report>): boolean {
    const allAvailableReports = allReportsDict ?? allReports;
    if (!report || !allAvailableReports) {
        return false;
    }

    let reportToLook = report;
    if (report.iouReportID) {
        const iouReport = allAvailableReports[`${ONYXKEYS.COLLECTION.REPORT}${report.iouReportID}`];
        if (iouReport) {
            reportToLook = iouReport;
        }
    }

    return reportToLook.ownerAccountID === currentUserAccountID;
}

/**
 * Assuming the passed in report is a default room, lets us know whether we can see it or not, based on permissions and
 * the various subsets of users we've allowed to use default rooms.
 */
function canSeeDefaultRoom(report: OnyxEntry<Report>, policies: OnyxCollection<Policy>, betas: OnyxEntry<Beta[]>): boolean {
    // Include archived rooms
    if (isArchivedRoom(report)) {
        return true;
    }

    // Include default rooms for free plan policies (domain rooms aren't included in here because they do not belong to a policy)
    if (getPolicyType(report, policies) === CONST.POLICY.TYPE.FREE) {
        return true;
    }

    // If the room has an assigned guide, it can be seen.
    if (hasExpensifyGuidesEmails(Object.keys(report?.participants ?? {}).map(Number))) {
        return true;
    }

    // Include any admins and announce rooms, since only non partner-managed domain rooms are on the beta now.
    if (isAdminRoom(report) || isAnnounceRoom(report)) {
        return true;
    }

    // For all other cases, just check that the user belongs to the default rooms beta
    return Permissions.canUseDefaultRooms(betas ?? []);
}

function canAccessReport(report: OnyxEntry<Report>, policies: OnyxCollection<Policy>, betas: OnyxEntry<Beta[]>): boolean {
    // We hide default rooms (it's basically just domain rooms now) from people who aren't on the defaultRooms beta.
    if (isDefaultRoom(report) && !canSeeDefaultRoom(report, policies, betas)) {
        return false;
    }

    if (report?.errorFields?.notFound) {
        return false;
    }

    return true;
}

/**
 * Check if the report is the parent report of the currently viewed report or at least one child report has report action
 */
function shouldHideReport(report: OnyxEntry<Report>, currentReportId: string): boolean {
    const currentReport = getReportOrDraftReport(currentReportId);
    const parentReport = getParentReport(!isEmptyObject(currentReport) ? currentReport : undefined);
    const reportActions = allReportActions?.[`${ONYXKEYS.COLLECTION.REPORT_ACTIONS}${report?.reportID}`] ?? {};
    const isChildReportHasComment = Object.values(reportActions ?? {})?.some((reportAction) => (reportAction?.childVisibleActionCount ?? 0) > 0);
    return parentReport?.reportID !== report?.reportID && !isChildReportHasComment;
}

/**
 * Checks to see if a report's parentAction is an expense that contains a violation type of either violation or warning
 */
function doesTransactionThreadHaveViolations(
    report: OnyxInputOrEntry<Report>,
    transactionViolations: OnyxCollection<TransactionViolation[]>,
    parentReportAction: OnyxInputOrEntry<ReportAction>,
): boolean {
    if (!ReportActionsUtils.isMoneyRequestAction(parentReportAction)) {
        return false;
    }
    const {IOUTransactionID, IOUReportID} = ReportActionsUtils.getOriginalMessage(parentReportAction) ?? {};
    if (!IOUTransactionID || !IOUReportID) {
        return false;
    }
    if (!isCurrentUserSubmitter(IOUReportID)) {
        return false;
    }
    if (report?.stateNum !== CONST.REPORT.STATE_NUM.OPEN && report?.stateNum !== CONST.REPORT.STATE_NUM.SUBMITTED) {
        return false;
    }
    return TransactionUtils.hasViolation(IOUTransactionID, transactionViolations) || TransactionUtils.hasWarningTypeViolation(IOUTransactionID, transactionViolations);
}

/**
 * Checks if we should display violation - we display violations when the expense has violation and it is not settled
 */
function shouldDisplayTransactionThreadViolations(
    report: OnyxEntry<Report>,
    transactionViolations: OnyxCollection<TransactionViolation[]>,
    parentReportAction: OnyxEntry<ReportAction>,
): boolean {
    if (!ReportActionsUtils.isMoneyRequestAction(parentReportAction)) {
        return false;
    }
    const {IOUReportID} = ReportActionsUtils.getOriginalMessage(parentReportAction) ?? {};
    if (isSettled(IOUReportID)) {
        return false;
    }
    return doesTransactionThreadHaveViolations(report, transactionViolations, parentReportAction);
}

/**
 * Checks to see if a report contains a violation
 */
function hasViolations(reportID: string, transactionViolations: OnyxCollection<TransactionViolation[]>): boolean {
    const transactions = TransactionUtils.getAllReportTransactions(reportID);
    return transactions.some((transaction) => TransactionUtils.hasViolation(transaction.transactionID, transactionViolations));
}

/**
 * Checks to see if a report contains a violation of type `warning`
 */
function hasWarningTypeViolations(reportID: string, transactionViolations: OnyxCollection<TransactionViolation[]>): boolean {
    const transactions = TransactionUtils.getAllReportTransactions(reportID);
    return transactions.some((transaction) => TransactionUtils.hasWarningTypeViolation(transaction.transactionID, transactionViolations));
}

/**
 * Takes several pieces of data from Onyx and evaluates if a report should be shown in the option list (either when searching
 * for reports or the reports shown in the LHN).
 *
 * This logic is very specific and the order of the logic is very important. It should fail quickly in most cases and also
 * filter out the majority of reports before filtering out very specific minority of reports.
 */
function shouldReportBeInOptionList({
    report,
    currentReportId,
    isInFocusMode,
    betas,
    policies,
    excludeEmptyChats,
    doesReportHaveViolations,
    includeSelfDM = false,
    login,
    includeDomainEmail = false,
}: {
    report: OnyxEntry<Report>;
    currentReportId: string;
    isInFocusMode: boolean;
    betas: OnyxEntry<Beta[]>;
    policies: OnyxCollection<Policy>;
    excludeEmptyChats: boolean;
    doesReportHaveViolations: boolean;
    includeSelfDM?: boolean;
    login?: string;
    includeDomainEmail?: boolean;
}) {
    const isInDefaultMode = !isInFocusMode;
    // Exclude reports that have no data because there wouldn't be anything to show in the option item.
    // This can happen if data is currently loading from the server or a report is in various stages of being created.
    // This can also happen for anyone accessing a public room or archived room for which they don't have access to the underlying policy.
    // Optionally exclude reports that do not belong to currently active workspace

    const participantAccountIDs = Object.keys(report?.participants ?? {}).map(Number);

    if (
        !report?.reportID ||
        !report?.type ||
        report?.reportName === undefined ||
        // eslint-disable-next-line @typescript-eslint/prefer-nullish-coalescing
        report?.isHidden ||
        (participantAccountIDs.length === 0 &&
            !isChatThread(report) &&
            !isPublicRoom(report) &&
            !isUserCreatedPolicyRoom(report) &&
            !isArchivedRoom(report) &&
            !isMoneyRequestReport(report) &&
            !isTaskReport(report) &&
            !isSelfDM(report) &&
            !isSystemChat(report) &&
            !isGroupChat(report) &&
            !isInvoiceRoom(report))
    ) {
        return false;
    }

    if (participantAccountIDs.includes(CONST.ACCOUNT_ID.NOTIFICATIONS) && (!currentUserAccountID || !AccountUtils.isAccountIDOddNumber(currentUserAccountID))) {
        return false;
    }

    if (!canAccessReport(report, policies, betas)) {
        return false;
    }

    // If this is a transaction thread associated with a report that only has one transaction, omit it
    if (isOneTransactionThread(report.reportID, report.parentReportID ?? '-1')) {
        return false;
    }

    // Include the currently viewed report. If we excluded the currently viewed report, then there
    // would be no way to highlight it in the options list and it would be confusing to users because they lose
    // a sense of context.
    if (report.reportID === currentReportId) {
        return true;
    }

    // Retrieve the draft comment for the report and convert it to a boolean
    const hasDraftComment = hasValidDraftComment(report.reportID);

    // Include reports that are relevant to the user in any view mode. Criteria include having a draft or having a GBR showing.
    // eslint-disable-next-line @typescript-eslint/prefer-nullish-coalescing
    if (hasDraftComment || requiresAttentionFromCurrentUser(report)) {
        return true;
    }

    const isEmptyChat = isEmptyReport(report);
    const canHideReport = shouldHideReport(report, currentReportId);

    // Include reports if they are pinned
    if (report.isPinned) {
        return true;
    }

    const reportIsSettled = report.statusNum === CONST.REPORT.STATUS_NUM.REIMBURSED;

    // Always show IOU reports with violations unless they are reimbursed
    if (isExpenseRequest(report) && doesReportHaveViolations && !reportIsSettled) {
        return true;
    }

    // Hide only chat threads that haven't been commented on (other threads are actionable)
    if (isChatThread(report) && canHideReport && isEmptyChat) {
        return false;
    }

    // Include reports that have errors from trying to add a workspace
    // If we excluded it, then the red-brock-road pattern wouldn't work for the user to resolve the error
    if (report.errorFields?.addWorkspaceRoom) {
        return true;
    }

    // All unread chats (even archived ones) in GSD mode will be shown. This is because GSD mode is specifically for focusing the user on the most relevant chats, primarily, the unread ones
    if (isInFocusMode) {
        return isUnread(report) && report.notificationPreference !== CONST.REPORT.NOTIFICATION_PREFERENCE.MUTE;
    }

    // Archived reports should always be shown when in default (most recent) mode. This is because you should still be able to access and search for the chats to find them.
    if (isInDefaultMode && isArchivedRoom(report)) {
        return true;
    }

    // Hide chats between two users that haven't been commented on from the LNH
    if (excludeEmptyChats && isEmptyChat && isChatReport(report) && !isChatRoom(report) && !isPolicyExpenseChat(report) && !isSystemChat(report) && !isGroupChat(report) && canHideReport) {
        return false;
    }

    if (isSelfDM(report)) {
        return includeSelfDM;
    }

    if (Str.isDomainEmail(login ?? '') && !includeDomainEmail) {
        return false;
    }

    const parentReportAction = ReportActionsUtils.getParentReportAction(report);

    // Hide chat threads where the parent message is pending removal
    if (
        !isEmptyObject(parentReportAction) &&
        ReportActionsUtils.isPendingRemove(parentReportAction) &&
        ReportActionsUtils.isThreadParentMessage(parentReportAction, report?.reportID ?? '')
    ) {
        return false;
    }

    return true;
}

/**
 * Returns the system report from the list of reports.
 */
function getSystemChat(): OnyxEntry<Report> {
    if (!allReports) {
        return undefined;
    }

    return Object.values(allReports ?? {}).find((report) => report?.chatType === CONST.REPORT.CHAT_TYPE.SYSTEM);
}

/**
 * Attempts to find a report in onyx with the provided list of participants. Does not include threads, task, expense, room, and policy expense chat.
 */
function getChatByParticipants(newParticipantList: number[], reports: OnyxCollection<Report> = allReports, shouldIncludeGroupChats = false): OnyxEntry<Report> {
    const sortedNewParticipantList = newParticipantList.sort();
    return Object.values(reports ?? {}).find((report) => {
        const participantAccountIDs = Object.keys(report?.participants ?? {});

        // If the report has been deleted, or there are no participants (like an empty #admins room) then skip it
        if (
            participantAccountIDs.length === 0 ||
            isChatThread(report) ||
            isTaskReport(report) ||
            isMoneyRequestReport(report) ||
            isInvoiceReport(report) ||
            isChatRoom(report) ||
            isPolicyExpenseChat(report) ||
            (isGroupChat(report) && !shouldIncludeGroupChats)
        ) {
            return false;
        }

        const sortedParticipantsAccountIDs = participantAccountIDs.map(Number).sort();

        // Only return the chat if it has all the participants
        return lodashIsEqual(sortedNewParticipantList, sortedParticipantsAccountIDs);
    });
}

/**
 * Attempts to find an invoice chat report in onyx with the provided policyID and receiverID.
 */
function getInvoiceChatByParticipants(policyID: string, receiverID: string | number, reports: OnyxCollection<Report> = allReports): OnyxEntry<Report> {
    return Object.values(reports ?? {}).find((report) => {
        if (!report || !isInvoiceRoom(report)) {
            return false;
        }

        const isSameReceiver =
            report.invoiceReceiver &&
            (('accountID' in report.invoiceReceiver && report.invoiceReceiver.accountID === receiverID) ||
                ('policyID' in report.invoiceReceiver && report.invoiceReceiver.policyID === receiverID));

        return report.policyID === policyID && isSameReceiver;
    });
}

/**
 * Attempts to find a policy expense report in onyx that is owned by ownerAccountID in a given policy
 */
function getPolicyExpenseChat(ownerAccountID: number, policyID: string): OnyxEntry<Report> {
    return Object.values(allReports ?? {}).find((report: OnyxEntry<Report>) => {
        // If the report has been deleted, then skip it
        if (!report) {
            return false;
        }

        return report.policyID === policyID && isPolicyExpenseChat(report) && report.ownerAccountID === ownerAccountID;
    });
}

function getAllPolicyReports(policyID: string): Array<OnyxEntry<Report>> {
    return Object.values(allReports ?? {}).filter((report) => report?.policyID === policyID);
}

/**
 * Returns true if Chronos is one of the chat participants (1:1)
 */
function chatIncludesChronos(report: OnyxInputOrEntry<Report>): boolean {
    const participantAccountIDs = Object.keys(report?.participants ?? {}).map(Number);
    return participantAccountIDs.includes(CONST.ACCOUNT_ID.CHRONOS);
}

function chatIncludesChronosWithID(reportID?: string): boolean {
    // eslint-disable-next-line @typescript-eslint/prefer-nullish-coalescing
    const report = allReports?.[`${ONYXKEYS.COLLECTION.REPORT}${reportID || -1}`];
    return chatIncludesChronos(report);
}

/**
 * Can only flag if:
 *
 * - It was written by someone else and isn't a whisper
 * - It's a welcome message whisper
 * - It's an ADD_COMMENT that is not an attachment
 */
function canFlagReportAction(reportAction: OnyxInputOrEntry<ReportAction>, reportID: string | undefined): boolean {
    let report = getReportOrDraftReport(reportID);

    // If the childReportID exists in reportAction and is equal to the reportID,
    // the report action being evaluated is the parent report action in a thread, and we should get the parent report to evaluate instead.
    if (reportAction?.childReportID?.toString() === reportID?.toString()) {
        report = getReportOrDraftReport(report?.parentReportID);
    }
    const isCurrentUserAction = reportAction?.actorAccountID === currentUserAccountID;
    if (ReportActionsUtils.isWhisperAction(reportAction)) {
        // Allow flagging whispers that are sent by other users
        if (!isCurrentUserAction && reportAction?.actorAccountID !== CONST.ACCOUNT_ID.CONCIERGE) {
            return true;
        }

        // Disallow flagging the rest of whisper as they are sent by us
        return false;
    }

    return !!(
        !isCurrentUserAction &&
        reportAction?.actionName === CONST.REPORT.ACTIONS.TYPE.ADD_COMMENT &&
        !ReportActionsUtils.isDeletedAction(reportAction) &&
        !ReportActionsUtils.isCreatedTaskReportAction(reportAction) &&
        !isEmptyObject(report) &&
        report &&
        isAllowedToComment(report)
    );
}

/**
 * Whether flag comment page should show
 */
function shouldShowFlagComment(reportAction: OnyxInputOrEntry<ReportAction>, report: OnyxInputOrEntry<Report>): boolean {
    return (
        canFlagReportAction(reportAction, report?.reportID) &&
        !isArchivedRoom(report) &&
        !chatIncludesChronos(report) &&
        !isConciergeChatReport(report) &&
        reportAction?.actorAccountID !== CONST.ACCOUNT_ID.CONCIERGE
    );
}

/**
 * @param sortedAndFilteredReportActions - reportActions for the report, sorted newest to oldest, and filtered for only those that should be visible
 */
function getNewMarkerReportActionID(report: OnyxEntry<Report>, sortedAndFilteredReportActions: ReportAction[]): string {
    if (!isUnread(report)) {
        return '';
    }

    const newMarkerIndex = lodashFindLastIndex(sortedAndFilteredReportActions, (reportAction) => (reportAction.created ?? '') > (report?.lastReadTime ?? ''));

    return 'reportActionID' in sortedAndFilteredReportActions[newMarkerIndex] ? sortedAndFilteredReportActions[newMarkerIndex].reportActionID : '';
}

/**
 * Performs the markdown conversion, and replaces code points > 127 with C escape sequences
 * Used for compatibility with the backend auth validator for AddComment, and to account for MD in comments
 * @returns The comment's total length as seen from the backend
 */
function getCommentLength(textComment: string, parsingDetails?: ParsingDetails): number {
    return getParsedComment(textComment, parsingDetails)
        .replace(/[^ -~]/g, '\\u????')
        .trim().length;
}

function getRouteFromLink(url: string | null): string {
    if (!url) {
        return '';
    }

    // Get the reportID from URL
    let route = url;
    const localWebAndroidRegEx = /^(https:\/\/([0-9]{1,3})\.([0-9]{1,3})\.([0-9]{1,3})\.([0-9]{1,3}))/;
    linkingConfig.prefixes.forEach((prefix) => {
        if (route.startsWith(prefix)) {
            route = route.replace(prefix, '');
        } else if (localWebAndroidRegEx.test(route)) {
            route = route.replace(localWebAndroidRegEx, '');
        } else {
            return;
        }

        // Remove the port if it's a localhost URL
        if (/^:\d+/.test(route)) {
            route = route.replace(/:\d+/, '');
        }

        // Remove the leading slash if exists
        if (route.startsWith('/')) {
            route = route.replace('/', '');
        }
    });
    return route;
}

function parseReportRouteParams(route: string): ReportRouteParams {
    let parsingRoute = route;
    if (parsingRoute.at(0) === '/') {
        // remove the first slash
        parsingRoute = parsingRoute.slice(1);
    }

    if (!parsingRoute.startsWith(Url.addTrailingForwardSlash(ROUTES.REPORT))) {
        return {reportID: '', isSubReportPageRoute: false};
    }

    const pathSegments = parsingRoute.split('/');

    const reportIDSegment = pathSegments[1];
    const hasRouteReportActionID = !Number.isNaN(Number(reportIDSegment));

    // Check for "undefined" or any other unwanted string values
    if (!reportIDSegment || reportIDSegment === 'undefined') {
        return {reportID: '', isSubReportPageRoute: false};
    }

    return {
        reportID: reportIDSegment,
        isSubReportPageRoute: pathSegments.length > 2 && !hasRouteReportActionID,
    };
}

function getReportIDFromLink(url: string | null): string {
    const route = getRouteFromLink(url);
    const {reportID, isSubReportPageRoute} = parseReportRouteParams(route);
    if (isSubReportPageRoute) {
        // We allow the Sub-Report deep link routes (settings, details, etc.) to be handled by their respective component pages
        return '';
    }
    return reportID;
}

/**
 * Check if the chat report is linked to an iou that is waiting for the current user to add a credit bank account.
 */
function hasIOUWaitingOnCurrentUserBankAccount(chatReport: OnyxInputOrEntry<Report>): boolean {
    if (chatReport?.iouReportID) {
        const iouReport = allReports?.[`${ONYXKEYS.COLLECTION.REPORT}${chatReport?.iouReportID}`];
        if (iouReport?.isWaitingOnBankAccount && iouReport?.ownerAccountID === currentUserAccountID) {
            return true;
        }
    }

    return false;
}

/**
 * Users can submit an expense:
 * - in policy expense chats only if they are in a role of a member in the chat (in other words, if it's their policy expense chat)
 * - in an open or submitted expense report tied to a policy expense chat the user owns
 *     - employee can submit expenses in a submitted expense report only if the policy has Instant Submit settings turned on
 * - in an IOU report, which is not settled yet
 * - in a 1:1 DM chat
 */
function canRequestMoney(report: OnyxEntry<Report>, policy: OnyxEntry<Policy>, otherParticipants: number[]): boolean {
    // User cannot submit expenses in a chat thread, task report or in a chat room
    if (isChatThread(report) || isTaskReport(report) || isChatRoom(report) || isSelfDM(report) || isGroupChat(report)) {
        return false;
    }

    // Users can only submit expenses in DMs if they are a 1:1 DM
    if (isDM(report)) {
        return otherParticipants.length === 1;
    }

    // Prevent requesting money if pending IOU report waiting for their bank account already exists
    if (hasIOUWaitingOnCurrentUserBankAccount(report)) {
        return false;
    }

    let isOwnPolicyExpenseChat = report?.isOwnPolicyExpenseChat ?? false;
    if (isExpenseReport(report) && getParentReport(report)) {
        isOwnPolicyExpenseChat = !!getParentReport(report)?.isOwnPolicyExpenseChat;
    }

    // In case there are no other participants than the current user and it's not user's own policy expense chat, they can't submit expenses from such report
    if (otherParticipants.length === 0 && !isOwnPolicyExpenseChat) {
        return false;
    }

    // User can submit expenses in any IOU report, unless paid, but the user can only submit expenses in an expense report
    // which is tied to their workspace chat.
    if (isMoneyRequestReport(report)) {
        const canAddTransactions = canAddOrDeleteTransactions(report);
        return isReportInGroupPolicy(report) ? isOwnPolicyExpenseChat && canAddTransactions : canAddTransactions;
    }

    // In the case of policy expense chat, users can only submit expenses from their own policy expense chat
    return !isPolicyExpenseChat(report) || isOwnPolicyExpenseChat;
}

function isGroupChatAdmin(report: OnyxEntry<Report>, accountID: number) {
    if (!report?.participants) {
        return false;
    }

    const reportParticipants = report.participants ?? {};
    const participant = reportParticipants[accountID];
    return participant?.role === CONST.REPORT.ROLE.ADMIN;
}

/**
 * Helper method to define what expense options we want to show for particular method.
 * There are 4 expense options: Submit, Split, Pay and Track expense:
 * - Submit option should show for:
 *     - DMs
 *     - own policy expense chats
 *     - open and processing expense reports tied to own policy expense chat
 *     - unsettled IOU reports
 * - Pay option should show for:
 *     - DMs
 * - Split options should show for:
 *     - DMs
 *     - chat/policy rooms with more than 1 participant
 *     - groups chats with 2 and more participants
 *     - corporate workspace chats
 * - Track expense option should show for:
 *    - Self DMs
 *    - own policy expense chats
 *    - open and processing expense reports tied to own policy expense chat
 * - Send invoice option should show for:
 *    - invoice rooms if the user is an admin of the sender workspace
 * None of the options should show in chat threads or if there is some special Expensify account
 * as a participant of the report.
 */
function getMoneyRequestOptions(report: OnyxEntry<Report>, policy: OnyxEntry<Policy>, reportParticipants: number[], filterDeprecatedTypes = false): IOUType[] {
    // In any thread or task report, we do not allow any new expenses yet
    if (isChatThread(report) || isTaskReport(report) || isInvoiceReport(report) || isSystemChat(report)) {
        return [];
    }

    if (isInvoiceRoom(report)) {
        if (isPolicyAdmin(report?.policyID ?? '-1', allPolicies)) {
            return [CONST.IOU.TYPE.INVOICE];
        }
        return [];
    }

    // We don't allow IOU actions if an Expensify account is a participant of the report, unless the policy that the report is on is owned by an Expensify account
    const doParticipantsIncludeExpensifyAccounts = lodashIntersection(reportParticipants, CONST.EXPENSIFY_ACCOUNT_IDS).length > 0;
    const isPolicyOwnedByExpensifyAccounts = report?.policyID ? CONST.EXPENSIFY_ACCOUNT_IDS.includes(getPolicy(report?.policyID ?? '-1')?.ownerAccountID ?? -1) : false;
    if (doParticipantsIncludeExpensifyAccounts && !isPolicyOwnedByExpensifyAccounts) {
        return [];
    }

    const otherParticipants = reportParticipants.filter((accountID) => currentUserPersonalDetails?.accountID !== accountID);
    const hasSingleParticipantInReport = otherParticipants.length === 1;
    let options: IOUType[] = [];

    if (isSelfDM(report)) {
        options = [CONST.IOU.TYPE.TRACK];
    }

    // User created policy rooms and default rooms like #admins or #announce will always have the Split Expense option
    // unless there are no other participants at all (e.g. #admins room for a policy with only 1 admin)
    // DM chats will have the Split Expense option.
    // Your own workspace chats will have the split expense option.
    if (
        (isChatRoom(report) && !isAnnounceRoom(report) && otherParticipants.length > 0) ||
        (isDM(report) && otherParticipants.length > 0) ||
        (isGroupChat(report) && otherParticipants.length > 0) ||
        (isPolicyExpenseChat(report) && report?.isOwnPolicyExpenseChat)
    ) {
        options = [CONST.IOU.TYPE.SPLIT];
    }

    if (canRequestMoney(report, policy, otherParticipants)) {
        options = [...options, CONST.IOU.TYPE.SUBMIT];
        if (!filterDeprecatedTypes) {
            options = [...options, CONST.IOU.TYPE.REQUEST];
        }

        // If the user can request money from the workspace report, they can also track expenses
        if (isPolicyExpenseChat(report) || isExpenseReport(report)) {
            options = [...options, CONST.IOU.TYPE.TRACK];
        }
    }

    // Pay someone option should be visible only in 1:1 DMs
    if (isDM(report) && hasSingleParticipantInReport) {
        options = [...options, CONST.IOU.TYPE.PAY];
        if (!filterDeprecatedTypes) {
            options = [...options, CONST.IOU.TYPE.SEND];
        }
    }

    return options;
}

/**
 * This is a temporary function to help with the smooth transition with the oldDot.
 * This function will be removed once the transition occurs in oldDot to new links.
 */
// eslint-disable-next-line @typescript-eslint/naming-convention
function temporary_getMoneyRequestOptions(
    report: OnyxEntry<Report>,
    policy: OnyxEntry<Policy>,
    reportParticipants: number[],
): Array<Exclude<IOUType, typeof CONST.IOU.TYPE.REQUEST | typeof CONST.IOU.TYPE.SEND>> {
    return getMoneyRequestOptions(report, policy, reportParticipants, true) as Array<Exclude<IOUType, typeof CONST.IOU.TYPE.REQUEST | typeof CONST.IOU.TYPE.SEND>>;
}

/**
 * Invoice sender, invoice receiver and auto-invited admins cannot leave
 */
function canLeaveInvoiceRoom(report: OnyxEntry<Report>): boolean {
    if (!report || !report?.invoiceReceiver) {
        return false;
    }

    if (report?.statusNum === CONST.REPORT.STATUS_NUM.CLOSED) {
        return false;
    }

    const isSenderPolicyAdmin = getPolicy(report.policyID)?.role === CONST.POLICY.ROLE.ADMIN;

    if (isSenderPolicyAdmin) {
        return false;
    }

    if (report.invoiceReceiver.type === CONST.REPORT.INVOICE_RECEIVER_TYPE.INDIVIDUAL) {
        return report?.invoiceReceiver?.accountID !== currentUserAccountID;
    }

    const isReceiverPolicyAdmin = getPolicy(report.invoiceReceiver.policyID)?.role === CONST.POLICY.ROLE.ADMIN;

    if (isReceiverPolicyAdmin) {
        return false;
    }

    return true;
}

/**
 * Allows a user to leave a policy room according to the following conditions of the visibility or chatType rNVP:
 * `public` - Anyone can leave (because anybody can join)
 * `public_announce` - Only non-policy members can leave (it's auto-shared with policy members)
 * `policy_admins` - Nobody can leave (it's auto-shared with all policy admins)
 * `policy_announce` - Nobody can leave (it's auto-shared with all policy members)
 * `policyExpenseChat` - Nobody can leave (it's auto-shared with all policy members)
 * `policy` - Anyone can leave (though only policy members can join)
 * `domain` - Nobody can leave (it's auto-shared with domain members)
 * `dm` - Nobody can leave (it's auto-shared with users)
 * `private` - Anybody can leave (though you can only be invited to join)
 * `invoice` - Invoice sender, invoice receiver and auto-invited admins cannot leave
 */
function canLeaveRoom(report: OnyxEntry<Report>, isPolicyEmployee: boolean): boolean {
    if (isInvoiceRoom(report)) {
        if (isArchivedRoom(report)) {
            return false;
        }

        const invoiceReport = getReportOrDraftReport(report?.iouReportID ?? '-1');

        if (invoiceReport?.ownerAccountID === currentUserAccountID) {
            return false;
        }

        if (invoiceReport?.managerID === currentUserAccountID) {
            return false;
        }

        const isSenderPolicyAdmin = getPolicy(report?.policyID)?.role === CONST.POLICY.ROLE.ADMIN;

        if (isSenderPolicyAdmin) {
            return false;
        }

        const isReceiverPolicyAdmin =
            report?.invoiceReceiver?.type === CONST.REPORT.INVOICE_RECEIVER_TYPE.BUSINESS ? getPolicy(report?.invoiceReceiver?.policyID)?.role === CONST.POLICY.ROLE.ADMIN : false;

        if (isReceiverPolicyAdmin) {
            return false;
        }

        return true;
    }

    if (!report?.visibility) {
        if (
            report?.chatType === CONST.REPORT.CHAT_TYPE.POLICY_ADMINS ||
            report?.chatType === CONST.REPORT.CHAT_TYPE.POLICY_ANNOUNCE ||
            report?.chatType === CONST.REPORT.CHAT_TYPE.POLICY_EXPENSE_CHAT ||
            report?.chatType === CONST.REPORT.CHAT_TYPE.DOMAIN_ALL ||
            report?.chatType === CONST.REPORT.CHAT_TYPE.SELF_DM ||
            !report?.chatType
        ) {
            // DM chats don't have a chatType
            return false;
        }
    } else if (isPublicAnnounceRoom(report) && isPolicyEmployee) {
        return false;
    }
    return true;
}

function isCurrentUserTheOnlyParticipant(participantAccountIDs?: number[]): boolean {
    return !!(participantAccountIDs?.length === 1 && participantAccountIDs?.[0] === currentUserAccountID);
}

/**
 * Returns display names for those that can see the whisper.
 * However, it returns "you" if the current user is the only one who can see it besides the person that sent it.
 */
function getWhisperDisplayNames(participantAccountIDs?: number[]): string | undefined {
    const isWhisperOnlyVisibleToCurrentUser = isCurrentUserTheOnlyParticipant(participantAccountIDs);

    // When the current user is the only participant, the display name needs to be "you" because that's the only person reading it
    if (isWhisperOnlyVisibleToCurrentUser) {
        return Localize.translateLocal('common.youAfterPreposition');
    }

    return participantAccountIDs?.map((accountID) => getDisplayNameForParticipant(accountID, !isWhisperOnlyVisibleToCurrentUser)).join(', ');
}

/**
 * Show subscript on workspace chats / threads and expense requests
 */
function shouldReportShowSubscript(report: OnyxEntry<Report>): boolean {
    if (isArchivedRoom(report) && !isWorkspaceThread(report)) {
        return false;
    }

    if (isPolicyExpenseChat(report) && !isChatThread(report) && !isTaskReport(report) && !report?.isOwnPolicyExpenseChat) {
        return true;
    }

    if (isPolicyExpenseChat(report) && !isThread(report) && !isTaskReport(report)) {
        return true;
    }

    if (isExpenseRequest(report)) {
        return true;
    }

    if (isExpenseReport(report) && isOneTransactionReport(report?.reportID ?? '-1')) {
        return true;
    }

    if (isWorkspaceTaskReport(report)) {
        return true;
    }

    if (isWorkspaceThread(report)) {
        return true;
    }

    if (isInvoiceRoom(report)) {
        return true;
    }

    return false;
}

/**
 * Return true if reports data exists
 */
function isReportDataReady(): boolean {
    return !isEmptyObject(allReports) && Object.keys(allReports ?? {}).some((key) => allReports?.[key]?.reportID);
}

/**
 * Return true if reportID from path is valid
 */
function isValidReportIDFromPath(reportIDFromPath: string): boolean {
    return !['', 'null', '0', '-1'].includes(reportIDFromPath);
}

/**
 * Return the errors we have when creating a chat or a workspace room
 */
function getAddWorkspaceRoomOrChatReportErrors(report: OnyxEntry<Report>): Errors | null | undefined {
    // We are either adding a workspace room, or we're creating a chat, it isn't possible for both of these to have errors for the same report at the same time, so
    // simply looking up the first truthy value will get the relevant property if it's set.
    return report?.errorFields?.addWorkspaceRoom ?? report?.errorFields?.createChat;
}

/**
 * Return true if the expense report is marked for deletion.
 */
function isMoneyRequestReportPendingDeletion(reportOrID: OnyxEntry<Report> | string): boolean {
    const report = typeof reportOrID === 'string' ? allReports?.[`${ONYXKEYS.COLLECTION.REPORT}${reportOrID}`] : reportOrID;
    if (!isMoneyRequestReport(report)) {
        return false;
    }

    const parentReportAction = ReportActionsUtils.getReportAction(report?.parentReportID ?? '-1', report?.parentReportActionID ?? '-1');
    return parentReportAction?.pendingAction === CONST.RED_BRICK_ROAD_PENDING_ACTION.DELETE;
}

function canUserPerformWriteAction(report: OnyxEntry<Report>, reportNameValuePairs?: OnyxEntry<ReportNameValuePairs>) {
    const reportErrors = getAddWorkspaceRoomOrChatReportErrors(report);

    // If the expense report is marked for deletion, let us prevent any further write action.
    if (isMoneyRequestReportPendingDeletion(report)) {
        return false;
    }

    return !isArchivedRoom(report, reportNameValuePairs) && isEmptyObject(reportErrors) && report && isAllowedToComment(report) && !isAnonymousUser && canWriteInReport(report);
}

/**
 * Returns ID of the original report from which the given reportAction is first created.
 */
function getOriginalReportID(reportID: string, reportAction: OnyxInputOrEntry<ReportAction>): string | undefined {
    const reportActions = allReportActions?.[`${ONYXKEYS.COLLECTION.REPORT_ACTIONS}${reportID}`];
    const currentReportAction = reportActions?.[reportAction?.reportActionID ?? '-1'] ?? null;
    const transactionThreadReportID = ReportActionsUtils.getOneTransactionThreadReportID(reportID, reportActions ?? ([] as ReportAction[]));
    if (Object.keys(currentReportAction ?? {}).length === 0) {
        return isThreadFirstChat(reportAction, reportID) ? allReports?.[`${ONYXKEYS.COLLECTION.REPORT}${reportID}`]?.parentReportID : transactionThreadReportID ?? reportID;
    }
    return reportID;
}

/**
 * Return the pendingAction and the errors resulting from either
 *
 * - creating a workspace room
 * - starting a chat
 * - paying the expense
 *
 * while being offline
 */
function getReportOfflinePendingActionAndErrors(report: OnyxEntry<Report>): ReportOfflinePendingActionAndErrors {
    // It shouldn't be possible for all of these actions to be pending (or to have errors) for the same report at the same time, so just take the first that exists
    const reportPendingAction = report?.pendingFields?.addWorkspaceRoom ?? report?.pendingFields?.createChat ?? report?.pendingFields?.reimbursed;

    const reportErrors = getAddWorkspaceRoomOrChatReportErrors(report);
    return {reportPendingAction, reportErrors};
}

/**
 * Check if the report can create the expense with type is iouType
 */
function canCreateRequest(report: OnyxEntry<Report>, policy: OnyxEntry<Policy>, iouType: ValueOf<typeof CONST.IOU.TYPE>): boolean {
    const participantAccountIDs = Object.keys(report?.participants ?? {}).map(Number);
    if (!canUserPerformWriteAction(report)) {
        return false;
    }
    return getMoneyRequestOptions(report, policy, participantAccountIDs).includes(iouType);
}

function getWorkspaceChats(policyID: string, accountIDs: number[]): Array<OnyxEntry<Report>> {
    return Object.values(allReports ?? {}).filter((report) => isPolicyExpenseChat(report) && (report?.policyID ?? '-1') === policyID && accountIDs.includes(report?.ownerAccountID ?? -1));
}

/**
 * Gets all reports that relate to the policy
 *
 * @param policyID - the workspace ID to get all associated reports
 */
function getAllWorkspaceReports(policyID: string): Array<OnyxEntry<Report>> {
    return Object.values(allReports ?? {}).filter((report) => (report?.policyID ?? '-1') === policyID);
}

/**
 * @param policy - the workspace the report is on, null if the user isn't a member of the workspace
 */
function shouldDisableRename(report: OnyxEntry<Report>): boolean {
    if (
        isDefaultRoom(report) ||
        isArchivedRoom(report) ||
        isPublicRoom(report) ||
        isThread(report) ||
        isMoneyRequest(report) ||
        isMoneyRequestReport(report) ||
        isPolicyExpenseChat(report) ||
        isInvoiceRoom(report) ||
        isInvoiceReport(report) ||
        isSystemChat(report)
    ) {
        return true;
    }

    if (isGroupChat(report)) {
        return false;
    }

    if (isDeprecatedGroupDM(report) || isTaskReport(report)) {
        return true;
    }

    return false;
}

/**
 * @param policy - the workspace the report is on, null if the user isn't a member of the workspace
 */
function canEditWriteCapability(report: OnyxEntry<Report>, policy: OnyxEntry<Policy>): boolean {
    return PolicyUtils.isPolicyAdmin(policy) && !isAdminRoom(report) && !isArchivedRoom(report) && !isThread(report) && !isInvoiceRoom(report);
}

/**
 * @param policy - the workspace the report is on, null if the user isn't a member of the workspace
 */
function canEditRoomVisibility(report: OnyxEntry<Report>, policy: OnyxEntry<Policy>): boolean {
    return PolicyUtils.isPolicyAdmin(policy) && !isArchivedRoom(report);
}

/**
 * Returns the onyx data needed for the task assignee chat
 */
function getTaskAssigneeChatOnyxData(
    accountID: number,
    assigneeAccountID: number,
    taskReportID: string,
    assigneeChatReportID: string,
    parentReportID: string,
    title: string,
    assigneeChatReport: OnyxEntry<Report>,
): OnyxDataTaskAssigneeChat {
    // Set if we need to add a comment to the assignee chat notifying them that they have been assigned a task
    let optimisticAssigneeAddComment: OptimisticReportAction | undefined;
    // Set if this is a new chat that needs to be created for the assignee
    let optimisticChatCreatedReportAction: OptimisticCreatedReportAction | undefined;
    const currentTime = DateUtils.getDBTime();
    const optimisticData: OnyxUpdate[] = [];
    const successData: OnyxUpdate[] = [];
    const failureData: OnyxUpdate[] = [];

    // You're able to assign a task to someone you haven't chatted with before - so we need to optimistically create the chat and the chat reportActions
    // Only add the assignee chat report to onyx if we haven't already set it optimistically
    if (assigneeChatReport?.isOptimisticReport && assigneeChatReport.pendingFields?.createChat !== CONST.RED_BRICK_ROAD_PENDING_ACTION.ADD) {
        optimisticChatCreatedReportAction = buildOptimisticCreatedReportAction(assigneeChatReportID);
        optimisticData.push(
            {
                onyxMethod: Onyx.METHOD.MERGE,
                key: `${ONYXKEYS.COLLECTION.REPORT}${assigneeChatReportID}`,
                value: {
                    pendingFields: {
                        createChat: CONST.RED_BRICK_ROAD_PENDING_ACTION.ADD,
                    },
                    isHidden: false,
                },
            },
            {
                onyxMethod: Onyx.METHOD.MERGE,
                key: `${ONYXKEYS.COLLECTION.REPORT_ACTIONS}${assigneeChatReportID}`,
                value: {[optimisticChatCreatedReportAction.reportActionID]: optimisticChatCreatedReportAction as Partial<ReportAction>},
            },
        );

        successData.push({
            onyxMethod: Onyx.METHOD.MERGE,
            key: `${ONYXKEYS.COLLECTION.REPORT}${assigneeChatReportID}`,
            value: {
                pendingFields: {
                    createChat: null,
                },
                isOptimisticReport: false,
                // BE will send a different participant. We clear the optimistic one to avoid duplicated entries
                participants: {[assigneeAccountID]: null},
            },
        });

        failureData.push(
            {
                onyxMethod: Onyx.METHOD.SET,
                key: `${ONYXKEYS.COLLECTION.REPORT}${assigneeChatReportID}`,
                value: null,
            },
            {
                onyxMethod: Onyx.METHOD.MERGE,
                key: `${ONYXKEYS.COLLECTION.REPORT_ACTIONS}${assigneeChatReportID}`,
                value: {[optimisticChatCreatedReportAction.reportActionID]: {pendingAction: null}},
            },
            // If we failed, we want to remove the optimistic personal details as it was likely due to an invalid login
            {
                onyxMethod: Onyx.METHOD.MERGE,
                key: ONYXKEYS.PERSONAL_DETAILS_LIST,
                value: {
                    [assigneeAccountID]: null,
                },
            },
        );
    }

    // If you're choosing to share the task in the same DM as the assignee then we don't need to create another reportAction indicating that you've been assigned
    if (assigneeChatReportID !== parentReportID) {
        // eslint-disable-next-line @typescript-eslint/prefer-nullish-coalescing
        const displayname = allPersonalDetails?.[assigneeAccountID]?.displayName || allPersonalDetails?.[assigneeAccountID]?.login || '';
        optimisticAssigneeAddComment = buildOptimisticTaskCommentReportAction(taskReportID, title, assigneeAccountID, `assigned to ${displayname}`, parentReportID);
        const lastAssigneeCommentText = formatReportLastMessageText(ReportActionsUtils.getReportActionText(optimisticAssigneeAddComment.reportAction as ReportAction));
        const optimisticAssigneeReport = {
            lastVisibleActionCreated: currentTime,
            lastMessageText: lastAssigneeCommentText,
            lastActorAccountID: accountID,
            lastReadTime: currentTime,
        };

        optimisticData.push(
            {
                onyxMethod: Onyx.METHOD.MERGE,
                key: `${ONYXKEYS.COLLECTION.REPORT_ACTIONS}${assigneeChatReportID}`,
                value: {[optimisticAssigneeAddComment.reportAction.reportActionID ?? '-1']: optimisticAssigneeAddComment.reportAction as ReportAction},
            },
            {
                onyxMethod: Onyx.METHOD.MERGE,
                key: `${ONYXKEYS.COLLECTION.REPORT}${assigneeChatReportID}`,
                value: optimisticAssigneeReport,
            },
        );
        successData.push({
            onyxMethod: Onyx.METHOD.MERGE,
            key: `${ONYXKEYS.COLLECTION.REPORT_ACTIONS}${assigneeChatReportID}`,
            value: {[optimisticAssigneeAddComment.reportAction.reportActionID ?? '-1']: {isOptimisticAction: null}},
        });
        failureData.push({
            onyxMethod: Onyx.METHOD.MERGE,
            key: `${ONYXKEYS.COLLECTION.REPORT_ACTIONS}${assigneeChatReportID}`,
            value: {[optimisticAssigneeAddComment.reportAction.reportActionID ?? '-1']: {pendingAction: null}},
        });
    }

    return {
        optimisticData,
        successData,
        failureData,
        optimisticAssigneeAddComment,
        optimisticChatCreatedReportAction,
    };
}

/**
 * Return iou report action display message
 */
function getIOUReportActionDisplayMessage(reportAction: OnyxEntry<ReportAction>, transaction?: OnyxEntry<Transaction>): string {
    if (!ReportActionsUtils.isMoneyRequestAction(reportAction)) {
        return '';
    }
    const originalMessage = ReportActionsUtils.getOriginalMessage(reportAction);
    const {IOUReportID} = originalMessage ?? {};
    const iouReport = getReportOrDraftReport(IOUReportID);
    let translationKey: TranslationPaths;
    if (originalMessage?.type === CONST.IOU.REPORT_ACTION_TYPE.PAY) {
        // The `REPORT_ACTION_TYPE.PAY` action type is used for both fulfilling existing requests and sending money. To
        // differentiate between these two scenarios, we check if the `originalMessage` contains the `IOUDetails`
        // property. If it does, it indicates that this is a 'Pay someone' action.
        const {amount, currency} = originalMessage?.IOUDetails ?? originalMessage ?? {};
        const formattedAmount = CurrencyUtils.convertToDisplayString(Math.abs(amount), currency) ?? '';

        switch (originalMessage.paymentType) {
            case CONST.IOU.PAYMENT_TYPE.ELSEWHERE:
                translationKey = 'iou.paidElsewhereWithAmount';
                break;
            case CONST.IOU.PAYMENT_TYPE.EXPENSIFY:
            case CONST.IOU.PAYMENT_TYPE.VBBA:
                translationKey = 'iou.paidWithExpensifyWithAmount';
                break;
            default:
                translationKey = 'iou.payerPaidAmount';
                break;
        }
        return Localize.translateLocal(translationKey, {amount: formattedAmount, payer: ''});
    }

    const transactionDetails = getTransactionDetails(!isEmptyObject(transaction) ? transaction : undefined);
    const formattedAmount = CurrencyUtils.convertToDisplayString(transactionDetails?.amount ?? 0, transactionDetails?.currency);
    const isRequestSettled = isSettled(originalMessage?.IOUReportID);
    const isApproved = isReportApproved(iouReport);
    if (isRequestSettled) {
        return Localize.translateLocal('iou.payerSettled', {
            amount: formattedAmount,
        });
    }
    if (isApproved) {
        return Localize.translateLocal('iou.approvedAmount', {
            amount: formattedAmount,
        });
    }
    if (ReportActionsUtils.isSplitBillAction(reportAction)) {
        translationKey = 'iou.didSplitAmount';
    } else if (ReportActionsUtils.isTrackExpenseAction(reportAction)) {
        translationKey = 'iou.trackedAmount';
    } else {
        translationKey = 'iou.submittedAmount';
    }
    return Localize.translateLocal(translationKey, {
        formattedAmount,
        comment: transactionDetails?.comment ?? '',
    });
}

/**
 * Checks if a report is a group chat.
 *
 * A report is a group chat if it meets the following conditions:
 * - Not a chat thread.
 * - Not a task report.
 * - Not an expense / IOU report.
 * - Not an archived room.
 * - Not a public / admin / announce chat room (chat type doesn't match any of the specified types).
 * - More than 2 participants.
 *
 */
function isDeprecatedGroupDM(report: OnyxEntry<Report>): boolean {
    return !!(
        report &&
        !isChatThread(report) &&
        !isTaskReport(report) &&
        !isInvoiceReport(report) &&
        !isMoneyRequestReport(report) &&
        !isArchivedRoom(report) &&
        !Object.values(CONST.REPORT.CHAT_TYPE).some((chatType) => chatType === getChatType(report)) &&
        Object.keys(report.participants ?? {})
            .map(Number)
            .filter((accountID) => accountID !== currentUserAccountID).length > 1
    );
}

/**
 * A "root" group chat is the top level group chat and does not refer to any threads off of a Group Chat
 */
function isRootGroupChat(report: OnyxEntry<Report>): boolean {
    return !isChatThread(report) && (isGroupChat(report) || isDeprecatedGroupDM(report));
}

/**
 * Assume any report without a reportID is unusable.
 */
function isValidReport(report?: OnyxEntry<Report>): boolean {
    return !!report?.reportID;
}

/**
 * Check to see if we are a participant of this report.
 */
function isReportParticipant(accountID: number, report: OnyxEntry<Report>): boolean {
    if (!accountID) {
        return false;
    }

    const possibleAccountIDs = Object.keys(report?.participants ?? {}).map(Number);
    if (report?.ownerAccountID) {
        possibleAccountIDs.push(report?.ownerAccountID);
    }
    if (report?.managerID) {
        possibleAccountIDs.push(report?.managerID);
    }
    return possibleAccountIDs.includes(accountID);
}

/**
 * Check to see if the current user has access to view the report.
 */
function canCurrentUserOpenReport(report: OnyxEntry<Report>): boolean {
    return (isReportParticipant(currentUserAccountID ?? 0, report) || isPublicRoom(report)) && canAccessReport(report, allPolicies, allBetas);
}

function shouldUseFullTitleToDisplay(report: OnyxEntry<Report>): boolean {
    return (
        isMoneyRequestReport(report) || isPolicyExpenseChat(report) || isChatRoom(report) || isChatThread(report) || isTaskReport(report) || isGroupChat(report) || isInvoiceReport(report)
    );
}

function getRoom(type: ValueOf<typeof CONST.REPORT.CHAT_TYPE>, policyID: string): OnyxEntry<Report> {
    const room = Object.values(allReports ?? {}).find((report) => report?.policyID === policyID && report?.chatType === type && !isThread(report));
    return room;
}

/**
 *  We only want policy members who are members of the report to be able to modify the report description, but not in thread chat.
 */
function canEditReportDescription(report: OnyxEntry<Report>, policy: OnyxEntry<Policy>): boolean {
    return (
        !isMoneyRequestReport(report) &&
        !isArchivedRoom(report) &&
        isChatRoom(report) &&
        !isChatThread(report) &&
        !isEmpty(policy) &&
        hasParticipantInArray(report, [currentUserAccountID ?? 0])
    );
}

function canEditPolicyDescription(policy: OnyxEntry<Policy>): boolean {
    return PolicyUtils.isPolicyAdmin(policy);
}

/**
 * Checks if report action has error when smart scanning
 */
function hasSmartscanError(reportActions: ReportAction[]) {
    return reportActions.some((action) => {
        if (!ReportActionsUtils.isSplitBillAction(action) && !ReportActionsUtils.isReportPreviewAction(action)) {
            return false;
        }
        const IOUReportID = ReportActionsUtils.getIOUReportIDFromReportActionPreview(action);
        const isReportPreviewError = ReportActionsUtils.isReportPreviewAction(action) && shouldShowRBRForMissingSmartscanFields(IOUReportID) && !isSettled(IOUReportID);
        const transactionID = ReportActionsUtils.isMoneyRequestAction(action) ? ReportActionsUtils.getOriginalMessage(action)?.IOUTransactionID ?? '-1' : '-1';
        const transaction = allTransactions?.[`${ONYXKEYS.COLLECTION.TRANSACTION}${transactionID}`] ?? {};
        const isSplitBillError = ReportActionsUtils.isSplitBillAction(action) && TransactionUtils.hasMissingSmartscanFields(transaction as Transaction);

        return isReportPreviewError || isSplitBillError;
    });
}

function shouldAutoFocusOnKeyPress(event: KeyboardEvent): boolean {
    if (event.key.length > 1) {
        return false;
    }

    // If a key is pressed in combination with Meta, Control or Alt do not focus
    if (event.ctrlKey || event.metaKey) {
        return false;
    }

    if (event.code === 'Space') {
        return false;
    }

    return true;
}

/**
 * Navigates to the appropriate screen based on the presence of a private note for the current user.
 */
function navigateToPrivateNotes(report: OnyxEntry<Report>, session: OnyxEntry<Session>) {
    if (isEmpty(report) || isEmpty(session) || !session.accountID) {
        return;
    }
    const currentUserPrivateNote = report.privateNotes?.[session.accountID]?.note ?? '';
    if (isEmpty(currentUserPrivateNote)) {
        Navigation.navigate(ROUTES.PRIVATE_NOTES_EDIT.getRoute(report.reportID, session.accountID));
        return;
    }
    Navigation.navigate(ROUTES.PRIVATE_NOTES_LIST.getRoute(report.reportID));
}

/**
 * Get all held transactions of a iouReport
 */
function getAllHeldTransactions(iouReportID?: string): Transaction[] {
    const transactions = TransactionUtils.getAllReportTransactions(iouReportID);
    return transactions.filter((transaction) => TransactionUtils.isOnHold(transaction));
}

/**
 * Check if Report has any held expenses
 */
function hasHeldExpenses(iouReportID?: string): boolean {
    const transactions = TransactionUtils.getAllReportTransactions(iouReportID);
    return transactions.some((transaction) => TransactionUtils.isOnHold(transaction));
}

/**
 * Check if all expenses in the Report are on hold
 */
function hasOnlyHeldExpenses(iouReportID: string, transactions?: OnyxCollection<Transaction>): boolean {
    const reportTransactions = TransactionUtils.getAllReportTransactions(iouReportID, transactions);
    return reportTransactions.length > 0 && !reportTransactions.some((transaction) => !TransactionUtils.isOnHold(transaction));
}

/**
 * Checks if thread replies should be displayed
 */
function shouldDisplayThreadReplies(reportAction: OnyxInputOrEntry<ReportAction>, reportID: string): boolean {
    const hasReplies = (reportAction?.childVisibleActionCount ?? 0) > 0;
    return hasReplies && !!reportAction?.childCommenterCount && !isThreadFirstChat(reportAction, reportID);
}

/**
 * Check if money report has any transactions updated optimistically
 */
function hasUpdatedTotal(report: OnyxInputOrEntry<Report>, policy: OnyxInputOrEntry<Policy>): boolean {
    if (!report) {
        return true;
    }

    const transactions = TransactionUtils.getAllReportTransactions(report.reportID);
    const hasPendingTransaction = transactions.some((transaction) => !!transaction.pendingAction);
    const hasTransactionWithDifferentCurrency = transactions.some((transaction) => transaction.currency !== report.currency);
    const hasDifferentWorkspaceCurrency = report.pendingFields?.createChat && isExpenseReport(report) && report.currency !== policy?.outputCurrency;
    const hasOptimisticHeldExpense = hasHeldExpenses(report.reportID) && report?.unheldTotal === undefined;

    return !(hasPendingTransaction && (hasTransactionWithDifferentCurrency || hasDifferentWorkspaceCurrency)) && !hasOptimisticHeldExpense;
}

/**
 * Return held and full amount formatted with used currency
 */
function getNonHeldAndFullAmount(iouReport: OnyxEntry<Report>, policy: OnyxEntry<Policy>): string[] {
    const transactions = TransactionUtils.getAllReportTransactions(iouReport?.reportID ?? '-1');
    const hasPendingTransaction = transactions.some((transaction) => !!transaction.pendingAction);

    if (hasUpdatedTotal(iouReport, policy) && hasPendingTransaction) {
        const unheldTotal = transactions.reduce((currentVal, transaction) => currentVal - (!TransactionUtils.isOnHold(transaction) ? transaction.amount : 0), 0);

        return [CurrencyUtils.convertToDisplayString(unheldTotal, iouReport?.currency), CurrencyUtils.convertToDisplayString((iouReport?.total ?? 0) * -1, iouReport?.currency)];
    }

    return [
        CurrencyUtils.convertToDisplayString((iouReport?.unheldTotal ?? 0) * -1, iouReport?.currency),
        CurrencyUtils.convertToDisplayString((iouReport?.total ?? 0) * -1, iouReport?.currency),
    ];
}

/**
 * Disable reply in thread action if:
 *
 * - The action is listed in the thread-disabled list
 * - The action is a split expense action
 * - The action is deleted and is not threaded
 * - The report is archived and the action is not threaded
 * - The action is a whisper action and it's neither a report preview nor IOU action
 * - The action is the thread's first chat
 */
function shouldDisableThread(reportAction: OnyxInputOrEntry<ReportAction>, reportID: string): boolean {
    const isSplitBillAction = ReportActionsUtils.isSplitBillAction(reportAction);
    const isDeletedAction = ReportActionsUtils.isDeletedAction(reportAction);
    const isReportPreviewAction = ReportActionsUtils.isReportPreviewAction(reportAction);
    const isIOUAction = ReportActionsUtils.isMoneyRequestAction(reportAction);
    const isWhisperAction = ReportActionsUtils.isWhisperAction(reportAction) || ReportActionsUtils.isActionableTrackExpense(reportAction);
    const isArchivedReport = isArchivedRoom(getReportOrDraftReport(reportID));
    const isActionDisabled = CONST.REPORT.ACTIONS.THREAD_DISABLED.some((action: string) => action === reportAction?.actionName);

    return (
        isActionDisabled ||
        isSplitBillAction ||
        (isDeletedAction && !reportAction?.childVisibleActionCount) ||
        (isArchivedReport && !reportAction?.childVisibleActionCount) ||
        (isWhisperAction && !isReportPreviewAction && !isIOUAction) ||
        isThreadFirstChat(reportAction, reportID)
    );
}

function getAllAncestorReportActions(report: Report | null | undefined): Ancestor[] {
    if (!report) {
        return [];
    }
    const allAncestors: Ancestor[] = [];
    let parentReportID = report.parentReportID;
    let parentReportActionID = report.parentReportActionID;

    // Store the child of parent report
    let currentReport = report;

    while (parentReportID) {
        const parentReport = getReportOrDraftReport(parentReportID);
        const parentReportAction = ReportActionsUtils.getReportAction(parentReportID, parentReportActionID ?? '-1');

        if (
            !parentReportAction ||
            (ReportActionsUtils.isTransactionThread(parentReportAction) && !ReportActionsUtils.isSentMoneyReportAction(parentReportAction)) ||
            ReportActionsUtils.isReportPreviewAction(parentReportAction)
        ) {
            break;
        }

        const isParentReportActionUnread = ReportActionsUtils.isCurrentActionUnread(parentReport, parentReportAction);
        allAncestors.push({
            report: currentReport,
            reportAction: parentReportAction,
            shouldDisplayNewMarker: isParentReportActionUnread,
        });

        if (!parentReport) {
            break;
        }

        parentReportID = parentReport?.parentReportID;
        parentReportActionID = parentReport?.parentReportActionID;
        if (!isEmptyObject(parentReport)) {
            currentReport = parentReport;
        }
    }

    return allAncestors.reverse();
}

function getAllAncestorReportActionIDs(report: Report | null | undefined, includeTransactionThread = false): AncestorIDs {
    if (!report) {
        return {
            reportIDs: [],
            reportActionsIDs: [],
        };
    }

    const allAncestorIDs: AncestorIDs = {
        reportIDs: [],
        reportActionsIDs: [],
    };
    let parentReportID = report.parentReportID;
    let parentReportActionID = report.parentReportActionID;

    while (parentReportID) {
        const parentReport = getReportOrDraftReport(parentReportID);
        const parentReportAction = ReportActionsUtils.getReportAction(parentReportID, parentReportActionID ?? '-1');

        if (
            !parentReportAction ||
            (!includeTransactionThread &&
                ((ReportActionsUtils.isTransactionThread(parentReportAction) && !ReportActionsUtils.isSentMoneyReportAction(parentReportAction)) ||
                    ReportActionsUtils.isReportPreviewAction(parentReportAction)))
        ) {
            break;
        }

        allAncestorIDs.reportIDs.push(parentReportID ?? '-1');
        allAncestorIDs.reportActionsIDs.push(parentReportActionID ?? '-1');

        if (!parentReport) {
            break;
        }

        parentReportID = parentReport?.parentReportID;
        parentReportActionID = parentReport?.parentReportActionID;
    }

    return allAncestorIDs;
}

/**
 * Get optimistic data of parent report action
 * @param reportID The reportID of the report that is updated
 * @param lastVisibleActionCreated Last visible action created of the child report
 * @param type The type of action in the child report
 */
function getOptimisticDataForParentReportAction(reportID: string, lastVisibleActionCreated: string, type: string): Array<OnyxUpdate | null> {
    const report = getReportOrDraftReport(reportID);

    if (!report || isEmptyObject(report)) {
        return [];
    }

    const ancestors = getAllAncestorReportActionIDs(report, true);
    const totalAncestor = ancestors.reportIDs.length;

    return Array.from(Array(totalAncestor), (_, index) => {
        const ancestorReport = getReportOrDraftReport(ancestors.reportIDs[index]);

        if (!ancestorReport || isEmptyObject(ancestorReport)) {
            return null;
        }

        const ancestorReportAction = ReportActionsUtils.getReportAction(ancestorReport.reportID, ancestors.reportActionsIDs[index]);

        if (!ancestorReportAction || isEmptyObject(ancestorReportAction)) {
            return null;
        }

        return {
            onyxMethod: Onyx.METHOD.MERGE,
            key: `${ONYXKEYS.COLLECTION.REPORT_ACTIONS}${ancestorReport.reportID}`,
            value: {
                [ancestorReportAction?.reportActionID ?? '-1']: updateOptimisticParentReportAction(ancestorReportAction, lastVisibleActionCreated, type),
            },
        };
    });
}

function canBeAutoReimbursed(report: OnyxInputOrEntry<Report>, policy: OnyxInputOrEntry<Policy>): boolean {
    if (isEmptyObject(policy)) {
        return false;
    }
    type CurrencyType = TupleToUnion<typeof CONST.DIRECT_REIMBURSEMENT_CURRENCIES>;
    const reimbursableTotal = getMoneyRequestSpendBreakdown(report).totalDisplaySpend;
    const autoReimbursementLimit = policy.autoReimbursementLimit ?? 0;
    const isAutoReimbursable =
        isReportInGroupPolicy(report) &&
        policy.reimbursementChoice === CONST.POLICY.REIMBURSEMENT_CHOICES.REIMBURSEMENT_YES &&
        autoReimbursementLimit >= reimbursableTotal &&
        reimbursableTotal > 0 &&
        CONST.DIRECT_REIMBURSEMENT_CURRENCIES.includes(report?.currency as CurrencyType);
    return isAutoReimbursable;
}

/** Check if the current user is an owner of the report */
function isReportOwner(report: OnyxInputOrEntry<Report>): boolean {
    return report?.ownerAccountID === currentUserPersonalDetails?.accountID;
}

function isAllowedToApproveExpenseReport(report: OnyxEntry<Report>, approverAccountID?: number): boolean {
    const policy = getPolicy(report?.policyID);
    const isOwner = (approverAccountID ?? currentUserAccountID) === report?.ownerAccountID;
    return !(policy?.preventSelfApproval && isOwner);
}

function isAllowedToSubmitDraftExpenseReport(report: OnyxEntry<Report>): boolean {
    const policy = getPolicy(report?.policyID);
    const submitToAccountID = PolicyUtils.getSubmitToAccountID(policy, report?.ownerAccountID ?? -1);

    return isAllowedToApproveExpenseReport(report, submitToAccountID);
}

/**
 * What missing payment method does this report action indicate, if any?
 */
function getIndicatedMissingPaymentMethod(userWallet: OnyxEntry<UserWallet>, reportId: string, reportAction: ReportAction): MissingPaymentMethod | undefined {
    const isSubmitterOfUnsettledReport = isCurrentUserSubmitter(reportId) && !isSettled(reportId);
    if (!isSubmitterOfUnsettledReport || !ReportActionsUtils.isReimbursementQueuedAction(reportAction)) {
        return undefined;
    }
    const paymentType = ReportActionsUtils.getOriginalMessage(reportAction)?.paymentType;
    if (paymentType === CONST.IOU.PAYMENT_TYPE.EXPENSIFY) {
        return isEmpty(userWallet) || userWallet.tierName === CONST.WALLET.TIER_NAME.SILVER ? 'wallet' : undefined;
    }

    return !store.hasCreditBankAccount() ? 'bankAccount' : undefined;
}

/**
 * Checks if report chat contains missing payment method
 */
function hasMissingPaymentMethod(userWallet: OnyxEntry<UserWallet>, iouReportID: string): boolean {
    const reportActions = allReportActions?.[`${ONYXKEYS.COLLECTION.REPORT_ACTIONS}${iouReportID}`] ?? {};
    return Object.values(reportActions)
        .filter(Boolean)
        .some((action) => getIndicatedMissingPaymentMethod(userWallet, iouReportID, action) !== undefined);
}

/**
 * Used from expense actions to decide if we need to build an optimistic expense report.
 * Create a new report if:
 * - we don't have an iouReport set in the chatReport
 * - we have one, but it's waiting on the payee adding a bank account
 * - we have one, but we can't add more transactions to it due to: report is approved or settled, or report is processing and policy isn't on Instant submit reporting frequency
 */
function shouldCreateNewMoneyRequestReport(existingIOUReport: OnyxInputOrEntry<Report> | undefined, chatReport: OnyxInputOrEntry<Report>): boolean {
    return !existingIOUReport || hasIOUWaitingOnCurrentUserBankAccount(chatReport) || !canAddOrDeleteTransactions(existingIOUReport);
}

function getTripTransactions(tripRoomReportID: string | undefined, reportFieldToCompare: 'parentReportID' | 'reportID' = 'parentReportID'): Transaction[] {
    const tripTransactionReportIDs = Object.values(allReports ?? {})
        .filter((report) => report && report?.[reportFieldToCompare] === tripRoomReportID)
        .map((report) => report?.reportID);
    return tripTransactionReportIDs.flatMap((reportID) => TransactionUtils.getAllReportTransactions(reportID));
}

function getTripIDFromTransactionParentReport(transactionParentReport: OnyxEntry<Report> | undefined | null): string | undefined {
    return getReportOrDraftReport(transactionParentReport?.parentReportID)?.tripData?.tripID;
}

/**
 * Checks if report contains actions with errors
 */
function hasActionsWithErrors(reportID: string): boolean {
    const reportActions = allReportActions?.[`${ONYXKEYS.COLLECTION.REPORT_ACTIONS}${reportID}`] ?? {};
    return Object.values(reportActions)
        .filter(Boolean)
        .some((action) => !isEmptyObject(action.errors));
}

function isNonAdminOrOwnerOfPolicyExpenseChat(report: OnyxInputOrEntry<Report>, policy: OnyxInputOrEntry<Policy>): boolean {
    return isPolicyExpenseChat(report) && !(PolicyUtils.isPolicyAdmin(policy) || PolicyUtils.isPolicyOwner(policy, currentUserAccountID ?? -1) || isReportOwner(report));
}

/**
 * Whether the user can join a report
 */
function canJoinChat(report: OnyxInputOrEntry<Report>, parentReportAction: OnyxInputOrEntry<ReportAction>, policy: OnyxInputOrEntry<Policy>): boolean {
    // We disabled thread functions for whisper action
    // So we should not show join option for existing thread on whisper message that has already been left, or manually leave it
    if (ReportActionsUtils.isWhisperAction(parentReportAction)) {
        return false;
    }

    // If the notification preference of the chat is not hidden that means we have already joined the chat
    if (report?.notificationPreference !== CONST.REPORT.NOTIFICATION_PREFERENCE.HIDDEN) {
        return false;
    }

    const isExpenseChat = isMoneyRequestReport(report) || isMoneyRequest(report) || isInvoiceReport(report) || isTrackExpenseReport(report);
    // Anyone viewing these chat types is already a participant and therefore cannot join
    if (isRootGroupChat(report) || isSelfDM(report) || isInvoiceRoom(report) || isSystemChat(report) || isExpenseChat) {
        return false;
    }

    // The user who is a member of the workspace has already joined the public announce room.
    if (isPublicAnnounceRoom(report) && !isEmptyObject(policy)) {
        return false;
    }

    return isChatThread(report) || isUserCreatedPolicyRoom(report) || isNonAdminOrOwnerOfPolicyExpenseChat(report, policy);
}

/**
 * Whether the user can leave a report
 */
function canLeaveChat(report: OnyxEntry<Report>, policy: OnyxEntry<Policy>): boolean {
    if (report?.notificationPreference === CONST.REPORT.NOTIFICATION_PREFERENCE.HIDDEN) {
        return false;
    }

    // Anyone viewing these chat types is already a participant and therefore cannot leave
    if (isSelfDM(report) || isRootGroupChat(report)) {
        return false;
    }

    // The user who is a member of the workspace cannot leave the public announce room.
    if (isPublicAnnounceRoom(report) && !isEmptyObject(policy)) {
        return false;
    }

    if (isInvoiceRoom(report)) {
        return canLeaveInvoiceRoom(report);
    }

    return (isChatThread(report) && !!report?.notificationPreference?.length) || isUserCreatedPolicyRoom(report) || isNonAdminOrOwnerOfPolicyExpenseChat(report, policy);
}

function getReportActionActorAccountID(reportAction: OnyxInputOrEntry<ReportAction>, iouReport: OnyxInputOrEntry<Report> | undefined): number | undefined {
    switch (reportAction?.actionName) {
        case CONST.REPORT.ACTIONS.TYPE.REPORT_PREVIEW:
            return !isEmptyObject(iouReport) ? iouReport.managerID : reportAction?.childManagerAccountID;

        case CONST.REPORT.ACTIONS.TYPE.SUBMITTED:
            return reportAction?.adminAccountID ?? reportAction?.actorAccountID;

        default:
            return reportAction?.actorAccountID;
    }
}

function createDraftWorkspaceAndNavigateToConfirmationScreen(transactionID: string, actionName: IOUAction): void {
    const isCategorizing = actionName === CONST.IOU.ACTION.CATEGORIZE;
    const {expenseChatReportID, policyID, policyName} = PolicyActions.createDraftWorkspace();
    IOU.setMoneyRequestParticipants(transactionID, [
        {
            selected: true,
            accountID: 0,
            isPolicyExpenseChat: true,
            reportID: expenseChatReportID,
            policyID,
            searchText: policyName,
        },
    ]);
    const iouConfirmationPageRoute = ROUTES.MONEY_REQUEST_STEP_CONFIRMATION.getRoute(actionName, CONST.IOU.TYPE.SUBMIT, transactionID, expenseChatReportID);
    if (isCategorizing) {
        Navigation.navigate(ROUTES.MONEY_REQUEST_STEP_CATEGORY.getRoute(actionName, CONST.IOU.TYPE.SUBMIT, transactionID, expenseChatReportID, iouConfirmationPageRoute));
    } else {
        Navigation.navigate(iouConfirmationPageRoute);
    }
}

function createDraftTransactionAndNavigateToParticipantSelector(transactionID: string, reportID: string, actionName: IOUAction, reportActionID: string): void {
    const transaction = allTransactions?.[`${ONYXKEYS.COLLECTION.TRANSACTION}${transactionID}`] ?? ({} as Transaction);
    const reportActions = allReportActions?.[`${ONYXKEYS.COLLECTION.REPORT_ACTIONS}${reportID}`] ?? ([] as ReportAction[]);

    if (!transaction || !reportActions) {
        return;
    }

    const linkedTrackedExpenseReportAction = Object.values(reportActions)
        .filter(Boolean)
        .find((action) => ReportActionsUtils.isMoneyRequestAction(action) && ReportActionsUtils.getOriginalMessage(action)?.IOUTransactionID === transactionID);

    const {created, amount, currency, merchant, mccGroup} = getTransactionDetails(transaction) ?? {};
    const comment = getTransactionCommentObject(transaction);

    IOU.createDraftTransaction({
        ...transaction,
        actionableWhisperReportActionID: reportActionID,
        linkedTrackedExpenseReportAction,
        linkedTrackedExpenseReportID: reportID,
        created,
        amount,
        currency,
        comment,
        merchant,
        modifiedMerchant: '',
        mccGroup,
    } as Transaction);

    const filteredPolicies = Object.values(allPolicies ?? {}).filter(
        (policy) => policy && policy.type !== CONST.POLICY.TYPE.PERSONAL && policy.pendingAction !== CONST.RED_BRICK_ROAD_PENDING_ACTION.DELETE,
    );

    if (actionName === CONST.IOU.ACTION.SUBMIT || (allPolicies && filteredPolicies.length > 0)) {
        Navigation.navigate(ROUTES.MONEY_REQUEST_STEP_PARTICIPANTS.getRoute(CONST.IOU.TYPE.SUBMIT, transactionID, reportID, undefined, actionName));
        return;
    }

    return createDraftWorkspaceAndNavigateToConfirmationScreen(transactionID, actionName);
}

/**
 * @returns the object to update `report.hasOutstandingChildRequest`
 */
function getOutstandingChildRequest(iouReport: OnyxInputOrEntry<Report>): OutstandingChildRequest {
    if (!iouReport || isEmptyObject(iouReport)) {
        return {};
    }

    if (!isExpenseReport(iouReport)) {
        const {reimbursableSpend} = getMoneyRequestSpendBreakdown(iouReport);
        return {
            hasOutstandingChildRequest: iouReport.managerID === currentUserAccountID && reimbursableSpend !== 0,
        };
    }

    const policy = getPolicy(iouReport.policyID);
    const shouldBeManuallySubmitted = PolicyUtils.isPaidGroupPolicy(policy) && !policy?.harvesting?.enabled;
    const isOwnFreePolicy = PolicyUtils.isFreeGroupPolicy(policy) && PolicyUtils.isPolicyAdmin(policy);
    if (shouldBeManuallySubmitted || isOwnFreePolicy) {
        return {
            hasOutstandingChildRequest: true,
        };
    }

    // We don't need to update hasOutstandingChildRequest in this case
    return {};
}

function canReportBeMentionedWithinPolicy(report: OnyxEntry<Report>, policyID: string): boolean {
    if (report?.policyID !== policyID) {
        return false;
    }

    return isChatRoom(report) && !isInvoiceRoom(report) && !isThread(report);
}

function shouldShowMerchantColumn(transactions: Transaction[]) {
    return transactions.some((transaction) => isExpenseReport(allReports?.[transaction.reportID] ?? null));
}

/**
 * Whether the report is a system chat or concierge chat, depending on the user's account ID (used for A/B testing purposes).
 */
function isChatUsedForOnboarding(report: OnyxEntry<Report>): boolean {
    return AccountUtils.isAccountIDOddNumber(currentUserAccountID ?? -1) ? isSystemChat(report) : isConciergeChatReport(report);
}

/**
 * Get the report (system or concierge chat) used for the user's onboarding process.
 */
function getChatUsedForOnboarding(): OnyxEntry<Report> {
    return Object.values(allReports ?? {}).find(isChatUsedForOnboarding);
}

function findPolicyExpenseChatByPolicyID(policyID: string): OnyxEntry<Report> {
    return Object.values(allReports ?? {}).find((report) => isPolicyExpenseChat(report) && report?.policyID === policyID);
}

function getIntegrationIcon(connectionName?: ConnectionName) {
    if (connectionName === CONST.POLICY.CONNECTIONS.NAME.XERO) {
        return XeroSquare;
    }
    if (connectionName === CONST.POLICY.CONNECTIONS.NAME.QBO) {
        return QBOSquare;
    }
    return undefined;
}

function canBeExported(report: OnyxEntry<Report>) {
    if (!report?.statusNum) {
        return false;
    }
    const isCorrectState = [CONST.REPORT.STATUS_NUM.APPROVED, CONST.REPORT.STATUS_NUM.CLOSED, CONST.REPORT.STATUS_NUM.REIMBURSED].some((status) => status === report.statusNum);
    return isExpenseReport(report) && isCorrectState;
}

function isExported(report: OnyxEntry<Report>) {
    if (!report) {
        return false;
    }
    const reportActions = Object.values(ReportActionsUtils.getAllReportActions(report?.reportID));
    return reportActions.some((action) => ReportActionsUtils.isExportIntegrationAction(action));
}

export {
    addDomainToShortMention,
    areAllRequestsBeingSmartScanned,
    buildOptimisticAddCommentReportAction,
    buildOptimisticApprovedReportAction,
    buildOptimisticCancelPaymentReportAction,
    buildOptimisticChangedTaskAssigneeReportAction,
    buildOptimisticChatReport,
    buildOptimisticClosedReportAction,
    buildOptimisticCreatedReportAction,
    buildOptimisticDismissedViolationReportAction,
    buildOptimisticEditedTaskFieldReportAction,
    buildOptimisticExpenseReport,
    buildOptimisticGroupChatReport,
    buildOptimisticHoldReportAction,
    buildOptimisticHoldReportActionComment,
    buildOptimisticIOUReport,
    buildOptimisticIOUReportAction,
    buildOptimisticModifiedExpenseReportAction,
    buildOptimisticMoneyRequestEntities,
    buildOptimisticMovedReportAction,
    buildOptimisticMovedTrackedExpenseModifiedReportAction,
    buildOptimisticRenamedRoomReportAction,
    buildOptimisticReportPreview,
    buildOptimisticActionableTrackExpenseWhisper,
    buildOptimisticSubmittedReportAction,
    buildOptimisticTaskCommentReportAction,
    buildOptimisticTaskReport,
    buildOptimisticTaskReportAction,
    buildOptimisticUnHoldReportAction,
    buildOptimisticWorkspaceChats,
    buildParticipantsFromAccountIDs,
    buildTransactionThread,
    canAccessReport,
    canAddOrDeleteTransactions,
    canBeAutoReimbursed,
    canCreateRequest,
    canCreateTaskInReport,
    canCurrentUserOpenReport,
    canDeleteReportAction,
    canHoldUnholdReportAction,
    canEditFieldOfMoneyRequest,
    canEditMoneyRequest,
    canEditPolicyDescription,
    canEditReportAction,
    canEditReportDescription,
    canEditRoomVisibility,
    canEditWriteCapability,
    canFlagReportAction,
    isNonAdminOrOwnerOfPolicyExpenseChat,
    canLeaveRoom,
    canJoinChat,
    canLeaveChat,
    canReportBeMentionedWithinPolicy,
    canRequestMoney,
    canSeeDefaultRoom,
    canShowReportRecipientLocalTime,
    canUserPerformWriteAction,
    chatIncludesChronos,
    chatIncludesChronosWithID,
    chatIncludesConcierge,
    createDraftTransactionAndNavigateToParticipantSelector,
    doesReportBelongToWorkspace,
    doesTransactionThreadHaveViolations,
    findLastAccessedReport,
    findSelfDMReportID,
    formatReportLastMessageText,
    generateReportID,
    getAddWorkspaceRoomOrChatReportErrors,
    getAllAncestorReportActionIDs,
    getAllAncestorReportActions,
    getAllHeldTransactions,
    getAllPolicyReports,
    getAllWorkspaceReports,
    getAvailableReportFields,
    getBankAccountRoute,
    getChatByParticipants,
    getChatRoomSubtitle,
    getChildReportNotificationPreference,
    getCommentLength,
    getDefaultGroupAvatar,
    getDefaultWorkspaceAvatar,
    getDefaultWorkspaceAvatarTestID,
    getDeletedParentActionMessageForChatReport,
    getDisplayNameForParticipant,
    getDisplayNamesWithTooltips,
    getGroupChatName,
    getIOUReportActionDisplayMessage,
    getIOUReportActionMessage,
    getIcons,
    getIconsForParticipants,
    getIndicatedMissingPaymentMethod,
    getLastUpdatedReport,
    getLastVisibleMessage,
    getMoneyRequestOptions,
    getMoneyRequestSpendBreakdown,
    getNewMarkerReportActionID,
    getNonHeldAndFullAmount,
    getOptimisticDataForParentReportAction,
    getOriginalReportID,
    getOutstandingChildRequest,
    getParentNavigationSubtitle,
    getParsedComment,
    getParticipantsAccountIDsForDisplay,
    getParticipants,
    getPendingChatMembers,
    getPersonalDetailsForAccountID,
    getPolicyDescriptionText,
    getPolicyExpenseChat,
    getPolicyName,
    getPolicyType,
    getReimbursementDeQueuedActionMessage,
    getReimbursementQueuedActionMessage,
    getReportActionActorAccountID,
    getReportDescriptionText,
    getReportFieldKey,
    getReportIDFromLink,
    getReportName,
    getReportNotificationPreference,
    getReportOfflinePendingActionAndErrors,
    getReportParticipantsTitle,
    getReportPreviewMessage,
    getReportRecipientAccountIDs,
    getRoom,
    getRoomWelcomeMessage,
    getRootParentReport,
    getRouteFromLink,
    getSystemChat,
    getTaskAssigneeChatOnyxData,
    getTransactionDetails,
    getTransactionReportName,
    getTransactionsWithReceipts,
    getUserDetailTooltipText,
    getWhisperDisplayNames,
    getWorkspaceAvatar,
    getWorkspaceChats,
    getWorkspaceIcon,
    goBackToDetailsPage,
    goBackFromPrivateNotes,
    getInvoicePayerName,
    getInvoicesChatName,
    getPayeeName,
    hasActionsWithErrors,
    hasAutomatedExpensifyAccountIDs,
    hasExpensifyGuidesEmails,
    hasHeldExpenses,
    hasIOUWaitingOnCurrentUserBankAccount,
    hasMissingPaymentMethod,
    hasMissingSmartscanFields,
    hasNonReimbursableTransactions,
    hasOnlyHeldExpenses,
    hasOnlyTransactionsWithPendingRoutes,
    hasReportNameError,
    hasSmartscanError,
    hasUpdatedTotal,
    hasViolations,
    hasWarningTypeViolations,
    isActionCreator,
    isAdminRoom,
    isAdminsOnlyPostingRoom,
    isAllowedToApproveExpenseReport,
    isAllowedToComment,
    isAllowedToSubmitDraftExpenseReport,
    isAnnounceRoom,
    isArchivedRoom,
    isArchivedRoomWithID,
    isClosedReport,
    isCanceledTaskReport,
    isChatReport,
    isChatRoom,
    isTripRoom,
    isChatThread,
    isChildReport,
    isClosedExpenseReportWithNoExpenses,
    isCompletedTaskReport,
    isConciergeChatReport,
    isControlPolicyExpenseChat,
    isControlPolicyExpenseReport,
    isCurrentUserSubmitter,
    isCurrentUserTheOnlyParticipant,
    isDM,
    isDefaultRoom,
    isDeprecatedGroupDM,
    isEmptyReport,
    isRootGroupChat,
    isExpenseReport,
    isExpenseRequest,
    isExpensifyOnlyParticipantInReport,
    isGroupChat,
    isGroupChatAdmin,
    isGroupPolicy,
    isReportInGroupPolicy,
    isHoldCreator,
    isIOUOwnedByCurrentUser,
    isIOUReport,
    isIOUReportUsingReport,
    isJoinRequestInAdminRoom,
    isMoneyRequest,
    isMoneyRequestReport,
    isMoneyRequestReportPendingDeletion,
    isOneOnOneChat,
    isOneTransactionThread,
    isOpenExpenseReport,
    isOpenTaskReport,
    isOptimisticPersonalDetail,
    isPaidGroupPolicy,
    isPaidGroupPolicyExpenseChat,
    isPaidGroupPolicyExpenseReport,
    isPayer,
    isPolicyAdmin,
    isPolicyExpenseChat,
    isPolicyExpenseChatAdmin,
    isProcessingReport,
    isPublicAnnounceRoom,
    isPublicRoom,
    isReportApproved,
    isReportDataReady,
    isReportFieldDisabled,
    isReportFieldOfTypeTitle,
    isReportManager,
    isReportMessageAttachment,
    isReportOwner,
    isReportParticipant,
    isSelfDM,
    isSettled,
    isSystemChat,
    isTaskReport,
    isThread,
    isThreadFirstChat,
    isTrackExpenseReport,
    isUnread,
    isUnreadWithMention,
    isUserCreatedPolicyRoom,
    isValidReport,
    isValidReportIDFromPath,
    isWaitingForAssigneeToCompleteTask,
    isInvoiceRoom,
    isInvoiceRoomWithID,
    isInvoiceReport,
    isOpenInvoiceReport,
    canWriteInReport,
    navigateToDetailsPage,
    navigateToPrivateNotes,
    navigateBackAfterDeleteTransaction,
    parseReportRouteParams,
    parseReportActionHtmlToText,
    reportFieldsEnabled,
    requiresAttentionFromCurrentUser,
    shouldAutoFocusOnKeyPress,
    shouldCreateNewMoneyRequestReport,
    shouldDisableDetailPage,
    shouldDisableRename,
    shouldDisableThread,
    shouldDisplayThreadReplies,
    shouldDisplayTransactionThreadViolations,
    shouldReportBeInOptionList,
    shouldReportShowSubscript,
    shouldShowFlagComment,
    shouldShowRBRForMissingSmartscanFields,
    shouldUseFullTitleToDisplay,
    sortReportsByLastRead,
    updateOptimisticParentReportAction,
    updateReportPreview,
    temporary_getMoneyRequestOptions,
    getTripTransactions,
    getTripIDFromTransactionParentReport,
    buildOptimisticInvoiceReport,
    getInvoiceChatByParticipants,
    shouldShowMerchantColumn,
    isCurrentUserInvoiceReceiver,
    isDraftReport,
    changeMoneyRequestHoldStatus,
    createDraftWorkspaceAndNavigateToConfirmationScreen,
    isChatUsedForOnboarding,
    getChatUsedForOnboarding,
    findPolicyExpenseChatByPolicyID,
<<<<<<< HEAD
    getIntegrationIcon,
    canBeExported,
    isExported,
=======
    isIndividualInvoiceRoom,
>>>>>>> a84f68ee
};

export type {
    Ancestor,
    DisplayNameWithTooltips,
    OptimisticAddCommentReportAction,
    OptimisticChatReport,
    OptimisticClosedReportAction,
    OptimisticCreatedReportAction,
    OptimisticIOUReportAction,
    OptimisticTaskReportAction,
    OptionData,
    TransactionDetails,
    PartialReportAction,
    ParsingDetails,
};<|MERGE_RESOLUTION|>--- conflicted
+++ resolved
@@ -7409,13 +7409,10 @@
     isChatUsedForOnboarding,
     getChatUsedForOnboarding,
     findPolicyExpenseChatByPolicyID,
-<<<<<<< HEAD
     getIntegrationIcon,
     canBeExported,
     isExported,
-=======
     isIndividualInvoiceRoom,
->>>>>>> a84f68ee
 };
 
 export type {

import {format} from 'date-fns';
import ExpensiMark from 'expensify-common/lib/ExpensiMark';
import Str from 'expensify-common/lib/str';
import {isEmpty} from 'lodash';
import lodashEscape from 'lodash/escape';
import lodashFindLastIndex from 'lodash/findLastIndex';
import lodashIntersection from 'lodash/intersection';
import lodashIsEqual from 'lodash/isEqual';
import type {OnyxCollection, OnyxEntry, OnyxUpdate} from 'react-native-onyx';
import Onyx from 'react-native-onyx';
import type {ValueOf} from 'type-fest';
import type {FileObject} from '@components/AttachmentModal';
import * as Expensicons from '@components/Icon/Expensicons';
import * as defaultWorkspaceAvatars from '@components/Icon/WorkspaceDefaultAvatars';
import CONST from '@src/CONST';
import type {ParentNavigationSummaryParams, TranslationPaths} from '@src/languages/types';
import ONYXKEYS from '@src/ONYXKEYS';
import type {Route} from '@src/ROUTES';
import ROUTES from '@src/ROUTES';
import type {
    Beta,
    PersonalDetails,
    PersonalDetailsList,
    Policy,
    PolicyReportField,
    PolicyReportFields,
    Report,
    ReportAction,
    ReportMetadata,
    Session,
    Task,
    Transaction,
    TransactionViolation,
    UserWallet,
} from '@src/types/onyx';
import type {Participant} from '@src/types/onyx/IOU';
import type {Errors, Icon, PendingAction} from '@src/types/onyx/OnyxCommon';
import type {
    ChangeLog,
    IOUMessage,
    OriginalMessageActionName,
    OriginalMessageCreated,
    OriginalMessageReimbursementDequeued,
    OriginalMessageRenamed,
    PaymentMethodType,
    ReimbursementDeQueuedMessage,
} from '@src/types/onyx/OriginalMessage';
import type {Status} from '@src/types/onyx/PersonalDetails';
import type {NotificationPreference, PendingChatMember} from '@src/types/onyx/Report';
import type {Message, ReportActionBase, ReportActions} from '@src/types/onyx/ReportAction';
import type {Receipt, TransactionChanges, WaypointCollection} from '@src/types/onyx/Transaction';
import type {EmptyObject} from '@src/types/utils/EmptyObject';
import {isEmptyObject} from '@src/types/utils/EmptyObject';
import type IconAsset from '@src/types/utils/IconAsset';
import * as store from './actions/ReimbursementAccount/store';
import * as CollectionUtils from './CollectionUtils';
import * as CurrencyUtils from './CurrencyUtils';
import DateUtils from './DateUtils';
import isReportMessageAttachment from './isReportMessageAttachment';
import localeCompare from './LocaleCompare';
import * as LocalePhoneNumber from './LocalePhoneNumber';
import * as Localize from './Localize';
import {isEmailPublicDomain} from './LoginUtils';
import linkingConfig from './Navigation/linkingConfig';
import Navigation from './Navigation/Navigation';
import * as NumberUtils from './NumberUtils';
import Permissions from './Permissions';
import * as PersonalDetailsUtils from './PersonalDetailsUtils';
import * as PhoneNumber from './PhoneNumber';
import * as PolicyUtils from './PolicyUtils';
import type {LastVisibleMessage} from './ReportActionsUtils';
import * as ReportActionsUtils from './ReportActionsUtils';
import shouldAllowRawHTMLMessages from './shouldAllowRawHTMLMessages';
import * as TransactionUtils from './TransactionUtils';
import * as Url from './Url';
import * as UserUtils from './UserUtils';

type WelcomeMessage = {showReportName: boolean; phrase1?: string; phrase2?: string};

type ExpenseOriginalMessage = {
    oldComment?: string;
    newComment?: string;
    comment?: string;
    merchant?: string;
    oldCreated?: string;
    created?: string;
    oldMerchant?: string;
    oldAmount?: number;
    amount?: number;
    oldCurrency?: string;
    currency?: string;
    category?: string;
    oldCategory?: string;
    tag?: string;
    oldTag?: string;
    billable?: string;
    oldBillable?: string;
};

type SpendBreakdown = {
    nonReimbursableSpend: number;
    reimbursableSpend: number;
    totalDisplaySpend: number;
};

type ParticipantDetails = [number, string, UserUtils.AvatarSource, UserUtils.AvatarSource];

type OptimisticAddCommentReportAction = Pick<
    ReportAction,
    | 'reportActionID'
    | 'actionName'
    | 'actorAccountID'
    | 'person'
    | 'automatic'
    | 'avatar'
    | 'created'
    | 'message'
    | 'isFirstItem'
    | 'isAttachment'
    | 'attachmentInfo'
    | 'pendingAction'
    | 'shouldShow'
    | 'originalMessage'
    | 'childReportID'
    | 'parentReportID'
    | 'childType'
    | 'childReportName'
    | 'childManagerAccountID'
    | 'childStatusNum'
    | 'childStateNum'
    | 'errors'
> & {isOptimisticAction: boolean};

type OptimisticReportAction = {
    commentText: string;
    reportAction: OptimisticAddCommentReportAction;
};

type UpdateOptimisticParentReportAction = {
    childVisibleActionCount: number;
    childCommenterCount: number;
    childLastVisibleActionCreated: string;
    childOldestFourAccountIDs: string | undefined;
};

type OptimisticExpenseReport = Pick<
    Report,
    | 'reportID'
    | 'chatReportID'
    | 'policyID'
    | 'type'
    | 'ownerAccountID'
    | 'managerID'
    | 'currency'
    | 'reportName'
    | 'stateNum'
    | 'statusNum'
    | 'total'
    | 'notificationPreference'
    | 'parentReportID'
    | 'lastVisibleActionCreated'
>;

type OptimisticIOUReportAction = Pick<
    ReportAction,
    | 'actionName'
    | 'actorAccountID'
    | 'automatic'
    | 'avatar'
    | 'isAttachment'
    | 'originalMessage'
    | 'message'
    | 'person'
    | 'reportActionID'
    | 'shouldShow'
    | 'created'
    | 'pendingAction'
    | 'receipt'
    | 'whisperedToAccountIDs'
    | 'childReportID'
>;

type ReportRouteParams = {
    reportID: string;
    isSubReportPageRoute: boolean;
};

type ReportOfflinePendingActionAndErrors = {
    reportPendingAction: PendingAction | undefined;
    reportErrors: Errors | null | undefined;
};

type OptimisticApprovedReportAction = Pick<
    ReportAction,
    'actionName' | 'actorAccountID' | 'automatic' | 'avatar' | 'isAttachment' | 'originalMessage' | 'message' | 'person' | 'reportActionID' | 'shouldShow' | 'created' | 'pendingAction'
>;

type OptimisticSubmittedReportAction = Pick<
    ReportAction,
    'actionName' | 'actorAccountID' | 'automatic' | 'avatar' | 'isAttachment' | 'originalMessage' | 'message' | 'person' | 'reportActionID' | 'shouldShow' | 'created' | 'pendingAction'
>;

type OptimisticHoldReportAction = Pick<
    ReportAction,
    'actionName' | 'actorAccountID' | 'automatic' | 'avatar' | 'isAttachment' | 'originalMessage' | 'message' | 'person' | 'reportActionID' | 'shouldShow' | 'created' | 'pendingAction'
>;

type OptimisticCancelPaymentReportAction = Pick<
    ReportAction,
    'actionName' | 'actorAccountID' | 'message' | 'originalMessage' | 'person' | 'reportActionID' | 'shouldShow' | 'created' | 'pendingAction'
>;

type OptimisticEditedTaskReportAction = Pick<
    ReportAction,
    'reportActionID' | 'actionName' | 'pendingAction' | 'actorAccountID' | 'automatic' | 'avatar' | 'created' | 'shouldShow' | 'message' | 'person'
>;

type OptimisticClosedReportAction = Pick<
    ReportAction,
    'actionName' | 'actorAccountID' | 'automatic' | 'avatar' | 'created' | 'message' | 'originalMessage' | 'pendingAction' | 'person' | 'reportActionID' | 'shouldShow'
>;

type OptimisticCreatedReportAction = OriginalMessageCreated &
    Pick<ReportActionBase, 'actorAccountID' | 'automatic' | 'avatar' | 'created' | 'message' | 'person' | 'reportActionID' | 'shouldShow' | 'pendingAction'>;

type OptimisticRenamedReportAction = OriginalMessageRenamed &
    Pick<ReportActionBase, 'actorAccountID' | 'automatic' | 'avatar' | 'created' | 'message' | 'person' | 'reportActionID' | 'shouldShow' | 'pendingAction'>;

type OptimisticChatReport = Pick<
    Report,
    | 'type'
    | 'chatType'
    | 'chatReportID'
    | 'iouReportID'
    | 'isOwnPolicyExpenseChat'
    | 'isPinned'
    | 'lastActorAccountID'
    | 'lastMessageTranslationKey'
    | 'lastMessageHtml'
    | 'lastMessageText'
    | 'lastReadTime'
    | 'lastVisibleActionCreated'
    | 'notificationPreference'
    | 'oldPolicyName'
    | 'ownerAccountID'
    | 'pendingFields'
    | 'parentReportActionID'
    | 'parentReportID'
    | 'participantAccountIDs'
    | 'visibleChatMemberAccountIDs'
    | 'policyID'
    | 'reportID'
    | 'reportName'
    | 'stateNum'
    | 'statusNum'
    | 'visibility'
    | 'description'
    | 'writeCapability'
> & {
    isOptimisticReport: true;
};

type OptimisticTaskReportAction = Pick<
    ReportAction,
    | 'reportActionID'
    | 'actionName'
    | 'actorAccountID'
    | 'automatic'
    | 'avatar'
    | 'created'
    | 'isAttachment'
    | 'message'
    | 'originalMessage'
    | 'person'
    | 'pendingAction'
    | 'shouldShow'
    | 'isFirstItem'
    | 'previousMessage'
    | 'errors'
    | 'linkMetadata'
>;

type OptimisticWorkspaceChats = {
    announceChatReportID: string;
    announceChatData: OptimisticChatReport;
    announceReportActionData: Record<string, OptimisticCreatedReportAction>;
    announceCreatedReportActionID: string;
    adminsChatReportID: string;
    adminsChatData: OptimisticChatReport;
    adminsReportActionData: Record<string, OptimisticCreatedReportAction>;
    adminsCreatedReportActionID: string;
    expenseChatReportID: string;
    expenseChatData: OptimisticChatReport;
    expenseReportActionData: Record<string, OptimisticCreatedReportAction>;
    expenseCreatedReportActionID: string;
};

type OptimisticModifiedExpenseReportAction = Pick<
    ReportAction,
    'actionName' | 'actorAccountID' | 'automatic' | 'avatar' | 'created' | 'isAttachment' | 'message' | 'originalMessage' | 'person' | 'pendingAction' | 'reportActionID' | 'shouldShow'
> & {reportID?: string};

type OptimisticTaskReport = Pick<
    Report,
    | 'reportID'
    | 'reportName'
    | 'description'
    | 'ownerAccountID'
    | 'participantAccountIDs'
    | 'visibleChatMemberAccountIDs'
    | 'managerID'
    | 'type'
    | 'parentReportID'
    | 'policyID'
    | 'stateNum'
    | 'statusNum'
    | 'notificationPreference'
    | 'parentReportActionID'
    | 'lastVisibleActionCreated'
>;

type TransactionDetails = {
    created: string;
    amount: number;
    currency: string;
    merchant: string;
    waypoints?: WaypointCollection | string;
    comment: string;
    category: string;
    billable: boolean;
    tag: string;
    mccGroup?: ValueOf<typeof CONST.MCC_GROUPS>;
    cardID: number;
    originalAmount: number;
    originalCurrency: string;
};

type OptimisticIOUReport = Pick<
    Report,
    | 'cachedTotal'
    | 'type'
    | 'chatReportID'
    | 'currency'
    | 'managerID'
    | 'policyID'
    | 'ownerAccountID'
    | 'participantAccountIDs'
    | 'visibleChatMemberAccountIDs'
    | 'reportID'
    | 'stateNum'
    | 'statusNum'
    | 'total'
    | 'reportName'
    | 'notificationPreference'
    | 'parentReportID'
    | 'lastVisibleActionCreated'
>;
type DisplayNameWithTooltips = Array<Pick<PersonalDetails, 'accountID' | 'pronouns' | 'displayName' | 'login' | 'avatar'>>;

type CustomIcon = {
    src: IconAsset;
    color?: string;
};

type OptionData = {
    text?: string;
    alternateText?: string | null;
    allReportErrors?: Errors;
    brickRoadIndicator?: ValueOf<typeof CONST.BRICK_ROAD_INDICATOR_STATUS> | '' | null;
    tooltipText?: string | null;
    alternateTextMaxLines?: number;
    boldStyle?: boolean;
    customIcon?: CustomIcon;
    subtitle?: string | null;
    login?: string | null;
    accountID?: number | null;
    pronouns?: string;
    status?: Status | null;
    phoneNumber?: string | null;
    isUnread?: boolean | null;
    isUnreadWithMention?: boolean | null;
    hasDraftComment?: boolean | null;
    keyForList?: string | null;
    searchText?: string | null;
    isIOUReportOwner?: boolean | null;
    isArchivedRoom?: boolean | null;
    shouldShowSubscript?: boolean | null;
    isPolicyExpenseChat?: boolean | null;
    isMoneyRequestReport?: boolean | null;
    isExpenseRequest?: boolean | null;
    isAllowedToComment?: boolean | null;
    isThread?: boolean | null;
    isTaskReport?: boolean | null;
    parentReportAction?: OnyxEntry<ReportAction>;
    displayNamesWithTooltips?: DisplayNameWithTooltips | null;
    isDefaultRoom?: boolean;
    isExpenseReport?: boolean;
    isOptimisticPersonalDetail?: boolean;
    selected?: boolean;
    isOptimisticAccount?: boolean;
    isSelected?: boolean;
    descriptiveText?: string;
    notificationPreference?: NotificationPreference | null;
    isDisabled?: boolean | null;
    name?: string | null;
    isSelfDM?: boolean | null;
} & Report;

type OnyxDataTaskAssigneeChat = {
    optimisticData: OnyxUpdate[];
    successData: OnyxUpdate[];
    failureData: OnyxUpdate[];
    optimisticAssigneeAddComment?: OptimisticReportAction;
    optimisticChatCreatedReportAction?: OptimisticCreatedReportAction;
};

type Ancestor = {
    report: Report;
    reportAction: ReportAction;
    shouldDisplayNewMarker: boolean;
    shouldHideThreadDividerLine: boolean;
};

type AncestorIDs = {
    reportIDs: string[];
    reportActionsIDs: string[];
};

type MissingPaymentMethod = 'bankAccount' | 'wallet';

let currentUserEmail: string | undefined;
let currentUserPrivateDomain: string | undefined;
let currentUserAccountID: number | undefined;
let isAnonymousUser = false;

const defaultAvatarBuildingIconTestID = 'SvgDefaultAvatarBuilding Icon';

Onyx.connect({
    key: ONYXKEYS.SESSION,
    callback: (value) => {
        // When signed out, val is undefined
        if (!value) {
            return;
        }

        currentUserEmail = value.email;
        currentUserAccountID = value.accountID;
        isAnonymousUser = value.authTokenType === CONST.AUTH_TOKEN_TYPES.ANONYMOUS;
        currentUserPrivateDomain = isEmailPublicDomain(currentUserEmail ?? '') ? '' : Str.extractEmailDomain(currentUserEmail ?? '');
    },
});

let allPersonalDetails: OnyxCollection<PersonalDetails>;
let allPersonalDetailLogins: string[];
let currentUserPersonalDetails: OnyxEntry<PersonalDetails>;
Onyx.connect({
    key: ONYXKEYS.PERSONAL_DETAILS_LIST,
    callback: (value) => {
        currentUserPersonalDetails = value?.[currentUserAccountID ?? -1] ?? null;
        allPersonalDetails = value ?? {};
        allPersonalDetailLogins = Object.values(allPersonalDetails).map((personalDetail) => personalDetail?.login ?? '');
    },
});

let allReports: OnyxCollection<Report>;
Onyx.connect({
    key: ONYXKEYS.COLLECTION.REPORT,
    waitForCollectionCallback: true,
    callback: (value) => (allReports = value),
});

let doesDomainHaveApprovedAccountant = false;
Onyx.connect({
    key: ONYXKEYS.ACCOUNT,
    callback: (value) => (doesDomainHaveApprovedAccountant = value?.doesDomainHaveApprovedAccountant ?? false),
});

let allPolicies: OnyxCollection<Policy>;
Onyx.connect({
    key: ONYXKEYS.COLLECTION.POLICY,
    waitForCollectionCallback: true,
    callback: (value) => (allPolicies = value),
});

let allPolicyReportFields: OnyxCollection<PolicyReportFields> = {};

Onyx.connect({
    key: ONYXKEYS.COLLECTION.POLICY_REPORT_FIELDS,
    waitForCollectionCallback: true,
    callback: (value) => (allPolicyReportFields = value),
});

let allBetas: OnyxEntry<Beta[]>;
Onyx.connect({
    key: ONYXKEYS.BETAS,
    callback: (value) => (allBetas = value),
});

let allTransactions: OnyxCollection<Transaction> = {};
Onyx.connect({
    key: ONYXKEYS.COLLECTION.TRANSACTION,
    waitForCollectionCallback: true,
    callback: (value) => {
        if (!value) {
            return;
        }
        allTransactions = Object.fromEntries(Object.entries(value).filter(([, transaction]) => transaction));
    },
});

const reportActionsByReport: OnyxCollection<ReportActions> = {};
Onyx.connect({
    key: ONYXKEYS.COLLECTION.REPORT_ACTIONS,
    callback: (actions, key) => {
        if (!key || !actions) {
            return;
        }

        const reportID = CollectionUtils.extractCollectionItemID(key);
        reportActionsByReport[reportID] = actions;
    },
});

function getCurrentUserAvatarOrDefault(): UserUtils.AvatarSource {
    return currentUserPersonalDetails?.avatar ?? UserUtils.getDefaultAvatarURL(currentUserAccountID);
}

function getCurrentUserDisplayNameOrEmail(): string | undefined {
    return currentUserPersonalDetails?.displayName ?? currentUserEmail;
}

function getChatType(report: OnyxEntry<Report> | Participant | EmptyObject): ValueOf<typeof CONST.REPORT.CHAT_TYPE> | undefined {
    return report?.chatType;
}

/**
 * Get the report given a reportID
 */
function getReport(reportID: string | undefined): OnyxEntry<Report> | EmptyObject {
    if (!allReports) {
        return {};
    }

    return allReports?.[`${ONYXKEYS.COLLECTION.REPORT}${reportID}`] ?? {};
}

/**
 * Returns the parentReport if the given report is a thread.
 */
function getParentReport(report: OnyxEntry<Report> | EmptyObject): OnyxEntry<Report> | EmptyObject {
    if (!report?.parentReportID) {
        return {};
    }
    return allReports?.[`${ONYXKEYS.COLLECTION.REPORT}${report.parentReportID}`] ?? {};
}

/**
 * Returns the root parentReport if the given report is nested.
 * Uses recursion to iterate any depth of nested reports.
 */
function getRootParentReport(report: OnyxEntry<Report> | undefined | EmptyObject): OnyxEntry<Report> | EmptyObject {
    if (!report) {
        return {};
    }

    // Returns the current report as the root report, because it does not have a parentReportID
    if (!report?.parentReportID) {
        return report;
    }

    const parentReport = getReport(report?.parentReportID);

    // Runs recursion to iterate a parent report
    return getRootParentReport(!isEmptyObject(parentReport) ? parentReport : null);
}

function getPolicy(policyID: string | undefined): Policy | EmptyObject {
    if (!allPolicies || !policyID) {
        return {};
    }
    return allPolicies[`${ONYXKEYS.COLLECTION.POLICY}${policyID}`] ?? {};
}

/**
 * Get the policy type from a given report
 * @param policies must have Onyxkey prefix (i.e 'policy_') for keys
 */
function getPolicyType(report: OnyxEntry<Report>, policies: OnyxCollection<Policy>): string {
    return policies?.[`${ONYXKEYS.COLLECTION.POLICY}${report?.policyID}`]?.type ?? '';
}

/**
 * Get the policy name from a given report
 */
function getPolicyName(report: OnyxEntry<Report> | undefined | EmptyObject, returnEmptyIfNotFound = false, policy: OnyxEntry<Policy> | undefined = undefined): string {
    const noPolicyFound = returnEmptyIfNotFound ? '' : Localize.translateLocal('workspace.common.unavailable');
    if (isEmptyObject(report)) {
        return noPolicyFound;
    }

    if ((!allPolicies || Object.keys(allPolicies).length === 0) && !report?.policyName) {
        return Localize.translateLocal('workspace.common.unavailable');
    }
    const finalPolicy = policy ?? allPolicies?.[`${ONYXKEYS.COLLECTION.POLICY}${report?.policyID}`];

    const parentReport = getRootParentReport(report);

    // Rooms send back the policy name with the reportSummary,
    // since they can also be accessed by people who aren't in the workspace
    // eslint-disable-next-line @typescript-eslint/prefer-nullish-coalescing
    const policyName = finalPolicy?.name || report?.policyName || report?.oldPolicyName || parentReport?.oldPolicyName || noPolicyFound;

    return policyName;
}

/**
 * Returns the concatenated title for the PrimaryLogins of a report
 */
function getReportParticipantsTitle(accountIDs: number[]): string {
    // Somehow it's possible for the logins coming from report.participantAccountIDs to contain undefined values so we use .filter(Boolean) to remove them.
    return accountIDs.filter(Boolean).join(', ');
}

/**
 * Checks if a report is a chat report.
 */
function isChatReport(report: OnyxEntry<Report> | EmptyObject): boolean {
    return report?.type === CONST.REPORT.TYPE.CHAT;
}

/**
 * Checks if a report is an Expense report.
 */
function isExpenseReport(report: OnyxEntry<Report> | EmptyObject): boolean {
    return report?.type === CONST.REPORT.TYPE.EXPENSE;
}

/**
 * Checks if a report is an IOU report using report or reportID
 */
function isIOUReport(reportOrID: OnyxEntry<Report> | string | EmptyObject): boolean {
    const report = typeof reportOrID === 'string' ? allReports?.[`${ONYXKEYS.COLLECTION.REPORT}${reportOrID}`] ?? null : reportOrID;
    return report?.type === CONST.REPORT.TYPE.IOU;
}

/**
 * Checks if a report is an IOU report using report
 */
function isIOUReportUsingReport(report: OnyxEntry<Report> | EmptyObject): report is Report {
    return report?.type === CONST.REPORT.TYPE.IOU;
}
/**
 * Checks if a report is a task report.
 */
function isTaskReport(report: OnyxEntry<Report>): boolean {
    return report?.type === CONST.REPORT.TYPE.TASK;
}

/**
 * Checks if a task has been cancelled
 * When a task is deleted, the parentReportAction is updated to have a isDeletedParentAction deleted flag
 * This is because when you delete a task, we still allow you to chat on the report itself
 * There's another situation where you don't have access to the parentReportAction (because it was created in a chat you don't have access to)
 * In this case, we have added the key to the report itself
 */
function isCanceledTaskReport(report: OnyxEntry<Report> | EmptyObject = {}, parentReportAction: OnyxEntry<ReportAction> | EmptyObject = {}): boolean {
    if (!isEmptyObject(parentReportAction) && (parentReportAction?.message?.[0]?.isDeletedParentAction ?? false)) {
        return true;
    }

    if (!isEmptyObject(report) && report?.isDeletedParentAction) {
        return true;
    }

    return false;
}

/**
 * Checks if a report is an open task report.
 *
 * @param parentReportAction - The parent report action of the report (Used to check if the task has been canceled)
 */
function isOpenTaskReport(report: OnyxEntry<Report>, parentReportAction: OnyxEntry<ReportAction> | EmptyObject = {}): boolean {
    return (
        isTaskReport(report) && !isCanceledTaskReport(report, parentReportAction) && report?.stateNum === CONST.REPORT.STATE_NUM.OPEN && report?.statusNum === CONST.REPORT.STATUS_NUM.OPEN
    );
}

/**
 * Checks if a report is a completed task report.
 */
function isCompletedTaskReport(report: OnyxEntry<Report>): boolean {
    return isTaskReport(report) && report?.stateNum === CONST.REPORT.STATE_NUM.APPROVED && report?.statusNum === CONST.REPORT.STATUS_NUM.APPROVED;
}

/**
 * Checks if the current user is the manager of the supplied report
 */
function isReportManager(report: OnyxEntry<Report>): boolean {
    return Boolean(report && report.managerID === currentUserAccountID);
}

/**
 * Checks if the supplied report has been approved
 */
function isReportApproved(reportOrID: OnyxEntry<Report> | string | EmptyObject): boolean {
    const report = typeof reportOrID === 'string' ? allReports?.[`${ONYXKEYS.COLLECTION.REPORT}${reportOrID}`] ?? null : reportOrID;
    return report?.stateNum === CONST.REPORT.STATE_NUM.APPROVED && report?.statusNum === CONST.REPORT.STATUS_NUM.APPROVED;
}

/**
 * Checks if the supplied report is an expense report in Open state and status.
 */
function isOpenExpenseReport(report: OnyxEntry<Report> | EmptyObject): boolean {
    return isExpenseReport(report) && report?.stateNum === CONST.REPORT.STATE_NUM.OPEN && report?.statusNum === CONST.REPORT.STATUS_NUM.OPEN;
}

/**
 * Checks if the supplied report has a common policy member with the array passed in params.
 */
function hasParticipantInArray(report: Report, policyMemberAccountIDs: number[]) {
    if (!report.participantAccountIDs) {
        return false;
    }

    const policyMemberAccountIDsSet = new Set(policyMemberAccountIDs);

    for (const reportParticipant of report.participantAccountIDs) {
        if (policyMemberAccountIDsSet.has(reportParticipant)) {
            return true;
        }
    }

    return false;
}

/**
 * Whether the Money Request report is settled
 */
function isSettled(reportID: string | undefined): boolean {
    if (!allReports || !reportID) {
        return false;
    }
    const report: Report | EmptyObject = allReports[`${ONYXKEYS.COLLECTION.REPORT}${reportID}`] ?? {};
    if (isEmptyObject(report) || report.isWaitingOnBankAccount) {
        return false;
    }

    // In case the payment is scheduled and we are waiting for the payee to set up their wallet,
    // consider the report as paid as well.
    if (report.isWaitingOnBankAccount && report.statusNum === CONST.REPORT.STATUS_NUM.APPROVED) {
        return true;
    }

    return report?.statusNum === CONST.REPORT.STATUS_NUM.REIMBURSED;
}

/**
 * Whether the current user is the submitter of the report
 */
function isCurrentUserSubmitter(reportID: string): boolean {
    if (!allReports) {
        return false;
    }
    const report = allReports[`${ONYXKEYS.COLLECTION.REPORT}${reportID}`];
    return Boolean(report && report.ownerAccountID === currentUserAccountID);
}

/**
 * Whether the provided report is an Admin room
 */
function isAdminRoom(report: OnyxEntry<Report>): boolean {
    return getChatType(report) === CONST.REPORT.CHAT_TYPE.POLICY_ADMINS;
}

/**
 * Whether the provided report is an Admin-only posting room
 */
function isAdminsOnlyPostingRoom(report: OnyxEntry<Report>): boolean {
    return report?.writeCapability === CONST.REPORT.WRITE_CAPABILITIES.ADMINS;
}

/**
 * Whether the provided report is a Announce room
 */
function isAnnounceRoom(report: OnyxEntry<Report>): boolean {
    return getChatType(report) === CONST.REPORT.CHAT_TYPE.POLICY_ANNOUNCE;
}

/**
 * Whether the provided report is a default room
 */
function isDefaultRoom(report: OnyxEntry<Report>): boolean {
    return [CONST.REPORT.CHAT_TYPE.POLICY_ADMINS, CONST.REPORT.CHAT_TYPE.POLICY_ANNOUNCE, CONST.REPORT.CHAT_TYPE.DOMAIN_ALL].some((type) => type === getChatType(report));
}

/**
 * Whether the provided report is a Domain room
 */
function isDomainRoom(report: OnyxEntry<Report>): boolean {
    return getChatType(report) === CONST.REPORT.CHAT_TYPE.DOMAIN_ALL;
}

/**
 * Whether the provided report is a user created policy room
 */
function isUserCreatedPolicyRoom(report: OnyxEntry<Report>): boolean {
    return getChatType(report) === CONST.REPORT.CHAT_TYPE.POLICY_ROOM;
}

/**
 * Whether the provided report is a Policy Expense chat.
 */
function isPolicyExpenseChat(report: OnyxEntry<Report> | Participant | EmptyObject): boolean {
    return getChatType(report) === CONST.REPORT.CHAT_TYPE.POLICY_EXPENSE_CHAT || (report?.isPolicyExpenseChat ?? false);
}

/**
 * Whether the provided report belongs to a Control policy and is an expense chat
 */
function isControlPolicyExpenseChat(report: OnyxEntry<Report>): boolean {
    return isPolicyExpenseChat(report) && getPolicyType(report, allPolicies) === CONST.POLICY.TYPE.CORPORATE;
}

/**
 * Whether the provided report belongs to a Free, Collect or Control policy
 */
function isGroupPolicy(report: OnyxEntry<Report>): boolean {
    const policyType = getPolicyType(report, allPolicies);
    return policyType === CONST.POLICY.TYPE.CORPORATE || policyType === CONST.POLICY.TYPE.TEAM || policyType === CONST.POLICY.TYPE.FREE;
}

/**
 * Whether the provided report belongs to a Control or Collect policy
 */
function isPaidGroupPolicy(report: OnyxEntry<Report>): boolean {
    const policyType = getPolicyType(report, allPolicies);
    return policyType === CONST.POLICY.TYPE.CORPORATE || policyType === CONST.POLICY.TYPE.TEAM;
}

/**
 * Whether the provided report belongs to a Control or Collect policy and is an expense chat
 */
function isPaidGroupPolicyExpenseChat(report: OnyxEntry<Report>): boolean {
    return isPolicyExpenseChat(report) && isPaidGroupPolicy(report);
}

/**
 * Whether the provided report belongs to a Control policy and is an expense report
 */
function isControlPolicyExpenseReport(report: OnyxEntry<Report>): boolean {
    return isExpenseReport(report) && getPolicyType(report, allPolicies) === CONST.POLICY.TYPE.CORPORATE;
}

/**
 * Whether the provided report belongs to a Control or Collect policy and is an expense report
 */
function isPaidGroupPolicyExpenseReport(report: OnyxEntry<Report>): boolean {
    return isExpenseReport(report) && isPaidGroupPolicy(report);
}

/**
 * Whether the provided report is a chat room
 */
function isChatRoom(report: OnyxEntry<Report>): boolean {
    return isUserCreatedPolicyRoom(report) || isDefaultRoom(report);
}

/**
 * Whether the provided report is a public room
 */
function isPublicRoom(report: OnyxEntry<Report>): boolean {
    return report?.visibility === CONST.REPORT.VISIBILITY.PUBLIC || report?.visibility === CONST.REPORT.VISIBILITY.PUBLIC_ANNOUNCE;
}

/**
 * Whether the provided report is a public announce room
 */
function isPublicAnnounceRoom(report: OnyxEntry<Report>): boolean {
    return report?.visibility === CONST.REPORT.VISIBILITY.PUBLIC_ANNOUNCE;
}

/**
 * If the report is a policy expense, the route should be for adding bank account for that policy
 * else since the report is a personal IOU, the route should be for personal bank account.
 */
function getBankAccountRoute(report: OnyxEntry<Report>): Route {
    return isPolicyExpenseChat(report) ? ROUTES.BANK_ACCOUNT_WITH_STEP_TO_OPEN.getRoute('', report?.policyID) : ROUTES.SETTINGS_ADD_BANK_ACCOUNT;
}

/**
 * Check if personal detail of accountID is empty or optimistic data
 */
function isOptimisticPersonalDetail(accountID: number): boolean {
    return isEmptyObject(allPersonalDetails?.[accountID]) || !!allPersonalDetails?.[accountID]?.isOptimisticPersonalDetail;
}

/**
 * Checks if a report is a task report from a policy expense chat.
 */
function isWorkspaceTaskReport(report: OnyxEntry<Report>): boolean {
    if (!isTaskReport(report)) {
        return false;
    }
    const parentReport = allReports?.[`${ONYXKEYS.COLLECTION.REPORT}${report?.parentReportID}`] ?? null;
    return isPolicyExpenseChat(parentReport);
}

/**
 * Returns true if report has a parent
 */
function isThread(report: OnyxEntry<Report>): boolean {
    return Boolean(report?.parentReportID && report?.parentReportActionID);
}

/**
 * Returns true if report is of type chat and has a parent and is therefore a Thread.
 */
function isChatThread(report: OnyxEntry<Report>): boolean {
    return isThread(report) && report?.type === CONST.REPORT.TYPE.CHAT;
}

function isDM(report: OnyxEntry<Report>): boolean {
    return isChatReport(report) && !getChatType(report) && !isThread(report);
}

function isSelfDM(report: OnyxEntry<Report>): boolean {
    return getChatType(report) === CONST.REPORT.CHAT_TYPE.SELF_DM;
}

/**
 * Only returns true if this is our main 1:1 DM report with Concierge
 */
function isConciergeChatReport(report: OnyxEntry<Report>): boolean {
    return report?.participantAccountIDs?.length === 1 && Number(report.participantAccountIDs?.[0]) === CONST.ACCOUNT_ID.CONCIERGE && !isChatThread(report);
}

/**
 * Checks if the supplied report belongs to workspace based on the provided params. If the report's policyID is _FAKE_ or has no value, it means this report is a DM.
 * In this case report and workspace members must be compared to determine whether the report belongs to the workspace.
 */
function doesReportBelongToWorkspace(report: Report, policyMemberAccountIDs: number[], policyID?: string) {
    return (
        isConciergeChatReport(report) || (report.policyID === CONST.POLICY.ID_FAKE || !report.policyID ? hasParticipantInArray(report, policyMemberAccountIDs) : report.policyID === policyID)
    );
}

/**
 * Given an array of reports, return them filtered by a policyID and policyMemberAccountIDs.
 */
function filterReportsByPolicyIDAndMemberAccountIDs(reports: Report[], policyMemberAccountIDs: number[] = [], policyID?: string) {
    return reports.filter((report) => !!report && doesReportBelongToWorkspace(report, policyMemberAccountIDs, policyID));
}

/**
 * Given an array of reports, return them sorted by the last read timestamp.
 */
function sortReportsByLastRead(reports: Report[], reportMetadata: OnyxCollection<ReportMetadata>): Array<OnyxEntry<Report>> {
    return reports
        .filter((report) => !!report?.reportID && !!(reportMetadata?.[`${ONYXKEYS.COLLECTION.REPORT_METADATA}${report.reportID}`]?.lastVisitTime ?? report?.lastReadTime))
        .sort((a, b) => {
            const aTime = new Date(reportMetadata?.[`${ONYXKEYS.COLLECTION.REPORT_METADATA}${a?.reportID}`]?.lastVisitTime ?? a?.lastReadTime ?? '');
            const bTime = new Date(reportMetadata?.[`${ONYXKEYS.COLLECTION.REPORT_METADATA}${b?.reportID}`]?.lastVisitTime ?? b?.lastReadTime ?? '');

            return aTime.valueOf() - bTime.valueOf();
        });
}

/**
 * Returns true if report is still being processed
 */
function isProcessingReport(report: OnyxEntry<Report> | EmptyObject): boolean {
    return report?.stateNum === CONST.REPORT.STATE_NUM.SUBMITTED && report?.statusNum === CONST.REPORT.STATUS_NUM.SUBMITTED;
}

/**
 * Check if the report is a single chat report that isn't a thread
 * and personal detail of participant is optimistic data
 */
function shouldDisableDetailPage(report: OnyxEntry<Report>): boolean {
    const participantAccountIDs = report?.participantAccountIDs ?? [];

    if (isChatRoom(report) || isPolicyExpenseChat(report) || isChatThread(report) || isTaskReport(report)) {
        return false;
    }
    if (participantAccountIDs.length === 1) {
        return isOptimisticPersonalDetail(participantAccountIDs[0]);
    }
    return false;
}

/**
 * Returns true if this report has only one participant and it's an Expensify account.
 */
function isExpensifyOnlyParticipantInReport(report: OnyxEntry<Report>): boolean {
    const reportParticipants = report?.participantAccountIDs?.filter((accountID) => accountID !== currentUserAccountID) ?? [];
    return reportParticipants.length === 1 && reportParticipants.some((accountID) => CONST.EXPENSIFY_ACCOUNT_IDS.includes(accountID));
}

/**
 * Returns whether a given report can have tasks created in it.
 * We only prevent the task option if it's a DM/group-DM and the other users are all special Expensify accounts
 *
 */
function canCreateTaskInReport(report: OnyxEntry<Report>): boolean {
    const otherReportParticipants = report?.participantAccountIDs?.filter((accountID) => accountID !== currentUserAccountID) ?? [];
    const areExpensifyAccountsOnlyOtherParticipants = otherReportParticipants?.length >= 1 && otherReportParticipants?.every((accountID) => CONST.EXPENSIFY_ACCOUNT_IDS.includes(accountID));
    if (areExpensifyAccountsOnlyOtherParticipants && isDM(report)) {
        return false;
    }

    return true;
}

/**
 * Returns true if there are any Expensify accounts (i.e. with domain 'expensify.com') in the set of accountIDs
 * by cross-referencing the accountIDs with personalDetails.
 */
function hasExpensifyEmails(accountIDs: number[]): boolean {
    return accountIDs.some((accountID) => Str.extractEmailDomain(allPersonalDetails?.[accountID]?.login ?? '') === CONST.EXPENSIFY_PARTNER_NAME);
}

/**
 * Returns true if there are any guides accounts (team.expensify.com) in a list of accountIDs
 * by cross-referencing the accountIDs with personalDetails since guides that are participants
 * of the user's chats should have their personal details in Onyx.
 */
function hasExpensifyGuidesEmails(accountIDs: number[]): boolean {
    return accountIDs.some((accountID) => Str.extractEmailDomain(allPersonalDetails?.[accountID]?.login ?? '') === CONST.EMAIL.GUIDES_DOMAIN);
}

function findLastAccessedReport(
    reports: OnyxCollection<Report>,
    ignoreDomainRooms: boolean,
    policies: OnyxCollection<Policy>,
    isFirstTimeNewExpensifyUser: boolean,
    openOnAdminRoom = false,
    reportMetadata: OnyxCollection<ReportMetadata> = {},
    policyID?: string,
    policyMemberAccountIDs: number[] = [],
): OnyxEntry<Report> {
    // If it's the user's first time using New Expensify, then they could either have:
    //   - just a Concierge report, if so we'll return that
    //   - their Concierge report, and a separate report that must have deeplinked them to the app before they created their account.
    // If it's the latter, we'll use the deeplinked report over the Concierge report,
    // since the Concierge report would be incorrectly selected over the deep-linked report in the logic below.

    let reportsValues = Object.values(reports ?? {}) as Report[];

    if (!!policyID || policyMemberAccountIDs.length > 0) {
        reportsValues = filterReportsByPolicyIDAndMemberAccountIDs(reportsValues, policyMemberAccountIDs, policyID);
    }

    let sortedReports = sortReportsByLastRead(reportsValues, reportMetadata);

    let adminReport: OnyxEntry<Report> | undefined;
    if (openOnAdminRoom) {
        adminReport = sortedReports.find((report) => {
            const chatType = getChatType(report);
            return chatType === CONST.REPORT.CHAT_TYPE.POLICY_ADMINS;
        });
    }

    if (ignoreDomainRooms) {
        // We allow public announce rooms, admins, and announce rooms through since we bypass the default rooms beta for them.
        // Check where ReportUtils.findLastAccessedReport is called in MainDrawerNavigator.js for more context.
        // Domain rooms are now the only type of default room that are on the defaultRooms beta.
        sortedReports = sortedReports.filter(
            (report) => !isDomainRoom(report) || getPolicyType(report, policies) === CONST.POLICY.TYPE.FREE || hasExpensifyGuidesEmails(report?.participantAccountIDs ?? []),
        );
    }

    if (isFirstTimeNewExpensifyUser) {
        if (sortedReports.length === 1) {
            return sortedReports[0];
        }

        return adminReport ?? sortedReports.find((report) => !isConciergeChatReport(report)) ?? null;
    }

    return adminReport ?? sortedReports.at(-1) ?? null;
}

/**
 * Whether the provided report has expenses
 */
function hasExpenses(reportID?: string): boolean {
    return !!Object.values(allTransactions ?? {}).find((transaction) => `${transaction?.reportID}` === `${reportID}`);
}

/**
 * Whether the provided report is a closed expense report with no expenses
 */
function isClosedExpenseReportWithNoExpenses(report: OnyxEntry<Report>): boolean {
    return report?.statusNum === CONST.REPORT.STATUS_NUM.CLOSED && isExpenseReport(report) && !hasExpenses(report.reportID);
}

/**
 * Whether the provided report is an archived room
 */
function isArchivedRoom(report: OnyxEntry<Report> | EmptyObject): boolean {
    return report?.statusNum === CONST.REPORT.STATUS_NUM.CLOSED && report?.stateNum === CONST.REPORT.STATE_NUM.APPROVED;
}

/**
 * Whether the provided report is the admin's room
 */
function isJoinRequestInAdminRoom(report: OnyxEntry<Report>): boolean {
    if (!report) {
        return false;
    }
    return ReportActionsUtils.isActionableJoinRequestPending(report.reportID);
}

/**
 * Checks if the current user is allowed to comment on the given report.
 */
function isAllowedToComment(report: OnyxEntry<Report>): boolean {
    // Default to allowing all users to post
    const capability = report?.writeCapability ?? CONST.REPORT.WRITE_CAPABILITIES.ALL;

    if (capability === CONST.REPORT.WRITE_CAPABILITIES.ALL) {
        return true;
    }

    // If unauthenticated user opens public chat room using deeplink, they do not have policies available and they cannot comment
    if (!allPolicies) {
        return false;
    }

    // If we've made it here, commenting on this report is restricted.
    // If the user is an admin, allow them to post.
    const policy = allPolicies[`${ONYXKEYS.COLLECTION.POLICY}${report?.policyID}`];
    return policy?.role === CONST.POLICY.ROLE.ADMIN;
}

/**
 * Checks if the current user is the admin of the policy given the policy expense chat.
 */
function isPolicyExpenseChatAdmin(report: OnyxEntry<Report>, policies: OnyxCollection<Policy>): boolean {
    if (!isPolicyExpenseChat(report)) {
        return false;
    }

    const policyRole = policies?.[`${ONYXKEYS.COLLECTION.POLICY}${report?.policyID}`]?.role;

    return policyRole === CONST.POLICY.ROLE.ADMIN;
}

/**
 * Checks if the current user is the admin of the policy.
 */
function isPolicyAdmin(policyID: string, policies: OnyxCollection<Policy>): boolean {
    const policyRole = policies?.[`${ONYXKEYS.COLLECTION.POLICY}${policyID}`]?.role;

    return policyRole === CONST.POLICY.ROLE.ADMIN;
}

/**
 * Returns true if report has a single participant.
 */
function hasSingleParticipant(report: OnyxEntry<Report>): boolean {
    return report?.participantAccountIDs?.length === 1;
}

/**
 * Checks whether all the transactions linked to the IOU report are of the Distance Request type with pending routes
 */
function hasOnlyTransactionsWithPendingRoutes(iouReportID: string | undefined): boolean {
    const transactions = TransactionUtils.getAllReportTransactions(iouReportID);

    // Early return false in case not having any transaction
    if (!transactions || transactions.length === 0) {
        return false;
    }

    return transactions.every((transaction) => TransactionUtils.isFetchingWaypointsFromServer(transaction));
}

/**
 * If the report is a thread and has a chat type set, it is a workspace chat.
 */
function isWorkspaceThread(report: OnyxEntry<Report>): boolean {
    return isThread(report) && isChatReport(report) && !!getChatType(report);
}

/**
 * Returns true if reportAction is the first chat preview of a Thread
 */
function isThreadFirstChat(reportAction: OnyxEntry<ReportAction>, reportID: string): boolean {
    return reportAction?.childReportID?.toString() === reportID;
}

/**
 * Checks if a report is a child report.
 */
function isChildReport(report: OnyxEntry<Report>): boolean {
    return isThread(report) || isTaskReport(report);
}

/**
 * An Expense Request is a thread where the parent report is an Expense Report and
 * the parentReportAction is a transaction.
 */
function isExpenseRequest(report: OnyxEntry<Report>): boolean {
    if (isThread(report)) {
        const parentReportAction = ReportActionsUtils.getParentReportAction(report);
        const parentReport = allReports?.[`${ONYXKEYS.COLLECTION.REPORT}${report?.parentReportID}`] ?? null;
        return isExpenseReport(parentReport) && !isEmptyObject(parentReportAction) && ReportActionsUtils.isTransactionThread(parentReportAction);
    }
    return false;
}

/**
 * An IOU Request is a thread where the parent report is an IOU Report and
 * the parentReportAction is a transaction.
 */
function isIOURequest(report: OnyxEntry<Report>): boolean {
    if (isThread(report)) {
        const parentReportAction = ReportActionsUtils.getParentReportAction(report);
        const parentReport = allReports?.[`${ONYXKEYS.COLLECTION.REPORT}${report?.parentReportID}`] ?? null;
        return isIOUReport(parentReport) && !isEmptyObject(parentReportAction) && ReportActionsUtils.isTransactionThread(parentReportAction);
    }
    return false;
}

/**
 * Checks if a report is an IOU or expense request.
 */
function isMoneyRequest(reportOrID: OnyxEntry<Report> | string): boolean {
    const report = typeof reportOrID === 'string' ? allReports?.[`${ONYXKEYS.COLLECTION.REPORT}${reportOrID}`] ?? null : reportOrID;
    return isIOURequest(report) || isExpenseRequest(report);
}

/**
 * Checks if a report is an IOU or expense report.
 */
function isMoneyRequestReport(reportOrID: OnyxEntry<Report> | EmptyObject | string): boolean {
    const report = typeof reportOrID === 'object' ? reportOrID : allReports?.[`${ONYXKEYS.COLLECTION.REPORT}${reportOrID}`] ?? null;
    return isIOUReport(report) || isExpenseReport(report);
}

/**
 * Should return true only for personal 1:1 report
 *
 */
function isOneOnOneChat(report: OnyxEntry<Report>): boolean {
    const participantAccountIDs = report?.participantAccountIDs ?? [];
    return (
        !isChatRoom(report) &&
        !isExpenseRequest(report) &&
        !isMoneyRequestReport(report) &&
        !isPolicyExpenseChat(report) &&
        !isTaskReport(report) &&
        isDM(report) &&
        !isIOUReport(report) &&
        participantAccountIDs.length === 1
    );
}

/**
 * Checks if the current user is a payer of the request
 */

function isPayer(session: OnyxEntry<Session>, iouReport: OnyxEntry<Report>) {
    const isApproved = isReportApproved(iouReport);
    const policy = allPolicies?.[`${ONYXKEYS.COLLECTION.POLICY}${iouReport?.policyID}`] ?? null;
    const policyType = policy?.type;
    const isAdmin = policyType !== CONST.POLICY.TYPE.PERSONAL && policy?.role === CONST.POLICY.ROLE.ADMIN;
    const isManager = iouReport?.managerID === session?.accountID;
    if (isPaidGroupPolicy(iouReport)) {
        if (policy?.reimbursementChoice === CONST.POLICY.REIMBURSEMENT_CHOICES.REIMBURSEMENT_YES) {
            const isReimburser = session?.email === policy?.reimburserEmail;
            return isReimburser && (isApproved || isManager);
        }
        if (policy?.reimbursementChoice === CONST.POLICY.REIMBURSEMENT_CHOICES.REIMBURSEMENT_MANUAL) {
            return isAdmin && (isApproved || isManager);
        }
        return false;
    }
    return isAdmin || (isMoneyRequestReport(iouReport) && isManager);
}

/**
 * Get the notification preference given a report
 */
function getReportNotificationPreference(report: OnyxEntry<Report>): string | number {
    return report?.notificationPreference ?? '';
}

/**
 * Checks if the current user is the action's author
 */
function isActionCreator(reportAction: OnyxEntry<ReportAction> | Partial<ReportAction>): boolean {
    return reportAction?.actorAccountID === currentUserAccountID;
}

/**
 * Returns the notification preference of the action's child report if it exists.
 * Otherwise, calculates it based on the action's authorship.
 */
function getChildReportNotificationPreference(reportAction: OnyxEntry<ReportAction> | Partial<ReportAction>): NotificationPreference {
    const childReportNotificationPreference = reportAction?.childReportNotificationPreference ?? '';
    if (childReportNotificationPreference) {
        return childReportNotificationPreference;
    }

    return isActionCreator(reportAction) ? CONST.REPORT.NOTIFICATION_PREFERENCE.ALWAYS : CONST.REPORT.NOTIFICATION_PREFERENCE.HIDDEN;
}

/**
 * Checks whether the supplied report supports adding more transactions to it.
 * Return true if:
 * - report is a non-settled IOU
 * - report is a draft
 * - report is a processing expense report and its policy has Instant reporting frequency
 */
function canAddOrDeleteTransactions(moneyRequestReport: OnyxEntry<Report>): boolean {
    if (!isMoneyRequestReport(moneyRequestReport)) {
        return false;
    }

    if (isReportApproved(moneyRequestReport) || isSettled(moneyRequestReport?.reportID)) {
        return false;
    }

    if (isGroupPolicy(moneyRequestReport) && isProcessingReport(moneyRequestReport) && !PolicyUtils.isInstantSubmitEnabled(getPolicy(moneyRequestReport?.policyID))) {
        return false;
    }

    return true;
}

/**
 * Can only delete if the author is this user and the action is an ADDCOMMENT action or an IOU action in an unsettled report, or if the user is a
 * policy admin
 */
function canDeleteReportAction(reportAction: OnyxEntry<ReportAction>, reportID: string): boolean {
    const report = getReport(reportID);

    const isActionOwner = reportAction?.actorAccountID === currentUserAccountID;
    const policy = allPolicies?.[`${ONYXKEYS.COLLECTION.POLICY}${report?.policyID}`] ?? null;

    if (reportAction?.actionName === CONST.REPORT.ACTIONS.TYPE.IOU) {
        // For now, users cannot delete split actions
        const isSplitAction = reportAction?.originalMessage?.type === CONST.IOU.REPORT_ACTION_TYPE.SPLIT;

        if (isSplitAction) {
            return false;
        }

        if (isActionOwner) {
            if (!isEmptyObject(report) && isMoneyRequestReport(report)) {
                return canAddOrDeleteTransactions(report);
            }
            return true;
        }
    }

    if (
        reportAction?.actionName !== CONST.REPORT.ACTIONS.TYPE.ADDCOMMENT ||
        reportAction?.pendingAction === CONST.RED_BRICK_ROAD_PENDING_ACTION.DELETE ||
        ReportActionsUtils.isCreatedTaskReportAction(reportAction) ||
        reportAction?.actorAccountID === CONST.ACCOUNT_ID.CONCIERGE
    ) {
        return false;
    }

    const isAdmin = policy?.role === CONST.POLICY.ROLE.ADMIN && !isEmptyObject(report) && !isDM(report);

    return isActionOwner || isAdmin;
}

/**
 * Get welcome message based on room type
 */
function getRoomWelcomeMessage(report: OnyxEntry<Report>, isUserPolicyAdmin: boolean): WelcomeMessage {
    const welcomeMessage: WelcomeMessage = {showReportName: true};
    const workspaceName = getPolicyName(report);

    if (isArchivedRoom(report)) {
        welcomeMessage.phrase1 = Localize.translateLocal('reportActionsView.beginningOfArchivedRoomPartOne');
        welcomeMessage.phrase2 = Localize.translateLocal('reportActionsView.beginningOfArchivedRoomPartTwo');
    } else if (isDomainRoom(report)) {
        welcomeMessage.phrase1 = Localize.translateLocal('reportActionsView.beginningOfChatHistoryDomainRoomPartOne', {domainRoom: report?.reportName ?? ''});
        welcomeMessage.phrase2 = Localize.translateLocal('reportActionsView.beginningOfChatHistoryDomainRoomPartTwo');
    } else if (isAdminRoom(report)) {
        welcomeMessage.phrase1 = Localize.translateLocal('reportActionsView.beginningOfChatHistoryAdminRoomPartOne', {workspaceName});
        welcomeMessage.phrase2 = Localize.translateLocal('reportActionsView.beginningOfChatHistoryAdminRoomPartTwo');
    } else if (isAdminsOnlyPostingRoom(report) && !isUserPolicyAdmin) {
        welcomeMessage.phrase1 = Localize.translateLocal('reportActionsView.beginningOfChatHistoryAdminOnlyPostingRoom');
        welcomeMessage.showReportName = false;
    } else if (isAnnounceRoom(report)) {
        welcomeMessage.phrase1 = Localize.translateLocal('reportActionsView.beginningOfChatHistoryAnnounceRoomPartOne', {workspaceName});
        welcomeMessage.phrase2 = Localize.translateLocal('reportActionsView.beginningOfChatHistoryAnnounceRoomPartTwo', {workspaceName});
    } else {
        // Message for user created rooms or other room types.
        welcomeMessage.phrase1 = Localize.translateLocal('reportActionsView.beginningOfChatHistoryUserRoomPartOne');
        welcomeMessage.phrase2 = Localize.translateLocal('reportActionsView.beginningOfChatHistoryUserRoomPartTwo');
    }

    return welcomeMessage;
}

/**
 * Returns true if Concierge is one of the chat participants (1:1 as well as group chats)
 */
function chatIncludesConcierge(report: Partial<OnyxEntry<Report>>): boolean {
    return Boolean(report?.participantAccountIDs?.length && report?.participantAccountIDs?.includes(CONST.ACCOUNT_ID.CONCIERGE));
}

/**
 * Returns true if there is any automated expensify account `in accountIDs
 */
function hasAutomatedExpensifyAccountIDs(accountIDs: number[]): boolean {
    return accountIDs.some((accountID) => CONST.EXPENSIFY_ACCOUNT_IDS.includes(accountID));
}

function getReportRecipientAccountIDs(report: OnyxEntry<Report>, currentLoginAccountID: number): number[] {
    let finalReport: OnyxEntry<Report> = report;
    // In 1:1 chat threads, the participants will be the same as parent report. If a report is specifically a 1:1 chat thread then we will
    // get parent report and use its participants array.
    if (isThread(report) && !(isTaskReport(report) || isMoneyRequestReport(report))) {
        const parentReport = allReports?.[`${ONYXKEYS.COLLECTION.REPORT}${report?.parentReportID}`] ?? null;
        if (hasSingleParticipant(parentReport)) {
            finalReport = parentReport;
        }
    }

    let finalParticipantAccountIDs: number[] | undefined = [];
    if (isMoneyRequestReport(report)) {
        // For money requests i.e the IOU (1:1 person) and Expense (1:* person) reports, use the full `initialParticipantAccountIDs` array
        // and add the `ownerAccountId`. Money request reports don't add `ownerAccountId` in `participantAccountIDs` array
        const defaultParticipantAccountIDs = finalReport?.participantAccountIDs ?? [];
        const setOfParticipantAccountIDs = new Set<number>(report?.ownerAccountID ? [...defaultParticipantAccountIDs, report.ownerAccountID] : defaultParticipantAccountIDs);
        finalParticipantAccountIDs = [...setOfParticipantAccountIDs];
    } else if (isTaskReport(report)) {
        // Task reports `managerID` will change when assignee is changed, in that case the old `managerID` is still present in `participantAccountIDs`
        // array along with the new one. We only need the `managerID` as a participant here.
        finalParticipantAccountIDs = report?.managerID ? [report?.managerID] : [];
    } else {
        finalParticipantAccountIDs = finalReport?.participantAccountIDs;
    }

    const reportParticipants = finalParticipantAccountIDs?.filter((accountID) => accountID !== currentLoginAccountID) ?? [];
    const participantsWithoutExpensifyAccountIDs = reportParticipants.filter((participant) => !CONST.EXPENSIFY_ACCOUNT_IDS.includes(participant ?? 0));
    return participantsWithoutExpensifyAccountIDs;
}

/**
 * Whether the time row should be shown for a report.
 */
function canShowReportRecipientLocalTime(personalDetails: OnyxCollection<PersonalDetails>, report: OnyxEntry<Report>, accountID: number): boolean {
    const reportRecipientAccountIDs = getReportRecipientAccountIDs(report, accountID);
    const hasMultipleParticipants = reportRecipientAccountIDs.length > 1;
    const reportRecipient = personalDetails?.[reportRecipientAccountIDs[0]];
    const reportRecipientTimezone = reportRecipient?.timezone ?? CONST.DEFAULT_TIME_ZONE;
    const isReportParticipantValidated = reportRecipient?.validated ?? false;
    return Boolean(!hasMultipleParticipants && !isChatRoom(report) && !isPolicyExpenseChat(report) && reportRecipient && reportRecipientTimezone?.selected && isReportParticipantValidated);
}

/**
 * Shorten last message text to fixed length and trim spaces.
 */
function formatReportLastMessageText(lastMessageText: string, isModifiedExpenseMessage = false): string {
    if (isModifiedExpenseMessage) {
        return String(lastMessageText).trim().replace(CONST.REGEX.LINE_BREAK, '').trim();
    }
    return String(lastMessageText).trim().replace(CONST.REGEX.LINE_BREAK, ' ').substring(0, CONST.REPORT.LAST_MESSAGE_TEXT_MAX_LENGTH).trim();
}

/**
 * Helper method to return the default avatar associated with the given login
 */
function getDefaultWorkspaceAvatar(workspaceName?: string): IconAsset {
    if (!workspaceName) {
        return defaultWorkspaceAvatars.WorkspaceBuilding;
    }

    // Remove all chars not A-Z or 0-9 including underscore
    const alphaNumeric = workspaceName
        .normalize('NFD')
        .replace(/[^0-9a-z]/gi, '')
        .toUpperCase();

    const workspace = `Workspace${alphaNumeric[0]}` as keyof typeof defaultWorkspaceAvatars;
    const defaultWorkspaceAvatar = defaultWorkspaceAvatars[workspace];

    return !alphaNumeric ? defaultWorkspaceAvatars.WorkspaceBuilding : defaultWorkspaceAvatar;
}

/**
 * Helper method to return the default avatar testID associated with the given login
 */
function getDefaultWorkspaceAvatarTestID(workspaceName: string): string {
    if (!workspaceName) {
        return defaultAvatarBuildingIconTestID;
    }

    // Remove all chars not A-Z or 0-9 including underscore
    const alphaNumeric = workspaceName
        .normalize('NFD')
        .replace(/[^0-9a-z]/gi, '')
        .toLowerCase();

    return !alphaNumeric ? defaultAvatarBuildingIconTestID : `SvgDefaultAvatar_${alphaNumeric[0]} Icon`;
}

function getWorkspaceAvatar(report: OnyxEntry<Report>): UserUtils.AvatarSource {
    const workspaceName = getPolicyName(report, false, allPolicies?.[`${ONYXKEYS.COLLECTION.POLICY}${report?.policyID}`]);
    const avatar = allPolicies?.[`${ONYXKEYS.COLLECTION.POLICY}${report?.policyID}`]?.avatar ?? '';
    return !isEmpty(avatar) ? avatar : getDefaultWorkspaceAvatar(workspaceName);
}

/**
 * Returns the appropriate icons for the given chat report using the stored personalDetails.
 * The Avatar sources can be URLs or Icon components according to the chat type.
 */
function getIconsForParticipants(participants: number[], personalDetails: OnyxCollection<PersonalDetails>): Icon[] {
    const participantDetails: ParticipantDetails[] = [];
    const participantsList = participants || [];

    for (const accountID of participantsList) {
        const avatarSource = UserUtils.getAvatar(personalDetails?.[accountID]?.avatar ?? '', accountID);
        const displayNameLogin = personalDetails?.[accountID]?.displayName ? personalDetails?.[accountID]?.displayName : personalDetails?.[accountID]?.login;
        participantDetails.push([accountID, displayNameLogin ?? '', avatarSource, personalDetails?.[accountID]?.fallbackIcon ?? '']);
    }

    const sortedParticipantDetails = participantDetails.sort((first, second) => {
        // First sort by displayName/login
        const displayNameLoginOrder = localeCompare(first[1], second[1]);
        if (displayNameLoginOrder !== 0) {
            return displayNameLoginOrder;
        }

        // Then fallback on accountID as the final sorting criteria.
        // This will ensure that the order of avatars with same login/displayName
        // stay consistent across all users and devices
        return first[0] - second[0];
    });

    // Now that things are sorted, gather only the avatars (second element in the array) and return those
    const avatars: Icon[] = [];

    for (const sortedParticipantDetail of sortedParticipantDetails) {
        const userIcon = {
            id: sortedParticipantDetail[0],
            source: sortedParticipantDetail[2],
            type: CONST.ICON_TYPE_AVATAR,
            name: sortedParticipantDetail[1],
            fallbackIcon: sortedParticipantDetail[3],
        };
        avatars.push(userIcon);
    }

    return avatars;
}

/**
 * Given a report, return the associated workspace icon.
 */
function getWorkspaceIcon(report: OnyxEntry<Report>, policy: OnyxEntry<Policy> = null): Icon {
    const workspaceName = getPolicyName(report, false, policy);
    const policyExpenseChatAvatarSource = allPolicies?.[`${ONYXKEYS.COLLECTION.POLICY}${report?.policyID}`]?.avatar
        ? allPolicies?.[`${ONYXKEYS.COLLECTION.POLICY}${report?.policyID}`]?.avatar
        : getDefaultWorkspaceAvatar(workspaceName);

    const workspaceIcon: Icon = {
        source: policyExpenseChatAvatarSource ?? '',
        type: CONST.ICON_TYPE_WORKSPACE,
        name: workspaceName,
        id: -1,
    };
    return workspaceIcon;
}

/**
 * Returns the appropriate icons for the given chat report using the stored personalDetails.
 * The Avatar sources can be URLs or Icon components according to the chat type.
 */
function getIcons(
    report: OnyxEntry<Report>,
    personalDetails: OnyxCollection<PersonalDetails>,
    defaultIcon: UserUtils.AvatarSource | null = null,
    defaultName = '',
    defaultAccountID = -1,
    policy: OnyxEntry<Policy> = null,
): Icon[] {
    if (isEmptyObject(report)) {
        const fallbackIcon: Icon = {
            source: defaultIcon ?? Expensicons.FallbackAvatar,
            type: CONST.ICON_TYPE_AVATAR,
            name: defaultName,
            id: defaultAccountID,
        };
        return [fallbackIcon];
    }
    if (isExpenseRequest(report)) {
        const parentReportAction = ReportActionsUtils.getParentReportAction(report);
        const workspaceIcon = getWorkspaceIcon(report, policy);
        const memberIcon = {
            source: UserUtils.getAvatar(personalDetails?.[parentReportAction.actorAccountID ?? -1]?.avatar ?? '', parentReportAction.actorAccountID ?? -1),
            id: parentReportAction.actorAccountID,
            type: CONST.ICON_TYPE_AVATAR,
            name: personalDetails?.[parentReportAction.actorAccountID ?? -1]?.displayName ?? '',
            fallbackIcon: personalDetails?.[parentReportAction.actorAccountID ?? -1]?.fallbackIcon,
        };

        return [memberIcon, workspaceIcon];
    }
    if (isChatThread(report)) {
        const parentReportAction = ReportActionsUtils.getParentReportAction(report);

        const actorAccountID = parentReportAction.actorAccountID;
        const actorDisplayName = PersonalDetailsUtils.getDisplayNameOrDefault(allPersonalDetails?.[actorAccountID ?? -1], '', false);
        const actorIcon = {
            id: actorAccountID,
            source: UserUtils.getAvatar(personalDetails?.[actorAccountID ?? -1]?.avatar ?? '', actorAccountID ?? -1),
            name: actorDisplayName,
            type: CONST.ICON_TYPE_AVATAR,
            fallbackIcon: personalDetails?.[parentReportAction.actorAccountID ?? -1]?.fallbackIcon,
        };

        if (isWorkspaceThread(report)) {
            const workspaceIcon = getWorkspaceIcon(report, policy);
            return [actorIcon, workspaceIcon];
        }
        return [actorIcon];
    }
    if (isTaskReport(report)) {
        const ownerIcon = {
            id: report?.ownerAccountID,
            source: UserUtils.getAvatar(personalDetails?.[report?.ownerAccountID ?? -1]?.avatar ?? '', report?.ownerAccountID ?? -1),
            type: CONST.ICON_TYPE_AVATAR,
            name: personalDetails?.[report?.ownerAccountID ?? -1]?.displayName ?? '',
            fallbackIcon: personalDetails?.[report?.ownerAccountID ?? -1]?.fallbackIcon,
        };

        if (isWorkspaceTaskReport(report)) {
            const workspaceIcon = getWorkspaceIcon(report, policy);
            return [ownerIcon, workspaceIcon];
        }

        return [ownerIcon];
    }
    if (isDomainRoom(report)) {
        // Get domain name after the #. Domain Rooms use our default workspace avatar pattern.
        const domainName = report?.reportName?.substring(1);
        const policyExpenseChatAvatarSource = getDefaultWorkspaceAvatar(domainName);
        const domainIcon: Icon = {
            source: policyExpenseChatAvatarSource,
            type: CONST.ICON_TYPE_WORKSPACE,
            name: domainName ?? '',
            id: -1,
        };
        return [domainIcon];
    }
    if (isAdminRoom(report) || isAnnounceRoom(report) || isChatRoom(report) || isArchivedRoom(report)) {
        const workspaceIcon = getWorkspaceIcon(report, policy);
        return [workspaceIcon];
    }
    if (isPolicyExpenseChat(report) || isExpenseReport(report)) {
        const workspaceIcon = getWorkspaceIcon(report, policy);
        const memberIcon = {
            source: UserUtils.getAvatar(personalDetails?.[report?.ownerAccountID ?? -1]?.avatar ?? '', report?.ownerAccountID ?? -1),
            id: report?.ownerAccountID,
            type: CONST.ICON_TYPE_AVATAR,
            name: personalDetails?.[report?.ownerAccountID ?? -1]?.displayName ?? '',
            fallbackIcon: personalDetails?.[report?.ownerAccountID ?? -1]?.fallbackIcon,
        };
        return isExpenseReport(report) ? [memberIcon, workspaceIcon] : [workspaceIcon, memberIcon];
    }
    if (isIOUReport(report)) {
        const managerIcon = {
            source: UserUtils.getAvatar(personalDetails?.[report?.managerID ?? -1]?.avatar ?? '', report?.managerID ?? -1),
            id: report?.managerID,
            type: CONST.ICON_TYPE_AVATAR,
            name: personalDetails?.[report?.managerID ?? -1]?.displayName ?? '',
            fallbackIcon: personalDetails?.[report?.managerID ?? -1]?.fallbackIcon,
        };
        const ownerIcon = {
            id: report?.ownerAccountID,
            source: UserUtils.getAvatar(personalDetails?.[report?.ownerAccountID ?? -1]?.avatar ?? '', report?.ownerAccountID ?? -1),
            type: CONST.ICON_TYPE_AVATAR,
            name: personalDetails?.[report?.ownerAccountID ?? -1]?.displayName ?? '',
            fallbackIcon: personalDetails?.[report?.ownerAccountID ?? -1]?.fallbackIcon,
        };
        const isManager = currentUserAccountID === report?.managerID;

        return isManager ? [managerIcon, ownerIcon] : [ownerIcon, managerIcon];
    }

    if (isSelfDM(report)) {
        return getIconsForParticipants([currentUserAccountID ?? 0], personalDetails);
    }

    return getIconsForParticipants(report?.participantAccountIDs ?? [], personalDetails);
}

/**
 * Gets the personal details for a login by looking in the ONYXKEYS.PERSONAL_DETAILS_LIST Onyx key (stored in the local variable, allPersonalDetails). If it doesn't exist in Onyx,
 * then a default object is constructed.
 */
function getPersonalDetailsForAccountID(accountID: number): Partial<PersonalDetails> {
    if (!accountID) {
        return {};
    }
    return (
        allPersonalDetails?.[accountID] ?? {
            avatar: UserUtils.getDefaultAvatar(accountID),
            isOptimisticPersonalDetail: true,
        }
    );
}

/**
 * Get the displayName for a single report participant.
 */
function getDisplayNameForParticipant(accountID?: number, shouldUseShortForm = false, shouldFallbackToHidden = true, shouldAddCurrentUserPostfix = false): string {
    if (!accountID) {
        return '';
    }

    const personalDetails = getPersonalDetailsForAccountID(accountID);
    // eslint-disable-next-line @typescript-eslint/prefer-nullish-coalescing
    const formattedLogin = LocalePhoneNumber.formatPhoneNumber(personalDetails.login || '');
    // This is to check if account is an invite/optimistically created one
    // and prevent from falling back to 'Hidden', so a correct value is shown
    // when searching for a new user
    if (personalDetails.isOptimisticPersonalDetail === true) {
        return formattedLogin;
    }

    // For selfDM, we display the user's displayName followed by '(you)' as a postfix
    const shouldAddPostfix = shouldAddCurrentUserPostfix && accountID === currentUserAccountID;

    const longName = PersonalDetailsUtils.getDisplayNameOrDefault(personalDetails, formattedLogin, shouldFallbackToHidden, shouldAddPostfix);

    // If the user's personal details (first name) should be hidden, make sure we return "hidden" instead of the short name
    if (shouldFallbackToHidden && longName === Localize.translateLocal('common.hidden')) {
        return longName;
    }

    const shortName = personalDetails.firstName ? personalDetails.firstName : longName;
    return shouldUseShortForm ? shortName : longName;
}

function getDisplayNamesWithTooltips(
    personalDetailsList: PersonalDetails[] | PersonalDetailsList | OptionData[],
    isMultipleParticipantReport: boolean,
    shouldFallbackToHidden = true,
    shouldAddCurrentUserPostfix = false,
): DisplayNameWithTooltips {
    const personalDetailsListArray = Array.isArray(personalDetailsList) ? personalDetailsList : Object.values(personalDetailsList);

    return personalDetailsListArray
        .map((user) => {
            const accountID = Number(user?.accountID);
            // eslint-disable-next-line @typescript-eslint/prefer-nullish-coalescing
            const displayName = getDisplayNameForParticipant(accountID, isMultipleParticipantReport, shouldFallbackToHidden, shouldAddCurrentUserPostfix) || user?.login || '';
            const avatar = UserUtils.getDefaultAvatar(accountID);

            let pronouns = user?.pronouns ?? undefined;
            if (pronouns?.startsWith(CONST.PRONOUNS.PREFIX)) {
                const pronounTranslationKey = pronouns.replace(CONST.PRONOUNS.PREFIX, '');
                pronouns = Localize.translateLocal(`pronouns.${pronounTranslationKey}` as TranslationPaths);
            }

            return {
                displayName,
                avatar,
                login: user?.login ?? '',
                accountID,
                pronouns,
            };
        })
        .sort((first, second) => {
            // First sort by displayName/login
            const displayNameLoginOrder = localeCompare(first.displayName, second.displayName);
            if (displayNameLoginOrder !== 0) {
                return displayNameLoginOrder;
            }

            // Then fallback on accountID as the final sorting criteria.
            return first.accountID - second.accountID;
        });
}

/**
 * Returns the the display names of the given user accountIDs
 */
function getUserDetailTooltipText(accountID: number, fallbackUserDisplayName = ''): string {
    const displayNameForParticipant = getDisplayNameForParticipant(accountID);
    return displayNameForParticipant || fallbackUserDisplayName;
}

/**
 * For a deleted parent report action within a chat report,
 * let us return the appropriate display message
 *
 * @param reportAction - The deleted report action of a chat report for which we need to return message.
 */
function getDeletedParentActionMessageForChatReport(reportAction: OnyxEntry<ReportAction>): string {
    // By default, let us display [Deleted message]
    let deletedMessageText = Localize.translateLocal('parentReportAction.deletedMessage');
    if (ReportActionsUtils.isCreatedTaskReportAction(reportAction)) {
        // For canceled task report, let us display [Deleted task]
        deletedMessageText = Localize.translateLocal('parentReportAction.deletedTask');
    }
    return deletedMessageText;
}

/**
 * Returns the preview message for `REIMBURSEMENTQUEUED` action
 *

 */
function getReimbursementQueuedActionMessage(reportAction: OnyxEntry<ReportAction>, report: OnyxEntry<Report>, shouldUseShortDisplayName = true): string {
    const submitterDisplayName = getDisplayNameForParticipant(report?.ownerAccountID, shouldUseShortDisplayName) ?? '';
    const originalMessage = reportAction?.originalMessage as IOUMessage | undefined;
    let messageKey: TranslationPaths;
    if (originalMessage?.paymentType === CONST.IOU.PAYMENT_TYPE.EXPENSIFY) {
        messageKey = 'iou.waitingOnEnabledWallet';
    } else {
        messageKey = 'iou.waitingOnBankAccount';
    }

    return Localize.translateLocal(messageKey, {submitterDisplayName});
}

/**
 * Returns the preview message for `REIMBURSEMENTDEQUEUED` action
 */
function getReimbursementDeQueuedActionMessage(reportAction: OnyxEntry<ReportActionBase & OriginalMessageReimbursementDequeued>, report: OnyxEntry<Report> | EmptyObject): string {
    const originalMessage = reportAction?.originalMessage as ReimbursementDeQueuedMessage | undefined;
    const amount = originalMessage?.amount;
    const currency = originalMessage?.currency;
    const formattedAmount = CurrencyUtils.convertToDisplayString(amount, currency);
    if (originalMessage?.cancellationReason === CONST.REPORT.CANCEL_PAYMENT_REASONS.ADMIN) {
        const payerOrApproverName = isExpenseReport(report) ? getPolicyName(report, false) : getDisplayNameForParticipant(report?.managerID) ?? '';
        return Localize.translateLocal('iou.adminCanceledRequest', {manager: payerOrApproverName, amount: formattedAmount});
    }
    const submitterDisplayName = getDisplayNameForParticipant(report?.ownerAccountID, true) ?? '';
    return Localize.translateLocal('iou.canceledRequest', {submitterDisplayName, amount: formattedAmount});
}

/**
 * Builds an optimistic REIMBURSEMENTDEQUEUED report action with a randomly generated reportActionID.
 *
 */
function buildOptimisticCancelPaymentReportAction(expenseReportID: string, amount: number, currency: string): OptimisticCancelPaymentReportAction {
    return {
        actionName: CONST.REPORT.ACTIONS.TYPE.REIMBURSEMENTDEQUEUED,
        actorAccountID: currentUserAccountID,
        message: [
            {
                cancellationReason: CONST.REPORT.CANCEL_PAYMENT_REASONS.ADMIN,
                expenseReportID,
                type: CONST.REPORT.MESSAGE.TYPE.COMMENT,
                text: '',
                amount,
                currency,
            },
        ],
        originalMessage: {
            cancellationReason: CONST.REPORT.CANCEL_PAYMENT_REASONS.ADMIN,
            expenseReportID,
            amount,
            currency,
        },
        person: [
            {
                style: 'strong',
                text: getCurrentUserDisplayNameOrEmail(),
                type: 'TEXT',
            },
        ],
        reportActionID: NumberUtils.rand64(),
        shouldShow: true,
        created: DateUtils.getDBTime(),
        pendingAction: CONST.RED_BRICK_ROAD_PENDING_ACTION.ADD,
    };
}

/**
 * Returns the last visible message for a given report after considering the given optimistic actions
 *
 * @param reportID - the report for which last visible message has to be fetched
 * @param [actionsToMerge] - the optimistic merge actions that needs to be considered while fetching last visible message

 */
function getLastVisibleMessage(reportID: string | undefined, actionsToMerge: ReportActions = {}): LastVisibleMessage {
    const report = getReport(reportID);
    const lastVisibleAction = ReportActionsUtils.getLastVisibleAction(reportID ?? '', actionsToMerge);

    // For Chat Report with deleted parent actions, let us fetch the correct message
    if (ReportActionsUtils.isDeletedParentAction(lastVisibleAction) && !isEmptyObject(report) && isChatReport(report)) {
        const lastMessageText = getDeletedParentActionMessageForChatReport(lastVisibleAction);
        return {
            lastMessageText,
        };
    }

    // Fetch the last visible message for report represented by reportID and based on actions to merge.
    return ReportActionsUtils.getLastVisibleMessage(reportID ?? '', actionsToMerge);
}

/**
 * Checks if a report is an open task report assigned to current user.
 *
 * @param [parentReportAction] - The parent report action of the report (Used to check if the task has been canceled)
 */
function isWaitingForAssigneeToCompleteTask(report: OnyxEntry<Report>, parentReportAction: OnyxEntry<ReportAction> | EmptyObject = {}): boolean {
    return isTaskReport(report) && isReportManager(report) && isOpenTaskReport(report, parentReportAction);
}

function isUnreadWithMention(reportOrOption: OnyxEntry<Report> | OptionData): boolean {
    if (!reportOrOption) {
        return false;
    }
    // lastMentionedTime and lastReadTime are both datetime strings and can be compared directly
    const lastMentionedTime = reportOrOption.lastMentionedTime ?? '';
    const lastReadTime = reportOrOption.lastReadTime ?? '';
    return Boolean('isUnreadWithMention' in reportOrOption && reportOrOption.isUnreadWithMention) || lastReadTime < lastMentionedTime;
}

/**
 * Determines if the option requires action from the current user. This can happen when it:
 - is unread and the user was mentioned in one of the unread comments
 - is for an outstanding task waiting on the user
 - has an outstanding child money request that is waiting for an action from the current user (e.g. pay, approve, add bank account)
 *
 * @param option (report or optionItem)
 * @param parentReportAction (the report action the current report is a thread of)
 */
function requiresAttentionFromCurrentUser(optionOrReport: OnyxEntry<Report> | OptionData, parentReportAction: EmptyObject | OnyxEntry<ReportAction> = {}) {
    if (!optionOrReport) {
        return false;
    }

    if (isJoinRequestInAdminRoom(optionOrReport)) {
        return true;
    }

    if (isArchivedRoom(optionOrReport) || isArchivedRoom(getReport(optionOrReport.parentReportID))) {
        return false;
    }

    if (isUnreadWithMention(optionOrReport)) {
        return true;
    }

    if (isWaitingForAssigneeToCompleteTask(optionOrReport, parentReportAction)) {
        return true;
    }

    // Has a child report that is awaiting action (e.g. approve, pay, add bank account) from current user
    if (optionOrReport.hasOutstandingChildRequest) {
        return true;
    }

    return false;
}

/**
 * Returns number of transactions that are nonReimbursable
 *
 */
function hasNonReimbursableTransactions(iouReportID: string | undefined): boolean {
    const transactions = TransactionUtils.getAllReportTransactions(iouReportID);
    return transactions.filter((transaction) => transaction.reimbursable === false).length > 0;
}

function getMoneyRequestSpendBreakdown(report: OnyxEntry<Report>, allReportsDict: OnyxCollection<Report> = null): SpendBreakdown {
    const allAvailableReports = allReportsDict ?? allReports;
    let moneyRequestReport;
    if (isMoneyRequestReport(report)) {
        moneyRequestReport = report;
    }
    if (allAvailableReports && report?.iouReportID) {
        moneyRequestReport = allAvailableReports[`${ONYXKEYS.COLLECTION.REPORT}${report.iouReportID}`];
    }
    if (moneyRequestReport) {
        let nonReimbursableSpend = moneyRequestReport.nonReimbursableTotal ?? 0;
        let totalSpend = moneyRequestReport.total ?? 0;

        if (nonReimbursableSpend + totalSpend !== 0) {
            // There is a possibility that if the Expense report has a negative total.
            // This is because there are instances where you can get a credit back on your card,
            // or you enter a negative expense to “offset” future expenses
            nonReimbursableSpend = isExpenseReport(moneyRequestReport) ? nonReimbursableSpend * -1 : Math.abs(nonReimbursableSpend);
            totalSpend = isExpenseReport(moneyRequestReport) ? totalSpend * -1 : Math.abs(totalSpend);

            const totalDisplaySpend = totalSpend;
            const reimbursableSpend = totalDisplaySpend - nonReimbursableSpend;

            return {
                nonReimbursableSpend,
                reimbursableSpend,
                totalDisplaySpend,
            };
        }
    }
    return {
        nonReimbursableSpend: 0,
        reimbursableSpend: 0,
        totalDisplaySpend: 0,
    };
}

/**
 * Get the title for a policy expense chat which depends on the role of the policy member seeing this report
 */
function getPolicyExpenseChatName(report: OnyxEntry<Report>, policy: OnyxEntry<Policy> | undefined = undefined): string | undefined {
    const ownerAccountID = report?.ownerAccountID;
    const personalDetails = allPersonalDetails?.[ownerAccountID ?? -1];
    const login = personalDetails ? personalDetails.login : null;
    // eslint-disable-next-line @typescript-eslint/prefer-nullish-coalescing
    const reportOwnerDisplayName = getDisplayNameForParticipant(ownerAccountID) || login || report?.reportName;

    // If the policy expense chat is owned by this user, use the name of the policy as the report name.
    if (report?.isOwnPolicyExpenseChat) {
        return getPolicyName(report, false, policy);
    }

    let policyExpenseChatRole = 'user';
    const policyItem = allPolicies?.[`${ONYXKEYS.COLLECTION.POLICY}${report?.policyID}`];
    if (policyItem) {
        policyExpenseChatRole = policyItem.role || 'user';
    }

    // If this user is not admin and this policy expense chat has been archived because of account merging, this must be an old workspace chat
    // of the account which was merged into the current user's account. Use the name of the policy as the name of the report.
    if (isArchivedRoom(report)) {
        const lastAction = ReportActionsUtils.getLastVisibleAction(report?.reportID ?? '');
        const archiveReason = lastAction?.actionName === CONST.REPORT.ACTIONS.TYPE.CLOSED ? lastAction?.originalMessage?.reason : CONST.REPORT.ARCHIVE_REASON.DEFAULT;
        if (archiveReason === CONST.REPORT.ARCHIVE_REASON.ACCOUNT_MERGED && policyExpenseChatRole !== CONST.POLICY.ROLE.ADMIN) {
            return getPolicyName(report, false, policy);
        }
    }

    // If user can see this report and they are not its owner, they must be an admin and the report name should be the name of the policy member
    return reportOwnerDisplayName;
}

/**
 * Given a report field, check if the field is for the report title.
 */
function isReportFieldOfTypeTitle(reportField: OnyxEntry<PolicyReportField>): boolean {
    return reportField?.type === 'formula' && reportField?.fieldID === CONST.REPORT_FIELD_TITLE_FIELD_ID;
}

/**
 * Check if report fields are available to use in a report
 */
function reportFieldsEnabled(report: Report) {
    return Permissions.canUseReportFields(allBetas ?? []) && isPaidGroupPolicyExpenseReport(report);
}

/**
 * Given a report field, check if the field can be edited or not.
 * For title fields, its considered disabled if `deletable` prop is `true` (https://github.com/Expensify/App/issues/35043#issuecomment-1911275433)
 * For non title fields, its considered disabled if:
 * 1. The user is not admin of the report
 * 2. Report is settled or it is closed
 */
function isReportFieldDisabled(report: OnyxEntry<Report>, reportField: OnyxEntry<PolicyReportField>, policy: OnyxEntry<Policy>): boolean {
    const isReportSettled = isSettled(report?.reportID);
    const isReportClosed = report?.statusNum === CONST.REPORT.STATUS_NUM.CLOSED;
    const isTitleField = isReportFieldOfTypeTitle(reportField);
    const isAdmin = isPolicyAdmin(report?.policyID ?? '', {[`${ONYXKEYS.COLLECTION.POLICY}${policy?.id ?? ''}`]: policy});
    return isTitleField ? !reportField?.deletable : !isAdmin && (isReportSettled || isReportClosed);
}

/**
 * Given a set of report fields, return the field of type formula
 */
function getFormulaTypeReportField(reportFields: PolicyReportFields) {
    return Object.values(reportFields).find((field) => field.type === 'formula');
}

/**
 * Given a set of report fields, return the field that refers to title
 */
function getTitleReportField(reportFields: PolicyReportFields) {
    return Object.values(reportFields).find((field) => isReportFieldOfTypeTitle(field));
}

/**
 * Get the report fields attached to the policy given policyID
 */
function getReportFieldsByPolicyID(policyID: string) {
    return Object.entries(allPolicyReportFields ?? {}).find(([key]) => key.replace(ONYXKEYS.COLLECTION.POLICY_REPORT_FIELDS, '') === policyID)?.[1];
}

/**
 * Get the report fields that we should display a MoneyReportView gets opened
 */

function getAvailableReportFields(report: Report, policyReportFields: PolicyReportField[]): PolicyReportField[] {
    // Get the report fields that are attached to a report. These will persist even if a field is deleted from the policy.
    const reportFields = Object.values(report.reportFields ?? {});
    const reportIsSettled = isSettled(report.reportID);

    // If the report is settled, we don't want to show any new field that gets added to the policy.
    if (reportIsSettled) {
        return reportFields;
    }

    // If the report is unsettled, we want to merge the new fields that get added to the policy with the fields that
    // are attached to the report.
    const mergedFieldIds = Array.from(new Set([...policyReportFields.map(({fieldID}) => fieldID), ...reportFields.map(({fieldID}) => fieldID)]));
    return mergedFieldIds.map((id) => report?.reportFields?.[id] ?? policyReportFields.find(({fieldID}) => fieldID === id)) as PolicyReportField[];
}

/**
 * Get the title for an IOU or expense chat which will be showing the payer and the amount
 */
function getMoneyRequestReportName(report: OnyxEntry<Report>, policy: OnyxEntry<Policy> | undefined = undefined): string {
    const isReportSettled = isSettled(report?.reportID ?? '');
    const reportFields = isReportSettled ? report?.reportFields : getReportFieldsByPolicyID(report?.policyID ?? '');
    const titleReportField = getFormulaTypeReportField(reportFields ?? {});

    if (titleReportField && report?.reportName && reportFieldsEnabled(report)) {
        return report.reportName;
    }

    const moneyRequestTotal = getMoneyRequestSpendBreakdown(report).totalDisplaySpend;
    const formattedAmount = CurrencyUtils.convertToDisplayString(moneyRequestTotal, report?.currency);
    const payerOrApproverName =
        isExpenseReport(report) && !hasNonReimbursableTransactions(report?.reportID ?? '') ? getPolicyName(report, false, policy) : getDisplayNameForParticipant(report?.managerID) ?? '';
    const payerPaidAmountMessage = Localize.translateLocal('iou.payerPaidAmount', {
        payer: payerOrApproverName,
        amount: formattedAmount,
    });

    if (isReportApproved(report)) {
        return Localize.translateLocal('iou.managerApprovedAmount', {
            manager: payerOrApproverName,
            amount: formattedAmount,
        });
    }

    if (report?.isWaitingOnBankAccount) {
        return `${payerPaidAmountMessage} • ${Localize.translateLocal('iou.pending')}`;
    }

    if (hasNonReimbursableTransactions(report?.reportID)) {
        return Localize.translateLocal('iou.payerSpentAmount', {payer: payerOrApproverName, amount: formattedAmount});
    }

    if (isProcessingReport(report) || isOpenExpenseReport(report) || moneyRequestTotal === 0) {
        return Localize.translateLocal('iou.payerOwesAmount', {payer: payerOrApproverName, amount: formattedAmount});
    }

    return payerPaidAmountMessage;
}

/**
 * Gets transaction created, amount, currency, comment, and waypoints (for distance request)
 * into a flat object. Used for displaying transactions and sending them in API commands
 */

function getTransactionDetails(transaction: OnyxEntry<Transaction>, createdDateFormat: string = CONST.DATE.FNS_FORMAT_STRING): TransactionDetails | undefined {
    if (!transaction) {
        return;
    }
    const report = getReport(transaction?.reportID);
    return {
        created: TransactionUtils.getCreated(transaction, createdDateFormat),
        amount: TransactionUtils.getAmount(transaction, !isEmptyObject(report) && isExpenseReport(report)),
        currency: TransactionUtils.getCurrency(transaction),
        comment: TransactionUtils.getDescription(transaction),
        merchant: TransactionUtils.getMerchant(transaction),
        waypoints: TransactionUtils.getWaypoints(transaction),
        category: TransactionUtils.getCategory(transaction),
        billable: TransactionUtils.getBillable(transaction),
        tag: TransactionUtils.getTag(transaction),
        mccGroup: TransactionUtils.getMCCGroup(transaction),
        cardID: TransactionUtils.getCardID(transaction),
        originalAmount: TransactionUtils.getOriginalAmount(transaction),
        originalCurrency: TransactionUtils.getOriginalCurrency(transaction),
    };
}

/**
 * Can only edit if:
 *
 * - in case of IOU report
 *    - the current user is the requestor and is not settled yet
 * - in case of expense report
 *    - the current user is the requestor and is not settled yet
 *    - the current user is the manager of the report
 *    - or the current user is an admin on the policy the expense report is tied to
 *
 *    This is used in conjunction with canEditRestrictedField to control editing of specific fields like amount, currency, created, receipt, and distance.
 *    On its own, it only controls allowing/disallowing navigating to the editing pages or showing/hiding the 'Edit' icon on report actions
 */
function canEditMoneyRequest(reportAction: OnyxEntry<ReportAction>): boolean {
    const isDeleted = ReportActionsUtils.isDeletedAction(reportAction);

    if (isDeleted) {
        return false;
    }

    // If the report action is not IOU type, return true early
    if (reportAction?.actionName !== CONST.REPORT.ACTIONS.TYPE.IOU) {
        return true;
    }

    if (reportAction.originalMessage.type !== CONST.IOU.REPORT_ACTION_TYPE.CREATE) {
        return false;
    }

    const moneyRequestReportID = reportAction?.originalMessage?.IOUReportID ?? 0;

    if (!moneyRequestReportID) {
        return false;
    }

    const moneyRequestReport = getReport(String(moneyRequestReportID));
    const isRequestor = currentUserAccountID === reportAction?.actorAccountID;

    if (isIOUReport(moneyRequestReport)) {
        return isProcessingReport(moneyRequestReport) && isRequestor;
    }

    const policy = getPolicy(moneyRequestReport?.policyID ?? '');
    const isAdmin = policy.role === CONST.POLICY.ROLE.ADMIN;
    const isManager = currentUserAccountID === moneyRequestReport?.managerID;

    // Admin & managers can always edit coding fields such as tag, category, billable, etc. As long as the report has a state higher than OPEN.
    if ((isAdmin || isManager) && !isOpenExpenseReport(moneyRequestReport)) {
        return true;
    }

    return !isReportApproved(moneyRequestReport) && !isSettled(moneyRequestReport?.reportID) && isRequestor;
}

/**
 * Checks if the current user can edit the provided property of a money request
 *
 */
function canEditFieldOfMoneyRequest(reportAction: OnyxEntry<ReportAction>, fieldToEdit: ValueOf<typeof CONST.EDIT_REQUEST_FIELD>): boolean {
    // A list of fields that cannot be edited by anyone, once a money request has been settled
    const restrictedFields: string[] = [
        CONST.EDIT_REQUEST_FIELD.AMOUNT,
        CONST.EDIT_REQUEST_FIELD.CURRENCY,
        CONST.EDIT_REQUEST_FIELD.MERCHANT,
        CONST.EDIT_REQUEST_FIELD.DATE,
        CONST.EDIT_REQUEST_FIELD.RECEIPT,
        CONST.EDIT_REQUEST_FIELD.DISTANCE,
    ];

    if (!canEditMoneyRequest(reportAction)) {
        return false;
    }

    // If we're editing fields such as category, tag, description, etc. the check above should be enough for handling the permission
    if (!restrictedFields.includes(fieldToEdit)) {
        return true;
    }

    const iouMessage = reportAction?.originalMessage as IOUMessage;
    const moneyRequestReport = allReports?.[`${ONYXKEYS.COLLECTION.REPORT}${iouMessage?.IOUReportID}`] ?? ({} as Report);
    const transaction = allTransactions?.[`${ONYXKEYS.COLLECTION.TRANSACTION}${iouMessage?.IOUTransactionID}`] ?? ({} as Transaction);

    if (isSettled(String(moneyRequestReport.reportID)) || isReportApproved(String(moneyRequestReport.reportID))) {
        return false;
    }

    if (fieldToEdit === CONST.EDIT_REQUEST_FIELD.AMOUNT || fieldToEdit === CONST.EDIT_REQUEST_FIELD.CURRENCY) {
        if (TransactionUtils.isCardTransaction(transaction)) {
            return false;
        }

        if (TransactionUtils.isDistanceRequest(transaction)) {
            const policy = getPolicy(moneyRequestReport?.reportID ?? '');
            const isAdmin = isExpenseReport(moneyRequestReport) && policy.role === CONST.POLICY.ROLE.ADMIN;
            const isManager = isExpenseReport(moneyRequestReport) && currentUserAccountID === moneyRequestReport?.managerID;

            return isAdmin || isManager;
        }
    }

    if (fieldToEdit === CONST.EDIT_REQUEST_FIELD.RECEIPT) {
        const isRequestor = currentUserAccountID === reportAction?.actorAccountID;
        return !TransactionUtils.isReceiptBeingScanned(transaction) && !TransactionUtils.isDistanceRequest(transaction) && isRequestor;
    }

    return true;
}

/**
 * Can only edit if:
 *
 * - It was written by the current user
 * - It's an ADDCOMMENT that is not an attachment
 * - It's money request where conditions for editability are defined in canEditMoneyRequest method
 * - It's not pending deletion
 */
function canEditReportAction(reportAction: OnyxEntry<ReportAction>): boolean {
    const isCommentOrIOU = reportAction?.actionName === CONST.REPORT.ACTIONS.TYPE.ADDCOMMENT || reportAction?.actionName === CONST.REPORT.ACTIONS.TYPE.IOU;

    return Boolean(
        reportAction?.actorAccountID === currentUserAccountID &&
            isCommentOrIOU &&
            canEditMoneyRequest(reportAction) && // Returns true for non-IOU actions
            !ReportActionsUtils.isReportActionAttachment(reportAction) &&
            !ReportActionsUtils.isDeletedAction(reportAction) &&
            !ReportActionsUtils.isCreatedTaskReportAction(reportAction) &&
            reportAction?.pendingAction !== CONST.RED_BRICK_ROAD_PENDING_ACTION.DELETE,
    );
}

/**
 * Gets all transactions on an IOU report with a receipt
 */
function getTransactionsWithReceipts(iouReportID: string | undefined): Transaction[] {
    const transactions = TransactionUtils.getAllReportTransactions(iouReportID);
    return transactions.filter((transaction) => TransactionUtils.hasReceipt(transaction));
}

/**
 * For report previews, we display a "Receipt scan in progress" indicator
 * instead of the report total only when we have no report total ready to show. This is the case when
 * all requests are receipts that are being SmartScanned. As soon as we have a non-receipt request,
 * or as soon as one receipt request is done scanning, we have at least one
 * "ready" money request, and we remove this indicator to show the partial report total.
 */
function areAllRequestsBeingSmartScanned(iouReportID: string, reportPreviewAction: OnyxEntry<ReportAction>): boolean {
    const transactionsWithReceipts = getTransactionsWithReceipts(iouReportID);
    // If we have more requests than requests with receipts, we have some manual requests
    if (ReportActionsUtils.getNumberOfMoneyRequests(reportPreviewAction) > transactionsWithReceipts.length) {
        return false;
    }
    return transactionsWithReceipts.every((transaction) => TransactionUtils.isReceiptBeingScanned(transaction));
}

/**
 * Check if any of the transactions in the report has required missing fields
 *
 */
function hasMissingSmartscanFields(iouReportID: string): boolean {
    return TransactionUtils.getAllReportTransactions(iouReportID).some((transaction) => TransactionUtils.hasMissingSmartscanFields(transaction));
}

/**
 * Get the transactions related to a report preview with receipts
 * Get the details linked to the IOU reportAction
 *
 * NOTE: This method is only meant to be used inside this action file. Do not export and use it elsewhere. Use withOnyx or Onyx.connect() instead.
 */
function getLinkedTransaction(reportAction: OnyxEntry<ReportAction | OptimisticIOUReportAction>): Transaction | EmptyObject {
    let transactionID = '';

    if (reportAction?.actionName === CONST.REPORT.ACTIONS.TYPE.IOU) {
        transactionID = (reportAction?.originalMessage as IOUMessage)?.IOUTransactionID ?? '';
    }

    return allTransactions?.[`${ONYXKEYS.COLLECTION.TRANSACTION}${transactionID}`] ?? {};
}

/**
 * Retrieve the particular transaction object given its ID.
 *
 * NOTE: This method is only meant to be used inside this action file. Do not export and use it elsewhere. Use withOnyx or Onyx.connect() instead.
 */
function getTransaction(transactionID: string): OnyxEntry<Transaction> | EmptyObject {
    return allTransactions?.[`${ONYXKEYS.COLLECTION.TRANSACTION}${transactionID}`] ?? {};
}

/**
 * Given a parent IOU report action get report name for the LHN.
 */
function getTransactionReportName(reportAction: OnyxEntry<ReportAction | OptimisticIOUReportAction>): string {
    if (ReportActionsUtils.isReversedTransaction(reportAction)) {
        return Localize.translateLocal('parentReportAction.reversedTransaction');
    }

    if (ReportActionsUtils.isDeletedAction(reportAction)) {
        return Localize.translateLocal('parentReportAction.deletedRequest');
    }

    const transaction = getLinkedTransaction(reportAction);
    if (isEmptyObject(transaction)) {
        // Transaction data might be empty on app's first load, if so we fallback to Request
        return Localize.translateLocal('iou.request');
    }

    if (TransactionUtils.isFetchingWaypointsFromServer(transaction)) {
        return Localize.translateLocal('iou.routePending');
    }

    if (TransactionUtils.hasReceipt(transaction) && TransactionUtils.isReceiptBeingScanned(transaction)) {
        return Localize.translateLocal('iou.receiptScanning');
    }

    if (TransactionUtils.hasMissingSmartscanFields(transaction)) {
        return Localize.translateLocal('iou.receiptMissingDetails');
    }

    const transactionDetails = getTransactionDetails(transaction);

    return Localize.translateLocal(ReportActionsUtils.isSentMoneyReportAction(reportAction) ? 'iou.threadSentMoneyReportName' : 'iou.threadRequestReportName', {
        formattedAmount: CurrencyUtils.convertToDisplayString(transactionDetails?.amount ?? 0, transactionDetails?.currency) ?? '',
        comment: (!TransactionUtils.isMerchantMissing(transaction) ? transactionDetails?.merchant : transactionDetails?.comment) ?? '',
    });
}

/**
 * Get money request message for an IOU report
 *
 * @param [reportAction] This can be either a report preview action or the IOU action
 */
function getReportPreviewMessage(
    report: OnyxEntry<Report> | EmptyObject,
    reportAction: OnyxEntry<ReportAction> | EmptyObject = {},
    shouldConsiderScanningReceiptOrPendingRoute = false,
    isPreviewMessageForParentChatReport = false,
    policy: OnyxEntry<Policy> = null,
    isForListPreview = false,
): string {
    const reportActionMessage = reportAction?.message?.[0].html ?? '';

    if (isEmptyObject(report) || !report?.reportID) {
        // The iouReport is not found locally after SignIn because the OpenApp API won't return iouReports if they're settled
        // As a temporary solution until we know how to solve this the best, we just use the message that returned from BE
        return reportActionMessage;
    }

    if (!isEmptyObject(reportAction) && !isIOUReport(report) && reportAction && ReportActionsUtils.isSplitBillAction(reportAction)) {
        // This covers group chats where the last action is a split bill action
        const linkedTransaction = getLinkedTransaction(reportAction);
        if (isEmptyObject(linkedTransaction)) {
            return reportActionMessage;
        }

        if (!isEmptyObject(linkedTransaction)) {
            if (TransactionUtils.isReceiptBeingScanned(linkedTransaction)) {
                return Localize.translateLocal('iou.receiptScanning');
            }

            if (TransactionUtils.hasMissingSmartscanFields(linkedTransaction)) {
                return Localize.translateLocal('iou.receiptMissingDetails');
            }

            const transactionDetails = getTransactionDetails(linkedTransaction);
            const formattedAmount = CurrencyUtils.convertToDisplayString(transactionDetails?.amount ?? 0, transactionDetails?.currency ?? '');
            return Localize.translateLocal('iou.didSplitAmount', {formattedAmount, comment: transactionDetails?.comment ?? ''});
        }
    }

    const containsNonReimbursable = hasNonReimbursableTransactions(report.reportID);
    const totalAmount = getMoneyRequestSpendBreakdown(report).totalDisplaySpend;
    const policyName = getPolicyName(report, false, policy);
    const payerName = isExpenseReport(report) && !containsNonReimbursable ? policyName : getDisplayNameForParticipant(report.managerID, !isPreviewMessageForParentChatReport);

    const formattedAmount = CurrencyUtils.convertToDisplayString(totalAmount, report.currency);

    if (isReportApproved(report) && isPaidGroupPolicy(report)) {
        return Localize.translateLocal('iou.managerApprovedAmount', {
            manager: payerName ?? '',
            amount: formattedAmount,
        });
    }

    let linkedTransaction;
    if (!isEmptyObject(reportAction) && shouldConsiderScanningReceiptOrPendingRoute && reportAction && ReportActionsUtils.isMoneyRequestAction(reportAction)) {
        linkedTransaction = getLinkedTransaction(reportAction);
    }

    if (!isEmptyObject(linkedTransaction) && TransactionUtils.hasReceipt(linkedTransaction) && TransactionUtils.isReceiptBeingScanned(linkedTransaction)) {
        return Localize.translateLocal('iou.receiptScanning');
    }

    if (!isEmptyObject(linkedTransaction) && TransactionUtils.isFetchingWaypointsFromServer(linkedTransaction) && !TransactionUtils.getAmount(linkedTransaction)) {
        return Localize.translateLocal('iou.routePending');
    }

    const originalMessage = reportAction?.originalMessage as IOUMessage | undefined;

    // Show Paid preview message if it's settled or if the amount is paid & stuck at receivers end for only chat reports.
    if (isSettled(report.reportID) || (report.isWaitingOnBankAccount && isPreviewMessageForParentChatReport)) {
        // A settled report preview message can come in three formats "paid ... elsewhere" or "paid ... with Expensify"
        let translatePhraseKey: TranslationPaths = 'iou.paidElsewhereWithAmount';
        if (isPreviewMessageForParentChatReport) {
            translatePhraseKey = 'iou.payerPaidAmount';
        } else if (
            [CONST.IOU.PAYMENT_TYPE.VBBA, CONST.IOU.PAYMENT_TYPE.EXPENSIFY].some((paymentType) => paymentType === originalMessage?.paymentType) ||
            !!reportActionMessage.match(/ (with Expensify|using Expensify)$/) ||
            report.isWaitingOnBankAccount
        ) {
            translatePhraseKey = 'iou.paidWithExpensifyWithAmount';
        }

        let actualPayerName = report.managerID === currentUserAccountID ? '' : getDisplayNameForParticipant(report.managerID, true);
        actualPayerName = actualPayerName && isForListPreview && !isPreviewMessageForParentChatReport ? `${actualPayerName}:` : actualPayerName;
        const payerDisplayName = isPreviewMessageForParentChatReport ? payerName : actualPayerName;

        return Localize.translateLocal(translatePhraseKey, {amount: formattedAmount, payer: payerDisplayName ?? ''});
    }

    if (report.isWaitingOnBankAccount) {
        const submitterDisplayName = getDisplayNameForParticipant(report.ownerAccountID ?? -1, true) ?? '';
        return Localize.translateLocal('iou.waitingOnBankAccount', {submitterDisplayName});
    }

    const lastActorID = reportAction?.actorAccountID;
    let amount = originalMessage?.amount;
    let currency = originalMessage?.currency ? originalMessage?.currency : report.currency;

    if (!isEmptyObject(linkedTransaction)) {
        amount = TransactionUtils.getAmount(linkedTransaction, isExpenseReport(report));
        currency = TransactionUtils.getCurrency(linkedTransaction);
    }

    // if we have the amount in the originalMessage and lastActorID, we can use that to display the preview message for the latest request
    if (amount !== undefined && lastActorID && !isPreviewMessageForParentChatReport) {
        const amountToDisplay = CurrencyUtils.convertToDisplayString(Math.abs(amount), currency);

        // We only want to show the actor name in the preview if it's not the current user who took the action
        const requestorName = lastActorID && lastActorID !== currentUserAccountID ? getDisplayNameForParticipant(lastActorID, !isPreviewMessageForParentChatReport) : '';
        return `${requestorName ? `${requestorName}: ` : ''}${Localize.translateLocal('iou.requestedAmount', {formattedAmount: amountToDisplay})}`;
    }

    return Localize.translateLocal(containsNonReimbursable ? 'iou.payerSpentAmount' : 'iou.payerOwesAmount', {payer: payerName ?? '', amount: formattedAmount});
}

/**
 * Given the updates user made to the request, compose the originalMessage
 * object of the modified expense action.
 *
 * At the moment, we only allow changing one transaction field at a time.
 */
function getModifiedExpenseOriginalMessage(oldTransaction: OnyxEntry<Transaction>, transactionChanges: TransactionChanges, isFromExpenseReport: boolean): ExpenseOriginalMessage {
    const originalMessage: ExpenseOriginalMessage = {};
    // Remark: Comment field is the only one which has new/old prefixes for the keys (newComment/ oldComment),
    // all others have old/- pattern such as oldCreated/created
    if ('comment' in transactionChanges) {
        originalMessage.oldComment = TransactionUtils.getDescription(oldTransaction);
        originalMessage.newComment = transactionChanges?.comment;
    }
    if ('created' in transactionChanges) {
        originalMessage.oldCreated = TransactionUtils.getCreated(oldTransaction);
        originalMessage.created = transactionChanges?.created;
    }
    if ('merchant' in transactionChanges) {
        originalMessage.oldMerchant = TransactionUtils.getMerchant(oldTransaction);
        originalMessage.merchant = transactionChanges?.merchant;
    }

    // The amount is always a combination of the currency and the number value so when one changes we need to store both
    // to match how we handle the modified expense action in oldDot
    if ('amount' in transactionChanges || 'currency' in transactionChanges) {
        originalMessage.oldAmount = TransactionUtils.getAmount(oldTransaction, isFromExpenseReport);
        originalMessage.amount = transactionChanges?.amount ?? transactionChanges.oldAmount;
        originalMessage.oldCurrency = TransactionUtils.getCurrency(oldTransaction);
        originalMessage.currency = transactionChanges?.currency ?? transactionChanges.oldCurrency;
    }

    if ('category' in transactionChanges) {
        originalMessage.oldCategory = TransactionUtils.getCategory(oldTransaction);
        originalMessage.category = transactionChanges?.category;
    }

    if ('tag' in transactionChanges) {
        originalMessage.oldTag = TransactionUtils.getTag(oldTransaction);
        originalMessage.tag = transactionChanges?.tag;
    }

    if ('billable' in transactionChanges) {
        const oldBillable = TransactionUtils.getBillable(oldTransaction);
        originalMessage.oldBillable = oldBillable ? Localize.translateLocal('common.billable').toLowerCase() : Localize.translateLocal('common.nonBillable').toLowerCase();
        originalMessage.billable = transactionChanges?.billable ? Localize.translateLocal('common.billable').toLowerCase() : Localize.translateLocal('common.nonBillable').toLowerCase();
    }

    return originalMessage;
}

/**
 * Check if original message is an object and can be used as a ChangeLog type
 * @param originalMessage
 */
function isChangeLogObject(originalMessage?: ChangeLog): ChangeLog | undefined {
    if (originalMessage && typeof originalMessage === 'object') {
        return originalMessage;
    }
    return undefined;
}

/**
 * Build invited usernames for admin chat threads
 * @param parentReportAction
 * @param parentReportActionMessage
 */
function getAdminRoomInvitedParticipants(parentReportAction: ReportAction | Record<string, never>, parentReportActionMessage: string) {
    if (!parentReportAction?.originalMessage) {
        return parentReportActionMessage || Localize.translateLocal('parentReportAction.deletedMessage');
    }
    const originalMessage = isChangeLogObject(parentReportAction.originalMessage);
    const participantAccountIDs = originalMessage?.targetAccountIDs ?? [];

    const participants = participantAccountIDs.map((id) => {
        const name = getDisplayNameForParticipant(id);
        if (name && name?.length > 0) {
            return name;
        }
        return Localize.translateLocal('common.hidden');
    });
    const users = participants.length > 1 ? participants.join(` ${Localize.translateLocal('common.and')} `) : participants[0];
    if (!users) {
        return parentReportActionMessage;
    }
    const actionType = parentReportAction.actionName;
    const isInviteAction = actionType === CONST.REPORT.ACTIONS.TYPE.ROOMCHANGELOG.INVITE_TO_ROOM || actionType === CONST.REPORT.ACTIONS.TYPE.POLICYCHANGELOG.INVITE_TO_ROOM;

    const verbKey = isInviteAction ? 'workspace.invite.invited' : 'workspace.invite.removed';
    const prepositionKey = isInviteAction ? 'workspace.invite.to' : 'workspace.invite.from';

    const verb = Localize.translateLocal(verbKey);
    const preposition = Localize.translateLocal(prepositionKey);

    const roomName = originalMessage?.roomName ?? '';

    return roomName ? `${verb} ${users} ${preposition} ${roomName}` : `${verb} ${users}`;
}

/**
 * Get the title for a report.
 */
function getReportName(report: OnyxEntry<Report>, policy: OnyxEntry<Policy> = null): string {
    let formattedName: string | undefined;
    const parentReportAction = ReportActionsUtils.getParentReportAction(report);
    if (isChatThread(report)) {
        if (!isEmptyObject(parentReportAction) && ReportActionsUtils.isTransactionThread(parentReportAction)) {
            formattedName = getTransactionReportName(parentReportAction);
            if (isArchivedRoom(report)) {
                formattedName += ` (${Localize.translateLocal('common.archived')})`;
            }
            return formattedName;
        }

        if (parentReportAction?.message?.[0]?.isDeletedParentAction) {
            return Localize.translateLocal('parentReportAction.deletedMessage');
        }

        const isAttachment = ReportActionsUtils.isReportActionAttachment(!isEmptyObject(parentReportAction) ? parentReportAction : null);
        const parentReportActionMessage = (
            ReportActionsUtils.isApprovedOrSubmittedReportAction(parentReportAction)
                ? ReportActionsUtils.getReportActionMessageText(parentReportAction)
                : parentReportAction?.message?.[0]?.text ?? ''
        ).replace(/(\r\n|\n|\r)/gm, ' ');
        if (isAttachment && parentReportActionMessage) {
            return `[${Localize.translateLocal('common.attachment')}]`;
        }
        if (
            parentReportAction?.message?.[0]?.moderationDecision?.decision === CONST.MODERATION.MODERATOR_DECISION_PENDING_HIDE ||
            parentReportAction?.message?.[0]?.moderationDecision?.decision === CONST.MODERATION.MODERATOR_DECISION_HIDDEN ||
            parentReportAction?.message?.[0]?.moderationDecision?.decision === CONST.MODERATION.MODERATOR_DECISION_PENDING_REMOVE
        ) {
            return Localize.translateLocal('parentReportAction.hiddenMessage');
        }
        if (isAdminRoom(report) || isUserCreatedPolicyRoom(report)) {
            return getAdminRoomInvitedParticipants(parentReportAction, parentReportActionMessage);
        }
        if (parentReportActionMessage && isArchivedRoom(report)) {
            return `${parentReportActionMessage} (${Localize.translateLocal('common.archived')})`;
        }
        return parentReportActionMessage;
    }

    if (isClosedExpenseReportWithNoExpenses(report)) {
        return Localize.translateLocal('parentReportAction.deletedReport');
    }

    if (isTaskReport(report) && isCanceledTaskReport(report, parentReportAction)) {
        return Localize.translateLocal('parentReportAction.deletedTask');
    }

    if (isChatRoom(report) || isTaskReport(report)) {
        formattedName = report?.reportName;
    }

    if (isPolicyExpenseChat(report)) {
        formattedName = getPolicyExpenseChatName(report, policy);
    }

    if (isMoneyRequestReport(report)) {
        formattedName = getMoneyRequestReportName(report, policy);
    }

    if (isArchivedRoom(report)) {
        formattedName += ` (${Localize.translateLocal('common.archived')})`;
    }

    if (isSelfDM(report)) {
        formattedName = getDisplayNameForParticipant(currentUserAccountID, undefined, undefined, true);
    }

    if (formattedName) {
        return formattedName;
    }

    // Not a room or PolicyExpenseChat, generate title from first 5 other participants
    const participantAccountIDs = report?.participantAccountIDs?.slice(0, 6) ?? [];
    const participantsWithoutCurrentUser = participantAccountIDs.filter((accountID) => accountID !== currentUserAccountID);
    const isMultipleParticipantReport = participantsWithoutCurrentUser.length > 1;
    if (participantsWithoutCurrentUser.length > 5) {
        participantsWithoutCurrentUser.pop();
    }
    return participantsWithoutCurrentUser.map((accountID) => getDisplayNameForParticipant(accountID, isMultipleParticipantReport)).join(', ');
}

/**
 * Get either the policyName or domainName the chat is tied to
 */
function getChatRoomSubtitle(report: OnyxEntry<Report>): string | undefined {
    if (isChatThread(report)) {
        return '';
    }
    if (!isDefaultRoom(report) && !isUserCreatedPolicyRoom(report) && !isPolicyExpenseChat(report)) {
        return '';
    }
    if (getChatType(report) === CONST.REPORT.CHAT_TYPE.DOMAIN_ALL) {
        // The domainAll rooms are just #domainName, so we ignore the prefix '#' to get the domainName
        return report?.reportName?.substring(1) ?? '';
    }
    if ((isPolicyExpenseChat(report) && !!report?.isOwnPolicyExpenseChat) || isExpenseReport(report)) {
        return Localize.translateLocal('workspace.common.workspace');
    }
    if (isArchivedRoom(report)) {
        return report?.oldPolicyName ?? '';
    }
    return getPolicyName(report);
}

/**
 * Get pending members for reports
 */
function getPendingChatMembers(accountIDs: number[], previousPendingChatMembers: PendingChatMember[], pendingAction: PendingAction): PendingChatMember[] {
    const pendingChatMembers = accountIDs.map((accountID) => ({accountID: accountID.toString(), pendingAction}));
    return [...previousPendingChatMembers, ...pendingChatMembers];
}

/**
 * Gets the parent navigation subtitle for the report
 */
function getParentNavigationSubtitle(report: OnyxEntry<Report>): ParentNavigationSummaryParams {
    const parentReport = getParentReport(report);
    if (isEmptyObject(parentReport)) {
        return {};
    }

    return {
        reportName: getReportName(parentReport),
        workspaceName: getPolicyName(parentReport, true),
    };
}

/**
 * Navigate to the details page of a given report
 */
function navigateToDetailsPage(report: OnyxEntry<Report>) {
    const participantAccountIDs = report?.participantAccountIDs ?? [];

    if (isSelfDM(report)) {
        Navigation.navigate(ROUTES.PROFILE.getRoute(currentUserAccountID ?? 0));
        return;
    }

    if (isOneOnOneChat(report)) {
        Navigation.navigate(ROUTES.PROFILE.getRoute(participantAccountIDs[0]));
        return;
    }
    if (report?.reportID) {
        Navigation.navigate(ROUTES.REPORT_WITH_ID_DETAILS.getRoute(report?.reportID));
    }
}

/**
 * Go back to the details page of a given report
 */
function goBackToDetailsPage(report: OnyxEntry<Report>) {
    if (isOneOnOneChat(report)) {
        Navigation.goBack(ROUTES.PROFILE.getRoute(report?.participantAccountIDs?.[0] ?? ''));
        return;
    }
    Navigation.goBack(ROUTES.REPORT_SETTINGS.getRoute(report?.reportID ?? ''));
}

/**
 * Generate a random reportID up to 53 bits aka 9,007,199,254,740,991 (Number.MAX_SAFE_INTEGER).
 * There were approximately 98,000,000 reports with sequential IDs generated before we started using this approach, those make up roughly one billionth of the space for these numbers,
 * so we live with the 1 in a billion chance of a collision with an older ID until we can switch to 64-bit IDs.
 *
 * In a test of 500M reports (28 years of reports at our current max rate) we got 20-40 collisions meaning that
 * this is more than random enough for our needs.
 */
function generateReportID(): string {
    return (Math.floor(Math.random() * 2 ** 21) * 2 ** 32 + Math.floor(Math.random() * 2 ** 32)).toString();
}

function hasReportNameError(report: OnyxEntry<Report>): boolean {
    return !isEmptyObject(report?.errorFields?.reportName);
}

/**
 * For comments shorter than or equal to 10k chars, convert the comment from MD into HTML because that's how it is stored in the database
 * For longer comments, skip parsing, but still escape the text, and display plaintext for performance reasons. It takes over 40s to parse a 100k long string!!
 */
function getParsedComment(text: string): string {
    const parser = new ExpensiMark();
    const textWithMention = text.replace(CONST.REGEX.SHORT_MENTION, (match) => {
        const mention = match.substring(1);

        if (!Str.isValidEmail(mention) && currentUserPrivateDomain) {
            const mentionWithEmailDomain = `${mention}@${currentUserPrivateDomain}`;
            if (allPersonalDetailLogins.includes(mentionWithEmailDomain)) {
                return `@${mentionWithEmailDomain}`;
            }
        }
        if (Str.isValidPhone(mention)) {
            const mentionWithSmsDomain = PhoneNumber.addSMSDomainIfPhoneNumber(mention);
            if (allPersonalDetailLogins.includes(mentionWithSmsDomain)) {
                return `@${mentionWithSmsDomain}`;
            }
        }

        return match;
    });

    return text.length <= CONST.MAX_MARKUP_LENGTH ? parser.replace(textWithMention, {shouldEscapeText: !shouldAllowRawHTMLMessages()}) : lodashEscape(text);
}

function getReportDescriptionText(report: Report): string {
    if (!report.description) {
        return '';
    }

    const parser = new ExpensiMark();
    return parser.htmlToText(report.description);
}

function getPolicyDescriptionText(policy: OnyxEntry<Policy>): string {
    if (!policy?.description) {
        return '';
    }

    const parser = new ExpensiMark();
    return parser.htmlToText(policy.description);
}

function buildOptimisticAddCommentReportAction(text?: string, file?: FileObject, actorAccountID?: number): OptimisticReportAction {
    const parser = new ExpensiMark();
    const commentText = getParsedComment(text ?? '');
    const isAttachment = !text && file !== undefined;
    const attachmentInfo = isAttachment ? file : {};
    const htmlForNewComment = isAttachment ? CONST.ATTACHMENT_UPLOADING_MESSAGE_HTML : commentText;
    const accountID = actorAccountID ?? currentUserAccountID;

    // Remove HTML from text when applying optimistic offline comment
    const textForNewComment = isAttachment ? CONST.ATTACHMENT_MESSAGE_TEXT : parser.htmlToText(htmlForNewComment);
    return {
        commentText,
        reportAction: {
            reportActionID: NumberUtils.rand64(),
            actionName: CONST.REPORT.ACTIONS.TYPE.ADDCOMMENT,
            actorAccountID: accountID,
            person: [
                {
                    style: 'strong',
                    text: allPersonalDetails?.[accountID ?? -1]?.displayName ?? currentUserEmail,
                    type: 'TEXT',
                },
            ],
            automatic: false,
            avatar: allPersonalDetails?.[accountID ?? -1]?.avatar ?? UserUtils.getDefaultAvatarURL(accountID),
            created: DateUtils.getDBTimeWithSkew(),
            message: [
                {
                    translationKey: isAttachment ? CONST.TRANSLATION_KEYS.ATTACHMENT : '',
                    type: CONST.REPORT.MESSAGE.TYPE.COMMENT,
                    html: htmlForNewComment,
                    text: textForNewComment,
                },
            ],
            isFirstItem: false,
            isAttachment,
            attachmentInfo,
            pendingAction: CONST.RED_BRICK_ROAD_PENDING_ACTION.ADD,
            shouldShow: true,
            isOptimisticAction: true,
        },
    };
}

/**
 * update optimistic parent reportAction when a comment is added or remove in the child report
 * @param parentReportAction - Parent report action of the child report
 * @param lastVisibleActionCreated - Last visible action created of the child report
 * @param type - The type of action in the child report
 */

function updateOptimisticParentReportAction(parentReportAction: OnyxEntry<ReportAction>, lastVisibleActionCreated: string, type: string): UpdateOptimisticParentReportAction {
    let childVisibleActionCount = parentReportAction?.childVisibleActionCount ?? 0;
    let childCommenterCount = parentReportAction?.childCommenterCount ?? 0;
    let childOldestFourAccountIDs = parentReportAction?.childOldestFourAccountIDs;

    if (type === CONST.RED_BRICK_ROAD_PENDING_ACTION.ADD) {
        childVisibleActionCount += 1;
        const oldestFourAccountIDs = childOldestFourAccountIDs ? childOldestFourAccountIDs.split(',') : [];
        if (oldestFourAccountIDs.length < 4) {
            const index = oldestFourAccountIDs.findIndex((accountID) => accountID === currentUserAccountID?.toString());
            if (index === -1) {
                childCommenterCount += 1;
                oldestFourAccountIDs.push(currentUserAccountID?.toString() ?? '');
            }
        }
        childOldestFourAccountIDs = oldestFourAccountIDs.join(',');
    } else if (type === CONST.RED_BRICK_ROAD_PENDING_ACTION.DELETE) {
        if (childVisibleActionCount > 0) {
            childVisibleActionCount -= 1;
        }

        if (childVisibleActionCount === 0) {
            childCommenterCount = 0;
            childOldestFourAccountIDs = '';
        }
    }

    return {
        childVisibleActionCount,
        childCommenterCount,
        childLastVisibleActionCreated: lastVisibleActionCreated,
        childOldestFourAccountIDs,
    };
}

/**
 * Get optimistic data of parent report action
 * @param reportID The reportID of the report that is updated
 * @param lastVisibleActionCreated Last visible action created of the child report
 * @param type The type of action in the child report
 * @param parentReportID Custom reportID to be updated
 * @param parentReportActionID Custom reportActionID to be updated
 */
function getOptimisticDataForParentReportAction(reportID: string, lastVisibleActionCreated: string, type: string, parentReportID = '', parentReportActionID = ''): OnyxUpdate | EmptyObject {
    const report = getReport(reportID);
    if (!report || isEmptyObject(report)) {
        return {};
    }
    const parentReportAction = ReportActionsUtils.getParentReportAction(report);
    if (!parentReportAction || isEmptyObject(parentReportAction)) {
        return {};
    }

    const optimisticParentReportAction = updateOptimisticParentReportAction(parentReportAction, lastVisibleActionCreated, type);
    return {
        onyxMethod: Onyx.METHOD.MERGE,
        key: `${ONYXKEYS.COLLECTION.REPORT_ACTIONS}${parentReportID || report?.parentReportID}`,
        value: {
            [parentReportActionID || (report?.parentReportActionID ?? '')]: optimisticParentReportAction,
        },
    };
}

/**
 * Builds an optimistic reportAction for the parent report when a task is created
 * @param taskReportID - Report ID of the task
 * @param taskTitle - Title of the task
 * @param taskAssigneeAccountID - AccountID of the person assigned to the task
 * @param text - Text of the comment
 * @param parentReportID - Report ID of the parent report
 */
function buildOptimisticTaskCommentReportAction(taskReportID: string, taskTitle: string, taskAssigneeAccountID: number, text: string, parentReportID: string): OptimisticReportAction {
    const reportAction = buildOptimisticAddCommentReportAction(text);
    if (reportAction.reportAction.message) {
        reportAction.reportAction.message[0].taskReportID = taskReportID;
    }

    // These parameters are not saved on the reportAction, but are used to display the task in the UI
    // Added when we fetch the reportActions on a report
    reportAction.reportAction.originalMessage = {
        html: reportAction.reportAction.message?.[0].html,
        taskReportID: reportAction.reportAction.message?.[0].taskReportID,
    };
    reportAction.reportAction.childReportID = taskReportID;
    reportAction.reportAction.parentReportID = parentReportID;
    reportAction.reportAction.childType = CONST.REPORT.TYPE.TASK;
    reportAction.reportAction.childReportName = taskTitle;
    reportAction.reportAction.childManagerAccountID = taskAssigneeAccountID;
    reportAction.reportAction.childStatusNum = CONST.REPORT.STATUS_NUM.OPEN;
    reportAction.reportAction.childStateNum = CONST.REPORT.STATE_NUM.OPEN;

    return reportAction;
}

/**
 * Builds an optimistic IOU report with a randomly generated reportID
 *
 * @param payeeAccountID - AccountID of the person generating the IOU.
 * @param payerAccountID - AccountID of the other person participating in the IOU.
 * @param total - IOU amount in the smallest unit of the currency.
 * @param chatReportID - Report ID of the chat where the IOU is.
 * @param currency - IOU currency.
 * @param isSendingMoney - If we send money the IOU should be created as settled
 */

function buildOptimisticIOUReport(payeeAccountID: number, payerAccountID: number, total: number, chatReportID: string, currency: string, isSendingMoney = false): OptimisticIOUReport {
    const formattedTotal = CurrencyUtils.convertToDisplayString(total, currency);
    const personalDetails = getPersonalDetailsForAccountID(payerAccountID);
    const payerEmail = 'login' in personalDetails ? personalDetails.login : '';

    // When creating a report the participantsAccountIDs and visibleChatMemberAccountIDs are the same
    const participantsAccountIDs = [payeeAccountID, payerAccountID];

    return {
        type: CONST.REPORT.TYPE.IOU,
        cachedTotal: formattedTotal,
        chatReportID,
        currency,
        managerID: payerAccountID,
        ownerAccountID: payeeAccountID,
        participantAccountIDs: participantsAccountIDs,
        visibleChatMemberAccountIDs: participantsAccountIDs,
        reportID: generateReportID(),
        stateNum: isSendingMoney ? CONST.REPORT.STATE_NUM.APPROVED : CONST.REPORT.STATE_NUM.SUBMITTED,
        statusNum: isSendingMoney ? CONST.REPORT.STATUS_NUM.REIMBURSED : CONST.REPORT.STATE_NUM.SUBMITTED,
        total,

        // We don't translate reportName because the server response is always in English
        reportName: `${payerEmail} owes ${formattedTotal}`,
        notificationPreference: CONST.REPORT.NOTIFICATION_PREFERENCE.HIDDEN,
        parentReportID: chatReportID,
        lastVisibleActionCreated: DateUtils.getDBTime(),
    };
}

function getHumanReadableStatus(statusNum: number): string {
    const status = Object.keys(CONST.REPORT.STATUS_NUM).find((key) => CONST.REPORT.STATUS_NUM[key as keyof typeof CONST.REPORT.STATUS_NUM] === statusNum);
    return status ? `${status.charAt(0)}${status.slice(1).toLowerCase()}` : '';
}

/**
 * Populates the report field formula with the values from the report and policy.
 * Currently, this only supports optimistic expense reports.
 * Each formula field is either replaced with a value, or removed.
 * If after all replacements the formula is empty, the original formula is returned.
 * See {@link https://help.expensify.com/articles/expensify-classic/insights-and-custom-reporting/Custom-Templates}
 */
function populateOptimisticReportFormula(formula: string, report: OptimisticExpenseReport, policy: Policy | EmptyObject): string {
    const createdDate = report.lastVisibleActionCreated ? new Date(report.lastVisibleActionCreated) : undefined;
    const result = formula
        // We don't translate because the server response is always in English
        .replaceAll('{report:type}', 'Expense Report')
        .replaceAll('{report:startdate}', createdDate ? format(createdDate, CONST.DATE.FNS_FORMAT_STRING) : '')
        .replaceAll('{report:total}', report.total !== undefined ? CurrencyUtils.convertToDisplayString(Math.abs(report.total), report.currency).toString() : '')
        .replaceAll('{report:currency}', report.currency ?? '')
        .replaceAll('{report:policyname}', policy.name ?? '')
        .replaceAll('{report:created}', createdDate ? format(createdDate, CONST.DATE.FNS_DATE_TIME_FORMAT_STRING) : '')
        .replaceAll('{report:created:yyyy-MM-dd}', createdDate ? format(createdDate, CONST.DATE.FNS_FORMAT_STRING) : '')
        .replaceAll('{report:status}', report.statusNum !== undefined ? getHumanReadableStatus(report.statusNum) : '')
        .replaceAll('{user:email}', currentUserEmail ?? '')
        .replaceAll('{user:email|frontPart}', currentUserEmail ? currentUserEmail.split('@')[0] : '')
        .replaceAll(/\{report:(.+)}/g, '');

    return result.trim().length ? result : formula;
}

/**
 * Builds an optimistic Expense report with a randomly generated reportID
 *
 * @param chatReportID - Report ID of the PolicyExpenseChat where the Expense Report is
 * @param policyID - The policy ID of the PolicyExpenseChat
 * @param payeeAccountID - AccountID of the employee (payee)
 * @param total - Amount in cents
 * @param currency
 */
function buildOptimisticExpenseReport(chatReportID: string, policyID: string, payeeAccountID: number, total: number, currency: string): OptimisticExpenseReport {
    // The amount for Expense reports are stored as negative value in the database
    const storedTotal = total * -1;
    const policyName = getPolicyName(allReports?.[`${ONYXKEYS.COLLECTION.REPORT}${chatReportID}`]);
    const formattedTotal = CurrencyUtils.convertToDisplayString(storedTotal, currency);
    const policy = getPolicy(policyID);

    const isInstantSubmitEnabled = PolicyUtils.isInstantSubmitEnabled(policy);

    const stateNum = isInstantSubmitEnabled ? CONST.REPORT.STATE_NUM.SUBMITTED : CONST.REPORT.STATE_NUM.OPEN;
    const statusNum = isInstantSubmitEnabled ? CONST.REPORT.STATUS_NUM.SUBMITTED : CONST.REPORT.STATUS_NUM.OPEN;

    const expenseReport: OptimisticExpenseReport = {
        reportID: generateReportID(),
        chatReportID,
        policyID,
        type: CONST.REPORT.TYPE.EXPENSE,
        ownerAccountID: payeeAccountID,
        currency,
        // We don't translate reportName because the server response is always in English
        reportName: `${policyName} owes ${formattedTotal}`,
        stateNum,
        statusNum,
        total: storedTotal,
        notificationPreference: CONST.REPORT.NOTIFICATION_PREFERENCE.HIDDEN,
        parentReportID: chatReportID,
        lastVisibleActionCreated: DateUtils.getDBTime(),
    };

    // The account defined in the policy submitsTo field is the approver/ manager for this report
    if (policy?.submitsTo) {
        expenseReport.managerID = policy.submitsTo;
    }

    const titleReportField = getTitleReportField(getReportFieldsByPolicyID(policyID) ?? {});
    if (!!titleReportField && reportFieldsEnabled(expenseReport)) {
        expenseReport.reportName = populateOptimisticReportFormula(titleReportField.defaultValue, expenseReport, policy);
    }

    return expenseReport;
}

/**
 * @param iouReportID - the report ID of the IOU report the action belongs to
 * @param type - IOUReportAction type. Can be oneOf(create, decline, cancel, pay, split)
 * @param total - IOU total in cents
 * @param comment - IOU comment
 * @param currency - IOU currency
 * @param paymentType - IOU paymentMethodType. Can be oneOf(Elsewhere, Expensify)
 * @param isSettlingUp - Whether we are settling up an IOU
 */
function getIOUReportActionMessage(iouReportID: string, type: string, total: number, comment: string, currency: string, paymentType = '', isSettlingUp = false): [Message] {
    const report = getReport(iouReportID);
    const amount =
        type === CONST.IOU.REPORT_ACTION_TYPE.PAY
            ? CurrencyUtils.convertToDisplayString(getMoneyRequestSpendBreakdown(!isEmptyObject(report) ? report : null).totalDisplaySpend, currency)
            : CurrencyUtils.convertToDisplayString(total, currency);

    let paymentMethodMessage;
    switch (paymentType) {
        case CONST.IOU.PAYMENT_TYPE.VBBA:
        case CONST.IOU.PAYMENT_TYPE.EXPENSIFY:
            paymentMethodMessage = ' with Expensify';
            break;
        default:
            paymentMethodMessage = ` elsewhere`;
            break;
    }

    let iouMessage;
    switch (type) {
        case CONST.REPORT.ACTIONS.TYPE.APPROVED:
            iouMessage = `approved ${amount}`;
            break;
        case CONST.REPORT.ACTIONS.TYPE.SUBMITTED:
            iouMessage = `submitted ${amount}`;
            break;
        case CONST.IOU.REPORT_ACTION_TYPE.CREATE:
            iouMessage = `requested ${amount}${comment && ` for ${comment}`}`;
            break;
        case CONST.IOU.REPORT_ACTION_TYPE.SPLIT:
            iouMessage = `split ${amount}${comment && ` for ${comment}`}`;
            break;
        case CONST.IOU.REPORT_ACTION_TYPE.DELETE:
            iouMessage = `deleted the ${amount} request${comment && ` for ${comment}`}`;
            break;
        case CONST.IOU.REPORT_ACTION_TYPE.PAY:
            iouMessage = isSettlingUp ? `paid ${amount}${paymentMethodMessage}` : `sent ${amount}${comment && ` for ${comment}`}${paymentMethodMessage}`;
            break;
        default:
            break;
    }

    return [
        {
            html: lodashEscape(iouMessage),
            text: iouMessage ?? '',
            isEdited: false,
            type: CONST.REPORT.MESSAGE.TYPE.COMMENT,
        },
    ];
}

/**
 * Builds an optimistic IOU reportAction object
 *
 * @param type - IOUReportAction type. Can be oneOf(create, delete, pay, split).
 * @param amount - IOU amount in cents.
 * @param currency
 * @param comment - User comment for the IOU.
 * @param participants - An array with participants details.
 * @param [transactionID] - Not required if the IOUReportAction type is 'pay'
 * @param [paymentType] - Only required if the IOUReportAction type is 'pay'. Can be oneOf(elsewhere, Expensify).
 * @param [iouReportID] - Only required if the IOUReportActions type is oneOf(decline, cancel, pay). Generates a randomID as default.
 * @param [isSettlingUp] - Whether we are settling up an IOU.
 * @param [isSendMoneyFlow] - Whether this is send money flow
 * @param [receipt]
 * @param [isOwnPolicyExpenseChat] - Whether this is an expense report create from the current user's policy expense chat
 */
function buildOptimisticIOUReportAction(
    type: ValueOf<typeof CONST.IOU.REPORT_ACTION_TYPE>,
    amount: number,
    currency: string,
    comment: string,
    participants: Participant[],
    transactionID: string,
    paymentType?: PaymentMethodType,
    iouReportID = '',
    isSettlingUp = false,
    isSendMoneyFlow = false,
    receipt: Receipt = {},
    isOwnPolicyExpenseChat = false,
    created = DateUtils.getDBTime(),
): OptimisticIOUReportAction {
    const IOUReportID = iouReportID || generateReportID();

    const originalMessage: IOUMessage = {
        amount,
        comment,
        currency,
        IOUTransactionID: transactionID,
        IOUReportID,
        type,
    };

    if (type === CONST.IOU.REPORT_ACTION_TYPE.PAY) {
        // In send money flow, we store amount, comment, currency in IOUDetails when type = pay
        if (isSendMoneyFlow) {
            const keys = ['amount', 'comment', 'currency'] as const;
            keys.forEach((key) => {
                delete originalMessage[key];
            });
            originalMessage.IOUDetails = {amount, comment, currency};
            originalMessage.paymentType = paymentType;
        } else {
            // In case of pay money request action, we dont store the comment
            // and there is no single transctionID to link the action to.
            delete originalMessage.IOUTransactionID;
            delete originalMessage.comment;
            originalMessage.paymentType = paymentType;
        }
    }

    // IOUs of type split only exist in group DMs and those don't have an iouReport so we need to delete the IOUReportID key
    if (type === CONST.IOU.REPORT_ACTION_TYPE.SPLIT) {
        delete originalMessage.IOUReportID;
        // Split bill made from a policy expense chat only have the payee's accountID as the participant because the payer could be any policy admin
        if (isOwnPolicyExpenseChat) {
            originalMessage.participantAccountIDs = currentUserAccountID ? [currentUserAccountID] : [];
        } else {
            originalMessage.participantAccountIDs = currentUserAccountID
                ? [currentUserAccountID, ...participants.map((participant) => participant.accountID ?? -1)]
                : participants.map((participant) => participant.accountID ?? -1);
        }
    }

    return {
        actionName: CONST.REPORT.ACTIONS.TYPE.IOU,
        actorAccountID: currentUserAccountID,
        automatic: false,
        avatar: getCurrentUserAvatarOrDefault(),
        isAttachment: false,
        originalMessage,
        message: getIOUReportActionMessage(iouReportID, type, amount, comment, currency, paymentType, isSettlingUp),
        person: [
            {
                style: 'strong',
                text: getCurrentUserDisplayNameOrEmail(),
                type: 'TEXT',
            },
        ],
        reportActionID: NumberUtils.rand64(),
        shouldShow: true,
        created,
        pendingAction: CONST.RED_BRICK_ROAD_PENDING_ACTION.ADD,
        whisperedToAccountIDs: [CONST.IOU.RECEIPT_STATE.SCANREADY, CONST.IOU.RECEIPT_STATE.SCANNING].some((value) => value === receipt?.state) ? [currentUserAccountID ?? -1] : [],
    };
}

/**
 * Builds an optimistic APPROVED report action with a randomly generated reportActionID.
 */
function buildOptimisticApprovedReportAction(amount: number, currency: string, expenseReportID: string): OptimisticApprovedReportAction {
    const originalMessage = {
        amount,
        currency,
        expenseReportID,
    };

    return {
        actionName: CONST.REPORT.ACTIONS.TYPE.APPROVED,
        actorAccountID: currentUserAccountID,
        automatic: false,
        avatar: getCurrentUserAvatarOrDefault(),
        isAttachment: false,
        originalMessage,
        message: getIOUReportActionMessage(expenseReportID, CONST.REPORT.ACTIONS.TYPE.APPROVED, Math.abs(amount), '', currency),
        person: [
            {
                style: 'strong',
                text: getCurrentUserDisplayNameOrEmail(),
                type: 'TEXT',
            },
        ],
        reportActionID: NumberUtils.rand64(),
        shouldShow: true,
        created: DateUtils.getDBTime(),
        pendingAction: CONST.RED_BRICK_ROAD_PENDING_ACTION.ADD,
    };
}

/**
 * Builds an optimistic MOVED report action with a randomly generated reportActionID.
 * This action is used when we move reports across workspaces.
 */
function buildOptimisticMovedReportAction(fromPolicyID: string, toPolicyID: string, newParentReportID: string, movedReportID: string, policyName: string): ReportAction {
    const originalMessage = {
        fromPolicyID,
        toPolicyID,
        newParentReportID,
        movedReportID,
    };

    const movedActionMessage = [
        {
            html: `moved the report to the <a href='${CONST.NEW_EXPENSIFY_URL}r/${newParentReportID}' target='_blank' rel='noreferrer noopener'>${policyName}</a> workspace`,
            text: `moved the report to the ${policyName} workspace`,
            type: CONST.REPORT.MESSAGE.TYPE.COMMENT,
        },
    ];

    return {
        actionName: CONST.REPORT.ACTIONS.TYPE.MOVED,
        actorAccountID: currentUserAccountID,
        automatic: false,
        avatar: getCurrentUserAvatarOrDefault(),
        isAttachment: false,
        originalMessage,
        message: movedActionMessage,
        person: [
            {
                style: 'strong',
                text: getCurrentUserDisplayNameOrEmail(),
                type: 'TEXT',
            },
        ],
        reportActionID: NumberUtils.rand64(),
        shouldShow: true,
        created: DateUtils.getDBTime(),
        pendingAction: CONST.RED_BRICK_ROAD_PENDING_ACTION.ADD,
    };
}

/**
 * Builds an optimistic SUBMITTED report action with a randomly generated reportActionID.
 *
 */
function buildOptimisticSubmittedReportAction(amount: number, currency: string, expenseReportID: string): OptimisticSubmittedReportAction {
    const originalMessage = {
        amount,
        currency,
        expenseReportID,
    };

    return {
        actionName: CONST.REPORT.ACTIONS.TYPE.SUBMITTED,
        actorAccountID: currentUserAccountID,
        automatic: false,
        avatar: getCurrentUserAvatarOrDefault(),
        isAttachment: false,
        originalMessage,
        message: getIOUReportActionMessage(expenseReportID, CONST.REPORT.ACTIONS.TYPE.SUBMITTED, Math.abs(amount), '', currency),
        person: [
            {
                style: 'strong',
                text: getCurrentUserDisplayNameOrEmail(),
                type: 'TEXT',
            },
        ],
        reportActionID: NumberUtils.rand64(),
        shouldShow: true,
        created: DateUtils.getDBTime(),
        pendingAction: CONST.RED_BRICK_ROAD_PENDING_ACTION.ADD,
    };
}

/**
 * Builds an optimistic report preview action with a randomly generated reportActionID.
 *
 * @param chatReport
 * @param iouReport
 * @param [comment] - User comment for the IOU.
 * @param [transaction] - optimistic first transaction of preview
 */
function buildOptimisticReportPreview(chatReport: OnyxEntry<Report>, iouReport: Report, comment = '', transaction: OnyxEntry<Transaction> = null, childReportID?: string): ReportAction {
    const hasReceipt = TransactionUtils.hasReceipt(transaction);
    const isReceiptBeingScanned = hasReceipt && TransactionUtils.isReceiptBeingScanned(transaction);
    const message = getReportPreviewMessage(iouReport);
    const created = DateUtils.getDBTime();
    return {
        reportActionID: NumberUtils.rand64(),
        reportID: chatReport?.reportID,
        actionName: CONST.REPORT.ACTIONS.TYPE.REPORTPREVIEW,
        pendingAction: CONST.RED_BRICK_ROAD_PENDING_ACTION.ADD,
        originalMessage: {
            linkedReportID: iouReport?.reportID,
        },
        message: [
            {
                html: message,
                text: message,
                isEdited: false,
                type: CONST.REPORT.MESSAGE.TYPE.COMMENT,
            },
        ],
        created,
        accountID: iouReport?.managerID ?? 0,
        // The preview is initially whispered if created with a receipt, so the actor is the current user as well
        actorAccountID: hasReceipt ? currentUserAccountID : iouReport?.managerID ?? 0,
        childReportID: childReportID ?? iouReport?.reportID,
        childMoneyRequestCount: 1,
        childLastMoneyRequestComment: comment,
        childRecentReceiptTransactionIDs: hasReceipt && !isEmptyObject(transaction) ? {[transaction?.transactionID ?? '']: created} : undefined,
        whisperedToAccountIDs: isReceiptBeingScanned ? [currentUserAccountID ?? -1] : [],
    };
}

/**
 * Builds an optimistic modified expense action with a randomly generated reportActionID.
 */
function buildOptimisticModifiedExpenseReportAction(
    transactionThread: OnyxEntry<Report>,
    oldTransaction: OnyxEntry<Transaction>,
    transactionChanges: TransactionChanges,
    isFromExpenseReport: boolean,
): OptimisticModifiedExpenseReportAction {
    const originalMessage = getModifiedExpenseOriginalMessage(oldTransaction, transactionChanges, isFromExpenseReport);
    return {
        actionName: CONST.REPORT.ACTIONS.TYPE.MODIFIEDEXPENSE,
        actorAccountID: currentUserAccountID,
        automatic: false,
        avatar: getCurrentUserAvatarOrDefault(),
        created: DateUtils.getDBTime(),
        isAttachment: false,
        message: [
            {
                // Currently we are composing the message from the originalMessage and message is only used in OldDot and not in the App
                text: 'You',
                style: 'strong',
                type: CONST.REPORT.MESSAGE.TYPE.TEXT,
            },
        ],
        originalMessage,
        person: [
            {
                style: 'strong',
                text: currentUserPersonalDetails?.displayName ?? String(currentUserAccountID),
                type: 'TEXT',
            },
        ],
        pendingAction: CONST.RED_BRICK_ROAD_PENDING_ACTION.ADD,
        reportActionID: NumberUtils.rand64(),
        reportID: transactionThread?.reportID,
        shouldShow: true,
    };
}

/**
 * Updates a report preview action that exists for an IOU report.
 *
 * @param [comment] - User comment for the IOU.
 * @param [transaction] - optimistic newest transaction of a report preview
 *
 */
function updateReportPreview(iouReport: OnyxEntry<Report>, reportPreviewAction: ReportAction, isPayRequest = false, comment = '', transaction: OnyxEntry<Transaction> = null): ReportAction {
    const hasReceipt = TransactionUtils.hasReceipt(transaction);
    const recentReceiptTransactions = reportPreviewAction?.childRecentReceiptTransactionIDs ?? {};
    const transactionsToKeep = TransactionUtils.getRecentTransactions(recentReceiptTransactions);
    const previousTransactionsArray = Object.entries(recentReceiptTransactions ?? {}).map(([key, value]) => (transactionsToKeep.includes(key) ? {[key]: value} : null));
    const previousTransactions: Record<string, string> = {};

    for (const obj of previousTransactionsArray) {
        for (const key in obj) {
            if (obj) {
                previousTransactions[key] = obj[key];
            }
        }
    }

    const message = getReportPreviewMessage(iouReport, reportPreviewAction);
    return {
        ...reportPreviewAction,
        message: [
            {
                html: message,
                text: message,
                isEdited: false,
                type: CONST.REPORT.MESSAGE.TYPE.COMMENT,
            },
        ],
        childLastMoneyRequestComment: comment || reportPreviewAction?.childLastMoneyRequestComment,
        childMoneyRequestCount: (reportPreviewAction?.childMoneyRequestCount ?? 0) + (isPayRequest ? 0 : 1),
        childRecentReceiptTransactionIDs: hasReceipt
            ? {
                  ...(transaction && {[transaction.transactionID]: transaction?.created}),
                  ...previousTransactions,
              }
            : recentReceiptTransactions,
        // As soon as we add a transaction without a receipt to the report, it will have ready money requests,
        // so we remove the whisper
        whisperedToAccountIDs: hasReceipt ? reportPreviewAction?.whisperedToAccountIDs : [],
    };
}

function buildOptimisticTaskReportAction(taskReportID: string, actionName: OriginalMessageActionName, message = ''): OptimisticTaskReportAction {
    const originalMessage = {
        taskReportID,
        type: actionName,
        text: message,
    };
    return {
        actionName,
        actorAccountID: currentUserAccountID,
        automatic: false,
        avatar: getCurrentUserAvatarOrDefault(),
        isAttachment: false,
        originalMessage,
        message: [
            {
                text: message,
                taskReportID,
                type: CONST.REPORT.MESSAGE.TYPE.TEXT,
            },
        ],
        person: [
            {
                style: 'strong',
                text: currentUserPersonalDetails?.displayName ?? String(currentUserAccountID),
                type: 'TEXT',
            },
        ],
        reportActionID: NumberUtils.rand64(),
        shouldShow: true,
        created: DateUtils.getDBTime(),
        isFirstItem: false,
        pendingAction: CONST.RED_BRICK_ROAD_PENDING_ACTION.ADD,
    };
}

/**
 * Builds an optimistic chat report with a randomly generated reportID and as much information as we currently have
 */
function buildOptimisticChatReport(
    participantList: number[],
    reportName: string = CONST.REPORT.DEFAULT_REPORT_NAME,
    chatType: ValueOf<typeof CONST.REPORT.CHAT_TYPE> | undefined = undefined,
    policyID: string = CONST.POLICY.OWNER_EMAIL_FAKE,
    ownerAccountID: number = CONST.REPORT.OWNER_ACCOUNT_ID_FAKE,
    isOwnPolicyExpenseChat = false,
    oldPolicyName = '',
    visibility: ValueOf<typeof CONST.REPORT.VISIBILITY> | undefined = undefined,
    writeCapability: ValueOf<typeof CONST.REPORT.WRITE_CAPABILITIES> | undefined = undefined,
    notificationPreference: NotificationPreference = CONST.REPORT.NOTIFICATION_PREFERENCE.ALWAYS,
    parentReportActionID = '',
    parentReportID = '',
    description = '',
): OptimisticChatReport {
    const currentTime = DateUtils.getDBTime();
    const isNewlyCreatedWorkspaceChat = chatType === CONST.REPORT.CHAT_TYPE.POLICY_EXPENSE_CHAT && isOwnPolicyExpenseChat;
    return {
        isOptimisticReport: true,
        type: CONST.REPORT.TYPE.CHAT,
        chatType,
        isOwnPolicyExpenseChat,
        isPinned: reportName === CONST.REPORT.WORKSPACE_CHAT_ROOMS.ADMINS || isNewlyCreatedWorkspaceChat,
        lastActorAccountID: 0,
        lastMessageTranslationKey: '',
        lastMessageHtml: '',
        lastMessageText: undefined,
        lastReadTime: currentTime,
        lastVisibleActionCreated: currentTime,
        notificationPreference,
        oldPolicyName,
        ownerAccountID: ownerAccountID || CONST.REPORT.OWNER_ACCOUNT_ID_FAKE,
        parentReportActionID,
        parentReportID,
        // When creating a report the participantsAccountIDs and visibleChatMemberAccountIDs are the same
        participantAccountIDs: participantList,
        visibleChatMemberAccountIDs: participantList,
        policyID,
        reportID: generateReportID(),
        reportName,
        stateNum: 0,
        statusNum: 0,
        visibility,
        description,
        writeCapability,
    };
}

/**
 * Returns the necessary reportAction onyx data to indicate that the chat has been created optimistically
 * @param [created] - Action created time
 */
function buildOptimisticCreatedReportAction(emailCreatingAction: string, created = DateUtils.getDBTime()): OptimisticCreatedReportAction {
    return {
        reportActionID: NumberUtils.rand64(),
        actionName: CONST.REPORT.ACTIONS.TYPE.CREATED,
        pendingAction: CONST.RED_BRICK_ROAD_PENDING_ACTION.ADD,
        actorAccountID: currentUserAccountID,
        message: [
            {
                type: CONST.REPORT.MESSAGE.TYPE.TEXT,
                style: 'strong',
                text: emailCreatingAction,
            },
            {
                type: CONST.REPORT.MESSAGE.TYPE.TEXT,
                style: 'normal',
                text: ' created this report',
            },
        ],
        person: [
            {
                type: CONST.REPORT.MESSAGE.TYPE.TEXT,
                style: 'strong',
                text: getCurrentUserDisplayNameOrEmail(),
            },
        ],
        automatic: false,
        avatar: getCurrentUserAvatarOrDefault(),
        created,
        shouldShow: true,
    };
}

/**
 * Returns the necessary reportAction onyx data to indicate that the room has been renamed
 */
function buildOptimisticRenamedRoomReportAction(newName: string, oldName: string): OptimisticRenamedReportAction {
    const now = DateUtils.getDBTime();
    return {
        reportActionID: NumberUtils.rand64(),
        actionName: CONST.REPORT.ACTIONS.TYPE.RENAMED,
        pendingAction: CONST.RED_BRICK_ROAD_PENDING_ACTION.ADD,
        actorAccountID: currentUserAccountID,
        message: [
            {
                type: CONST.REPORT.MESSAGE.TYPE.TEXT,
                style: 'strong',
                text: 'You',
            },
            {
                type: CONST.REPORT.MESSAGE.TYPE.TEXT,
                style: 'normal',
                text: ` renamed this report. New title is '${newName}' (previously '${oldName}').`,
            },
        ],
        person: [
            {
                type: CONST.REPORT.MESSAGE.TYPE.TEXT,
                style: 'strong',
                text: getCurrentUserDisplayNameOrEmail(),
            },
        ],
        originalMessage: {
            oldName,
            newName,
            html: `Room renamed to ${newName}`,
            lastModified: now,
        },
        automatic: false,
        avatar: getCurrentUserAvatarOrDefault(),
        created: now,
        shouldShow: true,
    };
}

/**
 * Returns the necessary reportAction onyx data to indicate that the transaction has been put on hold optimistically
 * @param [created] - Action created time
 */
function buildOptimisticHoldReportAction(comment: string, created = DateUtils.getDBTime()): OptimisticHoldReportAction {
    return {
        reportActionID: NumberUtils.rand64(),
        actionName: CONST.REPORT.ACTIONS.TYPE.HOLD,
        pendingAction: CONST.RED_BRICK_ROAD_PENDING_ACTION.ADD,
        actorAccountID: currentUserAccountID,
        message: [
            {
                type: CONST.REPORT.MESSAGE.TYPE.TEXT,
                style: 'normal',
                text: Localize.translateLocal('iou.heldRequest', {comment}),
            },
            {
                type: CONST.REPORT.MESSAGE.TYPE.COMMENT,
                text: comment,
            },
        ],
        person: [
            {
                type: CONST.REPORT.MESSAGE.TYPE.TEXT,
                style: 'strong',
                text: getCurrentUserDisplayNameOrEmail(),
            },
        ],
        automatic: false,
        avatar: getCurrentUserAvatarOrDefault(),
        created,
        shouldShow: true,
    };
}

/**
 * Returns the necessary reportAction onyx data to indicate that the transaction has been removed from hold optimistically
 * @param [created] - Action created time
 */
function buildOptimisticUnHoldReportAction(created = DateUtils.getDBTime()): OptimisticSubmittedReportAction {
    return {
        reportActionID: NumberUtils.rand64(),
        actionName: CONST.REPORT.ACTIONS.TYPE.UNHOLD,
        pendingAction: CONST.RED_BRICK_ROAD_PENDING_ACTION.ADD,
        actorAccountID: currentUserAccountID,
        message: [
            {
                type: CONST.REPORT.MESSAGE.TYPE.TEXT,
                style: 'normal',
                text: Localize.translateLocal('iou.unheldRequest'),
            },
        ],
        person: [
            {
                type: CONST.REPORT.MESSAGE.TYPE.TEXT,
                style: 'normal',
                text: getCurrentUserDisplayNameOrEmail(),
            },
        ],
        automatic: false,
        avatar: getCurrentUserAvatarOrDefault(),
        created,
        shouldShow: true,
    };
}

function buildOptimisticEditedTaskFieldReportAction({title, description}: Task): OptimisticEditedTaskReportAction {
    // We do not modify title & description in one request, so we need to create a different optimistic action for each field modification
    let field = '';
    let value = '';
    if (title !== undefined) {
        field = 'task title';
        value = title;
    } else if (description !== undefined) {
        field = 'description';
        value = description;
    }

    let changelog = 'edited this task';
    if (field && value) {
        changelog = `updated the ${field} to ${value}`;
    } else if (field) {
        changelog = `removed the ${field}`;
    }

    return {
        reportActionID: NumberUtils.rand64(),
        actionName: CONST.REPORT.ACTIONS.TYPE.TASKEDITED,
        pendingAction: CONST.RED_BRICK_ROAD_PENDING_ACTION.ADD,
        actorAccountID: currentUserAccountID,
        message: [
            {
                type: CONST.REPORT.MESSAGE.TYPE.COMMENT,
                text: changelog,
                html: changelog,
            },
        ],
        person: [
            {
                type: CONST.REPORT.MESSAGE.TYPE.TEXT,
                style: 'strong',
                text: getCurrentUserDisplayNameOrEmail(),
            },
        ],
        automatic: false,
        avatar: getCurrentUserAvatarOrDefault(),
        created: DateUtils.getDBTime(),
        shouldShow: false,
    };
}

function buildOptimisticChangedTaskAssigneeReportAction(assigneeAccountID: number): OptimisticEditedTaskReportAction {
    return {
        reportActionID: NumberUtils.rand64(),
        actionName: CONST.REPORT.ACTIONS.TYPE.TASKEDITED,
        pendingAction: CONST.RED_BRICK_ROAD_PENDING_ACTION.ADD,
        actorAccountID: currentUserAccountID,
        message: [
            {
                type: CONST.REPORT.MESSAGE.TYPE.COMMENT,
                text: `assigned to ${getDisplayNameForParticipant(assigneeAccountID)}`,
                html: `assigned to <mention-user accountID=${assigneeAccountID}></mention-user>`,
            },
        ],
        person: [
            {
                type: CONST.REPORT.MESSAGE.TYPE.TEXT,
                style: 'strong',
                text: getCurrentUserDisplayNameOrEmail(),
            },
        ],
        automatic: false,
        avatar: getCurrentUserAvatarOrDefault(),
        created: DateUtils.getDBTime(),
        shouldShow: false,
    };
}

/**
 * Returns the necessary reportAction onyx data to indicate that a chat has been archived
 *
 * @param reason - A reason why the chat has been archived
 */
function buildOptimisticClosedReportAction(emailClosingReport: string, policyName: string, reason: string = CONST.REPORT.ARCHIVE_REASON.DEFAULT): OptimisticClosedReportAction {
    return {
        actionName: CONST.REPORT.ACTIONS.TYPE.CLOSED,
        actorAccountID: currentUserAccountID,
        automatic: false,
        avatar: getCurrentUserAvatarOrDefault(),
        created: DateUtils.getDBTime(),
        message: [
            {
                type: CONST.REPORT.MESSAGE.TYPE.TEXT,
                style: 'strong',
                text: emailClosingReport,
            },
            {
                type: CONST.REPORT.MESSAGE.TYPE.TEXT,
                style: 'normal',
                text: ' closed this report',
            },
        ],
        originalMessage: {
            policyName,
            reason,
        },
        pendingAction: CONST.RED_BRICK_ROAD_PENDING_ACTION.ADD,
        person: [
            {
                type: CONST.REPORT.MESSAGE.TYPE.TEXT,
                style: 'strong',
                text: getCurrentUserDisplayNameOrEmail(),
            },
        ],
        reportActionID: NumberUtils.rand64(),
        shouldShow: true,
    };
}

function buildOptimisticWorkspaceChats(policyID: string, policyName: string): OptimisticWorkspaceChats {
    const announceChatData = buildOptimisticChatReport(
        currentUserAccountID ? [currentUserAccountID] : [],
        CONST.REPORT.WORKSPACE_CHAT_ROOMS.ANNOUNCE,
        CONST.REPORT.CHAT_TYPE.POLICY_ANNOUNCE,
        policyID,
        CONST.POLICY.OWNER_ACCOUNT_ID_FAKE,
        false,
        policyName,
        undefined,
        undefined,

        // #announce contains all policy members so notifying always should be opt-in only.
        CONST.REPORT.NOTIFICATION_PREFERENCE.DAILY,
    );
    const announceChatReportID = announceChatData.reportID;
    const announceCreatedAction = buildOptimisticCreatedReportAction(CONST.POLICY.OWNER_EMAIL_FAKE);
    const announceReportActionData = {
        [announceCreatedAction.reportActionID]: announceCreatedAction,
    };
    const pendingChatMembers = getPendingChatMembers(currentUserAccountID ? [currentUserAccountID] : [], [], CONST.RED_BRICK_ROAD_PENDING_ACTION.ADD);
    const adminsChatData = {
        ...buildOptimisticChatReport(
            [currentUserAccountID ?? -1],
            CONST.REPORT.WORKSPACE_CHAT_ROOMS.ADMINS,
            CONST.REPORT.CHAT_TYPE.POLICY_ADMINS,
            policyID,
            CONST.POLICY.OWNER_ACCOUNT_ID_FAKE,
            false,
            policyName,
        ),
        pendingChatMembers,
    };
    const adminsChatReportID = adminsChatData.reportID;
    const adminsCreatedAction = buildOptimisticCreatedReportAction(CONST.POLICY.OWNER_EMAIL_FAKE);
    const adminsReportActionData = {
        [adminsCreatedAction.reportActionID]: adminsCreatedAction,
    };

    const expenseChatData = buildOptimisticChatReport([currentUserAccountID ?? -1], '', CONST.REPORT.CHAT_TYPE.POLICY_EXPENSE_CHAT, policyID, currentUserAccountID, true, policyName);
    const expenseChatReportID = expenseChatData.reportID;
    const expenseReportCreatedAction = buildOptimisticCreatedReportAction(currentUserEmail ?? '');
    const expenseReportActionData = {
        [expenseReportCreatedAction.reportActionID]: expenseReportCreatedAction,
    };

    return {
        announceChatReportID,
        announceChatData,
        announceReportActionData,
        announceCreatedReportActionID: announceCreatedAction.reportActionID,
        adminsChatReportID,
        adminsChatData,
        adminsReportActionData,
        adminsCreatedReportActionID: adminsCreatedAction.reportActionID,
        expenseChatReportID,
        expenseChatData,
        expenseReportActionData,
        expenseCreatedReportActionID: expenseReportCreatedAction.reportActionID,
    };
}

/**
 * Builds an optimistic Task Report with a randomly generated reportID
 *
 * @param ownerAccountID - Account ID of the person generating the Task.
 * @param assigneeAccountID - AccountID of the other person participating in the Task.
 * @param parentReportID - Report ID of the chat where the Task is.
 * @param title - Task title.
 * @param description - Task description.
 * @param policyID - PolicyID of the parent report
 */

function buildOptimisticTaskReport(
    ownerAccountID: number,
    assigneeAccountID = 0,
    parentReportID?: string,
    title?: string,
    description?: string,
    policyID: string = CONST.POLICY.OWNER_EMAIL_FAKE,
): OptimisticTaskReport {
    // When creating a report the participantsAccountIDs and visibleChatMemberAccountIDs are the same
    const participantsAccountIDs = assigneeAccountID && assigneeAccountID !== ownerAccountID ? [assigneeAccountID] : [];

    return {
        reportID: generateReportID(),
        reportName: title,
        description,
        ownerAccountID,
        participantAccountIDs: participantsAccountIDs,
        visibleChatMemberAccountIDs: participantsAccountIDs,
        managerID: assigneeAccountID,
        type: CONST.REPORT.TYPE.TASK,
        parentReportID,
        policyID,
        stateNum: CONST.REPORT.STATE_NUM.OPEN,
        statusNum: CONST.REPORT.STATUS_NUM.OPEN,
        notificationPreference: CONST.REPORT.NOTIFICATION_PREFERENCE.ALWAYS,
        lastVisibleActionCreated: DateUtils.getDBTime(),
    };
}

/**
 * A helper method to create transaction thread
 *
 * @param reportAction - the parent IOU report action from which to create the thread
 * @param moneyRequestReport - the report which the report action belongs to
 */
function buildTransactionThread(reportAction: OnyxEntry<ReportAction | OptimisticIOUReportAction>, moneyRequestReport: Report): OptimisticChatReport {
    const participantAccountIDs = [...new Set([currentUserAccountID, Number(reportAction?.actorAccountID)])].filter(Boolean) as number[];
    return buildOptimisticChatReport(
        participantAccountIDs,
        getTransactionReportName(reportAction),
        undefined,
        moneyRequestReport.policyID,
        CONST.POLICY.OWNER_ACCOUNT_ID_FAKE,
        false,
        '',
        undefined,
        undefined,
        CONST.REPORT.NOTIFICATION_PREFERENCE.HIDDEN,
        reportAction?.reportActionID,
        moneyRequestReport.reportID,
    );
}

/**
 * Build optimistic money request entities:
 *
 * 1. CREATED action for the iouReport
 * 2. IOU action for the iouReport linked to the transaction thread via `childReportID`
 * 3. Transaction Thread linked to the IOU action via `parentReportActionID`
 * 4. CREATED action for the Transaction Thread
 */
function buildOptimisticMoneyRequestEntities(
    iouReport: Report,
    type: ValueOf<typeof CONST.IOU.REPORT_ACTION_TYPE>,
    amount: number,
    currency: string,
    comment: string,
    payeeEmail: string,
    participants: Participant[],
    transactionID: string,
    paymentType?: PaymentMethodType,
    isSettlingUp = false,
    isSendMoneyFlow = false,
    receipt: Receipt = {},
    isOwnPolicyExpenseChat = false,
): [OptimisticCreatedReportAction, OptimisticIOUReportAction, OptimisticChatReport, OptimisticCreatedReportAction] {
    const iouActionCreationTime = DateUtils.getDBTime();

    // The `CREATED` action must be optimistically generated before the IOU action so that it won't appear after the IOU action in the chat.
    const createdActionForIOUReport = buildOptimisticCreatedReportAction(payeeEmail, DateUtils.subtractMillisecondsFromDateTime(iouActionCreationTime, 1));
    const iouAction = buildOptimisticIOUReportAction(
        type,
        amount,
        currency,
        comment,
        participants,
        transactionID,
        paymentType,
        iouReport.reportID,
        isSettlingUp,
        isSendMoneyFlow,
        receipt,
        isOwnPolicyExpenseChat,
        iouActionCreationTime,
    );

    // Create optimistic transactionThread and the `CREATED` action for it
    const transactionThread = buildTransactionThread(iouAction, iouReport);
    const createdActionForTransactionThread = buildOptimisticCreatedReportAction(payeeEmail);

    // The IOU action and the transactionThread are co-dependent as parent-child, so we need to link them together
    iouAction.childReportID = transactionThread.reportID;

    return [createdActionForIOUReport, iouAction, transactionThread, createdActionForTransactionThread];
}

function isUnread(report: OnyxEntry<Report>): boolean {
    if (!report) {
        return false;
    }

    // lastVisibleActionCreated and lastReadTime are both datetime strings and can be compared directly
    const lastVisibleActionCreated = report.lastVisibleActionCreated ?? '';
    const lastReadTime = report.lastReadTime ?? '';
    const lastMentionedTime = report.lastMentionedTime ?? '';

    // If the user was mentioned and the comment got deleted the lastMentionedTime will be more recent than the lastVisibleActionCreated
    return lastReadTime < lastVisibleActionCreated || lastReadTime < lastMentionedTime;
}

function isIOUOwnedByCurrentUser(report: OnyxEntry<Report>, allReportsDict: OnyxCollection<Report> = null): boolean {
    const allAvailableReports = allReportsDict ?? allReports;
    if (!report || !allAvailableReports) {
        return false;
    }

    let reportToLook = report;
    if (report.iouReportID) {
        const iouReport = allAvailableReports[`${ONYXKEYS.COLLECTION.REPORT}${report.iouReportID}`];
        if (iouReport) {
            reportToLook = iouReport;
        }
    }

    return reportToLook.ownerAccountID === currentUserAccountID;
}

/**
 * Assuming the passed in report is a default room, lets us know whether we can see it or not, based on permissions and
 * the various subsets of users we've allowed to use default rooms.
 */
function canSeeDefaultRoom(report: OnyxEntry<Report>, policies: OnyxCollection<Policy>, betas: OnyxEntry<Beta[]>): boolean {
    // Include archived rooms
    if (isArchivedRoom(report)) {
        return true;
    }

    // Include default rooms for free plan policies (domain rooms aren't included in here because they do not belong to a policy)
    if (getPolicyType(report, policies) === CONST.POLICY.TYPE.FREE) {
        return true;
    }

    // Include domain rooms with Partner Managers (Expensify accounts) in them for accounts that are on a domain with an Approved Accountant
    if (isDomainRoom(report) && doesDomainHaveApprovedAccountant && hasExpensifyEmails(report?.participantAccountIDs ?? [])) {
        return true;
    }

    // If the room has an assigned guide, it can be seen.
    if (hasExpensifyGuidesEmails(report?.participantAccountIDs ?? [])) {
        return true;
    }

    // Include any admins and announce rooms, since only non partner-managed domain rooms are on the beta now.
    if (isAdminRoom(report) || isAnnounceRoom(report)) {
        return true;
    }

    // For all other cases, just check that the user belongs to the default rooms beta
    return Permissions.canUseDefaultRooms(betas ?? []);
}

function canAccessReport(report: OnyxEntry<Report>, policies: OnyxCollection<Policy>, betas: OnyxEntry<Beta[]>): boolean {
    // We hide default rooms (it's basically just domain rooms now) from people who aren't on the defaultRooms beta.
    if (isDefaultRoom(report) && !canSeeDefaultRoom(report, policies, betas)) {
        return false;
    }

    return true;
}

/**
 * Check if the report is the parent report of the currently viewed report or at least one child report has report action
 */
function shouldHideReport(report: OnyxEntry<Report>, currentReportId: string): boolean {
    const currentReport = getReport(currentReportId);
    const parentReport = getParentReport(!isEmptyObject(currentReport) ? currentReport : null);
    const reportActions = ReportActionsUtils.getAllReportActions(report?.reportID ?? '');
    const isChildReportHasComment = Object.values(reportActions ?? {})?.some((reportAction) => (reportAction?.childVisibleActionCount ?? 0) > 0);
    return parentReport?.reportID !== report?.reportID && !isChildReportHasComment;
}

/**
 * Checks to see if a report's parentAction is a money request that contains a violation
 */
function doesTransactionThreadHaveViolations(report: OnyxEntry<Report>, transactionViolations: OnyxCollection<TransactionViolation[]>, parentReportAction: OnyxEntry<ReportAction>): boolean {
    if (parentReportAction?.actionName !== CONST.REPORT.ACTIONS.TYPE.IOU) {
        return false;
    }
    const {IOUTransactionID, IOUReportID} = parentReportAction.originalMessage ?? {};
    if (!IOUTransactionID || !IOUReportID) {
        return false;
    }
    if (!isCurrentUserSubmitter(IOUReportID)) {
        return false;
    }
    if (report?.stateNum !== CONST.REPORT.STATE_NUM.OPEN && report?.stateNum !== CONST.REPORT.STATE_NUM.SUBMITTED) {
        return false;
    }
    return TransactionUtils.hasViolation(IOUTransactionID, transactionViolations);
}

/**
 * Checks to see if a report contains a violation
 */
function hasViolations(reportID: string, transactionViolations: OnyxCollection<TransactionViolation[]>): boolean {
    const transactions = TransactionUtils.getAllReportTransactions(reportID);
    return transactions.some((transaction) => TransactionUtils.hasViolation(transaction.transactionID, transactionViolations));
}

/**
 * Takes several pieces of data from Onyx and evaluates if a report should be shown in the option list (either when searching
 * for reports or the reports shown in the LHN).
 *
 * This logic is very specific and the order of the logic is very important. It should fail quickly in most cases and also
 * filter out the majority of reports before filtering out very specific minority of reports.
 */
function shouldReportBeInOptionList({
    report,
    currentReportId,
    isInGSDMode,
    betas,
    policies,
    excludeEmptyChats,
    doesReportHaveViolations,
    includeSelfDM = false,
}: {
    report: OnyxEntry<Report>;
    currentReportId: string;
    isInGSDMode: boolean;
    betas: OnyxEntry<Beta[]>;
    policies: OnyxCollection<Policy>;
    excludeEmptyChats: boolean;
    doesReportHaveViolations: boolean;
    includeSelfDM?: boolean;
}) {
    const isInDefaultMode = !isInGSDMode;
    // Exclude reports that have no data because there wouldn't be anything to show in the option item.
    // This can happen if data is currently loading from the server or a report is in various stages of being created.
    // This can also happen for anyone accessing a public room or archived room for which they don't have access to the underlying policy.
    // Optionally exclude reports that do not belong to currently active workspace

    if (
        !report?.reportID ||
        !report?.type ||
        report?.reportName === undefined ||
        // eslint-disable-next-line @typescript-eslint/prefer-nullish-coalescing
        report?.isHidden ||
        // eslint-disable-next-line @typescript-eslint/prefer-nullish-coalescing
        report?.participantAccountIDs?.includes(CONST.ACCOUNT_ID.NOTIFICATIONS) ||
        (report?.participantAccountIDs?.length === 0 &&
            !isChatThread(report) &&
            !isPublicRoom(report) &&
            !isUserCreatedPolicyRoom(report) &&
            !isArchivedRoom(report) &&
            !isMoneyRequestReport(report) &&
            !isTaskReport(report) &&
            !isSelfDM(report))
    ) {
        return false;
    }
    if (!canAccessReport(report, policies, betas)) {
        return false;
    }

    // Include the currently viewed report. If we excluded the currently viewed report, then there
    // would be no way to highlight it in the options list and it would be confusing to users because they lose
    // a sense of context.
    if (report.reportID === currentReportId) {
        return true;
    }

    // Include reports that are relevant to the user in any view mode. Criteria include having a draft or having a GBR showing.
    // eslint-disable-next-line @typescript-eslint/prefer-nullish-coalescing
    if (report.hasDraft || requiresAttentionFromCurrentUser(report)) {
        return true;
    }
    const lastVisibleMessage = ReportActionsUtils.getLastVisibleMessage(report.reportID);
    const isEmptyChat = !report.lastMessageText && !report.lastMessageTranslationKey && !lastVisibleMessage.lastMessageText && !lastVisibleMessage.lastMessageTranslationKey;
    const canHideReport = shouldHideReport(report, currentReportId);

    // Include reports if they are pinned
    if (report.isPinned) {
        return true;
    }

    const reportIsSettled = report.statusNum === CONST.REPORT.STATUS_NUM.REIMBURSED;

    // Always show IOU reports with violations unless they are reimbursed
    if (isExpenseRequest(report) && doesReportHaveViolations && !reportIsSettled) {
        return true;
    }

    // Hide only chat threads that haven't been commented on (other threads are actionable)
    if (isChatThread(report) && canHideReport && isEmptyChat) {
        return false;
    }

    // Include reports that have errors from trying to add a workspace
    // If we excluded it, then the red-brock-road pattern wouldn't work for the user to resolve the error
    if (report.errorFields?.addWorkspaceRoom) {
        return true;
    }

    // All unread chats (even archived ones) in GSD mode will be shown. This is because GSD mode is specifically for focusing the user on the most relevant chats, primarily, the unread ones
    if (isInGSDMode) {
        return isUnread(report) && report.notificationPreference !== CONST.REPORT.NOTIFICATION_PREFERENCE.MUTE;
    }

    // Archived reports should always be shown when in default (most recent) mode. This is because you should still be able to access and search for the chats to find them.
    if (isInDefaultMode && isArchivedRoom(report)) {
        return true;
    }

    // Hide chats between two users that haven't been commented on from the LNH
    if (excludeEmptyChats && isEmptyChat && isChatReport(report) && !isChatRoom(report) && !isPolicyExpenseChat(report) && canHideReport) {
        return false;
    }

    if (isSelfDM(report)) {
        return includeSelfDM;
    }

    return true;
}

/**
 * Attempts to find a report in onyx with the provided list of participants. Does not include threads, task, money request, room, and policy expense chat.
 */
function getChatByParticipants(newParticipantList: number[], reports: OnyxCollection<Report> = allReports): OnyxEntry<Report> {
    const sortedNewParticipantList = newParticipantList.sort();
    return (
        Object.values(reports ?? {}).find((report) => {
            // If the report has been deleted, or there are no participants (like an empty #admins room) then skip it
            if (
                !report ||
                report.participantAccountIDs?.length === 0 ||
                isChatThread(report) ||
                isTaskReport(report) ||
                isMoneyRequestReport(report) ||
                isChatRoom(report) ||
                isPolicyExpenseChat(report)
            ) {
                return false;
            }

            // Only return the chat if it has all the participants
            return lodashIsEqual(sortedNewParticipantList, report.participantAccountIDs?.sort());
        }) ?? null
    );
}

/**
 * Attempts to find a report in onyx with the provided list of participants in given policy
 */
function getChatByParticipantsAndPolicy(newParticipantList: number[], policyID: string): OnyxEntry<Report> {
    newParticipantList.sort();
    return (
        Object.values(allReports ?? {}).find((report) => {
            // If the report has been deleted, or there are no participants (like an empty #admins room) then skip it
            if (!report?.participantAccountIDs) {
                return false;
            }
            const sortedParticipanctsAccountIDs = report.participantAccountIDs?.sort();
            // Only return the room if it has all the participants and is not a policy room
            return report.policyID === policyID && lodashIsEqual(newParticipantList, sortedParticipanctsAccountIDs);
        }) ?? null
    );
}

function getAllPolicyReports(policyID: string): Array<OnyxEntry<Report>> {
    return Object.values(allReports ?? {}).filter((report) => report?.policyID === policyID);
}

/**
 * Returns true if Chronos is one of the chat participants (1:1)
 */
function chatIncludesChronos(report: OnyxEntry<Report> | EmptyObject): boolean {
    return Boolean(report?.participantAccountIDs?.includes(CONST.ACCOUNT_ID.CHRONOS));
}

/**
 * Can only flag if:
 *
 * - It was written by someone else and isn't a whisper
 * - It's a welcome message whisper
 * - It's an ADDCOMMENT that is not an attachment
 */
function canFlagReportAction(reportAction: OnyxEntry<ReportAction>, reportID: string | undefined): boolean {
    let report = getReport(reportID);

    // If the childReportID exists in reportAction and is equal to the reportID,
    // the report action being evaluated is the parent report action in a thread, and we should get the parent report to evaluate instead.
    if (reportAction?.childReportID?.toString() === reportID?.toString()) {
        report = getReport(report?.parentReportID);
    }
    const isCurrentUserAction = reportAction?.actorAccountID === currentUserAccountID;
    const isOriginalMessageHaveHtml =
        reportAction?.actionName === CONST.REPORT.ACTIONS.TYPE.ADDCOMMENT ||
        reportAction?.actionName === CONST.REPORT.ACTIONS.TYPE.RENAMED ||
        reportAction?.actionName === CONST.REPORT.ACTIONS.TYPE.CHRONOSOOOLIST;
    if (ReportActionsUtils.isWhisperAction(reportAction)) {
        // Allow flagging welcome message whispers as they can be set by any room creator
        if (report?.description && !isCurrentUserAction && isOriginalMessageHaveHtml && reportAction?.originalMessage?.html === report.description) {
            return true;
        }

        // Disallow flagging the rest of whisper as they are sent by us
        return false;
    }

    return Boolean(
        !isCurrentUserAction &&
            reportAction?.actionName === CONST.REPORT.ACTIONS.TYPE.ADDCOMMENT &&
            !ReportActionsUtils.isDeletedAction(reportAction) &&
            !ReportActionsUtils.isCreatedTaskReportAction(reportAction) &&
            !isEmptyObject(report) &&
            report &&
            isAllowedToComment(report),
    );
}

/**
 * Whether flag comment page should show
 */
function shouldShowFlagComment(reportAction: OnyxEntry<ReportAction>, report: OnyxEntry<Report>): boolean {
    return (
        canFlagReportAction(reportAction, report?.reportID) &&
        !isArchivedRoom(report) &&
        !chatIncludesChronos(report) &&
        !isConciergeChatReport(report) &&
        reportAction?.actorAccountID !== CONST.ACCOUNT_ID.CONCIERGE
    );
}

/**
 * @param sortedAndFilteredReportActions - reportActions for the report, sorted newest to oldest, and filtered for only those that should be visible
 */
function getNewMarkerReportActionID(report: OnyxEntry<Report>, sortedAndFilteredReportActions: ReportAction[]): string {
    if (!isUnread(report)) {
        return '';
    }

    const newMarkerIndex = lodashFindLastIndex(sortedAndFilteredReportActions, (reportAction) => (reportAction.created ?? '') > (report?.lastReadTime ?? ''));

    return 'reportActionID' in sortedAndFilteredReportActions[newMarkerIndex] ? sortedAndFilteredReportActions[newMarkerIndex].reportActionID : '';
}

/**
 * Performs the markdown conversion, and replaces code points > 127 with C escape sequences
 * Used for compatibility with the backend auth validator for AddComment, and to account for MD in comments
 * @returns The comment's total length as seen from the backend
 */
function getCommentLength(textComment: string): number {
    return getParsedComment(textComment)
        .replace(/[^ -~]/g, '\\u????')
        .trim().length;
}

function getRouteFromLink(url: string | null): string {
    if (!url) {
        return '';
    }

    // Get the reportID from URL
    let route = url;
    const localWebAndroidRegEx = /^(https:\/\/([0-9]{1,3})\.([0-9]{1,3})\.([0-9]{1,3})\.([0-9]{1,3}))/;
    linkingConfig.prefixes.forEach((prefix) => {
        if (route.startsWith(prefix)) {
            route = route.replace(prefix, '');
        } else if (localWebAndroidRegEx.test(route)) {
            route = route.replace(localWebAndroidRegEx, '');
        } else {
            return;
        }

        // Remove the port if it's a localhost URL
        if (/^:\d+/.test(route)) {
            route = route.replace(/:\d+/, '');
        }

        // Remove the leading slash if exists
        if (route.startsWith('/')) {
            route = route.replace('/', '');
        }
    });
    return route;
}

function parseReportRouteParams(route: string): ReportRouteParams {
    let parsingRoute = route;
    if (parsingRoute.at(0) === '/') {
        // remove the first slash
        parsingRoute = parsingRoute.slice(1);
    }

    if (!parsingRoute.startsWith(Url.addTrailingForwardSlash(ROUTES.REPORT))) {
        return {reportID: '', isSubReportPageRoute: false};
    }

    const pathSegments = parsingRoute.split('/');

    const reportIDSegment = pathSegments[1];

    // Check for "undefined" or any other unwanted string values
    if (!reportIDSegment || reportIDSegment === 'undefined') {
        return {reportID: '', isSubReportPageRoute: false};
    }

    return {
        reportID: reportIDSegment,
        isSubReportPageRoute: pathSegments.length > 2,
    };
}

function getReportIDFromLink(url: string | null): string {
    const route = getRouteFromLink(url);
    const {reportID, isSubReportPageRoute} = parseReportRouteParams(route);
    if (isSubReportPageRoute) {
        // We allow the Sub-Report deep link routes (settings, details, etc.) to be handled by their respective component pages
        return '';
    }
    return reportID;
}

/**
 * Get the report policyID given a reportID
 */
function getReportPolicyID(reportID?: string): string | undefined {
    return getReport(reportID)?.policyID;
}

/**
 * Check if the chat report is linked to an iou that is waiting for the current user to add a credit bank account.
 */
function hasIOUWaitingOnCurrentUserBankAccount(chatReport: OnyxEntry<Report>): boolean {
    if (chatReport?.iouReportID) {
        const iouReport = allReports?.[`${ONYXKEYS.COLLECTION.REPORT}${chatReport?.iouReportID}`];
        if (iouReport?.isWaitingOnBankAccount && iouReport?.ownerAccountID === currentUserAccountID) {
            return true;
        }
    }

    return false;
}

/**
 * Users can request money:
 * - in policy expense chats only if they are in a role of a member in the chat (in other words, if it's their policy expense chat)
 * - in an open or submitted expense report tied to a policy expense chat the user owns
 *     - employee can request money in submitted expense report only if the policy has Instant Submit settings turned on
 * - in an IOU report, which is not settled yet
 * - in a 1:1 DM chat
 */
function canRequestMoney(report: OnyxEntry<Report>, policy: OnyxEntry<Policy>, otherParticipants: number[]): boolean {
    // User cannot request money in chat thread or in task report or in chat room
    if (isChatThread(report) || isTaskReport(report) || isChatRoom(report) || isSelfDM(report)) {
        return false;
    }

    // Users can only request money in DMs if they are a 1:1 DM
    if (isDM(report)) {
        return otherParticipants.length === 1;
    }

    // Prevent requesting money if pending IOU report waiting for their bank account already exists
    if (hasIOUWaitingOnCurrentUserBankAccount(report)) {
        return false;
    }

    let isOwnPolicyExpenseChat = report?.isOwnPolicyExpenseChat ?? false;
    if (isExpenseReport(report) && getParentReport(report)) {
        isOwnPolicyExpenseChat = Boolean(getParentReport(report)?.isOwnPolicyExpenseChat);
    }

    // In case there are no other participants than the current user and it's not user's own policy expense chat, they can't request money from such report
    if (otherParticipants.length === 0 && !isOwnPolicyExpenseChat) {
        return false;
    }

    // User can request money in any IOU report, unless paid, but user can only request money in an expense report
    // which is tied to their workspace chat.
    if (isMoneyRequestReport(report)) {
        const canAddTransactions = canAddOrDeleteTransactions(report);
        return isGroupPolicy(report) ? isOwnPolicyExpenseChat && canAddTransactions : canAddTransactions;
    }

    // In case of policy expense chat, users can only request money from their own policy expense chat
    return !isPolicyExpenseChat(report) || isOwnPolicyExpenseChat;
}

/**
 * Helper method to define what money request options we want to show for particular method.
 * There are 3 money request options: Request, Split and Send:
 * - Request option should show for:
 *     - DMs
 *     - own policy expense chats
 *     - open and processing expense reports tied to own policy expense chat
 *     - unsettled IOU reports
 * - Send option should show for:
 *     - DMs
 * - Split options should show for:
 *     - chat/ policy rooms with more than 1 participants
 *     - groups chats with 3 and more participants
 *     - corporate workspace chats
 *
 * None of the options should show in chat threads or if there is some special Expensify account
 * as a participant of the report.
 */
function getMoneyRequestOptions(report: OnyxEntry<Report>, policy: OnyxEntry<Policy>, reportParticipants: number[]): Array<ValueOf<typeof CONST.IOU.TYPE>> {
    // In any thread or task report, we do not allow any new money requests yet
    if (isChatThread(report) || isTaskReport(report) || isSelfDM(report)) {
        return [];
    }

    // We don't allow IOU actions if an Expensify account is a participant of the report, unless the policy that the report is on is owned by an Expensify account
    const doParticipantsIncludeExpensifyAccounts = lodashIntersection(reportParticipants, CONST.EXPENSIFY_ACCOUNT_IDS).length > 0;
    const isPolicyOwnedByExpensifyAccounts = report?.policyID ? CONST.EXPENSIFY_ACCOUNT_IDS.includes(getPolicy(report?.policyID ?? '')?.ownerAccountID ?? 0) : false;
    if (doParticipantsIncludeExpensifyAccounts && !isPolicyOwnedByExpensifyAccounts) {
        return [];
    }

    const otherParticipants = reportParticipants.filter((accountID) => currentUserPersonalDetails?.accountID !== accountID);
    const hasSingleOtherParticipantInReport = otherParticipants.length === 1;
    const hasMultipleOtherParticipants = otherParticipants.length > 1;
    let options: Array<ValueOf<typeof CONST.IOU.TYPE>> = [];

    // User created policy rooms and default rooms like #admins or #announce will always have the Split Bill option
    // unless there are no other participants at all (e.g. #admins room for a policy with only 1 admin)
    // DM chats will have the Split Bill option only when there are at least 2 other people in the chat.
    // Your own workspace chats will have the split bill option.
    if ((isChatRoom(report) && otherParticipants.length > 0) || (isDM(report) && hasMultipleOtherParticipants) || (isPolicyExpenseChat(report) && report?.isOwnPolicyExpenseChat)) {
        options = [CONST.IOU.TYPE.SPLIT];
    }

    if (canRequestMoney(report, policy, otherParticipants)) {
        options = [...options, CONST.IOU.TYPE.REQUEST];
    }

    // Send money option should be visible only in 1:1 DMs
    if (isDM(report) && hasSingleOtherParticipantInReport) {
        options = [...options, CONST.IOU.TYPE.SEND];
    }

    return options;
}

/**
 * Allows a user to leave a policy room according to the following conditions of the visibility or chatType rNVP:
 * `public` - Anyone can leave (because anybody can join)
 * `public_announce` - Only non-policy members can leave (it's auto-shared with policy members)
 * `policy_admins` - Nobody can leave (it's auto-shared with all policy admins)
 * `policy_announce` - Nobody can leave (it's auto-shared with all policy members)
 * `policyExpenseChat` - Nobody can leave (it's auto-shared with all policy members)
 * `policy` - Anyone can leave (though only policy members can join)
 * `domain` - Nobody can leave (it's auto-shared with domain members)
 * `dm` - Nobody can leave (it's auto-shared with users)
 * `private` - Anybody can leave (though you can only be invited to join)
 */
function canLeaveRoom(report: OnyxEntry<Report>, isPolicyMember: boolean): boolean {
    if (!report?.visibility) {
        if (
            report?.chatType === CONST.REPORT.CHAT_TYPE.POLICY_ADMINS ||
            report?.chatType === CONST.REPORT.CHAT_TYPE.POLICY_ANNOUNCE ||
            report?.chatType === CONST.REPORT.CHAT_TYPE.POLICY_EXPENSE_CHAT ||
            report?.chatType === CONST.REPORT.CHAT_TYPE.DOMAIN_ALL ||
            report?.chatType === CONST.REPORT.CHAT_TYPE.SELF_DM ||
            !report?.chatType
        ) {
            // DM chats don't have a chatType
            return false;
        }
    } else if (isPublicAnnounceRoom(report) && isPolicyMember) {
        return false;
    }
    return true;
}

function isCurrentUserTheOnlyParticipant(participantAccountIDs?: number[]): boolean {
    return Boolean(participantAccountIDs?.length === 1 && participantAccountIDs?.[0] === currentUserAccountID);
}

/**
 * Returns display names for those that can see the whisper.
 * However, it returns "you" if the current user is the only one who can see it besides the person that sent it.
 */
function getWhisperDisplayNames(participantAccountIDs?: number[]): string | undefined {
    const isWhisperOnlyVisibleToCurrentUser = isCurrentUserTheOnlyParticipant(participantAccountIDs);

    // When the current user is the only participant, the display name needs to be "you" because that's the only person reading it
    if (isWhisperOnlyVisibleToCurrentUser) {
        return Localize.translateLocal('common.youAfterPreposition');
    }

    return participantAccountIDs?.map((accountID) => getDisplayNameForParticipant(accountID, !isWhisperOnlyVisibleToCurrentUser)).join(', ');
}

/**
 * Show subscript on workspace chats / threads and expense requests
 */
function shouldReportShowSubscript(report: OnyxEntry<Report>): boolean {
    if (isArchivedRoom(report) && !isWorkspaceThread(report)) {
        return false;
    }

    if (isPolicyExpenseChat(report) && !isChatThread(report) && !isTaskReport(report) && !report?.isOwnPolicyExpenseChat) {
        return true;
    }

    if (isPolicyExpenseChat(report) && !isThread(report) && !isTaskReport(report)) {
        return true;
    }

    if (isExpenseRequest(report)) {
        return true;
    }

    if (isWorkspaceTaskReport(report)) {
        return true;
    }

    if (isWorkspaceThread(report)) {
        return true;
    }

    return false;
}

/**
 * Return true if reports data exists
 */
function isReportDataReady(): boolean {
    return !isEmptyObject(allReports) && Object.keys(allReports ?? {}).some((key) => allReports?.[key]?.reportID);
}

/**
 * Return true if reportID from path is valid
 */
function isValidReportIDFromPath(reportIDFromPath: string): boolean {
    return !['', 'null', '0'].includes(reportIDFromPath);
}

/**
 * Return the errors we have when creating a chat or a workspace room
 */
function getAddWorkspaceRoomOrChatReportErrors(report: OnyxEntry<Report>): Errors | null | undefined {
    // We are either adding a workspace room, or we're creating a chat, it isn't possible for both of these to have errors for the same report at the same time, so
    // simply looking up the first truthy value will get the relevant property if it's set.
    return report?.errorFields?.addWorkspaceRoom ?? report?.errorFields?.createChat;
}

/**
 * Return true if the Money Request report is marked for deletion.
 */
function isMoneyRequestReportPendingDeletion(report: OnyxEntry<Report> | EmptyObject): boolean {
    if (!isMoneyRequestReport(report)) {
        return false;
    }

    const parentReportAction = ReportActionsUtils.getReportAction(report?.parentReportID ?? '', report?.parentReportActionID ?? '');
    return parentReportAction?.pendingAction === CONST.RED_BRICK_ROAD_PENDING_ACTION.DELETE;
}

function canUserPerformWriteAction(report: OnyxEntry<Report>) {
    const reportErrors = getAddWorkspaceRoomOrChatReportErrors(report);

    // If the Money Request report is marked for deletion, let us prevent any further write action.
    if (isMoneyRequestReportPendingDeletion(report)) {
        return false;
    }

    return !isArchivedRoom(report) && isEmptyObject(reportErrors) && report && isAllowedToComment(report) && !isAnonymousUser;
}

/**
 * Returns ID of the original report from which the given reportAction is first created.
 */
function getOriginalReportID(reportID: string, reportAction: OnyxEntry<ReportAction>): string | undefined {
    const currentReportAction = ReportActionsUtils.getReportAction(reportID, reportAction?.reportActionID ?? '');
    return isThreadFirstChat(reportAction, reportID) && Object.keys(currentReportAction ?? {}).length === 0
        ? allReports?.[`${ONYXKEYS.COLLECTION.REPORT}${reportID}`]?.parentReportID
        : reportID;
}

/**
 * Return the pendingAction and the errors resulting from either
 *
 * - creating a workspace room
 * - starting a chat
 * - paying the money request
 *
 * while being offline
 */
function getReportOfflinePendingActionAndErrors(report: OnyxEntry<Report>): ReportOfflinePendingActionAndErrors {
    // It shouldn't be possible for all of these actions to be pending (or to have errors) for the same report at the same time, so just take the first that exists
    const reportPendingAction = report?.pendingFields?.addWorkspaceRoom ?? report?.pendingFields?.createChat ?? report?.pendingFields?.reimbursed;

    const reportErrors = getAddWorkspaceRoomOrChatReportErrors(report);
    return {reportPendingAction, reportErrors};
}

/**
 * Check if the report can create the request with type is iouType
 */
function canCreateRequest(report: OnyxEntry<Report>, policy: OnyxEntry<Policy>, iouType: (typeof CONST.IOU.TYPE)[keyof typeof CONST.IOU.TYPE]): boolean {
    const participantAccountIDs = report?.participantAccountIDs ?? [];
    if (!canUserPerformWriteAction(report)) {
        return false;
    }
    return getMoneyRequestOptions(report, policy, participantAccountIDs).includes(iouType);
}

function getWorkspaceChats(policyID: string, accountIDs: number[]): Array<OnyxEntry<Report>> {
    return Object.values(allReports ?? {}).filter((report) => isPolicyExpenseChat(report) && (report?.policyID ?? '') === policyID && accountIDs.includes(report?.ownerAccountID ?? -1));
}

/**
 * @param policy - the workspace the report is on, null if the user isn't a member of the workspace
 */
function shouldDisableRename(report: OnyxEntry<Report>, policy: OnyxEntry<Policy>): boolean {
    if (isDefaultRoom(report) || isArchivedRoom(report) || isThread(report) || isMoneyRequestReport(report) || isPolicyExpenseChat(report)) {
        return true;
    }

    // if the linked workspace is null, that means the person isn't a member of the workspace the report is in
    // which means this has to be a public room we want to disable renaming for
    if (!policy) {
        return true;
    }

    // If there is a linked workspace, that means the user is a member of the workspace the report is in and is allowed to rename.
    return false;
}

/**
 * @param policy - the workspace the report is on, null if the user isn't a member of the workspace
 */
function canEditWriteCapability(report: OnyxEntry<Report>, policy: OnyxEntry<Policy>): boolean {
    return PolicyUtils.isPolicyAdmin(policy) && !isAdminRoom(report) && !isArchivedRoom(report) && !isThread(report);
}

/**
 * @param policy - the workspace the report is on, null if the user isn't a member of the workspace
 */
function canEditRoomVisibility(report: OnyxEntry<Report>, policy: OnyxEntry<Policy>): boolean {
    return PolicyUtils.isPolicyAdmin(policy) && !isArchivedRoom(report);
}

/**
 * Returns the onyx data needed for the task assignee chat
 */
function getTaskAssigneeChatOnyxData(
    accountID: number,
    assigneeAccountID: number,
    taskReportID: string,
    assigneeChatReportID: string,
    parentReportID: string,
    title: string,
    assigneeChatReport: OnyxEntry<Report>,
): OnyxDataTaskAssigneeChat {
    // Set if we need to add a comment to the assignee chat notifying them that they have been assigned a task
    let optimisticAssigneeAddComment: OptimisticReportAction | undefined;
    // Set if this is a new chat that needs to be created for the assignee
    let optimisticChatCreatedReportAction: OptimisticCreatedReportAction | undefined;
    const currentTime = DateUtils.getDBTime();
    const optimisticData: OnyxUpdate[] = [];
    const successData: OnyxUpdate[] = [];
    const failureData: OnyxUpdate[] = [];

    // You're able to assign a task to someone you haven't chatted with before - so we need to optimistically create the chat and the chat reportActions
    // Only add the assignee chat report to onyx if we haven't already set it optimistically
    if (assigneeChatReport?.isOptimisticReport && assigneeChatReport.pendingFields?.createChat !== CONST.RED_BRICK_ROAD_PENDING_ACTION.ADD) {
        optimisticChatCreatedReportAction = buildOptimisticCreatedReportAction(assigneeChatReportID);
        optimisticData.push(
            {
                onyxMethod: Onyx.METHOD.MERGE,
                key: `${ONYXKEYS.COLLECTION.REPORT}${assigneeChatReportID}`,
                value: {
                    pendingFields: {
                        createChat: CONST.RED_BRICK_ROAD_PENDING_ACTION.ADD,
                    },
                    isHidden: false,
                },
            },
            {
                onyxMethod: Onyx.METHOD.MERGE,
                key: `${ONYXKEYS.COLLECTION.REPORT_ACTIONS}${assigneeChatReportID}`,
                value: {[optimisticChatCreatedReportAction.reportActionID]: optimisticChatCreatedReportAction as Partial<ReportAction>},
            },
        );

        successData.push({
            onyxMethod: Onyx.METHOD.MERGE,
            key: `${ONYXKEYS.COLLECTION.REPORT}${assigneeChatReportID}`,
            value: {
                pendingFields: {
                    createChat: null,
                },
                isOptimisticReport: false,
            },
        });

        failureData.push(
            {
                onyxMethod: Onyx.METHOD.SET,
                key: `${ONYXKEYS.COLLECTION.REPORT}${assigneeChatReportID}`,
                value: null,
            },
            {
                onyxMethod: Onyx.METHOD.MERGE,
                key: `${ONYXKEYS.COLLECTION.REPORT_ACTIONS}${assigneeChatReportID}`,
                value: {[optimisticChatCreatedReportAction.reportActionID]: {pendingAction: null}},
            },
            // If we failed, we want to remove the optimistic personal details as it was likely due to an invalid login
            {
                onyxMethod: Onyx.METHOD.MERGE,
                key: ONYXKEYS.PERSONAL_DETAILS_LIST,
                value: {
                    [assigneeAccountID]: null,
                },
            },
        );
    }

    // If you're choosing to share the task in the same DM as the assignee then we don't need to create another reportAction indicating that you've been assigned
    if (assigneeChatReportID !== parentReportID) {
        // eslint-disable-next-line @typescript-eslint/prefer-nullish-coalescing
        const displayname = allPersonalDetails?.[assigneeAccountID]?.displayName || allPersonalDetails?.[assigneeAccountID]?.login || '';
        optimisticAssigneeAddComment = buildOptimisticTaskCommentReportAction(taskReportID, title, assigneeAccountID, `assigned to ${displayname}`, parentReportID);
        const lastAssigneeCommentText = formatReportLastMessageText(optimisticAssigneeAddComment.reportAction.message?.[0].text ?? '');
        const optimisticAssigneeReport = {
            lastVisibleActionCreated: currentTime,
            lastMessageText: lastAssigneeCommentText,
            lastActorAccountID: accountID,
            lastReadTime: currentTime,
        };

        optimisticData.push(
            {
                onyxMethod: Onyx.METHOD.MERGE,
                key: `${ONYXKEYS.COLLECTION.REPORT_ACTIONS}${assigneeChatReportID}`,
                value: {[optimisticAssigneeAddComment.reportAction.reportActionID ?? '']: optimisticAssigneeAddComment.reportAction as ReportAction},
            },
            {
                onyxMethod: Onyx.METHOD.MERGE,
                key: `${ONYXKEYS.COLLECTION.REPORT}${assigneeChatReportID}`,
                value: optimisticAssigneeReport,
            },
        );
        successData.push({
            onyxMethod: Onyx.METHOD.MERGE,
            key: `${ONYXKEYS.COLLECTION.REPORT_ACTIONS}${assigneeChatReportID}`,
            value: {[optimisticAssigneeAddComment.reportAction.reportActionID ?? '']: {isOptimisticAction: null}},
        });
        failureData.push({
            onyxMethod: Onyx.METHOD.MERGE,
            key: `${ONYXKEYS.COLLECTION.REPORT_ACTIONS}${assigneeChatReportID}`,
            value: {[optimisticAssigneeAddComment.reportAction.reportActionID ?? '']: {pendingAction: null}},
        });
    }

    return {
        optimisticData,
        successData,
        failureData,
        optimisticAssigneeAddComment,
        optimisticChatCreatedReportAction,
    };
}

/**
 * Returns an array of the participants Ids of a report
 *
 * @deprecated Use getVisibleMemberIDs instead
 */
function getParticipantsIDs(report: OnyxEntry<Report>): number[] {
    if (!report) {
        return [];
    }

    const participants = report.participantAccountIDs ?? [];

    // Build participants list for IOU/expense reports
    if (isMoneyRequestReport(report)) {
        const onlyTruthyValues = [report.managerID, report.ownerAccountID, ...participants].filter(Boolean) as number[];
        const onlyUnique = [...new Set([...onlyTruthyValues])];
        return onlyUnique;
    }
    return participants;
}

/**
 * Returns an array of the visible member accountIDs for a report*
 */
function getVisibleMemberIDs(report: OnyxEntry<Report>): number[] {
    if (!report) {
        return [];
    }

    const visibleChatMemberAccountIDs = report.visibleChatMemberAccountIDs ?? [];

    // Build participants list for IOU/expense reports
    if (isMoneyRequestReport(report)) {
        const onlyTruthyValues = [report.managerID, report.ownerAccountID, ...visibleChatMemberAccountIDs].filter(Boolean) as number[];
        const onlyUnique = [...new Set([...onlyTruthyValues])];
        return onlyUnique;
    }
    return visibleChatMemberAccountIDs;
}

/**
 * Return iou report action display message
 */
function getIOUReportActionDisplayMessage(reportAction: OnyxEntry<ReportAction>): string {
    if (reportAction?.actionName !== CONST.REPORT.ACTIONS.TYPE.IOU) {
        return '';
    }
    const originalMessage = reportAction.originalMessage;
    const {IOUReportID} = originalMessage;
    const iouReport = getReport(IOUReportID);
    let translationKey: TranslationPaths;
    if (originalMessage.type === CONST.IOU.REPORT_ACTION_TYPE.PAY) {
        // The `REPORT_ACTION_TYPE.PAY` action type is used for both fulfilling existing requests and sending money. To
        // differentiate between these two scenarios, we check if the `originalMessage` contains the `IOUDetails`
        // property. If it does, it indicates that this is a 'Send money' action.
        const {amount, currency} = originalMessage.IOUDetails ?? originalMessage;
        const formattedAmount = CurrencyUtils.convertToDisplayString(Math.abs(amount), currency) ?? '';

        switch (originalMessage.paymentType) {
            case CONST.IOU.PAYMENT_TYPE.ELSEWHERE:
                translationKey = 'iou.paidElsewhereWithAmount';
                break;
            case CONST.IOU.PAYMENT_TYPE.EXPENSIFY:
            case CONST.IOU.PAYMENT_TYPE.VBBA:
                translationKey = 'iou.paidWithExpensifyWithAmount';
                break;
            default:
                translationKey = 'iou.payerPaidAmount';
                break;
        }
        return Localize.translateLocal(translationKey, {amount: formattedAmount, payer: ''});
    }

    const transaction = getTransaction(originalMessage.IOUTransactionID ?? '');
    const transactionDetails = getTransactionDetails(!isEmptyObject(transaction) ? transaction : null);
    const formattedAmount = CurrencyUtils.convertToDisplayString(transactionDetails?.amount ?? 0, transactionDetails?.currency);
    const isRequestSettled = isSettled(originalMessage.IOUReportID);
    const isApproved = isReportApproved(iouReport);
    if (isRequestSettled) {
        return Localize.translateLocal('iou.payerSettled', {
            amount: formattedAmount,
        });
    }
    if (isApproved) {
        return Localize.translateLocal('iou.approvedAmount', {
            amount: formattedAmount,
        });
    }
    translationKey = ReportActionsUtils.isSplitBillAction(reportAction) ? 'iou.didSplitAmount' : 'iou.requestedAmount';
    return Localize.translateLocal(translationKey, {
        formattedAmount,
        comment: transactionDetails?.comment ?? '',
    });
}

/**
 * Checks if a report is a group chat.
 *
 * A report is a group chat if it meets the following conditions:
 * - Not a chat thread.
 * - Not a task report.
 * - Not a money request / IOU report.
 * - Not an archived room.
 * - Not a public / admin / announce chat room (chat type doesn't match any of the specified types).
 * - More than 2 participants.
 *
 */
function isGroupChat(report: OnyxEntry<Report>): boolean {
    return Boolean(
        report &&
            !isChatThread(report) &&
            !isTaskReport(report) &&
            !isMoneyRequestReport(report) &&
            !isArchivedRoom(report) &&
            !Object.values(CONST.REPORT.CHAT_TYPE).some((chatType) => chatType === getChatType(report)) &&
            (report.participantAccountIDs?.length ?? 0) > 1,
    );
}

/**
 * Assume any report without a reportID is unusable.
 */
function isValidReport(report?: OnyxEntry<Report>): boolean {
    return Boolean(report?.reportID);
}

/**
 * Check to see if we are a participant of this report.
 */
function isReportParticipant(accountID: number, report: OnyxEntry<Report>): boolean {
    if (!accountID) {
        return false;
    }

    // If we have a DM AND the accountID we are checking is the current user THEN we won't find them as a participant and must assume they are a participant
    if (isDM(report) && accountID === currentUserAccountID) {
        return true;
    }

    const possibleAccountIDs = report?.participantAccountIDs ?? [];
    if (report?.ownerAccountID) {
        possibleAccountIDs.push(report?.ownerAccountID);
    }
    if (report?.managerID) {
        possibleAccountIDs.push(report?.managerID);
    }
    return possibleAccountIDs.includes(accountID);
}

function shouldUseFullTitleToDisplay(report: OnyxEntry<Report>): boolean {
    return isMoneyRequestReport(report) || isPolicyExpenseChat(report) || isChatRoom(report) || isChatThread(report) || isTaskReport(report);
}

function getRoom(type: ValueOf<typeof CONST.REPORT.CHAT_TYPE>, policyID: string): OnyxEntry<Report> | undefined {
    const room = Object.values(allReports ?? {}).find((report) => report?.policyID === policyID && report?.chatType === type && !isThread(report));
    return room;
}

/**
 *  We only want policy members who are members of the report to be able to modify the report description, but not in thread chat.
 */
function canEditReportDescription(report: OnyxEntry<Report>, policy: OnyxEntry<Policy> | undefined): boolean {
    return (
        !isMoneyRequestReport(report) &&
        !isArchivedRoom(report) &&
        isChatRoom(report) &&
        !isChatThread(report) &&
        !isEmpty(policy) &&
        (getVisibleMemberIDs(report).includes(currentUserAccountID ?? 0) || getParticipantsIDs(report).includes(currentUserAccountID ?? 0))
    );
}

function canEditPolicyDescription(policy: OnyxEntry<Policy>): boolean {
    return PolicyUtils.isPolicyAdmin(policy);
}

/**
 * Checks if report action has error when smart scanning
 */
function hasSmartscanError(reportActions: ReportAction[]) {
    return reportActions.some((action) => {
        if (!ReportActionsUtils.isSplitBillAction(action) && !ReportActionsUtils.isReportPreviewAction(action)) {
            return false;
        }
        const IOUReportID = ReportActionsUtils.getIOUReportIDFromReportActionPreview(action);
        const isReportPreviewError = ReportActionsUtils.isReportPreviewAction(action) && hasMissingSmartscanFields(IOUReportID) && !isSettled(IOUReportID);
        const transactionID = (action.originalMessage as IOUMessage).IOUTransactionID ?? '0';
        const transaction = allTransactions?.[`${ONYXKEYS.COLLECTION.TRANSACTION}${transactionID}`] ?? {};
        const isSplitBillError = ReportActionsUtils.isSplitBillAction(action) && TransactionUtils.hasMissingSmartscanFields(transaction as Transaction);

        return isReportPreviewError || isSplitBillError;
    });
}

function shouldAutoFocusOnKeyPress(event: KeyboardEvent): boolean {
    if (event.key.length > 1) {
        return false;
    }

    // If a key is pressed in combination with Meta, Control or Alt do not focus
    if (event.ctrlKey || event.metaKey) {
        return false;
    }

    if (event.code === 'Space') {
        return false;
    }

    return true;
}

/**
 * Navigates to the appropriate screen based on the presence of a private note for the current user.
 */
function navigateToPrivateNotes(report: OnyxEntry<Report>, session: OnyxEntry<Session>) {
    if (isEmpty(report) || isEmpty(session) || !session.accountID) {
        return;
    }
    const currentUserPrivateNote = report.privateNotes?.[session.accountID]?.note ?? '';
    if (isEmpty(currentUserPrivateNote)) {
        Navigation.navigate(ROUTES.PRIVATE_NOTES_EDIT.getRoute(report.reportID, session.accountID));
        return;
    }
    Navigation.navigate(ROUTES.PRIVATE_NOTES_LIST.getRoute(report.reportID));
}

/**
 * Check if Report has any held expenses
 */
function isHoldCreator(transaction: OnyxEntry<Transaction>, reportID: string): boolean {
    const holdReportAction = ReportActionsUtils.getReportAction(reportID, `${transaction?.comment?.hold ?? ''}`);
    return isActionCreator(holdReportAction);
}

/**
 * Checks if thread replies should be displayed
 */
function shouldDisplayThreadReplies(reportAction: OnyxEntry<ReportAction>, reportID: string): boolean {
    const hasReplies = (reportAction?.childVisibleActionCount ?? 0) > 0;
    return hasReplies && !!reportAction?.childCommenterCount && !isThreadFirstChat(reportAction, reportID);
}

/**
 * Check if money report has any transactions updated optimistically
 */
function hasUpdatedTotal(report: OnyxEntry<Report>): boolean {
    if (!report) {
        return true;
    }

    const transactions = TransactionUtils.getAllReportTransactions(report.reportID);
    const hasPendingTransaction = transactions.some((transaction) => !!transaction.pendingAction);
    const hasTransactionWithDifferentCurrency = transactions.some((transaction) => transaction.currency !== report.currency);

    return !(hasPendingTransaction && hasTransactionWithDifferentCurrency);
}

/**
 * Disable reply in thread action if:
 *
 * - The action is listed in the thread-disabled list
 * - The action is a split bill action
 * - The action is deleted and is not threaded
 * - The action is a whisper action and it's neither a report preview nor IOU action
 * - The action is the thread's first chat
 */
function shouldDisableThread(reportAction: OnyxEntry<ReportAction>, reportID: string): boolean {
    const isSplitBillAction = ReportActionsUtils.isSplitBillAction(reportAction);
    const isDeletedAction = ReportActionsUtils.isDeletedAction(reportAction);
    const isReportPreviewAction = ReportActionsUtils.isReportPreviewAction(reportAction);
    const isIOUAction = ReportActionsUtils.isMoneyRequestAction(reportAction);
    const isWhisperAction = ReportActionsUtils.isWhisperAction(reportAction);

    return (
        CONST.REPORT.ACTIONS.THREAD_DISABLED.some((action: string) => action === reportAction?.actionName) ||
        isSplitBillAction ||
        (isDeletedAction && !reportAction?.childVisibleActionCount) ||
        (isWhisperAction && !isReportPreviewAction && !isIOUAction) ||
        isThreadFirstChat(reportAction, reportID)
    );
}

function getAllAncestorReportActions(report: Report | null | undefined, shouldHideThreadDividerLine: boolean): Ancestor[] {
    if (!report) {
        return [];
    }
    const allAncestors: Ancestor[] = [];
    let parentReportID = report.parentReportID;
    let parentReportActionID = report.parentReportActionID;

    // Store the child of parent report
    let currentReport = report;
    let currentUnread = shouldHideThreadDividerLine;

    while (parentReportID) {
        const parentReport = getReport(parentReportID);
        const parentReportAction = ReportActionsUtils.getReportAction(parentReportID, parentReportActionID ?? '0');

        if (!parentReportAction || ReportActionsUtils.isTransactionThread(parentReportAction) || !parentReport) {
            break;
        }

        const isParentReportActionUnread = ReportActionsUtils.isCurrentActionUnread(parentReport, parentReportAction);
        allAncestors.push({
            report: currentReport,
            reportAction: parentReportAction,
            shouldDisplayNewMarker: isParentReportActionUnread,
            // We should hide the thread divider line if the previous ancestor action is unread
            shouldHideThreadDividerLine: currentUnread,
        });
        parentReportID = parentReport?.parentReportID;
        parentReportActionID = parentReport?.parentReportActionID;
        if (!isEmptyObject(parentReport)) {
            currentReport = parentReport;
            currentUnread = isParentReportActionUnread;
        }
    }

    return allAncestors.reverse();
}

function getAllAncestorReportActionIDs(report: Report | null | undefined): AncestorIDs {
    if (!report) {
        return {
            reportIDs: [],
            reportActionsIDs: [],
        };
    }

    const allAncestorIDs: AncestorIDs = {
        reportIDs: [],
        reportActionsIDs: [],
    };
    let parentReportID = report.parentReportID;
    let parentReportActionID = report.parentReportActionID;

    while (parentReportID) {
        const parentReport = getReport(parentReportID);
        const parentReportAction = ReportActionsUtils.getReportAction(parentReportID, parentReportActionID ?? '0');

        if (!parentReportAction || ReportActionsUtils.isTransactionThread(parentReportAction) || !parentReport) {
            break;
        }

        allAncestorIDs.reportIDs.push(parentReportID ?? '');
        allAncestorIDs.reportActionsIDs.push(parentReportActionID ?? '');

        parentReportID = parentReport?.parentReportID;
        parentReportActionID = parentReport?.parentReportActionID;
    }

    return allAncestorIDs;
}

function canBeAutoReimbursed(report: OnyxEntry<Report>, policy: OnyxEntry<Policy> | EmptyObject): boolean {
    if (isEmptyObject(policy)) {
        return false;
    }
    type CurrencyType = (typeof CONST.DIRECT_REIMBURSEMENT_CURRENCIES)[number];
    const reimbursableTotal = getMoneyRequestSpendBreakdown(report).totalDisplaySpend;
    const autoReimbursementLimit = policy.autoReimbursementLimit ?? 0;
    const isAutoReimbursable =
        isGroupPolicy(report) &&
        policy.reimbursementChoice === CONST.POLICY.REIMBURSEMENT_CHOICES.REIMBURSEMENT_YES &&
        autoReimbursementLimit >= reimbursableTotal &&
        reimbursableTotal > 0 &&
        CONST.DIRECT_REIMBURSEMENT_CURRENCIES.includes(report?.currency as CurrencyType);
    return isAutoReimbursable;
}

<<<<<<< HEAD
function isReportOwner(report: OnyxEntry<Report>): boolean {
    return report?.ownerAccountID === currentUserPersonalDetails?.accountID;
=======
/**
 * What missing payment method does this report action indicate, if any?
 */
function getIndicatedMissingPaymentMethod(userWallet: OnyxEntry<UserWallet>, reportId: string, reportAction: ReportAction): MissingPaymentMethod | undefined {
    const isSubmitterOfUnsettledReport = isCurrentUserSubmitter(reportId) && !isSettled(reportId);
    if (!isSubmitterOfUnsettledReport || reportAction.actionName !== CONST.REPORT.ACTIONS.TYPE.REIMBURSEMENTQUEUED) {
        return undefined;
    }
    const paymentType = reportAction.originalMessage?.paymentType;
    if (paymentType === CONST.IOU.PAYMENT_TYPE.EXPENSIFY) {
        return isEmpty(userWallet) || userWallet.tierName === CONST.WALLET.TIER_NAME.SILVER ? 'wallet' : undefined;
    }

    return !store.hasCreditBankAccount() ? 'bankAccount' : undefined;
}

/**
 * Checks if report chat contains missing payment method
 */
function hasMissingPaymentMethod(userWallet: OnyxEntry<UserWallet>, iouReportID: string): boolean {
    const reportActions = ReportActionsUtils.getAllReportActions(iouReportID);
    return Object.values(reportActions).some((action) => getIndicatedMissingPaymentMethod(userWallet, iouReportID, action) !== undefined);
}

/**
 * Used from money request actions to decide if we need to build an optimistic money request report.
   Create a new report if:
   - we don't have an iouReport set in the chatReport
   - we have one, but it's waiting on the payee adding a bank account
   - we have one but we can't add more transactions to it due to: report is approved or settled, or report is processing and policy isn't on Instant submit reporting frequency
 */
function shouldCreateNewMoneyRequestReport(existingIOUReport: OnyxEntry<Report> | undefined | null, chatReport: OnyxEntry<Report> | null): boolean {
    return !existingIOUReport || hasIOUWaitingOnCurrentUserBankAccount(chatReport) || !canAddOrDeleteTransactions(existingIOUReport);
>>>>>>> 2abedcdb
}

export {
    getReportParticipantsTitle,
    isReportMessageAttachment,
    findLastAccessedReport,
    canBeAutoReimbursed,
    canEditReportAction,
    canFlagReportAction,
    shouldShowFlagComment,
    isActionCreator,
    canDeleteReportAction,
    canLeaveRoom,
    sortReportsByLastRead,
    isDefaultRoom,
    isAdminRoom,
    isAdminsOnlyPostingRoom,
    isAnnounceRoom,
    isUserCreatedPolicyRoom,
    isChatRoom,
    getChatRoomSubtitle,
    getParentNavigationSubtitle,
    getPolicyName,
    getPolicyType,
    isArchivedRoom,
    isClosedExpenseReportWithNoExpenses,
    isExpensifyOnlyParticipantInReport,
    canCreateTaskInReport,
    isPolicyExpenseChatAdmin,
    isPolicyAdmin,
    isPublicRoom,
    isPublicAnnounceRoom,
    isConciergeChatReport,
    isProcessingReport,
    isCurrentUserTheOnlyParticipant,
    hasAutomatedExpensifyAccountIDs,
    hasExpensifyGuidesEmails,
    requiresAttentionFromCurrentUser,
    isIOUOwnedByCurrentUser,
    getMoneyRequestSpendBreakdown,
    canShowReportRecipientLocalTime,
    formatReportLastMessageText,
    chatIncludesConcierge,
    isPolicyExpenseChat,
    isGroupPolicy,
    isPaidGroupPolicy,
    isControlPolicyExpenseChat,
    isControlPolicyExpenseReport,
    isPaidGroupPolicyExpenseChat,
    isPaidGroupPolicyExpenseReport,
    getIconsForParticipants,
    getIcons,
    getRoomWelcomeMessage,
    getDisplayNamesWithTooltips,
    getReportName,
    getReport,
    getReportNotificationPreference,
    getReportIDFromLink,
    getReportPolicyID,
    getRouteFromLink,
    getDeletedParentActionMessageForChatReport,
    getLastVisibleMessage,
    navigateToDetailsPage,
    generateReportID,
    hasReportNameError,
    isUnread,
    isUnreadWithMention,
    buildOptimisticWorkspaceChats,
    buildOptimisticTaskReport,
    buildOptimisticChatReport,
    buildOptimisticClosedReportAction,
    buildOptimisticCreatedReportAction,
    buildOptimisticRenamedRoomReportAction,
    buildOptimisticEditedTaskFieldReportAction,
    buildOptimisticChangedTaskAssigneeReportAction,
    buildOptimisticIOUReport,
    buildOptimisticApprovedReportAction,
    buildOptimisticMovedReportAction,
    buildOptimisticSubmittedReportAction,
    buildOptimisticExpenseReport,
    buildOptimisticIOUReportAction,
    buildOptimisticMoneyRequestEntities,
    buildOptimisticReportPreview,
    buildOptimisticModifiedExpenseReportAction,
    buildOptimisticCancelPaymentReportAction,
    updateReportPreview,
    buildOptimisticTaskReportAction,
    buildOptimisticAddCommentReportAction,
    buildOptimisticTaskCommentReportAction,
    updateOptimisticParentReportAction,
    getOptimisticDataForParentReportAction,
    shouldReportBeInOptionList,
    getChatByParticipants,
    getChatByParticipantsAndPolicy,
    getAllPolicyReports,
    getIOUReportActionMessage,
    getDisplayNameForParticipant,
    getWorkspaceIcon,
    isOptimisticPersonalDetail,
    shouldDisableDetailPage,
    isChatReport,
    isCurrentUserSubmitter,
    isExpenseReport,
    isExpenseRequest,
    isIOUReport,
    isTaskReport,
    isOpenTaskReport,
    isCanceledTaskReport,
    isCompletedTaskReport,
    isReportManager,
    isReportApproved,
    isMoneyRequestReport,
    isMoneyRequest,
    chatIncludesChronos,
    getNewMarkerReportActionID,
    canSeeDefaultRoom,
    getDefaultWorkspaceAvatar,
    getDefaultWorkspaceAvatarTestID,
    getCommentLength,
    getParsedComment,
    getMoneyRequestOptions,
    canCreateRequest,
    hasIOUWaitingOnCurrentUserBankAccount,
    canRequestMoney,
    getWhisperDisplayNames,
    getWorkspaceAvatar,
    isThread,
    isChatThread,
    isThreadFirstChat,
    isChildReport,
    shouldReportShowSubscript,
    isReportDataReady,
    isValidReportIDFromPath,
    isSettled,
    isAllowedToComment,
    getBankAccountRoute,
    getParentReport,
    getRootParentReport,
    getReportPreviewMessage,
    isMoneyRequestReportPendingDeletion,
    canUserPerformWriteAction,
    getOriginalReportID,
    canAccessReport,
    getAddWorkspaceRoomOrChatReportErrors,
    getReportOfflinePendingActionAndErrors,
    isDM,
    isSelfDM,
    getPolicy,
    getWorkspaceChats,
    shouldDisableRename,
    hasSingleParticipant,
    getReportRecipientAccountIDs,
    isOneOnOneChat,
    isPayer,
    goBackToDetailsPage,
    getTransactionReportName,
    getTransactionDetails,
    getTaskAssigneeChatOnyxData,
    getParticipantsIDs,
    getVisibleMemberIDs,
    canEditMoneyRequest,
    canEditFieldOfMoneyRequest,
    buildTransactionThread,
    areAllRequestsBeingSmartScanned,
    getTransactionsWithReceipts,
    hasOnlyTransactionsWithPendingRoutes,
    hasNonReimbursableTransactions,
    hasMissingSmartscanFields,
    getIOUReportActionDisplayMessage,
    isWaitingForAssigneeToCompleteTask,
    isGroupChat,
    isOpenExpenseReport,
    shouldUseFullTitleToDisplay,
    parseReportRouteParams,
    getReimbursementQueuedActionMessage,
    getReimbursementDeQueuedActionMessage,
    getPersonalDetailsForAccountID,
    getRoom,
    canEditReportDescription,
    doesTransactionThreadHaveViolations,
    hasViolations,
    navigateToPrivateNotes,
    canEditWriteCapability,
    isHoldCreator,
    hasSmartscanError,
    shouldAutoFocusOnKeyPress,
    buildOptimisticHoldReportAction,
    buildOptimisticUnHoldReportAction,
    shouldDisplayThreadReplies,
    shouldDisableThread,
    getUserDetailTooltipText,
    doesReportBelongToWorkspace,
    getChildReportNotificationPreference,
    getAllAncestorReportActions,
    isReportParticipant,
    isValidReport,
    getReportDescriptionText,
    isReportFieldOfTypeTitle,
    hasMissingPaymentMethod,
    isIOUReportUsingReport,
    hasUpdatedTotal,
    isReportFieldDisabled,
    getAvailableReportFields,
    isReportOwner,
    reportFieldsEnabled,
    getAllAncestorReportActionIDs,
    getPendingChatMembers,
    canEditRoomVisibility,
    canEditPolicyDescription,
    getPolicyDescriptionText,
    getIndicatedMissingPaymentMethod,
    isJoinRequestInAdminRoom,
    canAddOrDeleteTransactions,
    shouldCreateNewMoneyRequestReport,
};

export type {
    ExpenseOriginalMessage,
    OptionData,
    OptimisticChatReport,
    DisplayNameWithTooltips,
    OptimisticTaskReportAction,
    OptimisticAddCommentReportAction,
    OptimisticCreatedReportAction,
    OptimisticClosedReportAction,
    Ancestor,
    OptimisticIOUReportAction,
    TransactionDetails,
};<|MERGE_RESOLUTION|>--- conflicted
+++ resolved
@@ -5276,10 +5276,10 @@
     return isAutoReimbursable;
 }
 
-<<<<<<< HEAD
 function isReportOwner(report: OnyxEntry<Report>): boolean {
     return report?.ownerAccountID === currentUserPersonalDetails?.accountID;
-=======
+}
+
 /**
  * What missing payment method does this report action indicate, if any?
  */
@@ -5313,7 +5313,6 @@
  */
 function shouldCreateNewMoneyRequestReport(existingIOUReport: OnyxEntry<Report> | undefined | null, chatReport: OnyxEntry<Report> | null): boolean {
     return !existingIOUReport || hasIOUWaitingOnCurrentUserBankAccount(chatReport) || !canAddOrDeleteTransactions(existingIOUReport);
->>>>>>> 2abedcdb
 }
 
 export {

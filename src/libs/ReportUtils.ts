--- conflicted
+++ resolved
@@ -397,12 +397,9 @@
     isTaskReport?: boolean | null;
     parentReportAction?: ReportAction;
     displayNamesWithTooltips?: DisplayNameWithTooltips | null;
-<<<<<<< HEAD
     notificationPreference?: NotificationPreference | null;
-=======
     isDisabled?: boolean | null;
     name?: string | null;
->>>>>>> 0ebc6e49
 } & Report;
 
 type OnyxDataTaskAssigneeChat = {

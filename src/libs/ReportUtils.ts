--- conflicted
+++ resolved
@@ -2516,15 +2516,9 @@
 /**
  * Get the title for an IOU or expense chat which will be showing the payer and the amount
  */
-<<<<<<< HEAD
-function getMoneyRequestReportName(report: OnyxEntry<Report>, policy: OnyxEntry<Policy> | undefined = undefined): string {
+function getMoneyRequestReportName(report: OnyxEntry<Report>, policy?: OnyxEntry<Policy>): string {
     const isReportSettled = isSettled(report?.reportID ?? '-1');
     const reportFields = isReportSettled ? report?.fieldList : getReportFieldsByPolicyID(report?.policyID ?? '-1');
-=======
-function getMoneyRequestReportName(report: OnyxEntry<Report>, policy?: OnyxEntry<Policy>): string {
-    const isReportSettled = isSettled(report?.reportID ?? '');
-    const reportFields = isReportSettled ? report?.fieldList : getReportFieldsByPolicyID(report?.policyID ?? '');
->>>>>>> a451de46
     const titleReportField = getFormulaTypeReportField(reportFields ?? {});
 
     if (titleReportField && report?.reportName && reportFieldsEnabled(report)) {
@@ -6532,19 +6526,10 @@
 /**
  * Return held and full amount formatted with used currency
  */
-<<<<<<< HEAD
-function getNonHeldAndFullAmount(iouReport: OnyxEntry<Report>, policy: OnyxEntry<Policy>): string[] {
+function getNonHeldAndFullAmount(iouReport: OnyxInputOrEntry<Report>, policy: OnyxInputOrEntry<Policy>): string[] {
     const transactions = TransactionUtils.getAllReportTransactions(iouReport?.reportID ?? '-1');
-=======
-function getNonHeldAndFullAmount(iouReport: OnyxInputOrEntry<Report>, policy: OnyxInputOrEntry<Policy>): string[] {
-    const transactions = TransactionUtils.getAllReportTransactions(iouReport?.reportID ?? '');
->>>>>>> a451de46
-    const hasPendingTransaction = transactions.some((transaction) => !!transaction.pendingAction);
-
-    if (hasUpdatedTotal(iouReport, policy) && hasPendingTransaction) {
         const unheldTotal = transactions.reduce((currentVal, transaction) => currentVal - (!TransactionUtils.isOnHold(transaction) ? transaction.amount : 0), 0);
 
-        return [CurrencyUtils.convertToDisplayString(unheldTotal, iouReport?.currency), CurrencyUtils.convertToDisplayString((iouReport?.total ?? 0) * -1, iouReport?.currency)];
     }
 
     return [

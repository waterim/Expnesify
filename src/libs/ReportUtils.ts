--- conflicted
+++ resolved
@@ -442,13 +442,10 @@
     reportID?: string;
     enabled?: boolean;
     data?: Partial<TaxRate>;
-<<<<<<< HEAD
     transactionThreadReportID?: string | null;
     shouldShowAmountInput?: boolean;
     amountInputProps?: MoneyRequestAmountInputProps;
     tabIndex?: 0 | -1;
-=======
->>>>>>> c50de776
 } & Report;
 
 type OnyxDataTaskAssigneeChat = {

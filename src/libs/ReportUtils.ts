--- conflicted
+++ resolved
@@ -6941,17 +6941,16 @@
  * Whether the user can leave a report
  */
 function canLeaveChat(report: OnyxEntry<Report>, policy: OnyxEntry<Policy>): boolean {
-<<<<<<< HEAD
     if (isRootGroupChat(report)) {
         return true;
     }
 
     if (isPolicyExpenseChat(report) && !report?.isOwnPolicyExpenseChat && !PolicyUtils.isPolicyAdmin(policy)) {
         return true;
-=======
+    }
+
     if (isPublicRoom(report) && SessionUtils.isAnonymousUser()) {
         return false;
->>>>>>> f392cd36
     }
 
     if (report?.notificationPreference === CONST.REPORT.NOTIFICATION_PREFERENCE.HIDDEN) {

import fastMerge from 'expensify-common/lib/fastMerge';
import _ from 'lodash';
import lodashFindLast from 'lodash/findLast';
import type {OnyxCollection, OnyxEntry, OnyxUpdate} from 'react-native-onyx';
import Onyx from 'react-native-onyx';
import type {ValueOf} from 'type-fest';
import CONST from '@src/CONST';
import ONYXKEYS from '@src/ONYXKEYS';
import type {ActionName, ChangeLog, OriginalMessageReimbursementDequeued} from '@src/types/onyx/OriginalMessage';
import type Report from '@src/types/onyx/Report';
import type {Message, ReportActionBase, ReportActions} from '@src/types/onyx/ReportAction';
import type ReportAction from '@src/types/onyx/ReportAction';
import type {EmptyObject} from '@src/types/utils/EmptyObject';
import {isEmptyObject} from '@src/types/utils/EmptyObject';
import * as CollectionUtils from './CollectionUtils';
import * as Environment from './Environment/Environment';
import isReportMessageAttachment from './isReportMessageAttachment';
import * as Localize from './Localize';
import Log from './Log';
import type {MessageElementBase, MessageTextElement} from './MessageElement';
import * as PersonalDetailsUtils from './PersonalDetailsUtils';

type LastVisibleMessage = {
    lastMessageTranslationKey?: string;
    lastMessageText: string;
    lastMessageHtml?: string;
};

type MemberChangeMessageUserMentionElement = {
    readonly kind: 'userMention';
    readonly accountID: number;
} & MessageElementBase;

type MemberChangeMessageRoomReferenceElement = {
    readonly kind: 'roomReference';
    readonly roomName: string;
    readonly roomID: number;
} & MessageElementBase;

type MemberChangeMessageElement = MessageTextElement | MemberChangeMessageUserMentionElement | MemberChangeMessageRoomReferenceElement;

const policyChangeActionsSet = new Set<string>(Object.values(CONST.REPORT.ACTIONS.TYPE.POLICYCHANGELOG));

const allReports: OnyxCollection<Report> = {};
Onyx.connect({
    key: ONYXKEYS.COLLECTION.REPORT,
    callback: (report, key) => {
        if (!key || !report) {
            return;
        }

        const reportID = CollectionUtils.extractCollectionItemID(key);
        allReports[reportID] = report;
    },
});

const allReportActions: OnyxCollection<ReportActions> = {};
Onyx.connect({
    key: ONYXKEYS.COLLECTION.REPORT_ACTIONS,
    callback: (actions, key) => {
        if (!key || !actions) {
            return;
        }

        const reportID = CollectionUtils.extractCollectionItemID(key);
        allReportActions[reportID] = actions;
    },
});

let isNetworkOffline = false;
Onyx.connect({
    key: ONYXKEYS.NETWORK,
    callback: (val) => (isNetworkOffline = val?.isOffline ?? false),
});

let environmentURL: string;
Environment.getEnvironmentURL().then((url: string) => (environmentURL = url));

function isCreatedAction(reportAction: OnyxEntry<ReportAction>): boolean {
    return reportAction?.actionName === CONST.REPORT.ACTIONS.TYPE.CREATED;
}

function isDeletedAction(reportAction: OnyxEntry<ReportAction>): boolean {
    // A deleted comment has either an empty array or an object with html field with empty string as value
    const message = reportAction?.message ?? [];
    return message.length === 0 || message[0]?.html === '';
}

function isDeletedParentAction(reportAction: OnyxEntry<ReportAction>): boolean {
    return (reportAction?.message?.[0]?.isDeletedParentAction ?? false) && (reportAction?.childVisibleActionCount ?? 0) > 0;
}

function isReversedTransaction(reportAction: OnyxEntry<ReportAction>) {
    return (reportAction?.message?.[0]?.isReversedTransaction ?? false) && (reportAction?.childVisibleActionCount ?? 0) > 0;
}

function isPendingRemove(reportAction: OnyxEntry<ReportAction> | EmptyObject): boolean {
    if (isEmptyObject(reportAction)) {
        return false;
    }
    return reportAction?.message?.[0]?.moderationDecision?.decision === CONST.MODERATION.MODERATOR_DECISION_PENDING_REMOVE;
}

function isMoneyRequestAction(reportAction: OnyxEntry<ReportAction>): boolean {
    return reportAction?.actionName === CONST.REPORT.ACTIONS.TYPE.IOU;
}

function isReportPreviewAction(reportAction: OnyxEntry<ReportAction>): boolean {
    return reportAction?.actionName === CONST.REPORT.ACTIONS.TYPE.REPORTPREVIEW;
}

function isModifiedExpenseAction(reportAction: OnyxEntry<ReportAction>): boolean {
    return reportAction?.actionName === CONST.REPORT.ACTIONS.TYPE.MODIFIEDEXPENSE;
}

function isWhisperAction(reportAction: OnyxEntry<ReportAction>): boolean {
    return (reportAction?.whisperedToAccountIDs ?? []).length > 0;
}

function isReimbursementQueuedAction(reportAction: OnyxEntry<ReportAction>) {
    return reportAction?.actionName === CONST.REPORT.ACTIONS.TYPE.REIMBURSEMENTQUEUED;
}

function isMemberChangeAction(reportAction: OnyxEntry<ReportAction>) {
    return (
        reportAction?.actionName === CONST.REPORT.ACTIONS.TYPE.ROOMCHANGELOG.INVITE_TO_ROOM ||
        reportAction?.actionName === CONST.REPORT.ACTIONS.TYPE.ROOMCHANGELOG.REMOVE_FROM_ROOM ||
        reportAction?.actionName === CONST.REPORT.ACTIONS.TYPE.POLICYCHANGELOG.INVITE_TO_ROOM ||
        reportAction?.actionName === CONST.REPORT.ACTIONS.TYPE.POLICYCHANGELOG.REMOVE_FROM_ROOM
    );
}

function isInviteMemberAction(reportAction: OnyxEntry<ReportAction>) {
    return reportAction?.actionName === CONST.REPORT.ACTIONS.TYPE.ROOMCHANGELOG.INVITE_TO_ROOM || reportAction?.actionName === CONST.REPORT.ACTIONS.TYPE.POLICYCHANGELOG.INVITE_TO_ROOM;
}

function isReimbursementDeQueuedAction(reportAction: OnyxEntry<ReportAction>): reportAction is ReportActionBase & OriginalMessageReimbursementDequeued {
    return reportAction?.actionName === CONST.REPORT.ACTIONS.TYPE.REIMBURSEMENTDEQUEUED;
}

/**
 * Returns whether the comment is a thread parent message/the first message in a thread
 */
function isThreadParentMessage(reportAction: OnyxEntry<ReportAction>, reportID: string): boolean {
    const {childType, childVisibleActionCount = 0, childReportID} = reportAction ?? {};
    return childType === CONST.REPORT.TYPE.CHAT && (childVisibleActionCount > 0 || String(childReportID) === reportID);
}

/**
 * Returns the parentReportAction if the given report is a thread/task.
 *
 * @deprecated Use Onyx.connect() or withOnyx() instead
 */
function getParentReportAction(report: OnyxEntry<Report> | EmptyObject): ReportAction | Record<string, never> {
    if (!report?.parentReportID || !report.parentReportActionID) {
        return {};
    }
    return allReportActions?.[report.parentReportID]?.[report.parentReportActionID] ?? {};
}

/**
 * Determines if the given report action is sent money report action by checking for 'pay' type and presence of IOUDetails object.
 */
function isSentMoneyReportAction(reportAction: OnyxEntry<ReportAction>): boolean {
    return (
        reportAction?.actionName === CONST.REPORT.ACTIONS.TYPE.IOU && reportAction?.originalMessage?.type === CONST.IOU.REPORT_ACTION_TYPE.PAY && !!reportAction?.originalMessage?.IOUDetails
    );
}

/**
 * Returns whether the thread is a transaction thread, which is any thread with IOU parent
 * report action from requesting money (type - create) or from sending money (type - pay with IOUDetails field)
 */
function isTransactionThread(parentReportAction: OnyxEntry<ReportAction>): boolean {
    return (
        parentReportAction?.actionName === CONST.REPORT.ACTIONS.TYPE.IOU &&
        (parentReportAction.originalMessage.type === CONST.IOU.REPORT_ACTION_TYPE.CREATE ||
            (parentReportAction.originalMessage.type === CONST.IOU.REPORT_ACTION_TYPE.PAY && !!parentReportAction.originalMessage.IOUDetails))
    );
}

/**
 * Sort an array of reportActions by their created timestamp first, and reportActionID second
 * This gives us a stable order even in the case of multiple reportActions created on the same millisecond
 *
 */
function getSortedReportActions(reportActions: ReportAction[] | null, shouldSortInDescendingOrder = false, shouldMarkTheFirstItemAsNewest = false): ReportAction[] {
    if (!Array.isArray(reportActions)) {
        throw new Error(`ReportActionsUtils.getSortedReportActions requires an array, received ${typeof reportActions}`);
    }

    const invertedMultiplier = shouldSortInDescendingOrder ? -1 : 1;

    const sortedActions = reportActions?.filter(Boolean).sort((first, second) => {
        // First sort by timestamp
        if (first.created !== second.created) {
            return (first.created < second.created ? -1 : 1) * invertedMultiplier;
        }

        // Then by action type, ensuring that `CREATED` actions always come first if they have the same timestamp as another action type
        if ((first.actionName === CONST.REPORT.ACTIONS.TYPE.CREATED || second.actionName === CONST.REPORT.ACTIONS.TYPE.CREATED) && first.actionName !== second.actionName) {
            return (first.actionName === CONST.REPORT.ACTIONS.TYPE.CREATED ? -1 : 1) * invertedMultiplier;
        }
        // Ensure that `REPORTPREVIEW` actions always come after if they have the same timestamp as another action type
        if ((first.actionName === CONST.REPORT.ACTIONS.TYPE.REPORTPREVIEW || second.actionName === CONST.REPORT.ACTIONS.TYPE.REPORTPREVIEW) && first.actionName !== second.actionName) {
            return (first.actionName === CONST.REPORT.ACTIONS.TYPE.REPORTPREVIEW ? 1 : -1) * invertedMultiplier;
        }

        // Then fallback on reportActionID as the final sorting criteria. It is a random number,
        // but using this will ensure that the order of reportActions with the same created time and action type
        // will be consistent across all users and devices
        return (first.reportActionID < second.reportActionID ? -1 : 1) * invertedMultiplier;
    });

    // If shouldMarkTheFirstItemAsNewest is true, label the first reportAction as isNewestReportAction
    if (shouldMarkTheFirstItemAsNewest && sortedActions?.length > 0) {
        sortedActions[0] = {
            ...sortedActions[0],
            isNewestReportAction: true,
        };
    }

    return sortedActions;
}

/**
 * Finds most recent IOU request action ID.
 */
function getMostRecentIOURequestActionID(reportActions: ReportAction[] | null): string | null {
    if (!Array.isArray(reportActions)) {
        return null;
    }
    const iouRequestTypes: Array<ValueOf<typeof CONST.IOU.REPORT_ACTION_TYPE>> = [CONST.IOU.REPORT_ACTION_TYPE.CREATE, CONST.IOU.REPORT_ACTION_TYPE.SPLIT];
    const iouRequestActions = reportActions?.filter((action) => action.actionName === CONST.REPORT.ACTIONS.TYPE.IOU && iouRequestTypes.includes(action.originalMessage.type)) ?? [];

    if (iouRequestActions.length === 0) {
        return null;
    }

    const sortedReportActions = getSortedReportActions(iouRequestActions);
    return sortedReportActions.at(-1)?.reportActionID ?? null;
}

/**
 * Returns array of links inside a given report action
 */
function extractLinksFromMessageHtml(reportAction: OnyxEntry<ReportAction>): string[] {
    const htmlContent = reportAction?.message?.[0]?.html;

    // Regex to get link in href prop inside of <a/> component
    const regex = /<a\s+(?:[^>]*?\s+)?href="([^"]*)"/gi;

    if (!htmlContent) {
        return [];
    }

    return [...htmlContent.matchAll(regex)].map((match) => match[1]);
}

/**
 * Returns the report action immediately before the specified index.
 * @param reportActions - all actions
 * @param actionIndex - index of the action
 */
function findPreviousAction(reportActions: ReportAction[] | null, actionIndex: number): OnyxEntry<ReportAction> {
    if (!reportActions) {
        return null;
    }

    for (let i = actionIndex + 1; i < reportActions.length; i++) {
        // Find the next non-pending deletion report action, as the pending delete action means that it is not displayed in the UI, but still is in the report actions list.
        // If we are offline, all actions are pending but shown in the UI, so we take the previous action, even if it is a delete.
        if (isNetworkOffline || reportActions[i].pendingAction !== CONST.RED_BRICK_ROAD_PENDING_ACTION.DELETE) {
            return reportActions[i];
        }
    }

    return null;
}

/**
 * Returns true when the report action immediately before the specified index is a comment made by the same actor who who is leaving a comment in the action at the specified index.
 * Also checks to ensure that the comment is not too old to be shown as a grouped comment.
 *
 * @param actionIndex - index of the comment item in state to check
 */
function isConsecutiveActionMadeByPreviousActor(reportActions: ReportAction[] | null, actionIndex: number): boolean {
    const previousAction = findPreviousAction(reportActions, actionIndex);
    const currentAction = reportActions?.[actionIndex];

    // It's OK for there to be no previous action, and in that case, false will be returned
    // so that the comment isn't grouped
    if (!currentAction || !previousAction) {
        return false;
    }

    // Comments are only grouped if they happen within 5 minutes of each other
    if (new Date(currentAction.created).getTime() - new Date(previousAction.created).getTime() > 300000) {
        return false;
    }

    // Do not group if previous action was a created action
    if (previousAction.actionName === CONST.REPORT.ACTIONS.TYPE.CREATED) {
        return false;
    }

    // Do not group if previous or current action was a renamed action
    if (previousAction.actionName === CONST.REPORT.ACTIONS.TYPE.RENAMED || currentAction.actionName === CONST.REPORT.ACTIONS.TYPE.RENAMED) {
        return false;
    }

    // Do not group if the delegate account ID is different
    if (previousAction.delegateAccountID !== currentAction.delegateAccountID) {
        return false;
    }

    // Do not group if one of previous / current action is report preview and another one is not report preview
    if ((isReportPreviewAction(previousAction) && !isReportPreviewAction(currentAction)) || (isReportPreviewAction(currentAction) && !isReportPreviewAction(previousAction))) {
        return false;
    }

    return currentAction.actorAccountID === previousAction.actorAccountID;
}

/**
 * Checks if a reportAction is deprecated.
 */
function isReportActionDeprecated(reportAction: OnyxEntry<ReportAction>, key: string | number): boolean {
    if (!reportAction) {
        return true;
    }

    // HACK ALERT: We're temporarily filtering out any reportActions keyed by sequenceNumber
    // to prevent bugs during the migration from sequenceNumber -> reportActionID
    if (String(reportAction.sequenceNumber) === key) {
        Log.info('Front-end filtered out reportAction keyed by sequenceNumber!', false, reportAction);
        return true;
    }

    return false;
}

const {POLICYCHANGELOG: policyChangelogTypes, ROOMCHANGELOG: roomChangeLogTypes, ...otherActionTypes} = CONST.REPORT.ACTIONS.TYPE;
const supportedActionTypes: ActionName[] = [...Object.values(otherActionTypes), ...Object.values(policyChangelogTypes), ...Object.values(roomChangeLogTypes)];

/**
 * Checks if a reportAction is fit for display, meaning that it's not deprecated, is of a valid
 * and supported type, it's not deleted and also not closed.
 */
function shouldReportActionBeVisible(reportAction: OnyxEntry<ReportAction>, key: string | number): boolean {
    if (!reportAction) {
        return false;
    }

    if (isReportActionDeprecated(reportAction, key)) {
        return false;
    }

    if (reportAction.actionName === CONST.REPORT.ACTIONS.TYPE.TASKEDITED) {
        return false;
    }

    // Filter out any unsupported reportAction types
    if (!supportedActionTypes.includes(reportAction.actionName)) {
        return false;
    }

    // Ignore closed action here since we're already displaying a footer that explains why the report was closed
    if (reportAction.actionName === CONST.REPORT.ACTIONS.TYPE.CLOSED) {
        return false;
    }

    if (isPendingRemove(reportAction)) {
        return false;
    }

    // All other actions are displayed except thread parents, deleted, or non-pending actions
    const isDeleted = isDeletedAction(reportAction);
    const isPending = !!reportAction.pendingAction;
    return !isDeleted || isPending || isDeletedParentAction(reportAction) || isReversedTransaction(reportAction);
}

/**
 * Checks if the new marker should be hidden for the report action.
 */
function shouldHideNewMarker(reportAction: OnyxEntry<ReportAction>): boolean {
    if (!reportAction) {
        return true;
    }
    return !isNetworkOffline && reportAction.pendingAction === CONST.RED_BRICK_ROAD_PENDING_ACTION.DELETE;
}

/**
 * Checks if a reportAction is fit for display as report last action, meaning that
 * it satisfies shouldReportActionBeVisible, it's not whisper action and not deleted.
 */
function shouldReportActionBeVisibleAsLastAction(reportAction: OnyxEntry<ReportAction>): boolean {
    if (!reportAction) {
        return false;
    }

    if (Object.keys(reportAction.errors ?? {}).length > 0) {
        return false;
    }

    // If a whisper action is the REPORTPREVIEW action, we are displaying it.
    // If the action's message text is empty and it is not a deleted parent with visible child actions, hide it. Else, consider the action to be displayable.
    return (
        shouldReportActionBeVisible(reportAction, reportAction.reportActionID) &&
        !(isWhisperAction(reportAction) && !isReportPreviewAction(reportAction) && !isMoneyRequestAction(reportAction)) &&
        !(isDeletedAction(reportAction) && !isDeletedParentAction(reportAction))
    );
}

/**
 * For policy change logs, report URLs are generated in the server,
 * which includes a baseURL placeholder that's replaced in the client.
 */
function replaceBaseURLInPolicyChangeLogAction(reportAction: ReportAction): ReportAction {
    if (!reportAction?.message || !policyChangeActionsSet.has(reportAction?.actionName)) {
        return reportAction;
    }

    const updatedReportAction = _.clone(reportAction);

    if (!updatedReportAction.message) {
        return updatedReportAction;
    }

    updatedReportAction.message[0].html = reportAction.message[0].html?.replace('%baseURL', environmentURL);

    return updatedReportAction;
}

<<<<<<< HEAD
/**
 */
function getLastVisibleAction(reportID: string, actionsToMerge: OnyxCollection<ReportAction> = {}): OnyxEntry<ReportAction> {
    const reportActions = Object.values(fastMerge(allReportActions?.[reportID] ?? {}, actionsToMerge ?? {}, true));
    const visibleReportActions = Object.values(reportActions ?? {}).filter((action): action is ReportAction => shouldReportActionBeVisibleAsLastAction(action));
=======
function getLastVisibleAction(reportID: string, actionsToMerge: ReportActions = {}): OnyxEntry<ReportAction> {
    const reportActions = Object.values(fastMerge(allReportActions?.[reportID] ?? {}, actionsToMerge, true));
    const visibleReportActions = Object.values(reportActions ?? {}).filter((action) => shouldReportActionBeVisibleAsLastAction(action));
>>>>>>> d5eba656
    const sortedReportActions = getSortedReportActions(visibleReportActions, true);
    if (sortedReportActions.length === 0) {
        return null;
    }
    return sortedReportActions[0];
}

function getLastVisibleMessage(reportID: string, actionsToMerge: OnyxCollection<ReportAction> = {}): LastVisibleMessage {
    const lastVisibleAction = getLastVisibleAction(reportID, actionsToMerge);
    const message = lastVisibleAction?.message?.[0];

    if (message && isReportMessageAttachment(message)) {
        return {
            lastMessageTranslationKey: CONST.TRANSLATION_KEYS.ATTACHMENT,
            lastMessageText: CONST.ATTACHMENT_MESSAGE_TEXT,
            lastMessageHtml: CONST.TRANSLATION_KEYS.ATTACHMENT,
        };
    }

    if (isCreatedAction(lastVisibleAction)) {
        return {
            lastMessageText: '',
        };
    }

    let messageText = message?.text ?? '';
    if (messageText) {
        messageText = String(messageText).replace(CONST.REGEX.LINE_BREAK, ' ').substring(0, CONST.REPORT.LAST_MESSAGE_TEXT_MAX_LENGTH).trim();
    }
    return {
        lastMessageText: messageText,
    };
}

/**
 * A helper method to filter out report actions keyed by sequenceNumbers.
 */
function filterOutDeprecatedReportActions(reportActions: ReportActions | null): ReportAction[] {
    return Object.entries(reportActions ?? {})
        .filter(([key, reportAction]) => !isReportActionDeprecated(reportAction, key))
        .map((entry) => entry[1]);
}

/**
 * This method returns the report actions that are ready for display in the ReportActionsView.
 * The report actions need to be sorted by created timestamp first, and reportActionID second
 * to ensure they will always be displayed in the same order (in case multiple actions have the same timestamp).
 * This is all handled with getSortedReportActions() which is used by several other methods to keep the code DRY.
 */
function getSortedReportActionsForDisplay(reportActions: ReportActions | null, shouldMarkTheFirstItemAsNewest = false): ReportAction[] {
    const filteredReportActions = Object.entries(reportActions ?? {})
        .filter(([key, reportAction]) => shouldReportActionBeVisible(reportAction, key))
        .map((entry) => entry[1]);
    const baseURLAdjustedReportActions = filteredReportActions.map((reportAction) => replaceBaseURLInPolicyChangeLogAction(reportAction));
    return getSortedReportActions(baseURLAdjustedReportActions, true, shouldMarkTheFirstItemAsNewest);
}

/**
 * In some cases, there can be multiple closed report actions in a chat report.
 * This method returns the last closed report action so we can always show the correct archived report reason.
 * Additionally, archived #admins and #announce do not have the closed report action so we will return null if none is found.
 *
 */
function getLastClosedReportAction(reportActions: ReportActions | null): OnyxEntry<ReportAction> {
    // If closed report action is not present, return early
    if (!Object.values(reportActions ?? {}).some((action) => action.actionName === CONST.REPORT.ACTIONS.TYPE.CLOSED)) {
        return null;
    }

    const filteredReportActions = filterOutDeprecatedReportActions(reportActions);
    const sortedReportActions = getSortedReportActions(filteredReportActions);
    return lodashFindLast(sortedReportActions, (action) => action.actionName === CONST.REPORT.ACTIONS.TYPE.CLOSED) ?? null;
}

/**
 * The first visible action is the second last action in sortedReportActions which satisfy following conditions:
 * 1. That is not pending deletion as pending deletion actions are kept in sortedReportActions in memory.
 * 2. That has at least one visible child action.
 * 3. While offline all actions in `sortedReportActions` are visible.
 * 4. We will get the second last action from filtered actions because the last
 *    action is always the created action
 */
function getFirstVisibleReportActionID(sortedReportActions: ReportAction[] = [], isOffline = false): string {
    if (!Array.isArray(sortedReportActions)) {
        return '';
    }
    const sortedFilterReportActions = sortedReportActions.filter((action) => !isDeletedAction(action) || (action?.childVisibleActionCount ?? 0) > 0 || isOffline);
    return sortedFilterReportActions.length > 1 ? sortedFilterReportActions[sortedFilterReportActions.length - 2].reportActionID : '';
}

/**
 * @returns The latest report action in the `onyxData` or `null` if one couldn't be found
 */
function getLatestReportActionFromOnyxData(onyxData: OnyxUpdate[] | null): OnyxEntry<ReportAction> {
    const reportActionUpdate = onyxData?.find((onyxUpdate) => onyxUpdate.key.startsWith(ONYXKEYS.COLLECTION.REPORT_ACTIONS));

    if (!reportActionUpdate) {
        return null;
    }

    const reportActions = Object.values((reportActionUpdate.value as ReportActions) ?? {});
    const sortedReportActions = getSortedReportActions(reportActions);
    return sortedReportActions.at(-1) ?? null;
}

/**
 * Find the transaction associated with this reportAction, if one exists.
 */
function getLinkedTransactionID(reportID: string, reportActionID: string): string | null {
    const reportAction = allReportActions?.[reportID]?.[reportActionID];
    if (!reportAction || reportAction.actionName !== CONST.REPORT.ACTIONS.TYPE.IOU) {
        return null;
    }
    return reportAction.originalMessage.IOUTransactionID ?? null;
}

function getReportAction(reportID: string, reportActionID: string): OnyxEntry<ReportAction> {
    return allReportActions?.[reportID]?.[reportActionID] ?? null;
}

function getMostRecentReportActionLastModified(): string {
    // Start with the oldest date possible
    let mostRecentReportActionLastModified = new Date(0).toISOString();

    // Flatten all the actions
    // Loop over them all to find the one that is the most recent
    const flatReportActions = Object.values(allReportActions ?? {})
        .flatMap((actions) => (actions ? Object.values(actions) : []))
        .filter(Boolean);
    flatReportActions.forEach((action) => {
        // Pending actions should not be counted here as a user could create a comment or some other action while offline and the server might know about
        // messages they have not seen yet.
        if (action.pendingAction) {
            return;
        }

        const lastModified = action.lastModified ?? action.created;

        if (lastModified < mostRecentReportActionLastModified) {
            return;
        }

        mostRecentReportActionLastModified = lastModified;
    });

    // We might not have actions so we also look at the report objects to see if any have a lastVisibleActionLastModified that is more recent. We don't need to get
    // any reports that have been updated before either a recently updated report or reportAction as we should be up to date on these
    Object.values(allReports ?? {}).forEach((report) => {
        const reportLastVisibleActionLastModified = report?.lastVisibleActionLastModified ?? report?.lastVisibleActionCreated;
        if (!reportLastVisibleActionLastModified || reportLastVisibleActionLastModified < mostRecentReportActionLastModified) {
            return;
        }

        mostRecentReportActionLastModified = reportLastVisibleActionLastModified;
    });

    return mostRecentReportActionLastModified;
}

/**
 * @returns The report preview action or `null` if one couldn't be found
 */
function getReportPreviewAction(chatReportID: string, iouReportID: string): OnyxEntry<ReportAction> {
    return (
        Object.values(allReportActions?.[chatReportID] ?? {}).find(
            (reportAction) => reportAction && reportAction.actionName === CONST.REPORT.ACTIONS.TYPE.REPORTPREVIEW && reportAction.originalMessage.linkedReportID === iouReportID,
        ) ?? null
    );
}

/**
 * Get the iouReportID for a given report action.
 */
function getIOUReportIDFromReportActionPreview(reportAction: OnyxEntry<ReportAction>): string {
    return reportAction?.actionName === CONST.REPORT.ACTIONS.TYPE.REPORTPREVIEW ? reportAction.originalMessage.linkedReportID : '';
}

function isCreatedTaskReportAction(reportAction: OnyxEntry<ReportAction>): boolean {
    return reportAction?.actionName === CONST.REPORT.ACTIONS.TYPE.ADDCOMMENT && !!reportAction.originalMessage?.taskReportID;
}

/**
 * A helper method to identify if the message is deleted or not.
 */
function isMessageDeleted(reportAction: OnyxEntry<ReportAction>): boolean {
    return reportAction?.message?.[0]?.isDeletedParentAction ?? false;
}

/**
 * Returns the number of money requests associated with a report preview
 */
function getNumberOfMoneyRequests(reportPreviewAction: OnyxEntry<ReportAction>): number {
    return reportPreviewAction?.childMoneyRequestCount ?? 0;
}

function isSplitBillAction(reportAction: OnyxEntry<ReportAction>): boolean {
    return reportAction?.actionName === CONST.REPORT.ACTIONS.TYPE.IOU && reportAction.originalMessage.type === CONST.IOU.REPORT_ACTION_TYPE.SPLIT;
}

function isTaskAction(reportAction: OnyxEntry<ReportAction>): boolean {
    const reportActionName = reportAction?.actionName;
    return (
        reportActionName === CONST.REPORT.ACTIONS.TYPE.TASKCOMPLETED ||
        reportActionName === CONST.REPORT.ACTIONS.TYPE.TASKCANCELLED ||
        reportActionName === CONST.REPORT.ACTIONS.TYPE.TASKREOPENED
    );
}

/**
 * When we delete certain reports, we want to check whether there are any visible actions left to display.
 * If there are no visible actions left (including system messages), we can hide the report from view entirely
 */
function doesReportHaveVisibleActions(reportID: string, actionsToMerge: ReportActions = {}): boolean {
    const reportActions = Object.values(fastMerge(allReportActions?.[reportID] ?? {}, actionsToMerge, true));
    const visibleReportActions = Object.values(reportActions ?? {}).filter((action) => shouldReportActionBeVisibleAsLastAction(action));

    // Exclude the task system message and the created message
    const visibleReportActionsWithoutTaskSystemMessage = visibleReportActions.filter((action) => !isTaskAction(action) && !isCreatedAction(action));
    return visibleReportActionsWithoutTaskSystemMessage.length > 0;
}

function getAllReportActions(reportID: string): ReportActions {
    return allReportActions?.[reportID] ?? {};
}

/**
 * Check whether a report action is an attachment (a file, such as an image or a zip).
 *
 */
function isReportActionAttachment(reportAction: OnyxEntry<ReportAction>): boolean {
    const message = reportAction?.message?.[0];

    if (reportAction && 'isAttachment' in reportAction) {
        return reportAction.isAttachment ?? false;
    }

    if (message) {
        return isReportMessageAttachment(message);
    }

    return false;
}

// eslint-disable-next-line rulesdir/no-negated-variables
function isNotifiableReportAction(reportAction: OnyxEntry<ReportAction>): boolean {
    if (!reportAction) {
        return false;
    }

    const actions: ActionName[] = [CONST.REPORT.ACTIONS.TYPE.ADDCOMMENT, CONST.REPORT.ACTIONS.TYPE.IOU, CONST.REPORT.ACTIONS.TYPE.MODIFIEDEXPENSE];

    return actions.includes(reportAction.actionName);
}

function getMemberChangeMessageElements(reportAction: OnyxEntry<ReportAction>): readonly MemberChangeMessageElement[] {
    const isInviteAction = isInviteMemberAction(reportAction);

    // Currently, we only render messages when members are invited
    const verb = isInviteAction ? Localize.translateLocal('workspace.invite.invited') : Localize.translateLocal('workspace.invite.removed');

    const originalMessage = reportAction?.originalMessage as ChangeLog;
    const targetAccountIDs: number[] = originalMessage?.targetAccountIDs ?? [];
    const personalDetails = PersonalDetailsUtils.getPersonalDetailsByIDs(targetAccountIDs, 0);

    const mentionElements = targetAccountIDs.map((accountID): MemberChangeMessageUserMentionElement => {
        const personalDetail = personalDetails.find((personal) => personal.accountID === accountID);
        const handleText = PersonalDetailsUtils.getEffectiveDisplayName(personalDetail) ?? Localize.translateLocal('common.hidden');

        return {
            kind: 'userMention',
            content: `@${handleText}`,
            accountID,
        };
    });

    const buildRoomElements = (): readonly MemberChangeMessageElement[] => {
        const roomName = originalMessage?.roomName;

        if (roomName) {
            const preposition = isInviteAction ? ` ${Localize.translateLocal('workspace.invite.to')} ` : ` ${Localize.translateLocal('workspace.invite.from')} `;

            if (originalMessage.reportID) {
                return [
                    {
                        kind: 'text',
                        content: preposition,
                    },
                    {
                        kind: 'roomReference',
                        roomName,
                        roomID: originalMessage.reportID,
                        content: roomName,
                    },
                ];
            }
        }

        return [];
    };

    return [
        {
            kind: 'text',
            content: `${verb} `,
        },
        ...Localize.formatMessageElementList(mentionElements),
        ...buildRoomElements(),
    ];
}

function getMemberChangeMessageFragment(reportAction: OnyxEntry<ReportAction>): Message {
    const messageElements: readonly MemberChangeMessageElement[] = getMemberChangeMessageElements(reportAction);
    const html = messageElements
        .map((messageElement) => {
            switch (messageElement.kind) {
                case 'userMention':
                    return `<mention-user accountID=${messageElement.accountID}>${messageElement.content}</mention-user>`;
                case 'roomReference':
                    return `<a href="${environmentURL}/r/${messageElement.roomID}" target="_blank">${messageElement.roomName}</a>`;
                default:
                    return messageElement.content;
            }
        })
        .join('');

    return {
        html: `<muted-text>${html}</muted-text>`,
        text: reportAction?.message ? reportAction?.message[0].text : '',
        type: CONST.REPORT.MESSAGE.TYPE.COMMENT,
    };
}

/**
 * MARKEDREIMBURSED reportActions come from marking a report as reimbursed in OldDot. For now, we just
 * concat all of the text elements of the message to create the full message.
 */
function getMarkedReimbursedMessage(reportAction: OnyxEntry<ReportAction>): string {
    return reportAction?.message?.map((element) => element.text).join('') ?? '';
}

function getMemberChangeMessagePlainText(reportAction: OnyxEntry<ReportAction>): string {
    const messageElements = getMemberChangeMessageElements(reportAction);
    return messageElements.map((element) => element.content).join('');
}

/**
 * Helper method to determine if the provided accountID has made a request on the specified report.
 *
 * @param reportID
 * @param currentAccountID
 * @returns
 */
function hasRequestFromCurrentAccount(reportID: string, currentAccountID: number): boolean {
    if (!reportID) {
        return false;
    }

    const reportActions = Object.values(getAllReportActions(reportID));
    if (reportActions.length === 0) {
        return false;
    }

    return reportActions.some((action) => action.actionName === CONST.REPORT.ACTIONS.TYPE.IOU && action.actorAccountID === currentAccountID);
}

export {
    extractLinksFromMessageHtml,
    getAllReportActions,
    getIOUReportIDFromReportActionPreview,
    getLastClosedReportAction,
    getLastVisibleAction,
    getLastVisibleMessage,
    getLatestReportActionFromOnyxData,
    getLinkedTransactionID,
    getMostRecentIOURequestActionID,
    getMostRecentReportActionLastModified,
    getNumberOfMoneyRequests,
    getParentReportAction,
    getReportAction,
    getReportPreviewAction,
    getSortedReportActions,
    getSortedReportActionsForDisplay,
    isConsecutiveActionMadeByPreviousActor,
    isCreatedAction,
    isCreatedTaskReportAction,
    isDeletedAction,
    isDeletedParentAction,
    isMessageDeleted,
    isModifiedExpenseAction,
    isMoneyRequestAction,
    isNotifiableReportAction,
    isPendingRemove,
    isReversedTransaction,
    isReportActionAttachment,
    isReportActionDeprecated,
    isReportPreviewAction,
    isSentMoneyReportAction,
    isSplitBillAction,
    isTaskAction,
    doesReportHaveVisibleActions,
    isThreadParentMessage,
    isTransactionThread,
    isWhisperAction,
    isReimbursementQueuedAction,
    shouldReportActionBeVisible,
    shouldHideNewMarker,
    shouldReportActionBeVisibleAsLastAction,
    hasRequestFromCurrentAccount,
    getFirstVisibleReportActionID,
    isMemberChangeAction,
    getMarkedReimbursedMessage,
    getMemberChangeMessageFragment,
    getMemberChangeMessagePlainText,
    isReimbursementDeQueuedAction,
};

export type {LastVisibleMessage};<|MERGE_RESOLUTION|>--- conflicted
+++ resolved
@@ -432,17 +432,9 @@
     return updatedReportAction;
 }
 
-<<<<<<< HEAD
-/**
- */
 function getLastVisibleAction(reportID: string, actionsToMerge: OnyxCollection<ReportAction> = {}): OnyxEntry<ReportAction> {
     const reportActions = Object.values(fastMerge(allReportActions?.[reportID] ?? {}, actionsToMerge ?? {}, true));
     const visibleReportActions = Object.values(reportActions ?? {}).filter((action): action is ReportAction => shouldReportActionBeVisibleAsLastAction(action));
-=======
-function getLastVisibleAction(reportID: string, actionsToMerge: ReportActions = {}): OnyxEntry<ReportAction> {
-    const reportActions = Object.values(fastMerge(allReportActions?.[reportID] ?? {}, actionsToMerge, true));
-    const visibleReportActions = Object.values(reportActions ?? {}).filter((action) => shouldReportActionBeVisibleAsLastAction(action));
->>>>>>> d5eba656
     const sortedReportActions = getSortedReportActions(visibleReportActions, true);
     if (sortedReportActions.length === 0) {
         return null;
